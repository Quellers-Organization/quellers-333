/*
 * Copyright Elasticsearch B.V. and/or licensed to Elasticsearch B.V. under one
 * or more contributor license agreements. Licensed under the Elastic License
 * 2.0 and the Server Side Public License, v 1; you may not use this file except
 * in compliance with, at your election, the Elastic License 2.0 or the Server
 * Side Public License, v 1.
 */

package org.elasticsearch.action;

import org.elasticsearch.action.main.MainAction;
import org.elasticsearch.action.main.TransportMainAction;
import org.elasticsearch.action.support.ActionFilters;
import org.elasticsearch.action.support.TransportAction;
import org.elasticsearch.client.internal.node.NodeClient;
import org.elasticsearch.cluster.metadata.IndexNameExpressionResolver;
import org.elasticsearch.cluster.node.DiscoveryNodes;
import org.elasticsearch.cluster.service.ClusterService;
import org.elasticsearch.common.settings.ClusterSettings;
import org.elasticsearch.common.settings.IndexScopedSettings;
import org.elasticsearch.common.settings.Settings;
import org.elasticsearch.common.settings.SettingsFilter;
import org.elasticsearch.common.settings.SettingsModule;
import org.elasticsearch.common.util.concurrent.ThreadContext;
import org.elasticsearch.indices.TestIndexNameExpressionResolver;
import org.elasticsearch.plugins.ActionPlugin;
import org.elasticsearch.plugins.ActionPlugin.ActionHandler;
import org.elasticsearch.plugins.interceptor.RestInterceptorActionPlugin;
import org.elasticsearch.rest.RestChannel;
import org.elasticsearch.rest.RestController;
import org.elasticsearch.rest.RestHandler;
import org.elasticsearch.rest.RestRequest;
import org.elasticsearch.rest.action.RestMainAction;
import org.elasticsearch.tasks.Task;
import org.elasticsearch.tasks.TaskManager;
import org.elasticsearch.test.ESTestCase;
import org.elasticsearch.threadpool.TestThreadPool;
import org.elasticsearch.threadpool.ThreadPool;
import org.elasticsearch.usage.UsageService;
import org.hamcrest.Matchers;

import java.io.IOException;
import java.util.Arrays;
import java.util.List;
import java.util.function.Supplier;
import java.util.function.UnaryOperator;

import static java.util.Collections.emptyList;
import static java.util.Collections.singletonList;
import static org.elasticsearch.rest.RestRequest.Method.GET;
import static org.hamcrest.Matchers.hasEntry;
import static org.hamcrest.Matchers.startsWith;
import static org.mockito.Mockito.mock;

public class ActionModuleTests extends ESTestCase {
    public void testSetupActionsContainsKnownBuiltin() {
        assertThat(
            ActionModule.setupActions(emptyList()),
            hasEntry(MainAction.INSTANCE.name(), new ActionHandler<>(MainAction.INSTANCE, TransportMainAction.class))
        );
    }

    public void testPluginCantOverwriteBuiltinAction() {
        ActionPlugin dupsMainAction = new ActionPlugin() {
            @Override
            public List<ActionHandler<? extends ActionRequest, ? extends ActionResponse>> getActions() {
                return singletonList(new ActionHandler<>(MainAction.INSTANCE, TransportMainAction.class));
            }
        };
        Exception e = expectThrows(IllegalArgumentException.class, () -> ActionModule.setupActions(singletonList(dupsMainAction)));
        assertEquals("action for name [" + MainAction.NAME + "] already registered", e.getMessage());
    }

    public void testPluginCanRegisterAction() {
        class FakeRequest extends ActionRequest {
            @Override
            public ActionRequestValidationException validate() {
                return null;
            }
        }
        class FakeTransportAction extends TransportAction<FakeRequest, ActionResponse> {
            protected FakeTransportAction(String actionName, ActionFilters actionFilters, TaskManager taskManager) {
                super(actionName, actionFilters, taskManager);
            }

            @Override
            protected void doExecute(Task task, FakeRequest request, ActionListener<ActionResponse> listener) {}
        }
        class FakeAction extends ActionType<ActionResponse> {
            protected FakeAction() {
                super("fake", null);
            }
        }
        FakeAction action = new FakeAction();
        ActionPlugin registersFakeAction = new ActionPlugin() {
            @Override
            public List<ActionHandler<? extends ActionRequest, ? extends ActionResponse>> getActions() {
                return singletonList(new ActionHandler<>(action, FakeTransportAction.class));
            }
        };
        assertThat(
            ActionModule.setupActions(singletonList(registersFakeAction)),
            hasEntry("fake", new ActionHandler<>(action, FakeTransportAction.class))
        );
    }

    public void testSetupRestHandlerContainsKnownBuiltin() {
        SettingsModule settings = new SettingsModule(Settings.EMPTY);
        UsageService usageService = new UsageService();
        ActionModule actionModule = new ActionModule(
            settings.getSettings(),
            TestIndexNameExpressionResolver.newInstance(),
            settings.getIndexScopedSettings(),
            settings.getClusterSettings(),
            settings.getSettingsFilter(),
            null,
            emptyList(),
            null,
            null,
            usageService,
            null,
<<<<<<< HEAD
            null
=======
            null,
            mock(ClusterService.class),
            List.of()
>>>>>>> c0bc8552
        );
        actionModule.initRestHandlers(null);
        // At this point the easiest way to confirm that a handler is loaded is to try to register another one on top of it and to fail
        Exception e = expectThrows(
            IllegalArgumentException.class,
            () -> actionModule.getRestController().registerHandler(new RestHandler() {
                @Override
                public void handleRequest(RestRequest request, RestChannel channel, NodeClient client) throws Exception {}

                @Override
                public List<Route> routes() {
                    return List.of(new Route(GET, "/"));
                }
            })
        );
        assertThat(e.getMessage(), startsWith("Cannot replace existing handler for [/] for method: GET"));
    }

    public void testPluginCantOverwriteBuiltinRestHandler() throws IOException {
        ActionPlugin dupsMainAction = new ActionPlugin() {
            @Override
            public List<RestHandler> getRestHandlers(
                Settings settings,
                RestController restController,
                ClusterSettings clusterSettings,
                IndexScopedSettings indexScopedSettings,
                SettingsFilter settingsFilter,
                IndexNameExpressionResolver indexNameExpressionResolver,
                Supplier<DiscoveryNodes> nodesInCluster
            ) {
                return singletonList(new RestMainAction() {

                    @Override
                    public String getName() {
                        return "duplicated_" + super.getName();
                    }

                });
            }
        };
        SettingsModule settings = new SettingsModule(Settings.EMPTY);
        ThreadPool threadPool = new TestThreadPool(getTestName());
        try {
            UsageService usageService = new UsageService();
            ActionModule actionModule = new ActionModule(
                settings.getSettings(),
                TestIndexNameExpressionResolver.newInstance(threadPool.getThreadContext()),
                settings.getIndexScopedSettings(),
                settings.getClusterSettings(),
                settings.getSettingsFilter(),
                threadPool,
                singletonList(dupsMainAction),
                null,
                null,
                usageService,
                null,
<<<<<<< HEAD
                null
=======
                null,
                mock(ClusterService.class),
                List.of()
>>>>>>> c0bc8552
            );
            Exception e = expectThrows(IllegalArgumentException.class, () -> actionModule.initRestHandlers(null));
            assertThat(e.getMessage(), startsWith("Cannot replace existing handler for [/] for method: GET"));
        } finally {
            threadPool.shutdown();
        }
    }

    public void testPluginCanRegisterRestHandler() {
        class FakeHandler implements RestHandler {
            @Override
            public List<Route> routes() {
                return List.of(new Route(GET, "/_dummy"));
            }

            @Override
            public void handleRequest(RestRequest request, RestChannel channel, NodeClient client) throws Exception {}
        }
        ActionPlugin registersFakeHandler = new ActionPlugin() {
            @Override
            public List<RestHandler> getRestHandlers(
                Settings settings,
                RestController restController,
                ClusterSettings clusterSettings,
                IndexScopedSettings indexScopedSettings,
                SettingsFilter settingsFilter,
                IndexNameExpressionResolver indexNameExpressionResolver,
                Supplier<DiscoveryNodes> nodesInCluster
            ) {
                return singletonList(new FakeHandler());
            }
        };

        SettingsModule settings = new SettingsModule(Settings.EMPTY);
        ThreadPool threadPool = new TestThreadPool(getTestName());
        try {
            UsageService usageService = new UsageService();
            ActionModule actionModule = new ActionModule(
                settings.getSettings(),
                TestIndexNameExpressionResolver.newInstance(threadPool.getThreadContext()),
                settings.getIndexScopedSettings(),
                settings.getClusterSettings(),
                settings.getSettingsFilter(),
                threadPool,
                singletonList(registersFakeHandler),
                null,
                null,
                usageService,
                null,
<<<<<<< HEAD
                null
=======
                null,
                mock(ClusterService.class),
                List.of()
>>>>>>> c0bc8552
            );
            actionModule.initRestHandlers(null);
            // At this point the easiest way to confirm that a handler is loaded is to try to register another one on top of it and to fail
            Exception e = expectThrows(
                IllegalArgumentException.class,
                () -> actionModule.getRestController().registerHandler(new RestHandler() {
                    @Override
                    public void handleRequest(RestRequest request, RestChannel channel, NodeClient client) throws Exception {}

                    @Override
                    public List<Route> routes() {
                        return List.of(new Route(GET, "/_dummy"));
                    }
                })
            );
            assertThat(e.getMessage(), startsWith("Cannot replace existing handler for [/_dummy] for method: GET"));
        } finally {
            threadPool.shutdown();
        }
    }

    public void test3rdPartyHandlerIsNotInstalled() {
        Settings settings = Settings.builder().put("xpack.security.enabled", false).put("path.home", createTempDir()).build();

        SettingsModule settingsModule = new SettingsModule(Settings.EMPTY);
        ThreadPool threadPool = new TestThreadPool(getTestName());
        ActionPlugin secPlugin = new SecPlugin();
        try {
            UsageService usageService = new UsageService();

            Exception e = expectThrows(
                IllegalArgumentException.class,
                () -> new ActionModule(
                    settingsModule.getSettings(),
                    TestIndexNameExpressionResolver.newInstance(threadPool.getThreadContext()),
                    settingsModule.getIndexScopedSettings(),
                    settingsModule.getClusterSettings(),
                    settingsModule.getSettingsFilter(),
                    threadPool,
                    Arrays.asList(secPlugin),
                    null,
                    null,
                    usageService,
                    null,
<<<<<<< HEAD
                    null
=======
                    null,
                    mock(ClusterService.class),
                    List.of()
>>>>>>> c0bc8552
                )
            );
            assertThat(
                e.getMessage(),
                Matchers.equalTo(
                    "The org.elasticsearch.action.ActionModuleTests$SecPlugin plugin tried to "
                        + "install a custom REST interceptor. This functionality is not available anymore."
                )
            );
        } finally {
            threadPool.shutdown();
        }
    }

    class FakeHandler implements RestHandler {
        @Override
        public List<Route> routes() {
            return singletonList(new Route(GET, "/_dummy"));
        }

        @Override
        public void handleRequest(RestRequest request, RestChannel channel, NodeClient client) throws Exception {}
    }

    class SecPlugin implements ActionPlugin, RestInterceptorActionPlugin {
        @Override
        public UnaryOperator<RestHandler> getRestHandlerInterceptor(ThreadContext threadContext) {
            return UnaryOperator.identity();
        }
    };
}<|MERGE_RESOLUTION|>--- conflicted
+++ resolved
@@ -119,13 +119,9 @@
             null,
             usageService,
             null,
-<<<<<<< HEAD
-            null
-=======
             null,
             mock(ClusterService.class),
             List.of()
->>>>>>> c0bc8552
         );
         actionModule.initRestHandlers(null);
         // At this point the easiest way to confirm that a handler is loaded is to try to register another one on top of it and to fail
@@ -182,13 +178,9 @@
                 null,
                 usageService,
                 null,
-<<<<<<< HEAD
-                null
-=======
                 null,
                 mock(ClusterService.class),
                 List.of()
->>>>>>> c0bc8552
             );
             Exception e = expectThrows(IllegalArgumentException.class, () -> actionModule.initRestHandlers(null));
             assertThat(e.getMessage(), startsWith("Cannot replace existing handler for [/] for method: GET"));
@@ -238,13 +230,9 @@
                 null,
                 usageService,
                 null,
-<<<<<<< HEAD
-                null
-=======
                 null,
                 mock(ClusterService.class),
                 List.of()
->>>>>>> c0bc8552
             );
             actionModule.initRestHandlers(null);
             // At this point the easiest way to confirm that a handler is loaded is to try to register another one on top of it and to fail
@@ -289,13 +277,9 @@
                     null,
                     usageService,
                     null,
-<<<<<<< HEAD
-                    null
-=======
                     null,
                     mock(ClusterService.class),
                     List.of()
->>>>>>> c0bc8552
                 )
             );
             assertThat(
