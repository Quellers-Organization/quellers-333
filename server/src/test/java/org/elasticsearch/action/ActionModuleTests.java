--- conflicted
+++ resolved
@@ -108,16 +108,10 @@
     public void testSetupRestHandlerContainsKnownBuiltin() {
         SettingsModule settings = new SettingsModule(Settings.EMPTY);
         UsageService usageService = new UsageService();
-<<<<<<< HEAD
         ActionModule actionModule = new ActionModule(settings.getSettings(),
             new IndexNameExpressionResolver(new ThreadContext(Settings.EMPTY)), settings.getIndexScopedSettings(),
             settings.getClusterSettings(), settings.getSettingsFilter(), null, emptyList(), null,
-            null, usageService);
-=======
-        ActionModule actionModule = new ActionModule(settings.getSettings(), new IndexNameExpressionResolver(),
-                settings.getIndexScopedSettings(), settings.getClusterSettings(), settings.getSettingsFilter(), null, emptyList(), null,
-                null, usageService, null);
->>>>>>> 504de909
+            null, usageService, null);
         actionModule.initRestHandlers(null);
         // At this point the easiest way to confirm that a handler is loaded is to try to register another one on top of it and to fail
         Exception e = expectThrows(IllegalArgumentException.class, () ->
@@ -154,16 +148,10 @@
         ThreadPool threadPool = new TestThreadPool(getTestName());
         try {
             UsageService usageService = new UsageService();
-<<<<<<< HEAD
             ActionModule actionModule = new ActionModule(settings.getSettings(),
                 new IndexNameExpressionResolver(new ThreadContext(Settings.EMPTY)), settings.getIndexScopedSettings(),
                 settings.getClusterSettings(), settings.getSettingsFilter(), threadPool, singletonList(dupsMainAction),
-                null, null, usageService);
-=======
-            ActionModule actionModule = new ActionModule(settings.getSettings(), new IndexNameExpressionResolver(),
-                    settings.getIndexScopedSettings(), settings.getClusterSettings(), settings.getSettingsFilter(), threadPool,
-                    singletonList(dupsMainAction), null, null, usageService, null);
->>>>>>> 504de909
+                null, null, usageService, null);
             Exception e = expectThrows(IllegalArgumentException.class, () -> actionModule.initRestHandlers(null));
             assertThat(e.getMessage(), startsWith("Cannot replace existing handler for [/] for method: GET"));
         } finally {
@@ -195,16 +183,10 @@
         ThreadPool threadPool = new TestThreadPool(getTestName());
         try {
             UsageService usageService = new UsageService();
-<<<<<<< HEAD
             ActionModule actionModule = new ActionModule(settings.getSettings(),
                 new IndexNameExpressionResolver(new ThreadContext(Settings.EMPTY)), settings.getIndexScopedSettings(),
                 settings.getClusterSettings(), settings.getSettingsFilter(), threadPool, singletonList(registersFakeHandler),
-                null, null, usageService);
-=======
-            ActionModule actionModule = new ActionModule(settings.getSettings(), new IndexNameExpressionResolver(),
-                    settings.getIndexScopedSettings(), settings.getClusterSettings(), settings.getSettingsFilter(), threadPool,
-                    singletonList(registersFakeHandler), null, null, usageService, null);
->>>>>>> 504de909
+                null, null, usageService, null);
             actionModule.initRestHandlers(null);
             // At this point the easiest way to confirm that a handler is loaded is to try to register another one on top of it and to fail
             Exception e = expectThrows(IllegalArgumentException.class, () ->
