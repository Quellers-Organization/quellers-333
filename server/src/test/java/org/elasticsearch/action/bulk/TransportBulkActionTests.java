/*
 * Licensed to Elasticsearch under one or more contributor
 * license agreements. See the NOTICE file distributed with
 * this work for additional information regarding copyright
 * ownership. Elasticsearch licenses this file to you under
 * the Apache License, Version 2.0 (the "License"); you may
 * not use this file except in compliance with the License.
 * You may obtain a copy of the License at
 *
 *    http://www.apache.org/licenses/LICENSE-2.0
 *
 * Unless required by applicable law or agreed to in writing,
 * software distributed under the License is distributed on an
 * "AS IS" BASIS, WITHOUT WARRANTIES OR CONDITIONS OF ANY
 * KIND, either express or implied.  See the License for the
 * specific language governing permissions and limitations
 * under the License.
 */

package org.elasticsearch.action.bulk;

import org.elasticsearch.Version;
import org.elasticsearch.action.ActionListener;
import org.elasticsearch.action.admin.indices.create.AutoCreateAction;
import org.elasticsearch.action.admin.indices.create.CreateIndexResponse;
import org.elasticsearch.action.bulk.TransportBulkActionTookTests.Resolver;
import org.elasticsearch.action.delete.DeleteRequest;
import org.elasticsearch.action.index.IndexRequest;
import org.elasticsearch.action.support.ActionFilters;
import org.elasticsearch.action.support.ActionTestUtils;
import org.elasticsearch.action.support.AutoCreateIndex;
import org.elasticsearch.action.update.UpdateRequest;
import org.elasticsearch.cluster.metadata.AliasMetadata;
import org.elasticsearch.cluster.metadata.IndexMetadata;
import org.elasticsearch.cluster.metadata.IndexTemplateMetadata;
import org.elasticsearch.cluster.metadata.Metadata;
import org.elasticsearch.cluster.node.DiscoveryNode;
import org.elasticsearch.cluster.node.DiscoveryNodeRole;
import org.elasticsearch.cluster.service.ClusterService;
import org.elasticsearch.common.settings.Settings;
import org.elasticsearch.common.unit.TimeValue;
import org.elasticsearch.index.IndexNotFoundException;
import org.elasticsearch.index.IndexSettings;
import org.elasticsearch.index.VersionType;
import org.elasticsearch.ingest.IngestService;
import org.elasticsearch.test.ESTestCase;
import org.elasticsearch.test.VersionUtils;
import org.elasticsearch.test.transport.CapturingTransport;
import org.elasticsearch.threadpool.TestThreadPool;
import org.elasticsearch.threadpool.ThreadPool;
import org.elasticsearch.transport.TransportService;
import org.junit.After;
import org.junit.Before;

import java.util.Collections;
import java.util.List;
import java.util.Map;
import java.util.Set;
import java.util.concurrent.TimeUnit;

import static org.elasticsearch.test.ClusterServiceUtils.createClusterService;
import static org.hamcrest.Matchers.equalTo;
import static org.hamcrest.Matchers.is;

public class TransportBulkActionTests extends ESTestCase {

    /** Services needed by bulk action */
    private TransportService transportService;
    private ClusterService clusterService;
    private ThreadPool threadPool;

    private TestTransportBulkAction bulkAction;

    class TestTransportBulkAction extends TransportBulkAction {

        boolean indexCreated = false; // set when the "real" index is created

        TestTransportBulkAction() {
            super(TransportBulkActionTests.this.threadPool, transportService, clusterService, null,
                    null, new ActionFilters(Collections.emptySet()), new Resolver(),
                    new AutoCreateIndex(Settings.EMPTY, clusterService.getClusterSettings(), new Resolver()));
        }

        @Override
        protected boolean needToCheck() {
            return true;
        }

        @Override
        void createIndex(String index, Boolean preferV2Templates,
                         TimeValue timeout, Version minNodeVersion, ActionListener<CreateIndexResponse> listener) {
            indexCreated = true;
            listener.onResponse(null);
        }

        @Override
        void autoCreate(Set<String> names, Boolean preferV2Templates, TimeValue timeout,
                        ActionListener<AutoCreateAction.Response> listener) {
            indexCreated = true;
            listener.onResponse(new AutoCreateAction.Response(Map.of()));
        }
    }

    @Before
    public void setUp() throws Exception {
        super.setUp();
        threadPool = new TestThreadPool(getClass().getName());
<<<<<<< HEAD
        clusterService = createClusterService(threadPool, VersionUtils.randomCompatibleVersion(random(), Version.CURRENT));
=======
        DiscoveryNode discoveryNode = new DiscoveryNode("node", ESTestCase.buildNewFakeTransportAddress(), Collections.emptyMap(),
            DiscoveryNodeRole.BUILT_IN_ROLES, VersionUtils.randomCompatibleVersion(random(), Version.CURRENT));
        clusterService = createClusterService(threadPool, discoveryNode);
>>>>>>> 0a4428cb
        CapturingTransport capturingTransport = new CapturingTransport();
        transportService = capturingTransport.createTransportService(clusterService.getSettings(), threadPool,
            TransportService.NOOP_TRANSPORT_INTERCEPTOR,
            boundAddress -> clusterService.localNode(), null, Collections.emptySet());
        transportService.start();
        transportService.acceptIncomingRequests();
        bulkAction = new TestTransportBulkAction();
    }

    @After
    public void tearDown() throws Exception {
        ThreadPool.terminate(threadPool, 30, TimeUnit.SECONDS);
        threadPool = null;
        clusterService.close();
        super.tearDown();
    }

    public void testDeleteNonExistingDocDoesNotCreateIndex() throws Exception {
        BulkRequest bulkRequest = new BulkRequest().add(new DeleteRequest("index").id("id"));

        ActionTestUtils.execute(bulkAction, null, bulkRequest, ActionListener.wrap(response -> {
            assertFalse(bulkAction.indexCreated);
            BulkItemResponse[] bulkResponses = ((BulkResponse) response).getItems();
            assertEquals(bulkResponses.length, 1);
            assertTrue(bulkResponses[0].isFailed());
            assertTrue(bulkResponses[0].getFailure().getCause() instanceof IndexNotFoundException);
            assertEquals("index", bulkResponses[0].getFailure().getIndex());
        }, exception -> {
            throw new AssertionError(exception);
        }));
    }

    public void testDeleteNonExistingDocExternalVersionCreatesIndex() throws Exception {
        BulkRequest bulkRequest = new BulkRequest()
                .add(new DeleteRequest("index").id("id").versionType(VersionType.EXTERNAL).version(0));

        ActionTestUtils.execute(bulkAction, null, bulkRequest, ActionListener.wrap(response -> {
            assertTrue(bulkAction.indexCreated);
        }, exception -> {
            throw new AssertionError(exception);
        }));
    }

    public void testDeleteNonExistingDocExternalGteVersionCreatesIndex() throws Exception {
        BulkRequest bulkRequest = new BulkRequest()
                .add(new DeleteRequest("index2").id("id").versionType(VersionType.EXTERNAL_GTE).version(0));

        ActionTestUtils.execute(bulkAction, null, bulkRequest, ActionListener.wrap(response -> {
            assertTrue(bulkAction.indexCreated);
        }, exception -> {
            throw new AssertionError(exception);
        }));
    }

    public void testGetIndexWriteRequest() throws Exception {
        IndexRequest indexRequest = new IndexRequest("index").id("id1").source(Collections.emptyMap());
        UpdateRequest upsertRequest = new UpdateRequest("index", "id1").upsert(indexRequest).script(mockScript("1"));
        UpdateRequest docAsUpsertRequest = new UpdateRequest("index", "id2").doc(indexRequest).docAsUpsert(true);
        UpdateRequest scriptedUpsert = new UpdateRequest("index", "id2").upsert(indexRequest).script(mockScript("1"))
            .scriptedUpsert(true);

        assertEquals(TransportBulkAction.getIndexWriteRequest(indexRequest), indexRequest);
        assertEquals(TransportBulkAction.getIndexWriteRequest(upsertRequest), indexRequest);
        assertEquals(TransportBulkAction.getIndexWriteRequest(docAsUpsertRequest), indexRequest);
        assertEquals(TransportBulkAction.getIndexWriteRequest(scriptedUpsert), indexRequest);

        DeleteRequest deleteRequest = new DeleteRequest("index", "id");
        assertNull(TransportBulkAction.getIndexWriteRequest(deleteRequest));

        UpdateRequest badUpsertRequest = new UpdateRequest("index", "id1");
        assertNull(TransportBulkAction.getIndexWriteRequest(badUpsertRequest));
    }

    public void testResolveRequiredOrDefaultPipelineDefaultPipeline() {
        IndexMetadata.Builder builder = IndexMetadata.builder("idx")
            .settings(settings(Version.CURRENT).put(IndexSettings.DEFAULT_PIPELINE.getKey(), "default-pipeline"))
            .numberOfShards(1)
            .numberOfReplicas(0)
            .putAlias(AliasMetadata.builder("alias").writeIndex(true).build());
        Metadata metadata = Metadata.builder().put(builder).build();

        // index name matches with IDM:
        IndexRequest indexRequest = new IndexRequest("idx");
        boolean result = TransportBulkAction.resolvePipelines(indexRequest, indexRequest, false, metadata);
        assertThat(result, is(true));
        assertThat(indexRequest.isPipelineResolved(), is(true));
        assertThat(indexRequest.getPipeline(), equalTo("default-pipeline"));

        // alias name matches with IDM:
        indexRequest = new IndexRequest("alias");
        result = TransportBulkAction.resolvePipelines(indexRequest, indexRequest, false, metadata);
        assertThat(result, is(true));
        assertThat(indexRequest.isPipelineResolved(), is(true));
        assertThat(indexRequest.getPipeline(), equalTo("default-pipeline"));

        // index name matches with ITMD:
        IndexTemplateMetadata.Builder templateBuilder = IndexTemplateMetadata.builder("name1")
            .patterns(List.of("id*"))
            .settings(settings(Version.CURRENT).put(IndexSettings.DEFAULT_PIPELINE.getKey(), "default-pipeline"));
        metadata = Metadata.builder().put(templateBuilder).build();
        indexRequest = new IndexRequest("idx");
        result = TransportBulkAction.resolvePipelines(indexRequest, indexRequest, false, metadata);
        assertThat(result, is(true));
        assertThat(indexRequest.isPipelineResolved(), is(true));
        assertThat(indexRequest.getPipeline(), equalTo("default-pipeline"));
    }

    public void testResolveFinalPipeline() {
        IndexMetadata.Builder builder = IndexMetadata.builder("idx")
            .settings(settings(Version.CURRENT).put(IndexSettings.FINAL_PIPELINE.getKey(), "final-pipeline"))
            .numberOfShards(1)
            .numberOfReplicas(0)
            .putAlias(AliasMetadata.builder("alias").writeIndex(true).build());
        Metadata metadata = Metadata.builder().put(builder).build();

        // index name matches with IDM:
        IndexRequest indexRequest = new IndexRequest("idx");
        boolean result = TransportBulkAction.resolvePipelines(indexRequest, indexRequest, false, metadata);
        assertThat(result, is(true));
        assertThat(indexRequest.isPipelineResolved(), is(true));
        assertThat(indexRequest.getPipeline(), equalTo("_none"));
        assertThat(indexRequest.getFinalPipeline(), equalTo("final-pipeline"));

        // alias name matches with IDM:
        indexRequest = new IndexRequest("alias");
        result = TransportBulkAction.resolvePipelines(indexRequest, indexRequest, false, metadata);
        assertThat(result, is(true));
        assertThat(indexRequest.isPipelineResolved(), is(true));
        assertThat(indexRequest.getPipeline(), equalTo("_none"));
        assertThat(indexRequest.getFinalPipeline(), equalTo("final-pipeline"));

        // index name matches with ITMD:
        IndexTemplateMetadata.Builder templateBuilder = IndexTemplateMetadata.builder("name1")
            .patterns(List.of("id*"))
            .settings(settings(Version.CURRENT).put(IndexSettings.FINAL_PIPELINE.getKey(), "final-pipeline"));
        metadata = Metadata.builder().put(templateBuilder).build();
        indexRequest = new IndexRequest("idx");
        result = TransportBulkAction.resolvePipelines(indexRequest, indexRequest, false, metadata);
        assertThat(result, is(true));
        assertThat(indexRequest.isPipelineResolved(), is(true));
        assertThat(indexRequest.getPipeline(), equalTo("_none"));
        assertThat(indexRequest.getFinalPipeline(), equalTo("final-pipeline"));
    }

    public void testResolveRequestOrDefaultPipelineAndFinalPipeline() {
        // no pipeline:
        {
            Metadata metadata = Metadata.builder().build();
            IndexRequest indexRequest = new IndexRequest("idx");
            boolean result = TransportBulkAction.resolvePipelines(indexRequest, indexRequest, false, metadata);
            assertThat(result, is(false));
            assertThat(indexRequest.isPipelineResolved(), is(true));
            assertThat(indexRequest.getPipeline(), equalTo(IngestService.NOOP_PIPELINE_NAME));
        }

        // request pipeline:
        {
            Metadata metadata = Metadata.builder().build();
            IndexRequest indexRequest = new IndexRequest("idx").setPipeline("request-pipeline");
            boolean result = TransportBulkAction.resolvePipelines(indexRequest, indexRequest, false, metadata);
            assertThat(result, is(true));
            assertThat(indexRequest.isPipelineResolved(), is(true));
            assertThat(indexRequest.getPipeline(), equalTo("request-pipeline"));
        }

        // request pipeline with default pipeline:
        {
            IndexMetadata.Builder builder = IndexMetadata.builder("idx")
                .settings(settings(Version.CURRENT).put(IndexSettings.DEFAULT_PIPELINE.getKey(), "default-pipeline"))
                .numberOfShards(1)
                .numberOfReplicas(0);
            Metadata metadata = Metadata.builder().put(builder).build();
            IndexRequest indexRequest = new IndexRequest("idx").setPipeline("request-pipeline");
            boolean result = TransportBulkAction.resolvePipelines(indexRequest, indexRequest, false, metadata);
            assertThat(result, is(true));
            assertThat(indexRequest.isPipelineResolved(), is(true));
            assertThat(indexRequest.getPipeline(), equalTo("request-pipeline"));
        }

        // request pipeline with final pipeline:
        {
            IndexMetadata.Builder builder = IndexMetadata.builder("idx")
                .settings(settings(Version.CURRENT).put(IndexSettings.FINAL_PIPELINE.getKey(), "final-pipeline"))
                .numberOfShards(1)
                .numberOfReplicas(0);
            Metadata metadata = Metadata.builder().put(builder).build();
            IndexRequest indexRequest = new IndexRequest("idx").setPipeline("request-pipeline");
            boolean result = TransportBulkAction.resolvePipelines(indexRequest, indexRequest, false, metadata);
            assertThat(result, is(true));
            assertThat(indexRequest.isPipelineResolved(), is(true));
            assertThat(indexRequest.getPipeline(), equalTo("request-pipeline"));
            assertThat(indexRequest.getFinalPipeline(), equalTo("final-pipeline"));
        }
    }

}<|MERGE_RESOLUTION|>--- conflicted
+++ resolved
@@ -21,7 +21,6 @@
 
 import org.elasticsearch.Version;
 import org.elasticsearch.action.ActionListener;
-import org.elasticsearch.action.admin.indices.create.AutoCreateAction;
 import org.elasticsearch.action.admin.indices.create.CreateIndexResponse;
 import org.elasticsearch.action.bulk.TransportBulkActionTookTests.Resolver;
 import org.elasticsearch.action.delete.DeleteRequest;
@@ -92,26 +91,15 @@
             indexCreated = true;
             listener.onResponse(null);
         }
-
-        @Override
-        void autoCreate(Set<String> names, Boolean preferV2Templates, TimeValue timeout,
-                        ActionListener<AutoCreateAction.Response> listener) {
-            indexCreated = true;
-            listener.onResponse(new AutoCreateAction.Response(Map.of()));
-        }
     }
 
     @Before
     public void setUp() throws Exception {
         super.setUp();
         threadPool = new TestThreadPool(getClass().getName());
-<<<<<<< HEAD
-        clusterService = createClusterService(threadPool, VersionUtils.randomCompatibleVersion(random(), Version.CURRENT));
-=======
         DiscoveryNode discoveryNode = new DiscoveryNode("node", ESTestCase.buildNewFakeTransportAddress(), Collections.emptyMap(),
             DiscoveryNodeRole.BUILT_IN_ROLES, VersionUtils.randomCompatibleVersion(random(), Version.CURRENT));
         clusterService = createClusterService(threadPool, discoveryNode);
->>>>>>> 0a4428cb
         CapturingTransport capturingTransport = new CapturingTransport();
         transportService = capturingTransport.createTransportService(clusterService.getSettings(), threadPool,
             TransportService.NOOP_TRANSPORT_INTERCEPTOR,
