--- conflicted
+++ resolved
@@ -154,11 +154,7 @@
             // Versions before 8.8 don't support rank
             searchRequest.source().rankBuilder(null);
         }
-<<<<<<< HEAD
-        if (version.before(TransportVersions.V_8_500_013) && searchRequest.source() != null) {
-=======
-        if (version.before(TransportVersion.V_8_500_020) && searchRequest.source() != null) {
->>>>>>> 8752d804
+        if (version.before(TransportVersions.V_8_500_020) && searchRequest.source() != null) {
             // Versions before 8_500_999 don't support queries
             searchRequest.source().subSearches(new ArrayList<>());
         }
