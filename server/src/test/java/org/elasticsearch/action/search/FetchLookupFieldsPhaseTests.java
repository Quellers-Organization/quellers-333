--- conflicted
+++ resolved
@@ -125,26 +125,11 @@
                                 null
                             ),
                             null
-<<<<<<< HEAD
                         );
                     }
-                    var response = new MultiSearchResponse(responses, randomNonNegativeLong());
-                    try {
-                        listener.onResponse(response);
-                    } finally {
-                        response.decRef();
-                    }
+                    ActionListener.respondAndRelease(listener, new MultiSearchResponse(responses, randomNonNegativeLong()));
                 }
             };
-=======
-                        ),
-                        null
-                    );
-                }
-                ActionListener.respondAndRelease(listener, new MultiSearchResponse(responses, randomNonNegativeLong()));
-            }
-        };
->>>>>>> 9018f589
 
             SearchHit leftHit0 = new SearchHit(randomInt(100));
             final List<FieldAndFormat> fetchFields = List.of(new FieldAndFormat(randomAlphaOfLength(10), null));
@@ -231,7 +216,9 @@
                 leftHit1.field("lookup_field_3").getValues(),
                 contains(Map.of("field_a", List.of("a2"), "field_b", List.of("b1", "b2")))
             );
-        } finally {
+        } finally
+
+        {
             var resp = searchPhaseContext.searchResponse.get();
             if (resp != null) {
                 resp.decRef();
