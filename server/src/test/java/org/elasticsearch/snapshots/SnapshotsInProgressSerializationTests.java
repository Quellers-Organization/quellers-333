--- conflicted
+++ resolved
@@ -225,13 +225,8 @@
                 );
             }
             case 2 -> {
-<<<<<<< HEAD
                 long startTime = randomValueOtherThan(entry.startTime(), ESTestCase::randomLong);
-                return new Entry(
-=======
-                List<String> dataStreams = Stream.concat(entry.dataStreams().stream(), Stream.of(randomAlphaOfLength(10))).toList();
-                return Entry.snapshot(
->>>>>>> f7219470
+                return Entry.snapshot(
                     entry.snapshot(),
                     entry.includeGlobalState(),
                     entry.partial(),
@@ -248,7 +243,6 @@
                 );
             }
             case 3 -> {
-<<<<<<< HEAD
                 Map<String, Object> userMetadata = entry.userMetadata() != null ? new HashMap<>(entry.userMetadata()) : new HashMap<>();
                 String key = randomAlphaOfLengthBetween(2, 10);
                 if (userMetadata.containsKey(key)) {
@@ -256,11 +250,7 @@
                 } else {
                     userMetadata.put(key, randomAlphaOfLengthBetween(2, 10));
                 }
-                return new Entry(
-=======
-                long startTime = randomValueOtherThan(entry.startTime(), ESTestCase::randomLong);
-                return Entry.snapshot(
->>>>>>> f7219470
+                return Entry.snapshot(
                     entry.snapshot(),
                     entry.includeGlobalState(),
                     entry.partial(),
@@ -277,17 +267,12 @@
                 );
             }
             case 4 -> {
-<<<<<<< HEAD
                 List<SnapshotFeatureInfo> featureStates = randomList(
                     1,
                     5,
                     () -> randomValueOtherThanMany(entry.featureStates()::contains, SnapshotFeatureInfoTests::randomSnapshotFeatureInfo)
                 );
-                return new Entry(
-=======
-                long repositoryStateId = randomValueOtherThan(entry.startTime(), ESTestCase::randomLong);
-                return Entry.snapshot(
->>>>>>> f7219470
+                return Entry.snapshot(
                     entry.snapshot(),
                     entry.includeGlobalState(),
                     entry.partial(),
@@ -304,7 +289,6 @@
                 );
             }
             case 5 -> {
-<<<<<<< HEAD
                 return mutateEntryWithLegalChange(entry);
             }
             default -> throw new IllegalArgumentException("invalid randomization case");
@@ -316,11 +300,7 @@
         switch (randomInt(3)) {
             case 0 -> {
                 List<String> dataStreams = Stream.concat(entry.dataStreams().stream(), Stream.of(randomAlphaOfLength(10))).toList();
-                return new Entry(
-=======
-                String failure = randomValueOtherThan(entry.failure(), () -> randomAlphaOfLengthBetween(2, 10));
-                return Entry.snapshot(
->>>>>>> f7219470
+                return Entry.snapshot(
                     entry.snapshot(),
                     entry.includeGlobalState(),
                     entry.partial(),
@@ -336,23 +316,9 @@
                     entry.version()
                 );
             }
-<<<<<<< HEAD
             case 1 -> {
                 long repositoryStateId = randomValueOtherThan(entry.startTime(), ESTestCase::randomLong);
-                return new Entry(
-=======
-            case 6 -> {
-                Map<String, IndexId> indices = new HashMap<>(entry.indices());
-                IndexId indexId = new IndexId(randomAlphaOfLength(10), randomAlphaOfLength(10));
-                indices.put(indexId.getName(), indexId);
-                Map<ShardId, SnapshotsInProgress.ShardSnapshotStatus> shards = new HashMap<>(entry.shards());
-                Index index = new Index(indexId.getName(), randomAlphaOfLength(10));
-                int shardsCount = randomIntBetween(1, 10);
-                for (int j = 0; j < shardsCount; j++) {
-                    shards.put(new ShardId(index, j), randomShardSnapshotStatus(randomAlphaOfLength(10)));
-                }
-                return Entry.snapshot(
->>>>>>> f7219470
+                return Entry.snapshot(
                     entry.snapshot(),
                     entry.includeGlobalState(),
                     entry.partial(),
@@ -368,21 +334,9 @@
                     entry.version()
                 );
             }
-<<<<<<< HEAD
             case 2 -> {
                 String failure = randomValueOtherThan(entry.failure(), () -> randomAlphaOfLengthBetween(2, 10));
-                return new Entry(
-=======
-            case 7 -> {
-                Map<String, Object> userMetadata = entry.userMetadata() != null ? new HashMap<>(entry.userMetadata()) : new HashMap<>();
-                String key = randomAlphaOfLengthBetween(2, 10);
-                if (userMetadata.containsKey(key)) {
-                    userMetadata.remove(key);
-                } else {
-                    userMetadata.put(key, randomAlphaOfLengthBetween(2, 10));
-                }
-                return Entry.snapshot(
->>>>>>> f7219470
+                return Entry.snapshot(
                     entry.snapshot(),
                     entry.includeGlobalState(),
                     entry.partial(),
@@ -398,7 +352,6 @@
                     entry.version()
                 );
             }
-<<<<<<< HEAD
             case 3 -> {
                 Map<String, IndexId> indices = new HashMap<>(entry.indices());
                 IndexId indexId = new IndexId(randomAlphaOfLength(10), randomAlphaOfLength(10));
@@ -409,16 +362,7 @@
                 for (int j = 0; j < shardsCount; j++) {
                     shards.put(new ShardId(index, j), randomShardSnapshotStatus(randomAlphaOfLength(10)));
                 }
-                return new Entry(
-=======
-            case 8 -> {
-                List<SnapshotFeatureInfo> featureStates = randomList(
-                    1,
-                    5,
-                    () -> randomValueOtherThanMany(entry.featureStates()::contains, SnapshotFeatureInfoTests::randomSnapshotFeatureInfo)
-                );
-                return Entry.snapshot(
->>>>>>> f7219470
+                return Entry.snapshot(
                     entry.snapshot(),
                     entry.includeGlobalState(),
                     entry.partial(),
