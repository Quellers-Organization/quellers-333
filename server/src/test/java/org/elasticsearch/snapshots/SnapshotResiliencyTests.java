/*
 * Licensed to Elasticsearch under one or more contributor
 * license agreements. See the NOTICE file distributed with
 * this work for additional information regarding copyright
 * ownership. Elasticsearch licenses this file to you under
 * the Apache License, Version 2.0 (the "License"); you may
 * not use this file except in compliance with the License.
 * You may obtain a copy of the License at
 *
 *    http://www.apache.org/licenses/LICENSE-2.0
 *
 * Unless required by applicable law or agreed to in writing,
 * software distributed under the License is distributed on an
 * "AS IS" BASIS, WITHOUT WARRANTIES OR CONDITIONS OF ANY
 * KIND, either express or implied.  See the License for the
 * specific language governing permissions and limitations
 * under the License.
 */

package org.elasticsearch.snapshots;

import org.apache.logging.log4j.LogManager;
import org.apache.logging.log4j.Logger;
import org.apache.lucene.util.SetOnce;
import org.elasticsearch.ExceptionsHelper;
import org.elasticsearch.Version;
import org.elasticsearch.action.ActionListener;
import org.elasticsearch.action.ActionType;
import org.elasticsearch.action.RequestValidators;
import org.elasticsearch.action.StepListener;
import org.elasticsearch.action.admin.cluster.repositories.cleanup.CleanupRepositoryAction;
import org.elasticsearch.action.admin.cluster.repositories.cleanup.CleanupRepositoryRequest;
import org.elasticsearch.action.admin.cluster.repositories.cleanup.CleanupRepositoryResponse;
import org.elasticsearch.action.admin.cluster.repositories.cleanup.TransportCleanupRepositoryAction;
import org.elasticsearch.action.admin.cluster.repositories.put.PutRepositoryAction;
import org.elasticsearch.action.admin.cluster.repositories.put.TransportPutRepositoryAction;
import org.elasticsearch.action.admin.cluster.reroute.ClusterRerouteAction;
import org.elasticsearch.action.admin.cluster.reroute.ClusterRerouteRequest;
import org.elasticsearch.action.admin.cluster.reroute.TransportClusterRerouteAction;
import org.elasticsearch.action.admin.cluster.snapshots.create.CreateSnapshotAction;
import org.elasticsearch.action.admin.cluster.snapshots.create.CreateSnapshotResponse;
import org.elasticsearch.action.admin.cluster.snapshots.create.TransportCreateSnapshotAction;
import org.elasticsearch.action.admin.cluster.snapshots.delete.DeleteSnapshotAction;
import org.elasticsearch.action.admin.cluster.snapshots.delete.DeleteSnapshotRequest;
import org.elasticsearch.action.admin.cluster.snapshots.delete.TransportDeleteSnapshotAction;
import org.elasticsearch.action.admin.cluster.snapshots.restore.RestoreSnapshotAction;
import org.elasticsearch.action.admin.cluster.snapshots.restore.RestoreSnapshotRequest;
import org.elasticsearch.action.admin.cluster.snapshots.restore.RestoreSnapshotResponse;
import org.elasticsearch.action.admin.cluster.snapshots.restore.TransportRestoreSnapshotAction;
import org.elasticsearch.action.admin.cluster.state.ClusterStateAction;
import org.elasticsearch.action.admin.cluster.state.ClusterStateRequest;
import org.elasticsearch.action.admin.cluster.state.ClusterStateResponse;
import org.elasticsearch.action.admin.cluster.state.TransportClusterStateAction;
import org.elasticsearch.action.admin.indices.create.CreateIndexAction;
import org.elasticsearch.action.admin.indices.create.CreateIndexRequest;
import org.elasticsearch.action.admin.indices.create.CreateIndexResponse;
import org.elasticsearch.action.admin.indices.create.TransportCreateIndexAction;
import org.elasticsearch.action.admin.indices.delete.DeleteIndexAction;
import org.elasticsearch.action.admin.indices.delete.DeleteIndexRequest;
import org.elasticsearch.action.admin.indices.delete.TransportDeleteIndexAction;
import org.elasticsearch.action.admin.indices.mapping.put.PutMappingAction;
import org.elasticsearch.action.admin.indices.mapping.put.TransportPutMappingAction;
import org.elasticsearch.action.admin.indices.shards.IndicesShardStoresAction;
import org.elasticsearch.action.admin.indices.shards.TransportIndicesShardStoresAction;
import org.elasticsearch.action.bulk.BulkAction;
import org.elasticsearch.action.bulk.BulkRequest;
import org.elasticsearch.action.bulk.BulkResponse;
import org.elasticsearch.action.bulk.TransportBulkAction;
import org.elasticsearch.action.bulk.TransportShardBulkAction;
import org.elasticsearch.action.index.IndexRequest;
import org.elasticsearch.action.resync.TransportResyncReplicationAction;
import org.elasticsearch.action.search.SearchAction;
import org.elasticsearch.action.search.SearchExecutionStatsCollector;
import org.elasticsearch.action.search.SearchPhaseController;
import org.elasticsearch.action.search.SearchRequest;
import org.elasticsearch.action.search.SearchResponse;
import org.elasticsearch.action.search.SearchTransportService;
import org.elasticsearch.action.search.TransportSearchAction;
import org.elasticsearch.action.support.ActionFilters;
import org.elasticsearch.action.support.ActionTestUtils;
import org.elasticsearch.action.support.ActiveShardCount;
import org.elasticsearch.action.support.AutoCreateIndex;
import org.elasticsearch.action.support.DestructiveOperations;
import org.elasticsearch.action.support.GroupedActionListener;
import org.elasticsearch.action.support.PlainActionFuture;
import org.elasticsearch.action.support.TransportAction;
import org.elasticsearch.action.support.WriteRequest;
import org.elasticsearch.action.support.master.AcknowledgedResponse;
import org.elasticsearch.action.update.UpdateHelper;
import org.elasticsearch.client.AdminClient;
import org.elasticsearch.client.node.NodeClient;
import org.elasticsearch.cluster.ClusterChangedEvent;
import org.elasticsearch.cluster.ClusterModule;
import org.elasticsearch.cluster.ClusterName;
import org.elasticsearch.cluster.ClusterState;
import org.elasticsearch.cluster.ClusterStateListener;
import org.elasticsearch.cluster.ESAllocationTestCase;
import org.elasticsearch.cluster.NodeConnectionsService;
import org.elasticsearch.cluster.SnapshotDeletionsInProgress;
import org.elasticsearch.cluster.SnapshotsInProgress;
import org.elasticsearch.cluster.action.index.MappingUpdatedAction;
import org.elasticsearch.cluster.action.index.NodeMappingRefreshAction;
import org.elasticsearch.cluster.action.shard.ShardStateAction;
import org.elasticsearch.cluster.coordination.AbstractCoordinatorTestCase;
import org.elasticsearch.cluster.coordination.ClusterBootstrapService;
import org.elasticsearch.cluster.coordination.CoordinationMetadata.VotingConfiguration;
import org.elasticsearch.cluster.coordination.CoordinationState;
import org.elasticsearch.cluster.coordination.Coordinator;
import org.elasticsearch.cluster.coordination.CoordinatorTests;
import org.elasticsearch.cluster.coordination.DeterministicTaskQueue;
import org.elasticsearch.cluster.coordination.ElectionStrategy;
import org.elasticsearch.cluster.coordination.InMemoryPersistedState;
import org.elasticsearch.cluster.coordination.MockSinglePrioritizingExecutor;
import org.elasticsearch.cluster.metadata.AliasValidator;
import org.elasticsearch.cluster.metadata.IndexMetadata;
import org.elasticsearch.cluster.metadata.IndexNameExpressionResolver;
import org.elasticsearch.cluster.metadata.MetadataCreateIndexService;
import org.elasticsearch.cluster.metadata.MetadataDeleteIndexService;
import org.elasticsearch.cluster.metadata.MetadataIndexUpgradeService;
import org.elasticsearch.cluster.metadata.MetadataMappingService;
import org.elasticsearch.cluster.node.DiscoveryNode;
import org.elasticsearch.cluster.node.DiscoveryNodeRole;
import org.elasticsearch.cluster.node.DiscoveryNodes;
import org.elasticsearch.cluster.routing.BatchedRerouteService;
import org.elasticsearch.cluster.routing.ShardRouting;
import org.elasticsearch.cluster.routing.UnassignedInfo;
import org.elasticsearch.cluster.routing.allocation.AllocationService;
import org.elasticsearch.cluster.routing.allocation.command.AllocateEmptyPrimaryAllocationCommand;
import org.elasticsearch.cluster.service.ClusterApplierService;
import org.elasticsearch.cluster.service.ClusterService;
import org.elasticsearch.cluster.service.FakeThreadPoolMasterService;
import org.elasticsearch.cluster.service.MasterService;
import org.elasticsearch.common.CheckedConsumer;
import org.elasticsearch.common.Nullable;
import org.elasticsearch.common.io.stream.NamedWriteableRegistry;
import org.elasticsearch.common.network.NetworkModule;
import org.elasticsearch.common.settings.ClusterSettings;
import org.elasticsearch.common.settings.IndexScopedSettings;
import org.elasticsearch.common.settings.Settings;
import org.elasticsearch.common.transport.TransportAddress;
import org.elasticsearch.common.util.BigArrays;
import org.elasticsearch.common.util.PageCacheRecycler;
import org.elasticsearch.common.util.concurrent.AbstractRunnable;
import org.elasticsearch.common.util.concurrent.PrioritizedEsThreadPoolExecutor;
import org.elasticsearch.common.xcontent.NamedXContentRegistry;
import org.elasticsearch.env.Environment;
import org.elasticsearch.env.NodeEnvironment;
import org.elasticsearch.env.TestEnvironment;
import org.elasticsearch.gateway.MetaStateService;
import org.elasticsearch.gateway.TransportNodesListGatewayStartedShards;
import org.elasticsearch.index.Index;
import org.elasticsearch.index.analysis.AnalysisRegistry;
import org.elasticsearch.index.seqno.GlobalCheckpointSyncAction;
import org.elasticsearch.index.seqno.RetentionLeaseSyncer;
import org.elasticsearch.index.shard.PrimaryReplicaSyncer;
import org.elasticsearch.indices.IndicesModule;
import org.elasticsearch.indices.IndicesService;
import org.elasticsearch.indices.analysis.AnalysisModule;
import org.elasticsearch.indices.breaker.NoneCircuitBreakerService;
import org.elasticsearch.indices.cluster.IndicesClusterStateService;
import org.elasticsearch.indices.mapper.MapperRegistry;
import org.elasticsearch.indices.recovery.PeerRecoverySourceService;
import org.elasticsearch.indices.recovery.PeerRecoveryTargetService;
import org.elasticsearch.indices.recovery.RecoverySettings;
import org.elasticsearch.ingest.IngestService;
import org.elasticsearch.node.ResponseCollectorService;
import org.elasticsearch.plugins.PluginsService;
import org.elasticsearch.repositories.RepositoriesService;
import org.elasticsearch.repositories.Repository;
import org.elasticsearch.repositories.RepositoryData;
import org.elasticsearch.repositories.blobstore.BlobStoreRepository;
import org.elasticsearch.repositories.blobstore.BlobStoreTestUtil;
import org.elasticsearch.repositories.fs.FsRepository;
import org.elasticsearch.script.ScriptService;
import org.elasticsearch.search.SearchService;
import org.elasticsearch.search.builder.SearchSourceBuilder;
import org.elasticsearch.search.fetch.FetchPhase;
import org.elasticsearch.snapshots.mockstore.MockEventuallyConsistentRepository;
import org.elasticsearch.test.ESTestCase;
import org.elasticsearch.test.disruption.DisruptableMockTransport;
import org.elasticsearch.threadpool.ThreadPool;
import org.elasticsearch.transport.TransportException;
import org.elasticsearch.transport.TransportInterceptor;
import org.elasticsearch.transport.TransportRequest;
import org.elasticsearch.transport.TransportRequestHandler;
import org.elasticsearch.transport.TransportService;
import org.junit.After;
import org.junit.Before;

import java.io.IOException;
import java.nio.file.Path;
import java.util.Collection;
import java.util.Collections;
import java.util.Comparator;
import java.util.HashMap;
import java.util.HashSet;
import java.util.LinkedHashMap;
import java.util.List;
import java.util.Map;
import java.util.Objects;
import java.util.Optional;
import java.util.Set;
import java.util.concurrent.TimeUnit;
import java.util.concurrent.atomic.AtomicBoolean;
import java.util.function.Supplier;
import java.util.stream.Collectors;
import java.util.stream.Stream;

import static java.util.Collections.emptyMap;
import static java.util.Collections.emptySet;
import static org.elasticsearch.action.support.ActionTestUtils.assertNoFailureListener;
import static org.elasticsearch.env.Environment.PATH_HOME_SETTING;
import static org.elasticsearch.node.Node.NODE_NAME_SETTING;
import static org.hamcrest.Matchers.contains;
import static org.hamcrest.Matchers.containsInAnyOrder;
import static org.hamcrest.Matchers.either;
import static org.hamcrest.Matchers.empty;
import static org.hamcrest.Matchers.hasSize;
import static org.hamcrest.Matchers.instanceOf;
import static org.hamcrest.Matchers.is;
import static org.hamcrest.Matchers.iterableWithSize;
import static org.hamcrest.Matchers.lessThanOrEqualTo;
import static org.mockito.Mockito.mock;

public class SnapshotResiliencyTests extends ESTestCase {

    private DeterministicTaskQueue deterministicTaskQueue;

    private TestClusterNodes testClusterNodes;

    private Path tempDir;

    /**
     * Context shared by all the node's {@link Repository} instances if the eventually consistent blobstore is to be used.
     * {@code null} if not using the eventually consistent blobstore.
     */
    @Nullable private MockEventuallyConsistentRepository.Context blobStoreContext;

    @Before
    public void createServices() {
        tempDir = createTempDir();
        if (randomBoolean()) {
            blobStoreContext = new MockEventuallyConsistentRepository.Context();
        }
        deterministicTaskQueue =
            new DeterministicTaskQueue(Settings.builder().put(NODE_NAME_SETTING.getKey(), "shared").build(), random());
    }

    @After
    public void verifyReposThenStopServices() {
        try {
            clearDisruptionsAndAwaitSync();

            final StepListener<CleanupRepositoryResponse> cleanupResponse = new StepListener<>();
            final StepListener<CreateSnapshotResponse> createSnapshotResponse = new StepListener<>();
            // Create another snapshot and then clean up the repository to verify that the repository works correctly no matter the
            // failures seen during the previous test.
            client().admin().cluster().prepareCreateSnapshot("repo", "last-snapshot")
                .setWaitForCompletion(true).execute(createSnapshotResponse);
            continueOrDie(createSnapshotResponse, r -> {
                final SnapshotInfo snapshotInfo = r.getSnapshotInfo();
                // Snapshot can fail because some tests leave indices in a red state because data nodes were stopped
                assertThat(snapshotInfo.state(), either(is(SnapshotState.SUCCESS)).or(is(SnapshotState.FAILED)));
                assertThat(snapshotInfo.shardFailures(), iterableWithSize(snapshotInfo.failedShards()));
                assertThat(snapshotInfo.successfulShards(), is(snapshotInfo.totalShards() - snapshotInfo.failedShards()));
                client().admin().cluster().cleanupRepository(new CleanupRepositoryRequest("repo"), cleanupResponse);
            });
            final AtomicBoolean cleanedUp = new AtomicBoolean(false);
            continueOrDie(cleanupResponse, r -> cleanedUp.set(true));

            runUntil(cleanedUp::get, TimeUnit.MINUTES.toMillis(1L));

            if (blobStoreContext != null) {
                blobStoreContext.forceConsistent();
            }
            BlobStoreTestUtil.assertConsistency(
                (BlobStoreRepository) testClusterNodes.randomMasterNodeSafe().repositoriesService.repository("repo"),
                Runnable::run);
        } finally {
            testClusterNodes.nodes.values().forEach(TestClusterNodes.TestClusterNode::stop);
        }
    }

    public void testSuccessfulSnapshotAndRestore() {
        setupTestCluster(randomFrom(1, 3, 5), randomIntBetween(2, 10));

        String repoName = "repo";
        String snapshotName = "snapshot";
        final String index = "test";
        final int shards = randomIntBetween(1, 10);
        final int documents = randomIntBetween(0, 100);

        final TestClusterNodes.TestClusterNode masterNode =
            testClusterNodes.currentMaster(testClusterNodes.nodes.values().iterator().next().clusterService.state());

        final StepListener<CreateSnapshotResponse> createSnapshotResponseListener = new StepListener<>();

        continueOrDie(createRepoAndIndex(repoName, index, shards), createIndexResponse -> {
            final Runnable afterIndexing = () -> client().admin().cluster().prepareCreateSnapshot(repoName, snapshotName)
                .setWaitForCompletion(true).execute(createSnapshotResponseListener);
            if (documents == 0) {
                afterIndexing.run();
            } else {
                final BulkRequest bulkRequest = new BulkRequest().setRefreshPolicy(WriteRequest.RefreshPolicy.IMMEDIATE);
                for (int i = 0; i < documents; ++i) {
                    bulkRequest.add(new IndexRequest(index).source(Collections.singletonMap("foo", "bar" + i)));
                }
                final StepListener<BulkResponse> bulkResponseStepListener = new StepListener<>();
                client().bulk(bulkRequest, bulkResponseStepListener);
                continueOrDie(bulkResponseStepListener, bulkResponse -> {
                    assertFalse("Failures in bulk response: " + bulkResponse.buildFailureMessage(), bulkResponse.hasFailures());
                    assertEquals(documents, bulkResponse.getItems().length);
                    afterIndexing.run();
                });
            }
        });

        final StepListener<AcknowledgedResponse> deleteIndexListener = new StepListener<>();

        continueOrDie(createSnapshotResponseListener,
            createSnapshotResponse -> client().admin().indices().delete(new DeleteIndexRequest(index), deleteIndexListener));

        final StepListener<RestoreSnapshotResponse> restoreSnapshotResponseListener = new StepListener<>();
        continueOrDie(deleteIndexListener, ignored -> client().admin().cluster().restoreSnapshot(
            new RestoreSnapshotRequest(repoName, snapshotName).waitForCompletion(true), restoreSnapshotResponseListener));

        final StepListener<SearchResponse> searchResponseListener = new StepListener<>();
        continueOrDie(restoreSnapshotResponseListener, restoreSnapshotResponse -> {
            assertEquals(shards, restoreSnapshotResponse.getRestoreInfo().totalShards());
            client().search(
                new SearchRequest(index).source(new SearchSourceBuilder().size(0).trackTotalHits(true)), searchResponseListener);
        });

        final AtomicBoolean documentCountVerified = new AtomicBoolean();
        continueOrDie(searchResponseListener, r -> {
            assertEquals(documents, Objects.requireNonNull(r.getHits().getTotalHits()).value);
            documentCountVerified.set(true);
        });

        runUntil(documentCountVerified::get, TimeUnit.MINUTES.toMillis(5L));
        assertNotNull(createSnapshotResponseListener.result());
        assertNotNull(restoreSnapshotResponseListener.result());
        assertTrue(documentCountVerified.get());
        SnapshotsInProgress finalSnapshotsInProgress = masterNode.clusterService.state().custom(SnapshotsInProgress.TYPE);
        assertFalse(finalSnapshotsInProgress.entries().stream().anyMatch(entry -> entry.state().completed() == false));
        final Repository repository = masterNode.repositoriesService.repository(repoName);
        Collection<SnapshotId> snapshotIds = getRepositoryData(repository).getSnapshotIds();
        assertThat(snapshotIds, hasSize(1));

        final SnapshotInfo snapshotInfo = repository.getSnapshotInfo(snapshotIds.iterator().next());
        assertEquals(SnapshotState.SUCCESS, snapshotInfo.state());
        assertThat(snapshotInfo.indices(), containsInAnyOrder(index));
        assertEquals(shards, snapshotInfo.successfulShards());
        assertEquals(0, snapshotInfo.failedShards());
    }

    public void testSnapshotWithNodeDisconnects() {
        final int dataNodes = randomIntBetween(2, 10);
        final int masterNodes = randomFrom(1, 3, 5);
        setupTestCluster(masterNodes, dataNodes);

        String repoName = "repo";
        String snapshotName = "snapshot";
        final String index = "test";
        final int shards = randomIntBetween(1, 10);

        final StepListener<CreateSnapshotResponse> createSnapshotResponseStepListener = new StepListener<>();

        continueOrDie(createRepoAndIndex(repoName, index, shards), createIndexResponse -> {
            for (int i = 0; i < randomIntBetween(0, dataNodes); ++i) {
                scheduleNow(this::disconnectRandomDataNode);
            }
            if (randomBoolean()) {
                scheduleNow(() -> testClusterNodes.clearNetworkDisruptions());
            }
            testClusterNodes.randomMasterNodeSafe().client.admin().cluster()
                .prepareCreateSnapshot(repoName, snapshotName).execute(createSnapshotResponseStepListener);
        });

        continueOrDie(createSnapshotResponseStepListener, createSnapshotResponse -> {
            for (int i = 0; i < randomIntBetween(0, dataNodes); ++i) {
                scheduleNow(this::disconnectOrRestartDataNode);
            }
            // Only disconnect master if we have more than a single master and can simulate a failover
            final boolean disconnectedMaster = randomBoolean() && masterNodes > 1;
            if (disconnectedMaster) {
                scheduleNow(this::disconnectOrRestartMasterNode);
            }
            if (disconnectedMaster || randomBoolean()) {
                scheduleSoon(() -> testClusterNodes.clearNetworkDisruptions());
            } else if (randomBoolean()) {
                scheduleNow(() -> testClusterNodes.clearNetworkDisruptions());
            }
        });

        runUntil(() -> testClusterNodes.randomMasterNode().map(master -> {
            final SnapshotsInProgress snapshotsInProgress = master.clusterService.state().custom(SnapshotsInProgress.TYPE);
            return snapshotsInProgress != null && snapshotsInProgress.entries().isEmpty();
        }).orElse(false), TimeUnit.MINUTES.toMillis(1L));

        clearDisruptionsAndAwaitSync();

        final TestClusterNodes.TestClusterNode randomMaster = testClusterNodes.randomMasterNode()
            .orElseThrow(() -> new AssertionError("expected to find at least one active master node"));
        SnapshotsInProgress finalSnapshotsInProgress = randomMaster.clusterService.state().custom(SnapshotsInProgress.TYPE);
        assertThat(finalSnapshotsInProgress.entries(), empty());
        final Repository repository = randomMaster.repositoriesService.repository(repoName);
        Collection<SnapshotId> snapshotIds = getRepositoryData(repository).getSnapshotIds();
        assertThat(snapshotIds, hasSize(1));
    }

    public void testSnapshotDeleteWithMasterFailover() {
        final int dataNodes = randomIntBetween(2, 10);
        final int masterNodes = randomFrom(3, 5);
        setupTestCluster(masterNodes, dataNodes);

        String repoName = "repo";
        String snapshotName = "snapshot";
        final String index = "test";
        final int shards = randomIntBetween(1, 10);

        final boolean waitForSnapshot = randomBoolean();
        final StepListener<CreateSnapshotResponse> createSnapshotResponseStepListener = new StepListener<>();
        continueOrDie(createRepoAndIndex(repoName, index, shards), createIndexResponse ->
            testClusterNodes.randomMasterNodeSafe().client.admin().cluster().prepareCreateSnapshot(repoName, snapshotName)
                .setWaitForCompletion(waitForSnapshot).execute(createSnapshotResponseStepListener));

        final AtomicBoolean snapshotDeleteResponded = new AtomicBoolean(false);
        continueOrDie(createSnapshotResponseStepListener, createSnapshotResponse -> {
            scheduleNow(this::disconnectOrRestartMasterNode);
            testClusterNodes.randomDataNodeSafe().client.admin().cluster()
                .prepareDeleteSnapshot(repoName, snapshotName).execute(ActionListener.wrap(() -> snapshotDeleteResponded.set(true)));
        });

        runUntil(() -> testClusterNodes.randomMasterNode().map(master -> {
            if (snapshotDeleteResponded.get() == false) {
                return false;
            }
            final SnapshotDeletionsInProgress snapshotDeletionsInProgress =
                master.clusterService.state().custom(SnapshotDeletionsInProgress.TYPE);
            return snapshotDeletionsInProgress == null || snapshotDeletionsInProgress.getEntries().isEmpty();
        }).orElse(false), TimeUnit.MINUTES.toMillis(1L));

        clearDisruptionsAndAwaitSync();

        final TestClusterNodes.TestClusterNode randomMaster = testClusterNodes.randomMasterNode()
            .orElseThrow(() -> new AssertionError("expected to find at least one active master node"));
        SnapshotsInProgress finalSnapshotsInProgress = randomMaster.clusterService.state().custom(SnapshotsInProgress.TYPE);
        assertThat(finalSnapshotsInProgress.entries(), empty());
        final Repository repository = randomMaster.repositoriesService.repository(repoName);
        Collection<SnapshotId> snapshotIds = getRepositoryData(repository).getSnapshotIds();
        assertThat(snapshotIds, hasSize(0));
    }

    public void testConcurrentSnapshotCreateAndDelete() {
        setupTestCluster(randomFrom(1, 3, 5), randomIntBetween(2, 10));

        String repoName = "repo";
        String snapshotName = "snapshot";
        final String index = "test";
        final int shards = randomIntBetween(1, 10);

        TestClusterNodes.TestClusterNode masterNode =
            testClusterNodes.currentMaster(testClusterNodes.nodes.values().iterator().next().clusterService.state());

        final StepListener<CreateSnapshotResponse> createSnapshotResponseStepListener = new StepListener<>();

        continueOrDie(createRepoAndIndex(repoName, index, shards),
            createIndexResponse -> client().admin().cluster().prepareCreateSnapshot(repoName, snapshotName)
                .execute(createSnapshotResponseStepListener));

        final StepListener<AcknowledgedResponse> deleteSnapshotStepListener = new StepListener<>();

        masterNode.clusterService.addListener(new ClusterStateListener() {
            @Override
            public void clusterChanged(ClusterChangedEvent event) {
                final SnapshotsInProgress snapshotsInProgress = event.state().custom(SnapshotsInProgress.TYPE);
                if (snapshotsInProgress != null && snapshotsInProgress.entries().isEmpty() == false) {
                    client().admin().cluster().prepareDeleteSnapshot(repoName, snapshotName).execute(deleteSnapshotStepListener);
                    masterNode.clusterService.removeListener(this);
                }
            }
        });

        final StepListener<CreateSnapshotResponse> createAnotherSnapshotResponseStepListener = new StepListener<>();

        continueOrDie(deleteSnapshotStepListener, acknowledgedResponse -> client().admin().cluster()
            .prepareCreateSnapshot(repoName, snapshotName).setWaitForCompletion(true).execute(createAnotherSnapshotResponseStepListener));
        continueOrDie(createAnotherSnapshotResponseStepListener, createSnapshotResponse ->
            assertEquals(createSnapshotResponse.getSnapshotInfo().state(), SnapshotState.SUCCESS));

        deterministicTaskQueue.runAllRunnableTasks();

        assertNotNull(createSnapshotResponseStepListener.result());
        assertNotNull(createAnotherSnapshotResponseStepListener.result());
        SnapshotsInProgress finalSnapshotsInProgress = masterNode.clusterService.state().custom(SnapshotsInProgress.TYPE);
        assertFalse(finalSnapshotsInProgress.entries().stream().anyMatch(entry -> entry.state().completed() == false));
        final Repository repository = masterNode.repositoriesService.repository(repoName);
        Collection<SnapshotId> snapshotIds = getRepositoryData(repository).getSnapshotIds();
        assertThat(snapshotIds, hasSize(1));

        final SnapshotInfo snapshotInfo = repository.getSnapshotInfo(snapshotIds.iterator().next());
        assertEquals(SnapshotState.SUCCESS, snapshotInfo.state());
        assertThat(snapshotInfo.indices(), containsInAnyOrder(index));
        assertEquals(shards, snapshotInfo.successfulShards());
        assertEquals(0, snapshotInfo.failedShards());
    }

    @AwaitsFix(bugUrl = "https://github.com/elastic/elasticsearch/issues/55702")
    public void testConcurrentSnapshotCreateAndDeleteOther() {
        setupTestCluster(randomFrom(1, 3, 5), randomIntBetween(2, 10));

        String repoName = "repo";
        String snapshotName = "snapshot";
        final String index = "test";
        final int shards = randomIntBetween(1, 10);

        TestClusterNodes.TestClusterNode masterNode =
            testClusterNodes.currentMaster(testClusterNodes.nodes.values().iterator().next().clusterService.state());

        final StepListener<CreateSnapshotResponse> createSnapshotResponseStepListener = new StepListener<>();

        continueOrDie(createRepoAndIndex(repoName, index, shards),
            createIndexResponse -> client().admin().cluster().prepareCreateSnapshot(repoName, snapshotName)
                .setWaitForCompletion(true).execute(createSnapshotResponseStepListener));

        final StepListener<CreateSnapshotResponse> createOtherSnapshotResponseStepListener = new StepListener<>();

        continueOrDie(createSnapshotResponseStepListener,
            createSnapshotResponse -> client().admin().cluster().prepareCreateSnapshot(repoName, "snapshot-2")
                .execute(createOtherSnapshotResponseStepListener));

        final StepListener<Boolean> deleteSnapshotStepListener = new StepListener<>();

        continueOrDie(createOtherSnapshotResponseStepListener,
            createSnapshotResponse -> client().admin().cluster().deleteSnapshot(
                new DeleteSnapshotRequest(repoName, snapshotName), ActionListener.wrap(
                    resp -> deleteSnapshotStepListener.onResponse(true),
                    e -> {
                        final Throwable unwrapped =
                            ExceptionsHelper.unwrap(e, ConcurrentSnapshotExecutionException.class);
                        assertThat(unwrapped, instanceOf(ConcurrentSnapshotExecutionException.class));
                        deleteSnapshotStepListener.onResponse(false);
                    })));

        final StepListener<CreateSnapshotResponse> createAnotherSnapshotResponseStepListener = new StepListener<>();

        continueOrDie(deleteSnapshotStepListener, deleted -> {
            if (deleted) {
                // The delete worked out, creating a third snapshot
                client().admin().cluster().prepareCreateSnapshot(repoName, snapshotName).setWaitForCompletion(true)
                    .execute(createAnotherSnapshotResponseStepListener);
                continueOrDie(createAnotherSnapshotResponseStepListener, createSnapshotResponse ->
                    assertEquals(createSnapshotResponse.getSnapshotInfo().state(), SnapshotState.SUCCESS));
            } else {
                createAnotherSnapshotResponseStepListener.onResponse(null);
            }
        });

        deterministicTaskQueue.runAllRunnableTasks();

        SnapshotsInProgress finalSnapshotsInProgress = masterNode.clusterService.state().custom(SnapshotsInProgress.TYPE);
        assertFalse(finalSnapshotsInProgress.entries().stream().anyMatch(entry -> entry.state().completed() == false));
        final Repository repository = masterNode.repositoriesService.repository(repoName);
        Collection<SnapshotId> snapshotIds = getRepositoryData(repository).getSnapshotIds();
        // We end up with two snapshots no matter if the delete worked out or not
        assertThat(snapshotIds, hasSize(2));

        for (SnapshotId snapshotId : snapshotIds) {
            final SnapshotInfo snapshotInfo = repository.getSnapshotInfo(snapshotId);
            assertEquals(SnapshotState.SUCCESS, snapshotInfo.state());
            assertThat(snapshotInfo.indices(), containsInAnyOrder(index));
            assertEquals(shards, snapshotInfo.successfulShards());
            assertEquals(0, snapshotInfo.failedShards());
        }
    }

    public void testConcurrentSnapshotRestoreAndDeleteOther() {
        setupTestCluster(randomFrom(1, 3, 5), randomIntBetween(2, 10));

        String repoName = "repo";
        String snapshotName = "snapshot";
        final String index = "test";
        final int shards = randomIntBetween(1, 10);

        TestClusterNodes.TestClusterNode masterNode =
            testClusterNodes.currentMaster(testClusterNodes.nodes.values().iterator().next().clusterService.state());

        final StepListener<CreateSnapshotResponse> createSnapshotResponseStepListener = new StepListener<>();

        final int documentsFirstSnapshot = randomIntBetween(0, 100);

        continueOrDie(createRepoAndIndex(repoName, index, shards), createIndexResponse -> indexNDocuments(
            documentsFirstSnapshot, index, () -> client().admin().cluster()
                .prepareCreateSnapshot(repoName, snapshotName).setWaitForCompletion(true).execute(createSnapshotResponseStepListener)));

        final int documentsSecondSnapshot = randomIntBetween(0, 100);

        final StepListener<CreateSnapshotResponse> createOtherSnapshotResponseStepListener = new StepListener<>();

        final String secondSnapshotName = "snapshot-2";
        continueOrDie(createSnapshotResponseStepListener, createSnapshotResponse -> indexNDocuments(
            documentsSecondSnapshot, index, () -> client().admin().cluster().prepareCreateSnapshot(repoName, secondSnapshotName)
                .setWaitForCompletion(true).execute(createOtherSnapshotResponseStepListener)));

        final StepListener<AcknowledgedResponse> deleteSnapshotStepListener = new StepListener<>();
        final StepListener<RestoreSnapshotResponse> restoreSnapshotResponseListener = new StepListener<>();

        continueOrDie(createOtherSnapshotResponseStepListener,
            createSnapshotResponse -> {
                scheduleNow(
                    () -> client().admin().cluster().prepareDeleteSnapshot(repoName, snapshotName).execute(deleteSnapshotStepListener));
                scheduleNow(() -> client().admin().cluster().restoreSnapshot(
                    new RestoreSnapshotRequest(repoName, secondSnapshotName).waitForCompletion(true)
                        .renamePattern("(.+)").renameReplacement("restored_$1"),
                    restoreSnapshotResponseListener));
            });

        final StepListener<SearchResponse> searchResponseListener = new StepListener<>();
        continueOrDie(restoreSnapshotResponseListener, restoreSnapshotResponse -> {
            assertEquals(shards, restoreSnapshotResponse.getRestoreInfo().totalShards());
            client().search(new SearchRequest("restored_" + index).source(new SearchSourceBuilder().size(0).trackTotalHits(true)),
                searchResponseListener);
        });

        deterministicTaskQueue.runAllRunnableTasks();

        assertEquals(documentsFirstSnapshot + documentsSecondSnapshot,
            Objects.requireNonNull(searchResponseListener.result().getHits().getTotalHits()).value);
        assertThat(deleteSnapshotStepListener.result().isAcknowledged(), is(true));
        assertThat(restoreSnapshotResponseListener.result().getRestoreInfo().failedShards(), is(0));

        final Repository repository = masterNode.repositoriesService.repository(repoName);
        Collection<SnapshotId> snapshotIds = getRepositoryData(repository).getSnapshotIds();
        assertThat(snapshotIds, contains(createOtherSnapshotResponseStepListener.result().getSnapshotInfo().snapshotId()));

        for (SnapshotId snapshotId : snapshotIds) {
            final SnapshotInfo snapshotInfo = repository.getSnapshotInfo(snapshotId);
            assertEquals(SnapshotState.SUCCESS, snapshotInfo.state());
            assertThat(snapshotInfo.indices(), containsInAnyOrder(index));
            assertEquals(shards, snapshotInfo.successfulShards());
            assertEquals(0, snapshotInfo.failedShards());
        }
    }

    private void indexNDocuments(int documents, String index, Runnable afterIndexing) {
        if (documents == 0) {
            afterIndexing.run();
            return;
        }
        final BulkRequest bulkRequest = new BulkRequest().setRefreshPolicy(WriteRequest.RefreshPolicy.IMMEDIATE);
        for (int i = 0; i < documents; ++i) {
            bulkRequest.add(new IndexRequest(index).source(Collections.singletonMap("foo", "bar" + i)));
        }
        final StepListener<BulkResponse> bulkResponseStepListener = new StepListener<>();
        client().bulk(bulkRequest, bulkResponseStepListener);
        continueOrDie(bulkResponseStepListener, bulkResponse -> {
            assertFalse("Failures in bulk response: " + bulkResponse.buildFailureMessage(), bulkResponse.hasFailures());
            assertEquals(documents, bulkResponse.getItems().length);
            afterIndexing.run();
        });
    }

    public void testConcurrentSnapshotDeleteAndDeleteIndex() throws IOException {
        setupTestCluster(randomFrom(1, 3, 5), randomIntBetween(2, 10));

        String repoName = "repo";
        String snapshotName = "snapshot";
        final String index = "test";

        TestClusterNodes.TestClusterNode masterNode =
            testClusterNodes.currentMaster(testClusterNodes.nodes.values().iterator().next().clusterService.state());

        final StepListener<Collection<CreateIndexResponse>> createIndicesListener = new StepListener<>();
        final int indices = randomIntBetween(5, 20);

        final SetOnce<Index> firstIndex = new SetOnce<>();
        continueOrDie(createRepoAndIndex(repoName, index, 1), createIndexResponse -> {
            firstIndex.set(masterNode.clusterService.state().metadata().index(index).getIndex());
            // create a few more indices to make it more likely that the subsequent index delete operation happens before snapshot
            // finalization
            final GroupedActionListener<CreateIndexResponse> listener = new GroupedActionListener<>(createIndicesListener, indices);
            for (int i = 0; i < indices; ++i) {
                client().admin().indices().create(new CreateIndexRequest("index-" + i), listener);
            }
        });

        final StepListener<CreateSnapshotResponse> createSnapshotResponseStepListener = new StepListener<>();

        final boolean partialSnapshot = randomBoolean();

        continueOrDie(createIndicesListener, createIndexResponses ->
            client().admin().cluster().prepareCreateSnapshot(repoName, snapshotName).setWaitForCompletion(false)
                .setPartial(partialSnapshot).setIncludeGlobalState(randomBoolean()).execute(createSnapshotResponseStepListener));

        continueOrDie(createSnapshotResponseStepListener,
            createSnapshotResponse -> client().admin().indices().delete(new DeleteIndexRequest(index), new ActionListener<>() {
                @Override
                public void onResponse(AcknowledgedResponse acknowledgedResponse) {
                    if (partialSnapshot) {
                        // Recreate index by the same name to test that we don't snapshot conflicting metadata in this scenario
                        client().admin().indices().create(new CreateIndexRequest(index), noopListener());
                    }
                }

                @Override
                public void onFailure(Exception e) {
                    if (partialSnapshot) {
                        throw new AssertionError("Delete index should always work during partial snapshots", e);
                    }
                }
            }));

        deterministicTaskQueue.runAllRunnableTasks();

        SnapshotsInProgress finalSnapshotsInProgress = masterNode.clusterService.state().custom(SnapshotsInProgress.TYPE);
        assertFalse(finalSnapshotsInProgress.entries().stream().anyMatch(entry -> entry.state().completed() == false));
        final Repository repository = masterNode.repositoriesService.repository(repoName);
        final RepositoryData repositoryData = getRepositoryData(repository);
        Collection<SnapshotId> snapshotIds = repositoryData.getSnapshotIds();
        assertThat(snapshotIds, hasSize(1));

        final SnapshotInfo snapshotInfo = repository.getSnapshotInfo(snapshotIds.iterator().next());
        assertEquals(SnapshotState.SUCCESS, snapshotInfo.state());
        if (partialSnapshot) {
            // Single shard for each index so we either get all indices or all except for the deleted index
            assertThat(snapshotInfo.successfulShards(), either(is(indices + 1)).or(is(indices)));
            if (snapshotInfo.successfulShards() == indices + 1) {
<<<<<<< HEAD
                final IndexMetaData indexMetaData =
                    repository.getSnapshotIndexMetaData(repositoryData, snapshotInfo.snapshotId(), repositoryData.resolveIndexId(index));
=======
                final IndexMetadata indexMetadata =
                    repository.getSnapshotIndexMetadata(snapshotInfo.snapshotId(), repositoryData.resolveIndexId(index));
>>>>>>> 25af9397
                // Make sure we snapshotted the metadata of this index and not the recreated version
                assertEquals(indexMetadata.getIndex(), firstIndex.get());
            }
        } else {
            // Index delete must be blocked for non-partial snapshots and we get a snapshot for every index
            assertEquals(snapshotInfo.successfulShards(), indices + 1);
        }
        assertEquals(0, snapshotInfo.failedShards());
    }

    /**
     * Simulates concurrent restarts of data and master nodes as well as relocating a primary shard, while starting and subsequently
     * deleting a snapshot.
     */
    public void testSnapshotPrimaryRelocations() {
        final int masterNodeCount = randomFrom(1, 3, 5);
        setupTestCluster(masterNodeCount, randomIntBetween(2, 10));

        String repoName = "repo";
        String snapshotName = "snapshot";
        final String index = "test";

        final int shards = randomIntBetween(1, 10);

        final TestClusterNodes.TestClusterNode masterNode =
            testClusterNodes.currentMaster(testClusterNodes.nodes.values().iterator().next().clusterService.state());
        final AtomicBoolean createdSnapshot = new AtomicBoolean();
        final AdminClient masterAdminClient = masterNode.client.admin();

        final StepListener<ClusterStateResponse> clusterStateResponseStepListener = new StepListener<>();

        continueOrDie(createRepoAndIndex(repoName, index, shards),
            createIndexResponse -> client().admin().cluster().state(new ClusterStateRequest(), clusterStateResponseStepListener));

        final StepListener<CreateSnapshotResponse> snapshotStartedListener = new StepListener<>();

        continueOrDie(clusterStateResponseStepListener, clusterStateResponse -> {
            final ShardRouting shardToRelocate = clusterStateResponse.getState().routingTable().allShards(index).get(0);
            final TestClusterNodes.TestClusterNode currentPrimaryNode = testClusterNodes.nodeById(shardToRelocate.currentNodeId());
            final TestClusterNodes.TestClusterNode otherNode = testClusterNodes.randomDataNodeSafe(currentPrimaryNode.node.getName());
            scheduleNow(() -> testClusterNodes.stopNode(currentPrimaryNode));
            scheduleNow(new Runnable() {
                @Override
                public void run() {
                    final StepListener<ClusterStateResponse> updatedClusterStateResponseStepListener = new StepListener<>();
                    masterAdminClient.cluster().state(new ClusterStateRequest(), updatedClusterStateResponseStepListener);
                    continueOrDie(updatedClusterStateResponseStepListener, updatedClusterState -> {
                        final ShardRouting shardRouting =
                            updatedClusterState.getState().routingTable().shardRoutingTable(shardToRelocate.shardId()).primaryShard();
                        if (shardRouting.unassigned() && shardRouting.unassignedInfo().getReason() == UnassignedInfo.Reason.NODE_LEFT) {
                            if (masterNodeCount > 1) {
                                scheduleNow(() -> testClusterNodes.stopNode(masterNode));
                            }
                            testClusterNodes.randomDataNodeSafe().client.admin().cluster().prepareCreateSnapshot(repoName, snapshotName)
                                .execute(snapshotStartedListener);
                            scheduleNow(
                                () -> testClusterNodes.randomMasterNodeSafe().client.admin().cluster().reroute(
                                    new ClusterRerouteRequest().add(new AllocateEmptyPrimaryAllocationCommand(
                                        index, shardRouting.shardId().id(), otherNode.node.getName(), true)), noopListener()));
                        } else {
                            scheduleSoon(this);
                        }
                    });
                }
            });
        });

        continueOrDie(snapshotStartedListener, snapshotResponse -> {
            createdSnapshot.set(true);
            testClusterNodes.randomDataNodeSafe().client.admin().cluster().deleteSnapshot(
                new DeleteSnapshotRequest(repoName, snapshotName), noopListener());
        });

        runUntil(() -> testClusterNodes.randomMasterNode().map(master -> {
            if (createdSnapshot.get() == false) {
                return false;
            }
            final SnapshotsInProgress snapshotsInProgress = master.clusterService.state().custom(SnapshotsInProgress.TYPE);
            return snapshotsInProgress == null || snapshotsInProgress.entries().isEmpty();
        }).orElse(false), TimeUnit.MINUTES.toMillis(1L));

        clearDisruptionsAndAwaitSync();

        assertTrue(createdSnapshot.get());
        final SnapshotsInProgress finalSnapshotsInProgress = testClusterNodes.randomDataNodeSafe()
            .clusterService.state().custom(SnapshotsInProgress.TYPE);
        assertThat(finalSnapshotsInProgress.entries(), empty());
        final Repository repository = testClusterNodes.randomMasterNodeSafe().repositoriesService.repository(repoName);
        Collection<SnapshotId> snapshotIds = getRepositoryData(repository).getSnapshotIds();
        assertThat(snapshotIds, either(hasSize(1)).or(hasSize(0)));
    }

    public void testSuccessfulSnapshotWithConcurrentDynamicMappingUpdates() {
        setupTestCluster(randomFrom(1, 3, 5), randomIntBetween(2, 10));

        String repoName = "repo";
        String snapshotName = "snapshot";
        final String index = "test";

        final int shards = randomIntBetween(1, 10);
        final int documents = randomIntBetween(2, 100);
        TestClusterNodes.TestClusterNode masterNode =
            testClusterNodes.currentMaster(testClusterNodes.nodes.values().iterator().next().clusterService.state());

        final StepListener<CreateSnapshotResponse> createSnapshotResponseStepListener = new StepListener<>();

        continueOrDie(createRepoAndIndex(repoName, index, shards), createIndexResponse -> {
            final AtomicBoolean initiatedSnapshot = new AtomicBoolean(false);
            for (int i = 0; i < documents; ++i) {
                // Index a few documents with different field names so we trigger a dynamic mapping update for each of them
                client().bulk(new BulkRequest().add(new IndexRequest(index).source(Map.of("foo" + i, "bar")))
                        .setRefreshPolicy(WriteRequest.RefreshPolicy.IMMEDIATE),
                    assertNoFailureListener(
                        bulkResponse -> {
                            assertFalse("Failures in bulkresponse: " + bulkResponse.buildFailureMessage(), bulkResponse.hasFailures());
                            if (initiatedSnapshot.compareAndSet(false, true)) {
                                client().admin().cluster().prepareCreateSnapshot(repoName, snapshotName).setWaitForCompletion(true)
                                    .execute(createSnapshotResponseStepListener);
                            }
                        }));
            }
        });

        final String restoredIndex = "restored";

        final StepListener<RestoreSnapshotResponse> restoreSnapshotResponseStepListener = new StepListener<>();

        continueOrDie(createSnapshotResponseStepListener, createSnapshotResponse -> client().admin().cluster().restoreSnapshot(
            new RestoreSnapshotRequest(repoName, snapshotName)
                .renamePattern(index).renameReplacement(restoredIndex).waitForCompletion(true), restoreSnapshotResponseStepListener));

        final StepListener<SearchResponse> searchResponseStepListener = new StepListener<>();

        continueOrDie(restoreSnapshotResponseStepListener, restoreSnapshotResponse -> {
            assertEquals(shards, restoreSnapshotResponse.getRestoreInfo().totalShards());
            client().search(new SearchRequest(restoredIndex).source(new SearchSourceBuilder().size(documents).trackTotalHits(true)),
                searchResponseStepListener);
        });

        final AtomicBoolean documentCountVerified = new AtomicBoolean();

        continueOrDie(searchResponseStepListener, r -> {
            final long hitCount = r.getHits().getTotalHits().value;
            assertThat(
                "Documents were restored but the restored index mapping was older than some documents and misses some of their fields",
                (int) hitCount,
                lessThanOrEqualTo(((Map<?, ?>) masterNode.clusterService.state().metadata().index(restoredIndex).mapping()
                    .sourceAsMap().get("properties")).size())
            );
            documentCountVerified.set(true);
        });

        runUntil(documentCountVerified::get, TimeUnit.MINUTES.toMillis(5L));

        assertNotNull(createSnapshotResponseStepListener.result());
        assertNotNull(restoreSnapshotResponseStepListener.result());
        SnapshotsInProgress finalSnapshotsInProgress = masterNode.clusterService.state().custom(SnapshotsInProgress.TYPE);
        assertFalse(finalSnapshotsInProgress.entries().stream().anyMatch(entry -> entry.state().completed() == false));
        final Repository repository = masterNode.repositoriesService.repository(repoName);
        Collection<SnapshotId> snapshotIds = getRepositoryData(repository).getSnapshotIds();
        assertThat(snapshotIds, hasSize(1));

        final SnapshotInfo snapshotInfo = repository.getSnapshotInfo(snapshotIds.iterator().next());
        assertEquals(SnapshotState.SUCCESS, snapshotInfo.state());
        assertThat(snapshotInfo.indices(), containsInAnyOrder(index));
        assertEquals(shards, snapshotInfo.successfulShards());
        assertEquals(0, snapshotInfo.failedShards());
    }

    private RepositoryData getRepositoryData(Repository repository) {
        final PlainActionFuture<RepositoryData> res = PlainActionFuture.newFuture();
        repository.getRepositoryData(res);
        deterministicTaskQueue.runAllRunnableTasks();
        assertTrue(res.isDone());
        return res.actionGet();
    }

    private StepListener<CreateIndexResponse> createRepoAndIndex(String repoName, String index, int shards) {
        final StepListener<AcknowledgedResponse> createRepositoryListener = new StepListener<>();

        client().admin().cluster().preparePutRepository(repoName).setType(FsRepository.TYPE)
            .setSettings(Settings.builder().put("location", randomAlphaOfLength(10))).execute(createRepositoryListener);

        final StepListener<CreateIndexResponse> createIndexResponseStepListener = new StepListener<>();

        continueOrDie(createRepositoryListener, acknowledgedResponse -> client().admin().indices().create(
            new CreateIndexRequest(index).waitForActiveShards(ActiveShardCount.ALL).settings(defaultIndexSettings(shards)),
            createIndexResponseStepListener));

        return createIndexResponseStepListener;
    }

    private void clearDisruptionsAndAwaitSync() {
        testClusterNodes.clearNetworkDisruptions();
        stabilize();
    }

    private void disconnectOrRestartDataNode() {
        if (randomBoolean()) {
            disconnectRandomDataNode();
        } else {
            testClusterNodes.randomDataNode().ifPresent(TestClusterNodes.TestClusterNode::restart);
        }
    }

    private void disconnectOrRestartMasterNode() {
        testClusterNodes.randomMasterNode().ifPresent(masterNode -> {
            if (randomBoolean()) {
                testClusterNodes.disconnectNode(masterNode);
            } else {
                masterNode.restart();
            }
        });
    }

    private void disconnectRandomDataNode() {
        testClusterNodes.randomDataNode().ifPresent(n -> testClusterNodes.disconnectNode(n));
    }

    private void startCluster() {
        final ClusterState initialClusterState =
            new ClusterState.Builder(ClusterName.DEFAULT).nodes(testClusterNodes.discoveryNodes()).build();
        testClusterNodes.nodes.values().forEach(testClusterNode -> testClusterNode.start(initialClusterState));

        deterministicTaskQueue.advanceTime();
        deterministicTaskQueue.runAllRunnableTasks();

        final VotingConfiguration votingConfiguration = new VotingConfiguration(testClusterNodes.nodes.values().stream().map(n -> n.node)
                .filter(DiscoveryNode::isMasterNode).map(DiscoveryNode::getId).collect(Collectors.toSet()));
        testClusterNodes.nodes.values().stream().filter(n -> n.node.isMasterNode()).forEach(
            testClusterNode -> testClusterNode.coordinator.setInitialConfiguration(votingConfiguration));
        // Connect all nodes to each other
        testClusterNodes.nodes.values().forEach(node -> testClusterNodes.nodes.values().forEach(
            n -> n.transportService.connectToNode(node.node, null,
                ActionTestUtils.assertNoFailureListener(c -> logger.info("--> Connected [{}] to [{}]", n.node, node.node)))));
        stabilize();
    }

    private void stabilize() {
        final long endTime = deterministicTaskQueue.getCurrentTimeMillis() + AbstractCoordinatorTestCase.DEFAULT_STABILISATION_TIME;
        while (deterministicTaskQueue.getCurrentTimeMillis() < endTime) {
            deterministicTaskQueue.advanceTime();
            deterministicTaskQueue.runAllRunnableTasks();
        }
        runUntil(
            () -> {
                final Collection<ClusterState> clusterStates =
                    testClusterNodes.nodes.values().stream().map(node -> node.clusterService.state()).collect(Collectors.toList());
                final Set<String> masterNodeIds = clusterStates.stream()
                    .map(clusterState -> clusterState.nodes().getMasterNodeId()).collect(Collectors.toSet());
                final Set<Long> terms = clusterStates.stream().map(ClusterState::term).collect(Collectors.toSet());
                final List<Long> versions = clusterStates.stream().map(ClusterState::version).distinct().collect(Collectors.toList());
                return versions.size() == 1 && masterNodeIds.size() == 1 && masterNodeIds.contains(null) == false && terms.size() == 1;
            },
            TimeUnit.MINUTES.toMillis(1L)
        );
    }

    private void runUntil(Supplier<Boolean> fulfilled, long timeout) {
        final long start = deterministicTaskQueue.getCurrentTimeMillis();
        while (timeout > deterministicTaskQueue.getCurrentTimeMillis() - start) {
            if (fulfilled.get()) {
                return;
            }
            deterministicTaskQueue.runAllRunnableTasks();
            deterministicTaskQueue.advanceTime();
        }
        fail("Condition wasn't fulfilled.");
    }

    private void setupTestCluster(int masterNodes, int dataNodes) {
        testClusterNodes = new TestClusterNodes(masterNodes, dataNodes);
        startCluster();
    }

    private void scheduleSoon(Runnable runnable) {
        deterministicTaskQueue.scheduleAt(deterministicTaskQueue.getCurrentTimeMillis() + randomLongBetween(0, 100L), runnable);
    }

    private void scheduleNow(Runnable runnable) {
        deterministicTaskQueue.scheduleNow(runnable);
    }

    private static Settings defaultIndexSettings(int shards) {
        // TODO: randomize replica count settings once recovery operations aren't blocking anymore
        return Settings.builder()
            .put(IndexMetadata.INDEX_NUMBER_OF_SHARDS_SETTING.getKey(), shards)
            .put(IndexMetadata.INDEX_NUMBER_OF_REPLICAS_SETTING.getKey(), 0).build();
    }

    private static <T> void continueOrDie(StepListener<T> listener, CheckedConsumer<T, Exception> onResponse) {
        listener.whenComplete(onResponse, e -> {
            throw new AssertionError(e);
        });
    }

    private static <T> ActionListener<T> noopListener() {
        return ActionListener.wrap(() -> {});
    }

    public NodeClient client() {
        // Select from sorted list of nodes
        final List<TestClusterNodes.TestClusterNode> nodes = testClusterNodes.nodes.values().stream()
            .filter(n -> testClusterNodes.disconnectedNodes.contains(n.node.getName()) == false)
            .sorted(Comparator.comparing(n -> n.node.getName())).collect(Collectors.toList());
        if (nodes.isEmpty()) {
            throw new AssertionError("No nodes available");
        }
        return randomFrom(nodes).client;
    }

    /**
     * Create a {@link Environment} with random path.home and path.repo
     **/
    private Environment createEnvironment(String nodeName) {
        return TestEnvironment.newEnvironment(Settings.builder()
            .put(NODE_NAME_SETTING.getKey(), nodeName)
            .put(PATH_HOME_SETTING.getKey(), tempDir.resolve(nodeName).toAbsolutePath())
            .put(Environment.PATH_REPO_SETTING.getKey(), tempDir.resolve("repo").toAbsolutePath())
            .putList(ClusterBootstrapService.INITIAL_MASTER_NODES_SETTING.getKey(),
                ClusterBootstrapService.INITIAL_MASTER_NODES_SETTING.get(Settings.EMPTY))
            .put(MappingUpdatedAction.INDICES_MAX_IN_FLIGHT_UPDATES_SETTING.getKey(), 1000) // o.w. some tests might block
            .build());
    }

    private static ClusterState stateForNode(ClusterState state, DiscoveryNode node) {
        // Remove and add back local node to update ephemeral id on restarts
        return ClusterState.builder(state).nodes(DiscoveryNodes.builder(
            state.nodes()).remove(node.getId()).add(node).localNodeId(node.getId())).build();
    }

    private final class TestClusterNodes {

        // LinkedHashMap so we have deterministic ordering when iterating over the map in tests
        private final Map<String, TestClusterNode> nodes = new LinkedHashMap<>();

        /**
         * Node names that are disconnected from all other nodes.
         */
        private final Set<String> disconnectedNodes = new HashSet<>();

        TestClusterNodes(int masterNodes, int dataNodes) {
            for (int i = 0; i < masterNodes; ++i) {
                nodes.computeIfAbsent("node" + i, nodeName -> {
                    try {
                        return newMasterNode(nodeName);
                    } catch (IOException e) {
                        throw new AssertionError(e);
                    }
                });
            }
            for (int i = 0; i < dataNodes; ++i) {
                nodes.computeIfAbsent("data-node" + i, nodeName -> {
                    try {
                        return newDataNode(nodeName);
                    } catch (IOException e) {
                        throw new AssertionError(e);
                    }
                });
            }
        }

        public TestClusterNode nodeById(final String nodeId) {
            return nodes.values().stream().filter(n -> n.node.getId().equals(nodeId)).findFirst()
                .orElseThrow(() -> new AssertionError("Could not find node by id [" + nodeId + ']'));
        }

        private TestClusterNode newMasterNode(String nodeName) throws IOException {
            return newNode(nodeName, DiscoveryNodeRole.MASTER_ROLE);
        }

        private TestClusterNode newDataNode(String nodeName) throws IOException {
            return newNode(nodeName, DiscoveryNodeRole.DATA_ROLE);
        }

        private TestClusterNode newNode(String nodeName, DiscoveryNodeRole role) throws IOException {
            return new TestClusterNode(
                new DiscoveryNode(nodeName, randomAlphaOfLength(10), buildNewFakeTransportAddress(), emptyMap(),
                    Collections.singleton(role), Version.CURRENT));
        }

        public TestClusterNode randomMasterNodeSafe() {
            return randomMasterNode().orElseThrow(() -> new AssertionError("Expected to find at least one connected master node"));
        }

        public Optional<TestClusterNode> randomMasterNode() {
            // Select from sorted list of data-nodes here to not have deterministic behaviour
            final List<TestClusterNode> masterNodes = testClusterNodes.nodes.values().stream()
                .filter(n -> n.node.isMasterNode())
                .filter(n -> disconnectedNodes.contains(n.node.getName()) == false)
                .sorted(Comparator.comparing(n -> n.node.getName())).collect(Collectors.toList());
            return masterNodes.isEmpty() ? Optional.empty() : Optional.of(randomFrom(masterNodes));
        }

        public void stopNode(TestClusterNode node) {
            node.stop();
            nodes.remove(node.node.getName());
        }

        public TestClusterNode randomDataNodeSafe(String... excludedNames) {
            return randomDataNode(excludedNames).orElseThrow(() -> new AssertionError("Could not find another data node."));
        }

        public Optional<TestClusterNode> randomDataNode(String... excludedNames) {
            // Select from sorted list of data-nodes here to not have deterministic behaviour
            final List<TestClusterNode> dataNodes = testClusterNodes.nodes.values().stream().filter(n -> n.node.isDataNode())
                .filter(n -> {
                    for (final String nodeName : excludedNames) {
                        if (n.node.getName().equals(nodeName)) {
                            return false;
                        }
                    }
                    return true;
                })
                .sorted(Comparator.comparing(n -> n.node.getName())).collect(Collectors.toList());
            return dataNodes.isEmpty() ? Optional.empty() : Optional.ofNullable(randomFrom(dataNodes));
        }

        public void disconnectNode(TestClusterNode node) {
            if (disconnectedNodes.contains(node.node.getName())) {
                return;
            }
            testClusterNodes.nodes.values().forEach(n -> n.transportService.getConnectionManager().disconnectFromNode(node.node));
            disconnectedNodes.add(node.node.getName());
        }

        public void clearNetworkDisruptions() {
            final Set<String> disconnectedNodes = new HashSet<>(this.disconnectedNodes);
            this.disconnectedNodes.clear();
            disconnectedNodes.forEach(nodeName -> {
                if (testClusterNodes.nodes.containsKey(nodeName)) {
                    final DiscoveryNode node = testClusterNodes.nodes.get(nodeName).node;
                    testClusterNodes.nodes.values().forEach(
                        n -> n.transportService.openConnection(node, null,
                            ActionTestUtils.assertNoFailureListener(c -> logger.debug("--> Connected [{}] to [{}]", n.node, node))));
                }
            });
        }

        /**
         * Builds a {@link DiscoveryNodes} instance that holds the nodes in this test cluster.
         * @return DiscoveryNodes
         */
        public DiscoveryNodes discoveryNodes() {
            DiscoveryNodes.Builder builder = DiscoveryNodes.builder();
            nodes.values().forEach(node -> builder.add(node.node));
            return builder.build();
        }

        /**
         * Returns the {@link TestClusterNode} for the master node in the given {@link ClusterState}.
         * @param state ClusterState
         * @return Master Node
         */
        public TestClusterNode currentMaster(ClusterState state) {
            TestClusterNode master = nodes.get(state.nodes().getMasterNode().getName());
            assertNotNull(master);
            assertTrue(master.node.isMasterNode());
            return master;
        }

        private final class TestClusterNode {

            private final Logger logger = LogManager.getLogger(TestClusterNode.class);

            private final NamedWriteableRegistry namedWriteableRegistry = new NamedWriteableRegistry(Stream.concat(
                ClusterModule.getNamedWriteables().stream(), NetworkModule.getNamedWriteables().stream()).collect(Collectors.toList()));

            private final TransportService transportService;

            private final ClusterService clusterService;

            private final NodeConnectionsService nodeConnectionsService;

            private final RepositoriesService repositoriesService;

            private final SnapshotsService snapshotsService;

            private final SnapshotShardsService snapshotShardsService;

            private final IndicesService indicesService;

            private final IndicesClusterStateService indicesClusterStateService;

            private final DiscoveryNode node;

            private final MasterService masterService;

            private final AllocationService allocationService;

            private final NodeClient client;

            private final NodeEnvironment nodeEnv;

            private final DisruptableMockTransport mockTransport;

            private final ThreadPool threadPool;

            private Coordinator coordinator;

            TestClusterNode(DiscoveryNode node) throws IOException {
                this.node = node;
                final Environment environment = createEnvironment(node.getName());
                threadPool = deterministicTaskQueue.getThreadPool(runnable -> CoordinatorTests.onNodeLog(node, runnable));
                masterService = new FakeThreadPoolMasterService(node.getName(), "test", threadPool, deterministicTaskQueue::scheduleNow);
                final Settings settings = environment.settings();
                final ClusterSettings clusterSettings = new ClusterSettings(settings, ClusterSettings.BUILT_IN_CLUSTER_SETTINGS);
                clusterService = new ClusterService(settings, clusterSettings, masterService,
                    new ClusterApplierService(node.getName(), settings, clusterSettings, threadPool) {
                        @Override
                        protected PrioritizedEsThreadPoolExecutor createThreadPoolExecutor() {
                            return new MockSinglePrioritizingExecutor(node.getName(), deterministicTaskQueue, threadPool);
                        }

                        @Override
                        protected void connectToNodesAndWait(ClusterState newClusterState) {
                            // don't do anything, and don't block
                        }
                    });
                mockTransport = new DisruptableMockTransport(node, logger) {
                    @Override
                    protected ConnectionStatus getConnectionStatus(DiscoveryNode destination) {
                        if (node.equals(destination)) {
                            return ConnectionStatus.CONNECTED;
                        }
                        // Check if both nodes are still part of the cluster
                        if (nodes.containsKey(node.getName()) == false || nodes.containsKey(destination.getName()) == false) {
                            return ConnectionStatus.DISCONNECTED;
                        }
                        return disconnectedNodes.contains(node.getName()) || disconnectedNodes.contains(destination.getName())
                            ? ConnectionStatus.DISCONNECTED : ConnectionStatus.CONNECTED;
                    }

                    @Override
                    protected Optional<DisruptableMockTransport> getDisruptableMockTransport(TransportAddress address) {
                        return nodes.values().stream().map(cn -> cn.mockTransport)
                            .filter(transport -> transport.getLocalNode().getAddress().equals(address))
                            .findAny();
                    }

                    @Override
                    protected void execute(Runnable runnable) {
                        scheduleNow(CoordinatorTests.onNodeLog(getLocalNode(), runnable));
                    }

                    @Override
                    protected NamedWriteableRegistry writeableRegistry() {
                        return namedWriteableRegistry;
                    }
                };
                transportService = mockTransport.createTransportService(
                    settings, threadPool,
                    new TransportInterceptor() {
                        @Override
                        public <T extends TransportRequest> TransportRequestHandler<T> interceptHandler(String action, String executor,
                            boolean forceExecution, TransportRequestHandler<T> actualHandler) {
                            // TODO: Remove this hack once recoveries are async and can be used in these tests
                            if (action.startsWith("internal:index/shard/recovery")) {
                                return (request, channel, task) -> scheduleSoon(
                                    new AbstractRunnable() {
                                        @Override
                                        protected void doRun() throws Exception {
                                            channel.sendResponse(new TransportException(new IOException("failed to recover shard")));
                                        }

                                        @Override
                                        public void onFailure(final Exception e) {
                                            throw new AssertionError(e);
                                        }
                                    });
                            } else {
                                return actualHandler;
                            }
                        }
                    },
                    a -> node, null, emptySet()
                );
                final IndexNameExpressionResolver indexNameExpressionResolver = new IndexNameExpressionResolver();
                repositoriesService = new RepositoriesService(
                    settings, clusterService, transportService,
                    Collections.singletonMap(FsRepository.TYPE, getRepoFactory(environment)), emptyMap(), threadPool
                );
                snapshotsService =
                    new SnapshotsService(settings, clusterService, indexNameExpressionResolver, repositoriesService, threadPool);
                nodeEnv = new NodeEnvironment(settings, environment);
                final NamedXContentRegistry namedXContentRegistry = new NamedXContentRegistry(Collections.emptyList());
                final ScriptService scriptService = new ScriptService(settings, emptyMap(), emptyMap());
                client = new NodeClient(settings, threadPool);
                allocationService = ESAllocationTestCase.createAllocationService(settings);
                final IndexScopedSettings indexScopedSettings =
                    new IndexScopedSettings(settings, IndexScopedSettings.BUILT_IN_INDEX_SETTINGS);
                final BigArrays bigArrays = new BigArrays(new PageCacheRecycler(settings), null, "test");
                final MapperRegistry mapperRegistry = new IndicesModule(Collections.emptyList()).getMapperRegistry();
                indicesService = new IndicesService(
                    settings,
                    mock(PluginsService.class),
                    nodeEnv,
                    namedXContentRegistry,
                    new AnalysisRegistry(environment, emptyMap(), emptyMap(), emptyMap(), emptyMap(), emptyMap(),
                        emptyMap(), emptyMap(), emptyMap(), emptyMap()),
                    indexNameExpressionResolver,
                    mapperRegistry,
                    namedWriteableRegistry,
                    threadPool,
                    indexScopedSettings,
                    new NoneCircuitBreakerService(),
                    bigArrays,
                    scriptService,
                    clusterService,
                    client,
                    new MetaStateService(nodeEnv, namedXContentRegistry),
                    Collections.emptyList(),
                    emptyMap(),
                    null
                );
                final RecoverySettings recoverySettings = new RecoverySettings(settings, clusterSettings);
                final ActionFilters actionFilters = new ActionFilters(emptySet());
                snapshotShardsService = new SnapshotShardsService(
                    settings, clusterService, repositoriesService, threadPool,
                    transportService, indicesService, actionFilters, indexNameExpressionResolver);
                final ShardStateAction shardStateAction = new ShardStateAction(
                    clusterService, transportService, allocationService,
                    new BatchedRerouteService(clusterService, allocationService::reroute),
                    threadPool
                );
                nodeConnectionsService =
                    new NodeConnectionsService(clusterService.getSettings(), threadPool, transportService);
                @SuppressWarnings("rawtypes")
                Map<ActionType, TransportAction> actions = new HashMap<>();
                actions.put(GlobalCheckpointSyncAction.TYPE,
                    new GlobalCheckpointSyncAction(settings, transportService, clusterService, indicesService,
                        threadPool, shardStateAction, actionFilters));
                final MetadataMappingService metadataMappingService = new MetadataMappingService(clusterService, indicesService);
                indicesClusterStateService = new IndicesClusterStateService(
                    settings,
                    indicesService,
                    clusterService,
                    threadPool,
                    new PeerRecoveryTargetService(threadPool, transportService, recoverySettings, clusterService),
                    shardStateAction,
                    new NodeMappingRefreshAction(transportService, metadataMappingService),
                    repositoriesService,
                    mock(SearchService.class),
                    new PeerRecoverySourceService(transportService, indicesService, recoverySettings, bigArrays),
                    snapshotShardsService,
                    new PrimaryReplicaSyncer(
                        transportService,
                        new TransportResyncReplicationAction(
                            settings,
                            transportService,
                            clusterService,
                            indicesService,
                            threadPool,
                            shardStateAction,
                            actionFilters)),
                    RetentionLeaseSyncer.EMPTY,
                    client);
                final MetadataCreateIndexService metadataCreateIndexService = new MetadataCreateIndexService(settings, clusterService,
                    indicesService,
                    allocationService, new AliasValidator(), environment, indexScopedSettings,
                    threadPool, namedXContentRegistry, Collections.emptyList(), false);
                actions.put(CreateIndexAction.INSTANCE,
                    new TransportCreateIndexAction(
                        transportService, clusterService, threadPool,
                        metadataCreateIndexService,
                        actionFilters, indexNameExpressionResolver
                    ));
                final MappingUpdatedAction mappingUpdatedAction = new MappingUpdatedAction(settings, clusterSettings);
                mappingUpdatedAction.setClient(client);
                actions.put(BulkAction.INSTANCE,
                    new TransportBulkAction(threadPool, transportService, clusterService,
                        new IngestService(
                            clusterService, threadPool, environment, scriptService,
                            new AnalysisModule(environment, Collections.emptyList()).getAnalysisRegistry(),
                            Collections.emptyList(), client),
                        client, actionFilters, indexNameExpressionResolver,
                        new AutoCreateIndex(settings, clusterSettings, indexNameExpressionResolver)
                    ));
                final TransportShardBulkAction transportShardBulkAction = new TransportShardBulkAction(settings, transportService,
                    clusterService, indicesService, threadPool, shardStateAction, mappingUpdatedAction, new UpdateHelper(scriptService),
                    actionFilters);
                actions.put(TransportShardBulkAction.TYPE, transportShardBulkAction);
                final RestoreService restoreService = new RestoreService(
                    clusterService, repositoriesService, allocationService,
                    metadataCreateIndexService,
                    new MetadataIndexUpgradeService(
                        settings, namedXContentRegistry,
                        mapperRegistry,
                        indexScopedSettings),
                    clusterSettings
                );
                actions.put(PutMappingAction.INSTANCE,
                    new TransportPutMappingAction(transportService, clusterService, threadPool, metadataMappingService,
                        actionFilters, indexNameExpressionResolver, new RequestValidators<>(Collections.emptyList())));
                final ResponseCollectorService responseCollectorService = new ResponseCollectorService(clusterService);
                final SearchTransportService searchTransportService = new SearchTransportService(transportService,
                    SearchExecutionStatsCollector.makeWrapper(responseCollectorService));
                final SearchService searchService = new SearchService(clusterService, indicesService, threadPool, scriptService,
                    bigArrays, new FetchPhase(Collections.emptyList()), responseCollectorService, new NoneCircuitBreakerService());
                SearchPhaseController searchPhaseController = new SearchPhaseController(
                    writableRegistry(), searchService::aggReduceContextBuilder);
                actions.put(SearchAction.INSTANCE,
                    new TransportSearchAction(threadPool, transportService, searchService,
                        searchTransportService, searchPhaseController, clusterService,
                        actionFilters, indexNameExpressionResolver));
                actions.put(RestoreSnapshotAction.INSTANCE,
                    new TransportRestoreSnapshotAction(transportService, clusterService, threadPool, restoreService, actionFilters,
                        indexNameExpressionResolver));
                actions.put(DeleteIndexAction.INSTANCE,
                    new TransportDeleteIndexAction(
                        transportService, clusterService, threadPool,
                        new MetadataDeleteIndexService(settings, clusterService, allocationService), actionFilters,
                        indexNameExpressionResolver, new DestructiveOperations(settings, clusterSettings)));
                actions.put(PutRepositoryAction.INSTANCE,
                    new TransportPutRepositoryAction(
                        transportService, clusterService, repositoriesService, threadPool,
                        actionFilters, indexNameExpressionResolver
                    ));
                actions.put(CleanupRepositoryAction.INSTANCE, new TransportCleanupRepositoryAction(transportService, clusterService,
                    repositoriesService, snapshotsService, threadPool, actionFilters, indexNameExpressionResolver));
                actions.put(CreateSnapshotAction.INSTANCE,
                    new TransportCreateSnapshotAction(
                        transportService, clusterService, threadPool,
                        snapshotsService, actionFilters, indexNameExpressionResolver
                    ));
                actions.put(ClusterRerouteAction.INSTANCE,
                    new TransportClusterRerouteAction(transportService, clusterService, threadPool, allocationService,
                        actionFilters, indexNameExpressionResolver));
                actions.put(ClusterStateAction.INSTANCE,
                    new TransportClusterStateAction(transportService, clusterService, threadPool,
                        actionFilters, indexNameExpressionResolver));
                actions.put(IndicesShardStoresAction.INSTANCE,
                    new TransportIndicesShardStoresAction(
                        transportService, clusterService, threadPool, actionFilters, indexNameExpressionResolver,
                        client));
                actions.put(TransportNodesListGatewayStartedShards.TYPE, new TransportNodesListGatewayStartedShards(settings,
                    threadPool, clusterService, transportService, actionFilters, nodeEnv, indicesService, namedXContentRegistry));
                actions.put(DeleteSnapshotAction.INSTANCE,
                    new TransportDeleteSnapshotAction(
                        transportService, clusterService, threadPool,
                        snapshotsService, actionFilters, indexNameExpressionResolver
                    ));
                client.initialize(actions, transportService.getTaskManager(),
                    () -> clusterService.localNode().getId(), transportService.getRemoteClusterService());
            }

            private Repository.Factory getRepoFactory(Environment environment) {
                // Run half the tests with the eventually consistent repository
                if (blobStoreContext == null) {
                    return metadata -> new FsRepository(metadata, environment, xContentRegistry(), clusterService) {
                        @Override
                        protected void assertSnapshotOrGenericThread() {
                            // eliminate thread name check as we create repo in the test thread
                        }
                    };
                } else {
                    return metadata ->
                        new MockEventuallyConsistentRepository(metadata, xContentRegistry(), clusterService, blobStoreContext, random());
                }
            }
            public void restart() {
                testClusterNodes.disconnectNode(this);
                final ClusterState oldState = this.clusterService.state();
                stop();
                nodes.remove(node.getName());
                scheduleSoon(() -> {
                    try {
                        final TestClusterNode restartedNode = new TestClusterNode(
                            new DiscoveryNode(node.getName(), node.getId(), node.getAddress(), emptyMap(),
                                node.getRoles(), Version.CURRENT));
                        nodes.put(node.getName(), restartedNode);
                        restartedNode.start(oldState);
                    } catch (IOException e) {
                        throw new AssertionError(e);
                    }
                });
            }

            public void stop() {
                testClusterNodes.disconnectNode(this);
                indicesService.close();
                clusterService.close();
                nodeConnectionsService.stop();
                indicesClusterStateService.close();
                if (coordinator != null) {
                    coordinator.close();
                }
                nodeEnv.close();
            }

            public void start(ClusterState initialState) {
                transportService.start();
                transportService.acceptIncomingRequests();
                snapshotsService.start();
                snapshotShardsService.start();
                repositoriesService.start();
                final CoordinationState.PersistedState persistedState =
                    new InMemoryPersistedState(initialState.term(), stateForNode(initialState, node));
                coordinator = new Coordinator(node.getName(), clusterService.getSettings(),
                    clusterService.getClusterSettings(), transportService, namedWriteableRegistry,
                    allocationService, masterService, () -> persistedState,
                    hostsResolver -> nodes.values().stream().filter(n -> n.node.isMasterNode())
                        .map(n -> n.node.getAddress()).collect(Collectors.toList()),
                    clusterService.getClusterApplierService(), Collections.emptyList(), random(),
                    new BatchedRerouteService(clusterService, allocationService::reroute), ElectionStrategy.DEFAULT_INSTANCE);
                masterService.setClusterStatePublisher(coordinator);
                coordinator.start();
                clusterService.getClusterApplierService().setNodeConnectionsService(nodeConnectionsService);
                nodeConnectionsService.start();
                clusterService.start();
                indicesService.start();
                indicesClusterStateService.start();
                coordinator.startInitialJoin();
            }
        }
    }
}<|MERGE_RESOLUTION|>--- conflicted
+++ resolved
@@ -726,13 +726,8 @@
             // Single shard for each index so we either get all indices or all except for the deleted index
             assertThat(snapshotInfo.successfulShards(), either(is(indices + 1)).or(is(indices)));
             if (snapshotInfo.successfulShards() == indices + 1) {
-<<<<<<< HEAD
-                final IndexMetaData indexMetaData =
+                final IndexMetadata indexMetadata =
                     repository.getSnapshotIndexMetaData(repositoryData, snapshotInfo.snapshotId(), repositoryData.resolveIndexId(index));
-=======
-                final IndexMetadata indexMetadata =
-                    repository.getSnapshotIndexMetadata(snapshotInfo.snapshotId(), repositoryData.resolveIndexId(index));
->>>>>>> 25af9397
                 // Make sure we snapshotted the metadata of this index and not the recreated version
                 assertEquals(indexMetadata.getIndex(), firstIndex.get());
             }
