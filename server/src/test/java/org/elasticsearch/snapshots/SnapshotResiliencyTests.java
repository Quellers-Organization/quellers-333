/*
 * Licensed to Elasticsearch under one or more contributor
 * license agreements. See the NOTICE file distributed with
 * this work for additional information regarding copyright
 * ownership. Elasticsearch licenses this file to you under
 * the Apache License, Version 2.0 (the "License"); you may
 * not use this file except in compliance with the License.
 * You may obtain a copy of the License at
 *
 *    http://www.apache.org/licenses/LICENSE-2.0
 *
 * Unless required by applicable law or agreed to in writing,
 * software distributed under the License is distributed on an
 * "AS IS" BASIS, WITHOUT WARRANTIES OR CONDITIONS OF ANY
 * KIND, either express or implied.  See the License for the
 * specific language governing permissions and limitations
 * under the License.
 */

package org.elasticsearch.snapshots;

import org.apache.logging.log4j.LogManager;
import org.apache.logging.log4j.Logger;
import org.apache.lucene.util.SetOnce;
import org.elasticsearch.ExceptionsHelper;
import org.elasticsearch.Version;
import org.elasticsearch.action.ActionListener;
import org.elasticsearch.action.ActionType;
import org.elasticsearch.action.RequestValidators;
import org.elasticsearch.action.StepListener;
import org.elasticsearch.action.admin.cluster.repositories.cleanup.CleanupRepositoryAction;
import org.elasticsearch.action.admin.cluster.repositories.cleanup.CleanupRepositoryRequest;
import org.elasticsearch.action.admin.cluster.repositories.cleanup.CleanupRepositoryResponse;
import org.elasticsearch.action.admin.cluster.repositories.cleanup.TransportCleanupRepositoryAction;
import org.elasticsearch.action.admin.cluster.repositories.put.PutRepositoryAction;
import org.elasticsearch.action.admin.cluster.repositories.put.TransportPutRepositoryAction;
import org.elasticsearch.action.admin.cluster.reroute.ClusterRerouteAction;
import org.elasticsearch.action.admin.cluster.reroute.ClusterRerouteRequest;
import org.elasticsearch.action.admin.cluster.reroute.TransportClusterRerouteAction;
import org.elasticsearch.action.admin.cluster.snapshots.create.CreateSnapshotAction;
import org.elasticsearch.action.admin.cluster.snapshots.create.CreateSnapshotResponse;
import org.elasticsearch.action.admin.cluster.snapshots.create.TransportCreateSnapshotAction;
import org.elasticsearch.action.admin.cluster.snapshots.delete.DeleteSnapshotAction;
import org.elasticsearch.action.admin.cluster.snapshots.delete.DeleteSnapshotRequest;
import org.elasticsearch.action.admin.cluster.snapshots.delete.TransportDeleteSnapshotAction;
import org.elasticsearch.action.admin.cluster.snapshots.restore.RestoreSnapshotAction;
import org.elasticsearch.action.admin.cluster.snapshots.restore.RestoreSnapshotRequest;
import org.elasticsearch.action.admin.cluster.snapshots.restore.RestoreSnapshotResponse;
import org.elasticsearch.action.admin.cluster.snapshots.restore.TransportRestoreSnapshotAction;
import org.elasticsearch.action.admin.cluster.state.ClusterStateAction;
import org.elasticsearch.action.admin.cluster.state.ClusterStateRequest;
import org.elasticsearch.action.admin.cluster.state.ClusterStateResponse;
import org.elasticsearch.action.admin.cluster.state.TransportClusterStateAction;
import org.elasticsearch.action.admin.indices.create.CreateIndexAction;
import org.elasticsearch.action.admin.indices.create.CreateIndexRequest;
import org.elasticsearch.action.admin.indices.create.CreateIndexResponse;
import org.elasticsearch.action.admin.indices.create.TransportCreateIndexAction;
import org.elasticsearch.action.admin.indices.delete.DeleteIndexAction;
import org.elasticsearch.action.admin.indices.delete.DeleteIndexRequest;
import org.elasticsearch.action.admin.indices.delete.TransportDeleteIndexAction;
import org.elasticsearch.action.admin.indices.mapping.put.AutoPutMappingAction;
import org.elasticsearch.action.admin.indices.mapping.put.PutMappingAction;
import org.elasticsearch.action.admin.indices.mapping.put.TransportAutoPutMappingAction;
import org.elasticsearch.action.admin.indices.mapping.put.TransportPutMappingAction;
import org.elasticsearch.action.admin.indices.shards.IndicesShardStoresAction;
import org.elasticsearch.action.admin.indices.shards.TransportIndicesShardStoresAction;
import org.elasticsearch.action.bulk.BulkAction;
import org.elasticsearch.action.bulk.BulkRequest;
import org.elasticsearch.action.bulk.BulkResponse;
import org.elasticsearch.action.bulk.TransportBulkAction;
import org.elasticsearch.action.bulk.TransportShardBulkAction;
import org.elasticsearch.action.index.IndexRequest;
import org.elasticsearch.action.resync.TransportResyncReplicationAction;
import org.elasticsearch.action.search.SearchAction;
import org.elasticsearch.action.search.SearchExecutionStatsCollector;
import org.elasticsearch.action.search.SearchPhaseController;
import org.elasticsearch.action.search.SearchRequest;
import org.elasticsearch.action.search.SearchResponse;
import org.elasticsearch.action.search.SearchTransportService;
import org.elasticsearch.action.search.TransportSearchAction;
import org.elasticsearch.action.support.ActionFilters;
import org.elasticsearch.action.support.ActionTestUtils;
import org.elasticsearch.action.support.ActiveShardCount;
import org.elasticsearch.action.support.DestructiveOperations;
import org.elasticsearch.action.support.GroupedActionListener;
import org.elasticsearch.action.support.PlainActionFuture;
import org.elasticsearch.action.support.TransportAction;
import org.elasticsearch.action.support.WriteRequest;
import org.elasticsearch.action.support.master.AcknowledgedResponse;
import org.elasticsearch.action.update.UpdateHelper;
import org.elasticsearch.client.AdminClient;
import org.elasticsearch.client.node.NodeClient;
import org.elasticsearch.cluster.ClusterChangedEvent;
import org.elasticsearch.cluster.ClusterModule;
import org.elasticsearch.cluster.ClusterName;
import org.elasticsearch.cluster.ClusterState;
import org.elasticsearch.cluster.ClusterStateListener;
import org.elasticsearch.cluster.ESAllocationTestCase;
import org.elasticsearch.cluster.NodeConnectionsService;
import org.elasticsearch.cluster.SnapshotDeletionsInProgress;
import org.elasticsearch.cluster.SnapshotsInProgress;
import org.elasticsearch.cluster.action.index.MappingUpdatedAction;
import org.elasticsearch.cluster.action.index.NodeMappingRefreshAction;
import org.elasticsearch.cluster.action.shard.ShardStateAction;
import org.elasticsearch.cluster.coordination.AbstractCoordinatorTestCase;
import org.elasticsearch.cluster.coordination.ClusterBootstrapService;
import org.elasticsearch.cluster.coordination.CoordinationMetadata.VotingConfiguration;
import org.elasticsearch.cluster.coordination.CoordinationState;
import org.elasticsearch.cluster.coordination.Coordinator;
import org.elasticsearch.cluster.coordination.CoordinatorTests;
import org.elasticsearch.cluster.coordination.DeterministicTaskQueue;
import org.elasticsearch.cluster.coordination.ElectionStrategy;
import org.elasticsearch.cluster.coordination.InMemoryPersistedState;
import org.elasticsearch.cluster.coordination.MockSinglePrioritizingExecutor;
import org.elasticsearch.cluster.metadata.AliasValidator;
import org.elasticsearch.cluster.metadata.IndexMetadata;
import org.elasticsearch.cluster.metadata.IndexNameExpressionResolver;
import org.elasticsearch.cluster.metadata.MetadataCreateIndexService;
import org.elasticsearch.cluster.metadata.MetadataDeleteIndexService;
import org.elasticsearch.cluster.metadata.MetadataIndexUpgradeService;
import org.elasticsearch.cluster.metadata.MetadataMappingService;
import org.elasticsearch.cluster.node.DiscoveryNode;
import org.elasticsearch.cluster.node.DiscoveryNodeRole;
import org.elasticsearch.cluster.node.DiscoveryNodes;
import org.elasticsearch.cluster.routing.BatchedRerouteService;
import org.elasticsearch.cluster.routing.RerouteService;
import org.elasticsearch.cluster.routing.ShardRouting;
import org.elasticsearch.cluster.routing.UnassignedInfo;
import org.elasticsearch.cluster.routing.allocation.AllocationService;
import org.elasticsearch.cluster.routing.allocation.command.AllocateEmptyPrimaryAllocationCommand;
import org.elasticsearch.cluster.service.ClusterApplierService;
import org.elasticsearch.cluster.service.ClusterService;
import org.elasticsearch.cluster.service.FakeThreadPoolMasterService;
import org.elasticsearch.cluster.service.MasterService;
import org.elasticsearch.common.CheckedConsumer;
import org.elasticsearch.common.Nullable;
import org.elasticsearch.common.io.stream.NamedWriteableRegistry;
import org.elasticsearch.common.network.NetworkModule;
import org.elasticsearch.common.settings.ClusterSettings;
import org.elasticsearch.common.settings.IndexScopedSettings;
import org.elasticsearch.common.settings.Settings;
import org.elasticsearch.common.transport.TransportAddress;
import org.elasticsearch.common.util.BigArrays;
import org.elasticsearch.common.util.PageCacheRecycler;
import org.elasticsearch.common.util.concurrent.AbstractRunnable;
import org.elasticsearch.common.util.concurrent.PrioritizedEsThreadPoolExecutor;
import org.elasticsearch.common.util.concurrent.ThreadContext;
import org.elasticsearch.common.xcontent.NamedXContentRegistry;
import org.elasticsearch.env.Environment;
import org.elasticsearch.env.NodeEnvironment;
import org.elasticsearch.env.TestEnvironment;
import org.elasticsearch.gateway.MetaStateService;
import org.elasticsearch.gateway.TransportNodesListGatewayStartedShards;
import org.elasticsearch.index.Index;
import org.elasticsearch.index.IndexingPressure;
import org.elasticsearch.index.analysis.AnalysisRegistry;
import org.elasticsearch.index.seqno.GlobalCheckpointSyncAction;
import org.elasticsearch.index.seqno.RetentionLeaseSyncer;
import org.elasticsearch.index.shard.PrimaryReplicaSyncer;
import org.elasticsearch.indices.IndicesModule;
import org.elasticsearch.indices.IndicesService;
import org.elasticsearch.indices.ShardLimitValidator;
import org.elasticsearch.indices.SystemIndices;
import org.elasticsearch.indices.analysis.AnalysisModule;
import org.elasticsearch.indices.breaker.NoneCircuitBreakerService;
import org.elasticsearch.indices.cluster.IndicesClusterStateService;
import org.elasticsearch.indices.mapper.MapperRegistry;
import org.elasticsearch.indices.recovery.PeerRecoverySourceService;
import org.elasticsearch.indices.recovery.PeerRecoveryTargetService;
import org.elasticsearch.indices.recovery.RecoverySettings;
import org.elasticsearch.ingest.IngestService;
import org.elasticsearch.monitor.StatusInfo;
import org.elasticsearch.node.ResponseCollectorService;
import org.elasticsearch.plugins.PluginsService;
import org.elasticsearch.repositories.RepositoriesService;
import org.elasticsearch.repositories.Repository;
import org.elasticsearch.repositories.RepositoryData;
import org.elasticsearch.repositories.blobstore.BlobStoreRepository;
import org.elasticsearch.repositories.blobstore.BlobStoreTestUtil;
import org.elasticsearch.repositories.fs.FsRepository;
import org.elasticsearch.script.ScriptService;
import org.elasticsearch.search.SearchService;
import org.elasticsearch.search.builder.SearchSourceBuilder;
import org.elasticsearch.search.fetch.FetchPhase;
import org.elasticsearch.snapshots.mockstore.MockEventuallyConsistentRepository;
import org.elasticsearch.test.ESTestCase;
import org.elasticsearch.test.disruption.DisruptableMockTransport;
import org.elasticsearch.threadpool.ThreadPool;
import org.elasticsearch.transport.TransportException;
import org.elasticsearch.transport.TransportInterceptor;
import org.elasticsearch.transport.TransportRequest;
import org.elasticsearch.transport.TransportRequestHandler;
import org.elasticsearch.transport.TransportService;
import org.junit.After;
import org.junit.Before;

import java.io.IOException;
import java.nio.file.Path;
import java.util.Collection;
import java.util.Collections;
import java.util.Comparator;
import java.util.HashMap;
import java.util.HashSet;
import java.util.LinkedHashMap;
import java.util.List;
import java.util.Map;
import java.util.Objects;
import java.util.Optional;
import java.util.Set;
import java.util.concurrent.TimeUnit;
import java.util.concurrent.atomic.AtomicBoolean;
import java.util.concurrent.atomic.AtomicInteger;
import java.util.function.Supplier;
import java.util.stream.Collectors;
import java.util.stream.IntStream;
import java.util.stream.Stream;

import static java.util.Collections.emptyMap;
import static java.util.Collections.emptySet;
import static org.elasticsearch.action.support.ActionTestUtils.assertNoFailureListener;
import static org.elasticsearch.env.Environment.PATH_HOME_SETTING;
import static org.elasticsearch.monitor.StatusInfo.Status.HEALTHY;
import static org.elasticsearch.node.Node.NODE_NAME_SETTING;
import static org.hamcrest.Matchers.contains;
import static org.hamcrest.Matchers.containsInAnyOrder;
import static org.hamcrest.Matchers.either;
import static org.hamcrest.Matchers.empty;
import static org.hamcrest.Matchers.endsWith;
import static org.hamcrest.Matchers.hasSize;
import static org.hamcrest.Matchers.is;
import static org.hamcrest.Matchers.iterableWithSize;
import static org.hamcrest.Matchers.lessThanOrEqualTo;
import static org.hamcrest.Matchers.notNullValue;
import static org.mockito.Mockito.mock;

public class SnapshotResiliencyTests extends ESTestCase {

    private DeterministicTaskQueue deterministicTaskQueue;

    private TestClusterNodes testClusterNodes;

    private Path tempDir;

    /**
     * Context shared by all the node's {@link Repository} instances if the eventually consistent blobstore is to be used.
     * {@code null} if not using the eventually consistent blobstore.
     */
    @Nullable private MockEventuallyConsistentRepository.Context blobStoreContext;

    @Before
    public void createServices() {
        tempDir = createTempDir();
        if (randomBoolean()) {
            blobStoreContext = new MockEventuallyConsistentRepository.Context();
        }
        deterministicTaskQueue =
            new DeterministicTaskQueue(Settings.builder().put(NODE_NAME_SETTING.getKey(), "shared").build(), random());
    }

    @After
    public void verifyReposThenStopServices() {
        try {
            clearDisruptionsAndAwaitSync();

            final StepListener<CleanupRepositoryResponse> cleanupResponse = new StepListener<>();
            final StepListener<CreateSnapshotResponse> createSnapshotResponse = new StepListener<>();
            // Create another snapshot and then clean up the repository to verify that the repository works correctly no matter the
            // failures seen during the previous test.
            client().admin().cluster().prepareCreateSnapshot("repo", "last-snapshot")
                .setWaitForCompletion(true).setPartial(true).execute(createSnapshotResponse);
            continueOrDie(createSnapshotResponse, r -> {
                final SnapshotInfo snapshotInfo = r.getSnapshotInfo();
                // Snapshot can be partial because some tests leave indices in a red state because data nodes were stopped
                assertThat(snapshotInfo.state(), either(is(SnapshotState.SUCCESS)).or(is(SnapshotState.PARTIAL)));
                assertThat(snapshotInfo.shardFailures(), iterableWithSize(snapshotInfo.failedShards()));
                assertThat(snapshotInfo.successfulShards(), is(snapshotInfo.totalShards() - snapshotInfo.failedShards()));
                client().admin().cluster().cleanupRepository(new CleanupRepositoryRequest("repo"), cleanupResponse);
            });
            final AtomicBoolean cleanedUp = new AtomicBoolean(false);
            continueOrDie(cleanupResponse, r -> cleanedUp.set(true));

            runUntil(cleanedUp::get, TimeUnit.MINUTES.toMillis(1L));

            if (blobStoreContext != null) {
                blobStoreContext.forceConsistent();
            }
            BlobStoreTestUtil.assertConsistency(
                (BlobStoreRepository) testClusterNodes.randomMasterNodeSafe().repositoriesService.repository("repo"),
                Runnable::run);
        } finally {
            testClusterNodes.nodes.values().forEach(TestClusterNodes.TestClusterNode::stop);
        }
    }

    public void testSuccessfulSnapshotAndRestore() {
        setupTestCluster(randomFrom(1, 3, 5), randomIntBetween(2, 10));

        String repoName = "repo";
        String snapshotName = "snapshot";
        final String index = "test";
        final int shards = randomIntBetween(1, 10);
        final int documents = randomIntBetween(0, 100);

        final TestClusterNodes.TestClusterNode masterNode =
            testClusterNodes.currentMaster(testClusterNodes.nodes.values().iterator().next().clusterService.state());

        final StepListener<CreateSnapshotResponse> createSnapshotResponseListener = new StepListener<>();

        continueOrDie(createRepoAndIndex(repoName, index, shards), createIndexResponse -> {
            final Runnable afterIndexing = () -> client().admin().cluster().prepareCreateSnapshot(repoName, snapshotName)
                .setWaitForCompletion(true).execute(createSnapshotResponseListener);
            if (documents == 0) {
                afterIndexing.run();
            } else {
                final BulkRequest bulkRequest = new BulkRequest().setRefreshPolicy(WriteRequest.RefreshPolicy.IMMEDIATE);
                for (int i = 0; i < documents; ++i) {
                    bulkRequest.add(new IndexRequest(index).source(Collections.singletonMap("foo", "bar" + i)));
                }
                final StepListener<BulkResponse> bulkResponseStepListener = new StepListener<>();
                client().bulk(bulkRequest, bulkResponseStepListener);
                continueOrDie(bulkResponseStepListener, bulkResponse -> {
                    assertFalse("Failures in bulk response: " + bulkResponse.buildFailureMessage(), bulkResponse.hasFailures());
                    assertEquals(documents, bulkResponse.getItems().length);
                    afterIndexing.run();
                });
            }
        });

        final StepListener<AcknowledgedResponse> deleteIndexListener = new StepListener<>();

        continueOrDie(createSnapshotResponseListener,
            createSnapshotResponse -> client().admin().indices().delete(new DeleteIndexRequest(index), deleteIndexListener));

        final StepListener<RestoreSnapshotResponse> restoreSnapshotResponseListener = new StepListener<>();
        continueOrDie(deleteIndexListener, ignored -> client().admin().cluster().restoreSnapshot(
            new RestoreSnapshotRequest(repoName, snapshotName).waitForCompletion(true), restoreSnapshotResponseListener));

        final StepListener<SearchResponse> searchResponseListener = new StepListener<>();
        continueOrDie(restoreSnapshotResponseListener, restoreSnapshotResponse -> {
            assertEquals(shards, restoreSnapshotResponse.getRestoreInfo().totalShards());
            client().search(
                new SearchRequest(index).source(new SearchSourceBuilder().size(0).trackTotalHits(true)), searchResponseListener);
        });

        final AtomicBoolean documentCountVerified = new AtomicBoolean();
        continueOrDie(searchResponseListener, r -> {
            assertEquals(documents, Objects.requireNonNull(r.getHits().getTotalHits()).value);
            documentCountVerified.set(true);
        });

        runUntil(documentCountVerified::get, TimeUnit.MINUTES.toMillis(5L));
        assertNotNull(createSnapshotResponseListener.result());
        assertNotNull(restoreSnapshotResponseListener.result());
        assertTrue(documentCountVerified.get());
        SnapshotsInProgress finalSnapshotsInProgress = masterNode.clusterService.state().custom(SnapshotsInProgress.TYPE);
        assertFalse(finalSnapshotsInProgress.entries().stream().anyMatch(entry -> entry.state().completed() == false));
        final Repository repository = masterNode.repositoriesService.repository(repoName);
        Collection<SnapshotId> snapshotIds = getRepositoryData(repository).getSnapshotIds();
        assertThat(snapshotIds, hasSize(1));

        final SnapshotInfo snapshotInfo = repository.getSnapshotInfo(snapshotIds.iterator().next());
        assertEquals(SnapshotState.SUCCESS, snapshotInfo.state());
        assertThat(snapshotInfo.indices(), containsInAnyOrder(index));
        assertEquals(shards, snapshotInfo.successfulShards());
        assertEquals(0, snapshotInfo.failedShards());
    }

    public void testSnapshotWithNodeDisconnects() {
        final int dataNodes = randomIntBetween(2, 10);
        final int masterNodes = randomFrom(1, 3, 5);
        setupTestCluster(masterNodes, dataNodes);

        String repoName = "repo";
        String snapshotName = "snapshot";
        final String index = "test";
        final int shards = randomIntBetween(1, 10);

        final StepListener<CreateSnapshotResponse> createSnapshotResponseStepListener = new StepListener<>();

        final boolean partial = randomBoolean();
        continueOrDie(createRepoAndIndex(repoName, index, shards), createIndexResponse -> {
            for (int i = 0; i < randomIntBetween(0, dataNodes); ++i) {
                scheduleNow(this::disconnectRandomDataNode);
            }
            if (randomBoolean()) {
                scheduleNow(() -> testClusterNodes.clearNetworkDisruptions());
            }
            testClusterNodes.randomMasterNodeSafe().client.admin().cluster()
                .prepareCreateSnapshot(repoName, snapshotName).setPartial(partial).execute(createSnapshotResponseStepListener);
        });

        final AtomicBoolean snapshotNeverStarted = new AtomicBoolean(false);

        createSnapshotResponseStepListener.whenComplete(createSnapshotResponse -> {
            for (int i = 0; i < randomIntBetween(0, dataNodes); ++i) {
                scheduleNow(this::disconnectOrRestartDataNode);
            }
            // Only disconnect master if we have more than a single master and can simulate a failover
            final boolean disconnectedMaster = randomBoolean() && masterNodes > 1;
            if (disconnectedMaster) {
                scheduleNow(this::disconnectOrRestartMasterNode);
            }
            if (disconnectedMaster || randomBoolean()) {
                scheduleSoon(() -> testClusterNodes.clearNetworkDisruptions());
            } else if (randomBoolean()) {
                scheduleNow(() -> testClusterNodes.clearNetworkDisruptions());
            }
        }, e -> {
            if (partial == false) {
                final SnapshotException unwrapped = (SnapshotException) ExceptionsHelper.unwrap(e, SnapshotException.class);
                assertNotNull(unwrapped);
                assertThat(unwrapped.getMessage(), endsWith("Indices don't have primary shards [test]"));
                snapshotNeverStarted.set(true);
            } else {
                throw new AssertionError(e);
            }
        });

        runUntil(() -> testClusterNodes.randomMasterNode().map(master -> {
            if (snapshotNeverStarted.get()) {
                return true;
            }
            final SnapshotsInProgress snapshotsInProgress = master.clusterService.state().custom(SnapshotsInProgress.TYPE);
            return snapshotsInProgress != null && snapshotsInProgress.entries().isEmpty();
        }).orElse(false), TimeUnit.MINUTES.toMillis(1L));

        clearDisruptionsAndAwaitSync();

        final TestClusterNodes.TestClusterNode randomMaster = testClusterNodes.randomMasterNode()
            .orElseThrow(() -> new AssertionError("expected to find at least one active master node"));
        SnapshotsInProgress finalSnapshotsInProgress =
            randomMaster.clusterService.state().custom(SnapshotsInProgress.TYPE, SnapshotsInProgress.EMPTY);
        assertThat(finalSnapshotsInProgress.entries(), empty());
        final Repository repository = randomMaster.repositoriesService.repository(repoName);
        Collection<SnapshotId> snapshotIds = getRepositoryData(repository).getSnapshotIds();
        if (snapshotNeverStarted.get()) {
            assertThat(snapshotIds, empty());
        } else {
            assertThat(snapshotIds, hasSize(1));
        }
    }

    public void testSnapshotDeleteWithMasterFailover() {
        final int dataNodes = randomIntBetween(2, 10);
        final int masterNodes = randomFrom(3, 5);
        setupTestCluster(masterNodes, dataNodes);

        String repoName = "repo";
        String snapshotName = "snapshot";
        final String index = "test";
        final int shards = randomIntBetween(1, 10);

        final boolean waitForSnapshot = randomBoolean();
        final StepListener<CreateSnapshotResponse> createSnapshotResponseStepListener = new StepListener<>();
        continueOrDie(createRepoAndIndex(repoName, index, shards), createIndexResponse ->
            testClusterNodes.randomMasterNodeSafe().client.admin().cluster().prepareCreateSnapshot(repoName, snapshotName)
                .setWaitForCompletion(waitForSnapshot).execute(createSnapshotResponseStepListener));

        final AtomicBoolean snapshotDeleteResponded = new AtomicBoolean(false);
        continueOrDie(createSnapshotResponseStepListener, createSnapshotResponse -> {
            scheduleNow(this::disconnectOrRestartMasterNode);
            testClusterNodes.randomDataNodeSafe().client.admin().cluster()
                .prepareDeleteSnapshot(repoName, snapshotName).execute(ActionListener.wrap(() -> snapshotDeleteResponded.set(true)));
        });

        runUntil(() -> testClusterNodes.randomMasterNode().map(master -> snapshotDeleteResponded.get() &&
            master.clusterService.state().custom(SnapshotDeletionsInProgress.TYPE, SnapshotDeletionsInProgress.EMPTY)
                .getEntries().isEmpty()).orElse(false), TimeUnit.MINUTES.toMillis(1L));

        clearDisruptionsAndAwaitSync();

        final TestClusterNodes.TestClusterNode randomMaster = testClusterNodes.randomMasterNode()
            .orElseThrow(() -> new AssertionError("expected to find at least one active master node"));
        SnapshotsInProgress finalSnapshotsInProgress = randomMaster.clusterService.state().custom(SnapshotsInProgress.TYPE);
        assertThat(finalSnapshotsInProgress.entries(), empty());
        final Repository repository = randomMaster.repositoriesService.repository(repoName);
        Collection<SnapshotId> snapshotIds = getRepositoryData(repository).getSnapshotIds();
        assertThat(snapshotIds, hasSize(0));
    }

    public void testConcurrentSnapshotCreateAndDelete() {
        setupTestCluster(randomFrom(1, 3, 5), randomIntBetween(2, 10));

        String repoName = "repo";
        String snapshotName = "snapshot";
        final String index = "test";
        final int shards = randomIntBetween(1, 10);

        TestClusterNodes.TestClusterNode masterNode =
            testClusterNodes.currentMaster(testClusterNodes.nodes.values().iterator().next().clusterService.state());

        final StepListener<CreateSnapshotResponse> createSnapshotResponseStepListener = new StepListener<>();

        continueOrDie(createRepoAndIndex(repoName, index, shards),
            createIndexResponse -> client().admin().cluster().prepareCreateSnapshot(repoName, snapshotName)
                .execute(createSnapshotResponseStepListener));

        final StepListener<AcknowledgedResponse> deleteSnapshotStepListener = new StepListener<>();

        masterNode.clusterService.addListener(new ClusterStateListener() {
            @Override
            public void clusterChanged(ClusterChangedEvent event) {
                if (event.state().custom(SnapshotsInProgress.TYPE, SnapshotsInProgress.EMPTY).entries().isEmpty() == false) {
                    client().admin().cluster().prepareDeleteSnapshot(repoName, snapshotName).execute(deleteSnapshotStepListener);
                    masterNode.clusterService.removeListener(this);
                }
            }
        });

        final StepListener<CreateSnapshotResponse> createAnotherSnapshotResponseStepListener = new StepListener<>();

        continueOrDie(deleteSnapshotStepListener, acknowledgedResponse -> client().admin().cluster()
            .prepareCreateSnapshot(repoName, snapshotName).setWaitForCompletion(true).execute(createAnotherSnapshotResponseStepListener));
        continueOrDie(createAnotherSnapshotResponseStepListener, createSnapshotResponse ->
            assertEquals(createSnapshotResponse.getSnapshotInfo().state(), SnapshotState.SUCCESS));

        deterministicTaskQueue.runAllRunnableTasks();

        assertNotNull(createSnapshotResponseStepListener.result());
        assertNotNull(createAnotherSnapshotResponseStepListener.result());
        SnapshotsInProgress finalSnapshotsInProgress = masterNode.clusterService.state().custom(SnapshotsInProgress.TYPE);
        assertFalse(finalSnapshotsInProgress.entries().stream().anyMatch(entry -> entry.state().completed() == false));
        final Repository repository = masterNode.repositoriesService.repository(repoName);
        Collection<SnapshotId> snapshotIds = getRepositoryData(repository).getSnapshotIds();
        assertThat(snapshotIds, hasSize(1));

        final SnapshotInfo snapshotInfo = repository.getSnapshotInfo(snapshotIds.iterator().next());
        assertEquals(SnapshotState.SUCCESS, snapshotInfo.state());
        assertThat(snapshotInfo.indices(), containsInAnyOrder(index));
        assertEquals(shards, snapshotInfo.successfulShards());
        assertEquals(0, snapshotInfo.failedShards());
    }

    public void testConcurrentSnapshotCreateAndDeleteOther() {
        setupTestCluster(randomFrom(1, 3, 5), randomIntBetween(2, 10));

        String repoName = "repo";
        String snapshotName = "snapshot";
        final String index = "test";
        final int shards = randomIntBetween(1, 10);

        TestClusterNodes.TestClusterNode masterNode =
            testClusterNodes.currentMaster(testClusterNodes.nodes.values().iterator().next().clusterService.state());

        final StepListener<CreateSnapshotResponse> createSnapshotResponseStepListener = new StepListener<>();

        continueOrDie(createRepoAndIndex(repoName, index, shards),
            createIndexResponse -> client().admin().cluster().prepareCreateSnapshot(repoName, snapshotName)
                .setWaitForCompletion(true).execute(createSnapshotResponseStepListener));

        final StepListener<CreateSnapshotResponse> createOtherSnapshotResponseStepListener = new StepListener<>();

        continueOrDie(createSnapshotResponseStepListener,
            createSnapshotResponse -> client().admin().cluster().prepareCreateSnapshot(repoName, "snapshot-2")
                .execute(createOtherSnapshotResponseStepListener));

        final StepListener<AcknowledgedResponse> deleteSnapshotStepListener = new StepListener<>();

        continueOrDie(createOtherSnapshotResponseStepListener,
            createSnapshotResponse -> client().admin().cluster().prepareDeleteSnapshot(
                repoName, snapshotName).execute(deleteSnapshotStepListener));

        final StepListener<CreateSnapshotResponse> createAnotherSnapshotResponseStepListener = new StepListener<>();

        continueOrDie(deleteSnapshotStepListener, deleted -> {
            client().admin().cluster().prepareCreateSnapshot(repoName, snapshotName).setWaitForCompletion(true)
                    .execute(createAnotherSnapshotResponseStepListener);
            continueOrDie(createAnotherSnapshotResponseStepListener, createSnapshotResponse ->
                    assertEquals(createSnapshotResponse.getSnapshotInfo().state(), SnapshotState.SUCCESS));
        });

        deterministicTaskQueue.runAllRunnableTasks();

        SnapshotsInProgress finalSnapshotsInProgress = masterNode.clusterService.state().custom(SnapshotsInProgress.TYPE);
        assertFalse(finalSnapshotsInProgress.entries().stream().anyMatch(entry -> entry.state().completed() == false));
        final Repository repository = masterNode.repositoriesService.repository(repoName);
        Collection<SnapshotId> snapshotIds = getRepositoryData(repository).getSnapshotIds();
        // We end up with two snapshots no matter if the delete worked out or not
        assertThat(snapshotIds, hasSize(2));

        for (SnapshotId snapshotId : snapshotIds) {
            final SnapshotInfo snapshotInfo = repository.getSnapshotInfo(snapshotId);
            assertEquals(SnapshotState.SUCCESS, snapshotInfo.state());
            assertThat(snapshotInfo.indices(), containsInAnyOrder(index));
            assertEquals(shards, snapshotInfo.successfulShards());
            assertEquals(0, snapshotInfo.failedShards());
        }
    }

    public void testBulkSnapshotDeleteWithAbort() {
        setupTestCluster(randomFrom(1, 3, 5), randomIntBetween(2, 10));

        String repoName = "repo";
        String snapshotName = "snapshot";
        final String index = "test";
        final int shards = randomIntBetween(1, 10);

        TestClusterNodes.TestClusterNode masterNode =
                testClusterNodes.currentMaster(testClusterNodes.nodes.values().iterator().next().clusterService.state());

        final StepListener<CreateSnapshotResponse> createSnapshotResponseStepListener = new StepListener<>();

        continueOrDie(createRepoAndIndex(repoName, index, shards),
                createIndexResponse -> client().admin().cluster().prepareCreateSnapshot(repoName, snapshotName)
                        .setWaitForCompletion(true).execute(createSnapshotResponseStepListener));

        final int inProgressSnapshots = randomIntBetween(1, 5);
        final StepListener<Collection<CreateSnapshotResponse>> createOtherSnapshotResponseStepListener = new StepListener<>();
        final ActionListener<CreateSnapshotResponse> createSnapshotListener =
                new GroupedActionListener<>(createOtherSnapshotResponseStepListener, inProgressSnapshots);

        continueOrDie(createSnapshotResponseStepListener, createSnapshotResponse -> {
            for (int i = 0; i < inProgressSnapshots; i++) {
                client().admin().cluster().prepareCreateSnapshot(repoName, "other-" + i).execute(createSnapshotListener);
            }
        });

        final StepListener<AcknowledgedResponse> deleteSnapshotStepListener = new StepListener<>();

        continueOrDie(createOtherSnapshotResponseStepListener,
                createSnapshotResponse -> client().admin().cluster().deleteSnapshot(
                        new DeleteSnapshotRequest(repoName, "*"), deleteSnapshotStepListener));

        deterministicTaskQueue.runAllRunnableTasks();

        SnapshotsInProgress finalSnapshotsInProgress = masterNode.clusterService.state().custom(SnapshotsInProgress.TYPE);
        assertFalse(finalSnapshotsInProgress.entries().stream().anyMatch(entry -> entry.state().completed() == false));
        final Repository repository = masterNode.repositoriesService.repository(repoName);
        Collection<SnapshotId> snapshotIds = getRepositoryData(repository).getSnapshotIds();
        // No snapshots should be left in the repository
        assertThat(snapshotIds, empty());
    }

    public void testConcurrentSnapshotRestoreAndDeleteOther() {
        setupTestCluster(randomFrom(1, 3, 5), randomIntBetween(2, 10));

        String repoName = "repo";
        String snapshotName = "snapshot";
        final String index = "test";
        final int shards = randomIntBetween(1, 10);

        TestClusterNodes.TestClusterNode masterNode =
            testClusterNodes.currentMaster(testClusterNodes.nodes.values().iterator().next().clusterService.state());

        final StepListener<CreateSnapshotResponse> createSnapshotResponseStepListener = new StepListener<>();

        final int documentsFirstSnapshot = randomIntBetween(0, 100);

        continueOrDie(createRepoAndIndex(repoName, index, shards), createIndexResponse -> indexNDocuments(
            documentsFirstSnapshot, index, () -> client().admin().cluster()
                .prepareCreateSnapshot(repoName, snapshotName).setWaitForCompletion(true).execute(createSnapshotResponseStepListener)));

        final int documentsSecondSnapshot = randomIntBetween(0, 100);

        final StepListener<CreateSnapshotResponse> createOtherSnapshotResponseStepListener = new StepListener<>();

        final String secondSnapshotName = "snapshot-2";
        continueOrDie(createSnapshotResponseStepListener, createSnapshotResponse -> indexNDocuments(
            documentsSecondSnapshot, index, () -> client().admin().cluster().prepareCreateSnapshot(repoName, secondSnapshotName)
                .setWaitForCompletion(true).execute(createOtherSnapshotResponseStepListener)));

        final StepListener<AcknowledgedResponse> deleteSnapshotStepListener = new StepListener<>();
        final StepListener<RestoreSnapshotResponse> restoreSnapshotResponseListener = new StepListener<>();

        continueOrDie(createOtherSnapshotResponseStepListener,
            createSnapshotResponse -> {
                scheduleNow(
                    () -> client().admin().cluster().prepareDeleteSnapshot(repoName, snapshotName).execute(deleteSnapshotStepListener));
                scheduleNow(() -> client().admin().cluster().restoreSnapshot(
                    new RestoreSnapshotRequest(repoName, secondSnapshotName).waitForCompletion(true)
                        .renamePattern("(.+)").renameReplacement("restored_$1"),
                    restoreSnapshotResponseListener));
            });

        final StepListener<SearchResponse> searchResponseListener = new StepListener<>();
        continueOrDie(restoreSnapshotResponseListener, restoreSnapshotResponse -> {
            assertEquals(shards, restoreSnapshotResponse.getRestoreInfo().totalShards());
            client().search(new SearchRequest("restored_" + index).source(new SearchSourceBuilder().size(0).trackTotalHits(true)),
                searchResponseListener);
        });

        deterministicTaskQueue.runAllRunnableTasks();

        assertEquals(documentsFirstSnapshot + documentsSecondSnapshot,
            Objects.requireNonNull(searchResponseListener.result().getHits().getTotalHits()).value);
        assertThat(deleteSnapshotStepListener.result().isAcknowledged(), is(true));
        assertThat(restoreSnapshotResponseListener.result().getRestoreInfo().failedShards(), is(0));

        final Repository repository = masterNode.repositoriesService.repository(repoName);
        Collection<SnapshotId> snapshotIds = getRepositoryData(repository).getSnapshotIds();
        assertThat(snapshotIds, contains(createOtherSnapshotResponseStepListener.result().getSnapshotInfo().snapshotId()));

        for (SnapshotId snapshotId : snapshotIds) {
            final SnapshotInfo snapshotInfo = repository.getSnapshotInfo(snapshotId);
            assertEquals(SnapshotState.SUCCESS, snapshotInfo.state());
            assertThat(snapshotInfo.indices(), containsInAnyOrder(index));
            assertEquals(shards, snapshotInfo.successfulShards());
            assertEquals(0, snapshotInfo.failedShards());
        }
    }

    private void indexNDocuments(int documents, String index, Runnable afterIndexing) {
        if (documents == 0) {
            afterIndexing.run();
            return;
        }
        final BulkRequest bulkRequest = new BulkRequest().setRefreshPolicy(WriteRequest.RefreshPolicy.IMMEDIATE);
        for (int i = 0; i < documents; ++i) {
            bulkRequest.add(new IndexRequest(index).source(Collections.singletonMap("foo", "bar" + i)));
        }
        final StepListener<BulkResponse> bulkResponseStepListener = new StepListener<>();
        client().bulk(bulkRequest, bulkResponseStepListener);
        continueOrDie(bulkResponseStepListener, bulkResponse -> {
            assertFalse("Failures in bulk response: " + bulkResponse.buildFailureMessage(), bulkResponse.hasFailures());
            assertEquals(documents, bulkResponse.getItems().length);
            afterIndexing.run();
        });
    }

    public void testConcurrentSnapshotDeleteAndDeleteIndex() throws IOException {
        setupTestCluster(randomFrom(1, 3, 5), randomIntBetween(2, 10));

        String repoName = "repo";
        String snapshotName = "snapshot";
        final String index = "test";

        TestClusterNodes.TestClusterNode masterNode =
            testClusterNodes.currentMaster(testClusterNodes.nodes.values().iterator().next().clusterService.state());

        final StepListener<Collection<CreateIndexResponse>> createIndicesListener = new StepListener<>();
        final int indices = randomIntBetween(5, 20);

        final SetOnce<Index> firstIndex = new SetOnce<>();
        continueOrDie(createRepoAndIndex(repoName, index, 1), createIndexResponse -> {
            firstIndex.set(masterNode.clusterService.state().metadata().index(index).getIndex());
            // create a few more indices to make it more likely that the subsequent index delete operation happens before snapshot
            // finalization
            final GroupedActionListener<CreateIndexResponse> listener = new GroupedActionListener<>(createIndicesListener, indices);
            for (int i = 0; i < indices; ++i) {
                client().admin().indices().create(new CreateIndexRequest("index-" + i), listener);
            }
        });

        final StepListener<CreateSnapshotResponse> createSnapshotResponseStepListener = new StepListener<>();

        final boolean partialSnapshot = randomBoolean();

        continueOrDie(createIndicesListener, createIndexResponses ->
            client().admin().cluster().prepareCreateSnapshot(repoName, snapshotName).setWaitForCompletion(false)
                .setPartial(partialSnapshot).setIncludeGlobalState(randomBoolean()).execute(createSnapshotResponseStepListener));

        continueOrDie(createSnapshotResponseStepListener,
            createSnapshotResponse -> client().admin().indices().delete(new DeleteIndexRequest(index), new ActionListener<>() {
                @Override
                public void onResponse(AcknowledgedResponse acknowledgedResponse) {
                    if (partialSnapshot) {
                        // Recreate index by the same name to test that we don't snapshot conflicting metadata in this scenario
                        client().admin().indices().create(new CreateIndexRequest(index), noopListener());
                    }
                }

                @Override
                public void onFailure(Exception e) {
                    if (partialSnapshot) {
                        throw new AssertionError("Delete index should always work during partial snapshots", e);
                    }
                }
            }));

        deterministicTaskQueue.runAllRunnableTasks();

        SnapshotsInProgress finalSnapshotsInProgress = masterNode.clusterService.state().custom(SnapshotsInProgress.TYPE);
        assertFalse(finalSnapshotsInProgress.entries().stream().anyMatch(entry -> entry.state().completed() == false));
        final Repository repository = masterNode.repositoriesService.repository(repoName);
        final RepositoryData repositoryData = getRepositoryData(repository);
        Collection<SnapshotId> snapshotIds = repositoryData.getSnapshotIds();
        assertThat(snapshotIds, hasSize(1));

        final SnapshotInfo snapshotInfo = repository.getSnapshotInfo(snapshotIds.iterator().next());
        if (partialSnapshot) {
            assertThat(snapshotInfo.state(), either(is(SnapshotState.SUCCESS)).or(is(SnapshotState.PARTIAL)));
            // Single shard for each index so we either get all indices or all except for the deleted index
            assertThat(snapshotInfo.successfulShards(), either(is(indices + 1)).or(is(indices)));
            if (snapshotInfo.successfulShards() == indices + 1) {
                final IndexMetadata indexMetadata =
                    repository.getSnapshotIndexMetaData(repositoryData, snapshotInfo.snapshotId(), repositoryData.resolveIndexId(index));
                // Make sure we snapshotted the metadata of this index and not the recreated version
                assertEquals(indexMetadata.getIndex(), firstIndex.get());
            }
        } else {
            assertEquals(snapshotInfo.state(), SnapshotState.SUCCESS);
            // Index delete must be blocked for non-partial snapshots and we get a snapshot for every index
            assertEquals(snapshotInfo.successfulShards(), indices + 1);
        }
        assertEquals(0, snapshotInfo.failedShards());
    }

    public void testConcurrentDeletes() {
        setupTestCluster(randomFrom(1, 3, 5), randomIntBetween(2, 10));

        String repoName = "repo";
        String snapshotName = "snapshot";
        final String index = "test";
        final int shards = randomIntBetween(1, 10);

        TestClusterNodes.TestClusterNode masterNode =
                testClusterNodes.currentMaster(testClusterNodes.nodes.values().iterator().next().clusterService.state());

        final StepListener<CreateSnapshotResponse> createSnapshotResponseStepListener = new StepListener<>();

        continueOrDie(createRepoAndIndex(repoName, index, shards),
                createIndexResponse -> client().admin().cluster().prepareCreateSnapshot(repoName, snapshotName)
                        .setWaitForCompletion(true).execute(createSnapshotResponseStepListener));

        final Collection<StepListener<Boolean>> deleteSnapshotStepListeners = List.of(new StepListener<>(), new StepListener<>());

        final AtomicInteger successfulDeletes = new AtomicInteger(0);

        continueOrDie(createSnapshotResponseStepListener, createSnapshotResponse -> {
            for (StepListener<Boolean> deleteListener : deleteSnapshotStepListeners) {
                client().admin().cluster().prepareDeleteSnapshot(repoName, snapshotName).execute(
                        ActionListener.wrap(
                                resp -> deleteListener.onResponse(true),
                                e -> {
                                    final Throwable unwrapped = ExceptionsHelper.unwrap(
                                            e, ConcurrentSnapshotExecutionException.class, SnapshotMissingException.class);
                                    assertThat(unwrapped, notNullValue());
                                    deleteListener.onResponse(false);
                                }));
            }
        });

        for (StepListener<Boolean> deleteListener : deleteSnapshotStepListeners) {
            continueOrDie(deleteListener, deleted -> {
                if (deleted) {
                    successfulDeletes.incrementAndGet();
                }
            });
        }

        deterministicTaskQueue.runAllRunnableTasks();

        SnapshotDeletionsInProgress deletionsInProgress = masterNode.clusterService.state().custom(SnapshotDeletionsInProgress.TYPE);
        assertFalse(deletionsInProgress.hasDeletionsInProgress());
        final Repository repository = masterNode.repositoriesService.repository(repoName);
        final RepositoryData repositoryData = getRepositoryData(repository);
        Collection<SnapshotId> snapshotIds = repositoryData.getSnapshotIds();
        // We end up with no snapshots since at least one of the deletes worked out
        assertThat(snapshotIds, empty());
        assertThat(successfulDeletes.get(), either(is(1)).or(is(2)));
        // We did one snapshot and one delete so we went two steps from the empty generation (-1) to 1
        assertThat(repositoryData.getGenId(), is(1L));
    }

    /**
     * Simulates concurrent restarts of data and master nodes as well as relocating a primary shard, while starting and subsequently
     * deleting a snapshot.
     */
    public void testSnapshotPrimaryRelocations() {
        final int masterNodeCount = randomFrom(1, 3, 5);
        setupTestCluster(masterNodeCount, randomIntBetween(2, 10));

        String repoName = "repo";
        String snapshotName = "snapshot";
        final String index = "test";

        final int shards = randomIntBetween(1, 10);

        final TestClusterNodes.TestClusterNode masterNode =
            testClusterNodes.currentMaster(testClusterNodes.nodes.values().iterator().next().clusterService.state());
        final AtomicBoolean createdSnapshot = new AtomicBoolean();
        final AdminClient masterAdminClient = masterNode.client.admin();

        final StepListener<ClusterStateResponse> clusterStateResponseStepListener = new StepListener<>();

        continueOrDie(createRepoAndIndex(repoName, index, shards),
            createIndexResponse -> client().admin().cluster().state(new ClusterStateRequest(), clusterStateResponseStepListener));

        continueOrDie(clusterStateResponseStepListener, clusterStateResponse -> {
            final ShardRouting shardToRelocate = clusterStateResponse.getState().routingTable().allShards(index).get(0);
            final TestClusterNodes.TestClusterNode currentPrimaryNode = testClusterNodes.nodeById(shardToRelocate.currentNodeId());
            final TestClusterNodes.TestClusterNode otherNode = testClusterNodes.randomDataNodeSafe(currentPrimaryNode.node.getName());
            scheduleNow(() -> testClusterNodes.stopNode(currentPrimaryNode));
            scheduleNow(new Runnable() {
                @Override
                public void run() {
                    final StepListener<ClusterStateResponse> updatedClusterStateResponseStepListener = new StepListener<>();
                    masterAdminClient.cluster().state(new ClusterStateRequest(), updatedClusterStateResponseStepListener);
                    continueOrDie(updatedClusterStateResponseStepListener, updatedClusterState -> {
                        final ShardRouting shardRouting =
                            updatedClusterState.getState().routingTable().shardRoutingTable(shardToRelocate.shardId()).primaryShard();
                        if (shardRouting.unassigned() && shardRouting.unassignedInfo().getReason() == UnassignedInfo.Reason.NODE_LEFT) {
                            if (masterNodeCount > 1) {
                                scheduleNow(() -> testClusterNodes.stopNode(masterNode));
                            }
                            testClusterNodes.randomDataNodeSafe().client.admin().cluster().prepareCreateSnapshot(repoName, snapshotName)
                                    .execute(ActionListener.wrap(() -> {
                                        createdSnapshot.set(true);
                                        testClusterNodes.randomDataNodeSafe().client.admin().cluster().deleteSnapshot(
                                                new DeleteSnapshotRequest(repoName, snapshotName), noopListener());
                                    }));
                            scheduleNow(
                                () -> testClusterNodes.randomMasterNodeSafe().client.admin().cluster().reroute(
                                    new ClusterRerouteRequest().add(new AllocateEmptyPrimaryAllocationCommand(
                                        index, shardRouting.shardId().id(), otherNode.node.getName(), true)), noopListener()));
                        } else {
                            scheduleSoon(this);
                        }
                    });
                }
            });
        });

        runUntil(() -> testClusterNodes.randomMasterNode().map(master -> {
            if (createdSnapshot.get() == false) {
                return false;
            }
            return master.clusterService.state().custom(SnapshotsInProgress.TYPE, SnapshotsInProgress.EMPTY).entries().isEmpty();
        }).orElse(false), TimeUnit.MINUTES.toMillis(1L));

        clearDisruptionsAndAwaitSync();

        assertTrue(createdSnapshot.get());
        assertThat(testClusterNodes.randomDataNodeSafe().clusterService.state()
            .custom(SnapshotsInProgress.TYPE, SnapshotsInProgress.EMPTY).entries(), empty());
        final Repository repository = testClusterNodes.randomMasterNodeSafe().repositoriesService.repository(repoName);
        Collection<SnapshotId> snapshotIds = getRepositoryData(repository).getSnapshotIds();
        assertThat(snapshotIds, either(hasSize(1)).or(hasSize(0)));
    }

    public void testSuccessfulSnapshotWithConcurrentDynamicMappingUpdates() {
        setupTestCluster(randomFrom(1, 3, 5), randomIntBetween(2, 10));

        String repoName = "repo";
        String snapshotName = "snapshot";
        final String index = "test";

        final int shards = randomIntBetween(1, 10);
        final int documents = randomIntBetween(2, 100);
        TestClusterNodes.TestClusterNode masterNode =
            testClusterNodes.currentMaster(testClusterNodes.nodes.values().iterator().next().clusterService.state());

        final StepListener<CreateSnapshotResponse> createSnapshotResponseStepListener = new StepListener<>();

        continueOrDie(createRepoAndIndex(repoName, index, shards), createIndexResponse -> {
            final AtomicBoolean initiatedSnapshot = new AtomicBoolean(false);
            for (int i = 0; i < documents; ++i) {
                // Index a few documents with different field names so we trigger a dynamic mapping update for each of them
                client().bulk(new BulkRequest().add(new IndexRequest(index).source(Map.of("foo" + i, "bar")))
                        .setRefreshPolicy(WriteRequest.RefreshPolicy.IMMEDIATE),
                    assertNoFailureListener(
                        bulkResponse -> {
                            assertFalse("Failures in bulkresponse: " + bulkResponse.buildFailureMessage(), bulkResponse.hasFailures());
                            if (initiatedSnapshot.compareAndSet(false, true)) {
                                client().admin().cluster().prepareCreateSnapshot(repoName, snapshotName).setWaitForCompletion(true)
                                    .execute(createSnapshotResponseStepListener);
                            }
                        }));
            }
        });

        final String restoredIndex = "restored";

        final StepListener<RestoreSnapshotResponse> restoreSnapshotResponseStepListener = new StepListener<>();

        continueOrDie(createSnapshotResponseStepListener, createSnapshotResponse -> client().admin().cluster().restoreSnapshot(
            new RestoreSnapshotRequest(repoName, snapshotName)
                .renamePattern(index).renameReplacement(restoredIndex).waitForCompletion(true), restoreSnapshotResponseStepListener));

        final StepListener<SearchResponse> searchResponseStepListener = new StepListener<>();

        continueOrDie(restoreSnapshotResponseStepListener, restoreSnapshotResponse -> {
            assertEquals(shards, restoreSnapshotResponse.getRestoreInfo().totalShards());
            client().search(new SearchRequest(restoredIndex).source(new SearchSourceBuilder().size(documents).trackTotalHits(true)),
                searchResponseStepListener);
        });

        final AtomicBoolean documentCountVerified = new AtomicBoolean();

        continueOrDie(searchResponseStepListener, r -> {
            final long hitCount = r.getHits().getTotalHits().value;
            assertThat(
                "Documents were restored but the restored index mapping was older than some documents and misses some of their fields",
                (int) hitCount,
                lessThanOrEqualTo(((Map<?, ?>) masterNode.clusterService.state().metadata().index(restoredIndex).mapping()
                    .sourceAsMap().get("properties")).size())
            );
            documentCountVerified.set(true);
        });

        runUntil(documentCountVerified::get, TimeUnit.MINUTES.toMillis(5L));

        assertNotNull(createSnapshotResponseStepListener.result());
        assertNotNull(restoreSnapshotResponseStepListener.result());
        SnapshotsInProgress finalSnapshotsInProgress = masterNode.clusterService.state().custom(SnapshotsInProgress.TYPE);
        assertFalse(finalSnapshotsInProgress.entries().stream().anyMatch(entry -> entry.state().completed() == false));
        final Repository repository = masterNode.repositoriesService.repository(repoName);
        Collection<SnapshotId> snapshotIds = getRepositoryData(repository).getSnapshotIds();
        assertThat(snapshotIds, hasSize(1));

        final SnapshotInfo snapshotInfo = repository.getSnapshotInfo(snapshotIds.iterator().next());
        assertEquals(SnapshotState.SUCCESS, snapshotInfo.state());
        assertThat(snapshotInfo.indices(), containsInAnyOrder(index));
        assertEquals(shards, snapshotInfo.successfulShards());
        assertEquals(0, snapshotInfo.failedShards());
    }

    public void testRunConcurrentSnapshots() {
        setupTestCluster(randomFrom(1, 3, 5), randomIntBetween(2, 10));

        final String repoName = "repo";
        final List<String> snapshotNames = IntStream.range(1, randomIntBetween(2, 4))
                .mapToObj(i -> "snapshot-" + i).collect(Collectors.toList());
        final String index = "test";
        final int shards = randomIntBetween(1, 10);
        final int documents = randomIntBetween(1, 100);

        final TestClusterNodes.TestClusterNode masterNode =
                testClusterNodes.currentMaster(testClusterNodes.nodes.values().iterator().next().clusterService.state());

        final StepListener<Collection<CreateSnapshotResponse>> allSnapshotsListener = new StepListener<>();
        final ActionListener<CreateSnapshotResponse> snapshotListener =
                new GroupedActionListener<>(allSnapshotsListener, snapshotNames.size());
        final AtomicBoolean doneIndexing = new AtomicBoolean(false);
        continueOrDie(createRepoAndIndex(repoName, index, shards), createIndexResponse -> {
            for (String snapshotName : snapshotNames) {
                scheduleNow(() -> client().admin().cluster().prepareCreateSnapshot(repoName, snapshotName)
                        .setWaitForCompletion(true).execute(snapshotListener));
            }
            final BulkRequest bulkRequest = new BulkRequest().setRefreshPolicy(WriteRequest.RefreshPolicy.IMMEDIATE);
            for (int i = 0; i < documents; ++i) {
                bulkRequest.add(new IndexRequest(index).source(Collections.singletonMap("foo", "bar" + i)));
            }
            final StepListener<BulkResponse> bulkResponseStepListener = new StepListener<>();
            client().bulk(bulkRequest, bulkResponseStepListener);
            continueOrDie(bulkResponseStepListener, bulkResponse -> {
                assertFalse("Failures in bulk response: " + bulkResponse.buildFailureMessage(), bulkResponse.hasFailures());
                assertEquals(documents, bulkResponse.getItems().length);
                doneIndexing.set(true);
            });
        });

        final AtomicBoolean doneSnapshotting = new AtomicBoolean(false);
        continueOrDie(allSnapshotsListener, createSnapshotResponses -> {
            for (CreateSnapshotResponse createSnapshotResponse : createSnapshotResponses) {
                final SnapshotInfo snapshotInfo = createSnapshotResponse.getSnapshotInfo();
                assertThat(snapshotInfo.state(), is(SnapshotState.SUCCESS));
            }
            doneSnapshotting.set(true);
        });

        runUntil(() -> doneIndexing.get() && doneSnapshotting.get(), TimeUnit.MINUTES.toMillis(5L));
        SnapshotsInProgress finalSnapshotsInProgress = masterNode.clusterService.state().custom(SnapshotsInProgress.TYPE);
        assertFalse(finalSnapshotsInProgress.entries().stream().anyMatch(entry -> entry.state().completed() == false));
        final Repository repository = masterNode.repositoriesService.repository(repoName);
        Collection<SnapshotId> snapshotIds = getRepositoryData(repository).getSnapshotIds();
        assertThat(snapshotIds, hasSize(snapshotNames.size()));

        for (SnapshotId snapshotId : snapshotIds) {
            final SnapshotInfo snapshotInfo = repository.getSnapshotInfo(snapshotId);
            assertEquals(SnapshotState.SUCCESS, snapshotInfo.state());
            assertThat(snapshotInfo.indices(), containsInAnyOrder(index));
            assertEquals(shards, snapshotInfo.successfulShards());
            assertEquals(0, snapshotInfo.failedShards());
        }
    }

    private RepositoryData getRepositoryData(Repository repository) {
        final PlainActionFuture<RepositoryData> res = PlainActionFuture.newFuture();
        repository.getRepositoryData(res);
        deterministicTaskQueue.runAllRunnableTasks();
        assertTrue(res.isDone());
        return res.actionGet();
    }

    private StepListener<CreateIndexResponse> createRepoAndIndex(String repoName, String index, int shards) {
        final StepListener<AcknowledgedResponse> createRepositoryListener = new StepListener<>();

        client().admin().cluster().preparePutRepository(repoName).setType(FsRepository.TYPE)
            .setSettings(Settings.builder().put("location", randomAlphaOfLength(10))).execute(createRepositoryListener);

        final StepListener<CreateIndexResponse> createIndexResponseStepListener = new StepListener<>();

        continueOrDie(createRepositoryListener, acknowledgedResponse -> client().admin().indices().create(
            new CreateIndexRequest(index).waitForActiveShards(ActiveShardCount.ALL).settings(defaultIndexSettings(shards)),
            createIndexResponseStepListener));

        return createIndexResponseStepListener;
    }

    private void clearDisruptionsAndAwaitSync() {
        testClusterNodes.clearNetworkDisruptions();
        stabilize();
    }

    private void disconnectOrRestartDataNode() {
        if (randomBoolean()) {
            disconnectRandomDataNode();
        } else {
            testClusterNodes.randomDataNode().ifPresent(TestClusterNodes.TestClusterNode::restart);
        }
    }

    private void disconnectOrRestartMasterNode() {
        testClusterNodes.randomMasterNode().ifPresent(masterNode -> {
            if (randomBoolean()) {
                testClusterNodes.disconnectNode(masterNode);
            } else {
                masterNode.restart();
            }
        });
    }

    private void disconnectRandomDataNode() {
        testClusterNodes.randomDataNode().ifPresent(n -> testClusterNodes.disconnectNode(n));
    }

    private void startCluster() {
        final ClusterState initialClusterState =
            new ClusterState.Builder(ClusterName.DEFAULT).nodes(testClusterNodes.discoveryNodes()).build();
        testClusterNodes.nodes.values().forEach(testClusterNode -> testClusterNode.start(initialClusterState));

        deterministicTaskQueue.advanceTime();
        deterministicTaskQueue.runAllRunnableTasks();

        final VotingConfiguration votingConfiguration = new VotingConfiguration(testClusterNodes.nodes.values().stream().map(n -> n.node)
                .filter(DiscoveryNode::isMasterNode).map(DiscoveryNode::getId).collect(Collectors.toSet()));
        testClusterNodes.nodes.values().stream().filter(n -> n.node.isMasterNode()).forEach(
            testClusterNode -> testClusterNode.coordinator.setInitialConfiguration(votingConfiguration));
        // Connect all nodes to each other
        testClusterNodes.nodes.values().forEach(node -> testClusterNodes.nodes.values().forEach(
            n -> n.transportService.connectToNode(node.node, null,
                ActionTestUtils.assertNoFailureListener(c -> logger.info("--> Connected [{}] to [{}]", n.node, node.node)))));
        stabilize();
    }

    private void stabilize() {
        final long endTime = deterministicTaskQueue.getCurrentTimeMillis() + AbstractCoordinatorTestCase.DEFAULT_STABILISATION_TIME;
        while (deterministicTaskQueue.getCurrentTimeMillis() < endTime) {
            deterministicTaskQueue.advanceTime();
            deterministicTaskQueue.runAllRunnableTasks();
        }
        runUntil(
            () -> {
                final Collection<ClusterState> clusterStates =
                    testClusterNodes.nodes.values().stream().map(node -> node.clusterService.state()).collect(Collectors.toList());
                final Set<String> masterNodeIds = clusterStates.stream()
                    .map(clusterState -> clusterState.nodes().getMasterNodeId()).collect(Collectors.toSet());
                final Set<Long> terms = clusterStates.stream().map(ClusterState::term).collect(Collectors.toSet());
                final List<Long> versions = clusterStates.stream().map(ClusterState::version).distinct().collect(Collectors.toList());
                return versions.size() == 1 && masterNodeIds.size() == 1 && masterNodeIds.contains(null) == false && terms.size() == 1;
            },
            TimeUnit.MINUTES.toMillis(1L)
        );
    }

    private void runUntil(Supplier<Boolean> fulfilled, long timeout) {
        final long start = deterministicTaskQueue.getCurrentTimeMillis();
        while (timeout > deterministicTaskQueue.getCurrentTimeMillis() - start) {
            if (fulfilled.get()) {
                return;
            }
            deterministicTaskQueue.runAllRunnableTasks();
            deterministicTaskQueue.advanceTime();
        }
        fail("Condition wasn't fulfilled.");
    }

    private void setupTestCluster(int masterNodes, int dataNodes) {
        testClusterNodes = new TestClusterNodes(masterNodes, dataNodes);
        startCluster();
    }

    private void scheduleSoon(Runnable runnable) {
        deterministicTaskQueue.scheduleAt(deterministicTaskQueue.getCurrentTimeMillis() + randomLongBetween(0, 100L), runnable);
    }

    private void scheduleNow(Runnable runnable) {
        deterministicTaskQueue.scheduleNow(runnable);
    }

    private static Settings defaultIndexSettings(int shards) {
        // TODO: randomize replica count settings once recovery operations aren't blocking anymore
        return Settings.builder()
            .put(IndexMetadata.INDEX_NUMBER_OF_SHARDS_SETTING.getKey(), shards)
            .put(IndexMetadata.INDEX_NUMBER_OF_REPLICAS_SETTING.getKey(), 0).build();
    }

    private static <T> void continueOrDie(StepListener<T> listener, CheckedConsumer<T, Exception> onResponse) {
        listener.whenComplete(onResponse, e -> {
            throw new AssertionError(e);
        });
    }

    private static <T> ActionListener<T> noopListener() {
        return ActionListener.wrap(() -> {});
    }

    public NodeClient client() {
        // Select from sorted list of nodes
        final List<TestClusterNodes.TestClusterNode> nodes = testClusterNodes.nodes.values().stream()
            .filter(n -> testClusterNodes.disconnectedNodes.contains(n.node.getName()) == false)
            .sorted(Comparator.comparing(n -> n.node.getName())).collect(Collectors.toList());
        if (nodes.isEmpty()) {
            throw new AssertionError("No nodes available");
        }
        return randomFrom(nodes).client;
    }

    /**
     * Create a {@link Environment} with random path.home and path.repo
     **/
    private Environment createEnvironment(String nodeName) {
        return TestEnvironment.newEnvironment(Settings.builder()
            .put(NODE_NAME_SETTING.getKey(), nodeName)
            .put(PATH_HOME_SETTING.getKey(), tempDir.resolve(nodeName).toAbsolutePath())
            .put(Environment.PATH_REPO_SETTING.getKey(), tempDir.resolve("repo").toAbsolutePath())
            .putList(ClusterBootstrapService.INITIAL_MASTER_NODES_SETTING.getKey(),
                ClusterBootstrapService.INITIAL_MASTER_NODES_SETTING.get(Settings.EMPTY))
            .put(MappingUpdatedAction.INDICES_MAX_IN_FLIGHT_UPDATES_SETTING.getKey(), 1000) // o.w. some tests might block
            .build());
    }

    private static ClusterState stateForNode(ClusterState state, DiscoveryNode node) {
        // Remove and add back local node to update ephemeral id on restarts
        return ClusterState.builder(state).nodes(DiscoveryNodes.builder(
            state.nodes()).remove(node.getId()).add(node).localNodeId(node.getId())).build();
    }

    private final class TestClusterNodes {

        // LinkedHashMap so we have deterministic ordering when iterating over the map in tests
        private final Map<String, TestClusterNode> nodes = new LinkedHashMap<>();

        /**
         * Node names that are disconnected from all other nodes.
         */
        private final Set<String> disconnectedNodes = new HashSet<>();

        TestClusterNodes(int masterNodes, int dataNodes) {
            for (int i = 0; i < masterNodes; ++i) {
                nodes.computeIfAbsent("node" + i, nodeName -> {
                    try {
                        return newMasterNode(nodeName);
                    } catch (IOException e) {
                        throw new AssertionError(e);
                    }
                });
            }
            for (int i = 0; i < dataNodes; ++i) {
                nodes.computeIfAbsent("data-node" + i, nodeName -> {
                    try {
                        return newDataNode(nodeName);
                    } catch (IOException e) {
                        throw new AssertionError(e);
                    }
                });
            }
        }

        public TestClusterNode nodeById(final String nodeId) {
            return nodes.values().stream().filter(n -> n.node.getId().equals(nodeId)).findFirst()
                .orElseThrow(() -> new AssertionError("Could not find node by id [" + nodeId + ']'));
        }

        private TestClusterNode newMasterNode(String nodeName) throws IOException {
            return newNode(nodeName, DiscoveryNodeRole.MASTER_ROLE);
        }

        private TestClusterNode newDataNode(String nodeName) throws IOException {
            return newNode(nodeName, DiscoveryNodeRole.DATA_ROLE);
        }

        private TestClusterNode newNode(String nodeName, DiscoveryNodeRole role) throws IOException {
            return new TestClusterNode(
                new DiscoveryNode(nodeName, randomAlphaOfLength(10), buildNewFakeTransportAddress(), emptyMap(),
                    Collections.singleton(role), Version.CURRENT));
        }

        public TestClusterNode randomMasterNodeSafe() {
            return randomMasterNode().orElseThrow(() -> new AssertionError("Expected to find at least one connected master node"));
        }

        public Optional<TestClusterNode> randomMasterNode() {
            // Select from sorted list of data-nodes here to not have deterministic behaviour
            final List<TestClusterNode> masterNodes = testClusterNodes.nodes.values().stream()
                .filter(n -> n.node.isMasterNode())
                .filter(n -> disconnectedNodes.contains(n.node.getName()) == false)
                .sorted(Comparator.comparing(n -> n.node.getName())).collect(Collectors.toList());
            return masterNodes.isEmpty() ? Optional.empty() : Optional.of(randomFrom(masterNodes));
        }

        public void stopNode(TestClusterNode node) {
            node.stop();
            nodes.remove(node.node.getName());
        }

        public TestClusterNode randomDataNodeSafe(String... excludedNames) {
            return randomDataNode(excludedNames).orElseThrow(() -> new AssertionError("Could not find another data node."));
        }

        public Optional<TestClusterNode> randomDataNode(String... excludedNames) {
            // Select from sorted list of data-nodes here to not have deterministic behaviour
            final List<TestClusterNode> dataNodes = testClusterNodes.nodes.values().stream().filter(n -> n.node.isDataNode())
                .filter(n -> {
                    for (final String nodeName : excludedNames) {
                        if (n.node.getName().equals(nodeName)) {
                            return false;
                        }
                    }
                    return true;
                })
                .sorted(Comparator.comparing(n -> n.node.getName())).collect(Collectors.toList());
            return dataNodes.isEmpty() ? Optional.empty() : Optional.ofNullable(randomFrom(dataNodes));
        }

        public void disconnectNode(TestClusterNode node) {
            if (disconnectedNodes.contains(node.node.getName())) {
                return;
            }
            testClusterNodes.nodes.values().forEach(n -> n.transportService.getConnectionManager().disconnectFromNode(node.node));
            disconnectedNodes.add(node.node.getName());
        }

        public void clearNetworkDisruptions() {
            final Set<String> disconnectedNodes = new HashSet<>(this.disconnectedNodes);
            this.disconnectedNodes.clear();
            disconnectedNodes.forEach(nodeName -> {
                if (testClusterNodes.nodes.containsKey(nodeName)) {
                    final DiscoveryNode node = testClusterNodes.nodes.get(nodeName).node;
                    testClusterNodes.nodes.values().forEach(
                        n -> n.transportService.openConnection(node, null,
                            ActionTestUtils.assertNoFailureListener(c -> logger.debug("--> Connected [{}] to [{}]", n.node, node))));
                }
            });
        }

        /**
         * Builds a {@link DiscoveryNodes} instance that holds the nodes in this test cluster.
         * @return DiscoveryNodes
         */
        public DiscoveryNodes discoveryNodes() {
            DiscoveryNodes.Builder builder = DiscoveryNodes.builder();
            nodes.values().forEach(node -> builder.add(node.node));
            return builder.build();
        }

        /**
         * Returns the {@link TestClusterNode} for the master node in the given {@link ClusterState}.
         * @param state ClusterState
         * @return Master Node
         */
        public TestClusterNode currentMaster(ClusterState state) {
            TestClusterNode master = nodes.get(state.nodes().getMasterNode().getName());
            assertNotNull(master);
            assertTrue(master.node.isMasterNode());
            return master;
        }

        private final class TestClusterNode {

            private final Logger logger = LogManager.getLogger(TestClusterNode.class);

            private final NamedWriteableRegistry namedWriteableRegistry = new NamedWriteableRegistry(Stream.concat(
                ClusterModule.getNamedWriteables().stream(), NetworkModule.getNamedWriteables().stream()).collect(Collectors.toList()));

            private final TransportService transportService;

            private final ClusterService clusterService;

            private final RecoverySettings recoverySettings;

            private final NodeConnectionsService nodeConnectionsService;

            private final RepositoriesService repositoriesService;

            private final SnapshotsService snapshotsService;

            private final SnapshotShardsService snapshotShardsService;

            private final IndicesService indicesService;

            private final IndicesClusterStateService indicesClusterStateService;

            private final DiscoveryNode node;

            private final MasterService masterService;

            private final AllocationService allocationService;

            private final RerouteService rerouteService;

            private final NodeClient client;

            private final NodeEnvironment nodeEnv;

            private final DisruptableMockTransport mockTransport;

            private final ThreadPool threadPool;

            private final BigArrays bigArrays;

            private Coordinator coordinator;

            TestClusterNode(DiscoveryNode node) throws IOException {
                this.node = node;
                final Environment environment = createEnvironment(node.getName());
                threadPool = deterministicTaskQueue.getThreadPool(runnable -> CoordinatorTests.onNodeLog(node, runnable));
                masterService = new FakeThreadPoolMasterService(node.getName(), "test", threadPool, deterministicTaskQueue::scheduleNow);
                final Settings settings = environment.settings();
                final ClusterSettings clusterSettings = new ClusterSettings(settings, ClusterSettings.BUILT_IN_CLUSTER_SETTINGS);
                clusterService = new ClusterService(settings, clusterSettings, masterService,
                    new ClusterApplierService(node.getName(), settings, clusterSettings, threadPool) {
                        @Override
                        protected PrioritizedEsThreadPoolExecutor createThreadPoolExecutor() {
                            return new MockSinglePrioritizingExecutor(node.getName(), deterministicTaskQueue, threadPool);
                        }

                        @Override
                        protected void connectToNodesAndWait(ClusterState newClusterState) {
                            // don't do anything, and don't block
                        }
                    });
                recoverySettings = new RecoverySettings(settings, clusterSettings);
                mockTransport = new DisruptableMockTransport(node, logger, deterministicTaskQueue) {
                    @Override
                    protected ConnectionStatus getConnectionStatus(DiscoveryNode destination) {
                        if (node.equals(destination)) {
                            return ConnectionStatus.CONNECTED;
                        }
                        // Check if both nodes are still part of the cluster
                        if (nodes.containsKey(node.getName()) == false || nodes.containsKey(destination.getName()) == false) {
                            return ConnectionStatus.DISCONNECTED;
                        }
                        return disconnectedNodes.contains(node.getName()) || disconnectedNodes.contains(destination.getName())
                            ? ConnectionStatus.DISCONNECTED : ConnectionStatus.CONNECTED;
                    }

                    @Override
                    protected Optional<DisruptableMockTransport> getDisruptableMockTransport(TransportAddress address) {
                        return nodes.values().stream().map(cn -> cn.mockTransport)
                            .filter(transport -> transport.getLocalNode().getAddress().equals(address))
                            .findAny();
                    }

                    @Override
                    protected void execute(Runnable runnable) {
                        scheduleNow(CoordinatorTests.onNodeLog(getLocalNode(), runnable));
                    }

                    @Override
                    protected NamedWriteableRegistry writeableRegistry() {
                        return namedWriteableRegistry;
                    }
                };
                transportService = mockTransport.createTransportService(
                    settings, threadPool,
                    new TransportInterceptor() {
                        @Override
                        public <T extends TransportRequest> TransportRequestHandler<T> interceptHandler(String action, String executor,
                            boolean forceExecution, TransportRequestHandler<T> actualHandler) {
                            // TODO: Remove this hack once recoveries are async and can be used in these tests
                            if (action.startsWith("internal:index/shard/recovery")) {
                                return (request, channel, task) -> scheduleSoon(
                                    new AbstractRunnable() {
                                        @Override
                                        protected void doRun() throws Exception {
                                            channel.sendResponse(new TransportException(new IOException("failed to recover shard")));
                                        }

                                        @Override
                                        public void onFailure(final Exception e) {
                                            throw new AssertionError(e);
                                        }
                                    });
                            } else {
                                return actualHandler;
                            }
                        }
                    },
                    a -> node, null, emptySet()
                );
                final IndexNameExpressionResolver indexNameExpressionResolver =
                    new IndexNameExpressionResolver(new ThreadContext(Settings.EMPTY));
                repositoriesService = new RepositoriesService(
                    settings, clusterService, transportService,
                    Collections.singletonMap(FsRepository.TYPE, getRepoFactory(environment)), emptyMap(), threadPool
                );
                final ActionFilters actionFilters = new ActionFilters(emptySet());
                snapshotsService = new SnapshotsService(settings, clusterService, indexNameExpressionResolver, repositoriesService,
                        transportService, actionFilters);
                nodeEnv = new NodeEnvironment(settings, environment);
                final NamedXContentRegistry namedXContentRegistry = new NamedXContentRegistry(Collections.emptyList());
                final ScriptService scriptService = new ScriptService(settings, emptyMap(), emptyMap());
                client = new NodeClient(settings, threadPool);
                final SetOnce<RerouteService> rerouteServiceSetOnce = new SetOnce<>();
                final SnapshotsInfoService snapshotsInfoService = new InternalSnapshotsInfoService(settings, clusterService,
                    () -> repositoriesService, rerouteServiceSetOnce::get);
                allocationService = ESAllocationTestCase.createAllocationService(settings, snapshotsInfoService);
                rerouteService = new BatchedRerouteService(clusterService, allocationService::reroute);
                rerouteServiceSetOnce.set(rerouteService);
                final IndexScopedSettings indexScopedSettings =
                    new IndexScopedSettings(settings, IndexScopedSettings.BUILT_IN_INDEX_SETTINGS);
                bigArrays = new BigArrays(new PageCacheRecycler(settings), null, "test");
                final MapperRegistry mapperRegistry = new IndicesModule(Collections.emptyList()).getMapperRegistry();
                indicesService = new IndicesService(
                    settings,
                    mock(PluginsService.class),
                    nodeEnv,
                    namedXContentRegistry,
                    new AnalysisRegistry(environment, emptyMap(), emptyMap(), emptyMap(), emptyMap(), emptyMap(),
                        emptyMap(), emptyMap(), emptyMap(), emptyMap()),
                    indexNameExpressionResolver,
                    mapperRegistry,
                    namedWriteableRegistry,
                    threadPool,
                    indexScopedSettings,
                    new NoneCircuitBreakerService(),
                    bigArrays,
                    scriptService,
                    clusterService,
                    client,
                    new MetaStateService(nodeEnv, namedXContentRegistry),
                    Collections.emptyList(),
                    emptyMap(),
                    null,
                    emptyMap()
                );
                final RecoverySettings recoverySettings = new RecoverySettings(settings, clusterSettings);
                snapshotShardsService =
                        new SnapshotShardsService(settings, clusterService, repositoriesService, transportService, indicesService);
                final ShardStateAction shardStateAction =
                    new ShardStateAction(clusterService, transportService, allocationService, rerouteService, threadPool);
                nodeConnectionsService =
                    new NodeConnectionsService(clusterService.getSettings(), threadPool, transportService);
                @SuppressWarnings("rawtypes")
                Map<ActionType, TransportAction> actions = new HashMap<>();
                actions.put(GlobalCheckpointSyncAction.TYPE,
                    new GlobalCheckpointSyncAction(settings, transportService, clusterService, indicesService,
                        threadPool, shardStateAction, actionFilters));
                final MetadataMappingService metadataMappingService = new MetadataMappingService(clusterService, indicesService);
                indicesClusterStateService = new IndicesClusterStateService(
                    settings,
                    indicesService,
                    clusterService,
                    threadPool,
                    new PeerRecoveryTargetService(threadPool, transportService, recoverySettings, clusterService),
                    shardStateAction,
                    new NodeMappingRefreshAction(transportService, metadataMappingService),
                    repositoriesService,
                    mock(SearchService.class),
                    new PeerRecoverySourceService(transportService, indicesService, recoverySettings),
                    snapshotShardsService,
                    new PrimaryReplicaSyncer(
                        transportService,
                        new TransportResyncReplicationAction(
                            settings,
                            transportService,
                            clusterService,
                            indicesService,
                            threadPool,
                            shardStateAction,
                            actionFilters,
                            new IndexingPressure(settings),
                            new SystemIndices(Map.of()))),
                    RetentionLeaseSyncer.EMPTY,
                    client);
                final ShardLimitValidator shardLimitValidator = new ShardLimitValidator(settings, clusterService);
                final MetadataCreateIndexService metadataCreateIndexService = new MetadataCreateIndexService(settings, clusterService,
                    indicesService,
                    allocationService, new AliasValidator(), shardLimitValidator, environment, indexScopedSettings,
                    threadPool, namedXContentRegistry, new SystemIndices(Map.of()), false);
                actions.put(CreateIndexAction.INSTANCE,
                    new TransportCreateIndexAction(
                        transportService, clusterService, threadPool,
                        metadataCreateIndexService,
                        actionFilters, indexNameExpressionResolver
                    ));
                final MappingUpdatedAction mappingUpdatedAction = new MappingUpdatedAction(settings, clusterSettings);
                final IndexingPressure indexingMemoryLimits = new IndexingPressure(settings);
                mappingUpdatedAction.setClient(client);
                actions.put(BulkAction.INSTANCE,
                    new TransportBulkAction(threadPool, transportService, clusterService,
                        new IngestService(
                            clusterService, threadPool, environment, scriptService,
                            new AnalysisModule(environment, Collections.emptyList()).getAnalysisRegistry(),
                            Collections.emptyList(), client),
                        client, actionFilters, indexNameExpressionResolver,
<<<<<<< HEAD
=======
                        new AutoCreateIndex(settings, clusterSettings, indexNameExpressionResolver, new SystemIndices(Map.of())),
>>>>>>> 9aa17e4d
                        new IndexingPressure(settings),
                        new SystemIndices(Map.of())
                    ));
                final TransportShardBulkAction transportShardBulkAction = new TransportShardBulkAction(settings, transportService,
                    clusterService, indicesService, threadPool, shardStateAction, mappingUpdatedAction, new UpdateHelper(scriptService),
                    actionFilters, indexingMemoryLimits, new SystemIndices(Map.of()));
                actions.put(TransportShardBulkAction.TYPE, transportShardBulkAction);
                final RestoreService restoreService = new RestoreService(
                    clusterService, repositoriesService, allocationService,
                    metadataCreateIndexService,
                    new MetadataIndexUpgradeService(
                        settings, namedXContentRegistry,
                        mapperRegistry,
                        indexScopedSettings,
                        new SystemIndices(Map.of()),
                        null),
                    clusterSettings,
                        shardLimitValidator
                );
                actions.put(PutMappingAction.INSTANCE,
                    new TransportPutMappingAction(transportService, clusterService, threadPool, metadataMappingService,
                        actionFilters, indexNameExpressionResolver, new RequestValidators<>(Collections.emptyList())));
                actions.put(AutoPutMappingAction.INSTANCE,
                    new TransportAutoPutMappingAction(transportService, clusterService, threadPool, metadataMappingService,
                        actionFilters, indexNameExpressionResolver));
                final ResponseCollectorService responseCollectorService = new ResponseCollectorService(clusterService);
                final SearchTransportService searchTransportService = new SearchTransportService(transportService,
                    SearchExecutionStatsCollector.makeWrapper(responseCollectorService));
                final SearchService searchService = new SearchService(clusterService, indicesService, threadPool, scriptService,
                    bigArrays, new FetchPhase(Collections.emptyList()), responseCollectorService, new NoneCircuitBreakerService());
                SearchPhaseController searchPhaseController = new SearchPhaseController(
                    writableRegistry(), searchService::aggReduceContextBuilder);
                actions.put(SearchAction.INSTANCE,
                    new TransportSearchAction(client, threadPool, new NoneCircuitBreakerService(), transportService, searchService,
                        searchTransportService, searchPhaseController, clusterService,
                        actionFilters, indexNameExpressionResolver, namedWriteableRegistry));
                actions.put(RestoreSnapshotAction.INSTANCE,
                    new TransportRestoreSnapshotAction(transportService, clusterService, threadPool, restoreService, actionFilters,
                        indexNameExpressionResolver));
                actions.put(DeleteIndexAction.INSTANCE,
                    new TransportDeleteIndexAction(
                        transportService, clusterService, threadPool,
                        new MetadataDeleteIndexService(settings, clusterService, allocationService), actionFilters,
                        indexNameExpressionResolver, new DestructiveOperations(settings, clusterSettings)));
                actions.put(PutRepositoryAction.INSTANCE,
                    new TransportPutRepositoryAction(
                        transportService, clusterService, repositoriesService, threadPool,
                        actionFilters, indexNameExpressionResolver
                    ));
                actions.put(CleanupRepositoryAction.INSTANCE, new TransportCleanupRepositoryAction(transportService, clusterService,
                    repositoriesService, snapshotsService, threadPool, actionFilters, indexNameExpressionResolver));
                actions.put(CreateSnapshotAction.INSTANCE,
                    new TransportCreateSnapshotAction(
                        transportService, clusterService, threadPool,
                        snapshotsService, actionFilters, indexNameExpressionResolver
                    ));
                actions.put(ClusterRerouteAction.INSTANCE,
                    new TransportClusterRerouteAction(transportService, clusterService, threadPool, allocationService,
                        actionFilters, indexNameExpressionResolver));
                actions.put(ClusterStateAction.INSTANCE,
                    new TransportClusterStateAction(transportService, clusterService, threadPool,
                        actionFilters, indexNameExpressionResolver));
                actions.put(IndicesShardStoresAction.INSTANCE,
                    new TransportIndicesShardStoresAction(
                        transportService, clusterService, threadPool, actionFilters, indexNameExpressionResolver,
                        client));
                actions.put(TransportNodesListGatewayStartedShards.TYPE, new TransportNodesListGatewayStartedShards(settings,
                    threadPool, clusterService, transportService, actionFilters, nodeEnv, indicesService, namedXContentRegistry));
                actions.put(DeleteSnapshotAction.INSTANCE,
                    new TransportDeleteSnapshotAction(
                        transportService, clusterService, threadPool,
                        snapshotsService, actionFilters, indexNameExpressionResolver
                    ));
                client.initialize(actions, transportService.getTaskManager(),
                    () -> clusterService.localNode().getId(), transportService.getRemoteClusterService(),
                    new NamedWriteableRegistry(List.of()));
            }

            private Repository.Factory getRepoFactory(Environment environment) {
                // Run half the tests with the eventually consistent repository
                if (blobStoreContext == null) {
                    return metadata -> new FsRepository(metadata, environment, xContentRegistry(), clusterService, bigArrays,
                        recoverySettings) {
                        @Override
                        protected void assertSnapshotOrGenericThread() {
                            // eliminate thread name check as we create repo in the test thread
                        }
                    };
                } else {
                    return metadata ->
                        new MockEventuallyConsistentRepository(metadata, xContentRegistry(), clusterService, recoverySettings,
                            blobStoreContext, random());
                }
            }
            public void restart() {
                testClusterNodes.disconnectNode(this);
                final ClusterState oldState = this.clusterService.state();
                stop();
                nodes.remove(node.getName());
                scheduleSoon(() -> {
                    try {
                        final TestClusterNode restartedNode = new TestClusterNode(
                            new DiscoveryNode(node.getName(), node.getId(), node.getAddress(), emptyMap(),
                                node.getRoles(), Version.CURRENT));
                        nodes.put(node.getName(), restartedNode);
                        restartedNode.start(oldState);
                    } catch (IOException e) {
                        throw new AssertionError(e);
                    }
                });
            }

            public void stop() {
                testClusterNodes.disconnectNode(this);
                indicesService.close();
                clusterService.close();
                nodeConnectionsService.stop();
                indicesClusterStateService.close();
                if (coordinator != null) {
                    coordinator.close();
                }
                nodeEnv.close();
            }

            public void start(ClusterState initialState) {
                transportService.start();
                transportService.acceptIncomingRequests();
                snapshotsService.start();
                snapshotShardsService.start();
                repositoriesService.start();
                final CoordinationState.PersistedState persistedState =
                    new InMemoryPersistedState(initialState.term(), stateForNode(initialState, node));
                coordinator = new Coordinator(node.getName(), clusterService.getSettings(),
                    clusterService.getClusterSettings(), transportService, namedWriteableRegistry,
                    allocationService, masterService, () -> persistedState,
                    hostsResolver -> nodes.values().stream().filter(n -> n.node.isMasterNode())
                        .map(n -> n.node.getAddress()).collect(Collectors.toList()),
                    clusterService.getClusterApplierService(), Collections.emptyList(), random(),
                    rerouteService, ElectionStrategy.DEFAULT_INSTANCE,
                    () -> new StatusInfo(HEALTHY, "healthy-info"));
                masterService.setClusterStatePublisher(coordinator);
                coordinator.start();
                clusterService.getClusterApplierService().setNodeConnectionsService(nodeConnectionsService);
                nodeConnectionsService.start();
                clusterService.start();
                indicesService.start();
                indicesClusterStateService.start();
                coordinator.startInitialJoin();
            }
        }
    }
}<|MERGE_RESOLUTION|>--- conflicted
+++ resolved
@@ -1586,10 +1586,6 @@
                             new AnalysisModule(environment, Collections.emptyList()).getAnalysisRegistry(),
                             Collections.emptyList(), client),
                         client, actionFilters, indexNameExpressionResolver,
-<<<<<<< HEAD
-=======
-                        new AutoCreateIndex(settings, clusterSettings, indexNameExpressionResolver, new SystemIndices(Map.of())),
->>>>>>> 9aa17e4d
                         new IndexingPressure(settings),
                         new SystemIndices(Map.of())
                     ));
