/*
 * Licensed to Elasticsearch under one or more contributor
 * license agreements. See the NOTICE file distributed with
 * this work for additional information regarding copyright
 * ownership. Elasticsearch licenses this file to you under
 * the Apache License, Version 2.0 (the "License"); you may
 * not use this file except in compliance with the License.
 * You may obtain a copy of the License at
 *
 *    http://www.apache.org/licenses/LICENSE-2.0
 *
 * Unless required by applicable law or agreed to in writing,
 * software distributed under the License is distributed on an
 * "AS IS" BASIS, WITHOUT WARRANTIES OR CONDITIONS OF ANY
 * KIND, either express or implied.  See the License for the
 * specific language governing permissions and limitations
 * under the License.
 */

package org.elasticsearch.snapshots;

import org.apache.logging.log4j.LogManager;
import org.apache.logging.log4j.Logger;
import org.elasticsearch.Version;
import org.elasticsearch.action.Action;
import org.elasticsearch.action.ActionListener;
import org.elasticsearch.action.admin.cluster.repositories.put.PutRepositoryAction;
import org.elasticsearch.action.admin.cluster.repositories.put.TransportPutRepositoryAction;
import org.elasticsearch.action.admin.cluster.reroute.ClusterRerouteAction;
import org.elasticsearch.action.admin.cluster.reroute.ClusterRerouteRequest;
import org.elasticsearch.action.admin.cluster.reroute.TransportClusterRerouteAction;
import org.elasticsearch.action.admin.cluster.snapshots.create.CreateSnapshotAction;
import org.elasticsearch.action.admin.cluster.snapshots.create.TransportCreateSnapshotAction;
import org.elasticsearch.action.admin.cluster.snapshots.delete.DeleteSnapshotAction;
import org.elasticsearch.action.admin.cluster.snapshots.delete.DeleteSnapshotRequest;
import org.elasticsearch.action.admin.cluster.snapshots.delete.TransportDeleteSnapshotAction;
import org.elasticsearch.action.admin.cluster.snapshots.restore.RestoreSnapshotAction;
import org.elasticsearch.action.admin.cluster.snapshots.restore.RestoreSnapshotRequest;
import org.elasticsearch.action.admin.cluster.snapshots.restore.TransportRestoreSnapshotAction;
import org.elasticsearch.action.admin.cluster.state.ClusterStateAction;
import org.elasticsearch.action.admin.cluster.state.ClusterStateRequest;
import org.elasticsearch.action.admin.cluster.state.TransportClusterStateAction;
import org.elasticsearch.action.admin.indices.create.CreateIndexAction;
import org.elasticsearch.action.admin.indices.create.CreateIndexRequest;
import org.elasticsearch.action.admin.indices.create.TransportCreateIndexAction;
import org.elasticsearch.action.admin.indices.delete.DeleteIndexAction;
import org.elasticsearch.action.admin.indices.delete.DeleteIndexRequest;
import org.elasticsearch.action.admin.indices.delete.TransportDeleteIndexAction;
import org.elasticsearch.action.admin.indices.mapping.put.PutMappingAction;
import org.elasticsearch.action.admin.indices.mapping.put.TransportPutMappingAction;
import org.elasticsearch.action.admin.indices.shards.IndicesShardStoresAction;
import org.elasticsearch.action.admin.indices.shards.TransportIndicesShardStoresAction;
import org.elasticsearch.action.bulk.BulkAction;
import org.elasticsearch.action.bulk.BulkRequest;
import org.elasticsearch.action.bulk.TransportBulkAction;
import org.elasticsearch.action.bulk.TransportShardBulkAction;
import org.elasticsearch.action.index.IndexRequest;
import org.elasticsearch.action.resync.TransportResyncReplicationAction;
import org.elasticsearch.action.search.SearchAction;
import org.elasticsearch.action.search.SearchExecutionStatsCollector;
import org.elasticsearch.action.search.SearchPhaseController;
import org.elasticsearch.action.search.SearchRequest;
import org.elasticsearch.action.search.SearchTransportService;
import org.elasticsearch.action.search.TransportSearchAction;
import org.elasticsearch.action.support.ActionFilters;
import org.elasticsearch.action.support.ActiveShardCount;
import org.elasticsearch.action.support.AutoCreateIndex;
import org.elasticsearch.action.support.DestructiveOperations;
import org.elasticsearch.action.support.TransportAction;
import org.elasticsearch.action.support.WriteRequest;
import org.elasticsearch.action.update.UpdateHelper;
import org.elasticsearch.client.AdminClient;
import org.elasticsearch.client.node.NodeClient;
import org.elasticsearch.cluster.ClusterModule;
import org.elasticsearch.cluster.ClusterName;
import org.elasticsearch.cluster.ClusterState;
import org.elasticsearch.cluster.ESAllocationTestCase;
import org.elasticsearch.cluster.NodeConnectionsService;
import org.elasticsearch.cluster.SnapshotsInProgress;
import org.elasticsearch.cluster.action.index.MappingUpdatedAction;
import org.elasticsearch.cluster.action.index.NodeMappingRefreshAction;
import org.elasticsearch.cluster.action.shard.ShardStateAction;
import org.elasticsearch.cluster.coordination.ClusterBootstrapService;
import org.elasticsearch.cluster.coordination.CoordinationMetaData.VotingConfiguration;
import org.elasticsearch.cluster.coordination.CoordinationState;
import org.elasticsearch.cluster.coordination.Coordinator;
import org.elasticsearch.cluster.coordination.CoordinatorTests;
import org.elasticsearch.cluster.coordination.DeterministicTaskQueue;
import org.elasticsearch.cluster.coordination.InMemoryPersistedState;
import org.elasticsearch.cluster.coordination.MockSinglePrioritizingExecutor;
import org.elasticsearch.cluster.metadata.AliasValidator;
import org.elasticsearch.cluster.metadata.IndexMetaData;
import org.elasticsearch.cluster.metadata.IndexNameExpressionResolver;
import org.elasticsearch.cluster.metadata.MetaDataCreateIndexService;
import org.elasticsearch.cluster.metadata.MetaDataDeleteIndexService;
import org.elasticsearch.cluster.metadata.MetaDataIndexUpgradeService;
import org.elasticsearch.cluster.metadata.MetaDataMappingService;
import org.elasticsearch.cluster.node.DiscoveryNode;
import org.elasticsearch.cluster.node.DiscoveryNodes;
import org.elasticsearch.cluster.routing.RoutingService;
import org.elasticsearch.cluster.routing.ShardRouting;
import org.elasticsearch.cluster.routing.UnassignedInfo;
import org.elasticsearch.cluster.routing.allocation.AllocationService;
import org.elasticsearch.cluster.routing.allocation.command.AllocateEmptyPrimaryAllocationCommand;
import org.elasticsearch.cluster.service.ClusterApplierService;
import org.elasticsearch.cluster.service.ClusterService;
import org.elasticsearch.cluster.service.MasterService;
import org.elasticsearch.common.Nullable;
import org.elasticsearch.common.Strings;
import org.elasticsearch.common.bytes.BytesArray;
import org.elasticsearch.common.io.stream.NamedWriteableRegistry;
import org.elasticsearch.common.network.NetworkModule;
import org.elasticsearch.common.settings.ClusterSettings;
import org.elasticsearch.common.settings.IndexScopedSettings;
import org.elasticsearch.common.settings.Settings;
import org.elasticsearch.common.transport.TransportAddress;
import org.elasticsearch.common.util.BigArrays;
import org.elasticsearch.common.util.PageCacheRecycler;
import org.elasticsearch.common.util.concurrent.AbstractRunnable;
import org.elasticsearch.common.util.concurrent.PrioritizedEsThreadPoolExecutor;
import org.elasticsearch.common.xcontent.LoggingDeprecationHandler;
import org.elasticsearch.common.xcontent.NamedXContentRegistry;
import org.elasticsearch.common.xcontent.XContentHelper;
import org.elasticsearch.common.xcontent.XContentParser;
import org.elasticsearch.common.xcontent.XContentType;
import org.elasticsearch.env.Environment;
import org.elasticsearch.env.NodeEnvironment;
import org.elasticsearch.env.TestEnvironment;
import org.elasticsearch.gateway.MetaStateService;
import org.elasticsearch.gateway.TransportNodesListGatewayStartedShards;
import org.elasticsearch.index.analysis.AnalysisRegistry;
import org.elasticsearch.index.seqno.GlobalCheckpointSyncAction;
import org.elasticsearch.index.seqno.RetentionLeaseBackgroundSyncAction;
import org.elasticsearch.index.seqno.RetentionLeaseSyncAction;
import org.elasticsearch.index.shard.PrimaryReplicaSyncer;
import org.elasticsearch.indices.IndicesModule;
import org.elasticsearch.indices.IndicesService;
import org.elasticsearch.indices.analysis.AnalysisModule;
import org.elasticsearch.indices.breaker.NoneCircuitBreakerService;
import org.elasticsearch.indices.cluster.FakeThreadPoolMasterService;
import org.elasticsearch.indices.cluster.IndicesClusterStateService;
import org.elasticsearch.indices.flush.SyncedFlushService;
import org.elasticsearch.indices.mapper.MapperRegistry;
import org.elasticsearch.indices.recovery.PeerRecoverySourceService;
import org.elasticsearch.indices.recovery.PeerRecoveryTargetService;
import org.elasticsearch.indices.recovery.RecoverySettings;
import org.elasticsearch.ingest.IngestService;
import org.elasticsearch.node.ResponseCollectorService;
import org.elasticsearch.plugins.PluginsService;
import org.elasticsearch.repositories.IndexId;
import org.elasticsearch.repositories.RepositoriesService;
import org.elasticsearch.repositories.Repository;
import org.elasticsearch.repositories.RepositoryData;
import org.elasticsearch.repositories.fs.FsRepository;
import org.elasticsearch.script.ScriptService;
import org.elasticsearch.search.SearchService;
import org.elasticsearch.search.builder.SearchSourceBuilder;
import org.elasticsearch.search.fetch.FetchPhase;
import org.elasticsearch.snapshots.mockstore.MockEventuallyConsistentRepository;
import org.elasticsearch.test.ESTestCase;
import org.elasticsearch.test.disruption.DisruptableMockTransport;
import org.elasticsearch.test.disruption.NetworkDisruption;
import org.elasticsearch.threadpool.ThreadPool;
import org.elasticsearch.transport.TransportException;
import org.elasticsearch.transport.TransportInterceptor;
import org.elasticsearch.transport.TransportRequest;
import org.elasticsearch.transport.TransportRequestHandler;
import org.elasticsearch.transport.TransportService;
import org.junit.After;
import org.junit.Before;

import java.io.FileNotFoundException;
import java.io.IOException;
import java.nio.ByteBuffer;
import java.nio.file.DirectoryNotEmptyException;
import java.nio.file.FileVisitResult;
import java.nio.file.Files;
import java.nio.file.NoSuchFileException;
import java.nio.file.Path;
import java.nio.file.SimpleFileVisitor;
import java.nio.file.attribute.BasicFileAttributes;
import java.util.Collection;
import java.util.Collections;
import java.util.Comparator;
import java.util.HashMap;
import java.util.HashSet;
import java.util.LinkedHashMap;
import java.util.List;
import java.util.Map;
import java.util.Objects;
import java.util.Optional;
import java.util.Set;
import java.util.concurrent.TimeUnit;
import java.util.concurrent.atomic.AtomicBoolean;
import java.util.concurrent.atomic.AtomicInteger;
import java.util.function.Consumer;
import java.util.function.Supplier;
import java.util.stream.Collectors;
import java.util.stream.Stream;

import static java.util.Collections.emptyMap;
import static java.util.Collections.emptySet;
import static org.elasticsearch.env.Environment.PATH_HOME_SETTING;
import static org.elasticsearch.node.Node.NODE_NAME_SETTING;
import static org.hamcrest.Matchers.containsInAnyOrder;
import static org.hamcrest.Matchers.either;
import static org.hamcrest.Matchers.empty;
import static org.hamcrest.Matchers.hasSize;
import static org.mockito.Mockito.mock;

public class SnapshotResiliencyTests extends ESTestCase {

    private DeterministicTaskQueue deterministicTaskQueue;

    private TestClusterNodes testClusterNodes;

    private Path tempDir;

    /**
     * Context shared by all the node's {@link Repository} instances if the eventually consistent blobstore is to be used.
     * {@code null} if not using the eventually consistent blobstore.
     */
    @Nullable private MockEventuallyConsistentRepository.Context blobStoreContext;

    @Before
    public void createServices() {
        tempDir = createTempDir();
        if (randomBoolean()) {
            blobStoreContext = new MockEventuallyConsistentRepository.Context();
        }
        deterministicTaskQueue =
            new DeterministicTaskQueue(Settings.builder().put(NODE_NAME_SETTING.getKey(), "shared").build(), random());
    }

    @After
    public void verifyReposThenStopServices() throws IOException {
        try {
            assertNoStaleRepositoryData();
        } finally {
            testClusterNodes.nodes.values().forEach(TestClusterNode::stop);
        }
    }

    public void testSuccessfulSnapshotAndRestore() {
        setupTestCluster(randomFrom(1, 3, 5), randomIntBetween(2, 10));

        String repoName = "repo";
        String snapshotName = "snapshot";
        final String index = "test";

        final int shards = randomIntBetween(1, 10);
        final int documents = randomIntBetween(0, 100);
        TestClusterNode masterNode =
            testClusterNodes.currentMaster(testClusterNodes.nodes.values().iterator().next().clusterService.state());
        final AtomicBoolean createdSnapshot = new AtomicBoolean();
        final AtomicBoolean snapshotRestored = new AtomicBoolean();
        final AtomicBoolean documentCountVerified = new AtomicBoolean();
        masterNode.client.admin().cluster().preparePutRepository(repoName)
            .setType(FsRepository.TYPE).setSettings(Settings.builder().put("location", randomAlphaOfLength(10)))
            .execute(
                assertNoFailureListener(
                    () -> masterNode.client.admin().indices().create(
                        new CreateIndexRequest(index).waitForActiveShards(ActiveShardCount.ALL)
                            .settings(defaultIndexSettings(shards)),
                        assertNoFailureListener(
                            () -> {
                                final Runnable afterIndexing = () ->
                                    masterNode.client.admin().cluster().prepareCreateSnapshot(repoName, snapshotName)
                                        .setWaitForCompletion(true).execute(assertNoFailureListener(() -> {
                                        createdSnapshot.set(true);
                                        masterNode.client.admin().indices().delete(
                                            new DeleteIndexRequest(index),
                                            assertNoFailureListener(() -> masterNode.client.admin().cluster().restoreSnapshot(
                                                new RestoreSnapshotRequest(repoName, snapshotName).waitForCompletion(true),
                                                assertNoFailureListener(restoreSnapshotResponse -> {
                                                    snapshotRestored.set(true);
                                                    assertEquals(shards, restoreSnapshotResponse.getRestoreInfo().totalShards());
                                                    masterNode.client.search(
                                                        new SearchRequest(index).source(
                                                            new SearchSourceBuilder().size(0).trackTotalHits(true)
                                                        ),
                                                        assertNoFailureListener(r -> {
                                                            assertEquals(
                                                                (long) documents,
                                                                Objects.requireNonNull(r.getHits().getTotalHits()).value
                                                            );
                                                            documentCountVerified.set(true);
                                                        }));
                                                })
                                            )));
                                    }));
                                final AtomicInteger countdown = new AtomicInteger(documents);
                                for (int i = 0; i < documents; ++i) {
                                    masterNode.client.bulk(
                                        new BulkRequest().add(new IndexRequest(index).source(
                                            Collections.singletonMap("foo", "bar" + i)))
                                            .setRefreshPolicy(WriteRequest.RefreshPolicy.IMMEDIATE),
                                        assertNoFailureListener(
                                            bulkResponse -> {
                                                assertFalse(
                                                    "Failures in bulkresponse: " + bulkResponse.buildFailureMessage(),
                                                    bulkResponse.hasFailures());
                                                if (countdown.decrementAndGet() == 0) {
                                                    afterIndexing.run();
                                                }
                                            }));
                                }
                                if (documents == 0) {
                                    afterIndexing.run();
                                }
                            }))));
        runUntil(documentCountVerified::get, TimeUnit.MINUTES.toMillis(5L));
        assertTrue(createdSnapshot.get());
        assertTrue(snapshotRestored.get());
        assertTrue(documentCountVerified.get());
        SnapshotsInProgress finalSnapshotsInProgress = masterNode.clusterService.state().custom(SnapshotsInProgress.TYPE);
        assertFalse(finalSnapshotsInProgress.entries().stream().anyMatch(entry -> entry.state().completed() == false));
        final Repository repository = masterNode.repositoriesService.repository(repoName);
        Collection<SnapshotId> snapshotIds = repository.getRepositoryData().getSnapshotIds();
        assertThat(snapshotIds, hasSize(1));

        final SnapshotInfo snapshotInfo = repository.getSnapshotInfo(snapshotIds.iterator().next());
        assertEquals(SnapshotState.SUCCESS, snapshotInfo.state());
        assertThat(snapshotInfo.indices(), containsInAnyOrder(index));
        assertEquals(shards, snapshotInfo.successfulShards());
        assertEquals(0, snapshotInfo.failedShards());
    }

    public void testSnapshotWithNodeDisconnects() {
        final int dataNodes = randomIntBetween(2, 10);
        setupTestCluster(randomFrom(1, 3, 5), dataNodes);

        String repoName = "repo";
        String snapshotName = "snapshot";
        final String index = "test";

        final int shards = randomIntBetween(1, 10);

        TestClusterNode masterNode =
            testClusterNodes.currentMaster(testClusterNodes.nodes.values().iterator().next().clusterService.state());
        final AtomicBoolean createdSnapshot = new AtomicBoolean();

        final AdminClient masterAdminClient = masterNode.client.admin();
        masterNode.client.admin().cluster().preparePutRepository(repoName)
            .setType(FsRepository.TYPE).setSettings(Settings.builder().put("location", randomAlphaOfLength(10)))
            .execute(
                assertNoFailureListener(
                    () -> masterNode.client.admin().indices().create(
                        new CreateIndexRequest(index).waitForActiveShards(ActiveShardCount.ALL)
                            .settings(defaultIndexSettings(shards)),
                        assertNoFailureListener(
                            () -> {
                                for (int i = 0; i < randomIntBetween(0, dataNodes); ++i) {
                                    scheduleNow(this::disconnectRandomDataNode);
                                }
                                if (randomBoolean()) {
                                    scheduleNow(() -> testClusterNodes.clearNetworkDisruptions());
                                }
                                masterAdminClient.cluster().prepareCreateSnapshot(repoName, snapshotName)
                                    .execute(assertNoFailureListener(() -> {
                                        for (int i = 0; i < randomIntBetween(0, dataNodes); ++i) {
                                            scheduleNow(this::disconnectOrRestartDataNode);
                                        }
                                        final boolean disconnectedMaster = randomBoolean();
                                        if (disconnectedMaster) {
                                            scheduleNow(this::disconnectOrRestartMasterNode);
                                        }
                                        if (disconnectedMaster || randomBoolean()) {
                                            scheduleSoon(() -> testClusterNodes.clearNetworkDisruptions());
                                        } else if (randomBoolean()) {
                                            scheduleNow(() -> testClusterNodes.clearNetworkDisruptions());
                                        }
                                        createdSnapshot.set(true);
                                    }));
                            }))));

        runUntil(() -> {
            final Optional<TestClusterNode> randomMaster = testClusterNodes.randomMasterNode();
            if (randomMaster.isPresent()) {
                final SnapshotsInProgress snapshotsInProgress = randomMaster.get().clusterService.state().custom(SnapshotsInProgress.TYPE);
                return snapshotsInProgress != null && snapshotsInProgress.entries().isEmpty();
            }
            return false;
        }, TimeUnit.MINUTES.toMillis(1L));

        clearDisruptionsAndAwaitSync();

        assertTrue(createdSnapshot.get());
        final TestClusterNode randomMaster = testClusterNodes.randomMasterNode()
            .orElseThrow(() -> new AssertionError("expected to find at least one active master node"));
        SnapshotsInProgress finalSnapshotsInProgress = randomMaster.clusterService.state().custom(SnapshotsInProgress.TYPE);
        assertThat(finalSnapshotsInProgress.entries(), empty());
        final Repository repository = randomMaster.repositoriesService.repository(repoName);
        Collection<SnapshotId> snapshotIds = repository.getRepositoryData().getSnapshotIds();
        assertThat(snapshotIds, hasSize(1));
    }

    public void testConcurrentSnapshotCreateAndDelete() {
        setupTestCluster(randomFrom(1, 3, 5), randomIntBetween(2, 10));

        String repoName = "repo";
        String snapshotName = "snapshot";
        final String index = "test";

        final int shards = randomIntBetween(1, 10);

        TestClusterNode masterNode =
            testClusterNodes.currentMaster(testClusterNodes.nodes.values().iterator().next().clusterService.state());
        final AtomicBoolean createdSnapshot = new AtomicBoolean();
        masterNode.client.admin().cluster().preparePutRepository(repoName)
            .setType(FsRepository.TYPE).setSettings(Settings.builder().put("location", randomAlphaOfLength(10)))
            .execute(
                assertNoFailureListener(
                    () -> masterNode.client.admin().indices().create(
                        new CreateIndexRequest(index).waitForActiveShards(ActiveShardCount.ALL)
                            .settings(defaultIndexSettings(shards)),
                        assertNoFailureListener(
                            () -> masterNode.client.admin().cluster().prepareCreateSnapshot(repoName, snapshotName)
                                .execute(assertNoFailureListener(
                                    () -> masterNode.client.admin().cluster().deleteSnapshot(
                                        new DeleteSnapshotRequest(repoName, snapshotName),
                                        assertNoFailureListener(() -> masterNode.client.admin().cluster()
                                            .prepareCreateSnapshot(repoName, snapshotName).execute(
                                                assertNoFailureListener(() -> createdSnapshot.set(true))
                                            )))))))));

        deterministicTaskQueue.runAllRunnableTasks();

        assertTrue(createdSnapshot.get());
        SnapshotsInProgress finalSnapshotsInProgress = masterNode.clusterService.state().custom(SnapshotsInProgress.TYPE);
        assertFalse(finalSnapshotsInProgress.entries().stream().anyMatch(entry -> entry.state().completed() == false));
        final Repository repository = masterNode.repositoriesService.repository(repoName);
        Collection<SnapshotId> snapshotIds = repository.getRepositoryData().getSnapshotIds();
        assertThat(snapshotIds, hasSize(1));

        final SnapshotInfo snapshotInfo = repository.getSnapshotInfo(snapshotIds.iterator().next());
        assertEquals(SnapshotState.SUCCESS, snapshotInfo.state());
        assertThat(snapshotInfo.indices(), containsInAnyOrder(index));
        assertEquals(shards, snapshotInfo.successfulShards());
        assertEquals(0, snapshotInfo.failedShards());
    }

    /**
     * Simulates concurrent restarts of data and master nodes as well as relocating a primary shard, while starting and subsequently
     * deleting a snapshot.
     */
    @AwaitsFix(bugUrl = "https://github.com/elastic/elasticsearch/issues/41326")
    public void testSnapshotPrimaryRelocations() {
        final int masterNodeCount = randomFrom(1, 3, 5);
        setupTestCluster(masterNodeCount, randomIntBetween(2, 10));

        String repoName = "repo";
        String snapshotName = "snapshot";
        final String index = "test";

        final int shards = randomIntBetween(1, 10);

        final TestClusterNode masterNode =
            testClusterNodes.currentMaster(testClusterNodes.nodes.values().iterator().next().clusterService.state());
        final AtomicBoolean createdSnapshot = new AtomicBoolean();
        final AdminClient masterAdminClient = masterNode.client.admin();
        masterAdminClient.cluster().preparePutRepository(repoName)
            .setType(FsRepository.TYPE).setSettings(Settings.builder().put("location", randomAlphaOfLength(10)))
            .execute(
                assertNoFailureListener(
                    () -> masterAdminClient.indices().create(
                        new CreateIndexRequest(index).waitForActiveShards(ActiveShardCount.ALL)
                            .settings(defaultIndexSettings(shards)),
                        assertNoFailureListener(
                            () -> masterAdminClient.cluster().state(new ClusterStateRequest(), assertNoFailureListener(
                                clusterStateResponse -> {
                                    final ShardRouting shardToRelocate =
                                        clusterStateResponse.getState().routingTable().allShards(index).get(0);
                                    final TestClusterNode currentPrimaryNode =
                                        testClusterNodes.nodeById(shardToRelocate.currentNodeId());
                                    final TestClusterNode otherNode =
                                        testClusterNodes.randomDataNodeSafe(currentPrimaryNode.node.getName());
                                    final Runnable maybeForceAllocate = new Runnable() {
                                        @Override
                                        public void run() {
                                            masterAdminClient.cluster().state(new ClusterStateRequest(), assertNoFailureListener(
                                                resp -> {
                                                    final ShardRouting shardRouting = resp.getState().routingTable()
                                                        .shardRoutingTable(shardToRelocate.shardId()).primaryShard();
                                                    if (shardRouting.unassigned()
                                                        && shardRouting.unassignedInfo().getReason() == UnassignedInfo.Reason.NODE_LEFT) {
                                                        if (masterNodeCount > 1) {
                                                            scheduleNow(() -> testClusterNodes.stopNode(masterNode));
                                                        }
                                                        testClusterNodes.randomDataNodeSafe().client.admin().cluster()
                                                            .prepareCreateSnapshot(repoName, snapshotName)
                                                            .execute(ActionListener.wrap(() -> {
                                                                testClusterNodes.randomDataNodeSafe().client.admin().cluster()
                                                                    .deleteSnapshot(
                                                                        new DeleteSnapshotRequest(repoName, snapshotName), noopListener());
                                                                createdSnapshot.set(true);
                                                            }));
                                                        scheduleNow(
                                                            () -> testClusterNodes.randomMasterNodeSafe().client.admin().cluster().reroute(
                                                                new ClusterRerouteRequest().add(
                                                                    new AllocateEmptyPrimaryAllocationCommand(
                                                                        index, shardRouting.shardId().id(), otherNode.node.getName(), true)
                                                                ), noopListener()));
                                                    } else {
                                                        scheduleSoon(this);
                                                    }
                                                }
                                            ));
                                        }
                                    };
                                    scheduleNow(() -> testClusterNodes.stopNode(currentPrimaryNode));
                                    scheduleNow(maybeForceAllocate);
                                }
                            ))))));

        runUntil(() -> {
            final Optional<TestClusterNode> randomMaster = testClusterNodes.randomMasterNode();
            if (randomMaster.isPresent()) {
                final SnapshotsInProgress snapshotsInProgress =
                    randomMaster.get().clusterService.state().custom(SnapshotsInProgress.TYPE);
                return (snapshotsInProgress == null || snapshotsInProgress.entries().isEmpty()) && createdSnapshot.get();
            }
            return false;
        }, TimeUnit.MINUTES.toMillis(1L));

        clearDisruptionsAndAwaitSync();

        assertTrue(createdSnapshot.get());
        final SnapshotsInProgress finalSnapshotsInProgress = testClusterNodes.randomDataNodeSafe()
            .clusterService.state().custom(SnapshotsInProgress.TYPE);
        assertThat(finalSnapshotsInProgress.entries(), empty());
        final Repository repository = masterNode.repositoriesService.repository(repoName);
        Collection<SnapshotId> snapshotIds = repository.getRepositoryData().getSnapshotIds();
        assertThat(snapshotIds, either(hasSize(1)).or(hasSize(0)));
    }

    /**
     * Assert that there are no unreferenced indices or unreferenced root-level metadata blobs in any repository.
     * TODO: Expand the logic here to also check for unreferenced segment blobs and shard level metadata
     */
    private void assertNoStaleRepositoryData() throws IOException {
        final Path repoPath = tempDir.resolve("repo").toAbsolutePath();
        final List<Path> repos;
        try (Stream<Path> reposDir = repoFilesByPrefix(repoPath)) {
            repos = reposDir.filter(s -> s.getFileName().toString().startsWith("extra") == false).collect(Collectors.toList());
        }
        for (Path repoRoot : repos) {
            cleanupEmptyTrees(repoRoot);
            final Path latestIndexGenBlob = repoRoot.resolve("index.latest");
            assertTrue("Could not find index.latest blob for repo at [" + repoRoot + ']', Files.exists(latestIndexGenBlob));
            final long latestGen = ByteBuffer.wrap(Files.readAllBytes(latestIndexGenBlob)).getLong(0);
            assertIndexGenerations(repoRoot, latestGen);
            final RepositoryData repositoryData;
            try (XContentParser parser =
                     XContentHelper.createParser(NamedXContentRegistry.EMPTY, LoggingDeprecationHandler.INSTANCE,
                         new BytesArray(Files.readAllBytes(repoRoot.resolve("index-" + latestGen))), XContentType.JSON)) {
                repositoryData = RepositoryData.snapshotsFromXContent(parser, latestGen);
            }
            assertIndexUUIDs(repoRoot, repositoryData);
            assertSnapshotUUIDs(repoRoot, repositoryData);
        }
    }

    // Lucene's mock file system randomly generates empty `extra0` files that break the deletion of blob-store directories.
<<<<<<< HEAD
    // We clean those up here before checking a blob-store for stale files in this test.
=======
    // We clean those up here before checking a blob-store for stale files.
>>>>>>> 02c1196d
    private void cleanupEmptyTrees(Path repoPath) {
        try {
            Files.walkFileTree(repoPath, new SimpleFileVisitor<>() {

                @Override
                public FileVisitResult visitFile(Path file, BasicFileAttributes attrs) throws IOException {
                    if (file.getFileName().toString().startsWith("extra")) {
                        Files.delete(file);
                    }
                    return FileVisitResult.CONTINUE;
                }

                @Override
                public FileVisitResult postVisitDirectory(Path dir, IOException exc) throws IOException {
                    try {
                        Files.delete(dir);
                    } catch (DirectoryNotEmptyException e) {
                        // We're only interested in deleting empty trees here, just ignore directories with content
                    }
                    return FileVisitResult.CONTINUE;
                }
            });
        } catch (IOException e) {
            throw new AssertionError(e);
        }
    }

    private static void assertIndexGenerations(Path repoRoot, long latestGen) throws IOException {
        try (Stream<Path> repoRootBlobs = repoFilesByPrefix(repoRoot)) {
            final long[] indexGenerations = repoRootBlobs.filter(p -> p.getFileName().toString().startsWith("index-"))
                .map(p -> p.getFileName().toString().replace("index-", ""))
                .mapToLong(Long::parseLong).sorted().toArray();
            assertEquals(latestGen, indexGenerations[indexGenerations.length - 1]);
            assertTrue(indexGenerations.length <= 2);
        }
    }

    private static void assertIndexUUIDs(Path repoRoot, RepositoryData repositoryData) throws IOException {
        final List<String> expectedIndexUUIDs =
            repositoryData.getIndices().values().stream().map(IndexId::getId).collect(Collectors.toList());
        try (Stream<Path> indexRoots = repoFilesByPrefix(repoRoot.resolve("indices"))) {
            final List<String> foundIndexUUIDs = indexRoots.filter(s -> s.getFileName().toString().startsWith("extra") == false)
                .map(p -> p.getFileName().toString()).collect(Collectors.toList());
            assertThat(foundIndexUUIDs, containsInAnyOrder(expectedIndexUUIDs.toArray(Strings.EMPTY_ARRAY)));
        }
    }

    private static void assertSnapshotUUIDs(Path repoRoot, RepositoryData repositoryData) throws IOException {
        final List<String> expectedSnapshotUUIDs =
            repositoryData.getSnapshotIds().stream().map(SnapshotId::getUUID).collect(Collectors.toList());
        for (String prefix : new String[]{"snap-", "meta-"}) {
            try (Stream<Path> repoRootBlobs = repoFilesByPrefix(repoRoot)) {
                final Collection<String> foundSnapshotUUIDs = repoRootBlobs.filter(p -> p.getFileName().toString().startsWith(prefix))
                    .map(p -> p.getFileName().toString().replace(prefix, "").replace(".dat", ""))
                    .collect(Collectors.toSet());
                assertThat(foundSnapshotUUIDs, containsInAnyOrder(expectedSnapshotUUIDs.toArray(Strings.EMPTY_ARRAY)));
            }
        }
    }

    /**
     * List contents of a blob path and return an empty stream if the path doesn't exist.
     * @param prefix Path to find children for
     * @return stream of child paths
     * @throws IOException on failure
     */
    private static Stream<Path> repoFilesByPrefix(Path prefix) throws IOException {
        try {
            return Files.list(prefix);
        } catch (FileNotFoundException | NoSuchFileException e) {
            return Stream.empty();
        }
    }

    private void clearDisruptionsAndAwaitSync() {
        testClusterNodes.clearNetworkDisruptions();
        runUntil(() -> {
            final List<Long> versions = testClusterNodes.nodes.values().stream()
                .map(n -> n.clusterService.state().version()).distinct().collect(Collectors.toList());
            return versions.size() == 1L;
        }, TimeUnit.MINUTES.toMillis(1L));
    }

    private void disconnectOrRestartDataNode() {
        if (randomBoolean()) {
            disconnectRandomDataNode();
        } else {
            testClusterNodes.randomDataNode().ifPresent(TestClusterNode::restart);
        }
    }

    private void disconnectOrRestartMasterNode() {
        testClusterNodes.randomMasterNode().ifPresent(masterNode -> {
            if (randomBoolean()) {
                testClusterNodes.disconnectNode(masterNode);
            } else {
                masterNode.restart();
            }
        });
    }

    private void disconnectRandomDataNode() {
        testClusterNodes.randomDataNode().ifPresent(n -> testClusterNodes.disconnectNode(n));
    }

    private void startCluster() {
        final ClusterState initialClusterState =
            new ClusterState.Builder(ClusterName.DEFAULT).nodes(testClusterNodes.discoveryNodes()).build();
        testClusterNodes.nodes.values().forEach(testClusterNode -> testClusterNode.start(initialClusterState));

        deterministicTaskQueue.advanceTime();
        deterministicTaskQueue.runAllRunnableTasks();

        final VotingConfiguration votingConfiguration = new VotingConfiguration(testClusterNodes.nodes.values().stream().map(n -> n.node)
                .filter(DiscoveryNode::isMasterNode).map(DiscoveryNode::getId).collect(Collectors.toSet()));
        testClusterNodes.nodes.values().stream().filter(n -> n.node.isMasterNode()).forEach(
            testClusterNode -> testClusterNode.coordinator.setInitialConfiguration(votingConfiguration));

        runUntil(
            () -> {
                List<String> masterNodeIds = testClusterNodes.nodes.values().stream()
                    .map(node -> node.clusterService.state().nodes().getMasterNodeId())
                    .distinct().collect(Collectors.toList());
                return masterNodeIds.size() == 1 && masterNodeIds.contains(null) == false;
            },
            TimeUnit.SECONDS.toMillis(30L)
        );
    }

    private void runUntil(Supplier<Boolean> fulfilled, long timeout) {
        final long start = deterministicTaskQueue.getCurrentTimeMillis();
        while (timeout > deterministicTaskQueue.getCurrentTimeMillis() - start) {
            if (fulfilled.get()) {
                return;
            }
            deterministicTaskQueue.runAllRunnableTasks();
            deterministicTaskQueue.advanceTime();
        }
        fail("Condition wasn't fulfilled.");
    }

    private void setupTestCluster(int masterNodes, int dataNodes) {
        testClusterNodes = new TestClusterNodes(masterNodes, dataNodes);
        startCluster();
    }

    private void scheduleSoon(Runnable runnable) {
        deterministicTaskQueue.scheduleAt(deterministicTaskQueue.getCurrentTimeMillis() + randomLongBetween(0, 100L), runnable);
    }

    private void scheduleNow(Runnable runnable) {
        deterministicTaskQueue.scheduleNow(runnable);
    }

    private static Settings defaultIndexSettings(int shards) {
        // TODO: randomize replica count settings once recovery operations aren't blocking anymore
        return Settings.builder()
            .put(IndexMetaData.INDEX_NUMBER_OF_SHARDS_SETTING.getKey(), shards)
            .put(IndexMetaData.INDEX_NUMBER_OF_REPLICAS_SETTING.getKey(), 0).build();
    }

    private static <T> ActionListener<T> assertNoFailureListener(Consumer<T> consumer) {
        return new ActionListener<T>() {
            @Override
            public void onResponse(final T t) {
                consumer.accept(t);
            }

            @Override
            public void onFailure(final Exception e) {
                throw new AssertionError(e);
            }
        };
    }

    private static <T> ActionListener<T> assertNoFailureListener(Runnable r) {
        return new ActionListener<T>() {
            @Override
            public void onResponse(final T t) {
                r.run();
            }

            @Override
            public void onFailure(final Exception e) {
                throw new AssertionError(e);
            }
        };
    }

    private static <T> ActionListener<T> noopListener() {
        return new ActionListener<T>() {
            @Override
            public void onResponse(final T t) {
            }

            @Override
            public void onFailure(final Exception e) {
            }
        };
    }

    /**
     * Create a {@link Environment} with random path.home and path.repo
     **/
    private Environment createEnvironment(String nodeName) {
        return TestEnvironment.newEnvironment(Settings.builder()
            .put(NODE_NAME_SETTING.getKey(), nodeName)
            .put(PATH_HOME_SETTING.getKey(), tempDir.resolve(nodeName).toAbsolutePath())
            .put(Environment.PATH_REPO_SETTING.getKey(), tempDir.resolve("repo").toAbsolutePath())
            .putList(ClusterBootstrapService.INITIAL_MASTER_NODES_SETTING.getKey(),
                ClusterBootstrapService.INITIAL_MASTER_NODES_SETTING.get(Settings.EMPTY))
            .build());
    }

    private static ClusterState stateForNode(ClusterState state, DiscoveryNode node) {
        return ClusterState.builder(state).nodes(DiscoveryNodes.builder(state.nodes()).localNodeId(node.getId())).build();
    }

    private final class TestClusterNodes {

        // LinkedHashMap so we have deterministic ordering when iterating over the map in tests
        private final Map<String, TestClusterNode> nodes = new LinkedHashMap<>();

        private DisconnectedNodes disruptedLinks = new DisconnectedNodes();

        TestClusterNodes(int masterNodes, int dataNodes) {
            for (int i = 0; i < masterNodes; ++i) {
                nodes.computeIfAbsent("node" + i, nodeName -> {
                    try {
                        return newMasterNode(nodeName);
                    } catch (IOException e) {
                        throw new AssertionError(e);
                    }
                });
            }
            for (int i = 0; i < dataNodes; ++i) {
                nodes.computeIfAbsent("data-node" + i, nodeName -> {
                    try {
                        return newDataNode(nodeName);
                    } catch (IOException e) {
                        throw new AssertionError(e);
                    }
                });
            }
        }

        public TestClusterNode nodeById(final String nodeId) {
            return nodes.values().stream().filter(n -> n.node.getId().equals(nodeId)).findFirst()
                .orElseThrow(() -> new AssertionError("Could not find node by id [" + nodeId + ']'));
        }

        private TestClusterNode newMasterNode(String nodeName) throws IOException {
            return newNode(nodeName, DiscoveryNode.Role.MASTER);
        }

        private TestClusterNode newDataNode(String nodeName) throws IOException {
            return newNode(nodeName, DiscoveryNode.Role.DATA);
        }

        private TestClusterNode newNode(String nodeName, DiscoveryNode.Role role) throws IOException {
            return new TestClusterNode(
                new DiscoveryNode(nodeName, randomAlphaOfLength(10), buildNewFakeTransportAddress(), emptyMap(),
                    Collections.singleton(role), Version.CURRENT), this::getDisruption);
        }

        public TestClusterNode randomMasterNodeSafe() {
            return randomMasterNode().orElseThrow(() -> new AssertionError("Expected to find at least one connected master node"));
        }

        public Optional<TestClusterNode> randomMasterNode() {
            // Select from sorted list of data-nodes here to not have deterministic behaviour
            final List<TestClusterNode> masterNodes = testClusterNodes.nodes.values().stream().filter(n -> n.node.isMasterNode())
                .sorted(Comparator.comparing(n -> n.node.getName())).collect(Collectors.toList());
            return masterNodes.isEmpty() ? Optional.empty() : Optional.of(randomFrom(masterNodes));
        }

        public void stopNode(TestClusterNode node) {
            node.stop();
            nodes.remove(node.node.getName());
        }

        public TestClusterNode randomDataNodeSafe(String... excludedNames) {
            return randomDataNode(excludedNames).orElseThrow(() -> new AssertionError("Could not find another data node."));
        }

        public Optional<TestClusterNode> randomDataNode(String... excludedNames) {
            // Select from sorted list of data-nodes here to not have deterministic behaviour
            final List<TestClusterNode> dataNodes = testClusterNodes.nodes.values().stream().filter(n -> n.node.isDataNode())
                .filter(n -> {
                    for (final String nodeName : excludedNames) {
                        if (n.node.getName().equals(nodeName)) {
                            return false;
                        }
                    }
                    return true;
                })
                .sorted(Comparator.comparing(n -> n.node.getName())).collect(Collectors.toList());
            return dataNodes.isEmpty() ? Optional.empty() : Optional.ofNullable(randomFrom(dataNodes));
        }

        public void disconnectNode(TestClusterNode node) {
            if (disruptedLinks.disconnected.contains(node.node.getName())) {
                return;
            }
            testClusterNodes.nodes.values().forEach(n -> n.transportService.getConnectionManager().disconnectFromNode(node.node));
            disruptedLinks.disconnect(node.node.getName());
        }

        public void clearNetworkDisruptions() {
            disruptedLinks.disconnected.forEach(nodeName -> {
                if (testClusterNodes.nodes.containsKey(nodeName)) {
                    final DiscoveryNode node = testClusterNodes.nodes.get(nodeName).node;
                    testClusterNodes.nodes.values().forEach(n -> n.transportService.getConnectionManager().openConnection(node, null));
                }
            });
            disruptedLinks.clear();
        }

        private NetworkDisruption.DisruptedLinks getDisruption() {
            return disruptedLinks;
        }

        /**
         * Builds a {@link DiscoveryNodes} instance that holds the nodes in this test cluster.
         * @return DiscoveryNodes
         */
        public DiscoveryNodes discoveryNodes() {
            DiscoveryNodes.Builder builder = DiscoveryNodes.builder();
            nodes.values().forEach(node -> builder.add(node.node));
            return builder.build();
        }

        /**
         * Returns the {@link TestClusterNode} for the master node in the given {@link ClusterState}.
         * @param state ClusterState
         * @return Master Node
         */
        public TestClusterNode currentMaster(ClusterState state) {
            TestClusterNode master = nodes.get(state.nodes().getMasterNode().getName());
            assertNotNull(master);
            assertTrue(master.node.isMasterNode());
            return master;
        }
    }

    private final class TestClusterNode {

        private final Logger logger = LogManager.getLogger(TestClusterNode.class);

        private final NamedWriteableRegistry namedWriteableRegistry = new NamedWriteableRegistry(Stream.concat(
            ClusterModule.getNamedWriteables().stream(), NetworkModule.getNamedWriteables().stream()).collect(Collectors.toList()));

        private final TransportService transportService;

        private final ClusterService clusterService;

        private final RepositoriesService repositoriesService;

        private final SnapshotsService snapshotsService;

        private final SnapshotShardsService snapshotShardsService;

        private final IndicesService indicesService;

        private final IndicesClusterStateService indicesClusterStateService;

        private final DiscoveryNode node;

        private final MasterService masterService;

        private final AllocationService allocationService;

        private final NodeClient client;

        private final NodeEnvironment nodeEnv;

        private final DisruptableMockTransport mockTransport;

        private final ThreadPool threadPool;

        private final Supplier<NetworkDisruption.DisruptedLinks> disruption;

        private Coordinator coordinator;

        TestClusterNode(DiscoveryNode node, Supplier<NetworkDisruption.DisruptedLinks> disruption) throws IOException {
            this.disruption = disruption;
            this.node = node;
            final Environment environment = createEnvironment(node.getName());
            masterService = new FakeThreadPoolMasterService(node.getName(), "test", deterministicTaskQueue::scheduleNow);
            final Settings settings = environment.settings();
            final ClusterSettings clusterSettings = new ClusterSettings(settings, ClusterSettings.BUILT_IN_CLUSTER_SETTINGS);
            threadPool = deterministicTaskQueue.getThreadPool();
            clusterService = new ClusterService(settings, clusterSettings, masterService,
                new ClusterApplierService(node.getName(), settings, clusterSettings, threadPool) {
                    @Override
                    protected PrioritizedEsThreadPoolExecutor createThreadPoolExecutor() {
                        return new MockSinglePrioritizingExecutor(node.getName(), deterministicTaskQueue);
                    }

                    @Override
                    protected void connectToNodesAndWait(ClusterState newClusterState) {
                        // don't do anything, and don't block
                    }
                });
            mockTransport = new DisruptableMockTransport(node, logger) {
                @Override
                protected ConnectionStatus getConnectionStatus(DiscoveryNode destination) {
                    return disruption.get().disrupt(node.getName(), destination.getName())
                        ? ConnectionStatus.DISCONNECTED : ConnectionStatus.CONNECTED;
                }

                @Override
                protected Optional<DisruptableMockTransport> getDisruptableMockTransport(TransportAddress address) {
                    return testClusterNodes.nodes.values().stream().map(cn -> cn.mockTransport)
                        .filter(transport -> transport.getLocalNode().getAddress().equals(address))
                        .findAny();
                }

                @Override
                protected void execute(Runnable runnable) {
                    scheduleNow(CoordinatorTests.onNodeLog(getLocalNode(), runnable));
                }

                @Override
                protected NamedWriteableRegistry writeableRegistry() {
                    return namedWriteableRegistry;
                }
            };
            transportService = mockTransport.createTransportService(
                settings, deterministicTaskQueue.getThreadPool(runnable -> CoordinatorTests.onNodeLog(node, runnable)),
                new TransportInterceptor() {
                    @Override
                    public <T extends TransportRequest> TransportRequestHandler<T> interceptHandler(String action, String executor,
                        boolean forceExecution, TransportRequestHandler<T> actualHandler) {
                        // TODO: Remove this hack once recoveries are async and can be used in these tests
                        if (action.startsWith("internal:index/shard/recovery")) {
                            return (request, channel, task) -> scheduleSoon(
                                new AbstractRunnable() {
                                    @Override
                                    protected void doRun() throws Exception {
                                        channel.sendResponse(new TransportException(new IOException("failed to recover shard")));
                                    }

                                    @Override
                                    public void onFailure(final Exception e) {
                                        throw new AssertionError(e);
                                    }
                                });
                        } else {
                            return actualHandler;
                        }
                    }
                },
                a -> node, null, emptySet()
            );
            final IndexNameExpressionResolver indexNameExpressionResolver = new IndexNameExpressionResolver();
            repositoriesService = new RepositoriesService(
                settings, clusterService, transportService,
                Collections.singletonMap(FsRepository.TYPE, getRepoFactory(environment)), emptyMap(), threadPool
            );
            snapshotsService =
                new SnapshotsService(settings, clusterService, indexNameExpressionResolver, repositoriesService, threadPool);
            nodeEnv = new NodeEnvironment(settings, environment);
            final NamedXContentRegistry namedXContentRegistry = new NamedXContentRegistry(Collections.emptyList());
            final ScriptService scriptService = new ScriptService(settings, emptyMap(), emptyMap());
            client = new NodeClient(settings, threadPool);
            allocationService = ESAllocationTestCase.createAllocationService(settings);
            final IndexScopedSettings indexScopedSettings =
                new IndexScopedSettings(settings, IndexScopedSettings.BUILT_IN_INDEX_SETTINGS);
            final BigArrays bigArrays = new BigArrays(new PageCacheRecycler(settings), null, "test");
            final MapperRegistry mapperRegistry = new IndicesModule(Collections.emptyList()).getMapperRegistry();
            indicesService = new IndicesService(
                settings,
                mock(PluginsService.class),
                nodeEnv,
                namedXContentRegistry,
                new AnalysisRegistry(environment, emptyMap(), emptyMap(), emptyMap(), emptyMap(), emptyMap(),
                    emptyMap(), emptyMap(), emptyMap(), emptyMap()),
                indexNameExpressionResolver,
                mapperRegistry,
                namedWriteableRegistry,
                threadPool,
                indexScopedSettings,
                new NoneCircuitBreakerService(),
                bigArrays,
                scriptService,
                client,
                new MetaStateService(nodeEnv, namedXContentRegistry),
                Collections.emptyList(),
                emptyMap()
            );
            final RecoverySettings recoverySettings = new RecoverySettings(settings, clusterSettings);
            final ActionFilters actionFilters = new ActionFilters(emptySet());
            snapshotShardsService = new SnapshotShardsService(
                settings, clusterService, snapshotsService, threadPool,
                transportService, indicesService, actionFilters, indexNameExpressionResolver);
            final ShardStateAction shardStateAction = new ShardStateAction(
                clusterService, transportService, allocationService,
                new RoutingService(clusterService, allocationService),
                threadPool
            );
            final MetaDataMappingService metaDataMappingService = new MetaDataMappingService(clusterService, indicesService);
            indicesClusterStateService = new IndicesClusterStateService(
                settings,
                indicesService,
                clusterService,
                threadPool,
                new PeerRecoveryTargetService(threadPool, transportService, recoverySettings, clusterService),
                shardStateAction,
                new NodeMappingRefreshAction(transportService, metaDataMappingService),
                repositoriesService,
                mock(SearchService.class),
                new SyncedFlushService(indicesService, clusterService, transportService, indexNameExpressionResolver),
                new PeerRecoverySourceService(transportService, indicesService, recoverySettings),
                snapshotShardsService,
                new PrimaryReplicaSyncer(
                    transportService,
                    new TransportResyncReplicationAction(
                        settings,
                        transportService,
                        clusterService,
                        indicesService,
                        threadPool,
                        shardStateAction,
                        actionFilters,
                        indexNameExpressionResolver)),
                new GlobalCheckpointSyncAction(
                    settings,
                    transportService,
                    clusterService,
                    indicesService,
                    threadPool,
                    shardStateAction,
                    actionFilters,
                    indexNameExpressionResolver),
                new RetentionLeaseSyncAction(
                    settings,
                    transportService,
                    clusterService,
                    indicesService,
                    threadPool,
                    shardStateAction,
                    actionFilters,
                    indexNameExpressionResolver),
                    new RetentionLeaseBackgroundSyncAction(
                            settings,
                            transportService,
                            clusterService,
                            indicesService,
                            threadPool,
                            shardStateAction,
                            actionFilters,
                            indexNameExpressionResolver));
            Map<Action, TransportAction> actions = new HashMap<>();
            final MetaDataCreateIndexService metaDataCreateIndexService = new MetaDataCreateIndexService(settings, clusterService,
                indicesService,
                allocationService, new AliasValidator(), environment, indexScopedSettings,
                threadPool, namedXContentRegistry, false);
            actions.put(CreateIndexAction.INSTANCE,
                new TransportCreateIndexAction(
                    transportService, clusterService, threadPool,
                    metaDataCreateIndexService,
                    actionFilters, indexNameExpressionResolver
                ));
            final MappingUpdatedAction mappingUpdatedAction = new MappingUpdatedAction(settings, clusterSettings);
            mappingUpdatedAction.setClient(client);
            final TransportShardBulkAction transportShardBulkAction = new TransportShardBulkAction(settings, transportService,
                clusterService, indicesService, threadPool, shardStateAction, mappingUpdatedAction, new UpdateHelper(scriptService),
                actionFilters, indexNameExpressionResolver);
            actions.put(BulkAction.INSTANCE,
                new TransportBulkAction(threadPool, transportService, clusterService,
                    new IngestService(
                        clusterService, threadPool, environment, scriptService,
                        new AnalysisModule(environment, Collections.emptyList()).getAnalysisRegistry(),
                        Collections.emptyList()),
                    transportShardBulkAction, client, actionFilters, indexNameExpressionResolver,
                    new AutoCreateIndex(settings, clusterSettings, indexNameExpressionResolver)
                ));
            final RestoreService restoreService = new RestoreService(
                clusterService, repositoriesService, allocationService,
                metaDataCreateIndexService,
                new MetaDataIndexUpgradeService(
                    settings, namedXContentRegistry,
                    mapperRegistry,
                    indexScopedSettings,
                    Collections.emptyList()
                ),
                clusterSettings
            );
            actions.put(PutMappingAction.INSTANCE,
                new TransportPutMappingAction(transportService, clusterService, threadPool, metaDataMappingService,
                    actionFilters, indexNameExpressionResolver, new TransportPutMappingAction.RequestValidators(Collections.emptyList())));
            final ResponseCollectorService responseCollectorService = new ResponseCollectorService(clusterService);
            final SearchTransportService searchTransportService = new SearchTransportService(transportService,
                SearchExecutionStatsCollector.makeWrapper(responseCollectorService));
            final SearchService searchService = new SearchService(clusterService, indicesService, threadPool, scriptService,
                bigArrays, new FetchPhase(Collections.emptyList()), responseCollectorService);
            actions.put(SearchAction.INSTANCE,
                new TransportSearchAction(threadPool, transportService, searchService,
                    searchTransportService, new SearchPhaseController(searchService::createReduceContext), clusterService,
                    actionFilters, indexNameExpressionResolver));
            actions.put(RestoreSnapshotAction.INSTANCE,
                new TransportRestoreSnapshotAction(transportService, clusterService, threadPool, restoreService, actionFilters,
                    indexNameExpressionResolver));
            actions.put(DeleteIndexAction.INSTANCE,
                new TransportDeleteIndexAction(
                    transportService, clusterService, threadPool,
                    new MetaDataDeleteIndexService(settings, clusterService, allocationService), actionFilters,
                    indexNameExpressionResolver, new DestructiveOperations(settings, clusterSettings)));
            actions.put(PutRepositoryAction.INSTANCE,
                new TransportPutRepositoryAction(
                    transportService, clusterService, repositoriesService, threadPool,
                    actionFilters, indexNameExpressionResolver
                ));
            actions.put(CreateSnapshotAction.INSTANCE,
                new TransportCreateSnapshotAction(
                    transportService, clusterService, threadPool,
                    snapshotsService, actionFilters, indexNameExpressionResolver
                ));
            actions.put(ClusterRerouteAction.INSTANCE,
                new TransportClusterRerouteAction(transportService, clusterService, threadPool, allocationService,
                    actionFilters, indexNameExpressionResolver));
            actions.put(ClusterStateAction.INSTANCE,
                new TransportClusterStateAction(transportService, clusterService, threadPool,
                    actionFilters, indexNameExpressionResolver));
            actions.put(IndicesShardStoresAction.INSTANCE,
                new TransportIndicesShardStoresAction(
                    transportService, clusterService, threadPool, actionFilters, indexNameExpressionResolver,
                    new TransportNodesListGatewayStartedShards(settings,
                        threadPool, clusterService, transportService, actionFilters, nodeEnv, indicesService, namedXContentRegistry))
            );
            actions.put(DeleteSnapshotAction.INSTANCE,
                new TransportDeleteSnapshotAction(
                    transportService, clusterService, threadPool,
                    snapshotsService, actionFilters, indexNameExpressionResolver
                ));
            client.initialize(actions, () -> clusterService.localNode().getId(), transportService.getRemoteClusterService());
        }

        private Repository.Factory getRepoFactory(Environment environment) {
            // Run half the tests with the eventually consistent repository
            if (blobStoreContext == null) {
                return metaData -> {
                    final Repository repository = new FsRepository(metaData, environment, xContentRegistry(), threadPool) {
                        @Override
                        protected void assertSnapshotOrGenericThread() {
                            // eliminate thread name check as we create repo in the test thread
                        }
                    };
                    repository.start();
                    return repository;
                };
            } else {
                return metaData -> {
                    final Repository repository = new MockEventuallyConsistentRepository(
                        metaData, environment, xContentRegistry(), deterministicTaskQueue, blobStoreContext);
                    repository.start();
                    return repository;
                };
            }
        }
        public void restart() {
            testClusterNodes.disconnectNode(this);
            final ClusterState oldState = this.clusterService.state();
            stop();
            testClusterNodes.nodes.remove(node.getName());
            scheduleSoon(() -> {
                try {
                    final TestClusterNode restartedNode = new TestClusterNode(
                        new DiscoveryNode(node.getName(), node.getId(), node.getAddress(), emptyMap(),
                            node.getRoles(), Version.CURRENT), disruption);
                    testClusterNodes.nodes.put(node.getName(), restartedNode);
                    restartedNode.start(oldState);
                } catch (IOException e) {
                    throw new AssertionError(e);
                }
            });
        }

        public void stop() {
            testClusterNodes.disconnectNode(this);
            indicesService.close();
            clusterService.close();
            indicesClusterStateService.close();
            if (coordinator != null) {
                coordinator.close();
            }
            nodeEnv.close();
        }

        public void start(ClusterState initialState) {
            transportService.start();
            transportService.acceptIncomingRequests();
            snapshotsService.start();
            snapshotShardsService.start();
            final CoordinationState.PersistedState persistedState =
                new InMemoryPersistedState(initialState.term(), stateForNode(initialState, node));
            coordinator = new Coordinator(node.getName(), clusterService.getSettings(),
                clusterService.getClusterSettings(), transportService, namedWriteableRegistry,
                allocationService, masterService, () -> persistedState,
                hostsResolver -> testClusterNodes.nodes.values().stream().filter(n -> n.node.isMasterNode())
                    .map(n -> n.node.getAddress()).collect(Collectors.toList()),
                clusterService.getClusterApplierService(), Collections.emptyList(), random());
            masterService.setClusterStatePublisher(coordinator);
            coordinator.start();
            masterService.start();
            clusterService.getClusterApplierService().setNodeConnectionsService(
                new NodeConnectionsService(clusterService.getSettings(), threadPool, transportService));
            clusterService.getClusterApplierService().start();
            indicesService.start();
            indicesClusterStateService.start();
            coordinator.startInitialJoin();
        }
    }

    private final class DisconnectedNodes extends NetworkDisruption.DisruptedLinks {

        /**
         * Node names that are disconnected from all other nodes.
         */
        private final Set<String> disconnected = new HashSet<>();

        @Override
        public boolean disrupt(String node1, String node2) {
            if (node1.equals(node2)) {
                return false;
            }
            // Check if both nodes are still part of the cluster
            if (testClusterNodes.nodes.containsKey(node1) == false
                || testClusterNodes.nodes.containsKey(node2) == false) {
                return true;
            }
            return disconnected.contains(node1) || disconnected.contains(node2);
        }

        public void disconnect(String node) {
            disconnected.add(node);
        }

        public void clear() {
            disconnected.clear();
        }
    }
}<|MERGE_RESOLUTION|>--- conflicted
+++ resolved
@@ -562,11 +562,7 @@
     }
 
     // Lucene's mock file system randomly generates empty `extra0` files that break the deletion of blob-store directories.
-<<<<<<< HEAD
-    // We clean those up here before checking a blob-store for stale files in this test.
-=======
     // We clean those up here before checking a blob-store for stale files.
->>>>>>> 02c1196d
     private void cleanupEmptyTrees(Path repoPath) {
         try {
             Files.walkFileTree(repoPath, new SimpleFileVisitor<>() {
