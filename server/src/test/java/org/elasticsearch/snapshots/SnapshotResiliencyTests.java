--- conflicted
+++ resolved
@@ -975,62 +975,6 @@
                     namedWriteableRegistry,
                     threadPool,
                     indexScopedSettings,
-<<<<<<< HEAD
-                    Collections.emptyList()
-                ),
-                clusterSettings
-            );
-            actions.put(PutMappingAction.INSTANCE,
-                new TransportPutMappingAction(transportService, clusterService, threadPool, metaDataMappingService,
-                    actionFilters, indexNameExpressionResolver, new RequestValidators<>(Collections.emptyList())));
-            final ResponseCollectorService responseCollectorService = new ResponseCollectorService(clusterService);
-            final SearchTransportService searchTransportService = new SearchTransportService(transportService,
-                SearchExecutionStatsCollector.makeWrapper(responseCollectorService));
-            final SearchService searchService = new SearchService(clusterService, indicesService, threadPool, scriptService,
-                bigArrays, new FetchPhase(Collections.emptyList()), responseCollectorService, new NoneCircuitBreakerService());
-            actions.put(SearchAction.INSTANCE,
-                new TransportSearchAction(threadPool, transportService, searchService,
-                    searchTransportService, new SearchPhaseController(searchService::createReduceContext), clusterService,
-                    actionFilters, indexNameExpressionResolver));
-            actions.put(RestoreSnapshotAction.INSTANCE,
-                new TransportRestoreSnapshotAction(transportService, clusterService, threadPool, restoreService, actionFilters,
-                    indexNameExpressionResolver));
-            actions.put(DeleteIndexAction.INSTANCE,
-                new TransportDeleteIndexAction(
-                    transportService, clusterService, threadPool,
-                    new MetaDataDeleteIndexService(settings, clusterService, allocationService), actionFilters,
-                    indexNameExpressionResolver, new DestructiveOperations(settings, clusterSettings)));
-            actions.put(PutRepositoryAction.INSTANCE,
-                new TransportPutRepositoryAction(
-                    transportService, clusterService, repositoriesService, threadPool,
-                    actionFilters, indexNameExpressionResolver
-                ));
-            actions.put(CreateSnapshotAction.INSTANCE,
-                new TransportCreateSnapshotAction(
-                    transportService, clusterService, threadPool,
-                    snapshotsService, actionFilters, indexNameExpressionResolver
-                ));
-            actions.put(ClusterRerouteAction.INSTANCE,
-                new TransportClusterRerouteAction(transportService, clusterService, threadPool, allocationService,
-                    actionFilters, indexNameExpressionResolver));
-            actions.put(ClusterStateAction.INSTANCE,
-                new TransportClusterStateAction(transportService, clusterService, threadPool,
-                    actionFilters, indexNameExpressionResolver));
-            actions.put(IndicesShardStoresAction.INSTANCE,
-                new TransportIndicesShardStoresAction(
-                    transportService, clusterService, threadPool, actionFilters, indexNameExpressionResolver,
-                    client));
-            actions.put(TransportNodesListGatewayStartedShards.TYPE, new TransportNodesListGatewayStartedShards(settings,
-                threadPool, clusterService, transportService, actionFilters, nodeEnv, indicesService, namedXContentRegistry));
-            actions.put(DeleteSnapshotAction.INSTANCE,
-                new TransportDeleteSnapshotAction(
-                    transportService, clusterService, threadPool,
-                    snapshotsService, actionFilters, indexNameExpressionResolver
-                ));
-            client.initialize(actions, transportService.getTaskManager(),
-                () -> clusterService.localNode().getId(), transportService.getRemoteClusterService());
-        }
-=======
                     new NoneCircuitBreakerService(),
                     bigArrays,
                     scriptService,
@@ -1130,7 +1074,7 @@
                 final SearchTransportService searchTransportService = new SearchTransportService(transportService,
                     SearchExecutionStatsCollector.makeWrapper(responseCollectorService));
                 final SearchService searchService = new SearchService(clusterService, indicesService, threadPool, scriptService,
-                    bigArrays, new FetchPhase(Collections.emptyList()), responseCollectorService);
+                    bigArrays, new FetchPhase(Collections.emptyList()), responseCollectorService, new NoneCircuitBreakerService());
                 actions.put(SearchAction.INSTANCE,
                     new TransportSearchAction(threadPool, transportService, searchService,
                         searchTransportService, new SearchPhaseController(searchService::createReduceContext), clusterService,
@@ -1173,7 +1117,6 @@
                 client.initialize(actions, transportService.getTaskManager(),
                     () -> clusterService.localNode().getId(), transportService.getRemoteClusterService());
             }
->>>>>>> 1482fc0f
 
             private Repository.Factory getRepoFactory(Environment environment) {
                 // Run half the tests with the eventually consistent repository
