/*
 * Copyright Elasticsearch B.V. and/or licensed to Elasticsearch B.V. under one
 * or more contributor license agreements. Licensed under the Elastic License
 * 2.0 and the Server Side Public License, v 1; you may not use this file except
 * in compliance with, at your election, the Elastic License 2.0 or the Server
 * Side Public License, v 1.
 */

package org.elasticsearch.snapshots;

import org.apache.logging.log4j.LogManager;
import org.apache.logging.log4j.Logger;
import org.apache.lucene.util.SetOnce;
import org.elasticsearch.ExceptionsHelper;
import org.elasticsearch.Version;
import org.elasticsearch.action.ActionListener;
import org.elasticsearch.action.ActionRequest;
import org.elasticsearch.action.ActionResponse;
import org.elasticsearch.action.ActionType;
import org.elasticsearch.action.RequestValidators;
import org.elasticsearch.action.StepListener;
import org.elasticsearch.action.admin.cluster.repositories.cleanup.CleanupRepositoryAction;
import org.elasticsearch.action.admin.cluster.repositories.cleanup.CleanupRepositoryRequest;
import org.elasticsearch.action.admin.cluster.repositories.cleanup.CleanupRepositoryResponse;
import org.elasticsearch.action.admin.cluster.repositories.cleanup.TransportCleanupRepositoryAction;
import org.elasticsearch.action.admin.cluster.repositories.put.PutRepositoryAction;
import org.elasticsearch.action.admin.cluster.repositories.put.TransportPutRepositoryAction;
import org.elasticsearch.action.admin.cluster.reroute.ClusterRerouteAction;
import org.elasticsearch.action.admin.cluster.reroute.ClusterRerouteRequest;
import org.elasticsearch.action.admin.cluster.reroute.TransportClusterRerouteAction;
import org.elasticsearch.action.admin.cluster.snapshots.create.CreateSnapshotAction;
import org.elasticsearch.action.admin.cluster.snapshots.create.CreateSnapshotResponse;
import org.elasticsearch.action.admin.cluster.snapshots.create.TransportCreateSnapshotAction;
import org.elasticsearch.action.admin.cluster.snapshots.delete.DeleteSnapshotAction;
import org.elasticsearch.action.admin.cluster.snapshots.delete.DeleteSnapshotRequest;
import org.elasticsearch.action.admin.cluster.snapshots.delete.TransportDeleteSnapshotAction;
import org.elasticsearch.action.admin.cluster.snapshots.restore.RestoreSnapshotAction;
import org.elasticsearch.action.admin.cluster.snapshots.restore.RestoreSnapshotRequest;
import org.elasticsearch.action.admin.cluster.snapshots.restore.RestoreSnapshotResponse;
import org.elasticsearch.action.admin.cluster.snapshots.restore.TransportRestoreSnapshotAction;
import org.elasticsearch.action.admin.cluster.state.ClusterStateAction;
import org.elasticsearch.action.admin.cluster.state.ClusterStateRequest;
import org.elasticsearch.action.admin.cluster.state.ClusterStateResponse;
import org.elasticsearch.action.admin.cluster.state.TransportClusterStateAction;
import org.elasticsearch.action.admin.indices.create.CreateIndexAction;
import org.elasticsearch.action.admin.indices.create.CreateIndexRequest;
import org.elasticsearch.action.admin.indices.create.CreateIndexResponse;
import org.elasticsearch.action.admin.indices.create.TransportCreateIndexAction;
import org.elasticsearch.action.admin.indices.delete.DeleteIndexAction;
import org.elasticsearch.action.admin.indices.delete.DeleteIndexRequest;
import org.elasticsearch.action.admin.indices.delete.TransportDeleteIndexAction;
import org.elasticsearch.action.admin.indices.mapping.put.AutoPutMappingAction;
import org.elasticsearch.action.admin.indices.mapping.put.PutMappingAction;
import org.elasticsearch.action.admin.indices.mapping.put.TransportAutoPutMappingAction;
import org.elasticsearch.action.admin.indices.mapping.put.TransportPutMappingAction;
import org.elasticsearch.action.admin.indices.shards.IndicesShardStoresAction;
import org.elasticsearch.action.admin.indices.shards.TransportIndicesShardStoresAction;
import org.elasticsearch.action.bulk.BulkAction;
import org.elasticsearch.action.bulk.BulkRequest;
import org.elasticsearch.action.bulk.BulkResponse;
import org.elasticsearch.action.bulk.TransportBulkAction;
import org.elasticsearch.action.bulk.TransportShardBulkAction;
import org.elasticsearch.action.index.IndexRequest;
import org.elasticsearch.action.resync.TransportResyncReplicationAction;
import org.elasticsearch.action.search.SearchAction;
import org.elasticsearch.action.search.SearchExecutionStatsCollector;
import org.elasticsearch.action.search.SearchPhaseController;
import org.elasticsearch.action.search.SearchRequest;
import org.elasticsearch.action.search.SearchResponse;
import org.elasticsearch.action.search.SearchTransportService;
import org.elasticsearch.action.search.TransportSearchAction;
import org.elasticsearch.action.support.ActionFilters;
import org.elasticsearch.action.support.ActionTestUtils;
import org.elasticsearch.action.support.ActiveShardCount;
import org.elasticsearch.action.support.DestructiveOperations;
import org.elasticsearch.action.support.GroupedActionListener;
import org.elasticsearch.action.support.PlainActionFuture;
import org.elasticsearch.action.support.TransportAction;
import org.elasticsearch.action.support.WriteRequest;
import org.elasticsearch.action.support.master.AcknowledgedResponse;
import org.elasticsearch.action.update.UpdateHelper;
import org.elasticsearch.client.internal.AdminClient;
import org.elasticsearch.client.internal.node.NodeClient;
import org.elasticsearch.cluster.ClusterChangedEvent;
import org.elasticsearch.cluster.ClusterModule;
import org.elasticsearch.cluster.ClusterName;
import org.elasticsearch.cluster.ClusterState;
import org.elasticsearch.cluster.ClusterStateListener;
import org.elasticsearch.cluster.ESAllocationTestCase;
import org.elasticsearch.cluster.NodeConnectionsService;
import org.elasticsearch.cluster.SnapshotDeletionsInProgress;
import org.elasticsearch.cluster.SnapshotsInProgress;
import org.elasticsearch.cluster.action.index.MappingUpdatedAction;
import org.elasticsearch.cluster.action.shard.ShardStateAction;
import org.elasticsearch.cluster.coordination.AbstractCoordinatorTestCase;
import org.elasticsearch.cluster.coordination.ClusterBootstrapService;
import org.elasticsearch.cluster.coordination.CoordinationMetadata.VotingConfiguration;
import org.elasticsearch.cluster.coordination.CoordinationState;
import org.elasticsearch.cluster.coordination.Coordinator;
import org.elasticsearch.cluster.coordination.ElectionStrategy;
import org.elasticsearch.cluster.coordination.InMemoryPersistedState;
import org.elasticsearch.cluster.metadata.IndexMetadata;
import org.elasticsearch.cluster.metadata.IndexMetadataVerifier;
import org.elasticsearch.cluster.metadata.IndexNameExpressionResolver;
import org.elasticsearch.cluster.metadata.MetadataCreateIndexService;
import org.elasticsearch.cluster.metadata.MetadataDeleteIndexService;
import org.elasticsearch.cluster.metadata.MetadataMappingService;
import org.elasticsearch.cluster.node.DiscoveryNode;
import org.elasticsearch.cluster.node.DiscoveryNodeRole;
import org.elasticsearch.cluster.node.DiscoveryNodes;
import org.elasticsearch.cluster.routing.BatchedRerouteService;
import org.elasticsearch.cluster.routing.RerouteService;
import org.elasticsearch.cluster.routing.ShardRouting;
import org.elasticsearch.cluster.routing.UnassignedInfo;
import org.elasticsearch.cluster.routing.allocation.AllocationService;
import org.elasticsearch.cluster.routing.allocation.command.AllocateEmptyPrimaryAllocationCommand;
import org.elasticsearch.cluster.service.ClusterApplierService;
import org.elasticsearch.cluster.service.ClusterService;
import org.elasticsearch.cluster.service.FakeThreadPoolMasterService;
import org.elasticsearch.cluster.service.MasterService;
import org.elasticsearch.common.io.stream.NamedWriteableRegistry;
import org.elasticsearch.common.io.stream.RecyclerBytesStreamOutput;
import org.elasticsearch.common.network.NetworkModule;
import org.elasticsearch.common.settings.ClusterSettings;
import org.elasticsearch.common.settings.IndexScopedSettings;
import org.elasticsearch.common.settings.Settings;
import org.elasticsearch.common.transport.TransportAddress;
import org.elasticsearch.common.util.BigArrays;
import org.elasticsearch.common.util.PageCacheRecycler;
import org.elasticsearch.common.util.concurrent.DeterministicTaskQueue;
import org.elasticsearch.common.util.concurrent.PrioritizedEsThreadPoolExecutor;
import org.elasticsearch.core.CheckedConsumer;
import org.elasticsearch.env.Environment;
import org.elasticsearch.env.NodeEnvironment;
import org.elasticsearch.env.TestEnvironment;
import org.elasticsearch.gateway.MetaStateService;
import org.elasticsearch.gateway.TransportNodesListGatewayStartedShards;
import org.elasticsearch.index.Index;
import org.elasticsearch.index.IndexSettingProviders;
import org.elasticsearch.index.IndexingPressure;
import org.elasticsearch.index.analysis.AnalysisRegistry;
import org.elasticsearch.index.mapper.MapperRegistry;
import org.elasticsearch.index.seqno.GlobalCheckpointSyncAction;
import org.elasticsearch.index.seqno.RetentionLeaseSyncer;
import org.elasticsearch.index.shard.PrimaryReplicaSyncer;
import org.elasticsearch.indices.EmptySystemIndices;
import org.elasticsearch.indices.IndicesModule;
import org.elasticsearch.indices.IndicesService;
import org.elasticsearch.indices.ShardLimitValidator;
import org.elasticsearch.indices.TestIndexNameExpressionResolver;
import org.elasticsearch.indices.analysis.AnalysisModule;
import org.elasticsearch.indices.breaker.NoneCircuitBreakerService;
import org.elasticsearch.indices.cluster.IndicesClusterStateService;
import org.elasticsearch.indices.recovery.PeerRecoverySourceService;
import org.elasticsearch.indices.recovery.PeerRecoveryTargetService;
import org.elasticsearch.indices.recovery.RecoverySettings;
import org.elasticsearch.indices.recovery.SnapshotFilesProvider;
import org.elasticsearch.indices.recovery.plan.SourceOnlyRecoveryPlannerService;
import org.elasticsearch.ingest.IngestService;
import org.elasticsearch.monitor.StatusInfo;
import org.elasticsearch.node.ResponseCollectorService;
import org.elasticsearch.plugins.PluginsService;
import org.elasticsearch.repositories.RepositoriesService;
import org.elasticsearch.repositories.Repository;
import org.elasticsearch.repositories.RepositoryData;
import org.elasticsearch.repositories.blobstore.BlobStoreRepository;
import org.elasticsearch.repositories.blobstore.BlobStoreTestUtil;
import org.elasticsearch.repositories.fs.FsRepository;
import org.elasticsearch.reservedstate.service.FileSettingsService;
import org.elasticsearch.script.ScriptCompiler;
import org.elasticsearch.script.ScriptService;
import org.elasticsearch.search.SearchService;
import org.elasticsearch.search.builder.SearchSourceBuilder;
import org.elasticsearch.search.fetch.FetchPhase;
import org.elasticsearch.test.ESTestCase;
import org.elasticsearch.test.disruption.DisruptableMockTransport;
import org.elasticsearch.threadpool.ThreadPool;
import org.elasticsearch.transport.BytesRefRecycler;
import org.elasticsearch.transport.TransportService;
import org.elasticsearch.xcontent.NamedXContentRegistry;
import org.junit.After;
import org.junit.Before;

import java.io.IOException;
import java.nio.file.Path;
import java.util.Collection;
import java.util.Collections;
import java.util.Comparator;
import java.util.HashMap;
import java.util.HashSet;
import java.util.LinkedHashMap;
import java.util.List;
import java.util.Map;
import java.util.Objects;
import java.util.Optional;
import java.util.Set;
import java.util.concurrent.TimeUnit;
import java.util.concurrent.atomic.AtomicBoolean;
import java.util.concurrent.atomic.AtomicInteger;
import java.util.function.Supplier;
import java.util.stream.Collectors;
import java.util.stream.IntStream;
import java.util.stream.Stream;

import static java.util.Collections.emptyMap;
import static java.util.Collections.emptySet;
import static org.elasticsearch.action.support.ActionTestUtils.assertNoFailureListener;
import static org.elasticsearch.env.Environment.PATH_HOME_SETTING;
import static org.elasticsearch.monitor.StatusInfo.Status.HEALTHY;
import static org.elasticsearch.node.Node.NODE_NAME_SETTING;
import static org.hamcrest.Matchers.contains;
import static org.hamcrest.Matchers.containsInAnyOrder;
import static org.hamcrest.Matchers.either;
import static org.hamcrest.Matchers.empty;
import static org.hamcrest.Matchers.endsWith;
import static org.hamcrest.Matchers.hasSize;
import static org.hamcrest.Matchers.is;
import static org.hamcrest.Matchers.iterableWithSize;
import static org.hamcrest.Matchers.lessThanOrEqualTo;
import static org.hamcrest.Matchers.notNullValue;
import static org.mockito.Mockito.mock;

public class SnapshotResiliencyTests extends ESTestCase {

    private DeterministicTaskQueue deterministicTaskQueue;

    private TestClusterNodes testClusterNodes;

    private Path tempDir;

    @Before
    public void createServices() {
        tempDir = createTempDir();
        deterministicTaskQueue = new DeterministicTaskQueue();
    }

    @After
    public void verifyReposThenStopServices() {
        try {
            clearDisruptionsAndAwaitSync();

            final StepListener<CleanupRepositoryResponse> cleanupResponse = new StepListener<>();
            final StepListener<CreateSnapshotResponse> createSnapshotResponse = new StepListener<>();
            // Create another snapshot and then clean up the repository to verify that the repository works correctly no matter the
            // failures seen during the previous test.
            client().admin()
                .cluster()
                .prepareCreateSnapshot("repo", "last-snapshot")
                .setWaitForCompletion(true)
                .setPartial(true)
                .execute(createSnapshotResponse);
            continueOrDie(createSnapshotResponse, r -> {
                final SnapshotInfo snapshotInfo = r.getSnapshotInfo();
                // Snapshot can be partial because some tests leave indices in a red state because data nodes were stopped
                assertThat(snapshotInfo.state(), either(is(SnapshotState.SUCCESS)).or(is(SnapshotState.PARTIAL)));
                assertThat(snapshotInfo.shardFailures(), iterableWithSize(snapshotInfo.failedShards()));
                assertThat(snapshotInfo.successfulShards(), is(snapshotInfo.totalShards() - snapshotInfo.failedShards()));
                client().admin().cluster().cleanupRepository(new CleanupRepositoryRequest("repo"), cleanupResponse);
            });
            final AtomicBoolean cleanedUp = new AtomicBoolean(false);
            continueOrDie(cleanupResponse, r -> cleanedUp.set(true));

            runUntil(cleanedUp::get, TimeUnit.MINUTES.toMillis(1L));

            final PlainActionFuture<AssertionError> future = BlobStoreTestUtil.assertConsistencyAsync(
                (BlobStoreRepository) testClusterNodes.randomMasterNodeSafe().repositoriesService.repository("repo")
            );
            deterministicTaskQueue.runAllRunnableTasks();
            assertNull(future.actionGet(0));
        } finally {
            testClusterNodes.nodes.values().forEach(TestClusterNodes.TestClusterNode::stop);
        }
    }

    public void testSuccessfulSnapshotAndRestore() {
        setupTestCluster(randomFrom(1, 3, 5), randomIntBetween(2, 10));

        String repoName = "repo";
        String snapshotName = "snapshot";
        final String index = "test";
        final int shards = randomIntBetween(1, 10);
        final int documents = randomIntBetween(0, 100);

        final TestClusterNodes.TestClusterNode masterNode = testClusterNodes.currentMaster(
            testClusterNodes.nodes.values().iterator().next().clusterService.state()
        );

        final StepListener<CreateSnapshotResponse> createSnapshotResponseListener = new StepListener<>();

        continueOrDie(createRepoAndIndex(repoName, index, shards), createIndexResponse -> {
            final Runnable afterIndexing = () -> client().admin()
                .cluster()
                .prepareCreateSnapshot(repoName, snapshotName)
                .setWaitForCompletion(true)
                .execute(createSnapshotResponseListener);
            if (documents == 0) {
                afterIndexing.run();
            } else {
                final BulkRequest bulkRequest = new BulkRequest().setRefreshPolicy(WriteRequest.RefreshPolicy.IMMEDIATE);
                for (int i = 0; i < documents; ++i) {
                    bulkRequest.add(new IndexRequest(index).source(Collections.singletonMap("foo", "bar" + i)));
                }
                final StepListener<BulkResponse> bulkResponseStepListener = new StepListener<>();
                client().bulk(bulkRequest, bulkResponseStepListener);
                continueOrDie(bulkResponseStepListener, bulkResponse -> {
                    assertFalse("Failures in bulk response: " + bulkResponse.buildFailureMessage(), bulkResponse.hasFailures());
                    assertEquals(documents, bulkResponse.getItems().length);
                    afterIndexing.run();
                });
            }
        });

        final StepListener<AcknowledgedResponse> deleteIndexListener = new StepListener<>();

        continueOrDie(
            createSnapshotResponseListener,
            createSnapshotResponse -> client().admin().indices().delete(new DeleteIndexRequest(index), deleteIndexListener)
        );

        final StepListener<RestoreSnapshotResponse> restoreSnapshotResponseListener = new StepListener<>();
        continueOrDie(
            deleteIndexListener,
            ignored -> client().admin()
                .cluster()
                .restoreSnapshot(
                    new RestoreSnapshotRequest(repoName, snapshotName).waitForCompletion(true),
                    restoreSnapshotResponseListener
                )
        );

        final StepListener<SearchResponse> searchResponseListener = new StepListener<>();
        continueOrDie(restoreSnapshotResponseListener, restoreSnapshotResponse -> {
            assertEquals(shards, restoreSnapshotResponse.getRestoreInfo().totalShards());
            client().search(
                new SearchRequest(index).source(new SearchSourceBuilder().size(0).trackTotalHits(true)),
                searchResponseListener
            );
        });

        final AtomicBoolean documentCountVerified = new AtomicBoolean();
        continueOrDie(searchResponseListener, r -> {
            assertEquals(documents, Objects.requireNonNull(r.getHits().getTotalHits()).value);
            documentCountVerified.set(true);
        });

        runUntil(documentCountVerified::get, TimeUnit.MINUTES.toMillis(5L));
        assertNotNull(createSnapshotResponseListener.result());
        assertNotNull(restoreSnapshotResponseListener.result());
        assertTrue(documentCountVerified.get());
        assertTrue(masterNode.clusterService.state().custom(SnapshotsInProgress.TYPE, SnapshotsInProgress.EMPTY).isEmpty());
        final Repository repository = masterNode.repositoriesService.repository(repoName);
        Collection<SnapshotId> snapshotIds = getRepositoryData(repository).getSnapshotIds();
        assertThat(snapshotIds, hasSize(1));

        final SnapshotInfo snapshotInfo = getSnapshotInfo(repository, snapshotIds.iterator().next());
        assertEquals(SnapshotState.SUCCESS, snapshotInfo.state());
        assertThat(snapshotInfo.indices(), containsInAnyOrder(index));
        assertEquals(shards, snapshotInfo.successfulShards());
        assertEquals(0, snapshotInfo.failedShards());
    }

    private SnapshotInfo getSnapshotInfo(Repository repository, SnapshotId snapshotId) {
        final StepListener<SnapshotInfo> listener = new StepListener<>();
        repository.getSnapshotInfo(snapshotId, listener);
        deterministicTaskQueue.runAllRunnableTasks();
        return listener.result();
    }

    public void testSnapshotWithNodeDisconnects() {
        final int dataNodes = randomIntBetween(2, 10);
        final int masterNodes = randomFrom(1, 3, 5);
        setupTestCluster(masterNodes, dataNodes);

        String repoName = "repo";
        String snapshotName = "snapshot";
        final String index = "test";
        final int shards = randomIntBetween(1, 10);

        final StepListener<CreateSnapshotResponse> createSnapshotResponseStepListener = new StepListener<>();

        final boolean partial = randomBoolean();
        continueOrDie(createRepoAndIndex(repoName, index, shards), createIndexResponse -> {
            for (int i = 0; i < randomIntBetween(0, dataNodes); ++i) {
                scheduleNow(this::disconnectRandomDataNode);
            }
            if (randomBoolean()) {
                scheduleNow(() -> testClusterNodes.clearNetworkDisruptions());
            }
            testClusterNodes.randomMasterNodeSafe().client.admin()
                .cluster()
                .prepareCreateSnapshot(repoName, snapshotName)
                .setPartial(partial)
                .execute(createSnapshotResponseStepListener);
        });

        final AtomicBoolean snapshotNeverStarted = new AtomicBoolean(false);

        createSnapshotResponseStepListener.whenComplete(createSnapshotResponse -> {
            for (int i = 0; i < randomIntBetween(0, dataNodes); ++i) {
                scheduleNow(this::disconnectOrRestartDataNode);
            }
            // Only disconnect master if we have more than a single master and can simulate a failover
            final boolean disconnectedMaster = randomBoolean() && masterNodes > 1;
            if (disconnectedMaster) {
                scheduleNow(this::disconnectOrRestartMasterNode);
            }
            if (disconnectedMaster || randomBoolean()) {
                scheduleSoon(() -> testClusterNodes.clearNetworkDisruptions());
            } else if (randomBoolean()) {
                scheduleNow(() -> testClusterNodes.clearNetworkDisruptions());
            }
        }, e -> {
            if (partial == false) {
                final SnapshotException unwrapped = (SnapshotException) ExceptionsHelper.unwrap(e, SnapshotException.class);
                assertNotNull(unwrapped);
                assertThat(unwrapped.getMessage(), endsWith("Indices don't have primary shards [test]"));
                snapshotNeverStarted.set(true);
            } else {
                throw new AssertionError(e);
            }
        });

        runUntil(() -> testClusterNodes.randomMasterNode().map(master -> {
            if (snapshotNeverStarted.get()) {
                return true;
            }
            final SnapshotsInProgress snapshotsInProgress = master.clusterService.state().custom(SnapshotsInProgress.TYPE);
            return snapshotsInProgress != null && snapshotsInProgress.isEmpty();
        }).orElse(false), TimeUnit.MINUTES.toMillis(1L));

        clearDisruptionsAndAwaitSync();

        final TestClusterNodes.TestClusterNode randomMaster = testClusterNodes.randomMasterNode()
            .orElseThrow(() -> new AssertionError("expected to find at least one active master node"));
        SnapshotsInProgress finalSnapshotsInProgress = randomMaster.clusterService.state()
            .custom(SnapshotsInProgress.TYPE, SnapshotsInProgress.EMPTY);
        assertTrue(finalSnapshotsInProgress.isEmpty());
        final Repository repository = randomMaster.repositoriesService.repository(repoName);
        Collection<SnapshotId> snapshotIds = getRepositoryData(repository).getSnapshotIds();
        if (snapshotNeverStarted.get()) {
            assertThat(snapshotIds, empty());
        } else {
            assertThat(snapshotIds, hasSize(1));
        }
    }

    public void testSnapshotDeleteWithMasterFailover() {
        final int dataNodes = randomIntBetween(2, 10);
        final int masterNodes = randomFrom(3, 5);
        setupTestCluster(masterNodes, dataNodes);

        String repoName = "repo";
        String snapshotName = "snapshot";
        final String index = "test";
        final int shards = randomIntBetween(1, 10);

        final boolean waitForSnapshot = randomBoolean();
        final StepListener<CreateSnapshotResponse> createSnapshotResponseStepListener = new StepListener<>();
        continueOrDie(
            createRepoAndIndex(repoName, index, shards),
            createIndexResponse -> testClusterNodes.randomMasterNodeSafe().client.admin()
                .cluster()
                .prepareCreateSnapshot(repoName, snapshotName)
                .setWaitForCompletion(waitForSnapshot)
                .execute(createSnapshotResponseStepListener)
        );

        final AtomicBoolean snapshotDeleteResponded = new AtomicBoolean(false);
        continueOrDie(createSnapshotResponseStepListener, createSnapshotResponse -> {
            scheduleNow(this::disconnectOrRestartMasterNode);
            testClusterNodes.randomDataNodeSafe().client.admin()
                .cluster()
                .prepareDeleteSnapshot(repoName, snapshotName)
                .execute(ActionListener.wrap(() -> snapshotDeleteResponded.set(true)));
        });

        runUntil(
            () -> testClusterNodes.randomMasterNode()
                .map(
                    master -> snapshotDeleteResponded.get()
                        && master.clusterService.state()
                            .custom(SnapshotDeletionsInProgress.TYPE, SnapshotDeletionsInProgress.EMPTY)
                            .getEntries()
                            .isEmpty()
                )
                .orElse(false),
            TimeUnit.MINUTES.toMillis(1L)
        );

        clearDisruptionsAndAwaitSync();

        final TestClusterNodes.TestClusterNode randomMaster = testClusterNodes.randomMasterNode()
            .orElseThrow(() -> new AssertionError("expected to find at least one active master node"));
        SnapshotsInProgress finalSnapshotsInProgress = randomMaster.clusterService.state().custom(SnapshotsInProgress.TYPE);
        assertTrue(finalSnapshotsInProgress.isEmpty());
        final Repository repository = randomMaster.repositoriesService.repository(repoName);
        Collection<SnapshotId> snapshotIds = getRepositoryData(repository).getSnapshotIds();
        assertThat(snapshotIds, hasSize(0));
    }

    public void testConcurrentSnapshotCreateAndDelete() {
        setupTestCluster(randomFrom(1, 3, 5), randomIntBetween(2, 10));

        String repoName = "repo";
        String snapshotName = "snapshot";
        final String index = "test";
        final int shards = randomIntBetween(1, 10);

        TestClusterNodes.TestClusterNode masterNode = testClusterNodes.currentMaster(
            testClusterNodes.nodes.values().iterator().next().clusterService.state()
        );

        final StepListener<CreateSnapshotResponse> createSnapshotResponseStepListener = new StepListener<>();

        continueOrDie(
            createRepoAndIndex(repoName, index, shards),
            createIndexResponse -> client().admin()
                .cluster()
                .prepareCreateSnapshot(repoName, snapshotName)
                .execute(createSnapshotResponseStepListener)
        );

        final StepListener<AcknowledgedResponse> deleteSnapshotStepListener = new StepListener<>();

        masterNode.clusterService.addListener(new ClusterStateListener() {
            @Override
            public void clusterChanged(ClusterChangedEvent event) {
                if (event.state().custom(SnapshotsInProgress.TYPE, SnapshotsInProgress.EMPTY).isEmpty() == false) {
                    client().admin().cluster().prepareDeleteSnapshot(repoName, snapshotName).execute(deleteSnapshotStepListener);
                    masterNode.clusterService.removeListener(this);
                }
            }
        });

        final StepListener<CreateSnapshotResponse> createAnotherSnapshotResponseStepListener = new StepListener<>();

        continueOrDie(
            deleteSnapshotStepListener,
            acknowledgedResponse -> client().admin()
                .cluster()
                .prepareCreateSnapshot(repoName, snapshotName)
                .setWaitForCompletion(true)
                .execute(createAnotherSnapshotResponseStepListener)
        );
        continueOrDie(
            createAnotherSnapshotResponseStepListener,
            createSnapshotResponse -> assertEquals(createSnapshotResponse.getSnapshotInfo().state(), SnapshotState.SUCCESS)
        );

        deterministicTaskQueue.runAllRunnableTasks();

        assertNotNull(createSnapshotResponseStepListener.result());
        assertNotNull(createAnotherSnapshotResponseStepListener.result());
        assertTrue(masterNode.clusterService.state().custom(SnapshotsInProgress.TYPE, SnapshotsInProgress.EMPTY).isEmpty());
        final Repository repository = masterNode.repositoriesService.repository(repoName);
        Collection<SnapshotId> snapshotIds = getRepositoryData(repository).getSnapshotIds();
        assertThat(snapshotIds, hasSize(1));

        final SnapshotInfo snapshotInfo = getSnapshotInfo(repository, snapshotIds.iterator().next());
        assertEquals(SnapshotState.SUCCESS, snapshotInfo.state());
        assertThat(snapshotInfo.indices(), containsInAnyOrder(index));
        assertEquals(shards, snapshotInfo.successfulShards());
        assertEquals(0, snapshotInfo.failedShards());
    }

    public void testConcurrentSnapshotCreateAndDeleteOther() {
        setupTestCluster(randomFrom(1, 3, 5), randomIntBetween(2, 10));

        String repoName = "repo";
        String snapshotName = "snapshot";
        final String index = "test";
        final int shards = randomIntBetween(1, 10);

        TestClusterNodes.TestClusterNode masterNode = testClusterNodes.currentMaster(
            testClusterNodes.nodes.values().iterator().next().clusterService.state()
        );

        final StepListener<CreateSnapshotResponse> createSnapshotResponseStepListener = new StepListener<>();

        continueOrDie(
            createRepoAndIndex(repoName, index, shards),
            createIndexResponse -> client().admin()
                .cluster()
                .prepareCreateSnapshot(repoName, snapshotName)
                .setWaitForCompletion(true)
                .execute(createSnapshotResponseStepListener)
        );

        final StepListener<CreateSnapshotResponse> createOtherSnapshotResponseStepListener = new StepListener<>();

        continueOrDie(
            createSnapshotResponseStepListener,
            createSnapshotResponse -> client().admin()
                .cluster()
                .prepareCreateSnapshot(repoName, "snapshot-2")
                .execute(createOtherSnapshotResponseStepListener)
        );

        final StepListener<AcknowledgedResponse> deleteSnapshotStepListener = new StepListener<>();

        continueOrDie(
            createOtherSnapshotResponseStepListener,
            createSnapshotResponse -> client().admin()
                .cluster()
                .prepareDeleteSnapshot(repoName, snapshotName)
                .execute(deleteSnapshotStepListener)
        );

        final StepListener<CreateSnapshotResponse> createAnotherSnapshotResponseStepListener = new StepListener<>();

        continueOrDie(deleteSnapshotStepListener, deleted -> {
            client().admin()
                .cluster()
                .prepareCreateSnapshot(repoName, snapshotName)
                .setWaitForCompletion(true)
                .execute(createAnotherSnapshotResponseStepListener);
            continueOrDie(
                createAnotherSnapshotResponseStepListener,
                createSnapshotResponse -> assertEquals(createSnapshotResponse.getSnapshotInfo().state(), SnapshotState.SUCCESS)
            );
        });

        deterministicTaskQueue.runAllRunnableTasks();

        assertTrue(masterNode.clusterService.state().custom(SnapshotsInProgress.TYPE, SnapshotsInProgress.EMPTY).isEmpty());
        final Repository repository = masterNode.repositoriesService.repository(repoName);
        Collection<SnapshotId> snapshotIds = getRepositoryData(repository).getSnapshotIds();
        // We end up with two snapshots no matter if the delete worked out or not
        assertThat(snapshotIds, hasSize(2));

        for (SnapshotId snapshotId : snapshotIds) {
            final SnapshotInfo snapshotInfo = getSnapshotInfo(repository, snapshotId);
            assertEquals(SnapshotState.SUCCESS, snapshotInfo.state());
            assertThat(snapshotInfo.indices(), containsInAnyOrder(index));
            assertEquals(shards, snapshotInfo.successfulShards());
            assertEquals(0, snapshotInfo.failedShards());
        }
    }

    public void testBulkSnapshotDeleteWithAbort() {
        setupTestCluster(randomFrom(1, 3, 5), randomIntBetween(2, 10));

        String repoName = "repo";
        String snapshotName = "snapshot";
        final String index = "test";
        final int shards = randomIntBetween(1, 10);

        TestClusterNodes.TestClusterNode masterNode = testClusterNodes.currentMaster(
            testClusterNodes.nodes.values().iterator().next().clusterService.state()
        );

        final StepListener<CreateSnapshotResponse> createSnapshotResponseStepListener = new StepListener<>();

        continueOrDie(
            createRepoAndIndex(repoName, index, shards),
            createIndexResponse -> client().admin()
                .cluster()
                .prepareCreateSnapshot(repoName, snapshotName)
                .setWaitForCompletion(true)
                .execute(createSnapshotResponseStepListener)
        );

        final int inProgressSnapshots = randomIntBetween(1, 5);
        final StepListener<Collection<CreateSnapshotResponse>> createOtherSnapshotResponseStepListener = new StepListener<>();
        final ActionListener<CreateSnapshotResponse> createSnapshotListener = new GroupedActionListener<>(
            createOtherSnapshotResponseStepListener,
            inProgressSnapshots
        );

        continueOrDie(createSnapshotResponseStepListener, createSnapshotResponse -> {
            for (int i = 0; i < inProgressSnapshots; i++) {
                client().admin().cluster().prepareCreateSnapshot(repoName, "other-" + i).execute(createSnapshotListener);
            }
        });

        final StepListener<AcknowledgedResponse> deleteSnapshotStepListener = new StepListener<>();

        continueOrDie(
            createOtherSnapshotResponseStepListener,
            createSnapshotResponse -> client().admin()
                .cluster()
                .deleteSnapshot(new DeleteSnapshotRequest(repoName, "*"), deleteSnapshotStepListener)
        );

        deterministicTaskQueue.runAllRunnableTasks();

        assertTrue(masterNode.clusterService.state().custom(SnapshotsInProgress.TYPE, SnapshotsInProgress.EMPTY).isEmpty());
        final Repository repository = masterNode.repositoriesService.repository(repoName);
        Collection<SnapshotId> snapshotIds = getRepositoryData(repository).getSnapshotIds();
        // No snapshots should be left in the repository
        assertThat(snapshotIds, empty());
    }

    public void testConcurrentSnapshotRestoreAndDeleteOther() {
        setupTestCluster(randomFrom(1, 3, 5), randomIntBetween(2, 10));

        String repoName = "repo";
        String snapshotName = "snapshot";
        final String index = "test";
        final int shards = randomIntBetween(1, 10);

        TestClusterNodes.TestClusterNode masterNode = testClusterNodes.currentMaster(
            testClusterNodes.nodes.values().iterator().next().clusterService.state()
        );

        final StepListener<CreateSnapshotResponse> createSnapshotResponseStepListener = new StepListener<>();

        final int documentsFirstSnapshot = randomIntBetween(0, 100);

        continueOrDie(
            createRepoAndIndex(repoName, index, shards),
            createIndexResponse -> indexNDocuments(
                documentsFirstSnapshot,
                index,
                () -> client().admin()
                    .cluster()
                    .prepareCreateSnapshot(repoName, snapshotName)
                    .setWaitForCompletion(true)
                    .execute(createSnapshotResponseStepListener)
            )
        );

        final int documentsSecondSnapshot = randomIntBetween(0, 100);

        final StepListener<CreateSnapshotResponse> createOtherSnapshotResponseStepListener = new StepListener<>();

        final String secondSnapshotName = "snapshot-2";
        continueOrDie(
            createSnapshotResponseStepListener,
            createSnapshotResponse -> indexNDocuments(
                documentsSecondSnapshot,
                index,
                () -> client().admin()
                    .cluster()
                    .prepareCreateSnapshot(repoName, secondSnapshotName)
                    .setWaitForCompletion(true)
                    .execute(createOtherSnapshotResponseStepListener)
            )
        );

        final StepListener<AcknowledgedResponse> deleteSnapshotStepListener = new StepListener<>();
        final StepListener<RestoreSnapshotResponse> restoreSnapshotResponseListener = new StepListener<>();

        continueOrDie(createOtherSnapshotResponseStepListener, createSnapshotResponse -> {
            scheduleNow(() -> client().admin().cluster().prepareDeleteSnapshot(repoName, snapshotName).execute(deleteSnapshotStepListener));
            scheduleNow(
                () -> client().admin()
                    .cluster()
                    .restoreSnapshot(
                        new RestoreSnapshotRequest(repoName, secondSnapshotName).waitForCompletion(true)
                            .renamePattern("(.+)")
                            .renameReplacement("restored_$1"),
                        restoreSnapshotResponseListener
                    )
            );
        });

        final StepListener<SearchResponse> searchResponseListener = new StepListener<>();
        continueOrDie(restoreSnapshotResponseListener, restoreSnapshotResponse -> {
            assertEquals(shards, restoreSnapshotResponse.getRestoreInfo().totalShards());
            client().search(
                new SearchRequest("restored_" + index).source(new SearchSourceBuilder().size(0).trackTotalHits(true)),
                searchResponseListener
            );
        });

        deterministicTaskQueue.runAllRunnableTasks();

        assertEquals(
            documentsFirstSnapshot + documentsSecondSnapshot,
            Objects.requireNonNull(searchResponseListener.result().getHits().getTotalHits()).value
        );
        assertThat(deleteSnapshotStepListener.result().isAcknowledged(), is(true));
        assertThat(restoreSnapshotResponseListener.result().getRestoreInfo().failedShards(), is(0));

        final Repository repository = masterNode.repositoriesService.repository(repoName);
        Collection<SnapshotId> snapshotIds = getRepositoryData(repository).getSnapshotIds();
        assertThat(snapshotIds, contains(createOtherSnapshotResponseStepListener.result().getSnapshotInfo().snapshotId()));

        for (SnapshotId snapshotId : snapshotIds) {
            final SnapshotInfo snapshotInfo = getSnapshotInfo(repository, snapshotId);
            assertEquals(SnapshotState.SUCCESS, snapshotInfo.state());
            assertThat(snapshotInfo.indices(), containsInAnyOrder(index));
            assertEquals(shards, snapshotInfo.successfulShards());
            assertEquals(0, snapshotInfo.failedShards());
        }
    }

    private void indexNDocuments(int documents, String index, Runnable afterIndexing) {
        if (documents == 0) {
            afterIndexing.run();
            return;
        }
        final BulkRequest bulkRequest = new BulkRequest().setRefreshPolicy(WriteRequest.RefreshPolicy.IMMEDIATE);
        for (int i = 0; i < documents; ++i) {
            bulkRequest.add(new IndexRequest(index).source(Collections.singletonMap("foo", "bar" + i)));
        }
        final StepListener<BulkResponse> bulkResponseStepListener = new StepListener<>();
        client().bulk(bulkRequest, bulkResponseStepListener);
        continueOrDie(bulkResponseStepListener, bulkResponse -> {
            assertFalse("Failures in bulk response: " + bulkResponse.buildFailureMessage(), bulkResponse.hasFailures());
            assertEquals(documents, bulkResponse.getItems().length);
            afterIndexing.run();
        });
    }

    public void testConcurrentSnapshotDeleteAndDeleteIndex() throws IOException {
        setupTestCluster(randomFrom(1, 3, 5), randomIntBetween(2, 10));

        String repoName = "repo";
        String snapshotName = "snapshot";
        final String index = "test";

        TestClusterNodes.TestClusterNode masterNode = testClusterNodes.currentMaster(
            testClusterNodes.nodes.values().iterator().next().clusterService.state()
        );

        final StepListener<Collection<CreateIndexResponse>> createIndicesListener = new StepListener<>();
        final int indices = randomIntBetween(5, 20);

        final SetOnce<Index> firstIndex = new SetOnce<>();
        continueOrDie(createRepoAndIndex(repoName, index, 1), createIndexResponse -> {
            firstIndex.set(masterNode.clusterService.state().metadata().index(index).getIndex());
            // create a few more indices to make it more likely that the subsequent index delete operation happens before snapshot
            // finalization
            final GroupedActionListener<CreateIndexResponse> listener = new GroupedActionListener<>(createIndicesListener, indices);
            for (int i = 0; i < indices; ++i) {
                client().admin().indices().create(new CreateIndexRequest("index-" + i), listener);
            }
        });

        final StepListener<CreateSnapshotResponse> createSnapshotResponseStepListener = new StepListener<>();

        final boolean partialSnapshot = randomBoolean();

        continueOrDie(
            createIndicesListener,
            createIndexResponses -> client().admin()
                .cluster()
                .prepareCreateSnapshot(repoName, snapshotName)
                .setWaitForCompletion(false)
                .setPartial(partialSnapshot)
                .setIncludeGlobalState(randomBoolean())
                .execute(createSnapshotResponseStepListener)
        );

        continueOrDie(
            createSnapshotResponseStepListener,
            createSnapshotResponse -> client().admin().indices().delete(new DeleteIndexRequest(index), new ActionListener<>() {
                @Override
                public void onResponse(AcknowledgedResponse acknowledgedResponse) {
                    if (partialSnapshot) {
                        // Recreate index by the same name to test that we don't snapshot conflicting metadata in this scenario
                        client().admin().indices().create(new CreateIndexRequest(index), ActionListener.noop());
                    }
                }

                @Override
                public void onFailure(Exception e) {
                    if (partialSnapshot) {
                        throw new AssertionError("Delete index should always work during partial snapshots", e);
                    }
                }
            })
        );

        deterministicTaskQueue.runAllRunnableTasks();

        assertTrue(masterNode.clusterService.state().custom(SnapshotsInProgress.TYPE, SnapshotsInProgress.EMPTY).isEmpty());
        final Repository repository = masterNode.repositoriesService.repository(repoName);
        final RepositoryData repositoryData = getRepositoryData(repository);
        Collection<SnapshotId> snapshotIds = repositoryData.getSnapshotIds();
        assertThat(snapshotIds, hasSize(1));

        final SnapshotInfo snapshotInfo = getSnapshotInfo(repository, snapshotIds.iterator().next());
        if (partialSnapshot) {
            assertThat(snapshotInfo.state(), either(is(SnapshotState.SUCCESS)).or(is(SnapshotState.PARTIAL)));
            // Single shard for each index so we either get all indices or all except for the deleted index
            assertThat(snapshotInfo.successfulShards(), either(is(indices + 1)).or(is(indices)));
            if (snapshotInfo.successfulShards() == indices + 1) {
                final IndexMetadata indexMetadata = repository.getSnapshotIndexMetaData(
                    repositoryData,
                    snapshotInfo.snapshotId(),
                    repositoryData.resolveIndexId(index)
                );
                // Make sure we snapshotted the metadata of this index and not the recreated version
                assertEquals(indexMetadata.getIndex(), firstIndex.get());
            }
        } else {
            assertEquals(snapshotInfo.state(), SnapshotState.SUCCESS);
            // Index delete must be blocked for non-partial snapshots and we get a snapshot for every index
            assertEquals(snapshotInfo.successfulShards(), indices + 1);
        }
        assertEquals(0, snapshotInfo.failedShards());
    }

    public void testConcurrentDeletes() {
        setupTestCluster(randomFrom(1, 3, 5), randomIntBetween(2, 10));

        String repoName = "repo";
        String snapshotName = "snapshot";
        final String index = "test";
        final int shards = randomIntBetween(1, 10);

        TestClusterNodes.TestClusterNode masterNode = testClusterNodes.currentMaster(
            testClusterNodes.nodes.values().iterator().next().clusterService.state()
        );

        final StepListener<CreateSnapshotResponse> createSnapshotResponseStepListener = new StepListener<>();

        continueOrDie(
            createRepoAndIndex(repoName, index, shards),
            createIndexResponse -> client().admin()
                .cluster()
                .prepareCreateSnapshot(repoName, snapshotName)
                .setWaitForCompletion(true)
                .execute(createSnapshotResponseStepListener)
        );

        final Collection<StepListener<Boolean>> deleteSnapshotStepListeners = List.of(new StepListener<>(), new StepListener<>());

        final AtomicInteger successfulDeletes = new AtomicInteger(0);

        continueOrDie(createSnapshotResponseStepListener, createSnapshotResponse -> {
            for (StepListener<Boolean> deleteListener : deleteSnapshotStepListeners) {
                client().admin()
                    .cluster()
                    .prepareDeleteSnapshot(repoName, snapshotName)
                    .execute(ActionListener.wrap(resp -> deleteListener.onResponse(true), e -> {
                        final Throwable unwrapped = ExceptionsHelper.unwrap(
                            e,
                            ConcurrentSnapshotExecutionException.class,
                            SnapshotMissingException.class
                        );
                        assertThat(unwrapped, notNullValue());
                        deleteListener.onResponse(false);
                    }));
            }
        });

        for (StepListener<Boolean> deleteListener : deleteSnapshotStepListeners) {
            continueOrDie(deleteListener, deleted -> {
                if (deleted) {
                    successfulDeletes.incrementAndGet();
                }
            });
        }

        deterministicTaskQueue.runAllRunnableTasks();

        SnapshotDeletionsInProgress deletionsInProgress = masterNode.clusterService.state().custom(SnapshotDeletionsInProgress.TYPE);
        assertFalse(deletionsInProgress.hasDeletionsInProgress());
        final Repository repository = masterNode.repositoriesService.repository(repoName);
        final RepositoryData repositoryData = getRepositoryData(repository);
        Collection<SnapshotId> snapshotIds = repositoryData.getSnapshotIds();
        // We end up with no snapshots since at least one of the deletes worked out
        assertThat(snapshotIds, empty());
        assertThat(successfulDeletes.get(), either(is(1)).or(is(2)));
        // We did one snapshot and one delete so we went two steps from the empty generation (-1) to 1
        assertThat(repositoryData.getGenId(), is(1L));
    }

    /**
     * Simulates concurrent restarts of data and master nodes as well as relocating a primary shard, while starting and subsequently
     * deleting a snapshot.
     */
    public void testSnapshotPrimaryRelocations() {
        final int masterNodeCount = randomFrom(1, 3, 5);
        setupTestCluster(masterNodeCount, randomIntBetween(2, 10));

        String repoName = "repo";
        String snapshotName = "snapshot";
        final String index = "test";

        final int shards = randomIntBetween(1, 10);

        final TestClusterNodes.TestClusterNode masterNode = testClusterNodes.currentMaster(
            testClusterNodes.nodes.values().iterator().next().clusterService.state()
        );
        final AtomicBoolean createdSnapshot = new AtomicBoolean();
        final AdminClient masterAdminClient = masterNode.client.admin();

        final StepListener<ClusterStateResponse> clusterStateResponseStepListener = new StepListener<>();

        continueOrDie(
            createRepoAndIndex(repoName, index, shards),
            createIndexResponse -> client().admin().cluster().state(new ClusterStateRequest(), clusterStateResponseStepListener)
        );

        continueOrDie(clusterStateResponseStepListener, clusterStateResponse -> {
            final ShardRouting shardToRelocate = clusterStateResponse.getState().routingTable().allShards(index).get(0);
            final TestClusterNodes.TestClusterNode currentPrimaryNode = testClusterNodes.nodeById(shardToRelocate.currentNodeId());
            final TestClusterNodes.TestClusterNode otherNode = testClusterNodes.randomDataNodeSafe(currentPrimaryNode.node.getName());
            scheduleNow(() -> testClusterNodes.stopNode(currentPrimaryNode));
            scheduleNow(new Runnable() {
                @Override
                public void run() {
                    final StepListener<ClusterStateResponse> updatedClusterStateResponseStepListener = new StepListener<>();
                    masterAdminClient.cluster().state(new ClusterStateRequest(), updatedClusterStateResponseStepListener);
                    continueOrDie(updatedClusterStateResponseStepListener, updatedClusterState -> {
                        final ShardRouting shardRouting = updatedClusterState.getState()
                            .routingTable()
                            .shardRoutingTable(shardToRelocate.shardId())
                            .primaryShard();
                        if (shardRouting.unassigned() && shardRouting.unassignedInfo().getReason() == UnassignedInfo.Reason.NODE_LEFT) {
                            if (masterNodeCount > 1) {
                                scheduleNow(() -> testClusterNodes.stopNode(masterNode));
                            }
                            testClusterNodes.randomDataNodeSafe().client.admin()
                                .cluster()
                                .prepareCreateSnapshot(repoName, snapshotName)
                                .execute(ActionListener.wrap(() -> {
                                    createdSnapshot.set(true);
                                    testClusterNodes.randomDataNodeSafe().client.admin()
                                        .cluster()
                                        .deleteSnapshot(new DeleteSnapshotRequest(repoName, snapshotName), ActionListener.noop());
                                }));
                            scheduleNow(
                                () -> testClusterNodes.randomMasterNodeSafe().client.admin()
                                    .cluster()
                                    .reroute(
                                        new ClusterRerouteRequest().add(
                                            new AllocateEmptyPrimaryAllocationCommand(
                                                index,
                                                shardRouting.shardId().id(),
                                                otherNode.node.getName(),
                                                true
                                            )
                                        ),
                                        ActionListener.noop()
                                    )
                            );
                        } else {
                            scheduleSoon(this);
                        }
                    });
                }
            });
        });

        runUntil(() -> testClusterNodes.randomMasterNode().map(master -> {
            if (createdSnapshot.get() == false) {
                return false;
            }
            return master.clusterService.state().custom(SnapshotsInProgress.TYPE, SnapshotsInProgress.EMPTY).isEmpty();
        }).orElse(false), TimeUnit.MINUTES.toMillis(1L));

        clearDisruptionsAndAwaitSync();

        assertTrue(createdSnapshot.get());
        assertTrue(
            testClusterNodes.randomDataNodeSafe().clusterService.state()
                .custom(SnapshotsInProgress.TYPE, SnapshotsInProgress.EMPTY)
                .isEmpty()
        );
        final Repository repository = testClusterNodes.randomMasterNodeSafe().repositoriesService.repository(repoName);
        Collection<SnapshotId> snapshotIds = getRepositoryData(repository).getSnapshotIds();
        assertThat(snapshotIds, either(hasSize(1)).or(hasSize(0)));
    }

    public void testSuccessfulSnapshotWithConcurrentDynamicMappingUpdates() {
        setupTestCluster(randomFrom(1, 3, 5), randomIntBetween(2, 10));

        String repoName = "repo";
        String snapshotName = "snapshot";
        final String index = "test";

        final int shards = randomIntBetween(1, 10);
        final int documents = randomIntBetween(2, 100);
        TestClusterNodes.TestClusterNode masterNode = testClusterNodes.currentMaster(
            testClusterNodes.nodes.values().iterator().next().clusterService.state()
        );

        final StepListener<CreateSnapshotResponse> createSnapshotResponseStepListener = new StepListener<>();

        continueOrDie(createRepoAndIndex(repoName, index, shards), createIndexResponse -> {
            final AtomicBoolean initiatedSnapshot = new AtomicBoolean(false);
            for (int i = 0; i < documents; ++i) {
                // Index a few documents with different field names so we trigger a dynamic mapping update for each of them
                client().bulk(
                    new BulkRequest().add(new IndexRequest(index).source(Map.of("foo" + i, "bar")))
                        .setRefreshPolicy(WriteRequest.RefreshPolicy.IMMEDIATE),
                    assertNoFailureListener(bulkResponse -> {
                        assertFalse("Failures in bulkresponse: " + bulkResponse.buildFailureMessage(), bulkResponse.hasFailures());
                        if (initiatedSnapshot.compareAndSet(false, true)) {
                            client().admin()
                                .cluster()
                                .prepareCreateSnapshot(repoName, snapshotName)
                                .setWaitForCompletion(true)
                                .execute(createSnapshotResponseStepListener);
                        }
                    })
                );
            }
        });

        final String restoredIndex = "restored";

        final StepListener<RestoreSnapshotResponse> restoreSnapshotResponseStepListener = new StepListener<>();

        continueOrDie(
            createSnapshotResponseStepListener,
            createSnapshotResponse -> client().admin()
                .cluster()
                .restoreSnapshot(
                    new RestoreSnapshotRequest(repoName, snapshotName).renamePattern(index)
                        .renameReplacement(restoredIndex)
                        .waitForCompletion(true),
                    restoreSnapshotResponseStepListener
                )
        );

        final StepListener<SearchResponse> searchResponseStepListener = new StepListener<>();

        continueOrDie(restoreSnapshotResponseStepListener, restoreSnapshotResponse -> {
            assertEquals(shards, restoreSnapshotResponse.getRestoreInfo().totalShards());
            client().search(
                new SearchRequest(restoredIndex).source(new SearchSourceBuilder().size(documents).trackTotalHits(true)),
                searchResponseStepListener
            );
        });

        final AtomicBoolean documentCountVerified = new AtomicBoolean();

        continueOrDie(searchResponseStepListener, r -> {
            final long hitCount = r.getHits().getTotalHits().value;
            assertThat(
                "Documents were restored but the restored index mapping was older than some documents and misses some of their fields",
                (int) hitCount,
                lessThanOrEqualTo(
                    ((Map<?, ?>) masterNode.clusterService.state()
                        .metadata()
                        .index(restoredIndex)
                        .mapping()
                        .sourceAsMap()
                        .get("properties")).size()
                )
            );
            documentCountVerified.set(true);
        });

        runUntil(documentCountVerified::get, TimeUnit.MINUTES.toMillis(5L));

        assertNotNull(createSnapshotResponseStepListener.result());
        assertNotNull(restoreSnapshotResponseStepListener.result());
        assertTrue(masterNode.clusterService.state().custom(SnapshotsInProgress.TYPE, SnapshotsInProgress.EMPTY).isEmpty());
        final Repository repository = masterNode.repositoriesService.repository(repoName);
        Collection<SnapshotId> snapshotIds = getRepositoryData(repository).getSnapshotIds();
        assertThat(snapshotIds, hasSize(1));

        final SnapshotInfo snapshotInfo = getSnapshotInfo(repository, snapshotIds.iterator().next());
        assertEquals(SnapshotState.SUCCESS, snapshotInfo.state());
        assertThat(snapshotInfo.indices(), containsInAnyOrder(index));
        assertEquals(shards, snapshotInfo.successfulShards());
        assertEquals(0, snapshotInfo.failedShards());
    }

    public void testRunConcurrentSnapshots() {
        setupTestCluster(randomFrom(1, 3, 5), randomIntBetween(2, 10));

        final String repoName = "repo";
        final List<String> snapshotNames = IntStream.range(1, randomIntBetween(2, 4)).mapToObj(i -> "snapshot-" + i).toList();
        final String index = "test";
        final int shards = randomIntBetween(1, 10);
        final int documents = randomIntBetween(1, 100);

        final TestClusterNodes.TestClusterNode masterNode = testClusterNodes.currentMaster(
            testClusterNodes.nodes.values().iterator().next().clusterService.state()
        );

        final StepListener<Collection<CreateSnapshotResponse>> allSnapshotsListener = new StepListener<>();
        final ActionListener<CreateSnapshotResponse> snapshotListener = new GroupedActionListener<>(
            allSnapshotsListener,
            snapshotNames.size()
        );
        final AtomicBoolean doneIndexing = new AtomicBoolean(false);
        continueOrDie(createRepoAndIndex(repoName, index, shards), createIndexResponse -> {
            for (String snapshotName : snapshotNames) {
                scheduleNow(
                    () -> client().admin()
                        .cluster()
                        .prepareCreateSnapshot(repoName, snapshotName)
                        .setWaitForCompletion(true)
                        .execute(snapshotListener)
                );
            }
            final BulkRequest bulkRequest = new BulkRequest().setRefreshPolicy(WriteRequest.RefreshPolicy.IMMEDIATE);
            for (int i = 0; i < documents; ++i) {
                bulkRequest.add(new IndexRequest(index).source(Collections.singletonMap("foo", "bar" + i)));
            }
            final StepListener<BulkResponse> bulkResponseStepListener = new StepListener<>();
            client().bulk(bulkRequest, bulkResponseStepListener);
            continueOrDie(bulkResponseStepListener, bulkResponse -> {
                assertFalse("Failures in bulk response: " + bulkResponse.buildFailureMessage(), bulkResponse.hasFailures());
                assertEquals(documents, bulkResponse.getItems().length);
                doneIndexing.set(true);
            });
        });

        final AtomicBoolean doneSnapshotting = new AtomicBoolean(false);
        continueOrDie(allSnapshotsListener, createSnapshotResponses -> {
            for (CreateSnapshotResponse createSnapshotResponse : createSnapshotResponses) {
                final SnapshotInfo snapshotInfo = createSnapshotResponse.getSnapshotInfo();
                assertThat(snapshotInfo.state(), is(SnapshotState.SUCCESS));
            }
            doneSnapshotting.set(true);
        });

        runUntil(() -> doneIndexing.get() && doneSnapshotting.get(), TimeUnit.MINUTES.toMillis(5L));
        assertTrue(masterNode.clusterService.state().custom(SnapshotsInProgress.TYPE, SnapshotsInProgress.EMPTY).isEmpty());
        final Repository repository = masterNode.repositoriesService.repository(repoName);
        Collection<SnapshotId> snapshotIds = getRepositoryData(repository).getSnapshotIds();
        assertThat(snapshotIds, hasSize(snapshotNames.size()));

        for (SnapshotId snapshotId : snapshotIds) {
            final SnapshotInfo snapshotInfo = getSnapshotInfo(repository, snapshotId);
            assertEquals(SnapshotState.SUCCESS, snapshotInfo.state());
            assertThat(snapshotInfo.indices(), containsInAnyOrder(index));
            assertEquals(shards, snapshotInfo.successfulShards());
            assertEquals(0, snapshotInfo.failedShards());
        }
    }

    private RepositoryData getRepositoryData(Repository repository) {
        final PlainActionFuture<RepositoryData> res = PlainActionFuture.newFuture();
        repository.getRepositoryData(res);
        deterministicTaskQueue.runAllRunnableTasks();
        assertTrue(res.isDone());
        return res.actionGet();
    }

    private StepListener<CreateIndexResponse> createRepoAndIndex(String repoName, String index, int shards) {
        final StepListener<AcknowledgedResponse> createRepositoryListener = new StepListener<>();

        client().admin()
            .cluster()
            .preparePutRepository(repoName)
            .setType(FsRepository.TYPE)
            .setSettings(Settings.builder().put("location", randomAlphaOfLength(10)))
            .execute(createRepositoryListener);

        final StepListener<CreateIndexResponse> createIndexResponseStepListener = new StepListener<>();

        continueOrDie(
            createRepositoryListener,
            acknowledgedResponse -> client().admin()
                .indices()
                .create(
                    new CreateIndexRequest(index).waitForActiveShards(ActiveShardCount.ALL).settings(defaultIndexSettings(shards)),
                    createIndexResponseStepListener
                )
        );

        return createIndexResponseStepListener;
    }

    private void clearDisruptionsAndAwaitSync() {
        testClusterNodes.clearNetworkDisruptions();
        stabilize();
    }

    private void disconnectOrRestartDataNode() {
        if (randomBoolean()) {
            disconnectRandomDataNode();
        } else {
            testClusterNodes.randomDataNode().ifPresent(TestClusterNodes.TestClusterNode::restart);
        }
    }

    private void disconnectOrRestartMasterNode() {
        testClusterNodes.randomMasterNode().ifPresent(masterNode -> {
            if (randomBoolean()) {
                testClusterNodes.disconnectNode(masterNode);
            } else {
                masterNode.restart();
            }
        });
    }

    private void disconnectRandomDataNode() {
        testClusterNodes.randomDataNode().ifPresent(n -> testClusterNodes.disconnectNode(n));
    }

    private void startCluster() {
        final ClusterState initialClusterState = new ClusterState.Builder(ClusterName.DEFAULT).nodes(testClusterNodes.discoveryNodes())
            .build();
        testClusterNodes.nodes.values().forEach(testClusterNode -> testClusterNode.start(initialClusterState));

        deterministicTaskQueue.advanceTime();
        deterministicTaskQueue.runAllRunnableTasks();

        final VotingConfiguration votingConfiguration = new VotingConfiguration(
            testClusterNodes.nodes.values()
                .stream()
                .map(n -> n.node)
                .filter(DiscoveryNode::isMasterNode)
                .map(DiscoveryNode::getId)
                .collect(Collectors.toSet())
        );
        testClusterNodes.nodes.values()
            .stream()
            .filter(n -> n.node.isMasterNode())
            .forEach(testClusterNode -> testClusterNode.coordinator.setInitialConfiguration(votingConfiguration));
        // Connect all nodes to each other
        testClusterNodes.nodes.values()
            .forEach(
                node -> testClusterNodes.nodes.values()
                    .forEach(
                        n -> n.transportService.connectToNode(
                            node.node,
                            null,
                            ActionTestUtils.assertNoFailureListener(c -> logger.info("--> Connected [{}] to [{}]", n.node, node.node))
                        )
                    )
            );
        stabilize();
    }

    private void stabilize() {
        final long endTime = deterministicTaskQueue.getCurrentTimeMillis() + AbstractCoordinatorTestCase.DEFAULT_STABILISATION_TIME;
        while (deterministicTaskQueue.getCurrentTimeMillis() < endTime) {
            deterministicTaskQueue.advanceTime();
            deterministicTaskQueue.runAllRunnableTasks();
        }
        runUntil(() -> {
            final Collection<ClusterState> clusterStates = testClusterNodes.nodes.values()
                .stream()
                .map(node -> node.clusterService.state())
                .toList();
            final Set<String> masterNodeIds = clusterStates.stream()
                .map(clusterState -> clusterState.nodes().getMasterNodeId())
                .collect(Collectors.toSet());
            final Set<Long> terms = clusterStates.stream().map(ClusterState::term).collect(Collectors.toSet());
            final List<Long> versions = clusterStates.stream().map(ClusterState::version).distinct().toList();
            return versions.size() == 1 && masterNodeIds.size() == 1 && masterNodeIds.contains(null) == false && terms.size() == 1;
        }, TimeUnit.MINUTES.toMillis(1L));
    }

    private void runUntil(Supplier<Boolean> fulfilled, long timeout) {
        final long start = deterministicTaskQueue.getCurrentTimeMillis();
        while (timeout > deterministicTaskQueue.getCurrentTimeMillis() - start) {
            if (fulfilled.get()) {
                return;
            }
            deterministicTaskQueue.runAllRunnableTasks();
            deterministicTaskQueue.advanceTime();
        }
        fail("Condition wasn't fulfilled.");
    }

    private void setupTestCluster(int masterNodes, int dataNodes) {
        testClusterNodes = new TestClusterNodes(masterNodes, dataNodes);
        startCluster();
    }

    private void scheduleSoon(Runnable runnable) {
        deterministicTaskQueue.scheduleAt(deterministicTaskQueue.getCurrentTimeMillis() + randomLongBetween(0, 100L), runnable);
    }

    private void scheduleNow(Runnable runnable) {
        deterministicTaskQueue.scheduleNow(runnable);
    }

    private static Settings defaultIndexSettings(int shards) {
        // TODO: randomize replica count settings once recovery operations aren't blocking anymore
        return Settings.builder()
            .put(IndexMetadata.INDEX_NUMBER_OF_SHARDS_SETTING.getKey(), shards)
            .put(IndexMetadata.INDEX_NUMBER_OF_REPLICAS_SETTING.getKey(), 0)
            .build();
    }

    private static <T> void continueOrDie(StepListener<T> listener, CheckedConsumer<T, Exception> onResponse) {
        listener.whenComplete(onResponse, e -> { throw new AssertionError(e); });
    }

    public NodeClient client() {
        // Select from sorted list of nodes
        final List<TestClusterNodes.TestClusterNode> nodes = testClusterNodes.nodes.values()
            .stream()
            .filter(n -> testClusterNodes.disconnectedNodes.contains(n.node.getName()) == false)
            .sorted(Comparator.comparing(n -> n.node.getName()))
            .toList();
        if (nodes.isEmpty()) {
            throw new AssertionError("No nodes available");
        }
        return randomFrom(nodes).client;
    }

    /**
     * Create a {@link Environment} with random path.home and path.repo
     **/
    private Environment createEnvironment(String nodeName) {
        return TestEnvironment.newEnvironment(
            Settings.builder()
                .put(NODE_NAME_SETTING.getKey(), nodeName)
                .put(PATH_HOME_SETTING.getKey(), tempDir.resolve(nodeName).toAbsolutePath())
                .put(Environment.PATH_REPO_SETTING.getKey(), tempDir.resolve("repo").toAbsolutePath())
                .putList(
                    ClusterBootstrapService.INITIAL_MASTER_NODES_SETTING.getKey(),
                    ClusterBootstrapService.INITIAL_MASTER_NODES_SETTING.get(Settings.EMPTY)
                )
                .put(MappingUpdatedAction.INDICES_MAX_IN_FLIGHT_UPDATES_SETTING.getKey(), 1000) // o.w. some tests might block
                .build()
        );
    }

    private static ClusterState stateForNode(ClusterState state, DiscoveryNode node) {
        // Remove and add back local node to update ephemeral id on restarts
        return ClusterState.builder(state)
            .nodes(DiscoveryNodes.builder(state.nodes()).remove(node.getId()).add(node).localNodeId(node.getId()))
            .build();
    }

    private final class TestClusterNodes {

        // LinkedHashMap so we have deterministic ordering when iterating over the map in tests
        private final Map<String, TestClusterNode> nodes = new LinkedHashMap<>();

        /**
         * Node names that are disconnected from all other nodes.
         */
        private final Set<String> disconnectedNodes = new HashSet<>();

        TestClusterNodes(int masterNodes, int dataNodes) {
            for (int i = 0; i < masterNodes; ++i) {
                nodes.computeIfAbsent("node" + i, nodeName -> {
                    try {
                        return newMasterNode(nodeName);
                    } catch (IOException e) {
                        throw new AssertionError(e);
                    }
                });
            }
            for (int i = 0; i < dataNodes; ++i) {
                nodes.computeIfAbsent("data-node" + i, nodeName -> {
                    try {
                        return newDataNode(nodeName);
                    } catch (IOException e) {
                        throw new AssertionError(e);
                    }
                });
            }
        }

        public TestClusterNode nodeById(final String nodeId) {
            return nodes.values()
                .stream()
                .filter(n -> n.node.getId().equals(nodeId))
                .findFirst()
                .orElseThrow(() -> new AssertionError("Could not find node by id [" + nodeId + ']'));
        }

        private TestClusterNode newMasterNode(String nodeName) throws IOException {
            return newNode(nodeName, DiscoveryNodeRole.MASTER_ROLE);
        }

        private TestClusterNode newDataNode(String nodeName) throws IOException {
            return newNode(nodeName, DiscoveryNodeRole.DATA_ROLE);
        }

        private TestClusterNode newNode(String nodeName, DiscoveryNodeRole role) throws IOException {
            return new TestClusterNode(
                new DiscoveryNode(
                    nodeName,
                    randomAlphaOfLength(10),
                    buildNewFakeTransportAddress(),
                    emptyMap(),
                    Collections.singleton(role),
                    Version.CURRENT
                )
            );
        }

        public TestClusterNode randomMasterNodeSafe() {
            return randomMasterNode().orElseThrow(() -> new AssertionError("Expected to find at least one connected master node"));
        }

        public Optional<TestClusterNode> randomMasterNode() {
            // Select from sorted list of data-nodes here to not have deterministic behaviour
            final List<TestClusterNode> masterNodes = testClusterNodes.nodes.values()
                .stream()
                .filter(n -> n.node.isMasterNode())
                .filter(n -> disconnectedNodes.contains(n.node.getName()) == false)
                .sorted(Comparator.comparing(n -> n.node.getName()))
                .toList();
            return masterNodes.isEmpty() ? Optional.empty() : Optional.of(randomFrom(masterNodes));
        }

        public void stopNode(TestClusterNode node) {
            node.stop();
            nodes.remove(node.node.getName());
        }

        public TestClusterNode randomDataNodeSafe(String... excludedNames) {
            return randomDataNode(excludedNames).orElseThrow(() -> new AssertionError("Could not find another data node."));
        }

        public Optional<TestClusterNode> randomDataNode(String... excludedNames) {
            // Select from sorted list of data-nodes here to not have deterministic behaviour
            final List<TestClusterNode> dataNodes = testClusterNodes.nodes.values()
                .stream()
                .filter(n -> n.node.canContainData())
                .filter(n -> {
                    for (final String nodeName : excludedNames) {
                        if (n.node.getName().equals(nodeName)) {
                            return false;
                        }
                    }
                    return true;
                })
                .sorted(Comparator.comparing(n -> n.node.getName()))
                .toList();
            return dataNodes.isEmpty() ? Optional.empty() : Optional.ofNullable(randomFrom(dataNodes));
        }

        public void disconnectNode(TestClusterNode node) {
            if (disconnectedNodes.contains(node.node.getName())) {
                return;
            }
            testClusterNodes.nodes.values().forEach(n -> n.transportService.getConnectionManager().disconnectFromNode(node.node));
            disconnectedNodes.add(node.node.getName());
        }

        public void clearNetworkDisruptions() {
            final Set<String> disconnectedNodes = new HashSet<>(this.disconnectedNodes);
            this.disconnectedNodes.clear();
            disconnectedNodes.forEach(nodeName -> {
                if (testClusterNodes.nodes.containsKey(nodeName)) {
                    final DiscoveryNode node = testClusterNodes.nodes.get(nodeName).node;
                    testClusterNodes.nodes.values()
                        .forEach(
                            n -> n.transportService.openConnection(
                                node,
                                null,
                                ActionTestUtils.assertNoFailureListener(c -> logger.debug("--> Connected [{}] to [{}]", n.node, node))
                            )
                        );
                }
            });
        }

        /**
         * Builds a {@link DiscoveryNodes} instance that holds the nodes in this test cluster.
         * @return DiscoveryNodes
         */
        public DiscoveryNodes discoveryNodes() {
            DiscoveryNodes.Builder builder = DiscoveryNodes.builder();
            nodes.values().forEach(node -> builder.add(node.node));
            return builder.build();
        }

        /**
         * Returns the {@link TestClusterNode} for the master node in the given {@link ClusterState}.
         * @param state ClusterState
         * @return Master Node
         */
        public TestClusterNode currentMaster(ClusterState state) {
            TestClusterNode master = nodes.get(state.nodes().getMasterNode().getName());
            assertNotNull(master);
            assertTrue(master.node.isMasterNode());
            return master;
        }

        private final class TestClusterNode {

            private final Logger logger = LogManager.getLogger(TestClusterNode.class);

            private final NamedWriteableRegistry namedWriteableRegistry = new NamedWriteableRegistry(
                Stream.concat(ClusterModule.getNamedWriteables().stream(), NetworkModule.getNamedWriteables().stream()).toList()
            );

            private final TransportService transportService;

            private final ClusterService clusterService;

            private final RecoverySettings recoverySettings;

            private final PeerRecoverySourceService peerRecoverySourceService;

            private final NodeConnectionsService nodeConnectionsService;

            private final RepositoriesService repositoriesService;

            private final SnapshotsService snapshotsService;

            private final SnapshotShardsService snapshotShardsService;

            private final IndicesService indicesService;

            private final IndicesClusterStateService indicesClusterStateService;

            private final DiscoveryNode node;

            private final MasterService masterService;

            private final AllocationService allocationService;

            private final RerouteService rerouteService;

            private final NodeClient client;

            private final NodeEnvironment nodeEnv;

            private final DisruptableMockTransport mockTransport;

            private final ThreadPool threadPool;

            private final BigArrays bigArrays;

            private Coordinator coordinator;

            TestClusterNode(DiscoveryNode node) throws IOException {
                this.node = node;
                final Environment environment = createEnvironment(node.getName());
                threadPool = deterministicTaskQueue.getThreadPool(runnable -> DeterministicTaskQueue.onNodeLog(node, runnable));
                masterService = new FakeThreadPoolMasterService(node.getName(), "test", threadPool, deterministicTaskQueue::scheduleNow);
                final Settings settings = environment.settings();
                final ClusterSettings clusterSettings = new ClusterSettings(settings, ClusterSettings.BUILT_IN_CLUSTER_SETTINGS);
                clusterService = new ClusterService(
                    settings,
                    clusterSettings,
                    masterService,
                    new ClusterApplierService(node.getName(), settings, clusterSettings, threadPool) {
                        @Override
                        protected PrioritizedEsThreadPoolExecutor createThreadPoolExecutor() {
                            return deterministicTaskQueue.getPrioritizedEsThreadPoolExecutor(command -> new Runnable() {
                                @Override
                                public void run() {
                                    try (
                                        var ignored = DeterministicTaskQueue.getLogContext('{' + node.getName() + "}{" + node.getId() + '}')
                                    ) {
                                        command.run();
                                    }
                                }

                                @Override
                                public String toString() {
                                    return "TestClusterNode.ClusterApplierService[" + command + "]";
                                }
                            });
                        }

                        @Override
                        protected void connectToNodesAndWait(ClusterState newClusterState) {
                            connectToNodesAsync(newClusterState, () -> {
                                // no need to block waiting for handshakes etc. to complete, it's enough to let the NodeConnectionsService
                                // take charge of these connections
                            });
                        }
                    }
                );
                recoverySettings = new RecoverySettings(settings, clusterSettings);
                mockTransport = new DisruptableMockTransport(node, logger, deterministicTaskQueue) {
                    @Override
                    protected ConnectionStatus getConnectionStatus(DiscoveryNode destination) {
                        if (node.equals(destination)) {
                            return ConnectionStatus.CONNECTED;
                        }
                        // Check if both nodes are still part of the cluster
                        if (nodes.containsKey(node.getName()) == false || nodes.containsKey(destination.getName()) == false) {
                            return ConnectionStatus.DISCONNECTED;
                        }
                        return disconnectedNodes.contains(node.getName()) || disconnectedNodes.contains(destination.getName())
                            ? ConnectionStatus.DISCONNECTED
                            : ConnectionStatus.CONNECTED;
                    }

                    @Override
                    protected Optional<DisruptableMockTransport> getDisruptableMockTransport(TransportAddress address) {
                        return nodes.values()
                            .stream()
                            .map(cn -> cn.mockTransport)
                            .filter(transport -> transport.getLocalNode().getAddress().equals(address))
                            .findAny();
                    }

                    @Override
                    protected void execute(Runnable runnable) {
                        scheduleNow(DeterministicTaskQueue.onNodeLog(getLocalNode(), runnable));
                    }

                    @Override
                    protected NamedWriteableRegistry writeableRegistry() {
                        return namedWriteableRegistry;
                    }

                    @Override
                    public RecyclerBytesStreamOutput newNetworkBytesStream() {
                        // skip leak checks in these tests since they do indeed leak
                        return new RecyclerBytesStreamOutput(BytesRefRecycler.NON_RECYCLING_INSTANCE);
                        // TODO fix these leaks and implement leak checking
                    }
                };
                transportService = mockTransport.createTransportService(
                    settings,
                    threadPool,
                    TransportService.NOOP_TRANSPORT_INTERCEPTOR,
                    a -> node,
                    null,
                    emptySet()
                );
                final IndexNameExpressionResolver indexNameExpressionResolver = TestIndexNameExpressionResolver.newInstance();
                bigArrays = new BigArrays(new PageCacheRecycler(settings), null, "test");
                repositoriesService = new RepositoriesService(
                    settings,
                    clusterService,
                    transportService,
                    Collections.singletonMap(
                        FsRepository.TYPE,
                        metadata -> new FsRepository(
                            metadata,
                            environment,
                            xContentRegistry(),
                            clusterService,
                            bigArrays,
                            recoverySettings
                        ) {
                            @Override
                            protected void assertSnapshotOrGenericThread() {
                                // eliminate thread name check as we create repo in the test thread
                            }
                        }
                    ),
                    emptyMap(),
                    threadPool,
                    List.of()
                );
                final ActionFilters actionFilters = new ActionFilters(emptySet());
                snapshotsService = new SnapshotsService(
                    settings,
                    clusterService,
                    indexNameExpressionResolver,
                    repositoriesService,
                    transportService,
                    actionFilters,
                    EmptySystemIndices.INSTANCE
                );
                nodeEnv = new NodeEnvironment(settings, environment);
                final NamedXContentRegistry namedXContentRegistry = new NamedXContentRegistry(Collections.emptyList());
                final ScriptService scriptService = new ScriptService(settings, emptyMap(), emptyMap(), () -> 1L);
                client = new NodeClient(settings, threadPool);
                final SetOnce<RerouteService> rerouteServiceSetOnce = new SetOnce<>();
                final SnapshotsInfoService snapshotsInfoService = new InternalSnapshotsInfoService(
                    settings,
                    clusterService,
                    () -> repositoriesService,
                    rerouteServiceSetOnce::get
                );
                allocationService = ESAllocationTestCase.createAllocationService(settings, snapshotsInfoService);
                rerouteService = new BatchedRerouteService(clusterService, allocationService::reroute);
                rerouteServiceSetOnce.set(rerouteService);
                final IndexScopedSettings indexScopedSettings = new IndexScopedSettings(
                    settings,
                    IndexScopedSettings.BUILT_IN_INDEX_SETTINGS
                );
                final MapperRegistry mapperRegistry = new IndicesModule(Collections.emptyList()).getMapperRegistry();
                indicesService = new IndicesService(
                    settings,
                    mock(PluginsService.class),
                    nodeEnv,
                    namedXContentRegistry,
                    new AnalysisRegistry(
                        environment,
                        emptyMap(),
                        emptyMap(),
                        emptyMap(),
                        emptyMap(),
                        emptyMap(),
                        emptyMap(),
                        emptyMap(),
                        emptyMap(),
                        emptyMap()
                    ),
                    indexNameExpressionResolver,
                    mapperRegistry,
                    namedWriteableRegistry,
                    threadPool,
                    indexScopedSettings,
                    new NoneCircuitBreakerService(),
                    bigArrays,
                    scriptService,
                    clusterService,
                    client,
                    new MetaStateService(nodeEnv, namedXContentRegistry),
                    Collections.emptyList(),
                    emptyMap(),
                    null,
                    emptyMap(),
                    List.of(),
                    emptyMap(),
                    null
                );
                final RecoverySettings recoverySettings = new RecoverySettings(settings, clusterSettings);
                snapshotShardsService = new SnapshotShardsService(
                    settings,
                    clusterService,
                    repositoriesService,
                    transportService,
                    indicesService
                );
                final ShardStateAction shardStateAction = new ShardStateAction(
                    clusterService,
                    transportService,
                    allocationService,
                    rerouteService,
                    threadPool
                );
                nodeConnectionsService = new NodeConnectionsService(clusterService.getSettings(), threadPool, transportService);
                Map<ActionType<? extends ActionResponse>, TransportAction<? extends ActionRequest, ? extends ActionResponse>> actions =
                    new HashMap<>();
                actions.put(
                    GlobalCheckpointSyncAction.TYPE,
                    new GlobalCheckpointSyncAction(
                        settings,
                        transportService,
                        clusterService,
                        indicesService,
                        threadPool,
                        shardStateAction,
                        actionFilters
                    )
                );
                final MetadataMappingService metadataMappingService = new MetadataMappingService(clusterService, indicesService);

                peerRecoverySourceService = new PeerRecoverySourceService(
                    transportService,
                    indicesService,
                    recoverySettings,
                    SourceOnlyRecoveryPlannerService.INSTANCE
                );

                final SnapshotFilesProvider snapshotFilesProvider = new SnapshotFilesProvider(repositoriesService);
                indicesClusterStateService = new IndicesClusterStateService(
                    settings,
                    indicesService,
                    clusterService,
                    threadPool,
                    new PeerRecoveryTargetService(threadPool, transportService, recoverySettings, clusterService, snapshotFilesProvider),
                    shardStateAction,
                    repositoriesService,
                    mock(SearchService.class),
                    peerRecoverySourceService,
                    snapshotShardsService,
                    new PrimaryReplicaSyncer(
                        transportService,
                        new TransportResyncReplicationAction(
                            settings,
                            transportService,
                            clusterService,
                            indicesService,
                            threadPool,
                            shardStateAction,
                            actionFilters,
                            new IndexingPressure(settings),
                            EmptySystemIndices.INSTANCE
                        )
                    ),
                    RetentionLeaseSyncer.EMPTY,
                    client
                );
                final ShardLimitValidator shardLimitValidator = new ShardLimitValidator(settings, clusterService);
                final MetadataCreateIndexService metadataCreateIndexService = new MetadataCreateIndexService(
                    settings,
                    clusterService,
                    indicesService,
                    allocationService,
                    shardLimitValidator,
                    environment,
                    indexScopedSettings,
                    threadPool,
                    namedXContentRegistry,
                    EmptySystemIndices.INSTANCE,
                    false,
                    new IndexSettingProviders(Set.of())
                );
                actions.put(
                    CreateIndexAction.INSTANCE,
                    new TransportCreateIndexAction(
                        transportService,
                        clusterService,
                        threadPool,
                        metadataCreateIndexService,
                        actionFilters,
                        indexNameExpressionResolver,
                        EmptySystemIndices.INSTANCE
                    )
                );
                final MappingUpdatedAction mappingUpdatedAction = new MappingUpdatedAction(settings, clusterSettings);
                final IndexingPressure indexingMemoryLimits = new IndexingPressure(settings);
                mappingUpdatedAction.setClient(client);
                actions.put(
                    BulkAction.INSTANCE,
                    new TransportBulkAction(
                        threadPool,
                        transportService,
                        clusterService,
                        new IngestService(
                            clusterService,
                            threadPool,
                            environment,
                            scriptService,
                            new AnalysisModule(environment, Collections.emptyList()).getAnalysisRegistry(),
                            Collections.emptyList(),
                            client
                        ),
                        client,
                        actionFilters,
                        indexNameExpressionResolver,
                        new IndexingPressure(settings),
                        EmptySystemIndices.INSTANCE
                    )
                );
                final TransportShardBulkAction transportShardBulkAction = new TransportShardBulkAction(
                    settings,
                    transportService,
                    clusterService,
                    indicesService,
                    threadPool,
                    shardStateAction,
                    mappingUpdatedAction,
                    new UpdateHelper(scriptService),
                    actionFilters,
                    indexingMemoryLimits,
                    EmptySystemIndices.INSTANCE
                );
                actions.put(TransportShardBulkAction.TYPE, transportShardBulkAction);
                final RestoreService restoreService = new RestoreService(
                    clusterService,
                    repositoriesService,
                    allocationService,
                    metadataCreateIndexService,
                    new MetadataDeleteIndexService(settings, clusterService, allocationService),
                    new IndexMetadataVerifier(settings, namedXContentRegistry, mapperRegistry, indexScopedSettings, ScriptCompiler.NONE),
                    shardLimitValidator,
                    EmptySystemIndices.INSTANCE,
                    indicesService,
<<<<<<< HEAD
                    threadPool
=======
                    mock(FileSettingsService.class)
>>>>>>> 189f279b
                );
                actions.put(
                    PutMappingAction.INSTANCE,
                    new TransportPutMappingAction(
                        transportService,
                        clusterService,
                        threadPool,
                        metadataMappingService,
                        actionFilters,
                        indexNameExpressionResolver,
                        new RequestValidators<>(Collections.emptyList()),
                        EmptySystemIndices.INSTANCE
                    )
                );
                actions.put(
                    AutoPutMappingAction.INSTANCE,
                    new TransportAutoPutMappingAction(
                        transportService,
                        clusterService,
                        threadPool,
                        metadataMappingService,
                        actionFilters,
                        indexNameExpressionResolver,
                        EmptySystemIndices.INSTANCE
                    )
                );
                final ResponseCollectorService responseCollectorService = new ResponseCollectorService(clusterService);
                final SearchTransportService searchTransportService = new SearchTransportService(
                    transportService,
                    client,
                    SearchExecutionStatsCollector.makeWrapper(responseCollectorService)
                );
                final SearchService searchService = new SearchService(
                    clusterService,
                    indicesService,
                    threadPool,
                    scriptService,
                    bigArrays,
                    new FetchPhase(Collections.emptyList()),
                    responseCollectorService,
                    new NoneCircuitBreakerService(),
                    EmptySystemIndices.INSTANCE.getExecutorSelector()
                );
                SearchPhaseController searchPhaseController = new SearchPhaseController(searchService::aggReduceContextBuilder);
                actions.put(
                    SearchAction.INSTANCE,
                    new TransportSearchAction(
                        threadPool,
                        new NoneCircuitBreakerService(),
                        transportService,
                        searchService,
                        searchTransportService,
                        searchPhaseController,
                        clusterService,
                        actionFilters,
                        indexNameExpressionResolver,
                        namedWriteableRegistry,
                        EmptySystemIndices.INSTANCE.getExecutorSelector()
                    )
                );
                actions.put(
                    RestoreSnapshotAction.INSTANCE,
                    new TransportRestoreSnapshotAction(
                        transportService,
                        clusterService,
                        threadPool,
                        restoreService,
                        actionFilters,
                        indexNameExpressionResolver
                    )
                );
                actions.put(
                    DeleteIndexAction.INSTANCE,
                    new TransportDeleteIndexAction(
                        transportService,
                        clusterService,
                        threadPool,
                        new MetadataDeleteIndexService(settings, clusterService, allocationService),
                        actionFilters,
                        indexNameExpressionResolver,
                        new DestructiveOperations(settings, clusterSettings)
                    )
                );
                actions.put(
                    PutRepositoryAction.INSTANCE,
                    new TransportPutRepositoryAction(
                        transportService,
                        clusterService,
                        repositoriesService,
                        threadPool,
                        actionFilters,
                        indexNameExpressionResolver
                    )
                );
                actions.put(
                    CleanupRepositoryAction.INSTANCE,
                    new TransportCleanupRepositoryAction(
                        transportService,
                        clusterService,
                        repositoriesService,
                        threadPool,
                        actionFilters,
                        indexNameExpressionResolver
                    )
                );
                actions.put(
                    CreateSnapshotAction.INSTANCE,
                    new TransportCreateSnapshotAction(
                        transportService,
                        clusterService,
                        threadPool,
                        snapshotsService,
                        actionFilters,
                        indexNameExpressionResolver
                    )
                );
                actions.put(
                    ClusterRerouteAction.INSTANCE,
                    new TransportClusterRerouteAction(
                        transportService,
                        clusterService,
                        threadPool,
                        allocationService,
                        actionFilters,
                        indexNameExpressionResolver
                    )
                );
                actions.put(
                    ClusterStateAction.INSTANCE,
                    new TransportClusterStateAction(
                        transportService,
                        clusterService,
                        threadPool,
                        actionFilters,
                        indexNameExpressionResolver
                    )
                );
                actions.put(
                    IndicesShardStoresAction.INSTANCE,
                    new TransportIndicesShardStoresAction(
                        transportService,
                        clusterService,
                        threadPool,
                        actionFilters,
                        indexNameExpressionResolver,
                        client
                    )
                );
                actions.put(
                    TransportNodesListGatewayStartedShards.TYPE,
                    new TransportNodesListGatewayStartedShards(
                        settings,
                        threadPool,
                        clusterService,
                        transportService,
                        actionFilters,
                        nodeEnv,
                        indicesService,
                        namedXContentRegistry
                    )
                );
                actions.put(
                    DeleteSnapshotAction.INSTANCE,
                    new TransportDeleteSnapshotAction(
                        transportService,
                        clusterService,
                        threadPool,
                        snapshotsService,
                        actionFilters,
                        indexNameExpressionResolver
                    )
                );
                client.initialize(
                    actions,
                    transportService.getTaskManager(),
                    () -> clusterService.localNode().getId(),
                    transportService.getLocalNodeConnection(),
                    transportService.getRemoteClusterService(),
                    new NamedWriteableRegistry(List.of())
                );
            }

            public void restart() {
                testClusterNodes.disconnectNode(this);
                final ClusterState oldState = this.clusterService.state();
                stop();
                nodes.remove(node.getName());
                scheduleSoon(() -> {
                    try {
                        final TestClusterNode restartedNode = new TestClusterNode(
                            new DiscoveryNode(node.getName(), node.getId(), node.getAddress(), emptyMap(), node.getRoles(), Version.CURRENT)
                        );
                        nodes.put(node.getName(), restartedNode);
                        restartedNode.start(oldState);
                    } catch (IOException e) {
                        throw new AssertionError(e);
                    }
                });
            }

            public void stop() {
                testClusterNodes.disconnectNode(this);
                indicesService.close();
                clusterService.close();
                nodeConnectionsService.stop();
                indicesClusterStateService.close();
                peerRecoverySourceService.stop();
                if (coordinator != null) {
                    coordinator.close();
                }
                nodeEnv.close();
            }

            public void start(ClusterState initialState) {
                transportService.start();
                transportService.acceptIncomingRequests();
                snapshotsService.start();
                snapshotShardsService.start();
                repositoriesService.start();
                final CoordinationState.PersistedState persistedState = new InMemoryPersistedState(
                    initialState.term(),
                    stateForNode(initialState, node)
                );
                coordinator = new Coordinator(
                    node.getName(),
                    clusterService.getSettings(),
                    clusterService.getClusterSettings(),
                    transportService,
                    null,
                    namedWriteableRegistry,
                    allocationService,
                    masterService,
                    () -> persistedState,
                    hostsResolver -> nodes.values().stream().filter(n -> n.node.isMasterNode()).map(n -> n.node.getAddress()).toList(),
                    clusterService.getClusterApplierService(),
                    Collections.emptyList(),
                    random(),
                    rerouteService,
                    ElectionStrategy.DEFAULT_INSTANCE,
                    () -> new StatusInfo(HEALTHY, "healthy-info"),
                    new NoneCircuitBreakerService()
                );
                masterService.setClusterStatePublisher(coordinator);
                coordinator.start();
                clusterService.getClusterApplierService().setNodeConnectionsService(nodeConnectionsService);
                nodeConnectionsService.start();
                clusterService.start();
                indicesService.start();
                indicesClusterStateService.start();
                coordinator.startInitialJoin();
                peerRecoverySourceService.start();
            }
        }
    }
}<|MERGE_RESOLUTION|>--- conflicted
+++ resolved
@@ -1934,11 +1934,8 @@
                     shardLimitValidator,
                     EmptySystemIndices.INSTANCE,
                     indicesService,
-<<<<<<< HEAD
+                    mock(FileSettingsService.class),
                     threadPool
-=======
-                    mock(FileSettingsService.class)
->>>>>>> 189f279b
                 );
                 actions.put(
                     PutMappingAction.INSTANCE,
