--- conflicted
+++ resolved
@@ -358,25 +358,9 @@
             public void writeBlobAtomic(final String blobName, final InputStream inputStream, final long blobSize,
                                         final boolean failIfAlreadyExists) throws IOException {
                 final Random random = RandomizedContext.current().getRandom();
-<<<<<<< HEAD
                 if (blobName.startsWith("index-") && blockOnWriteIndexFile) {
                     blockExecutionAndFail(blobName);
                 }
-                if (allowAtomicOperations && random.nextBoolean()) {
-                    if ((delegate() instanceof FsBlobContainer) && (random.nextBoolean())) {
-                        // Simulate a failure between the write and move operation in FsBlobContainer
-                        final String tempBlobName = FsBlobContainer.tempBlobName(blobName);
-                        super.writeBlob(tempBlobName, inputStream, blobSize, failIfAlreadyExists);
-                        maybeIOExceptionOrBlock(blobName);
-                        final FsBlobContainer fsBlobContainer = (FsBlobContainer) delegate();
-                        fsBlobContainer.moveBlobAtomic(tempBlobName, blobName, failIfAlreadyExists);
-                    } else {
-                        // Atomic write since it is potentially supported
-                        // by the delegating blob container
-                        maybeIOExceptionOrBlock(blobName);
-                        super.writeBlobAtomic(blobName, inputStream, blobSize, failIfAlreadyExists);
-                    }
-=======
                 if ((delegate() instanceof FsBlobContainer) && (random.nextBoolean())) {
                     // Simulate a failure between the write and move operation in FsBlobContainer
                     final String tempBlobName = FsBlobContainer.tempBlobName(blobName);
@@ -384,7 +368,6 @@
                     maybeIOExceptionOrBlock(blobName);
                     final FsBlobContainer fsBlobContainer = (FsBlobContainer) delegate();
                     fsBlobContainer.moveBlobAtomic(tempBlobName, blobName, failIfAlreadyExists);
->>>>>>> a5c35f9d
                 } else {
                     // Atomic write since it is potentially supported
                     // by the delegating blob container
