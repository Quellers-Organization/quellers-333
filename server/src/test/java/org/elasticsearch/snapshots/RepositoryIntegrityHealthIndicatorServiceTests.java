--- conflicted
+++ resolved
@@ -51,11 +51,8 @@
                     GREEN,
                     "No corrupted repositories.",
                     new SimpleHealthIndicatorDetails(Map.of("total_repositories", repos.size())),
-<<<<<<< HEAD
-                    true
-=======
+                    true,
                     Collections.emptyList()
->>>>>>> 53108045
                 )
             )
         );
@@ -80,11 +77,8 @@
                     new SimpleHealthIndicatorDetails(
                         Map.of("total_repositories", repos.size(), "corrupted_repositories", 1, "corrupted", List.of("corrupted-repo"))
                     ),
-<<<<<<< HEAD
-                    true
-=======
+                    true,
                     Collections.emptyList()
->>>>>>> 53108045
                 )
             )
         );
@@ -95,11 +89,7 @@
         var service = createRepositoryCorruptionHealthIndicatorService(clusterState);
 
         assertThat(
-<<<<<<< HEAD
             service.calculate(false),
-            equalTo(new HealthIndicatorResult(NAME, SNAPSHOT, GREEN, "No repositories configured.", HealthIndicatorDetails.EMPTY, false))
-=======
-            service.calculate(),
             equalTo(
                 new HealthIndicatorResult(
                     NAME,
@@ -107,10 +97,10 @@
                     GREEN,
                     "No repositories configured.",
                     HealthIndicatorDetails.EMPTY,
+                    false,
                     Collections.emptyList()
                 )
             )
->>>>>>> 53108045
         );
     }
 
