--- conflicted
+++ resolved
@@ -270,10 +270,6 @@
         }
     }
 
-<<<<<<< HEAD
-    private TestResponse executeRequest(final Settings settings) {
-        return executeRequest(settings, null);
-=======
     public void testUnsupportedHttpMethod() {
         final boolean close = randomBoolean();
         final HttpRequest.HttpVersion httpVersion = close ? HttpRequest.HttpVersion.HTTP_1_0 : HttpRequest.HttpVersion.HTTP_1_1;
@@ -287,7 +283,7 @@
         request.getHttpRequest().getHeaders().put(DefaultRestChannel.CONNECTION, Collections.singletonList(httpConnectionHeaderValue));
 
         DefaultRestChannel channel = new DefaultRestChannel(httpChannel, request.getHttpRequest(), request, bigArrays,
-            HttpHandlingSettings.fromSettings(Settings.EMPTY), threadPool.getThreadContext());
+            HttpHandlingSettings.fromSettings(Settings.EMPTY), CorsHandler.disabled(), threadPool.getThreadContext());
 
         // ESTestCase#after will invoke ensureAllArraysAreReleased which will fail if the response content was not released
         final BigArrays bigArrays = new MockBigArrays(new MockPageCacheRecycler(Settings.EMPTY), new NoneCircuitBreakerService());
@@ -324,7 +320,7 @@
         request.getHttpRequest().getHeaders().put(DefaultRestChannel.CONNECTION, Collections.singletonList(httpConnectionHeaderValue));
 
         DefaultRestChannel channel = new DefaultRestChannel(httpChannel, request.getHttpRequest(), request, bigArrays,
-            HttpHandlingSettings.fromSettings(Settings.EMPTY), threadPool.getThreadContext());
+            HttpHandlingSettings.fromSettings(Settings.EMPTY), CorsHandler.disabled(), threadPool.getThreadContext());
 
         // ESTestCase#after will invoke ensureAllArraysAreReleased which will fail if the response content was not released
         final BigArrays bigArrays = new MockBigArrays(new MockPageCacheRecycler(Settings.EMPTY), new NoneCircuitBreakerService());
@@ -340,9 +336,8 @@
         }
     }
 
-    private TestResponse executeRequest(final Settings settings, final String host) {
-        return executeRequest(settings, null, host);
->>>>>>> c900795d
+    private TestResponse executeRequest(final Settings settings) {
+        return executeRequest(settings, null);
     }
 
     private TestResponse executeRequest(final Settings settings, final String originValue) {
