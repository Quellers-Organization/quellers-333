/*
 * Copyright Elasticsearch B.V. and/or licensed to Elasticsearch B.V. under one
 * or more contributor license agreements. Licensed under the Elastic License
 * 2.0 and the Server Side Public License, v 1; you may not use this file except
 * in compliance with, at your election, the Elastic License 2.0 or the Server
 * Side Public License, v 1.
 */

package org.elasticsearch.transport;

import org.elasticsearch.cluster.node.DiscoveryNode;
import org.elasticsearch.cluster.node.DiscoveryNodeRole;
import org.elasticsearch.common.settings.MockSecureSettings;
import org.elasticsearch.common.settings.SecureSetting;
import org.elasticsearch.common.settings.Settings;
import org.elasticsearch.core.TimeValue;
import org.elasticsearch.node.NodeRoleSettings;
import org.elasticsearch.test.ESTestCase;

import java.util.concurrent.TimeUnit;

import static org.elasticsearch.test.NodeRoles.nonRemoteClusterClientNode;
import static org.elasticsearch.test.NodeRoles.remoteClusterClientNode;
import static org.elasticsearch.transport.RemoteClusterService.REMOTE_CLUSTER_CREDENTIALS;
import static org.elasticsearch.transport.RemoteClusterService.REMOTE_CLUSTER_SKIP_UNAVAILABLE;
import static org.elasticsearch.transport.RemoteClusterService.REMOTE_INITIAL_CONNECTION_TIMEOUT_SETTING;
import static org.elasticsearch.transport.RemoteClusterService.REMOTE_NODE_ATTRIBUTE;
import static org.elasticsearch.transport.SniffConnectionStrategy.REMOTE_CLUSTERS_PROXY;
import static org.elasticsearch.transport.SniffConnectionStrategy.REMOTE_CLUSTER_SEEDS;
import static org.elasticsearch.transport.SniffConnectionStrategy.REMOTE_CONNECTIONS_PER_CLUSTER;
import static org.hamcrest.Matchers.emptyCollectionOf;
import static org.hamcrest.Matchers.emptyString;
import static org.hamcrest.Matchers.equalTo;
import static org.hamcrest.Matchers.hasItem;
import static org.hamcrest.Matchers.isA;
import static org.hamcrest.Matchers.not;

public class RemoteClusterSettingsTests extends ESTestCase {

    public void testConnectionsPerClusterDefault() {
        assertThat(REMOTE_CONNECTIONS_PER_CLUSTER.get(Settings.EMPTY), equalTo(3));
    }

    public void testInitialConnectTimeoutDefault() {
        assertThat(REMOTE_INITIAL_CONNECTION_TIMEOUT_SETTING.get(Settings.EMPTY), equalTo(new TimeValue(30, TimeUnit.SECONDS)));
    }

    public void testRemoteNodeAttributeDefault() {
        assertThat(REMOTE_NODE_ATTRIBUTE.get(Settings.EMPTY), equalTo(""));
    }

    public void testRemoteClusterClientDefault() {
        assertTrue(DiscoveryNode.isRemoteClusterClient(Settings.EMPTY));
        assertThat(NodeRoleSettings.NODE_ROLES_SETTING.get(Settings.EMPTY), hasItem(DiscoveryNodeRole.REMOTE_CLUSTER_CLIENT_ROLE));
    }

    public void testAddRemoteClusterClientRole() {
        final Settings settings = remoteClusterClientNode();
        assertTrue(DiscoveryNode.isRemoteClusterClient(settings));
        assertThat(NodeRoleSettings.NODE_ROLES_SETTING.get(settings), hasItem(DiscoveryNodeRole.REMOTE_CLUSTER_CLIENT_ROLE));
    }

    public void testRemoveRemoteClusterClientRole() {
        final Settings settings = nonRemoteClusterClientNode();
        assertFalse(DiscoveryNode.isRemoteClusterClient(settings));
        assertThat(NodeRoleSettings.NODE_ROLES_SETTING.get(settings), not(hasItem(DiscoveryNodeRole.REMOTE_CLUSTER_CLIENT_ROLE)));
    }

    public void testSkipUnavailableDefault() {
        final String alias = randomAlphaOfLength(8);
        assertFalse(REMOTE_CLUSTER_SKIP_UNAVAILABLE.getConcreteSettingForNamespace(alias).get(Settings.EMPTY));
    }

    public void testSeedsDefault() {
        final String alias = randomAlphaOfLength(8);
        assertThat(REMOTE_CLUSTER_SEEDS.getConcreteSettingForNamespace(alias).get(Settings.EMPTY), emptyCollectionOf(String.class));
    }

    public void testAuthorizationDefault() {
        final String alias = randomAlphaOfLength(8);
<<<<<<< HEAD
        final Settings.Builder builder = Settings.builder();
        if (randomBoolean()) {
            builder.setSecureSettings(new MockSecureSettings());
        }
        assertThat(REMOTE_CLUSTER_AUTHORIZATION.getConcreteSettingForNamespace(alias).get(builder.build()).toString(), emptyString());
=======
        assertThat(REMOTE_CLUSTER_CREDENTIALS.getConcreteSettingForNamespace(alias).get(Settings.EMPTY), emptyString());
>>>>>>> 60ebc31c
    }

    public void testAuthorizationIsSecureSetting() {
        final String alias = randomAlphaOfLength(8);
<<<<<<< HEAD
        assertThat(REMOTE_CLUSTER_AUTHORIZATION.getConcreteSettingForNamespace(alias), isA(SecureSetting.class));
=======
        assertThat(
            REMOTE_CLUSTER_CREDENTIALS.getConcreteSettingForNamespace(alias).getProperties(),
            Matchers.hasItem(Setting.Property.Filtered)
        );
>>>>>>> 60ebc31c
    }

    public void testProxyDefault() {
        final String alias = randomAlphaOfLength(8);
        assertThat(REMOTE_CLUSTERS_PROXY.getConcreteSettingForNamespace(alias).get(Settings.EMPTY), equalTo(""));
    }
<<<<<<< HEAD
=======

    public void testRemoteClusterEmptyOrNullApiKey() {
        // simple validation
        Settings settings = Settings.builder()
            .put("cluster.remote.cluster1.credentials", "apikey")
            .put("cluster.remote.cluster3.credentials", (String) null)
            .build();
        try {
            REMOTE_CLUSTER_CREDENTIALS.getAllConcreteSettings(settings).forEach(setting -> setting.get(settings));
        } catch (Throwable t) {
            fail("Cluster Settings must be able to accept a null, empty, or non-empty string. Exception: " + t.getMessage());
        }
    }
>>>>>>> 60ebc31c
}<|MERGE_RESOLUTION|>--- conflicted
+++ resolved
@@ -78,47 +78,20 @@
 
     public void testAuthorizationDefault() {
         final String alias = randomAlphaOfLength(8);
-<<<<<<< HEAD
         final Settings.Builder builder = Settings.builder();
         if (randomBoolean()) {
             builder.setSecureSettings(new MockSecureSettings());
         }
-        assertThat(REMOTE_CLUSTER_AUTHORIZATION.getConcreteSettingForNamespace(alias).get(builder.build()).toString(), emptyString());
-=======
-        assertThat(REMOTE_CLUSTER_CREDENTIALS.getConcreteSettingForNamespace(alias).get(Settings.EMPTY), emptyString());
->>>>>>> 60ebc31c
+        assertThat(REMOTE_CLUSTER_CREDENTIALS.getConcreteSettingForNamespace(alias).get(builder.build()).toString(), emptyString());
     }
 
     public void testAuthorizationIsSecureSetting() {
         final String alias = randomAlphaOfLength(8);
-<<<<<<< HEAD
-        assertThat(REMOTE_CLUSTER_AUTHORIZATION.getConcreteSettingForNamespace(alias), isA(SecureSetting.class));
-=======
-        assertThat(
-            REMOTE_CLUSTER_CREDENTIALS.getConcreteSettingForNamespace(alias).getProperties(),
-            Matchers.hasItem(Setting.Property.Filtered)
-        );
->>>>>>> 60ebc31c
+        assertThat(REMOTE_CLUSTER_CREDENTIALS.getConcreteSettingForNamespace(alias), isA(SecureSetting.class));
     }
 
     public void testProxyDefault() {
         final String alias = randomAlphaOfLength(8);
         assertThat(REMOTE_CLUSTERS_PROXY.getConcreteSettingForNamespace(alias).get(Settings.EMPTY), equalTo(""));
     }
-<<<<<<< HEAD
-=======
-
-    public void testRemoteClusterEmptyOrNullApiKey() {
-        // simple validation
-        Settings settings = Settings.builder()
-            .put("cluster.remote.cluster1.credentials", "apikey")
-            .put("cluster.remote.cluster3.credentials", (String) null)
-            .build();
-        try {
-            REMOTE_CLUSTER_CREDENTIALS.getAllConcreteSettings(settings).forEach(setting -> setting.get(settings));
-        } catch (Throwable t) {
-            fail("Cluster Settings must be able to accept a null, empty, or non-empty string. Exception: " + t.getMessage());
-        }
-    }
->>>>>>> 60ebc31c
 }