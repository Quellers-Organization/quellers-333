/*
 * Copyright Elasticsearch B.V. and/or licensed to Elasticsearch B.V. under one
 * or more contributor license agreements. Licensed under the Elastic License
 * 2.0 and the Server Side Public License, v 1; you may not use this file except
 * in compliance with, at your election, the Elastic License 2.0 or the Server
 * Side Public License, v 1.
 */
package org.elasticsearch.transport;

import org.apache.lucene.search.TotalHits;
import org.apache.lucene.store.AlreadyClosedException;
import org.elasticsearch.TransportVersion;
import org.elasticsearch.Version;
import org.elasticsearch.action.ActionListener;
import org.elasticsearch.action.admin.cluster.remote.RemoteClusterNodesAction;
import org.elasticsearch.action.admin.cluster.shards.ClusterSearchShardsAction;
import org.elasticsearch.action.admin.cluster.shards.ClusterSearchShardsGroup;
import org.elasticsearch.action.admin.cluster.shards.ClusterSearchShardsRequest;
import org.elasticsearch.action.admin.cluster.shards.ClusterSearchShardsResponse;
import org.elasticsearch.action.admin.cluster.state.ClusterStateAction;
import org.elasticsearch.action.admin.cluster.state.ClusterStateRequest;
import org.elasticsearch.action.admin.cluster.state.ClusterStateResponse;
import org.elasticsearch.action.search.SearchAction;
import org.elasticsearch.action.search.SearchRequest;
import org.elasticsearch.action.search.SearchResponse;
import org.elasticsearch.action.search.ShardSearchFailure;
import org.elasticsearch.action.support.PlainActionFuture;
import org.elasticsearch.cluster.ClusterName;
import org.elasticsearch.cluster.ClusterState;
import org.elasticsearch.cluster.node.DiscoveryNode;
import org.elasticsearch.cluster.node.DiscoveryNodes;
import org.elasticsearch.common.Strings;
import org.elasticsearch.common.io.stream.BytesStreamOutput;
import org.elasticsearch.common.io.stream.StreamInput;
import org.elasticsearch.common.settings.Settings;
import org.elasticsearch.common.transport.TransportAddress;
import org.elasticsearch.common.xcontent.XContentHelper;
import org.elasticsearch.core.IOUtils;
import org.elasticsearch.core.SuppressForbidden;
import org.elasticsearch.core.TimeValue;
import org.elasticsearch.index.IndexNotFoundException;
import org.elasticsearch.mocksocket.MockServerSocket;
import org.elasticsearch.search.SearchHit;
import org.elasticsearch.search.SearchHits;
import org.elasticsearch.search.aggregations.InternalAggregations;
import org.elasticsearch.search.internal.InternalSearchResponse;
import org.elasticsearch.test.ESTestCase;
import org.elasticsearch.test.transport.MockTransportService;
import org.elasticsearch.threadpool.TestThreadPool;
import org.elasticsearch.threadpool.ThreadPool;
import org.elasticsearch.xcontent.XContentBuilder;
import org.elasticsearch.xcontent.XContentFactory;

import java.io.IOException;
import java.net.InetAddress;
import java.net.InetSocketAddress;
import java.net.ServerSocket;
import java.net.Socket;
import java.util.ArrayList;
import java.util.Arrays;
import java.util.Collections;
import java.util.List;
import java.util.concurrent.BrokenBarrierException;
import java.util.concurrent.CopyOnWriteArrayList;
import java.util.concurrent.CountDownLatch;
import java.util.concurrent.CyclicBarrier;
import java.util.concurrent.RejectedExecutionException;
import java.util.concurrent.TimeUnit;
import java.util.concurrent.atomic.AtomicReference;
import java.util.function.Function;
import java.util.stream.Collectors;

import static java.util.Collections.emptyMap;
import static java.util.Collections.emptySet;
import static org.hamcrest.Matchers.allOf;
import static org.hamcrest.Matchers.containsString;
import static org.hamcrest.Matchers.either;
import static org.hamcrest.Matchers.equalTo;
import static org.hamcrest.Matchers.instanceOf;
import static org.hamcrest.Matchers.oneOf;
import static org.hamcrest.Matchers.sameInstance;

public class RemoteClusterConnectionTests extends ESTestCase {

    private final ThreadPool threadPool = new TestThreadPool(getClass().getName());

    @Override
    public void tearDown() throws Exception {
        super.tearDown();
        ThreadPool.terminate(threadPool, 10, TimeUnit.SECONDS);
    }

    private MockTransportService startTransport(
        String id,
        List<DiscoveryNode> knownNodes,
        Version version,
        TransportVersion transportVersion
    ) {
        return startTransport(id, knownNodes, version, transportVersion, threadPool);
    }

    public static MockTransportService startTransport(
        String id,
        List<DiscoveryNode> knownNodes,
        Version version,
        TransportVersion transportVersion,
        ThreadPool threadPool
    ) {
        return startTransport(id, knownNodes, version, transportVersion, threadPool, Settings.EMPTY);
    }

    public static MockTransportService startTransport(
        final String id,
        final List<DiscoveryNode> knownNodes,
        final Version version,
        final TransportVersion transportVersion,
        final ThreadPool threadPool,
        final Settings settings
    ) {
        boolean success = false;
        final Settings s = Settings.builder().put(settings).put("node.name", id).build();
        ClusterName clusterName = ClusterName.CLUSTER_NAME_SETTING.get(s);
        MockTransportService newService = MockTransportService.createNewService(s, version, transportVersion, threadPool, null);
        try {
            newService.registerRequestHandler(
                ClusterSearchShardsAction.NAME,
                ThreadPool.Names.SAME,
                ClusterSearchShardsRequest::new,
                (request, channel, task) -> {
                    if ("index_not_found".equals(request.preference())) {
                        channel.sendResponse(new IndexNotFoundException("index"));
                    } else {
                        channel.sendResponse(
                            new ClusterSearchShardsResponse(
                                new ClusterSearchShardsGroup[0],
                                knownNodes.toArray(new DiscoveryNode[0]),
                                Collections.emptyMap()
                            )
                        );
                    }
                }
            );
            newService.registerRequestHandler(SearchAction.NAME, ThreadPool.Names.SAME, SearchRequest::new, (request, channel, task) -> {
                if ("index_not_found".equals(request.preference())) {
                    channel.sendResponse(new IndexNotFoundException("index"));
                    return;
                }
                SearchHits searchHits;
                if ("null_target".equals(request.preference())) {
                    searchHits = new SearchHits(new SearchHit[] { new SearchHit(0) }, new TotalHits(1, TotalHits.Relation.EQUAL_TO), 1F);
                } else {
                    searchHits = new SearchHits(new SearchHit[0], new TotalHits(0, TotalHits.Relation.EQUAL_TO), Float.NaN);
                }
                InternalSearchResponse response = new InternalSearchResponse(
                    searchHits,
                    InternalAggregations.EMPTY,
                    null,
                    null,
                    false,
                    null,
                    1
                );
                SearchResponse searchResponse = new SearchResponse(
                    response,
                    null,
                    1,
                    1,
                    0,
                    100,
                    ShardSearchFailure.EMPTY_ARRAY,
                    SearchResponse.Clusters.EMPTY
                );
                channel.sendResponse(searchResponse);
            });
            newService.registerRequestHandler(
                ClusterStateAction.NAME,
                ThreadPool.Names.SAME,
                ClusterStateRequest::new,
                (request, channel, task) -> {
                    DiscoveryNodes.Builder builder = DiscoveryNodes.builder();
                    for (DiscoveryNode node : knownNodes) {
                        builder.add(node);
                    }
                    ClusterState build = ClusterState.builder(clusterName).nodes(builder.build()).build();
                    channel.sendResponse(new ClusterStateResponse(clusterName, build, false));
                }
            );
            if (RemoteClusterPortSettings.REMOTE_CLUSTER_SERVER_ENABLED.get(s)) {
                newService.registerRequestHandler(
                    RemoteClusterNodesAction.NAME,
                    ThreadPool.Names.SAME,
                    RemoteClusterNodesAction.Request::new,
                    (request, channel, task) -> channel.sendResponse(new RemoteClusterNodesAction.Response(knownNodes))
                );
            }
            newService.start();
            newService.acceptIncomingRequests();
            success = true;
            return newService;
        } finally {
            if (success == false) {
                newService.close();
            }
        }
    }

    @SuppressForbidden(reason = "calls getLocalHost here but it's fine in this case")
    public void testSlowNodeCanBeCancelled() throws IOException, InterruptedException {
        try (ServerSocket socket = new MockServerSocket()) {
            socket.bind(new InetSocketAddress(InetAddress.getLocalHost(), 0), 1);
            socket.setReuseAddress(true);
            DiscoveryNode seedNode = new DiscoveryNode(
                "TEST",
                new TransportAddress(socket.getInetAddress(), socket.getLocalPort()),
                emptyMap(),
                emptySet(),
                Version.CURRENT
            );
            CountDownLatch acceptedLatch = new CountDownLatch(1);
            CountDownLatch closeRemote = new CountDownLatch(1);
            Thread t = new Thread() {
                @Override
                public void run() {
                    try (Socket accept = socket.accept()) {
                        acceptedLatch.countDown();
                        closeRemote.await();
                    } catch (IOException e) {
                        // that's fine we might close
                    } catch (InterruptedException e) {
                        Thread.currentThread().interrupt();
                    }
                }
            };
            t.start();

            try (
                MockTransportService service = MockTransportService.createNewService(
                    Settings.EMPTY,
                    Version.CURRENT,
                    TransportVersion.CURRENT,
                    threadPool,
                    null
                )
            ) {
                service.start();
                service.acceptIncomingRequests();
                CountDownLatch listenerCalled = new CountDownLatch(1);
                AtomicReference<Exception> exceptionReference = new AtomicReference<>();
                String clusterAlias = "test-cluster";
                Settings settings = buildRandomSettings(clusterAlias, addresses(seedNode));
                try (RemoteClusterConnection connection = new RemoteClusterConnection(settings, clusterAlias, service)) {
                    ActionListener<Void> listener = ActionListener.wrap(x -> {
                        listenerCalled.countDown();
                        fail("expected exception");
                    }, x -> {
                        exceptionReference.set(x);
                        listenerCalled.countDown();
                    });
                    connection.ensureConnected(listener);
                    acceptedLatch.await();
                    connection.close(); // now close it, this should trigger an interrupt on the socket and we can move on
                    assertTrue(connection.assertNoRunningConnections());
                }
                closeRemote.countDown();
                listenerCalled.await();
                Exception e = exceptionReference.get();
                assertNotNull(e);
                assertThat(e, either(instanceOf(AlreadyClosedException.class)).or(instanceOf(ConnectTransportException.class)));
            }
        }
    }

    private static List<String> addresses(final DiscoveryNode... seedNodes) {
        return Arrays.stream(seedNodes).map(s -> s.getAddress().toString()).collect(Collectors.toCollection(ArrayList::new));
    }

    public void testCloseWhileConcurrentlyConnecting() throws IOException, InterruptedException, BrokenBarrierException {
        List<DiscoveryNode> knownNodes = new CopyOnWriteArrayList<>();
        try (
            MockTransportService seedTransport = startTransport("seed_node", knownNodes, Version.CURRENT, TransportVersion.CURRENT);
            MockTransportService seedTransport1 = startTransport("seed_node_1", knownNodes, Version.CURRENT, TransportVersion.CURRENT);
            MockTransportService discoverableTransport = startTransport(
                "discoverable_node",
                knownNodes,
                Version.CURRENT,
                TransportVersion.CURRENT
            )
        ) {
            DiscoveryNode seedNode = seedTransport.getLocalDiscoNode();
            DiscoveryNode seedNode1 = seedTransport1.getLocalDiscoNode();
            knownNodes.add(seedTransport.getLocalDiscoNode());
            knownNodes.add(discoverableTransport.getLocalDiscoNode());
            knownNodes.add(seedTransport1.getLocalDiscoNode());
            Collections.shuffle(knownNodes, random());
            List<String> seedNodes = addresses(seedNode1, seedNode);
            Collections.shuffle(seedNodes, random());

            try (
                MockTransportService service = MockTransportService.createNewService(
                    Settings.EMPTY,
                    Version.CURRENT,
                    TransportVersion.CURRENT,
                    threadPool,
                    null
                )
            ) {
                service.start();
                service.acceptIncomingRequests();
                String clusterAlias = "test-cluster";
                Settings settings = buildRandomSettings(clusterAlias, seedNodes);
                try (RemoteClusterConnection connection = new RemoteClusterConnection(settings, clusterAlias, service)) {
                    int numThreads = randomIntBetween(4, 10);
                    Thread[] threads = new Thread[numThreads];
                    CyclicBarrier barrier = new CyclicBarrier(numThreads + 1);
                    for (int i = 0; i < threads.length; i++) {
                        final int numConnectionAttempts = randomIntBetween(10, 100);
                        threads[i] = new Thread() {
                            @Override
                            public void run() {
                                try {
                                    barrier.await();
                                    CountDownLatch latch = new CountDownLatch(numConnectionAttempts);
                                    for (int i = 0; i < numConnectionAttempts; i++) {
                                        AtomicReference<Exception> executed = new AtomicReference<>();
                                        ActionListener<Void> listener = ActionListener.wrap(x -> {
                                            if (executed.compareAndSet(null, new RuntimeException())) {
                                                latch.countDown();
                                            } else {
                                                throw new AssertionError("shit's been called twice", executed.get());
                                            }
                                        }, x -> {
                                            if (executed.compareAndSet(null, x)) {
                                                latch.countDown();
                                            } else {
                                                final String message = x.getMessage();
                                                if ((executed.get().getClass() == x.getClass()
                                                    && "operation was cancelled reason [connect handler is closed]".equals(message)
                                                    && message.equals(executed.get().getMessage())) == false) {
                                                    // we do cancel the operation and that means that if timing allows it, the caller
                                                    // of a blocking call as well as the handler will get the exception from the
                                                    // ExecutionCancelledException concurrently. unless that is the case we fail
                                                    // if we get called more than once!
                                                    AssertionError assertionError = new AssertionError("shit's been called twice", x);
                                                    assertionError.addSuppressed(executed.get());
                                                    throw assertionError;
                                                }
                                            }
                                            if (x instanceof RejectedExecutionException || x instanceof AlreadyClosedException) {
                                                // that's fine
                                            } else {
                                                throw new AssertionError(x);
                                            }
                                        });
                                        try {
                                            connection.ensureConnected(listener);
                                        } catch (Exception e) {
                                            // it's ok if we're shutting down
                                            assertThat(e.getMessage(), containsString("threadcontext is already closed"));
                                            latch.countDown();
                                        }
                                    }
                                    latch.await();
                                } catch (Exception ex) {
                                    throw new AssertionError(ex);
                                }
                            }
                        };
                        threads[i].start();
                    }
                    barrier.await();
                }
            }
        }
    }

    public void testGetConnectionInfo() throws Exception {
        List<DiscoveryNode> knownNodes = new CopyOnWriteArrayList<>();
        try (
            MockTransportService transport1 = startTransport("seed_node", knownNodes, Version.CURRENT, TransportVersion.CURRENT);
            MockTransportService transport2 = startTransport("seed_node_1", knownNodes, Version.CURRENT, TransportVersion.CURRENT);
            MockTransportService transport3 = startTransport("discoverable_node", knownNodes, Version.CURRENT, TransportVersion.CURRENT)
        ) {
            DiscoveryNode node1 = transport1.getLocalDiscoNode();
            DiscoveryNode node2 = transport3.getLocalDiscoNode();
            DiscoveryNode node3 = transport2.getLocalDiscoNode();
            knownNodes.add(transport1.getLocalDiscoNode());
            knownNodes.add(transport3.getLocalDiscoNode());
            knownNodes.add(transport2.getLocalDiscoNode());
            Collections.shuffle(knownNodes, random());
            List<String> seedNodes = addresses(node3, node1, node2);
            Collections.shuffle(seedNodes, random());

            try (
                MockTransportService service = MockTransportService.createNewService(
                    Settings.EMPTY,
                    Version.CURRENT,
                    TransportVersion.CURRENT,
                    threadPool,
                    null
                )
            ) {
                service.start();
                service.acceptIncomingRequests();
                int maxNumConnections = randomIntBetween(1, 5);
                String clusterAlias = "test-cluster";
                Settings settings = Settings.builder()
                    .put(buildSniffSettings(clusterAlias, seedNodes))
                    .put(SniffConnectionStrategy.REMOTE_CONNECTIONS_PER_CLUSTER.getKey(), maxNumConnections)
                    .build();
                try (RemoteClusterConnection connection = new RemoteClusterConnection(settings, clusterAlias, service)) {
                    // test no nodes connected
                    RemoteConnectionInfo remoteConnectionInfo = assertSerialization(connection.getConnectionInfo());
                    assertNotNull(remoteConnectionInfo);
                    SniffConnectionStrategy.SniffModeInfo sniffInfo = (SniffConnectionStrategy.SniffModeInfo) remoteConnectionInfo.modeInfo;
                    assertEquals(0, sniffInfo.numNodesConnected);
                    assertEquals(3, sniffInfo.seedNodes.size());
                    assertEquals(maxNumConnections, sniffInfo.maxConnectionsPerCluster);
                    assertEquals(clusterAlias, remoteConnectionInfo.clusterAlias);
                }
            }
        }
    }

    public void testRemoteConnectionInfo() throws IOException {
        List<String> remoteAddresses = Collections.singletonList("seed:1");
        String serverName = "the_server_name";

        RemoteConnectionInfo.ModeInfo modeInfo1;
        RemoteConnectionInfo.ModeInfo modeInfo2;

        if (randomBoolean()) {
            modeInfo1 = new SniffConnectionStrategy.SniffModeInfo(remoteAddresses, 4, 4);
            modeInfo2 = new SniffConnectionStrategy.SniffModeInfo(remoteAddresses, 4, 3);
        } else {
            modeInfo1 = new ProxyConnectionStrategy.ProxyModeInfo(remoteAddresses.get(0), serverName, 18, 18);
            modeInfo2 = new ProxyConnectionStrategy.ProxyModeInfo(remoteAddresses.get(0), serverName, 18, 17);
        }

        RemoteConnectionInfo stats = new RemoteConnectionInfo("test_cluster", modeInfo1, TimeValue.timeValueMinutes(30), false);
        assertSerialization(stats);

        RemoteConnectionInfo stats1 = new RemoteConnectionInfo("test_cluster", modeInfo1, TimeValue.timeValueMinutes(30), true);
        assertSerialization(stats1);
        assertNotEquals(stats, stats1);

        stats1 = new RemoteConnectionInfo("test_cluster_1", modeInfo1, TimeValue.timeValueMinutes(30), false);
        assertSerialization(stats1);
        assertNotEquals(stats, stats1);

        stats1 = new RemoteConnectionInfo("test_cluster", modeInfo1, TimeValue.timeValueMinutes(325), false);
        assertSerialization(stats1);
        assertNotEquals(stats, stats1);

        stats1 = new RemoteConnectionInfo("test_cluster", modeInfo2, TimeValue.timeValueMinutes(30), false);
        assertSerialization(stats1);
        assertNotEquals(stats, stats1);
    }

    private static RemoteConnectionInfo assertSerialization(RemoteConnectionInfo info) throws IOException {
        try (BytesStreamOutput out = new BytesStreamOutput()) {
            out.setTransportVersion(TransportVersion.CURRENT);
            info.writeTo(out);
            StreamInput in = out.bytes().streamInput();
            in.setTransportVersion(TransportVersion.CURRENT);
            RemoteConnectionInfo remoteConnectionInfo = new RemoteConnectionInfo(in);
            assertEquals(info, remoteConnectionInfo);
            assertEquals(info.hashCode(), remoteConnectionInfo.hashCode());
            return randomBoolean() ? info : remoteConnectionInfo;
        }
    }

    public void testRenderConnectionInfoXContent() throws IOException {
        List<String> remoteAddresses = Arrays.asList("seed:1", "seed:2");
        String serverName = "the_server_name";

        RemoteConnectionInfo.ModeInfo modeInfo;

        boolean sniff = randomBoolean();
        if (sniff) {
            modeInfo = new SniffConnectionStrategy.SniffModeInfo(remoteAddresses, 3, 2);
        } else {
            modeInfo = new ProxyConnectionStrategy.ProxyModeInfo(remoteAddresses.get(0), serverName, 18, 16);
        }

        RemoteConnectionInfo stats = new RemoteConnectionInfo("test_cluster", modeInfo, TimeValue.timeValueMinutes(30), true);
        stats = assertSerialization(stats);
        XContentBuilder builder = XContentFactory.jsonBuilder();
        builder.startObject();
        stats.toXContent(builder, null);
        builder.endObject();

        if (sniff) {
            assertEquals(XContentHelper.stripWhitespace("""
                {
                  "test_cluster": {
                    "connected": true,
                    "mode": "sniff",
                    "seeds": [ "seed:1", "seed:2" ],
                    "num_nodes_connected": 2,
                    "max_connections_per_cluster": 3,
                    "initial_connect_timeout": "30m",
                    "skip_unavailable": true
                  }
                }"""), Strings.toString(builder));
        } else {
            assertEquals(XContentHelper.stripWhitespace("""
                {
                  "test_cluster": {
                    "connected": true,
                    "mode": "proxy",
                    "proxy_address": "seed:1",
                    "server_name": "the_server_name",
                    "num_proxy_sockets_connected": 16,
                    "max_proxy_socket_connections": 18,
                    "initial_connect_timeout": "30m",
                    "skip_unavailable": true
                  }
                }"""), Strings.toString(builder));
        }
    }

    public void testCollectNodes() throws Exception {
        doTestCollectNodes(false);
        doTestCollectNodes(true);
    }

    private void doTestCollectNodes(boolean hasClusterCredentials) throws Exception {
        List<DiscoveryNode> knownNodes = new CopyOnWriteArrayList<>();
<<<<<<< HEAD
        final Settings seedTransportSettings;
        if (hasClusterCredentials) {
            seedTransportSettings = Settings.builder()
                .put(RemoteClusterPortSettings.REMOTE_CLUSTER_SERVER_ENABLED.getKey(), "true")
                .put(RemoteClusterPortSettings.PORT.getKey(), "0")
                .build();
        } else {
            seedTransportSettings = Settings.EMPTY;
        }

        try (
            MockTransportService seedTransport = startTransport("seed_node", knownNodes, Version.CURRENT, threadPool, seedTransportSettings)
        ) {
            DiscoveryNode seedNode = seedTransport.getLocalDiscoNode();
            if (hasClusterCredentials) {
                seedNode = seedNode.withTransportAddress(seedTransport.boundRemoteAccessAddress().publishAddress());
            }
            knownNodes.add(seedNode);
            try (MockTransportService service = MockTransportService.createNewService(Settings.EMPTY, Version.CURRENT, threadPool, null)) {

=======
        try (MockTransportService seedTransport = startTransport("seed_node", knownNodes, Version.CURRENT, TransportVersion.CURRENT)) {
            DiscoveryNode seedNode = seedTransport.getLocalDiscoNode();
            knownNodes.add(seedTransport.getLocalDiscoNode());
            try (
                MockTransportService service = MockTransportService.createNewService(
                    Settings.EMPTY,
                    Version.CURRENT,
                    TransportVersion.CURRENT,
                    threadPool,
                    null
                )
            ) {
>>>>>>> aedf9843
                service.start();
                service.acceptIncomingRequests();
                service.addSendBehavior((connection, requestId, action, request, options) -> {
                    if (hasClusterCredentials) {
                        assertThat(action, oneOf(RemoteClusterService.REMOTE_CLUSTER_HANDSHAKE_ACTION_NAME, RemoteClusterNodesAction.NAME));
                    } else {
                        assertThat(action, oneOf(TransportService.HANDSHAKE_ACTION_NAME, ClusterStateAction.NAME));
                    }
                    connection.sendRequest(requestId, action, request, options);
                });
                String clusterAlias = "test-cluster";
                Settings settings = buildRandomSettings(clusterAlias, addresses(seedNode));

                if (hasClusterCredentials) {
                    settings = Settings.builder()
                        .put(settings)
                        .put(
                            RemoteClusterService.REMOTE_CLUSTER_AUTHORIZATION.getConcreteSettingForNamespace(clusterAlias).getKey(),
                            randomAlphaOfLength(20)
                        )
                        .build();
                }

                try (RemoteClusterConnection connection = new RemoteClusterConnection(settings, clusterAlias, service)) {
                    CountDownLatch responseLatch = new CountDownLatch(1);
                    AtomicReference<Function<String, DiscoveryNode>> reference = new AtomicReference<>();
                    AtomicReference<Exception> failReference = new AtomicReference<>();
                    ActionListener<Function<String, DiscoveryNode>> shardsListener = ActionListener.wrap(x -> {
                        reference.set(x);
                        responseLatch.countDown();
                    }, x -> {
                        failReference.set(x);
                        responseLatch.countDown();
                    });
                    connection.collectNodes(shardsListener);
                    responseLatch.await();
                    assertNull(failReference.get());
                    assertNotNull(reference.get());
                    Function<String, DiscoveryNode> function = reference.get();
                    assertEquals(seedNode, function.apply(seedNode.getId()));
                    assertNull(function.apply(seedNode.getId() + "foo"));
                    assertTrue(connection.assertNoRunningConnections());
                }
            }
        }
    }

    public void testNoChannelsExceptREG() throws Exception {
        List<DiscoveryNode> knownNodes = new CopyOnWriteArrayList<>();
        try (MockTransportService seedTransport = startTransport("seed_node", knownNodes, Version.CURRENT, TransportVersion.CURRENT)) {
            DiscoveryNode seedNode = seedTransport.getLocalDiscoNode();
            knownNodes.add(seedTransport.getLocalDiscoNode());
            try (
                MockTransportService service = MockTransportService.createNewService(
                    Settings.EMPTY,
                    Version.CURRENT,
                    TransportVersion.CURRENT,
                    threadPool,
                    null
                )
            ) {
                service.start();
                service.acceptIncomingRequests();
                String clusterAlias = "test-cluster";
                Settings settings = buildRandomSettings(clusterAlias, addresses(seedNode));

                try (RemoteClusterConnection connection = new RemoteClusterConnection(settings, clusterAlias, service)) {
                    PlainActionFuture<Void> plainActionFuture = new PlainActionFuture<>();
                    connection.ensureConnected(plainActionFuture);
                    plainActionFuture.get(10, TimeUnit.SECONDS);

                    for (TransportRequestOptions.Type type : TransportRequestOptions.Type.values()) {
                        if (type != TransportRequestOptions.Type.REG) {
                            assertThat(
                                expectThrows(
                                    IllegalStateException.class,
                                    () -> connection.getConnection()
                                        .sendRequest(
                                            randomNonNegativeLong(),
                                            "arbitrary",
                                            TransportRequest.Empty.INSTANCE,
                                            TransportRequestOptions.of(null, type)
                                        )
                                ).getMessage(),
                                allOf(containsString("can't select"), containsString(type.toString()))
                            );
                        }
                    }
                }
            }
        }
    }

    public void testConnectedNodesConcurrentAccess() throws IOException, InterruptedException {
        List<DiscoveryNode> knownNodes = new CopyOnWriteArrayList<>();
        List<MockTransportService> discoverableTransports = new CopyOnWriteArrayList<>();
        try {
            final int numDiscoverableNodes = randomIntBetween(5, 20);
            List<DiscoveryNode> discoverableNodes = new ArrayList<>(numDiscoverableNodes);
            for (int i = 0; i < numDiscoverableNodes; i++) {
                MockTransportService transportService = startTransport(
                    "discoverable_node" + i,
                    knownNodes,
                    Version.CURRENT,
                    TransportVersion.CURRENT
                );
                discoverableNodes.add(transportService.getLocalNode());
                discoverableTransports.add(transportService);
            }

            List<String> seedNodes = new CopyOnWriteArrayList<>(
                randomSubsetOf(
                    randomIntBetween(1, discoverableNodes.size()),
                    discoverableNodes.stream().map(d -> d.getAddress().toString()).toList()
                )
            );
            Collections.shuffle(seedNodes, random());

            try (
                MockTransportService service = MockTransportService.createNewService(
                    Settings.EMPTY,
                    Version.CURRENT,
                    TransportVersion.CURRENT,
                    threadPool,
                    null
                )
            ) {
                service.start();
                service.acceptIncomingRequests();

                String clusterAlias = "test-cluster";
                Settings settings = buildRandomSettings(clusterAlias, seedNodes);
                try (RemoteClusterConnection connection = new RemoteClusterConnection(settings, clusterAlias, service)) {
                    final int numGetThreads = randomIntBetween(4, 10);
                    final Thread[] getThreads = new Thread[numGetThreads];
                    final int numModifyingThreads = randomIntBetween(4, 10);
                    final Thread[] modifyingThreads = new Thread[numModifyingThreads];
                    CyclicBarrier barrier = new CyclicBarrier(numGetThreads + numModifyingThreads);
                    for (int i = 0; i < getThreads.length; i++) {
                        final int numGetCalls = randomIntBetween(1000, 10000);
                        getThreads[i] = new Thread(() -> {
                            try {
                                barrier.await();
                                for (int j = 0; j < numGetCalls; j++) {
                                    try {
                                        Transport.Connection lowLevelConnection = connection.getConnection();
                                        assertNotNull(lowLevelConnection);
                                    } catch (NoSuchRemoteClusterException e) {
                                        // ignore, this is an expected exception
                                    }
                                }
                            } catch (Exception ex) {
                                throw new AssertionError(ex);
                            }
                        });
                        getThreads[i].start();
                    }

                    for (int i = 0; i < modifyingThreads.length; i++) {
                        final int numDisconnects = randomIntBetween(5, 10);
                        modifyingThreads[i] = new Thread(() -> {
                            try {
                                barrier.await();
                                for (int j = 0; j < numDisconnects; j++) {
                                    DiscoveryNode node = randomFrom(discoverableNodes);
                                    try {
                                        connection.getConnectionManager().getConnection(node);
                                    } catch (NoSuchRemoteClusterException e) {
                                        // Ignore
                                    }
                                }
                            } catch (Exception ex) {
                                throw new AssertionError(ex);
                            }
                        });
                        modifyingThreads[i].start();
                    }

                    for (Thread thread : getThreads) {
                        thread.join();
                    }
                    for (Thread thread : modifyingThreads) {
                        thread.join();
                    }
                }
            }
        } finally {
            IOUtils.closeWhileHandlingException(discoverableTransports);
        }
    }

    public void testGetConnection() throws Exception {
        List<DiscoveryNode> knownNodes = new CopyOnWriteArrayList<>();
        try (
            MockTransportService seedTransport = startTransport("seed_node", knownNodes, Version.CURRENT, TransportVersion.CURRENT);
            MockTransportService disconnectedTransport = startTransport(
                "disconnected_node",
                knownNodes,
                Version.CURRENT,
                TransportVersion.CURRENT
            )
        ) {

            DiscoveryNode seedNode = seedTransport.getLocalNode();
            knownNodes.add(seedNode);

            DiscoveryNode disconnectedNode = disconnectedTransport.getLocalNode();

            try (
                MockTransportService service = MockTransportService.createNewService(
                    Settings.EMPTY,
                    Version.CURRENT,
                    TransportVersion.CURRENT,
                    threadPool,
                    null
                )
            ) {
                service.start();
                service.acceptIncomingRequests();
                String clusterAlias = "test-cluster";
                Settings settings = buildRandomSettings(clusterAlias, addresses(seedNode));
                try (RemoteClusterConnection connection = new RemoteClusterConnection(settings, clusterAlias, service)) {
                    PlainActionFuture.get(fut -> connection.ensureConnected(fut.map(x -> null)));
                    for (int i = 0; i < 10; i++) {
                        // always a direct connection as the remote node is already connected
                        Transport.Connection remoteConnection = connection.getConnection(seedNode);
                        assertEquals(seedNode, remoteConnection.getNode());
                    }
                    for (int i = 0; i < 10; i++) {
                        // we don't use the transport service connection manager so we will get a proxy connection for the local node
                        Transport.Connection remoteConnection = connection.getConnection(service.getLocalNode());
                        assertThat(remoteConnection, instanceOf(RemoteConnectionManager.ProxyConnection.class));
                        assertThat(remoteConnection.getNode(), equalTo(service.getLocalNode()));
                    }
                    for (int i = 0; i < 10; i++) {
                        // always a proxy connection as the target node is not connected
                        Transport.Connection remoteConnection = connection.getConnection(disconnectedNode);
                        assertThat(remoteConnection, instanceOf(RemoteConnectionManager.ProxyConnection.class));
                        assertThat(remoteConnection.getNode(), sameInstance(disconnectedNode));
                    }
                }
            }
        }
    }

    private Settings buildRandomSettings(String clusterAlias, List<String> addresses) {
        if (randomBoolean()) {
            return buildProxySettings(clusterAlias, addresses);
        } else {
            return buildSniffSettings(clusterAlias, addresses);
        }
    }

    private static Settings buildProxySettings(String clusterAlias, List<String> addresses) {
        Settings.Builder builder = Settings.builder();
        builder.put(ProxyConnectionStrategy.PROXY_ADDRESS.getConcreteSettingForNamespace(clusterAlias).getKey(), addresses.get(0));
        builder.put(RemoteConnectionStrategy.REMOTE_CONNECTION_MODE.getConcreteSettingForNamespace(clusterAlias).getKey(), "proxy");
        return builder.build();
    }

    private static Settings buildSniffSettings(String clusterAlias, List<String> seedNodes) {
        Settings.Builder builder = Settings.builder();
        builder.put(RemoteConnectionStrategy.REMOTE_CONNECTION_MODE.getConcreteSettingForNamespace(clusterAlias).getKey(), "sniff");
        builder.put(
            SniffConnectionStrategy.REMOTE_CLUSTER_SEEDS.getConcreteSettingForNamespace(clusterAlias).getKey(),
            Strings.collectionToCommaDelimitedString(seedNodes)
        );
        return builder.build();
    }
}<|MERGE_RESOLUTION|>--- conflicted
+++ resolved
@@ -526,7 +526,6 @@
 
     private void doTestCollectNodes(boolean hasClusterCredentials) throws Exception {
         List<DiscoveryNode> knownNodes = new CopyOnWriteArrayList<>();
-<<<<<<< HEAD
         final Settings seedTransportSettings;
         if (hasClusterCredentials) {
             seedTransportSettings = Settings.builder()
@@ -538,19 +537,20 @@
         }
 
         try (
-            MockTransportService seedTransport = startTransport("seed_node", knownNodes, Version.CURRENT, threadPool, seedTransportSettings)
+            MockTransportService seedTransport = startTransport(
+                "seed_node",
+                knownNodes,
+                Version.CURRENT,
+                TransportVersion.CURRENT,
+                threadPool,
+                seedTransportSettings
+            )
         ) {
             DiscoveryNode seedNode = seedTransport.getLocalDiscoNode();
             if (hasClusterCredentials) {
                 seedNode = seedNode.withTransportAddress(seedTransport.boundRemoteAccessAddress().publishAddress());
             }
             knownNodes.add(seedNode);
-            try (MockTransportService service = MockTransportService.createNewService(Settings.EMPTY, Version.CURRENT, threadPool, null)) {
-
-=======
-        try (MockTransportService seedTransport = startTransport("seed_node", knownNodes, Version.CURRENT, TransportVersion.CURRENT)) {
-            DiscoveryNode seedNode = seedTransport.getLocalDiscoNode();
-            knownNodes.add(seedTransport.getLocalDiscoNode());
             try (
                 MockTransportService service = MockTransportService.createNewService(
                     Settings.EMPTY,
@@ -560,7 +560,6 @@
                     null
                 )
             ) {
->>>>>>> aedf9843
                 service.start();
                 service.acceptIncomingRequests();
                 service.addSendBehavior((connection, requestId, action, request, options) -> {
