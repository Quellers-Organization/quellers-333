/*
 * Copyright Elasticsearch B.V. and/or licensed to Elasticsearch B.V. under one
 * or more contributor license agreements. Licensed under the Elastic License
 * 2.0 and the Server Side Public License, v 1; you may not use this file except
 * in compliance with, at your election, the Elastic License 2.0 or the Server
 * Side Public License, v 1.
 */

package org.elasticsearch.script;

import org.elasticsearch.index.IndexVersion;
import org.elasticsearch.index.IndexVersions;
import org.elasticsearch.index.mapper.vectors.BinaryDenseVectorScriptDocValuesTests;
import org.elasticsearch.index.mapper.vectors.DenseVectorFieldMapper.ElementType;
import org.elasticsearch.index.mapper.vectors.KnnDenseVectorScriptDocValuesTests;
import org.elasticsearch.script.VectorScoreScriptUtils.CosineSimilarity;
import org.elasticsearch.script.VectorScoreScriptUtils.DotProduct;
import org.elasticsearch.script.VectorScoreScriptUtils.Hamming;
import org.elasticsearch.script.VectorScoreScriptUtils.L1Norm;
import org.elasticsearch.script.VectorScoreScriptUtils.L2Norm;
import org.elasticsearch.script.field.vectors.BinaryDenseVectorDocValuesField;
import org.elasticsearch.script.field.vectors.ByteBinaryDenseVectorDocValuesField;
import org.elasticsearch.script.field.vectors.ByteKnnDenseVectorDocValuesField;
import org.elasticsearch.script.field.vectors.DenseVectorDocValuesField;
import org.elasticsearch.script.field.vectors.KnnDenseVectorDocValuesField;
import org.elasticsearch.test.ESTestCase;

import java.io.IOException;
import java.util.Arrays;
import java.util.HexFormat;
import java.util.List;

import static org.hamcrest.Matchers.containsString;
import static org.mockito.Mockito.mock;
import static org.mockito.Mockito.when;

public class VectorScoreScriptUtilsTests extends ESTestCase {

    public void testFloatVectorClassBindings() throws IOException {
        String fieldName = "vector";
        int dims = 5;
        float[] docVector = new float[] { 230.0f, 300.33f, -34.8988f, 15.555f, -200.0f };
        List<Number> queryVector = Arrays.asList(0.5f, 111.3f, -13.0f, 14.8f, -156.0f);
        List<Number> invalidQueryVector = Arrays.asList(0.5, 111.3);

        List<DenseVectorDocValuesField> fields = List.of(
            new BinaryDenseVectorDocValuesField(
                BinaryDenseVectorScriptDocValuesTests.wrap(new float[][] { docVector }, ElementType.FLOAT, IndexVersions.V_7_4_0),
                "test",
                ElementType.FLOAT,
                dims,
                IndexVersions.V_7_4_0
            ),
            new BinaryDenseVectorDocValuesField(
                BinaryDenseVectorScriptDocValuesTests.wrap(new float[][] { docVector }, ElementType.FLOAT, IndexVersion.current()),
                "test",
                ElementType.FLOAT,
                dims,
                IndexVersion.current()
            ),
            new KnnDenseVectorDocValuesField(KnnDenseVectorScriptDocValuesTests.wrap(new float[][] { docVector }), "test", dims)
        );
        for (DenseVectorDocValuesField field : fields) {
            field.setNextDocId(0);

            ScoreScript scoreScript = mock(ScoreScript.class);
            when(scoreScript.field("vector")).thenAnswer(mock -> field);

            // Test cosine similarity explicitly, as it must perform special logic on top of the doc values
            CosineSimilarity function = new CosineSimilarity(scoreScript, queryVector, fieldName);
            float cosineSimilarityExpected = 0.790f;
            assertEquals(
                "cosineSimilarity result is not equal to the expected value!",
                cosineSimilarityExpected,
                function.cosineSimilarity(),
                0.001
            );

            // Test normalization for cosineSimilarity
            float[] queryVectorArray = new float[queryVector.size()];
            for (int i = 0; i < queryVectorArray.length; i++) {
                queryVectorArray[i] = queryVector.get(i).floatValue();
            }
            assertEquals(
                "cosineSimilarity result is not equal to the expected value!",
                cosineSimilarityExpected,
                field.getInternal().cosineSimilarity(queryVectorArray, true),
                0.001
            );

            // Check each function rejects query vectors with the wrong dimension
            IllegalArgumentException e = expectThrows(
                IllegalArgumentException.class,
                () -> new DotProduct(scoreScript, invalidQueryVector, fieldName)
            );
            assertThat(
                e.getMessage(),
                containsString("query vector has a different number of dimensions [2] than the document vectors [5]")
            );
            e = expectThrows(IllegalArgumentException.class, () -> new CosineSimilarity(scoreScript, invalidQueryVector, fieldName));
            assertThat(
                e.getMessage(),
                containsString("query vector has a different number of dimensions [2] than the document vectors [5]")
            );
            e = expectThrows(IllegalArgumentException.class, () -> new L1Norm(scoreScript, invalidQueryVector, fieldName));
            assertThat(
                e.getMessage(),
                containsString("query vector has a different number of dimensions [2] than the document vectors [5]")
            );
            e = expectThrows(IllegalArgumentException.class, () -> new L2Norm(scoreScript, invalidQueryVector, fieldName));
            assertThat(
                e.getMessage(),
                containsString("query vector has a different number of dimensions [2] than the document vectors [5]")
            );

            e = expectThrows(IllegalArgumentException.class, () -> new Hamming(scoreScript, queryVector, fieldName));
            assertThat(e.getMessage(), containsString("hamming distance is only supported for byte vectors"));

            e = expectThrows(IllegalArgumentException.class, () -> new Hamming(scoreScript, invalidQueryVector, fieldName));
            assertThat(e.getMessage(), containsString("hamming distance is only supported for byte vectors"));

            // Check scripting infrastructure integration
            DotProduct dotProduct = new DotProduct(scoreScript, queryVector, fieldName);
            assertEquals(65425.6249, dotProduct.dotProduct(), 0.001);
            assertEquals(485.1837, new L1Norm(scoreScript, queryVector, fieldName).l1norm(), 0.001);
            assertEquals(301.3614, new L2Norm(scoreScript, queryVector, fieldName).l2norm(), 0.001);
            when(scoreScript._getDocId()).thenReturn(1);
            e = expectThrows(IllegalArgumentException.class, dotProduct::dotProduct);
            assertEquals("A document doesn't have a value for a vector field!", e.getMessage());
        }
    }

    public void testByteVectorClassBindings() throws IOException {
        String fieldName = "vector";
        int dims = 5;
        float[] docVector = new float[] { 1, 127, -128, 5, -10 };
        List<Number> queryVector = Arrays.asList((byte) 1, (byte) 125, (byte) -12, (byte) 2, (byte) 4);
        List<Number> invalidQueryVector = Arrays.asList((byte) 1, (byte) 1);
        String hexidecimalString = HexFormat.of().formatHex(new byte[] { 1, 125, -12, 2, 4 });

        List<DenseVectorDocValuesField> fields = List.of(
            new ByteBinaryDenseVectorDocValuesField(
                BinaryDenseVectorScriptDocValuesTests.wrap(new float[][] { docVector }, ElementType.BYTE, IndexVersion.current()),
                "test",
                ElementType.BYTE,
                dims
            ),
            new ByteKnnDenseVectorDocValuesField(KnnDenseVectorScriptDocValuesTests.wrapBytes(new float[][] { docVector }), "test", dims)
        );
        for (DenseVectorDocValuesField field : fields) {
            field.setNextDocId(0);

            ScoreScript scoreScript = mock(ScoreScript.class);
            when(scoreScript.field(fieldName)).thenAnswer(mock -> field);

            // Test cosine similarity explicitly, as it must perform special logic on top of the doc values
            CosineSimilarity function = new CosineSimilarity(scoreScript, queryVector, fieldName);
            float cosineSimilarityExpected = 0.765f;
            assertEquals(
                "cosineSimilarity result is not equal to the expected value!",
                cosineSimilarityExpected,
                function.cosineSimilarity(),
                0.001
            );

            function = new CosineSimilarity(scoreScript, hexidecimalString, fieldName);
            assertEquals(
                "cosineSimilarity result is not equal to the expected value!",
                cosineSimilarityExpected,
                function.cosineSimilarity(),
                0.001
            );

            // Test normalization for cosineSimilarity
            float[] queryVectorArray = new float[queryVector.size()];
            for (int i = 0; i < queryVectorArray.length; i++) {
                queryVectorArray[i] = queryVector.get(i).floatValue();
            }
            UnsupportedOperationException uoe = expectThrows(
                UnsupportedOperationException.class,
                () -> field.getInternal().cosineSimilarity(queryVectorArray, true)
            );
            assertThat(uoe.getMessage(), containsString("use [double cosineSimilarity(byte[] queryVector, float qvMagnitude)] instead"));

            // Check each function rejects query vectors with the wrong dimension
            IllegalArgumentException e = expectThrows(
                IllegalArgumentException.class,
                () -> new DotProduct(scoreScript, invalidQueryVector, fieldName)
            );
            assertThat(
                e.getMessage(),
                containsString("query vector has a different number of dimensions [2] than the document vectors [5]")
            );
            e = expectThrows(IllegalArgumentException.class, () -> new CosineSimilarity(scoreScript, invalidQueryVector, fieldName));
            assertThat(
                e.getMessage(),
                containsString("query vector has a different number of dimensions [2] than the document vectors [5]")
            );
            e = expectThrows(IllegalArgumentException.class, () -> new L1Norm(scoreScript, invalidQueryVector, fieldName));
            assertThat(
                e.getMessage(),
                containsString("query vector has a different number of dimensions [2] than the document vectors [5]")
            );
            e = expectThrows(IllegalArgumentException.class, () -> new L2Norm(scoreScript, invalidQueryVector, fieldName));
            assertThat(
                e.getMessage(),
                containsString("query vector has a different number of dimensions [2] than the document vectors [5]")
            );
            e = expectThrows(IllegalArgumentException.class, () -> new Hamming(scoreScript, invalidQueryVector, fieldName));
            assertThat(
                e.getMessage(),
                containsString("query vector has a different number of dimensions [2] than the document vectors [5]")
            );

            // Check scripting infrastructure integration
            assertEquals(17382.0, new DotProduct(scoreScript, queryVector, fieldName).dotProduct(), 0.001);
            assertEquals(17382.0, new DotProduct(scoreScript, hexidecimalString, fieldName).dotProduct(), 0.001);
            assertEquals(135.0, new L1Norm(scoreScript, queryVector, fieldName).l1norm(), 0.001);
            assertEquals(135.0, new L1Norm(scoreScript, hexidecimalString, fieldName).l1norm(), 0.001);
            assertEquals(116.897, new L2Norm(scoreScript, queryVector, fieldName).l2norm(), 0.001);
<<<<<<< HEAD
            assertEquals(13.0, new Hamming(scoreScript, queryVector, fieldName).hamming(), 0.001);
=======
            assertEquals(116.897, new L2Norm(scoreScript, hexidecimalString, fieldName).l2norm(), 0.001);
            DotProduct dotProduct = new DotProduct(scoreScript, queryVector, fieldName);
>>>>>>> 4dd4356c
            when(scoreScript._getDocId()).thenReturn(1);
            e = expectThrows(IllegalArgumentException.class, dotProduct::dotProduct);
            assertEquals("A document doesn't have a value for a vector field!", e.getMessage());
        }
    }

    public void testByteVsFloatSimilarity() throws IOException {
        int dims = 5;
        float[] docVector = new float[] { 1f, 127f, -128f, 5f, -10f };
        List<Number> listFloatVector = Arrays.asList(1f, 125f, -12f, 2f, 4f);
        List<Number> listByteVector = Arrays.asList((byte) 1, (byte) 125, (byte) -12, (byte) 2, (byte) 4);
        float[] floatVector = new float[] { 1f, 125f, -12f, 2f, 4f };
        byte[] byteVector = new byte[] { (byte) 1, (byte) 125, (byte) -12, (byte) 2, (byte) 4 };

        List<DenseVectorDocValuesField> fields = List.of(
            new BinaryDenseVectorDocValuesField(
                BinaryDenseVectorScriptDocValuesTests.wrap(new float[][] { docVector }, ElementType.FLOAT, IndexVersions.V_7_4_0),
                "field0",
                ElementType.FLOAT,
                dims,
                IndexVersions.V_7_4_0
            ),
            new BinaryDenseVectorDocValuesField(
                BinaryDenseVectorScriptDocValuesTests.wrap(new float[][] { docVector }, ElementType.FLOAT, IndexVersion.current()),
                "field1",
                ElementType.FLOAT,
                dims,
                IndexVersion.current()
            ),
            new KnnDenseVectorDocValuesField(KnnDenseVectorScriptDocValuesTests.wrap(new float[][] { docVector }), "field2", dims),
            new ByteBinaryDenseVectorDocValuesField(
                BinaryDenseVectorScriptDocValuesTests.wrap(new float[][] { docVector }, ElementType.BYTE, IndexVersion.current()),
                "field3",
                ElementType.BYTE,
                dims
            ),
            new ByteKnnDenseVectorDocValuesField(KnnDenseVectorScriptDocValuesTests.wrapBytes(new float[][] { docVector }), "field4", dims)
        );
        for (DenseVectorDocValuesField field : fields) {
            field.setNextDocId(0);

            ScoreScript scoreScript = mock(ScoreScript.class);
            when(scoreScript.field("vector")).thenAnswer(mock -> field);

            int dotProductExpected = 17382;
            DotProduct dotProduct = new DotProduct(scoreScript, listFloatVector, "vector");
            assertEquals(field.getName(), dotProductExpected, dotProduct.dotProduct(), 0.001);
            dotProduct = new DotProduct(scoreScript, listByteVector, "vector");
            assertEquals(field.getName(), dotProductExpected, dotProduct.dotProduct(), 0.001);
            assertEquals(field.getName(), dotProductExpected, field.get().dotProduct(listFloatVector), 0.001);
            assertEquals(field.getName(), dotProductExpected, field.get().dotProduct(listByteVector), 0.001);
            switch (field.getElementType()) {
                case BYTE -> {
                    assertEquals(field.getName(), dotProductExpected, field.get().dotProduct(byteVector));
                    UnsupportedOperationException e = expectThrows(
                        UnsupportedOperationException.class,
                        () -> field.get().dotProduct(floatVector)
                    );
                    assertThat(e.getMessage(), containsString("use [int dotProduct(byte[] queryVector)] instead"));
                }
                case FLOAT -> {
                    assertEquals(field.getName(), dotProductExpected, field.get().dotProduct(floatVector), 0.001);
                    UnsupportedOperationException e = expectThrows(
                        UnsupportedOperationException.class,
                        () -> field.get().dotProduct(byteVector)
                    );
                    assertThat(e.getMessage(), containsString("use [double dotProduct(float[] queryVector)] instead"));
                }
            }
            ;

            int l1NormExpected = 135;
            L1Norm l1Norm = new L1Norm(scoreScript, listFloatVector, "vector");
            assertEquals(field.getName(), l1NormExpected, l1Norm.l1norm(), 0.001);
            l1Norm = new L1Norm(scoreScript, listByteVector, "vector");
            assertEquals(field.getName(), l1NormExpected, l1Norm.l1norm(), 0.001);
            assertEquals(field.getName(), l1NormExpected, field.get().l1Norm(listFloatVector), 0.001);
            assertEquals(field.getName(), l1NormExpected, field.get().l1Norm(listByteVector), 0.001);
            switch (field.getElementType()) {
                case BYTE -> {
                    assertEquals(field.getName(), l1NormExpected, field.get().l1Norm(byteVector));
                    UnsupportedOperationException e = expectThrows(
                        UnsupportedOperationException.class,
                        () -> field.get().l1Norm(floatVector)
                    );
                    assertThat(e.getMessage(), containsString("use [int l1Norm(byte[] queryVector)] instead"));
                }
                case FLOAT -> {
                    assertEquals(field.getName(), l1NormExpected, field.get().l1Norm(floatVector), 0.001);
                    UnsupportedOperationException e = expectThrows(
                        UnsupportedOperationException.class,
                        () -> field.get().l1Norm(byteVector)
                    );
                    assertThat(e.getMessage(), containsString("use [double l1Norm(float[] queryVector)] instead"));
                }
            }
            ;

            float l2NormExpected = 116.897f;
            L2Norm l2Norm = new L2Norm(scoreScript, listFloatVector, "vector");
            assertEquals(field.getName(), l2NormExpected, l2Norm.l2norm(), 0.001);
            l2Norm = new L2Norm(scoreScript, listByteVector, "vector");
            assertEquals(field.getName(), l2NormExpected, l2Norm.l2norm(), 0.001);
            assertEquals(field.getName(), l2NormExpected, field.get().l2Norm(listFloatVector), 0.001);
            assertEquals(field.getName(), l2NormExpected, field.get().l2Norm(listByteVector), 0.001);
            switch (field.getElementType()) {
                case BYTE -> {
                    assertEquals(field.getName(), l2NormExpected, field.get().l2Norm(byteVector), 0.001);
                    UnsupportedOperationException e = expectThrows(
                        UnsupportedOperationException.class,
                        () -> field.get().l2Norm(floatVector)
                    );
                    assertThat(e.getMessage(), containsString("use [double l2Norm(byte[] queryVector)] instead"));
                }
                case FLOAT -> {
                    assertEquals(field.getName(), l2NormExpected, field.get().l2Norm(floatVector), 0.001);
                    UnsupportedOperationException e = expectThrows(
                        UnsupportedOperationException.class,
                        () -> field.get().l2Norm(byteVector)
                    );
                    assertThat(e.getMessage(), containsString("use [double l2Norm(float[] queryVector)] instead"));
                }
            }
            ;

            float cosineSimilarityExpected = 0.765f;
            CosineSimilarity cosineSimilarity = new CosineSimilarity(scoreScript, listFloatVector, "vector");
            assertEquals(field.getName(), cosineSimilarityExpected, cosineSimilarity.cosineSimilarity(), 0.001);
            cosineSimilarity = new CosineSimilarity(scoreScript, listByteVector, "vector");
            assertEquals(field.getName(), cosineSimilarityExpected, cosineSimilarity.cosineSimilarity(), 0.001);
            assertEquals(field.getName(), cosineSimilarityExpected, field.get().cosineSimilarity(listFloatVector), 0.001);
            assertEquals(field.getName(), cosineSimilarityExpected, field.get().cosineSimilarity(listByteVector), 0.001);
            switch (field.getElementType()) {
                case BYTE -> {
                    assertEquals(field.getName(), cosineSimilarityExpected, field.get().cosineSimilarity(byteVector), 0.001);
                    UnsupportedOperationException e = expectThrows(
                        UnsupportedOperationException.class,
                        () -> field.get().cosineSimilarity(floatVector)
                    );
                    assertThat(
                        e.getMessage(),
                        containsString("use [double cosineSimilarity(byte[] queryVector, float qvMagnitude)] instead")
                    );
                }
                case FLOAT -> {
                    assertEquals(field.getName(), cosineSimilarityExpected, field.get().cosineSimilarity(floatVector), 0.001);
                    UnsupportedOperationException e = expectThrows(
                        UnsupportedOperationException.class,
                        () -> field.get().cosineSimilarity(byteVector)
                    );
                    assertThat(
                        e.getMessage(),
                        containsString("use [double cosineSimilarity(float[] queryVector, boolean normalizeQueryVector)] instead")
                    );
                }
            }
        }
    }

    public void testByteBoundaries() throws IOException {
        String fieldName = "vector";
        int dims = 1;
        float[] docVector = new float[] { 0 };
        List<Number> greaterThanVector = List.of(128);
        List<Number> lessThanVector = List.of(-129);
        List<Number> decimalVector = List.of(0.5);

        List<DenseVectorDocValuesField> fields = List.of(
            new ByteBinaryDenseVectorDocValuesField(
                BinaryDenseVectorScriptDocValuesTests.wrap(new float[][] { docVector }, ElementType.BYTE, IndexVersion.current()),
                "test",
                ElementType.BYTE,
                dims
            ),
            new ByteKnnDenseVectorDocValuesField(KnnDenseVectorScriptDocValuesTests.wrapBytes(new float[][] { docVector }), "test", dims)
        );

        for (DenseVectorDocValuesField field : fields) {
            field.setNextDocId(0);

            ScoreScript scoreScript = mock(ScoreScript.class);
            when(scoreScript.field(fieldName)).thenAnswer(mock -> field);

            IllegalArgumentException e;

            e = expectThrows(IllegalArgumentException.class, () -> new DotProduct(scoreScript, greaterThanVector, fieldName));
            assertEquals(
                e.getMessage(),
                "element_type [byte] vectors only support integers between [-128, 127] but found [128.0] at dim [0]; "
                    + "Preview of invalid vector: [128.0]"
            );
            e = expectThrows(IllegalArgumentException.class, () -> new L1Norm(scoreScript, greaterThanVector, fieldName));
            assertEquals(
                e.getMessage(),
                "element_type [byte] vectors only support integers between [-128, 127] but found [128.0] at dim [0]; "
                    + "Preview of invalid vector: [128.0]"
            );
            e = expectThrows(IllegalArgumentException.class, () -> new L2Norm(scoreScript, greaterThanVector, fieldName));
            assertEquals(
                e.getMessage(),
                "element_type [byte] vectors only support integers between [-128, 127] but found [128.0] at dim [0]; "
                    + "Preview of invalid vector: [128.0]"
            );
            e = expectThrows(IllegalArgumentException.class, () -> new CosineSimilarity(scoreScript, greaterThanVector, fieldName));
            assertEquals(
                e.getMessage(),
                "element_type [byte] vectors only support integers between [-128, 127] but found [128.0] at dim [0]; "
                    + "Preview of invalid vector: [128.0]"
            );

            e = expectThrows(IllegalArgumentException.class, () -> new DotProduct(scoreScript, lessThanVector, fieldName));
            assertEquals(
                e.getMessage(),
                "element_type [byte] vectors only support integers between [-128, 127] but found [-129.0] at dim [0]; "
                    + "Preview of invalid vector: [-129.0]"
            );
            e = expectThrows(IllegalArgumentException.class, () -> new L1Norm(scoreScript, lessThanVector, fieldName));
            assertEquals(
                e.getMessage(),
                "element_type [byte] vectors only support integers between [-128, 127] but found [-129.0] at dim [0]; "
                    + "Preview of invalid vector: [-129.0]"
            );
            e = expectThrows(IllegalArgumentException.class, () -> new L2Norm(scoreScript, lessThanVector, fieldName));
            assertEquals(
                e.getMessage(),
                "element_type [byte] vectors only support integers between [-128, 127] but found [-129.0] at dim [0]; "
                    + "Preview of invalid vector: [-129.0]"
            );
            e = expectThrows(IllegalArgumentException.class, () -> new CosineSimilarity(scoreScript, lessThanVector, fieldName));
            assertEquals(
                e.getMessage(),
                "element_type [byte] vectors only support integers between [-128, 127] but found [-129.0] at dim [0]; "
                    + "Preview of invalid vector: [-129.0]"
            );

            e = expectThrows(IllegalArgumentException.class, () -> new DotProduct(scoreScript, decimalVector, fieldName));
            assertEquals(
                e.getMessage(),
                "element_type [byte] vectors only support non-decimal values but found decimal value [0.5] at dim [0]; "
                    + "Preview of invalid vector: [0.5]"
            );
            e = expectThrows(IllegalArgumentException.class, () -> new L1Norm(scoreScript, decimalVector, fieldName));
            assertEquals(
                e.getMessage(),
                "element_type [byte] vectors only support non-decimal values but found decimal value [0.5] at dim [0]; "
                    + "Preview of invalid vector: [0.5]"
            );
            e = expectThrows(IllegalArgumentException.class, () -> new L2Norm(scoreScript, decimalVector, fieldName));
            assertEquals(
                e.getMessage(),
                "element_type [byte] vectors only support non-decimal values but found decimal value [0.5] at dim [0]; "
                    + "Preview of invalid vector: [0.5]"
            );
            e = expectThrows(IllegalArgumentException.class, () -> new CosineSimilarity(scoreScript, decimalVector, fieldName));
            assertEquals(
                e.getMessage(),
                "element_type [byte] vectors only support non-decimal values but found decimal value [0.5] at dim [0]; "
                    + "Preview of invalid vector: [0.5]"
            );
        }
    }
}<|MERGE_RESOLUTION|>--- conflicted
+++ resolved
@@ -218,12 +218,9 @@
             assertEquals(135.0, new L1Norm(scoreScript, queryVector, fieldName).l1norm(), 0.001);
             assertEquals(135.0, new L1Norm(scoreScript, hexidecimalString, fieldName).l1norm(), 0.001);
             assertEquals(116.897, new L2Norm(scoreScript, queryVector, fieldName).l2norm(), 0.001);
-<<<<<<< HEAD
+            assertEquals(116.897, new L2Norm(scoreScript, hexidecimalString, fieldName).l2norm(), 0.001);
             assertEquals(13.0, new Hamming(scoreScript, queryVector, fieldName).hamming(), 0.001);
-=======
-            assertEquals(116.897, new L2Norm(scoreScript, hexidecimalString, fieldName).l2norm(), 0.001);
             DotProduct dotProduct = new DotProduct(scoreScript, queryVector, fieldName);
->>>>>>> 4dd4356c
             when(scoreScript._getDocId()).thenReturn(1);
             e = expectThrows(IllegalArgumentException.class, dotProduct::dotProduct);
             assertEquals("A document doesn't have a value for a vector field!", e.getMessage());
