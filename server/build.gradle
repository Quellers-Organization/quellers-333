/*
 * Copyright Elasticsearch B.V. and/or licensed to Elasticsearch B.V. under one
 * or more contributor license agreements. Licensed under the Elastic License
 * 2.0 and the Server Side Public License, v 1; you may not use this file except
 * in compliance with, at your election, the Elastic License 2.0 or the Server
 * Side Public License, v 1.
 */

import org.elasticsearch.gradle.internal.info.BuildParams

apply plugin: 'elasticsearch.build'
apply plugin: 'elasticsearch.publish'
apply plugin: 'elasticsearch.internal-cluster-test'

publishing {
  publications {
    elastic {
      artifactId 'elasticsearch'
    }
  }
}

archivesBaseName = 'elasticsearch'

dependencies {

  api project(':libs:elasticsearch-core')
  api project(':libs:elasticsearch-secure-sm')
  api project(':libs:elasticsearch-x-content')
  api project(":libs:elasticsearch-geo")
  api project(":libs:elasticsearch-lz4")

  implementation project(':libs:elasticsearch-plugin-classloader')

  // lucene
  api "org.apache.lucene:lucene-core:${versions.lucene}"
  api "org.apache.lucene:lucene-analysis-common:${versions.lucene}"
  api "org.apache.lucene:lucene-backward-codecs:${versions.lucene}"
  api "org.apache.lucene:lucene-grouping:${versions.lucene}"
  api "org.apache.lucene:lucene-highlighter:${versions.lucene}"
  api "org.apache.lucene:lucene-join:${versions.lucene}"
  api "org.apache.lucene:lucene-memory:${versions.lucene}"
  api "org.apache.lucene:lucene-misc:${versions.lucene}"
  api "org.apache.lucene:lucene-queries:${versions.lucene}"
  api "org.apache.lucene:lucene-queryparser:${versions.lucene}"
  api "org.apache.lucene:lucene-sandbox:${versions.lucene}"
  api "org.apache.lucene:lucene-spatial3d:${versions.lucene}"
  api "org.apache.lucene:lucene-suggest:${versions.lucene}"

  // utilities
  api project(":libs:elasticsearch-cli")
<<<<<<< HEAD
  api 'com.carrotsearch:hppc:0.9.1'
=======
  implementation 'com.carrotsearch:hppc:0.8.1'
>>>>>>> caa0b618

  // percentiles aggregation
  api 'com.tdunning:t-digest:3.2'
  // precentil ranks aggregation
  api 'org.hdrhistogram:HdrHistogram:2.1.9'

  // logging
  api "org.apache.logging.log4j:log4j-api:${versions.log4j}"
  api "org.apache.logging.log4j:log4j-core:${versions.log4j}"

  api "net.java.dev.jna:jna:${versions.jna}"

  api "co.elastic.logging:log4j2-ecs-layout:${versions.ecsLogging}"
  api "co.elastic.logging:ecs-logging-core:${versions.ecsLogging}"

  testImplementation(project(":test:framework")) {
    // tests use the locally compiled version of server
    exclude group: 'org.elasticsearch', module: 'server'
  }
  internalClusterTestImplementation(project(":test:framework")) {
    exclude group: 'org.elasticsearch', module: 'server'
  }

}

tasks.named("forbiddenPatterns").configure {
    exclude '**/*.json'
    exclude '**/*.jmx'
    exclude '**/*.dic'
    exclude '**/*.binary'
    exclude '**/*.st'
}

tasks.named('forbiddenApisMain').configure {
  addSignatureFiles 'hppc-signatures'
}
tasks.named('forbiddenApisTest').configure {
  addSignatureFiles 'hppc-signatures'
}

tasks.named("testingConventions").configure {
    naming.clear()
    naming {
        Tests {
            baseClass "org.apache.lucene.tests.util.LuceneTestCase"
        }
        IT {
            baseClass "org.elasticsearch.test.ESIntegTestCase"
            baseClass "org.elasticsearch.test.ESSingleNodeTestCase"
        }
    }
}

def generateModulesList = tasks.register("generateModulesList") {
    List<String> modules = project(':modules').subprojects.collect { it.name }
    modules.add('x-pack')
    File modulesFile = new File(buildDir, 'generated-resources/modules.txt')
    processResources.from(modulesFile)
    inputs.property('modules', modules)
    outputs.file(modulesFile)
    doLast {
        modulesFile.parentFile.mkdirs()
        modulesFile.setText(modules.join('\n'), 'UTF-8')
    }
}

def generatePluginsList = tasks.register("generatePluginsList") {
    Set<String> plugins = new TreeSet<>(project(':plugins').childProjects.keySet())
    plugins.remove('example')

    File pluginsFile = new File(buildDir, 'generated-resources/plugins.txt')
    processResources.from(pluginsFile)
    inputs.property('plugins', plugins)
    outputs.file(pluginsFile)
    doLast {
        pluginsFile.parentFile.mkdirs()
        pluginsFile.setText(plugins.join('\n'), 'UTF-8')
    }
}

tasks.named("processResources").configure {
    dependsOn generateModulesList, generatePluginsList
}

if (BuildParams.isSnapshotBuild() == false) {
    tasks.named("test").configure {
        systemProperty 'es.index_mode_feature_flag_registered', 'true'
    }
    tasks.named("internalClusterTest").configure {
        systemProperty 'es.index_mode_feature_flag_registered', 'true'
    }
}

tasks.named("thirdPartyAudit").configure {
    ignoreMissingClasses(
            // from com.fasterxml.jackson.dataformat.yaml.YAMLMapper (jackson-dataformat-yaml)
            'com.fasterxml.jackson.databind.ObjectMapper',

            // from log4j
            'com.conversantmedia.util.concurrent.SpinPolicy',
            'com.fasterxml.jackson.core.JsonGenerator',
            'com.fasterxml.jackson.core.JsonParser',
            'com.fasterxml.jackson.core.JsonParser$Feature',
            'com.fasterxml.jackson.core.JsonToken',
            'com.fasterxml.jackson.core.PrettyPrinter',
            'com.fasterxml.jackson.core.type.TypeReference',
            'com.fasterxml.jackson.dataformat.yaml.YAMLMapper',
            'com.fasterxml.jackson.databind.SerializationFeature',
            'com.fasterxml.jackson.annotation.JsonInclude$Include',
            'com.fasterxml.jackson.databind.DeserializationContext',
            'com.fasterxml.jackson.databind.DeserializationFeature',
            'com.fasterxml.jackson.databind.JsonMappingException',
            'com.fasterxml.jackson.databind.JsonNode',
            'com.fasterxml.jackson.databind.Module$SetupContext',
            'com.fasterxml.jackson.databind.ObjectReader',
            'com.fasterxml.jackson.databind.ObjectWriter',
            'com.fasterxml.jackson.databind.SerializerProvider',
            'com.fasterxml.jackson.databind.deser.std.StdDeserializer',
            'com.fasterxml.jackson.databind.deser.std.StdScalarDeserializer',
            'com.fasterxml.jackson.databind.module.SimpleModule',
            'com.fasterxml.jackson.databind.ser.impl.SimpleBeanPropertyFilter',
            'com.fasterxml.jackson.databind.ser.impl.SimpleFilterProvider',
            'com.fasterxml.jackson.databind.ser.std.StdScalarSerializer',
            'com.fasterxml.jackson.databind.ser.std.StdSerializer',
            'com.fasterxml.jackson.dataformat.xml.JacksonXmlModule',
            'com.fasterxml.jackson.dataformat.xml.XmlMapper',
            'com.fasterxml.jackson.dataformat.xml.util.DefaultXmlPrettyPrinter',
            'org.fusesource.jansi.Ansi',
            'org.fusesource.jansi.AnsiRenderer$Code',
            'com.lmax.disruptor.EventFactory',
            'com.lmax.disruptor.EventTranslator',
            'com.lmax.disruptor.EventTranslatorTwoArg',
            'com.lmax.disruptor.EventTranslatorVararg',
            'com.lmax.disruptor.ExceptionHandler',
            'com.lmax.disruptor.LifecycleAware',
            'com.lmax.disruptor.RingBuffer',
            'com.lmax.disruptor.Sequence',
            'com.lmax.disruptor.SequenceReportingEventHandler',
            'com.lmax.disruptor.WaitStrategy',
            'com.lmax.disruptor.dsl.Disruptor',
            'com.lmax.disruptor.dsl.ProducerType',
            'javax.jms.Connection',
            'javax.jms.ConnectionFactory',
            'javax.jms.Destination',
            'javax.jms.JMSException',
            'javax.jms.MapMessage',
            'javax.jms.Message',
            'javax.jms.MessageConsumer',
            'javax.jms.MessageProducer',
            'javax.jms.Session',
            'javax.mail.Authenticator',
            'javax.mail.Message$RecipientType',
            'javax.mail.PasswordAuthentication',
            'javax.mail.Session',
            'javax.mail.Transport',
            'javax.mail.internet.InternetAddress',
            'javax.mail.internet.InternetHeaders',
            'javax.mail.internet.MimeMessage',
            'javax.mail.internet.MimeMultipart',
            'javax.mail.internet.MimeUtility',
            'org.apache.commons.compress.compressors.CompressorStreamFactory',
            'org.apache.commons.compress.utils.IOUtils',
            'org.apache.commons.csv.CSVFormat',
            'org.apache.commons.csv.QuoteMode',
            'org.apache.kafka.clients.producer.Producer',
            'org.apache.kafka.clients.producer.RecordMetadata',
            'org.codehaus.stax2.XMLStreamWriter2',
            'org.jctools.queues.MpscArrayQueue',
            'org.osgi.framework.Bundle',
            'org.osgi.framework.BundleActivator',
            'org.osgi.framework.BundleContext',
            'org.osgi.framework.BundleEvent',
            'org.osgi.framework.BundleReference',
            'org.osgi.framework.FrameworkUtil',
            'org.osgi.framework.ServiceRegistration',
            'org.osgi.framework.SynchronousBundleListener',
            'org.osgi.framework.wiring.BundleWire',
            'org.osgi.framework.wiring.BundleWiring',
            'org.zeromq.ZMQ$Context',
            'org.zeromq.ZMQ$Socket',
            'org.zeromq.ZMQ',
    )
    ignoreMissingClasses 'javax.xml.bind.DatatypeConverter'
}

tasks.named("dependencyLicenses").configure {
    mapping from: /lucene-.*/, to: 'lucene'
    dependencies = project.configurations.runtimeClasspath.fileCollection {
        it.group.startsWith('org.elasticsearch') == false ||
                // keep the following org.elasticsearch jars in
                (it.name == 'jna' ||
                        it.name == 'securesm')
    }
}

tasks.named("licenseHeaders").configure {
    // Ignore our vendored version of Google Guice
    excludes << 'org/elasticsearch/common/inject/**/*'
    // Ignore temporary copies of impending 8.7 Lucene classes
    excludes << 'org/apache/lucene/search/RegExp87*'
    excludes << 'org/apache/lucene/search/RegexpQuery87*'
}<|MERGE_RESOLUTION|>--- conflicted
+++ resolved
@@ -49,11 +49,7 @@
 
   // utilities
   api project(":libs:elasticsearch-cli")
-<<<<<<< HEAD
-  api 'com.carrotsearch:hppc:0.9.1'
-=======
-  implementation 'com.carrotsearch:hppc:0.8.1'
->>>>>>> caa0b618
+  implementation 'com.carrotsearch:hppc:0.9.1'
 
   // percentiles aggregation
   api 'com.tdunning:t-digest:3.2'
