--- conflicted
+++ resolved
@@ -7,18 +7,11 @@
 long startTime = project.gradle.services.get(BuildRequestMetaData.class).getStartTime()
 
 buildScan {
-<<<<<<< HEAD
   URL jenkinsUrl = System.getenv('JENKINS_URL') ? new URL(System.getenv('JENKINS_URL')) : null
   String buildNumber = System.getenv('BUILD_NUMBER')
   String buildUrl = System.getenv('BUILD_URL')
-  String jobName = System.getenv('JOB_NAME')
-=======
-    URL jenkinsUrl = System.getenv('JENKINS_URL') ? new URL(System.getenv('JENKINS_URL')) : null
-    String buildNumber = System.getenv('BUILD_NUMBER')
-    String buildUrl = System.getenv('BUILD_URL')
-    String jobName =  System.getenv('JOB_NAME')
-    String nodeName = System.getenv('NODE_NAME')
->>>>>>> 53b09ab0
+  String jobName =  System.getenv('JOB_NAME')
+  String nodeName = System.getenv('NODE_NAME')
 
   tag OS.current().name()
   if (jobName) {
@@ -33,39 +26,27 @@
     buildScan.server = 'https://gradle-enterprise.elastic.co'
   }
 
-<<<<<<< HEAD
+  if (nodeName) {
+    link 'System logs', "https://infra-stats.elastic.co/app/infra#/logs?" +
+      "&logFilter=(expression:'host.name:${nodeName}',kind:kuery)"
+    buildFinished {
+      link 'System metrics', "https://infra-stats.elastic.co/app/infra#/metrics/host/" +
+        "${nodeName}?_g=()&metricTime=(autoReload:!f,refreshInterval:5000," +
+        "time:(from:${startTime - TimeUnit.MILLISECONDS.convert(5, TimeUnit.MINUTES)},interval:%3E%3D1m," +
+        "to:${System.currentTimeMillis() + TimeUnit.MILLISECONDS.convert(5, TimeUnit.MINUTES)}))"
+    }
+  }
+
   // Jenkins-specific build scan metadata
   if (jenkinsUrl) {
     tag 'CI'
     tag jobName
     link 'Jenkins Build', buildUrl
     link 'GCP Upload', "https://console.cloud.google.com/storage/elasticsearch-ci-artifacts/jobs/${jobName}/build/${buildNumber}.tar.bz2"
+
     System.getenv().getOrDefault('NODE_LABELS', '').split(' ').each {
       value 'Jenkins Worker Label', it
     }
-=======
-    if (nodeName) {
-        link 'System logs', "https://infra-stats.elastic.co/app/infra#/logs?" +
-                "&logFilter=(expression:'host.name:${nodeName}',kind:kuery)"
-        buildFinished {
-            link 'System metrics', "https://infra-stats.elastic.co/app/infra#/metrics/host/" +
-                    "${nodeName}?_g=()&metricTime=(autoReload:!f,refreshInterval:5000," +
-                    "time:(from:${startTime - TimeUnit.MILLISECONDS.convert(5, TimeUnit.MINUTES)},interval:%3E%3D1m," +
-                    "to:${System.currentTimeMillis() + TimeUnit.MILLISECONDS.convert(5, TimeUnit.MINUTES)}))"
-        }
-    }
-
-    // Jenkins-specific build scan metadata
-    if (jenkinsUrl) {
-        tag 'CI'
-        tag jobName
-        link 'Jenkins Build', buildUrl
-        link 'GCP Upload', "https://console.cloud.google.com/storage/elasticsearch-ci-artifacts/jobs/${jobName}/build/${buildNumber}.tar.bz2"
-
-        System.getenv().getOrDefault('NODE_LABELS', '').split(' ').each {
-            value 'Jenkins Worker Label', it
-        }
->>>>>>> 53b09ab0
 
     // Add SCM information
     def isPrBuild = System.getenv('ROOT_BUILD_CAUSE_GHPRBCAUSE') != null
