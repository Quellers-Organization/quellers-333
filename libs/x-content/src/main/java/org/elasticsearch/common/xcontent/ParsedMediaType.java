/*
 * Licensed to Elasticsearch under one or more contributor
 * license agreements. See the NOTICE file distributed with
 * this work for additional information regarding copyright
 * ownership. Elasticsearch licenses this file to you under
 * the Apache License, Version 2.0 (the "License"); you may
 * not use this file except in compliance with the License.
 * You may obtain a copy of the License at
 *
 *     http://www.apache.org/licenses/LICENSE-2.0
 *
 * Unless required by applicable law or agreed to in writing,
 * software distributed under the License is distributed on an
 * "AS IS" BASIS, WITHOUT WARRANTIES OR CONDITIONS OF ANY
 * KIND, either express or implied.  See the License for the
 * specific language governing permissions and limitations
 * under the License.
 */

package org.elasticsearch.common.xcontent;

import java.util.Collections;
import java.util.HashMap;
import java.util.Locale;
import java.util.Map;
import java.util.regex.Pattern;

/**
 * A raw result of parsing media types from Accept or Content-Type headers.
 * It follow parsing and validates as per  rules defined in https://tools.ietf.org/html/rfc7231#section-3.1.1.1
 * Can be resolved to <code>MediaType</code>
 * @see MediaType
 * @see MediaTypeRegistry
 */
public class ParsedMediaType {
    // TODO this should be removed once strict parsing is implemented https://github.com/elastic/elasticsearch/issues/63080
    // sun.net.www.protocol.http.HttpURLConnection sets a default Accept header if it was not provided on a request.
    // For this value Parsing returns null.
    public static final String DEFAULT_ACCEPT_STRING = "text/html, image/gif, image/jpeg, *; q=.2, */*; q=.2";

    private final String type;
    private final String subType;
    private final Map<String, String> parameters;
    // tchar pattern as defined by RFC7230 section 3.2.6
    private static final Pattern TCHAR_PATTERN = Pattern.compile("[a-zA-z0-9!#$%&'*+\\-.\\^_`|~]+");

    private ParsedMediaType(String type, String subType, Map<String, String> parameters) {
        this.type = type;
        this.subType = subType;
        this.parameters = Collections.unmodifiableMap(parameters);
    }

    /**
     * The parsed mime type without the associated parameters. Will always return lowercase.
     */
    public String mediaTypeWithoutParameters() {
        return type + "/" + subType;
    }

    public Map<String, String> getParameters() {
        return parameters;
    }

    /**
     * Parses a header value into it's parts.
     * follows https://tools.ietf.org/html/rfc7231#section-3.1.1.1 but allows only single media type and do not support quality factors
     * Note: parsing can return null, but it will throw exceptions once https://github.com/elastic/elasticsearch/issues/63080 is done
     * Do not rely on nulls
     *
     * @return a {@link ParsedMediaType} if the header could be parsed.
     * @throws IllegalArgumentException if the header is malformed
     */
    public static ParsedMediaType parseMediaType(String headerValue) {
        if (isMediaRange(headerValue) || "*/*".equals(headerValue)) {
            return null;
        }
        if (headerValue != null) {
            final String[] elements = headerValue.toLowerCase(Locale.ROOT).split("[\\s\\t]*;");

            final String[] splitMediaType = elements[0].split("/");
            if ((splitMediaType.length == 2 && TCHAR_PATTERN.matcher(splitMediaType[0].trim()).matches()
                && TCHAR_PATTERN.matcher(splitMediaType[1].trim()).matches()) == false) {
                throw new IllegalArgumentException("invalid media type [" + headerValue + "]");
            }
            if (elements.length == 1) {
                return new ParsedMediaType(splitMediaType[0].trim(), splitMediaType[1].trim(), Collections.emptyMap());
            } else {
                Map<String, String> parameters = new HashMap<>();
                for (int i = 1; i < elements.length; i++) {
                    String paramsAsString = elements[i].trim();
                    if (paramsAsString.isEmpty()) {
                        continue;
                    }
                    //spaces are allowed between parameters, but not between '=' sign
                    String[] keyValueParam = paramsAsString.split("=");
                    if (keyValueParam.length != 2 || hasTrailingSpace(keyValueParam[0]) || hasLeadingSpace(keyValueParam[1])) {
                        throw new IllegalArgumentException("invalid parameters for header [" + headerValue + "]");
                    }
                    String parameterName = keyValueParam[0].toLowerCase(Locale.ROOT).trim();
                    String parameterValue = keyValueParam[1].toLowerCase(Locale.ROOT).trim();
                    parameters.put(parameterName, parameterValue);
                }
                return new ParsedMediaType(splitMediaType[0].trim().toLowerCase(Locale.ROOT),
                    splitMediaType[1].trim().toLowerCase(Locale.ROOT), parameters);
            }
        }
        return null;
    }

<<<<<<< HEAD
    // simplistic check for media ranges. do not validate if this is a correct header
    private static boolean isMediaRange(String headerValue) {
        return headerValue.contains(",");
    }

=======
    private static boolean hasTrailingSpace(String s) {
        return s.length() == 0 || Character.isWhitespace(s.charAt(s.length()-1));
    }

    private static boolean hasLeadingSpace(String s) {
        return s.length() == 0 || Character.isWhitespace(s.charAt(0));
    }
>>>>>>> efecaed6
    /**
     * Resolves this instance to a MediaType instance defined in given MediaTypeRegistry.
     * Performs validation against parameters.
     * @param mediaTypeRegistry a registry where a mapping between a raw media type to an instance MediaType is defined
     * @return a MediaType instance or null if no media type could be found or if a known parameter do not passes validation
     */
    public  <T extends MediaType> T toMediaType(MediaTypeRegistry<T> mediaTypeRegistry) {
        T type = mediaTypeRegistry.typeWithSubtypeToMediaType(mediaTypeWithoutParameters());
        if (type != null) {

            Map<String, Pattern> registeredParams = mediaTypeRegistry.parametersFor(mediaTypeWithoutParameters());
            for (Map.Entry<String, String> givenParamEntry : parameters.entrySet()) {
                if (isValidParameter(givenParamEntry.getKey(), givenParamEntry.getValue(), registeredParams) == false) {
                    return null;
                }
            }
            return type;
        }
        return null;
    }

    private boolean isValidParameter(String paramName, String value, Map<String, Pattern> registeredParams) {
        if (registeredParams.containsKey(paramName)) {
            Pattern regex = registeredParams.get(paramName);
            return regex.matcher(value).matches();
        }
        //TODO undefined parameters are allowed until https://github.com/elastic/elasticsearch/issues/63080
        return true;
    }
}<|MERGE_RESOLUTION|>--- conflicted
+++ resolved
@@ -63,9 +63,10 @@
 
     /**
      * Parses a header value into it's parts.
-     * follows https://tools.ietf.org/html/rfc7231#section-3.1.1.1 but allows only single media type and do not support quality factors
+     * follows https://tools.ietf.org/html/rfc7231#section-3.1.1.1
+     * but allows only single media type. Media ranges will be ignored (treated as not provided)
      * Note: parsing can return null, but it will throw exceptions once https://github.com/elastic/elasticsearch/issues/63080 is done
-     * Do not rely on nulls
+     * TODO Do not rely on nulls
      *
      * @return a {@link ParsedMediaType} if the header could be parsed.
      * @throws IllegalArgumentException if the header is malformed
@@ -107,13 +108,11 @@
         return null;
     }
 
-<<<<<<< HEAD
     // simplistic check for media ranges. do not validate if this is a correct header
     private static boolean isMediaRange(String headerValue) {
         return headerValue.contains(",");
     }
 
-=======
     private static boolean hasTrailingSpace(String s) {
         return s.length() == 0 || Character.isWhitespace(s.charAt(s.length()-1));
     }
@@ -121,7 +120,6 @@
     private static boolean hasLeadingSpace(String s) {
         return s.length() == 0 || Character.isWhitespace(s.charAt(0));
     }
->>>>>>> efecaed6
     /**
      * Resolves this instance to a MediaType instance defined in given MediaTypeRegistry.
      * Performs validation against parameters.
