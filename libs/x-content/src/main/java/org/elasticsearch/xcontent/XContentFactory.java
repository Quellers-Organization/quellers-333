--- conflicted
+++ resolved
@@ -152,10 +152,6 @@
         // CBOR is not supported
 
         // fallback for JSON
-<<<<<<< HEAD
-
-=======
->>>>>>> 4fddf98a
         for (int i = 0; i < length; i++) {
             char c = content.charAt(i);
             if (c == '{') {
@@ -299,10 +295,6 @@
         }
 
         // fallback for JSON
-<<<<<<< HEAD
-
-=======
->>>>>>> 4fddf98a
         int jsonStart = 0;
         // JSON may be preceded by UTF-8 BOM
         if (length > 3 && first == (byte) 0xEF && bytes[offset + 1] == (byte) 0xBB && bytes[offset + 2] == (byte) 0xBF) {
