--- conflicted
+++ resolved
@@ -12,10 +12,6 @@
 import org.elasticsearch.xcontent.XContent;
 import org.elasticsearch.xcontent.XContentBuilder;
 import org.elasticsearch.xcontent.XContentParserConfiguration;
-<<<<<<< HEAD
-import org.elasticsearch.xcontent.internal.XContentProviderLocator;
-=======
->>>>>>> 06b14e57
 import org.elasticsearch.xcontent.json.JsonStringEncoder;
 
 import java.io.IOException;
@@ -76,15 +72,11 @@
      * Returns the located provider instance.
      */
     static XContentProvider provider() {
-<<<<<<< HEAD
-        return XContentProviderLocator.INSTANCE;
-=======
         return Holder.INSTANCE;
     }
 
     /** A holder for the provider instance. */
     class Holder {
         private static final XContentProvider INSTANCE = (new ProviderLocator<>("x-content", XContentProvider.class)).get();
->>>>>>> 06b14e57
     }
 }