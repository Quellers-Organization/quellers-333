--- conflicted
+++ resolved
@@ -54,12 +54,8 @@
         jsonFactory.configure(JsonGenerator.Feature.AUTO_CLOSE_JSON_CONTENT, false);
         jsonFactory.configure(JsonParser.Feature.STRICT_DUPLICATE_DETECTION, true);
         jsonFactory.configure(JsonParser.Feature.USE_FAST_DOUBLE_PARSER, true);
-<<<<<<< HEAD
-        jsonFactory.configure(JsonParser.Feature.USE_FAST_BIG_NUMBER_PARSER, true);
-=======
         // keeping existing behavior of including source, for now
         jsonFactory.configure(JsonParser.Feature.INCLUDE_SOURCE_IN_LOCATION, true);
->>>>>>> 5a10545d
         jsonXContent = new JsonXContentImpl();
     }
 
