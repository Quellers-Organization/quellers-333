--- conflicted
+++ resolved
@@ -51,15 +51,12 @@
   mapping from: /jackson-.*/, to: 'jackson'
 }
 
-<<<<<<< HEAD
 tasks.named("jarHell").configure { enabled = false }
 
 tasks.named("compileJava").configure {
   options.compilerArgs.add("-Xlint:-missing-explicit-ctor")
 }
 
-=======
->>>>>>> 9a2e5a56
 File generatedResourcesDir = new File(buildDir, 'generated-resources')
 def generateProviderManifest = tasks.register("generateProviderManifest") {
   File manifestFile = new File(generatedResourcesDir, "LISTING.TXT")
