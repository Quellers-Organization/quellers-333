/*
 * Licensed to Elasticsearch under one or more contributor
 * license agreements. See the NOTICE file distributed with
 * this work for additional information regarding copyright
 * ownership. Elasticsearch licenses this file to you under
 * the Apache License, Version 2.0 (the "License"); you may
 * not use this file except in compliance with the License.
 * You may obtain a copy of the License at
 *
 *    http://www.apache.org/licenses/LICENSE-2.0
 *
 * Unless required by applicable law or agreed to in writing,
 * software distributed under the License is distributed on an
 * "AS IS" BASIS, WITHOUT WARRANTIES OR CONDITIONS OF ANY
 * KIND, either express or implied.  See the License for the
 * specific language governing permissions and limitations
 * under the License.
 */

package org.elasticsearch.nio;

import org.elasticsearch.common.SuppressForbidden;
import org.elasticsearch.test.ESTestCase;
import org.junit.Before;
import org.mockito.ArgumentCaptor;
import org.mockito.stubbing.Answer;

import java.io.IOException;
import java.net.InetSocketAddress;
import java.net.Socket;
import java.net.SocketException;
import java.nio.ByteBuffer;
import java.nio.channels.ClosedChannelException;
import java.nio.channels.SocketChannel;
import java.util.Arrays;
import java.util.Collections;
import java.util.concurrent.atomic.AtomicBoolean;
import java.util.concurrent.atomic.AtomicReference;
import java.util.function.BiConsumer;
import java.util.function.Consumer;
import java.util.function.IntFunction;

import static org.mockito.Matchers.any;
import static org.mockito.Matchers.anyInt;
import static org.mockito.Matchers.isNull;
import static org.mockito.Matchers.same;
import static org.mockito.Mockito.doThrow;
import static org.mockito.Mockito.mock;
import static org.mockito.Mockito.times;
import static org.mockito.Mockito.verify;
import static org.mockito.Mockito.when;

@SuppressForbidden(reason = "allow call to socket connect")
public class SocketChannelContextTests extends ESTestCase {

    private SocketChannel rawChannel;
    private TestSocketChannelContext context;
    private Consumer<Exception> exceptionHandler;
    private NioSocketChannel channel;
    private BiConsumer<Void, Exception> listener;
    private NioSelector selector;
    private NioChannelHandler handler;
    private ByteBuffer ioBuffer = ByteBuffer.allocate(1024);
    private Socket rawSocket;

    @SuppressWarnings("unchecked")
    @Before
    public void setup() throws Exception {
        super.setUp();

        rawChannel = mock(SocketChannel.class);
        channel = mock(NioSocketChannel.class);
        listener = mock(BiConsumer.class);
        when(channel.getRawChannel()).thenReturn(rawChannel);
        exceptionHandler = mock(Consumer.class);
        selector = mock(NioSelector.class);
        handler = mock(NioChannelHandler.class);
        InboundChannelBuffer channelBuffer = InboundChannelBuffer.allocatingInstance();
        context = new TestSocketChannelContext(channel, selector, exceptionHandler, handler, channelBuffer);

        when(selector.isOnCurrentThread()).thenReturn(true);
        when(selector.getIoBuffer()).thenAnswer(invocationOnMock -> {
            ioBuffer.clear();
            return ioBuffer;
        });
        rawSocket = mock(Socket.class);
        when(rawChannel.socket()).thenReturn(rawSocket);
    }

    public void testIOExceptionSetIfEncountered() throws IOException {
        when(rawChannel.write(any(ByteBuffer[].class), anyInt(), anyInt())).thenThrow(new IOException());
        when(rawChannel.write(any(ByteBuffer.class))).thenThrow(new IOException());
        when(rawChannel.read(any(ByteBuffer[].class), anyInt(), anyInt())).thenThrow(new IOException());
        when(rawChannel.read(any(ByteBuffer.class))).thenThrow(new IOException());
        assertFalse(context.closeNow());
        expectThrows(IOException.class, () -> {
            if (randomBoolean()) {
                context.read();
            } else {
                context.flushChannel();
            }
        });
        assertTrue(context.closeNow());
    }

    public void testSignalWhenPeerClosed() throws IOException {
        when(rawChannel.read(any(ByteBuffer.class))).thenReturn(-1);
        assertFalse(context.closeNow());
        context.read();
        assertTrue(context.closeNow());
    }

    public void testRegisterInitiatesConnect() throws IOException {
        InetSocketAddress address = mock(InetSocketAddress.class);
        boolean isAccepted = randomBoolean();
        Config.Socket config;
        boolean tcpNoDelay = randomBoolean();
        boolean tcpKeepAlive = randomBoolean();
<<<<<<< HEAD
        boolean tcpReuseAddress = randomBoolean();
        int tcpSendBufferSize = randomIntBetween(1000, 2000);
        int tcpReceiveBufferSize = randomIntBetween(1000, 2000);
        config = new Config.Socket(tcpNoDelay, tcpKeepAlive, tcpReuseAddress, tcpSendBufferSize, tcpReceiveBufferSize, address, isAccepted);
=======
        int tcpKeepIdle = randomIntBetween(1, 1000);
        int tcpKeepInterval = randomIntBetween(1, 1000);
        int tcpKeepCount = randomIntBetween(1, 1000);
        boolean tcpReuseAddress = randomBoolean();
        int tcpSendBufferSize = randomIntBetween(1000, 2000);
        int tcpReceiveBufferSize = randomIntBetween(1000, 2000);
        config = new Config.Socket(tcpNoDelay, tcpKeepAlive, tcpKeepIdle, tcpKeepInterval, tcpKeepCount, tcpReuseAddress, tcpSendBufferSize,
            tcpReceiveBufferSize, address, isAccepted);
>>>>>>> b78053c3
        InboundChannelBuffer buffer = InboundChannelBuffer.allocatingInstance();
        TestSocketChannelContext context = new TestSocketChannelContext(channel, selector, exceptionHandler, handler, buffer, config);
        context.register();
        if (isAccepted) {
            verify(rawChannel, times(0)).connect(any(InetSocketAddress.class));
        } else {
            verify(rawChannel).connect(same(address));
        }
        verify(rawSocket).setTcpNoDelay(tcpNoDelay);
        verify(rawSocket).setKeepAlive(tcpKeepAlive);
        verify(rawSocket).setReuseAddress(tcpReuseAddress);
        verify(rawSocket).setSendBufferSize(tcpSendBufferSize);
        verify(rawSocket).setReceiveBufferSize(tcpReceiveBufferSize);
    }

    public void testConnectSucceeds() throws IOException {
        AtomicBoolean listenerCalled = new AtomicBoolean(false);
        when(rawChannel.finishConnect()).thenReturn(false, true);

        context.addConnectListener((v, t) -> {
            if (t == null) {
                listenerCalled.compareAndSet(false, true);
            } else {
                throw new AssertionError("Connection should not fail");
            }
        });

        assertFalse(context.connect());
        assertFalse(context.isConnectComplete());
        assertFalse(listenerCalled.get());
        assertTrue(context.connect());
        assertTrue(context.isConnectComplete());
        assertTrue(listenerCalled.get());
    }

    public void testConnectFails() throws IOException {
        AtomicReference<Exception> exception = new AtomicReference<>();
        IOException ioException = new IOException("boom");
        when(rawChannel.finishConnect()).thenReturn(false).thenThrow(ioException);

        context.addConnectListener((v, t) -> {
            if (t == null) {
                throw new AssertionError("Connection should not succeed");
            } else {
                exception.set(t);
            }
        });

        assertFalse(context.connect());
        assertFalse(context.isConnectComplete());
        assertNull(exception.get());
        expectThrows(IOException.class, context::connect);
        assertFalse(context.isConnectComplete());
        assertSame(ioException, exception.get());
    }

    public void testConnectCanSetSocketOptions() throws IOException {
        InetSocketAddress address = mock(InetSocketAddress.class);
        Config.Socket config;
        boolean tcpNoDelay = randomBoolean();
        boolean tcpKeepAlive = randomBoolean();
<<<<<<< HEAD
        boolean tcpReuseAddress = randomBoolean();
        int tcpSendBufferSize = randomIntBetween(1000, 2000);
        int tcpReceiveBufferSize = randomIntBetween(1000, 2000);
        config = new Config.Socket(tcpNoDelay, tcpKeepAlive, tcpReuseAddress, tcpSendBufferSize, tcpReceiveBufferSize, address, false);
=======
        int tcpKeepIdle = randomIntBetween(1, 1000);
        int tcpKeepInterval = randomIntBetween(1, 1000);
        int tcpKeepCount = randomIntBetween(1, 1000);
        boolean tcpReuseAddress = randomBoolean();
        int tcpSendBufferSize = randomIntBetween(1000, 2000);
        int tcpReceiveBufferSize = randomIntBetween(1000, 2000);
        config = new Config.Socket(tcpNoDelay, tcpKeepAlive, tcpKeepIdle, tcpKeepInterval, tcpKeepCount, tcpReuseAddress, tcpSendBufferSize,
            tcpReceiveBufferSize, address, false);
>>>>>>> b78053c3
        InboundChannelBuffer buffer = InboundChannelBuffer.allocatingInstance();
        TestSocketChannelContext context = new TestSocketChannelContext(channel, selector, exceptionHandler, handler, buffer, config);
        doThrow(new SocketException()).doNothing().when(rawSocket).setReuseAddress(tcpReuseAddress);
        context.register();
        when(rawChannel.finishConnect()).thenReturn(true);
        context.connect();

        verify(rawSocket, times(2)).setReuseAddress(tcpReuseAddress);
        verify(rawSocket).setKeepAlive(tcpKeepAlive);
        verify(rawSocket).setTcpNoDelay(tcpNoDelay);
        verify(rawSocket).setSendBufferSize(tcpSendBufferSize);
        verify(rawSocket).setReceiveBufferSize(tcpReceiveBufferSize);
    }

    public void testChannelActiveCallsHandler() throws IOException {
        context.channelActive();
        verify(handler).channelActive();
    }

    public void testWriteFailsIfClosing() {
        context.closeChannel();

        ByteBuffer[] buffers = {ByteBuffer.wrap(createMessage(10))};
        context.sendMessage(buffers, listener);

        verify(listener).accept(isNull(Void.class), any(ClosedChannelException.class));
    }

    public void testSendMessageFromDifferentThreadIsQueuedWithSelector() throws Exception {
        ArgumentCaptor<WriteOperation> writeOpCaptor = ArgumentCaptor.forClass(WriteOperation.class);

        when(selector.isOnCurrentThread()).thenReturn(false);

        ByteBuffer[] buffers = {ByteBuffer.wrap(createMessage(10))};
        WriteOperation writeOperation = mock(WriteOperation.class);
        when(handler.createWriteOperation(context, buffers, listener)).thenReturn(writeOperation);
        context.sendMessage(buffers, listener);

        verify(selector).queueWrite(writeOpCaptor.capture());
        WriteOperation writeOp = writeOpCaptor.getValue();

        assertSame(writeOperation, writeOp);
    }

    public void testSendMessageFromSameThreadIsQueuedInChannel() {
        ArgumentCaptor<WriteOperation> writeOpCaptor = ArgumentCaptor.forClass(WriteOperation.class);

        ByteBuffer[] buffers = {ByteBuffer.wrap(createMessage(10))};
        WriteOperation writeOperation = mock(WriteOperation.class);
        when(handler.createWriteOperation(context, buffers, listener)).thenReturn(writeOperation);
        context.sendMessage(buffers, listener);

        verify(selector).queueWrite(writeOpCaptor.capture());
        WriteOperation writeOp = writeOpCaptor.getValue();

        assertSame(writeOperation, writeOp);
    }

    public void testWriteIsQueuedInChannel() {
        assertFalse(context.readyForFlush());

        ByteBuffer[] buffer = {ByteBuffer.allocate(10)};
        FlushReadyWrite writeOperation = new FlushReadyWrite(context, buffer, listener);
        when(handler.writeToBytes(writeOperation)).thenReturn(Collections.singletonList(writeOperation));
        context.queueWriteOperation(writeOperation);

        verify(handler).writeToBytes(writeOperation);
        assertTrue(context.readyForFlush());
    }

    public void testHandleReadBytesWillCheckForNewFlushOperations() throws IOException {
        assertFalse(context.readyForFlush());
        when(handler.pollFlushOperations()).thenReturn(Collections.singletonList(mock(FlushOperation.class)));
        context.handleReadBytes();
        assertTrue(context.readyForFlush());
    }

    @SuppressWarnings({"unchecked", "varargs"})
    public void testFlushOpsClearedOnClose() throws Exception {
        try (SocketChannel realChannel = SocketChannel.open()) {
            when(channel.getRawChannel()).thenReturn(realChannel);
            InboundChannelBuffer channelBuffer = InboundChannelBuffer.allocatingInstance();
            context = new TestSocketChannelContext(channel, selector, exceptionHandler, handler, channelBuffer);

            assertFalse(context.readyForFlush());

            ByteBuffer[] buffer = {ByteBuffer.allocate(10)};
            WriteOperation writeOperation = mock(WriteOperation.class);
            BiConsumer<Void, Exception> listener2 = mock(BiConsumer.class);
            when(handler.writeToBytes(writeOperation)).thenReturn(Arrays.asList(new FlushOperation(buffer, listener),
                new FlushOperation(buffer, listener2)));
            context.queueWriteOperation(writeOperation);

            assertTrue(context.readyForFlush());

            when(channel.isOpen()).thenReturn(true);
            context.closeFromSelector();

            verify(selector, times(1)).executeFailedListener(same(listener), any(ClosedChannelException.class));
            verify(selector, times(1)).executeFailedListener(same(listener2), any(ClosedChannelException.class));

            assertFalse(context.readyForFlush());
        }
    }

    @SuppressWarnings({"unchecked", "varargs"})
    public void testWillPollForFlushOpsToClose() throws Exception {
        try (SocketChannel realChannel = SocketChannel.open()) {
            when(channel.getRawChannel()).thenReturn(realChannel);
            InboundChannelBuffer channelBuffer = InboundChannelBuffer.allocatingInstance();
            context = new TestSocketChannelContext(channel, selector, exceptionHandler, handler, channelBuffer);


            ByteBuffer[] buffer = {ByteBuffer.allocate(10)};
            BiConsumer<Void, Exception> listener2 = mock(BiConsumer.class);

            assertFalse(context.readyForFlush());
            when(channel.isOpen()).thenReturn(true);
            when(handler.pollFlushOperations()).thenReturn(Arrays.asList(new FlushOperation(buffer, listener),
                new FlushOperation(buffer, listener2)));
            context.closeFromSelector();

            verify(selector, times(1)).executeFailedListener(same(listener), any(ClosedChannelException.class));
            verify(selector, times(1)).executeFailedListener(same(listener2), any(ClosedChannelException.class));

            assertFalse(context.readyForFlush());
        }
    }

    public void testCloseClosesWriteProducer() throws IOException {
        try (SocketChannel realChannel = SocketChannel.open()) {
            when(channel.getRawChannel()).thenReturn(realChannel);
            when(channel.isOpen()).thenReturn(true);
            InboundChannelBuffer buffer = InboundChannelBuffer.allocatingInstance();
            BytesChannelContext context = new BytesChannelContext(channel, selector, mock(Config.Socket.class), exceptionHandler, handler,
                buffer);
            context.closeFromSelector();
            verify(handler).close();
        }
    }

    public void testCloseClosesChannelBuffer() throws IOException {
        try (SocketChannel realChannel = SocketChannel.open()) {
            when(channel.getRawChannel()).thenReturn(realChannel);
            when(channel.isOpen()).thenReturn(true);
            Runnable closer = mock(Runnable.class);
            IntFunction<Page> pageAllocator = (n) -> new Page(ByteBuffer.allocate(n), closer);
            InboundChannelBuffer buffer = new InboundChannelBuffer(pageAllocator);
            buffer.ensureCapacity(1);
            TestSocketChannelContext context = new TestSocketChannelContext(channel, selector, exceptionHandler, handler, buffer);
            context.closeFromSelector();
            verify(closer).run();
        }
    }

    public void testReadToChannelBufferWillReadAsMuchAsIOBufferAllows() throws IOException {
        when(rawChannel.read(any(ByteBuffer.class))).thenAnswer(completelyFillBufferAnswer());

        InboundChannelBuffer channelBuffer = InboundChannelBuffer.allocatingInstance();
        int bytesRead = context.readFromChannel(channelBuffer);
        assertEquals(ioBuffer.capacity(), bytesRead);
        assertEquals(ioBuffer.capacity(), channelBuffer.getIndex());
    }

    public void testReadToChannelBufferHandlesIOException() throws IOException  {
        when(rawChannel.read(any(ByteBuffer.class))).thenThrow(new IOException());

        InboundChannelBuffer channelBuffer = InboundChannelBuffer.allocatingInstance();
        expectThrows(IOException.class, () -> context.readFromChannel(channelBuffer));
        assertTrue(context.closeNow());
        assertEquals(0, channelBuffer.getIndex());
    }

    public void testReadToChannelBufferHandlesEOF() throws IOException {
        when(rawChannel.read(any(ByteBuffer.class))).thenReturn(-1);

        InboundChannelBuffer channelBuffer = InboundChannelBuffer.allocatingInstance();
        context.readFromChannel(channelBuffer);
        assertTrue(context.closeNow());
        assertEquals(0, channelBuffer.getIndex());
    }

    public void testFlushBuffersHandlesZeroFlush() throws IOException {
        when(rawChannel.write(any(ByteBuffer.class))).thenAnswer(consumeBufferAnswer(0));

        ByteBuffer[] buffers = {ByteBuffer.allocate(1023), ByteBuffer.allocate(1023)};
        FlushOperation flushOperation = new FlushOperation(buffers, listener);
        context.flushToChannel(flushOperation);
        assertEquals(2, flushOperation.getBuffersToWrite().length);
        assertEquals(0, flushOperation.getBuffersToWrite()[0].position());
    }

    public void testFlushBuffersHandlesPartialFlush() throws IOException {
        AtomicBoolean first = new AtomicBoolean(true);
        when(rawChannel.write(any(ByteBuffer.class))).thenAnswer(invocationOnMock -> {
            if (first.compareAndSet(true, false)) {
                return consumeBufferAnswer(1024).answer(invocationOnMock);
            } else {
                return consumeBufferAnswer(3).answer(invocationOnMock);
            }
        });

        ByteBuffer[] buffers = {ByteBuffer.allocate(1023), ByteBuffer.allocate(1023)};
        FlushOperation flushOperation = new FlushOperation(buffers, listener);
        context.flushToChannel(flushOperation);
        assertEquals(1, flushOperation.getBuffersToWrite().length);
        assertEquals(4, flushOperation.getBuffersToWrite()[0].position());
    }

    public void testFlushBuffersHandlesFullFlush() throws IOException {
        AtomicBoolean first = new AtomicBoolean(true);
        when(rawChannel.write(any(ByteBuffer.class))).thenAnswer(invocationOnMock -> {
            if (first.compareAndSet(true, false)) {
                return consumeBufferAnswer(1024).answer(invocationOnMock);
            } else {
                return consumeBufferAnswer(1022).answer(invocationOnMock);
            }
        });

        ByteBuffer[] buffers = {ByteBuffer.allocate(1023), ByteBuffer.allocate(1023)};
        FlushOperation flushOperation = new FlushOperation(buffers, listener);
        context.flushToChannel(flushOperation);
        assertTrue(flushOperation.isFullyFlushed());
    }

    public void testFlushBuffersHandlesIOException() throws IOException {
        when(rawChannel.write(any(ByteBuffer.class))).thenThrow(new IOException());

        ByteBuffer[] buffers = {ByteBuffer.allocate(10), ByteBuffer.allocate(10)};
        FlushOperation flushOperation = new FlushOperation(buffers, listener);
        expectThrows(IOException.class, () -> context.flushToChannel(flushOperation));
        assertTrue(context.closeNow());
    }

    public void testFlushBuffersHandlesIOExceptionSecondTimeThroughLoop() throws IOException {
        AtomicBoolean first = new AtomicBoolean(true);
        when(rawChannel.write(any(ByteBuffer.class))).thenAnswer(invocationOnMock -> {
            if (first.compareAndSet(true, false)) {
                return consumeBufferAnswer(1024).answer(invocationOnMock);
            } else {
                throw new IOException();
            }
        });

        ByteBuffer[] buffers = {ByteBuffer.allocate(1023), ByteBuffer.allocate(1023)};
        FlushOperation flushOperation = new FlushOperation(buffers, listener);
        expectThrows(IOException.class, () -> context.flushToChannel(flushOperation));
        assertTrue(context.closeNow());
        assertEquals(1, flushOperation.getBuffersToWrite().length);
        assertEquals(1, flushOperation.getBuffersToWrite()[0].position());
    }

    private static Config.Socket getSocketConfig() {
<<<<<<< HEAD
        return new Config.Socket(randomBoolean(), randomBoolean(), randomBoolean(), -1, -1, mock(InetSocketAddress.class),
=======
        return new Config.Socket(randomBoolean(), randomBoolean(), -1, -1, -1, randomBoolean(), -1, -1, mock(InetSocketAddress.class),
>>>>>>> b78053c3
            randomBoolean());
    }

    private static class TestSocketChannelContext extends SocketChannelContext {

        private TestSocketChannelContext(NioSocketChannel channel, NioSelector selector, Consumer<Exception> exceptionHandler,
                                         NioChannelHandler readWriteHandler, InboundChannelBuffer channelBuffer) {
            this(channel, selector, exceptionHandler, readWriteHandler, channelBuffer, getSocketConfig());
        }

        private TestSocketChannelContext(NioSocketChannel channel, NioSelector selector, Consumer<Exception> exceptionHandler,
                                         NioChannelHandler readWriteHandler, InboundChannelBuffer channelBuffer, Config.Socket config) {
            super(channel, selector, config, exceptionHandler, readWriteHandler, channelBuffer);
        }

        @Override
        public int read() throws IOException {
            InboundChannelBuffer channelBuffer = InboundChannelBuffer.allocatingInstance();
            return readFromChannel(channelBuffer);
        }

        @Override
        public void flushChannel() throws IOException {
            ByteBuffer[] byteBuffers = {ByteBuffer.allocate(10)};
            flushToChannel(new FlushOperation(byteBuffers, (v, e) -> {}));
        }

        @Override
        public boolean selectorShouldClose() {
            return isClosing.get();
        }

        @Override
        public void closeChannel() {
            isClosing.set(true);
        }

        @Override
        void doSelectorRegister() {
            // We do not want to call the actual register with selector method as it will throw a NPE
        }
    }

    private static byte[] createMessage(int length) {
        byte[] bytes = new byte[length];
        for (int i = 0; i < length; ++i) {
            bytes[i] = randomByte();
        }
        return bytes;
    }

    private Answer<Integer> completelyFillBufferAnswer() {
        return invocationOnMock -> {
            ByteBuffer b = (ByteBuffer) invocationOnMock.getArguments()[0];
            int bytesRead = b.remaining();
            while (b.hasRemaining()) {
                b.put((byte) 1);
            }
            return bytesRead;
        };
    }

    private Answer<Object> consumeBufferAnswer(int bytesToConsume) {
        return invocationOnMock -> {
            ByteBuffer b = (ByteBuffer) invocationOnMock.getArguments()[0];
            b.position(b.position() + bytesToConsume);
            return bytesToConsume;
        };
    }
}<|MERGE_RESOLUTION|>--- conflicted
+++ resolved
@@ -116,12 +116,6 @@
         Config.Socket config;
         boolean tcpNoDelay = randomBoolean();
         boolean tcpKeepAlive = randomBoolean();
-<<<<<<< HEAD
-        boolean tcpReuseAddress = randomBoolean();
-        int tcpSendBufferSize = randomIntBetween(1000, 2000);
-        int tcpReceiveBufferSize = randomIntBetween(1000, 2000);
-        config = new Config.Socket(tcpNoDelay, tcpKeepAlive, tcpReuseAddress, tcpSendBufferSize, tcpReceiveBufferSize, address, isAccepted);
-=======
         int tcpKeepIdle = randomIntBetween(1, 1000);
         int tcpKeepInterval = randomIntBetween(1, 1000);
         int tcpKeepCount = randomIntBetween(1, 1000);
@@ -130,7 +124,6 @@
         int tcpReceiveBufferSize = randomIntBetween(1000, 2000);
         config = new Config.Socket(tcpNoDelay, tcpKeepAlive, tcpKeepIdle, tcpKeepInterval, tcpKeepCount, tcpReuseAddress, tcpSendBufferSize,
             tcpReceiveBufferSize, address, isAccepted);
->>>>>>> b78053c3
         InboundChannelBuffer buffer = InboundChannelBuffer.allocatingInstance();
         TestSocketChannelContext context = new TestSocketChannelContext(channel, selector, exceptionHandler, handler, buffer, config);
         context.register();
@@ -192,12 +185,6 @@
         Config.Socket config;
         boolean tcpNoDelay = randomBoolean();
         boolean tcpKeepAlive = randomBoolean();
-<<<<<<< HEAD
-        boolean tcpReuseAddress = randomBoolean();
-        int tcpSendBufferSize = randomIntBetween(1000, 2000);
-        int tcpReceiveBufferSize = randomIntBetween(1000, 2000);
-        config = new Config.Socket(tcpNoDelay, tcpKeepAlive, tcpReuseAddress, tcpSendBufferSize, tcpReceiveBufferSize, address, false);
-=======
         int tcpKeepIdle = randomIntBetween(1, 1000);
         int tcpKeepInterval = randomIntBetween(1, 1000);
         int tcpKeepCount = randomIntBetween(1, 1000);
@@ -206,7 +193,6 @@
         int tcpReceiveBufferSize = randomIntBetween(1000, 2000);
         config = new Config.Socket(tcpNoDelay, tcpKeepAlive, tcpKeepIdle, tcpKeepInterval, tcpKeepCount, tcpReuseAddress, tcpSendBufferSize,
             tcpReceiveBufferSize, address, false);
->>>>>>> b78053c3
         InboundChannelBuffer buffer = InboundChannelBuffer.allocatingInstance();
         TestSocketChannelContext context = new TestSocketChannelContext(channel, selector, exceptionHandler, handler, buffer, config);
         doThrow(new SocketException()).doNothing().when(rawSocket).setReuseAddress(tcpReuseAddress);
@@ -460,11 +446,7 @@
     }
 
     private static Config.Socket getSocketConfig() {
-<<<<<<< HEAD
-        return new Config.Socket(randomBoolean(), randomBoolean(), randomBoolean(), -1, -1, mock(InetSocketAddress.class),
-=======
         return new Config.Socket(randomBoolean(), randomBoolean(), -1, -1, -1, randomBoolean(), -1, -1, mock(InetSocketAddress.class),
->>>>>>> b78053c3
             randomBoolean());
     }
 
