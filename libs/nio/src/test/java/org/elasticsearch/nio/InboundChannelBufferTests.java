/*
 * Licensed to Elasticsearch under one or more contributor
 * license agreements. See the NOTICE file distributed with
 * this work for additional information regarding copyright
 * ownership. Elasticsearch licenses this file to you under
 * the Apache License, Version 2.0 (the "License"); you may
 * not use this file except in compliance with the License.
 * You may obtain a copy of the License at
 *
 *    http://www.apache.org/licenses/LICENSE-2.0
 *
 * Unless required by applicable law or agreed to in writing,
 * software distributed under the License is distributed on an
 * "AS IS" BASIS, WITHOUT WARRANTIES OR CONDITIONS OF ANY
 * KIND, either express or implied.  See the License for the
 * specific language governing permissions and limitations
 * under the License.
 */

package org.elasticsearch.nio;

import org.elasticsearch.test.ESTestCase;

import java.nio.ByteBuffer;
import java.util.concurrent.ConcurrentLinkedQueue;
import java.util.concurrent.atomic.AtomicBoolean;
import java.util.function.IntFunction;

public class InboundChannelBufferTests extends ESTestCase {

<<<<<<< HEAD
    private int pageSize;
    private IntFunction<InboundChannelBuffer.Page> defaultPageAllocator;

    @Override
    public void setUp() throws Exception {
        super.setUp();
        pageSize = randomIntBetween(16000, 17000);
        defaultPageAllocator = (n) -> new InboundChannelBuffer.Page(ByteBuffer.allocate(n), () -> {});
    }
=======
    private static final int PAGE_SIZE = PageCacheRecycler.PAGE_SIZE_IN_BYTES;
    private final Supplier<Page> defaultPageSupplier = () ->
        new Page(ByteBuffer.allocate(PageCacheRecycler.BYTE_PAGE_SIZE), () -> {
        });
>>>>>>> 0ca375ed

    public void testNewBufferNoPages() {
        InboundChannelBuffer channelBuffer = new InboundChannelBuffer(defaultPageAllocator, pageSize);

        assertEquals(0, channelBuffer.getCapacity());
        assertEquals(0, channelBuffer.getRemaining());
        assertEquals(0, channelBuffer.getIndex());
    }

    public void testExpandCapacity() {
        InboundChannelBuffer channelBuffer = new InboundChannelBuffer(defaultPageAllocator, pageSize);
        assertEquals(0, channelBuffer.getCapacity());
        assertEquals(0, channelBuffer.getRemaining());

        channelBuffer.ensureCapacity(pageSize);

        assertEquals(pageSize, channelBuffer.getCapacity());
        assertEquals(pageSize, channelBuffer.getRemaining());

        channelBuffer.ensureCapacity(pageSize + 1);

        assertEquals(pageSize * 2, channelBuffer.getCapacity());
        assertEquals(pageSize * 2, channelBuffer.getRemaining());
    }

    public void testExpandCapacityMultiplePages() {
        InboundChannelBuffer channelBuffer = new InboundChannelBuffer(defaultPageAllocator, pageSize);
        channelBuffer.ensureCapacity(pageSize);

        assertEquals(pageSize, channelBuffer.getCapacity());

        int multiple = randomInt(80);
        channelBuffer.ensureCapacity(pageSize + ((multiple * pageSize) - randomInt(500)));

        assertEquals(pageSize * (multiple + 1), channelBuffer.getCapacity());
        assertEquals(pageSize * (multiple + 1), channelBuffer.getRemaining());
    }

    public void testExpandCapacityRespectsOffset() {
        InboundChannelBuffer channelBuffer = new InboundChannelBuffer(defaultPageAllocator, pageSize);
        channelBuffer.ensureCapacity(pageSize);

        assertEquals(pageSize, channelBuffer.getCapacity());
        assertEquals(pageSize, channelBuffer.getRemaining());

        int offset = randomInt(300);

        channelBuffer.release(offset);

        assertEquals(pageSize - offset, channelBuffer.getCapacity());
        assertEquals(pageSize - offset, channelBuffer.getRemaining());

        channelBuffer.ensureCapacity(pageSize + 1);

        assertEquals(pageSize * 2 - offset, channelBuffer.getCapacity());
        assertEquals(pageSize * 2 - offset, channelBuffer.getRemaining());
    }

    public void testIncrementIndex() {
        InboundChannelBuffer channelBuffer = new InboundChannelBuffer(defaultPageAllocator, pageSize);
        channelBuffer.ensureCapacity(pageSize);

        assertEquals(0, channelBuffer.getIndex());
        assertEquals(pageSize, channelBuffer.getRemaining());

        channelBuffer.incrementIndex(10);

        assertEquals(10, channelBuffer.getIndex());
        assertEquals(pageSize - 10, channelBuffer.getRemaining());
    }

    public void testIncrementIndexWithOffset() {
        InboundChannelBuffer channelBuffer = new InboundChannelBuffer(defaultPageAllocator, pageSize);
        channelBuffer.ensureCapacity(pageSize);

        assertEquals(0, channelBuffer.getIndex());
        assertEquals(pageSize, channelBuffer.getRemaining());

        channelBuffer.release(10);
        assertEquals(pageSize - 10, channelBuffer.getRemaining());

        channelBuffer.incrementIndex(10);

        assertEquals(10, channelBuffer.getIndex());
        assertEquals(pageSize - 20, channelBuffer.getRemaining());

        channelBuffer.release(2);
        assertEquals(8, channelBuffer.getIndex());
        assertEquals(pageSize - 20, channelBuffer.getRemaining());
    }

    public void testReleaseClosesPages() {
        ConcurrentLinkedQueue<AtomicBoolean> queue = new ConcurrentLinkedQueue<>();
<<<<<<< HEAD
        IntFunction<InboundChannelBuffer.Page> allocator = (n) -> {
            AtomicBoolean atomicBoolean = new AtomicBoolean();
            queue.add(atomicBoolean);
            return new InboundChannelBuffer.Page(ByteBuffer.allocate(n), () -> atomicBoolean.set(true));
=======
        Supplier<Page> supplier = () -> {
            AtomicBoolean atomicBoolean = new AtomicBoolean();
            queue.add(atomicBoolean);
            return new Page(ByteBuffer.allocate(PAGE_SIZE), () -> atomicBoolean.set(true));
>>>>>>> 0ca375ed
        };
        InboundChannelBuffer channelBuffer = new InboundChannelBuffer(allocator, pageSize);
        channelBuffer.ensureCapacity(pageSize * 4);

        assertEquals(pageSize * 4, channelBuffer.getCapacity());
        assertEquals(4, queue.size());

        for (AtomicBoolean closedRef : queue) {
            assertFalse(closedRef.get());
        }

        channelBuffer.release(2 * pageSize);

        assertEquals(pageSize * 2, channelBuffer.getCapacity());

        assertTrue(queue.poll().get());
        assertTrue(queue.poll().get());
        assertFalse(queue.poll().get());
        assertFalse(queue.poll().get());
    }

    public void testClose() {
        ConcurrentLinkedQueue<AtomicBoolean> queue = new ConcurrentLinkedQueue<>();
<<<<<<< HEAD
        IntFunction<InboundChannelBuffer.Page> allocator = (n) -> {
            AtomicBoolean atomicBoolean = new AtomicBoolean();
            queue.add(atomicBoolean);
            return new InboundChannelBuffer.Page(ByteBuffer.allocate(n), () -> atomicBoolean.set(true));
=======
        Supplier<Page> supplier = () -> {
            AtomicBoolean atomicBoolean = new AtomicBoolean();
            queue.add(atomicBoolean);
            return new Page(ByteBuffer.allocate(PAGE_SIZE), () -> atomicBoolean.set(true));
>>>>>>> 0ca375ed
        };
        InboundChannelBuffer channelBuffer = new InboundChannelBuffer(allocator, pageSize);
        channelBuffer.ensureCapacity(pageSize * 4);

        assertEquals(4, queue.size());

        for (AtomicBoolean closedRef : queue) {
            assertFalse(closedRef.get());
        }

        channelBuffer.close();

        for (AtomicBoolean closedRef : queue) {
            assertTrue(closedRef.get());
        }

        expectThrows(IllegalStateException.class, () -> channelBuffer.ensureCapacity(1));
    }

    public void testCloseRetainedPages() {
        ConcurrentLinkedQueue<AtomicBoolean> queue = new ConcurrentLinkedQueue<>();
<<<<<<< HEAD
        IntFunction<InboundChannelBuffer.Page> allocator = (n) -> {
            AtomicBoolean atomicBoolean = new AtomicBoolean();
            queue.add(atomicBoolean);
            return new InboundChannelBuffer.Page(ByteBuffer.allocate(n), () -> atomicBoolean.set(true));
=======
        Supplier<Page> supplier = () -> {
            AtomicBoolean atomicBoolean = new AtomicBoolean();
            queue.add(atomicBoolean);
            return new Page(ByteBuffer.allocate(PAGE_SIZE), () -> atomicBoolean.set(true));
>>>>>>> 0ca375ed
        };
        InboundChannelBuffer channelBuffer = new InboundChannelBuffer(allocator, pageSize);
        channelBuffer.ensureCapacity(pageSize * 4);

        assertEquals(4, queue.size());

        for (AtomicBoolean closedRef : queue) {
            assertFalse(closedRef.get());
        }

<<<<<<< HEAD
        InboundChannelBuffer.Page[] pages = channelBuffer.sliceAndRetainPagesTo(pageSize * 2);
=======
        Page[] pages = channelBuffer.sliceAndRetainPagesTo(PAGE_SIZE * 2);
>>>>>>> 0ca375ed

        pages[1].close();

        for (AtomicBoolean closedRef : queue) {
            assertFalse(closedRef.get());
        }

        channelBuffer.close();

        int i = 0;
        for (AtomicBoolean closedRef : queue) {
            if (i < 1) {
                assertFalse(closedRef.get());
            } else {
                assertTrue(closedRef.get());
            }
            ++i;
        }

        pages[0].close();

        for (AtomicBoolean closedRef : queue) {
            assertTrue(closedRef.get());
        }
    }

    public void testAccessByteBuffers() {
        InboundChannelBuffer channelBuffer = new InboundChannelBuffer(defaultPageAllocator, pageSize);

        int pages = randomInt(50) + 5;
        channelBuffer.ensureCapacity(pages * pageSize);

        long capacity = channelBuffer.getCapacity();

        ByteBuffer[] postIndexBuffers = channelBuffer.sliceBuffersFrom(channelBuffer.getIndex());
        int i = 0;
        for (ByteBuffer buffer : postIndexBuffers) {
            while (buffer.hasRemaining()) {
                buffer.put((byte) (i++ % 127));
            }
        }

        int indexIncremented = 0;
        int bytesReleased = 0;
        while (indexIncremented < capacity) {
            assertEquals(indexIncremented - bytesReleased, channelBuffer.getIndex());

            long amountToInc = Math.min(randomInt(2000), channelBuffer.getRemaining());
            ByteBuffer[] postIndexBuffers2 = channelBuffer.sliceBuffersFrom(channelBuffer.getIndex());
            assertEquals((byte) ((channelBuffer.getIndex() + bytesReleased) % 127), postIndexBuffers2[0].get());
            ByteBuffer[] preIndexBuffers = channelBuffer.sliceBuffersTo(channelBuffer.getIndex());
            if (preIndexBuffers.length > 0) {
                ByteBuffer preIndexBuffer = preIndexBuffers[preIndexBuffers.length - 1];
                assertEquals((byte) ((channelBuffer.getIndex() + bytesReleased - 1) % 127), preIndexBuffer.get(preIndexBuffer.limit() - 1));
            }
            if (randomBoolean()) {
                long bytesToRelease = Math.min(randomInt(50), channelBuffer.getIndex());
                channelBuffer.release(bytesToRelease);
                bytesReleased += bytesToRelease;
            }
            channelBuffer.incrementIndex(amountToInc);
            indexIncremented += amountToInc;
        }

        assertEquals(0, channelBuffer.sliceBuffersFrom(channelBuffer.getIndex()).length);
    }

    public void testAlignAlreadyAligned() {
        InboundChannelBuffer channelBuffer = new InboundChannelBuffer(defaultPageAllocator, pageSize);
        channelBuffer.ensureCapacity(3 * pageSize);
        ByteBuffer[] byteBuffers = channelBuffer.sliceBuffersFrom(channelBuffer.getIndex());
        byteBuffers[1].put((byte) 1);
        channelBuffer.incrementIndex(pageSize + 1);
        channelBuffer.release(pageSize);
        ByteBuffer[] buffersUnaligned = channelBuffer.sliceBuffersTo(channelBuffer.getIndex());
        assertEquals(1, buffersUnaligned.length);
        assertEquals(channelBuffer.getIndex(), buffersUnaligned[0].remaining());
        assertEquals((pageSize * 2), channelBuffer.getCapacity());
        channelBuffer.align(channelBuffer.getIndex());
        ByteBuffer[] buffersAligned = channelBuffer.sliceBuffersTo(channelBuffer.getIndex());
        assertEquals(1, buffersAligned.length);
        assertEquals(channelBuffer.getIndex(), buffersAligned[0].remaining());
        assertEquals((byte) 1, buffersAligned[0].get((int) channelBuffer.getIndex() - 1));
        assertEquals(pageSize * 2, channelBuffer.getCapacity());
    }

    public void testAlignFitsInSingleOldBuffer() {
        InboundChannelBuffer channelBuffer = new InboundChannelBuffer(defaultPageAllocator, pageSize);
        channelBuffer.ensureCapacity(2 * pageSize);
        ByteBuffer[] byteBuffers = channelBuffer.sliceBuffersFrom(channelBuffer.getIndex());
        byteBuffers[0].put(byteBuffers[0].limit() - 2, (byte) 1);
        channelBuffer.incrementIndex(pageSize - 1);
        channelBuffer.release(1);
        ByteBuffer[] buffersUnaligned = channelBuffer.sliceBuffersTo(channelBuffer.getIndex());
        assertEquals(1, buffersUnaligned.length);
        assertEquals(channelBuffer.getIndex(), buffersUnaligned[0].remaining());
        assertEquals((pageSize * 2) - 1, channelBuffer.getCapacity());
        channelBuffer.align(channelBuffer.getIndex());
        ByteBuffer[] buffersAligned = channelBuffer.sliceBuffersTo(channelBuffer.getIndex());
        assertEquals(1, buffersAligned.length);
        assertEquals(channelBuffer.getIndex(), buffersAligned[0].remaining());
        assertEquals((byte) 1, buffersAligned[0].get((int) channelBuffer.getIndex() - 1));
        assertEquals(pageSize * 2, channelBuffer.getCapacity());
    }

    public void testAlignSingleNewBuffer() {
        InboundChannelBuffer channelBuffer = new InboundChannelBuffer(defaultPageAllocator, pageSize);
        channelBuffer.ensureCapacity(3 * pageSize);
        ByteBuffer[] byteBuffers = channelBuffer.sliceBuffersFrom(channelBuffer.getIndex());
        byteBuffers[1].put((byte) 1);
        channelBuffer.incrementIndex(pageSize + 1);
        channelBuffer.release(3);
        ByteBuffer[] buffersUnaligned = channelBuffer.sliceBuffersTo(channelBuffer.getIndex());
        assertEquals(2, buffersUnaligned.length);
        assertEquals(pageSize - 3, buffersUnaligned[0].remaining());
        assertEquals(1, buffersUnaligned[1].remaining());
        assertEquals((pageSize * 3) - 3, channelBuffer.getCapacity());
        channelBuffer.align(channelBuffer.getIndex());
        ByteBuffer[] buffersAligned = channelBuffer.sliceBuffersTo(channelBuffer.getIndex());
        assertEquals(1, buffersAligned.length);
        assertEquals(channelBuffer.getIndex(), buffersAligned[0].remaining());
        assertEquals((byte) 1, buffersAligned[0].get((int) channelBuffer.getIndex() - 1));
        assertEquals(pageSize * 2, channelBuffer.getCapacity());
    }

    public void testAlignMultipleNewBuffers() {
        InboundChannelBuffer channelBuffer = new InboundChannelBuffer(defaultPageAllocator, pageSize);
        channelBuffer.ensureCapacity(3 * pageSize);
        ByteBuffer[] byteBuffers = channelBuffer.sliceBuffersFrom(channelBuffer.getIndex());
        byteBuffers[1].put(1, (byte) 1);
        channelBuffer.incrementIndex(pageSize + 2);
        channelBuffer.release(1);
        ByteBuffer[] buffersUnaligned = channelBuffer.sliceBuffersTo(channelBuffer.getIndex());
        assertEquals(2, buffersUnaligned.length);
        assertEquals(pageSize - 1, buffersUnaligned[0].remaining());
        assertEquals(2, buffersUnaligned[1].remaining());
        assertEquals((pageSize * 3) - 1, channelBuffer.getCapacity());
        channelBuffer.align(channelBuffer.getIndex());
        ByteBuffer[] buffersAligned = channelBuffer.sliceBuffersTo(channelBuffer.getIndex());
        assertEquals(2, buffersAligned.length);
        assertEquals(buffersAligned[0].capacity(), buffersAligned[0].remaining());
        assertEquals(1, buffersAligned[1].remaining());
        assertEquals((byte) 1, buffersAligned[1].get(0));
        assertEquals(pageSize * 3, channelBuffer.getCapacity());
    }
}<|MERGE_RESOLUTION|>--- conflicted
+++ resolved
@@ -28,22 +28,15 @@
 
 public class InboundChannelBufferTests extends ESTestCase {
 
-<<<<<<< HEAD
     private int pageSize;
-    private IntFunction<InboundChannelBuffer.Page> defaultPageAllocator;
+    private IntFunction<Page> defaultPageAllocator;
 
     @Override
     public void setUp() throws Exception {
         super.setUp();
         pageSize = randomIntBetween(16000, 17000);
-        defaultPageAllocator = (n) -> new InboundChannelBuffer.Page(ByteBuffer.allocate(n), () -> {});
-    }
-=======
-    private static final int PAGE_SIZE = PageCacheRecycler.PAGE_SIZE_IN_BYTES;
-    private final Supplier<Page> defaultPageSupplier = () ->
-        new Page(ByteBuffer.allocate(PageCacheRecycler.BYTE_PAGE_SIZE), () -> {
-        });
->>>>>>> 0ca375ed
+        defaultPageAllocator = (n) -> new Page(ByteBuffer.allocate(n), () -> {});
+    }
 
     public void testNewBufferNoPages() {
         InboundChannelBuffer channelBuffer = new InboundChannelBuffer(defaultPageAllocator, pageSize);
@@ -137,17 +130,10 @@
 
     public void testReleaseClosesPages() {
         ConcurrentLinkedQueue<AtomicBoolean> queue = new ConcurrentLinkedQueue<>();
-<<<<<<< HEAD
-        IntFunction<InboundChannelBuffer.Page> allocator = (n) -> {
+        IntFunction<Page> allocator = (n) -> {
             AtomicBoolean atomicBoolean = new AtomicBoolean();
             queue.add(atomicBoolean);
-            return new InboundChannelBuffer.Page(ByteBuffer.allocate(n), () -> atomicBoolean.set(true));
-=======
-        Supplier<Page> supplier = () -> {
-            AtomicBoolean atomicBoolean = new AtomicBoolean();
-            queue.add(atomicBoolean);
-            return new Page(ByteBuffer.allocate(PAGE_SIZE), () -> atomicBoolean.set(true));
->>>>>>> 0ca375ed
+            return new Page(ByteBuffer.allocate(n), () -> atomicBoolean.set(true));
         };
         InboundChannelBuffer channelBuffer = new InboundChannelBuffer(allocator, pageSize);
         channelBuffer.ensureCapacity(pageSize * 4);
@@ -171,17 +157,10 @@
 
     public void testClose() {
         ConcurrentLinkedQueue<AtomicBoolean> queue = new ConcurrentLinkedQueue<>();
-<<<<<<< HEAD
-        IntFunction<InboundChannelBuffer.Page> allocator = (n) -> {
+        IntFunction<Page> allocator = (n) -> {
             AtomicBoolean atomicBoolean = new AtomicBoolean();
             queue.add(atomicBoolean);
-            return new InboundChannelBuffer.Page(ByteBuffer.allocate(n), () -> atomicBoolean.set(true));
-=======
-        Supplier<Page> supplier = () -> {
-            AtomicBoolean atomicBoolean = new AtomicBoolean();
-            queue.add(atomicBoolean);
-            return new Page(ByteBuffer.allocate(PAGE_SIZE), () -> atomicBoolean.set(true));
->>>>>>> 0ca375ed
+            return new Page(ByteBuffer.allocate(n), () -> atomicBoolean.set(true));
         };
         InboundChannelBuffer channelBuffer = new InboundChannelBuffer(allocator, pageSize);
         channelBuffer.ensureCapacity(pageSize * 4);
@@ -203,17 +182,10 @@
 
     public void testCloseRetainedPages() {
         ConcurrentLinkedQueue<AtomicBoolean> queue = new ConcurrentLinkedQueue<>();
-<<<<<<< HEAD
-        IntFunction<InboundChannelBuffer.Page> allocator = (n) -> {
+        IntFunction<Page> allocator = (n) -> {
             AtomicBoolean atomicBoolean = new AtomicBoolean();
             queue.add(atomicBoolean);
-            return new InboundChannelBuffer.Page(ByteBuffer.allocate(n), () -> atomicBoolean.set(true));
-=======
-        Supplier<Page> supplier = () -> {
-            AtomicBoolean atomicBoolean = new AtomicBoolean();
-            queue.add(atomicBoolean);
-            return new Page(ByteBuffer.allocate(PAGE_SIZE), () -> atomicBoolean.set(true));
->>>>>>> 0ca375ed
+            return new Page(ByteBuffer.allocate(n), () -> atomicBoolean.set(true));
         };
         InboundChannelBuffer channelBuffer = new InboundChannelBuffer(allocator, pageSize);
         channelBuffer.ensureCapacity(pageSize * 4);
@@ -224,11 +196,7 @@
             assertFalse(closedRef.get());
         }
 
-<<<<<<< HEAD
-        InboundChannelBuffer.Page[] pages = channelBuffer.sliceAndRetainPagesTo(pageSize * 2);
-=======
-        Page[] pages = channelBuffer.sliceAndRetainPagesTo(PAGE_SIZE * 2);
->>>>>>> 0ca375ed
+        Page[] pages = channelBuffer.sliceAndRetainPagesTo(pageSize * 2);
 
         pages[1].close();
 
