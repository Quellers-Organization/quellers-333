--- conflicted
+++ resolved
@@ -58,8 +58,7 @@
 
     public void testSimpleSyslogLine() {
         String line = "Mar 16 00:01:25 evita postfix/smtpd[1713]: connect from camomile.cloud9.net[168.100.1.3]";
-<<<<<<< HEAD
-        Grok grok = new Grok(basePatterns, "%{SYSLOGLINE}", logger::warn);
+        Grok grok = new Grok(Grok.BUILTIN_PATTERNS, "%{SYSLOGLINE}", logger::warn);
         assertCaptureConfig(
             grok,
             Map.ofEntries(
@@ -73,9 +72,6 @@
                 Map.entry("timestamp8601", STRING)
             )
         );
-=======
-        Grok grok = new Grok(Grok.BUILTIN_PATTERNS, "%{SYSLOGLINE}", logger::warn);
->>>>>>> 152ee3ac
         Map<String, Object> matches = grok.captures(line);
         assertEquals("evita", matches.get("logsource"));
         assertEquals("Mar 16 00:01:25", matches.get("timestamp"));
@@ -87,8 +83,7 @@
     public void testSyslog5424Line() {
         String line = "<191>1 2009-06-30T18:30:00+02:00 paxton.local grokdebug 4123 - [id1 foo=\\\"bar\\\"][id2 baz=\\\"something\\\"] " +
                 "Hello, syslog.";
-<<<<<<< HEAD
-        Grok grok = new Grok(basePatterns, "%{SYSLOG5424LINE}", logger::warn);
+        Grok grok = new Grok(Grok.BUILTIN_PATTERNS, "%{SYSLOG5424LINE}", logger::warn);
         assertCaptureConfig(
             grok,
             Map.ofEntries(
@@ -103,9 +98,6 @@
                 Map.entry("syslog5424_ver", STRING)
             )
         );
-=======
-        Grok grok = new Grok(Grok.BUILTIN_PATTERNS, "%{SYSLOG5424LINE}", logger::warn);
->>>>>>> 152ee3ac
         Map<String, Object> matches = grok.captures(line);
         assertEquals("191", matches.get("syslog5424_pri"));
         assertEquals("1", matches.get("syslog5424_ver"));
@@ -120,23 +112,15 @@
 
     public void testDatePattern() {
         String line = "fancy 12-12-12 12:12:12";
-<<<<<<< HEAD
-        Grok grok = new Grok(basePatterns, "(?<timestamp>%{DATE_EU} %{TIME})", logger::warn);
+        Grok grok = new Grok(Grok.BUILTIN_PATTERNS, "(?<timestamp>%{DATE_EU} %{TIME})", logger::warn);
         assertCaptureConfig(grok, Map.of("timestamp", STRING));
-=======
-        Grok grok = new Grok(Grok.BUILTIN_PATTERNS, "(?<timestamp>%{DATE_EU} %{TIME})", logger::warn);
->>>>>>> 152ee3ac
         Map<String, Object> matches = grok.captures(line);
         assertEquals("12-12-12 12:12:12", matches.get("timestamp"));
     }
 
     public void testNilCoercedValues() {
-<<<<<<< HEAD
-        Grok grok = new Grok(basePatterns, "test (N/A|%{BASE10NUM:duration:float}ms)", logger::warn);
+        Grok grok = new Grok(Grok.BUILTIN_PATTERNS, "test (N/A|%{BASE10NUM:duration:float}ms)", logger::warn);
         assertCaptureConfig(grok, Map.of("duration", FLOAT));
-=======
-        Grok grok = new Grok(Grok.BUILTIN_PATTERNS, "test (N/A|%{BASE10NUM:duration:float}ms)", logger::warn);
->>>>>>> 152ee3ac
         Map<String, Object> matches = grok.captures("test 28.4ms");
         assertEquals(28.4f, matches.get("duration"));
         matches = grok.captures("test N/A");
@@ -144,12 +128,8 @@
     }
 
     public void testNilWithNoCoercion() {
-<<<<<<< HEAD
-        Grok grok = new Grok(basePatterns, "test (N/A|%{BASE10NUM:duration}ms)", logger::warn);
+        Grok grok = new Grok(Grok.BUILTIN_PATTERNS, "test (N/A|%{BASE10NUM:duration}ms)", logger::warn);
         assertCaptureConfig(grok, Map.of("duration", STRING));
-=======
-        Grok grok = new Grok(Grok.BUILTIN_PATTERNS, "test (N/A|%{BASE10NUM:duration}ms)", logger::warn);
->>>>>>> 152ee3ac
         Map<String, Object> matches = grok.captures("test 28.4ms");
         assertEquals("28.4", matches.get("duration"));
         matches = grok.captures("test N/A");
@@ -180,34 +160,22 @@
     }
 
     public void testNamedFieldsWithWholeTextMatch() {
-<<<<<<< HEAD
-        Grok grok = new Grok(basePatterns, "%{DATE_EU:stimestamp}", logger::warn);
+        Grok grok = new Grok(Grok.BUILTIN_PATTERNS, "%{DATE_EU:stimestamp}", logger::warn);
         assertCaptureConfig(grok, Map.of("stimestamp", STRING));
-=======
-        Grok grok = new Grok(Grok.BUILTIN_PATTERNS, "%{DATE_EU:stimestamp}", logger::warn);
->>>>>>> 152ee3ac
         Map<String, Object> matches = grok.captures("11/01/01");
         assertThat(matches.get("stimestamp"), equalTo("11/01/01"));
     }
 
     public void testWithOniguramaNamedCaptures() {
-<<<<<<< HEAD
-        Grok grok = new Grok(basePatterns, "(?<foo>\\w+)", logger::warn);
+        Grok grok = new Grok(Grok.BUILTIN_PATTERNS, "(?<foo>\\w+)", logger::warn);
         assertCaptureConfig(grok, Map.of("foo", STRING));
-=======
-        Grok grok = new Grok(Grok.BUILTIN_PATTERNS, "(?<foo>\\w+)", logger::warn);
->>>>>>> 152ee3ac
         Map<String, Object> matches = grok.captures("hello world");
         assertThat(matches.get("foo"), equalTo("hello"));
     }
 
     public void testISO8601() {
-<<<<<<< HEAD
-        Grok grok = new Grok(basePatterns, "^%{TIMESTAMP_ISO8601}$", logger::warn);
+        Grok grok = new Grok(Grok.BUILTIN_PATTERNS, "^%{TIMESTAMP_ISO8601}$", logger::warn);
         assertCaptureConfig(grok, Map.of());
-=======
-        Grok grok = new Grok(Grok.BUILTIN_PATTERNS, "^%{TIMESTAMP_ISO8601}$", logger::warn);
->>>>>>> 152ee3ac
         List<String> timeMessages = Arrays.asList(
                 "2001-01-01T00:00:00",
                 "1974-03-02T04:09:09",
@@ -231,12 +199,8 @@
     }
 
     public void testNotISO8601() {
-<<<<<<< HEAD
-        Grok grok = new Grok(basePatterns, "^%{TIMESTAMP_ISO8601}$", logger::warn);
+        Grok grok = new Grok(Grok.BUILTIN_PATTERNS, "^%{TIMESTAMP_ISO8601}$", logger::warn);
         assertCaptureConfig(grok, Map.of());
-=======
-        Grok grok = new Grok(Grok.BUILTIN_PATTERNS, "^%{TIMESTAMP_ISO8601}$", logger::warn);
->>>>>>> 152ee3ac
         List<String> timeMessages = Arrays.asList(
                 "2001-13-01T00:00:00", // invalid month
                 "2001-00-01T00:00:00", // invalid month
@@ -350,12 +314,8 @@
 
     public void testBooleanCaptures() {
         String pattern = "%{WORD:name}=%{WORD:status:boolean}";
-<<<<<<< HEAD
-        Grok g = new Grok(basePatterns, pattern, logger::warn);
+        Grok g = new Grok(Grok.BUILTIN_PATTERNS, pattern, logger::warn);
         assertCaptureConfig(g, Map.of("name", STRING, "status", BOOLEAN));
-=======
-        Grok g = new Grok(Grok.BUILTIN_PATTERNS, pattern, logger::warn);
->>>>>>> 152ee3ac
 
         String text = "active=true";
         Map<String, Object> expected = new HashMap<>();
@@ -418,8 +378,7 @@
         String logLine = "31.184.238.164 - - [24/Jul/2014:05:35:37 +0530] \"GET /logs/access.log HTTP/1.0\" 200 69849 " +
                 "\"http://8rursodiol.enjin.com\" \"Mozilla/5.0 (Windows NT 6.1; WOW64) AppleWebKit/537.36 (KHTML, like Gecko) " +
                 "Chrome/30.0.1599.12785 YaBrowser/13.12.1599.12785 Safari/537.36\" \"www.dlwindianrailways.com\"";
-<<<<<<< HEAD
-        Grok grok = new Grok(basePatterns, "%{COMBINEDAPACHELOG}", logger::warn);
+        Grok grok = new Grok(Grok.BUILTIN_PATTERNS, "%{COMBINEDAPACHELOG}", logger::warn);
         assertCaptureConfig(
             grok,
             Map.ofEntries(
@@ -437,9 +396,6 @@
                 Map.entry("verb", STRING)
             )
         );
-=======
-        Grok grok = new Grok(Grok.BUILTIN_PATTERNS, "%{COMBINEDAPACHELOG}", logger::warn);
->>>>>>> 152ee3ac
         Map<String, Object> matches = grok.captures(logLine);
 
         assertEquals("31.184.238.164", matches.get("clientip"));
