--- conflicted
+++ resolved
@@ -228,15 +228,11 @@
     systemProperty 'test.local-test-repo-path', "${rootProject.buildDir}/local-test-repo"
     systemProperty 'test.local-test-downloads-path', localDownloads
     systemProperty 'test.version_under_test', version
-<<<<<<< HEAD
-    systemProperty 'test.lucene-snapshot-revision', (versions.lucene =~ /\w+-snapshot-([a-z0-9]+)/)[0][1]
-    maxParallelForks System.getProperty('tests.jvms', project.rootProject.ext.defaultParallel) as Integer
-=======
     Matcher isLuceneSnapshot = (/\w+-snapshot-([a-z0-9]+)/ =~ versions.lucene)
     if (isLuceneSnapshot) {
       systemProperty 'test.lucene-snapshot-revision', isLuceneSnapshot[0][1]
     }
->>>>>>> d0f60b44
+    maxParallelForks System.getProperty('tests.jvms', project.rootProject.ext.defaultParallel) as Integer
   }
   check.dependsOn(integTest)
 
