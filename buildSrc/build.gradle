/*
 * Licensed to Elasticsearch under one or more contributor
 * license agreements. See the NOTICE file distributed with
 * this work for additional information regarding copyright
 * ownership. Elasticsearch licenses this file to you under
 * the Apache License, Version 2.0 (the "License"); you may
 * not use this file except in compliance with the License.
 * You may obtain a copy of the License at
 *
 *    http://www.apache.org/licenses/LICENSE-2.0
 *
 * Unless required by applicable law or agreed to in writing,
 * software distributed under the License is distributed on an
 * "AS IS" BASIS, WITHOUT WARRANTIES OR CONDITIONS OF ANY
 * KIND, either express or implied.  See the License for the
 * specific language governing permissions and limitations
 * under the License.
 */
import org.gradle.util.GradleVersion

import java.util.regex.Matcher

plugins {
  id 'java-gradle-plugin'
  id 'groovy'
}

group = 'org.elasticsearch.gradle'

String minimumGradleVersion = file('src/main/resources/minimumGradleVersion').text.trim()
if (GradleVersion.current() < GradleVersion.version(minimumGradleVersion)) {
    throw new GradleException("Gradle ${minimumGradleVersion}+ is required to build elasticsearch")
}

if (project == rootProject) {
  // change the build dir used during build init, so that doing a clean
  // won't wipe out the buildscript jar
  buildDir = 'build-bootstrap'
}

/*****************************************************************************
 *         Propagating version.properties to the rest of the build           *
 *****************************************************************************/

// we update the version property to reflect if we are building a snapshot or a release build
// we write this back out below to load it in the Build.java which will be shown in rest main action
// to indicate this being a snapshot build or a release build.
File propsFile = project.file('version.properties')
Properties props = VersionPropertiesLoader.loadBuildSrcVersion(propsFile)
version = props.getProperty("elasticsearch")
processResources {
  inputs.file(propsFile)
  // We need to be explicit with the version because we add snapshot and qualifier to it based on properties
  inputs.property("dynamic_elasticsearch_version", props.getProperty("elasticsearch"))
  doLast {
    Writer writer = file("$destinationDir/version.properties").newWriter()
    try {
      props.store(writer, "Generated version properties")
    } finally {
      writer.close()
    }
  }
}

/*****************************************************************************
 *         Java version                                                      *
 *****************************************************************************/

if (JavaVersion.current() < JavaVersion.VERSION_11) {
  throw new GradleException('At least Java 11 is required to build elasticsearch gradle tools')
}
// Gradle 4.10 does not support setting this to 11 yet
targetCompatibility = "10"
sourceCompatibility = "10"

// We have a few classes that need to be compiled for older java versions because these are used to run checks against
// those
sourceSets {
  minimumRuntime {
    // We only want Java here, but the Groovy doesn't configure javadoc correctly if we don't define this as groovy
    groovy {
      srcDirs = ['src/main/minimumRuntime']
    }
  }
}
compileMinimumRuntimeGroovy {
  // We can't use BuildPlugin here, so read from file
  String minimumRuntimeVersion = file('src/main/resources/minimumRuntimeVersion').text.trim()
  targetCompatibility = minimumRuntimeVersion
  sourceCompatibility = minimumRuntimeVersion
}
dependencies {
  if (project.ext.has("isEclipse") == false || project.ext.isEclipse == false) {
      // eclipse is confused if this is set explicitly
    compile sourceSets.minimumRuntime.output
  }
  minimumRuntimeCompile "junit:junit:${props.getProperty('junit')}"
  minimumRuntimeCompile localGroovy()
  minimumRuntimeCompile gradleApi()
}
jar {
  from sourceSets.minimumRuntime.output
}


/*****************************************************************************
 *                    Dependencies used by the entire build                  *
 *****************************************************************************/

repositories {
  jcenter()
}

dependencies {
  compile localGroovy()
  compile "com.carrotsearch.randomizedtesting:junit4-ant:${props.getProperty('randomizedrunner')}"
  compile "com.carrotsearch.randomizedtesting:randomizedtesting-runner:${props.getProperty('randomizedrunner')}"
  
  compile 'com.netflix.nebula:gradle-extra-configurations-plugin:3.0.3'
  compile 'com.netflix.nebula:nebula-publishing-plugin:4.4.4'
  compile 'com.netflix.nebula:gradle-info-plugin:3.0.3'
  compile 'org.eclipse.jgit:org.eclipse.jgit:3.2.0.201312181205-r'
  compile 'com.perforce:p4java:2012.3.551082' // THIS IS SUPPOSED TO BE OPTIONAL IN THE FUTURE....
  compile 'org.apache.rat:apache-rat:0.11'
  compile "org.elasticsearch:jna:4.5.1"
  compile 'com.github.jengelman.gradle.plugins:shadow:4.0.3'
  compile 'de.thetaphi:forbiddenapis:2.6'
  compile 'com.avast.gradle:gradle-docker-compose-plugin:0.8.12'
  testCompile "junit:junit:${props.getProperty('junit')}"
}


// Gradle 2.14+ removed ProgressLogger(-Factory) classes from the public APIs
// Use logging dependency instead
// Gradle 4.3.1 stopped releasing the logging jars to jcenter, just use the last available one
GradleVersion logVersion = GradleVersion.current() > GradleVersion.version('4.3') ? GradleVersion.version('4.3') : GradleVersion.current()

dependencies {
  compileOnly "org.gradle:gradle-logging:${logVersion.getVersion()}"
}

/*****************************************************************************
 *                         Bootstrap repositories                            *
 *****************************************************************************/
// this will only happen when buildSrc is built on its own during build init
if (project == rootProject) {
  repositories {
    if (System.getProperty("repos.mavenLocal") != null) {
      mavenLocal()
    }
  }
  // only run tests as build-tools
  test.enabled = false
}

/*****************************************************************************
 *                           Normal project checks                           *
 *****************************************************************************/

// this happens when included as a normal project in the build, which we do
// to enforce precommit checks like forbidden apis, as well as setup publishing
if (project != rootProject) {
  apply plugin: 'elasticsearch.build'
  apply plugin: 'nebula.maven-base-publish'
  apply plugin: 'nebula.maven-scm'

  // we need to apply these again to override the build plugin
  targetCompatibility = "10"
  sourceCompatibility = "10"

  // groovydoc succeeds, but has some weird internal exception...
  groovydoc.enabled = false

  // build-tools is not ready for primetime with these...
  dependencyLicenses.enabled = false
  dependenciesInfo.enabled = false
  forbiddenApisMain.enabled = false
  forbiddenApisTest.enabled = false
  forbiddenApisMinimumRuntime.enabled = false
  jarHell.enabled = false
  thirdPartyAudit.enabled = false

  configurations {
    distribution
  }

  dependencies {
    distribution project(':distribution:archives:windows-zip')
    distribution project(':distribution:archives:oss-windows-zip')
    distribution project(':distribution:archives:darwin-tar')
    distribution project(':distribution:archives:oss-darwin-tar')
    distribution project(':distribution:archives:linux-tar')
    distribution project(':distribution:archives:oss-linux-tar')
  }

  String localDownloads = "${rootProject.buildDir}/local-downloads"
  task setupLocalDownloads(type:Copy) {
    from configurations.distribution
    into localDownloads
  }

<<<<<<< HEAD
  test {
    // The test task is configured to runtimeJava version, but build-tools doesn't support all of them, so test
    // with compiler instead on the ones that are too old.
    if (project.runtimeJavaVersion <= JavaVersion.VERSION_1_10) {
      executable = "${project.compilerJavaHome}/bin/java"
    }
  }
  
=======
  // This can't be an RandomizedTestingTask because we can't yet reference it
>>>>>>> 63acb481
  task integTest(type: Test) {
    // integration test requires the local testing repo for example plugin builds
    dependsOn project.rootProject.allprojects.collect {
      it.tasks.matching { it.name == 'publishNebulaPublicationToLocalTestRepository'}
    }
    dependsOn setupLocalDownloads
    exclude "**/*Tests.class"
    inputs.dir(file("src/testKit"))
    // tell BuildExamplePluginsIT where to find the example plugins
    systemProperty (
            'test.build-tools.plugin.examples',
            files(
                    project(':example-plugins').subprojects.collect { it.projectDir }
            ).asPath,
    )
    systemProperty 'test.local-test-repo-path', "${rootProject.buildDir}/local-test-repo"
    systemProperty 'test.local-test-downloads-path', localDownloads
    systemProperty 'test.version_under_test', version
    Matcher isLuceneSnapshot = (/\w+-snapshot-([a-z0-9]+)/ =~ versions.lucene)
    if (isLuceneSnapshot) {
      systemProperty 'test.lucene-snapshot-revision', isLuceneSnapshot[0][1]
    }
    maxParallelForks System.getProperty('tests.jvms', project.rootProject.ext.defaultParallel.toString()) as Integer
  }
  check.dependsOn(integTest)

  // TODO: re-enable once randomizedtesting gradle code is published and removed from here
  licenseHeaders.enabled = false

  forbiddenPatterns {
    exclude '**/*.wav'
    exclude '**/*.p12'
    // the file that actually defines nocommit
    exclude '**/ForbiddenPatternsTask.java'
  }

  testingConventions {
    naming.clear()
    naming {
      Tests {
        baseClass 'org.elasticsearch.gradle.test.GradleUnitTestCase'
      }
      IT {
        baseClass 'org.elasticsearch.gradle.test.GradleIntegrationTestCase'
      }
    }
  }

  /*
   * We alread configure publication and we don't need or want this one that
   * comes from the java-gradle-plugin.
   */
  afterEvaluate {
    generatePomFileForPluginMavenPublication.enabled = false
  }
}

// Define this here because we need it early.
class VersionPropertiesLoader {
  static Properties loadBuildSrcVersion(File input) throws IOException {
    Properties props = new Properties();
    InputStream is = new FileInputStream(input)
    try {
      props.load(is)
    } finally {
      is.close()
    }
    loadBuildSrcVersion(props, System.getProperties())
    return props
  }

  protected static void loadBuildSrcVersion(Properties loadedProps, Properties systemProperties) {
    String elasticsearch = loadedProps.getProperty("elasticsearch")
    if (elasticsearch == null) {
      throw new IllegalStateException("Elasticsearch version is missing from properties.")
    }
    if (elasticsearch.matches("[0-9]+\\.[0-9]+\\.[0-9]+") == false) {
      throw new IllegalStateException(
              "Expected elasticsearch version to be numbers only of the form  X.Y.Z but it was: " +
                      elasticsearch
      )
    }
    String qualifier = systemProperties.getProperty("build.version_qualifier", "");
    if (qualifier.isEmpty() == false) {
      if (qualifier.matches("(alpha|beta|rc)\\d+") == false) {
        throw new IllegalStateException("Invalid qualifier: " + qualifier)
      }
      elasticsearch += "-" + qualifier
    }
    if ("true".equals(systemProperties.getProperty("build.snapshot", "true"))) {
      elasticsearch += "-SNAPSHOT"
    }
    loadedProps.put("elasticsearch", elasticsearch)
  }
}<|MERGE_RESOLUTION|>--- conflicted
+++ resolved
@@ -198,19 +198,7 @@
     from configurations.distribution
     into localDownloads
   }
-
-<<<<<<< HEAD
-  test {
-    // The test task is configured to runtimeJava version, but build-tools doesn't support all of them, so test
-    // with compiler instead on the ones that are too old.
-    if (project.runtimeJavaVersion <= JavaVersion.VERSION_1_10) {
-      executable = "${project.compilerJavaHome}/bin/java"
-    }
-  }
-  
-=======
-  // This can't be an RandomizedTestingTask because we can't yet reference it
->>>>>>> 63acb481
+    
   task integTest(type: Test) {
     // integration test requires the local testing repo for example plugin builds
     dependsOn project.rootProject.allprojects.collect {
