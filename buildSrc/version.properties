--- conflicted
+++ resolved
@@ -7,17 +7,8 @@
 # optional dependencies
 spatial4j         = 0.7
 jts               = 1.15.0
-<<<<<<< HEAD
-# note that ingest-geoip has a hard-coded version; if you modify this version,
-# you should also inspect that version to see if it can be advanced along with
-# the com.maxmind.geoip2:geoip2 dependency
-jackson           = 2.8.11
-jacksondatabind   = 2.8.11.6
-snakeyaml         = 1.17
-=======
 jackson           = 2.10.3
 snakeyaml         = 1.24
->>>>>>> face3751
 icu4j             = 62.1
 supercsv          = 2.4.0
 # when updating log4j, please update also docs/java-api/index.asciidoc
