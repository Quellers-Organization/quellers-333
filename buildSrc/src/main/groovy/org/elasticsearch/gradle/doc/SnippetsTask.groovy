/*
 * Licensed to Elasticsearch under one or more contributor
 * license agreements. See the NOTICE file distributed with
 * this work for additional information regarding copyright
 * ownership. Elasticsearch licenses this file to you under
 * the Apache License, Version 2.0 (the "License"); you may
 * not use this file except in compliance with the License.
 * You may obtain a copy of the License at
 *
 *    http://www.apache.org/licenses/LICENSE-2.0
 *
 * Unless required by applicable law or agreed to in writing,
 * software distributed under the License is distributed on an
 * "AS IS" BASIS, WITHOUT WARRANTIES OR CONDITIONS OF ANY
 * KIND, either express or implied.  See the License for the
 * specific language governing permissions and limitations
 * under the License.
 */

package org.elasticsearch.gradle.doc

import groovy.json.JsonException
import groovy.json.JsonParserType
import groovy.json.JsonSlurper

import org.gradle.api.DefaultTask
import org.gradle.api.InvalidUserDataException
import org.gradle.api.file.ConfigurableFileTree
import org.gradle.api.tasks.Input
import org.gradle.api.tasks.InputFiles
import org.gradle.api.tasks.TaskAction

import java.nio.file.Path
import java.util.regex.Matcher

/**
 * A task which will run a closure on each snippet in the documentation.
 */
public class SnippetsTask extends DefaultTask {
    private static final String SCHAR = /(?:\\\/|[^\/])/
    private static final String SUBSTITUTION = /s\/($SCHAR+)\/($SCHAR*)\//
    private static final String CATCH = /catch:\s*((?:\/[^\/]+\/)|[^ \]]+)/
    private static final String SKIP = /skip:([^\]]+)/
    private static final String SETUP = /setup:([^ \]]+)/
    private static final String WARNING = /warning:(.+)/
    private static final String CAT = /(_cat)/
    private static final String TEST_SYNTAX =
        /(?:$CATCH|$SUBSTITUTION|$SKIP|(continued)|$SETUP|$WARNING) ?/

    /**
     * Action to take on each snippet. Called with a single parameter, an
     * instance of Snippet.
     */
    Closure perSnippet

    /**
     * The docs to scan. Defaults to every file in the directory exception the
     * build.gradle file because that is appropriate for Elasticsearch's docs
     * directory.
     */
    @InputFiles
    ConfigurableFileTree docs = project.fileTree(project.projectDir) {
        // No snippets in the build file
        exclude 'build.gradle'
        // That is where the snippets go, not where they come from!
        exclude 'build'
    }

    /**
     * Substitutions done on every snippet's contents.
     */
    @Input
    Map<String, String> defaultSubstitutions = [:]

    @TaskAction
    public void executeTask() {
        /*
         * Walks each line of each file, building snippets as it encounters
         * the lines that make up the snippet.
         */
        for (File file: docs) {
            String lastLanguage
            int lastLanguageLine
            Snippet snippet = null
            StringBuilder contents = null
            List substitutions = null
            String testEnv = null
            Closure emit = {
                snippet.contents = contents.toString()
                contents = null
                Closure doSubstitution = { String pattern, String subst ->
                    /*
                     * $body is really common but it looks like a
                     * backreference so we just escape it here to make the
                     * tests cleaner.
                     */
                    subst = subst.replace('$body', '\\$body')
                    subst = subst.replace('$_path', '\\$_path')
                    // \n is a new line....
                    subst = subst.replace('\\n', '\n')
                    snippet.contents = snippet.contents.replaceAll(
                        pattern, subst)
                }
                defaultSubstitutions.each doSubstitution
                if (substitutions != null) {
                    substitutions.each doSubstitution
                    substitutions = null
                }
                if (snippet.language == null) {
                    throw new InvalidUserDataException("$snippet: "
                        + "Snippet missing a language. This is required by "
                        + "Elasticsearch's doc testing infrastructure so we "
                        + "be sure we don't accidentally forget to test a "
                        + "snippet.")
                }
                // Try to detect snippets that contain `curl`
                if (snippet.language == 'sh' || snippet.language == 'shell') {
                    snippet.curl = snippet.contents.contains('curl')
                    if (snippet.console == false && snippet.curl == false) {
                        throw new InvalidUserDataException("$snippet: "
                            + "No need for NOTCONSOLE if snippet doesn't "
                            + "contain `curl`.")
                    }
                }
                if (snippet.testResponse && snippet.language == 'js') {
                    String quoted = snippet.contents
                        // quote values starting with $
                        .replaceAll(/([:,])\s*(\$[^ ,\n}]+)/, '$1 "$2"')
                        // quote fields starting with $
                        .replaceAll(/(\$[^ ,\n}]+)\s*:/, '"$1":')
                    JsonSlurper slurper =
                        new JsonSlurper(type: JsonParserType.INDEX_OVERLAY)
                    try {
                        slurper.parseText(quoted)
                    } catch (JsonException e) {
                        throw new InvalidUserDataException("Invalid json "
                            + "in $snippet. The error is:\n${e.message}.\n"
                            + "After substitutions and munging, the json "
                            + "looks like:\n$quoted", e)
                    }
                }
                perSnippet(snippet)
                snippet = null
            }
            file.eachLine('UTF-8') { String line, int lineNumber ->
                Matcher matcher
                matcher = line =~ /\[testenv="([^"]+)"\]\s*/
                if (matcher.matches()) {
                    testEnv = matcher.group(1)
                }
                if (line ==~ /-{4,}\s*/) { // Four dashes looks like a snippet
                    if (snippet == null) {
                        Path path = docs.dir.toPath().relativize(file.toPath())
                        snippet = new Snippet(path: path, start: lineNumber, testEnv: testEnv)
                        if (lastLanguageLine == lineNumber - 1) {
                            snippet.language = lastLanguage
                        }
                    } else {
                        snippet.end = lineNumber
                    }
                    return
                }
                matcher = line =~ /\["?source"?,\s*"?(\w+)"?(,.*)?].*/
                if (matcher.matches()) {
                    lastLanguage = matcher.group(1)
                    lastLanguageLine = lineNumber
                    return
                }
                if (line ==~ /\/\/\s*AUTOSENSE\s*/) {
                    throw new InvalidUserDataException("$file:$lineNumber: "
                        + "AUTOSENSE has been replaced by CONSOLE.")
                }
                if (line ==~ /\/\/\s*CONSOLE\s*/) {
                    if (snippet == null) {
                        throw new InvalidUserDataException("$file:$lineNumber: "
                            + "CONSOLE not paired with a snippet")
                    }
                    if (snippet.console != null) {
                        throw new InvalidUserDataException("$file:$lineNumber: "
                            + "Can't be both CONSOLE and NOTCONSOLE")
                    }
                    snippet.console = true
                    return
                }
                if (line ==~ /\/\/\s*NOTCONSOLE\s*/) {
                    if (snippet == null) {
                        throw new InvalidUserDataException("$file:$lineNumber: "
                            + "NOTCONSOLE not paired with a snippet")
                    }
                    if (snippet.console != null) {
                        throw new InvalidUserDataException("$file:$lineNumber: "
                            + "Can't be both CONSOLE and NOTCONSOLE")
                    }
                    snippet.console = false
                    return
                }
                matcher = line =~ /\/\/\s*TEST(\[(.+)\])?\s*/
                if (matcher.matches()) {
                    if (snippet == null) {
                        throw new InvalidUserDataException("$file:$lineNumber: "
                            + "TEST not paired with a snippet at ")
                    }
                    snippet.test = true
                    if (matcher.group(2) != null) {
                        String loc = "$file:$lineNumber"
                        parse(loc, matcher.group(2), TEST_SYNTAX) {
                            if (it.group(1) != null) {
                                snippet.catchPart = it.group(1)
                                return
                            }
                            if (it.group(2) != null) {
                                if (substitutions == null) {
                                    substitutions = []
                                }
                                substitutions.add([it.group(2), it.group(3)])
                                return
                            }
                            if (it.group(4) != null) {
                                snippet.skipTest = it.group(4)
                                return
                            }
                            if (it.group(5) != null) {
                                snippet.continued = true
                                return
                            }
                            if (it.group(6) != null) {
                                snippet.setup = it.group(6)
                                return
                            }
                            if (it.group(7) != null) {
                                snippet.warnings.add(it.group(7))
                                return
                            }
                            throw new InvalidUserDataException(
                                    "Invalid test marker: $line")
                        }
                    }
                    return
                }
                matcher = line =~ /\/\/\s*TESTRESPONSE(\[(.+)\])?\s*/
                if (matcher.matches()) {
                    if (snippet == null) {
                        throw new InvalidUserDataException("$file:$lineNumber: "
                            + "TESTRESPONSE not paired with a snippet")
                    }
                    snippet.testResponse = true
                    if (matcher.group(2) != null) {
                        if (substitutions == null) {
                            substitutions = []
                        }
                        String loc = "$file:$lineNumber"
                        parse(loc, matcher.group(2), /(?:$SUBSTITUTION|$CAT) ?/) {
                            if (it.group(1) != null) {
                                // TESTRESPONSE[s/adsf/jkl/]
                                substitutions.add([it.group(1), it.group(2)])
                            } else if (it.group(3) != null) {
                                // TESTRESPONSE[_cat]
                                substitutions.add(['^', '/'])
                                substitutions.add(['\n$', '\\\\s*/'])
                                substitutions.add(['( +)', '$1\\\\s+'])
                                substitutions.add(['\n', '\\\\s*\n '])
                            }
                        }
                    }
                    return
                }
                if (line ==~ /\/\/\s*TESTSETUP\s*/) {
                    snippet.testSetup = true
                    return
                }
                if (snippet == null) {
                    // Outside
                    return
                }
                if (snippet.end == Snippet.NOT_FINISHED) {
                    // Inside
                    if (contents == null) {
                        contents = new StringBuilder()
                    }
                    // We don't need the annotations
                    line = line.replaceAll(/<\d+>/, '')
                    // Nor any trailing spaces
                    line = line.replaceAll(/\s+$/, '')
                    contents.append(line).append('\n')
                    return
                }
<<<<<<< HEAD
                // Allow line extensions for console snippets within lists
=======
                // Allow line continuations for console snippets within lists
>>>>>>> b46e1362
                if (snippet != null && line.trim() == '+') {
                    return
                }
                // Just finished
                emit()
            }
            if (snippet != null) emit()
        }
    }

    static class Snippet {
        static final int NOT_FINISHED = -1

        /**
         * Path to the file containing this snippet. Relative to docs.dir of the
         * SnippetsTask that created it.
         */
        Path path
        int start
        int end = NOT_FINISHED
        String contents
        String testEnv

        Boolean console = null
        boolean test = false
        boolean testResponse = false
        boolean testSetup = false
        String skipTest = null
        boolean continued = false
        String language = null
        String catchPart = null
        String setup = null
        boolean curl
        List warnings = new ArrayList()

        @Override
        public String toString() {
            String result = "$path[$start:$end]"
            if (language != null) {
                result += "($language)"
            }
            if (console != null) {
                result += console ? '// CONSOLE' : '// NOTCONSOLE'
            }
            if (test) {
                result += '// TEST'
                if (testEnv != null) {
                    result += "[testenv=$testEnv]"
                }
                if (catchPart) {
                    result += "[catch: $catchPart]"
                }
                if (skipTest) {
                    result += "[skip=$skipTest]"
                }
                if (continued) {
                    result += '[continued]'
                }
                if (setup) {
                    result += "[setup:$setup]"
                }
                for (String warning in warnings) {
                    result += "[warning:$warning]"
                }
            }
            if (testResponse) {
                result += '// TESTRESPONSE'
            }
            if (testSetup) {
                result += '// TESTSETUP'
            }
            if (curl) {
                result += '(curl)'
            }
            return result
        }
    }

    /**
     * Repeatedly match the pattern to the string, calling the closure with the
     * matchers each time there is a match. If there are characters that don't
     * match then blow up. If the closure takes two parameters then the second
     * one is "is this the last match?".
     */
    protected parse(String location, String s, String pattern, Closure c) {
        if (s == null) {
            return // Silly null, only real stuff gets to match!
        }
        Matcher m = s =~ pattern
        int offset = 0
        Closure extraContent = { message ->
            StringBuilder cutOut = new StringBuilder()
            cutOut.append(s[offset - 6..offset - 1])
            cutOut.append('*')
            cutOut.append(s[offset..Math.min(offset + 5, s.length() - 1)])
            String cutOutNoNl = cutOut.toString().replace('\n', '\\n')
            throw new InvalidUserDataException("$location: Extra content "
                + "$message ('$cutOutNoNl') matching [$pattern]: $s")
        }
        while (m.find()) {
            if (m.start() != offset) {
                extraContent("between [$offset] and [${m.start()}]")
            }
            offset = m.end()
            if (c.maximumNumberOfParameters == 1) {
                c(m)
            } else {
                c(m, offset == s.length())
            }
        }
        if (offset == 0) {
            throw new InvalidUserDataException("$location: Didn't match "
                + "$pattern: $s")
        }
        if (offset != s.length()) {
            extraContent("after [$offset]")
        }
    }
}<|MERGE_RESOLUTION|>--- conflicted
+++ resolved
@@ -284,11 +284,7 @@
                     contents.append(line).append('\n')
                     return
                 }
-<<<<<<< HEAD
-                // Allow line extensions for console snippets within lists
-=======
                 // Allow line continuations for console snippets within lists
->>>>>>> b46e1362
                 if (snippet != null && line.trim() == '+') {
                     return
                 }
