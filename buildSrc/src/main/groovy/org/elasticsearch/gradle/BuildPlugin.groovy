/*
 * Licensed to Elasticsearch under one or more contributor
 * license agreements. See the NOTICE file distributed with
 * this work for additional information regarding copyright
 * ownership. Elasticsearch licenses this file to you under
 * the Apache License, Version 2.0 (the "License"); you may
 * not use this file except in compliance with the License.
 * You may obtain a copy of the License at
 *
 *    http://www.apache.org/licenses/LICENSE-2.0
 *
 * Unless required by applicable law or agreed to in writing,
 * software distributed under the License is distributed on an
 * "AS IS" BASIS, WITHOUT WARRANTIES OR CONDITIONS OF ANY
 * KIND, either express or implied.  See the License for the
 * specific language governing permissions and limitations
 * under the License.
 */
package org.elasticsearch.gradle


import groovy.transform.CompileStatic
import org.apache.commons.io.IOUtils
import org.elasticsearch.gradle.info.GlobalBuildInfoPlugin
import org.elasticsearch.gradle.precommit.DependencyLicensesTask
import org.elasticsearch.gradle.precommit.PrecommitTasks
import org.elasticsearch.gradle.test.ErrorReportingTestListener
import org.elasticsearch.gradle.testclusters.ElasticsearchCluster
import org.elasticsearch.gradle.testclusters.TestClustersPlugin
import org.elasticsearch.gradle.util.GradleUtils
import org.gradle.api.Action
import org.gradle.api.GradleException
import org.gradle.api.InvalidUserDataException
import org.gradle.api.NamedDomainObjectContainer
import org.gradle.api.Plugin
import org.gradle.api.Project
import org.gradle.api.Task
import org.gradle.api.artifacts.Configuration
import org.gradle.api.artifacts.Dependency
import org.gradle.api.artifacts.ModuleDependency
import org.gradle.api.artifacts.ProjectDependency
import org.gradle.api.artifacts.dsl.RepositoryHandler
import org.gradle.api.artifacts.repositories.ExclusiveContentRepository
import org.gradle.api.artifacts.repositories.IvyArtifactRepository
import org.gradle.api.artifacts.repositories.IvyPatternRepositoryLayout
import org.gradle.api.artifacts.repositories.MavenArtifactRepository
import org.gradle.api.credentials.HttpHeaderCredentials
import org.gradle.api.execution.TaskActionListener
import org.gradle.api.plugins.ExtraPropertiesExtension
import org.gradle.api.plugins.JavaPlugin
<<<<<<< HEAD
import org.gradle.api.tasks.testing.Test
import org.gradle.authentication.http.HttpHeaderAuthentication
=======
import org.gradle.api.tasks.TaskProvider
import org.gradle.api.tasks.testing.Test
import org.gradle.authentication.http.HttpHeaderAuthentication
import org.gradle.language.base.plugins.LifecycleBasePlugin
>>>>>>> 2ed91444
import org.gradle.util.GradleVersion

import java.nio.charset.StandardCharsets

/**
 * Encapsulates build configuration for elasticsearch projects.
 */
@CompileStatic
class BuildPlugin implements Plugin<Project> {

    @Override
    void apply(Project project) {
        // make sure the global build info plugin is applied to the root project
        project.rootProject.pluginManager.apply(GlobalBuildInfoPlugin)

        if (project.pluginManager.hasPlugin('elasticsearch.standalone-rest-test')) {
            throw new InvalidUserDataException('elasticsearch.standalone-test, '
                    + 'elasticsearch.standalone-rest-test, and elasticsearch.build '
                    + 'are mutually exclusive')
        }
        String minimumGradleVersion = null
        InputStream is = getClass().getResourceAsStream("/minimumGradleVersion")
        try {
            minimumGradleVersion = IOUtils.toString(is, StandardCharsets.UTF_8.toString())
        } finally {
            is.close()
        }
        if (GradleVersion.current() < GradleVersion.version(minimumGradleVersion.trim())) {
            throw new GradleException(
                    "Gradle ${minimumGradleVersion}+ is required to use elasticsearch.build plugin"
            )
        }
        project.pluginManager.apply('elasticsearch.java')
        project.pluginManager.apply('elasticsearch.publish')
        project.pluginManager.apply(DependenciesInfoPlugin)

        // apply global test task failure listener
        project.rootProject.pluginManager.apply(TestFailureReportingPlugin)

        project.getTasks().register("buildResources", ExportElasticsearchBuildResourcesTask)

        configureRepositories(project)
        project.extensions.getByType(ExtraPropertiesExtension).set('versions', VersionProperties.versions)
<<<<<<< HEAD
        PrecommitTasks.create(project, true)
        configureDependenciesInfo(project)
=======
        configurePrecommit(project)
>>>>>>> 2ed91444
        configureFips140(project)
    }

    static void configureFips140(Project project) {
        // Common config when running with a FIPS-140 runtime JVM
        if (inFipsJvm()) {
            ExportElasticsearchBuildResourcesTask buildResources = project.tasks.getByName('buildResources') as ExportElasticsearchBuildResourcesTask
            File securityProperties = buildResources.copy("fips_java.security")
            File securityPolicy = buildResources.copy("fips_java.policy")
            File bcfksKeystore = buildResources.copy("cacerts.bcfks")
            // This configuration can be removed once system modules are available
            GradleUtils.maybeCreate(project.configurations, 'extraJars') {
                project.dependencies.add('extraJars', "org.bouncycastle:bc-fips:1.0.1")
                project.dependencies.add('extraJars', "org.bouncycastle:bctls-fips:1.0.9")
            }
            project.pluginManager.withPlugin("elasticsearch.testclusters") {
                NamedDomainObjectContainer<ElasticsearchCluster> testClusters = project.extensions.findByName(TestClustersPlugin.EXTENSION_NAME) as NamedDomainObjectContainer<ElasticsearchCluster>
                testClusters.all { ElasticsearchCluster cluster ->
                    for (File dep : project.getConfigurations().getByName("extraJars").getFiles()){
                        cluster.extraJarFile(dep)
                    }
                    cluster.extraConfigFile("fips_java.security", securityProperties)
                    cluster.extraConfigFile("fips_java.policy", securityPolicy)
                    cluster.extraConfigFile("cacerts.bcfks", bcfksKeystore)
                    cluster.systemProperty('java.security.properties', '=${ES_PATH_CONF}/fips_java.security')
                    cluster.systemProperty('java.security.policy', '=${ES_PATH_CONF}/fips_java.policy')
                    cluster.systemProperty('javax.net.ssl.trustStore', '${ES_PATH_CONF}/cacerts.bcfks')
                    cluster.systemProperty('javax.net.ssl.trustStorePassword', 'password')
                    cluster.systemProperty('javax.net.ssl.keyStorePassword', 'password')
                    cluster.systemProperty('javax.net.ssl.keyStoreType', 'BCFKS')
                }
            }
            project.tasks.withType(Test).configureEach { Test task ->
                task.dependsOn(buildResources)
                task.systemProperty('javax.net.ssl.trustStorePassword', 'password')
                task.systemProperty('javax.net.ssl.keyStorePassword', 'password')
                task.systemProperty('javax.net.ssl.trustStoreType', 'BCFKS')
                // Using the key==value format to override default JVM security settings and policy
                // see also: https://docs.oracle.com/javase/8/docs/technotes/guides/security/PolicyFiles.html
                task.systemProperty('java.security.properties', String.format(Locale.ROOT, "=%s", securityProperties.toString()))
                task.systemProperty('java.security.policy', String.format(Locale.ROOT, "=%s", securityPolicy.toString()))
                task.systemProperty('javax.net.ssl.trustStore', bcfksKeystore.toString())
            }

        }
    }

    /**
     * Makes dependencies non-transitive.
     *
     * Gradle allows setting all dependencies as non-transitive very easily.
     * Sadly this mechanism does not translate into maven pom generation. In order
     * to effectively make the pom act as if it has no transitive dependencies,
     * we must exclude each transitive dependency of each direct dependency.
     *
     * Determining the transitive deps of a dependency which has been resolved as
     * non-transitive is difficult because the process of resolving removes the
     * transitive deps. To sidestep this issue, we create a configuration per
     * direct dependency version. This specially named and unique configuration
     * will contain all of the transitive dependencies of this particular
     * dependency. We can then use this configuration during pom generation
     * to iterate the transitive dependencies and add excludes.
     */
    static void configureConfigurations(Project project) {
        // we want to test compileOnly deps!
        project.configurations.getByName(JavaPlugin.TEST_COMPILE_CONFIGURATION_NAME).extendsFrom(project.configurations.getByName(JavaPlugin.COMPILE_ONLY_CONFIGURATION_NAME))

        // we are not shipping these jars, we act like dumb consumers of these things
        if (project.path.startsWith(':test:fixtures') || project.path == ':build-tools') {
            return
        }
        // fail on any conflicting dependency versions
        project.configurations.all({ Configuration configuration ->
            if (configuration.name.endsWith('Fixture')) {
                // just a self contained test-fixture configuration, likely transitive and hellacious
                return
            }
            configuration.resolutionStrategy {
                failOnVersionConflict()
            }
        })

        // force all dependencies added directly to compile/testCompile to be non-transitive, except for ES itself
        Closure disableTransitiveDeps = { Dependency dep ->
            if (dep instanceof ModuleDependency && !(dep instanceof ProjectDependency)
                    && dep.group.startsWith('org.elasticsearch') == false) {
                dep.transitive = false
            }
        }

        project.configurations.getByName(JavaPlugin.COMPILE_CONFIGURATION_NAME).dependencies.all(disableTransitiveDeps)
        project.configurations.getByName(JavaPlugin.TEST_COMPILE_CONFIGURATION_NAME).dependencies.all(disableTransitiveDeps)
        project.configurations.getByName(JavaPlugin.COMPILE_ONLY_CONFIGURATION_NAME).dependencies.all(disableTransitiveDeps)
        project.configurations.getByName(JavaPlugin.RUNTIME_ONLY_CONFIGURATION_NAME).dependencies.all(disableTransitiveDeps)
    }

    /** Adds repositories used by ES dependencies */
    static void configureRepositories(Project project) {
        project.getRepositories().all { repository ->
            if (repository instanceof MavenArtifactRepository) {
                final MavenArtifactRepository maven = (MavenArtifactRepository) repository
                assertRepositoryURIIsSecure(maven.name, project.path, maven.getUrl())
                repository.getArtifactUrls().each { uri -> assertRepositoryURIIsSecure(maven.name, project.path, uri) }
            } else if (repository instanceof IvyArtifactRepository) {
                final IvyArtifactRepository ivy = (IvyArtifactRepository) repository
                assertRepositoryURIIsSecure(ivy.name, project.path, ivy.getUrl())
            }
        }
        RepositoryHandler repos = project.repositories
        if (System.getProperty('repos.mavenLocal') != null) {
            // with -Drepos.mavenLocal=true we can force checking the local .m2 repo which is
            // useful for development ie. bwc tests where we install stuff in the local repository
            // such that we don't have to pass hardcoded files to gradle
            repos.mavenLocal()
        }
        repos.jcenter()
        repos.ivy { IvyArtifactRepository repo ->
            repo.name = 'elasticsearch'
            repo.url = 'https://artifacts.elastic.co/downloads'
            repo.patternLayout { IvyPatternRepositoryLayout layout ->
                layout.artifact 'elasticsearch/[module]-[revision](-[classifier]).[ext]'
            }
            // this header is not a credential but we hack the capability to send this header to avoid polluting our download stats
            repo.credentials(HttpHeaderCredentials, { HttpHeaderCredentials creds ->
                creds.name = 'X-Elastic-No-KPI'
                creds.value = '1'
            } as Action<HttpHeaderCredentials>)
            repo.authentication.create('header', HttpHeaderAuthentication)
        }
        repos.maven { MavenArtifactRepository repo ->
            repo.name = 'elastic'
            repo.url = 'https://artifacts.elastic.co/maven'
        }
        String luceneVersion = VersionProperties.lucene
        if (luceneVersion.contains('-snapshot')) {
            // extract the revision number from the version with a regex matcher
            List<String> matches = (luceneVersion =~ /\w+-snapshot-([a-z0-9]+)/).getAt(0) as List<String>
            String revision = matches.get(1)
            MavenArtifactRepository luceneRepo = repos.maven { MavenArtifactRepository repo ->
                repo.name = 'lucene-snapshots'
                repo.url = "https://s3.amazonaws.com/download.elasticsearch.org/lucenesnapshots/${revision}"
            }
            repos.exclusiveContent { ExclusiveContentRepository exclusiveRepo ->
                exclusiveRepo.filter {
                    it.includeVersionByRegex(/org\.apache\.lucene/, '.*', ".*-snapshot-${revision}")
                }
                exclusiveRepo.forRepositories(luceneRepo)
            }
        }
    }

    static void assertRepositoryURIIsSecure(final String repositoryName, final String projectPath, final URI uri) {
        if (uri != null && ["file", "https", "s3"].contains(uri.getScheme()) == false) {
            final String message = String.format(
                    Locale.ROOT,
                    "repository [%s] on project with path [%s] is not using a secure protocol for artifacts on [%s]",
                    repositoryName,
                    projectPath,
                    uri.toURL())
            throw new GradleException(message)
        }
    }

<<<<<<< HEAD
    private static configureDependenciesInfo(Project project) {
        project.tasks.register("dependenciesInfo", DependenciesInfoTask, { DependenciesInfoTask task ->
            task.runtimeConfiguration = project.configurations.getByName(JavaPlugin.RUNTIME_CLASSPATH_CONFIGURATION_NAME)
            task.compileOnlyConfiguration = project.configurations.getByName(JavaPlugin.COMPILE_ONLY_CONFIGURATION_NAME)
            task.getConventionMapping().map('mappings') {
                (project.tasks.getByName('dependencyLicenses') as DependencyLicensesTask).mappings
            }
        } as Action<DependenciesInfoTask>)
=======
    private static configurePrecommit(Project project) {
        TaskProvider precommit = PrecommitTasks.create(project, true)
        project.tasks.named(LifecycleBasePlugin.CHECK_TASK_NAME).configure { it.dependsOn(precommit) }
        project.tasks.named(JavaPlugin.TEST_TASK_NAME).configure { it.mustRunAfter(precommit) }
        // only require dependency licenses for non-elasticsearch deps
        project.tasks.withType(DependencyLicensesTask).named('dependencyLicenses').configure {
            it.dependencies = project.configurations.getByName(JavaPlugin.RUNTIME_CLASSPATH_CONFIGURATION_NAME).fileCollection { Dependency dependency ->
                dependency.group.startsWith('org.elasticsearch') == false
            } - project.configurations.getByName(JavaPlugin.COMPILE_ONLY_CONFIGURATION_NAME)
        }
>>>>>>> 2ed91444
    }

    private static class TestFailureReportingPlugin implements Plugin<Project> {
        @Override
        void apply(Project project) {
            if (project != project.rootProject) {
                throw new IllegalStateException("${this.class.getName()} can only be applied to the root project.")
            }

            project.gradle.addListener(new TaskActionListener() {
                @Override
                void beforeActions(Task task) {

                }

                @Override
                void afterActions(Task task) {
                    if (task instanceof Test) {
                        ErrorReportingTestListener listener = task.extensions.findByType(ErrorReportingTestListener)
                        if (listener != null && listener.getFailedTests().size() > 0) {
                            task.logger.lifecycle("\nTests with failures:")
                            listener.getFailedTests().each {
                                task.logger.lifecycle(" - ${it.getFullName()}")
                            }
                        }
                    }
                }
            })
        }
    }

    private static inFipsJvm(){
        return Boolean.parseBoolean(System.getProperty("tests.fips.enabled"));
    }
}<|MERGE_RESOLUTION|>--- conflicted
+++ resolved
@@ -22,7 +22,6 @@
 import groovy.transform.CompileStatic
 import org.apache.commons.io.IOUtils
 import org.elasticsearch.gradle.info.GlobalBuildInfoPlugin
-import org.elasticsearch.gradle.precommit.DependencyLicensesTask
 import org.elasticsearch.gradle.precommit.PrecommitTasks
 import org.elasticsearch.gradle.test.ErrorReportingTestListener
 import org.elasticsearch.gradle.testclusters.ElasticsearchCluster
@@ -48,15 +47,8 @@
 import org.gradle.api.execution.TaskActionListener
 import org.gradle.api.plugins.ExtraPropertiesExtension
 import org.gradle.api.plugins.JavaPlugin
-<<<<<<< HEAD
 import org.gradle.api.tasks.testing.Test
 import org.gradle.authentication.http.HttpHeaderAuthentication
-=======
-import org.gradle.api.tasks.TaskProvider
-import org.gradle.api.tasks.testing.Test
-import org.gradle.authentication.http.HttpHeaderAuthentication
-import org.gradle.language.base.plugins.LifecycleBasePlugin
->>>>>>> 2ed91444
 import org.gradle.util.GradleVersion
 
 import java.nio.charset.StandardCharsets
@@ -100,12 +92,7 @@
 
         configureRepositories(project)
         project.extensions.getByType(ExtraPropertiesExtension).set('versions', VersionProperties.versions)
-<<<<<<< HEAD
         PrecommitTasks.create(project, true)
-        configureDependenciesInfo(project)
-=======
-        configurePrecommit(project)
->>>>>>> 2ed91444
         configureFips140(project)
     }
 
@@ -269,29 +256,6 @@
         }
     }
 
-<<<<<<< HEAD
-    private static configureDependenciesInfo(Project project) {
-        project.tasks.register("dependenciesInfo", DependenciesInfoTask, { DependenciesInfoTask task ->
-            task.runtimeConfiguration = project.configurations.getByName(JavaPlugin.RUNTIME_CLASSPATH_CONFIGURATION_NAME)
-            task.compileOnlyConfiguration = project.configurations.getByName(JavaPlugin.COMPILE_ONLY_CONFIGURATION_NAME)
-            task.getConventionMapping().map('mappings') {
-                (project.tasks.getByName('dependencyLicenses') as DependencyLicensesTask).mappings
-            }
-        } as Action<DependenciesInfoTask>)
-=======
-    private static configurePrecommit(Project project) {
-        TaskProvider precommit = PrecommitTasks.create(project, true)
-        project.tasks.named(LifecycleBasePlugin.CHECK_TASK_NAME).configure { it.dependsOn(precommit) }
-        project.tasks.named(JavaPlugin.TEST_TASK_NAME).configure { it.mustRunAfter(precommit) }
-        // only require dependency licenses for non-elasticsearch deps
-        project.tasks.withType(DependencyLicensesTask).named('dependencyLicenses').configure {
-            it.dependencies = project.configurations.getByName(JavaPlugin.RUNTIME_CLASSPATH_CONFIGURATION_NAME).fileCollection { Dependency dependency ->
-                dependency.group.startsWith('org.elasticsearch') == false
-            } - project.configurations.getByName(JavaPlugin.COMPILE_ONLY_CONFIGURATION_NAME)
-        }
->>>>>>> 2ed91444
-    }
-
     private static class TestFailureReportingPlugin implements Plugin<Project> {
         @Override
         void apply(Project project) {
