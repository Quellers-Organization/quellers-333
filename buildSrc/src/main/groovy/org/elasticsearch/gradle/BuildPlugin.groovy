--- conflicted
+++ resolved
@@ -548,27 +548,6 @@
             javadoc.executable = new File(project.compilerJavaHome, 'bin/javadoc')
             javadoc.classpath = javadoc.getClasspath().filter { f ->
                 return classes.contains(f) == false
-            }
-            /*
-             * Force html5 on projects that support it to silence the warning
-             * that `javadoc` will change its defaults in the future.
-             *
-             * But not all of our javadoc is actually valid html5. So we
-             * have to become valid incrementally. We only set html5 on the
-             * projects we have converted so that we still get the annoying
-             * warning on the unconverted ones. That will give us an
-             * incentive to convert them....
-             */
-            List html4Projects = [
-<<<<<<< HEAD
-                /*':server',*/
-                ':x-pack:plugin:core',
-=======
-                ':server',
->>>>>>> 66daaaa1
-            ]
-            if (false == html4Projects.contains(project.path)) {
-                javadoc.options.addBooleanOption('html5', true)
             }
         }
         configureJavadocJar(project)
