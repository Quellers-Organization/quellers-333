--- conflicted
+++ resolved
@@ -54,11 +54,7 @@
     void apply(Project project) {
         project.pluginManager.apply(BuildPlugin)
         project.pluginManager.apply(TestClustersPlugin)
-<<<<<<< HEAD
-=======
-        project.pluginManager.apply(RestResourcesPlugin)
         project.pluginManager.apply(CompileOnlyResolvePlugin.class);
->>>>>>> 8885c7e5
 
         PluginPropertiesExtension extension = project.extensions.create(PLUGIN_EXTENSION_NAME, PluginPropertiesExtension, project)
         configureDependencies(project)
