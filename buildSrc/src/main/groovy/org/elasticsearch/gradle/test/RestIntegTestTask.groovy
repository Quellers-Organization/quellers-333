--- conflicted
+++ resolved
@@ -120,66 +120,6 @@
         project.tasks.getByName("${name}Runner").configure(configure)
     }
 
-<<<<<<< HEAD
-    /** Print out an excerpt of the log from the given node. */
-    protected static void printLogExcerpt(NodeInfo nodeInfo) {
-        File logFile = new File(nodeInfo.homeDir, "logs/${nodeInfo.clusterName}.log")
-        LOGGER.lifecycle("\nCluster ${nodeInfo.clusterName} - node ${nodeInfo.nodeNum} log excerpt:")
-        LOGGER.lifecycle("(full log at ${logFile})")
-        LOGGER.lifecycle('-----------------------------------------')
-        Stream<String> stream = Files.lines(logFile.toPath(), StandardCharsets.UTF_8)
-        try {
-            boolean inStartup = true
-            boolean inExcerpt = false
-            int linesSkipped = 0
-            for (String line : stream) {
-                if (line.startsWith("[")) {
-                    inExcerpt = false // clear with the next log message
-                }
-                if (line =~ /(\[WARN *\])|(\[ERROR *\])/) {
-                    inExcerpt = true // show warnings and errors
-                }
-                if (inStartup || inExcerpt) {
-                    if (linesSkipped != 0) {
-                        LOGGER.lifecycle("... SKIPPED ${linesSkipped} LINES ...")
-                    }
-                    LOGGER.lifecycle(line)
-                    linesSkipped = 0
-                } else {
-                    ++linesSkipped
-                }
-                if (line =~ /recovered \[\d+\] indices into cluster_state/) {
-                    inStartup = false
-                }
-            }
-        } finally {
-            stream.close()
-        }
-        LOGGER.lifecycle('=========================================')
-
-    }
-
-    /**
-     * Creates a task (if necessary) to copy the rest spec files.
-     *
-     * @param project The project to add the copy task to
-     * @param includePackagedTests true if the packaged tests should be copied, false otherwise
-     */
-    Task createCopyRestSpecTask() {
-        project.configurations {
-            restSpec
-        }
-        project.dependencies {
-            if (ClasspathUtils.isElasticsearchProject()) {
-                restSpec project.project(':rest-api-spec')
-            } else {
-                restSpec "org.elasticsearch:rest-api-spec:${VersionProperties.elasticsearch}"
-            }
-        }
-        Task copyRestSpec = project.tasks.findByName('copyRestSpec')
-        if (copyRestSpec != null) {
-            return copyRestSpec
-=======
     Copy createCopyRestSpecTask() {
         Boilerplate.maybeCreate(project.configurations, 'restSpec') {
             project.dependencies.add(
@@ -187,7 +127,6 @@
                     ClasspathUtils.isElasticsearchProject() ? project.project(':rest-api-spec') :
                             "org.elasticsearch:rest-api-spec:${VersionProperties.elasticsearch}"
             )
->>>>>>> 36502b24
         }
 
         return Boilerplate.maybeCreate(project.tasks, 'copyRestSpec', Copy) { Copy copy ->
