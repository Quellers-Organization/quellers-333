--- conflicted
+++ resolved
@@ -72,80 +72,6 @@
         assertExtraction("getWindowsJdk", "windows", "bin/java", jdkVendor(), oldJdkVersion());
     }
 
-<<<<<<< HEAD
-    public void testCrossProjectReuse() throws IOException {
-        runBuild(
-                "numConfigurations",
-                "linux",
-                result -> {
-                    Matcher matcher = NUM_CONFIGS_LOGLINE.matcher(result.getOutput());
-                    assertTrue(
-                            "could not find num configs in output: " + result.getOutput(),
-                            matcher.find());
-                    assertThat(
-                            Integer.parseInt(matcher.group(1)),
-                            equalTo(6)); // 3 import configs, 3 export configs
-                },
-                JDK_VERSION);
-    }
-
-    public void assertExtraction(String taskname, String platform, String javaBin, String version)
-            throws IOException {
-        runBuild(
-                taskname,
-                platform,
-                result -> {
-                    Matcher matcher = JDK_HOME_LOGLINE.matcher(result.getOutput());
-                    assertTrue(
-                            "could not find jdk home in output: " + result.getOutput(),
-                            matcher.find());
-                    String jdkHome = matcher.group(1);
-                    Path javaPath = Paths.get(jdkHome, javaBin);
-                    assertTrue(javaPath.toString(), Files.exists(javaPath));
-                },
-                version);
-    }
-
-    private void runBuild(
-            String taskname, String platform, Consumer<BuildResult> assertions, String version)
-            throws IOException {
-        WireMockServer wireMock = new WireMockServer(0);
-        try {
-            String extension = platform.equals("windows") ? "zip" : "tar.gz";
-            boolean isOld = version.equals(OLD_JDK_VERSION);
-            String filename =
-                    "openjdk-"
-                            + (isOld ? "1" : "12.0.1")
-                            + "_"
-                            + platform
-                            + "-x64_bin."
-                            + extension;
-            final byte[] filebytes;
-            try (InputStream stream =
-                    JdkDownloadPluginIT.class.getResourceAsStream(
-                            "fake_openjdk_" + platform + "." + extension)) {
-                filebytes = stream.readAllBytes();
-            }
-            String versionPath =
-                    isOld ? "jdk1/99" : "jdk12.0.1/123456789123456789123456789abcde/99";
-            String urlPath = "/java/GA/" + versionPath + "/GPL/" + filename;
-            wireMock.stubFor(head(urlEqualTo(urlPath)).willReturn(aResponse().withStatus(200)));
-            wireMock.stubFor(
-                    get(urlEqualTo(urlPath))
-                            .willReturn(aResponse().withStatus(200).withBody(filebytes)));
-            wireMock.start();
-
-            GradleRunner runner =
-                    GradleRunner.create()
-                            .withProjectDir(getProjectDir("jdk-download"))
-                            .withArguments(
-                                    taskname,
-                                    "-Dlocal.repo.path=" + getLocalTestRepoPath(),
-                                    "-Dtests.jdk_version=" + version,
-                                    "-Dtests.jdk_repo=" + wireMock.baseUrl(),
-                                    "-i")
-                            .withPluginClasspath();
-=======
     public final void testCrossProjectReuse() throws IOException {
         runBuild("numConfigurations", "linux", result -> {
             Matcher matcher = NUM_CONFIGS_LOGLINE.matcher(result.getOutput());
@@ -188,7 +114,6 @@
                     "-Dtests.jdk_repo=" + wireMock.baseUrl(),
                     "-i")
                 .withPluginClasspath();
->>>>>>> 20c4e456
 
             BuildResult result = runner.build();
             assertions.accept(result);
