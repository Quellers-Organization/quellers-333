--- conflicted
+++ resolved
@@ -75,7 +75,6 @@
   export SNYK_TOKEN
 fi
 
-<<<<<<< HEAD
 if [[ "${USE_PROD_DOCKER_CREDENTIALS:-}" == "true" ]]; then
   DOCKER_REGISTRY_USERNAME="$(vault read -field=username secret/ci/elastic-elasticsearch/migrated/prod_docker_registry_credentials)"
   export DOCKER_REGISTRY_USERNAME
@@ -84,10 +83,9 @@
   export DOCKER_REGISTRY_PASSWORD
 fi
 
-buildkite-agent annotation remove --context "ctx-gobld-metrics" || true
-=======
 if [[ "$BUILDKITE_AGENT_META_DATA_PROVIDER" != *"k8s"* ]]; then
   # Run in the background, while the job continues
   nohup .buildkite/scripts/setup-monitoring.sh </dev/null >/dev/null 2>&1 &
 fi
->>>>>>> 21978866
+
+buildkite-agent annotation remove --context "ctx-gobld-metrics" || true