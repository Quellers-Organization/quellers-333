/*
 * Copyright Elasticsearch B.V. and/or licensed to Elasticsearch B.V. under one
 * or more contributor license agreements. Licensed under the Elastic License;
 * you may not use this file except in compliance with the Elastic License.
 */
package org.elasticsearch.xpack.security.audit.logfile;

import org.apache.logging.log4j.Level;
import org.apache.logging.log4j.Logger;
import org.elasticsearch.action.IndicesRequest;
import org.elasticsearch.action.support.IndicesOptions;
import org.elasticsearch.cluster.node.DiscoveryNode;
import org.elasticsearch.cluster.service.ClusterService;
import org.elasticsearch.common.Strings;
import org.elasticsearch.common.bytes.BytesArray;
import org.elasticsearch.common.bytes.BytesReference;
import org.elasticsearch.common.collect.Tuple;
import org.elasticsearch.common.network.NetworkAddress;
import org.elasticsearch.common.settings.Settings;
import org.elasticsearch.common.transport.TransportAddress;
import org.elasticsearch.common.util.concurrent.ThreadContext;
import org.elasticsearch.common.xcontent.NamedXContentRegistry;
import org.elasticsearch.common.xcontent.XContentType;
import org.elasticsearch.mock.orig.Mockito;
import org.elasticsearch.rest.RestRequest;
import org.elasticsearch.test.ESTestCase;
import org.elasticsearch.test.rest.FakeRestRequest;
import org.elasticsearch.test.rest.FakeRestRequest.Builder;
import org.elasticsearch.transport.TransportMessage;
import org.elasticsearch.xpack.security.audit.AuditTrail;
import org.elasticsearch.xpack.security.audit.AuditUtil;
import org.elasticsearch.xpack.security.authc.AuthenticationToken;
import org.elasticsearch.xpack.security.rest.RemoteHostHeader;
import org.elasticsearch.xpack.security.transport.filter.IPFilter;
import org.elasticsearch.xpack.security.transport.filter.SecurityIpFilterRule;
import org.elasticsearch.xpack.security.user.SystemUser;
import org.elasticsearch.xpack.security.user.User;
import org.junit.Before;
import org.mockito.stubbing.Answer;

import java.io.IOException;
import java.net.InetAddress;
import java.net.InetSocketAddress;
import java.util.Collections;
import java.util.HashMap;
import java.util.HashSet;
import java.util.List;
import java.util.Locale;
import java.util.Map;
import java.util.Set;

import static java.util.Collections.unmodifiableSet;
import static org.hamcrest.Matchers.equalTo;
import static org.hamcrest.Matchers.is;
import static org.mockito.Mockito.mock;
import static org.mockito.Mockito.when;

public class LoggingAuditTrailTests extends ESTestCase {

    private enum RestContent {
        VALID() {
            @Override
            protected boolean hasContent() {
                return true;
            }

            @Override
            protected BytesReference content() {
                return new BytesArray("{ \"key\": \"value\"}");
            }

            @Override
            protected String expectedMessage() {
                return "{ \"key\": \"value\"}";
            }
        },
        INVALID() {
            @Override
            protected boolean hasContent() {
                return true;
            }

            @Override
            protected BytesReference content() {
                return new BytesArray("{ \"key\": \"value\"");
            }

            @Override
            protected String expectedMessage() {
                return "{ \"key\": \"value\"";
            }
        },
        EMPTY() {
            @Override
            protected boolean hasContent() {
                return false;
            }

            @Override
            protected BytesReference content() {
                throw new RuntimeException("should never be called");
            }

            @Override
            protected String expectedMessage() {
                return "";
            }
        };

        protected abstract boolean hasContent();
        protected abstract BytesReference content();
        protected abstract String expectedMessage();
    }

    private String prefix;
    private Settings settings;
    private DiscoveryNode localNode;
    private ClusterService clusterService;
    private ThreadContext threadContext;
    private boolean includeRequestBody;

    @Before
    public void init() throws Exception {
        includeRequestBody = randomBoolean();
        settings = Settings.builder()
                .put("xpack.security.audit.logfile.prefix.emit_node_host_address", randomBoolean())
                .put("xpack.security.audit.logfile.prefix.emit_node_host_name", randomBoolean())
                .put("xpack.security.audit.logfile.prefix.emit_node_name", randomBoolean())
                .put("xpack.security.audit.logfile.events.emit_request_body", includeRequestBody)
                .build();
        localNode = mock(DiscoveryNode.class);
        when(localNode.getHostAddress()).thenReturn(buildNewFakeTransportAddress().toString());
        clusterService = mock(ClusterService.class);
        when(clusterService.localNode()).thenReturn(localNode);
        Mockito.doAnswer((Answer) invocation -> {
            LoggingAuditTrail arg0 = (LoggingAuditTrail) invocation.getArguments()[0];
            arg0.updateLocalNodeInfo(localNode);
            return null;
        }).when(clusterService).addListener(Mockito.isA(LoggingAuditTrail.class));
        prefix = LoggingAuditTrail.LocalNodeInfo.resolvePrefix(settings, localNode);
        threadContext = new ThreadContext(Settings.EMPTY);
    }

    public void testAnonymousAccessDeniedTransport() throws Exception {
        Logger logger = CapturingLogger.newCapturingLogger(Level.INFO);
        LoggingAuditTrail auditTrail = new LoggingAuditTrail(settings, clusterService, logger, threadContext);
        TransportMessage message = randomBoolean() ? new MockMessage(threadContext) : new MockIndicesRequest(threadContext);
        String origins = LoggingAuditTrail.originAttributes(threadContext, message, auditTrail.localNodeInfo);
        auditTrail.anonymousAccessDenied("_action", message);
        if (message instanceof IndicesRequest) {
            assertMsg(logger, Level.INFO, prefix + "[transport] [anonymous_access_denied]\t"  + origins +
                    ", action=[_action], indices=[" + indices(message) + "], request=[MockIndicesRequest]");
        } else {
            assertMsg(logger, Level.INFO, prefix + "[transport] [anonymous_access_denied]\t"  + origins +
                    ", action=[_action], request=[MockMessage]");
        }

        // test disabled
        CapturingLogger.output(logger.getName(), Level.INFO).clear();
        settings = Settings.builder().put(settings).put("xpack.security.audit.logfile.events.exclude", "anonymous_access_denied").build();
        auditTrail = new LoggingAuditTrail(settings, clusterService, logger, threadContext);
        auditTrail.anonymousAccessDenied("_action", message);
        assertEmptyLog(logger);
    }

    public void testAnonymousAccessDeniedRest() throws Exception {
        InetAddress address = forge("_hostname", randomBoolean() ? "127.0.0.1" : "::1");
        Tuple<RestContent, RestRequest> tuple = prepareRestContent("_uri", new InetSocketAddress(address, 9200));
        String expectedMessage = tuple.v1().expectedMessage();
        RestRequest request = tuple.v2();
        Logger logger = CapturingLogger.newCapturingLogger(Level.INFO);
        LoggingAuditTrail auditTrail = new LoggingAuditTrail(settings, clusterService, logger, threadContext);
        auditTrail.anonymousAccessDenied(request);
        if (includeRequestBody) {
            assertMsg(logger, Level.INFO, prefix + "[rest] [anonymous_access_denied]\torigin_address=[" +
                    NetworkAddress.format(address) + "], uri=[_uri], request_body=[" + expectedMessage + "]");
        } else {
            assertMsg(logger, Level.INFO, prefix + "[rest] [anonymous_access_denied]\torigin_address=[" +
                    NetworkAddress.format(address) + "], uri=[_uri]");
        }

        // test disabled
        CapturingLogger.output(logger.getName(), Level.INFO).clear();
        settings = Settings.builder().put(settings).put("xpack.security.audit.logfile.events.exclude", "anonymous_access_denied").build();
        auditTrail = new LoggingAuditTrail(settings, clusterService, logger, threadContext);
        auditTrail.anonymousAccessDenied(request);
        assertEmptyLog(logger);
    }

    public void testAuthenticationFailed() throws Exception {
        Logger logger = CapturingLogger.newCapturingLogger(Level.INFO);
        LoggingAuditTrail auditTrail = new LoggingAuditTrail(settings, clusterService, logger, threadContext);
        TransportMessage message = randomBoolean() ? new MockMessage(threadContext) : new MockIndicesRequest(threadContext);
        String origins = LoggingAuditTrail.originAttributes(threadContext, message, auditTrail.localNodeInfo);
        auditTrail.authenticationFailed(new MockToken(), "_action", message);
        if (message instanceof IndicesRequest) {
            assertMsg(logger, Level.INFO, prefix + "[transport] [authentication_failed]\t" + origins +
                    ", principal=[_principal], action=[_action], indices=[" + indices(message) +
                    "], request=[MockIndicesRequest]");
        } else {
            assertMsg(logger, Level.INFO, prefix + "[transport] [authentication_failed]\t" + origins +
                    ", principal=[_principal], action=[_action], request=[MockMessage]");
        }

        // test disabled
        CapturingLogger.output(logger.getName(), Level.INFO).clear();
        settings = Settings.builder().put(settings).put("xpack.security.audit.logfile.events.exclude", "authentication_failed").build();
        auditTrail = new LoggingAuditTrail(settings, clusterService, logger, threadContext);
        auditTrail.authenticationFailed(new MockToken(), "_action", message);
        assertEmptyLog(logger);
    }

    public void testAuthenticationFailedNoToken() throws Exception {
        Logger logger = CapturingLogger.newCapturingLogger(Level.INFO);
        LoggingAuditTrail auditTrail = new LoggingAuditTrail(settings, clusterService, logger, threadContext);
        TransportMessage message = randomBoolean() ? new MockMessage(threadContext) : new MockIndicesRequest(threadContext);
        String origins = LoggingAuditTrail.originAttributes(threadContext, message, auditTrail.localNodeInfo);
        auditTrail.authenticationFailed("_action", message);
        if (message instanceof IndicesRequest) {
            assertMsg(logger, Level.INFO, prefix + "[transport] [authentication_failed]\t" + origins +
                    ", action=[_action], indices=[" + indices(message) + "], request=[MockIndicesRequest]");
        } else {
            assertMsg(logger, Level.INFO, prefix + "[transport] [authentication_failed]\t" + origins +
                    ", action=[_action], request=[MockMessage]");
        }

        // test disabled
        CapturingLogger.output(logger.getName(), Level.INFO).clear();
        settings = Settings.builder().put(settings).put("xpack.security.audit.logfile.events.exclude", "authentication_failed").build();
        auditTrail = new LoggingAuditTrail(settings, clusterService, logger, threadContext);
        auditTrail.authenticationFailed("_action", message);
        assertEmptyLog(logger);
    }

    public void testAuthenticationFailedRest() throws Exception {
        InetAddress address = forge("_hostname", randomBoolean() ? "127.0.0.1" : "::1");
        Tuple<RestContent, RestRequest> tuple = prepareRestContent("_uri", new InetSocketAddress(address, 9200));
        String expectedMessage = tuple.v1().expectedMessage();
        RestRequest request = tuple.v2();
        Logger logger = CapturingLogger.newCapturingLogger(Level.INFO);
        LoggingAuditTrail auditTrail = new LoggingAuditTrail(settings, clusterService, logger, threadContext);
        auditTrail.authenticationFailed(new MockToken(), request);
        if (includeRequestBody) {
            assertMsg(logger, Level.INFO, prefix + "[rest] [authentication_failed]\torigin_address=[" +
                    NetworkAddress.format(address) + "], principal=[_principal], uri=[_uri], request_body=[" +
                    expectedMessage + "]");
        } else {
            assertMsg(logger, Level.INFO, prefix + "[rest] [authentication_failed]\torigin_address=[" +
                    NetworkAddress.format(address) + "], principal=[_principal], uri=[_uri]");
        }

        // test disabled
        CapturingLogger.output(logger.getName(), Level.INFO).clear();
        settings = Settings.builder().put(settings).put("xpack.security.audit.logfile.events.exclude", "authentication_failed").build();
        auditTrail = new LoggingAuditTrail(settings, clusterService, logger, threadContext);
        auditTrail.authenticationFailed(new MockToken(), request);
        assertEmptyLog(logger);
    }

    public void testAuthenticationFailedRestNoToken() throws Exception {
        InetAddress address = forge("_hostname", randomBoolean() ? "127.0.0.1" : "::1");
        Tuple<RestContent, RestRequest> tuple = prepareRestContent("_uri", new InetSocketAddress(address, 9200));
        String expectedMessage = tuple.v1().expectedMessage();
        RestRequest request = tuple.v2();
        Logger logger = CapturingLogger.newCapturingLogger(Level.INFO);
        LoggingAuditTrail auditTrail = new LoggingAuditTrail(settings, clusterService, logger, threadContext);
        auditTrail.authenticationFailed(request);
        if (includeRequestBody) {
            assertMsg(logger, Level.INFO, prefix + "[rest] [authentication_failed]\torigin_address=[" +
                    NetworkAddress.format(address) + "], uri=[_uri], request_body=[" + expectedMessage + "]");
        } else {
            assertMsg(logger, Level.INFO, prefix + "[rest] [authentication_failed]\torigin_address=[" +
                    NetworkAddress.format(address) + "], uri=[_uri]");
        }

        // test disabled
        CapturingLogger.output(logger.getName(), Level.INFO).clear();
        settings = Settings.builder().put(settings).put("xpack.security.audit.logfile.events.exclude", "authentication_failed").build();
        auditTrail = new LoggingAuditTrail(settings, clusterService, logger, threadContext);
        auditTrail.authenticationFailed(request);
        assertEmptyLog(logger);
    }

    public void testAuthenticationFailedRealm() throws Exception {
        Logger logger = CapturingLogger.newCapturingLogger(Level.INFO);
        LoggingAuditTrail auditTrail = new LoggingAuditTrail(settings, clusterService, logger, threadContext);
        TransportMessage message = randomBoolean() ? new MockMessage(threadContext) : new MockIndicesRequest(threadContext);
        auditTrail.authenticationFailed("_realm", new MockToken(), "_action", message);
        assertEmptyLog(logger);

        // test enabled
        settings =
                Settings.builder().put(settings).put("xpack.security.audit.logfile.events.include", "realm_authentication_failed").build();
        auditTrail = new LoggingAuditTrail(settings, clusterService, logger, threadContext);
        String origins = LoggingAuditTrail.originAttributes(threadContext, message, auditTrail.localNodeInfo);
        auditTrail.authenticationFailed("_realm", new MockToken(), "_action", message);
        if (message instanceof IndicesRequest) {
            assertMsg(logger, Level.INFO, prefix + "[transport] [realm_authentication_failed]\trealm=[_realm], " + origins +
                    ", principal=[_principal], action=[_action], indices=[" + indices(message) + "], " +
                    "request=[MockIndicesRequest]");
        } else {
            assertMsg(logger, Level.INFO, prefix + "[transport] [realm_authentication_failed]\trealm=[_realm], " + origins +
                    ", principal=[_principal], action=[_action], request=[MockMessage]");
        }
    }

    public void testAuthenticationFailedRealmRest() throws Exception {
        InetAddress address = forge("_hostname", randomBoolean() ? "127.0.0.1" : "::1");
        Tuple<RestContent, RestRequest> tuple = prepareRestContent("_uri", new InetSocketAddress(address, 9200));
        String expectedMessage = tuple.v1().expectedMessage();
        RestRequest request = tuple.v2();
        Logger logger = CapturingLogger.newCapturingLogger(Level.INFO);
        LoggingAuditTrail auditTrail = new LoggingAuditTrail(settings, clusterService, logger, threadContext);
        auditTrail.authenticationFailed("_realm", new MockToken(), request);
        assertEmptyLog(logger);

        // test enabled
        settings =
                Settings.builder().put(settings).put("xpack.security.audit.logfile.events.include", "realm_authentication_failed").build();
        auditTrail = new LoggingAuditTrail(settings, clusterService, logger, threadContext);
        auditTrail.authenticationFailed("_realm", new MockToken(), request);
        if (includeRequestBody) {
            assertMsg(logger, Level.INFO, prefix + "[rest] [realm_authentication_failed]\trealm=[_realm], origin_address=[" +
                    NetworkAddress.format(address) + "], principal=[_principal], uri=[_uri], request_body=[" +
                    expectedMessage + "]");
        } else {
            assertMsg(logger, Level.INFO, prefix + "[rest] [realm_authentication_failed]\trealm=[_realm], origin_address=[" +
                    NetworkAddress.format(address) + "], principal=[_principal], uri=[_uri]");
        }
    }

    public void testAccessGranted() throws Exception {
        Logger logger = CapturingLogger.newCapturingLogger(Level.INFO);
        LoggingAuditTrail auditTrail = new LoggingAuditTrail(settings, clusterService, logger, threadContext);
        TransportMessage message = randomBoolean() ? new MockMessage(threadContext) : new MockIndicesRequest(threadContext);
        String origins = LoggingAuditTrail.originAttributes(threadContext, message, auditTrail.localNodeInfo);
        boolean runAs = randomBoolean();
        User user;
        if (runAs) {
            user = new User("running as", new String[]{"r2"}, new User("_username", new String[] {"r1"}));
        } else {
            user = new User("_username", new String[]{"r1"});
        }
<<<<<<< HEAD
        String userInfo = runAs ? "principal=[running as], run_by_principal=[_username]" : "principal=[_username]";
        auditTrail.accessGranted(user, "_action", message, null);
=======
        String role = randomAlphaOfLengthBetween(1, 6);
        auditTrail.accessGranted(user, "_action", message, new String[] { role });
        String userInfo = (runAs ? "principal=[running as], run_by_principal=[_username]" : "principal=[_username]") +
                ", roles=[" + role + "]";
>>>>>>> 81dcd8c5
        if (message instanceof IndicesRequest) {
            assertMsg(logger, Level.INFO, prefix + "[transport] [access_granted]\t" + origins + ", " + userInfo +
                    ", action=[_action], indices=[" + indices(message) + "], request=[MockIndicesRequest]");
        } else {
            assertMsg(logger, Level.INFO, prefix + "[transport] [access_granted]\t" + origins + ", " + userInfo +
                    ", action=[_action], request=[MockMessage]");
        }

        // test specificIndices
        CapturingLogger.output(logger.getName(), Level.INFO).clear();
        Set<String> specificIndices = randomSpecificIndices();
        auditTrail.accessGranted(user, "_action", message, specificIndices);
        assertMsg(logger, Level.INFO, prefix + "[transport] [access_granted]\t" + origins + ", " + userInfo +
                ", action=[_action], indices=[" + Strings.collectionToCommaDelimitedString(specificIndices) +
                "], request=[" + message.getClass().getSimpleName() + "]");

        // test disabled
        CapturingLogger.output(logger.getName(), Level.INFO).clear();
        settings = Settings.builder().put(settings).put("xpack.security.audit.logfile.events.exclude", "access_granted").build();
        auditTrail = new LoggingAuditTrail(settings, clusterService, logger, threadContext);
<<<<<<< HEAD
        auditTrail.accessGranted(user, "_action", message, randomBoolean() ? specificIndices : null);
=======
        auditTrail.accessGranted(user, "_action", message, new String[] { role });
>>>>>>> 81dcd8c5
        assertEmptyLog(logger);
    }

    public void testAccessGrantedInternalSystemAction() throws Exception {
        Logger logger = CapturingLogger.newCapturingLogger(Level.INFO);
        LoggingAuditTrail auditTrail = new LoggingAuditTrail(settings, clusterService, logger, threadContext);
        TransportMessage message = randomBoolean() ? new MockMessage(threadContext) : new MockIndicesRequest(threadContext);
<<<<<<< HEAD
        String origins = LoggingAuditTrail.originAttributes(message, localNode, threadContext);
        auditTrail.accessGranted(SystemUser.INSTANCE, "internal:_action", message, null);
=======
        String role = randomAlphaOfLengthBetween(1, 6);
        auditTrail.accessGranted(SystemUser.INSTANCE, "internal:_action", message, new String[] { role });
>>>>>>> 81dcd8c5
        assertEmptyLog(logger);

        // test enabled
        settings = Settings.builder().put(settings).put("xpack.security.audit.logfile.events.include", "system_access_granted").build();
        auditTrail = new LoggingAuditTrail(settings, clusterService, logger, threadContext);
<<<<<<< HEAD
        auditTrail.accessGranted(SystemUser.INSTANCE, "internal:_action", message, null);
=======
        String origins = LoggingAuditTrail.originAttributes(threadContext, message, auditTrail.localNodeInfo);
        auditTrail.accessGranted(SystemUser.INSTANCE, "internal:_action", message, new String[] { role });
>>>>>>> 81dcd8c5
        if (message instanceof IndicesRequest) {
            assertMsg(logger, Level.INFO, prefix + "[transport] [access_granted]\t" + origins + ", principal=[" +
                    SystemUser.INSTANCE.principal()
                    + "], roles=[" + role + "], action=[internal:_action], indices=[" + indices(message)
                    + "], request=[MockIndicesRequest]");
        } else {
            assertMsg(logger, Level.INFO, prefix + "[transport] [access_granted]\t" + origins + ", principal=[" +
                    SystemUser.INSTANCE.principal() + "], roles=[" + role + "], action=[internal:_action], request=[MockMessage]");
        }
    }

    public void testAccessGrantedInternalSystemActionNonSystemUser() throws Exception {
        Logger logger = CapturingLogger.newCapturingLogger(Level.INFO);
        LoggingAuditTrail auditTrail = new LoggingAuditTrail(settings, clusterService, logger, threadContext);
        TransportMessage message = randomBoolean() ? new MockMessage(threadContext) : new MockIndicesRequest(threadContext);
        String origins = LoggingAuditTrail.originAttributes(threadContext, message, auditTrail.localNodeInfo);
        boolean runAs = randomBoolean();
        User user;
        if (runAs) {
            user = new User("running as", new String[]{"r2"}, new User("_username", new String[] {"r1"}));
        } else {
            user = new User("_username", new String[]{"r1"});
        }
<<<<<<< HEAD
        String userInfo = runAs ? "principal=[running as], run_by_principal=[_username]" : "principal=[_username]";
        auditTrail.accessGranted(user, "internal:_action", message, null);
=======
        String role = randomAlphaOfLengthBetween(1, 6);
        auditTrail.accessGranted(user, "internal:_action", message, new String[] { role });
        String userInfo = (runAs ? "principal=[running as], run_by_principal=[_username]" : "principal=[_username]") +
                ", roles=[" + role + "]";
>>>>>>> 81dcd8c5
        if (message instanceof IndicesRequest) {
            assertMsg(logger, Level.INFO, prefix + "[transport] [access_granted]\t" + origins + ", " + userInfo +
                    ", action=[internal:_action], indices=[" + indices(message) + "], request=[MockIndicesRequest]");
        } else {
            assertMsg(logger, Level.INFO, prefix + "[transport] [access_granted]\t" + origins + ", " + userInfo +
                    ", action=[internal:_action], request=[MockMessage]");
        }

        // test disabled
        CapturingLogger.output(logger.getName(), Level.INFO).clear();
        settings = Settings.builder().put(settings).put("xpack.security.audit.logfile.events.exclude", "access_granted").build();
        auditTrail = new LoggingAuditTrail(settings, clusterService, logger, threadContext);
<<<<<<< HEAD
        auditTrail.accessGranted(user, "internal:_action", message, null);
=======
        auditTrail.accessGranted(user, "internal:_action", message, new String[] { role });
>>>>>>> 81dcd8c5
        assertEmptyLog(logger);
    }

    public void testAccessDenied() throws Exception {
        Logger logger = CapturingLogger.newCapturingLogger(Level.INFO);
        LoggingAuditTrail auditTrail = new LoggingAuditTrail(settings, clusterService, logger, threadContext);
        TransportMessage message = randomBoolean() ? new MockMessage(threadContext) : new MockIndicesRequest(threadContext);
        String origins = LoggingAuditTrail.originAttributes(threadContext, message, auditTrail.localNodeInfo);
        boolean runAs = randomBoolean();
        User user;
        if (runAs) {
            user = new User("running as", new String[]{"r2"}, new User("_username", new String[] {"r1"}));
        } else {
            user = new User("_username", new String[]{"r1"});
        }
<<<<<<< HEAD
        String userInfo = runAs ? "principal=[running as], run_by_principal=[_username]" : "principal=[_username]";
        auditTrail.accessDenied(user, "_action", message, null);
=======
        String role = randomAlphaOfLengthBetween(1, 6);
        auditTrail.accessDenied(user, "_action", message, new String[] { role });
        String userInfo = (runAs ? "principal=[running as], run_by_principal=[_username]" : "principal=[_username]") +
                ", roles=[" + role + "]";
>>>>>>> 81dcd8c5
        if (message instanceof IndicesRequest) {
            assertMsg(logger, Level.INFO, prefix + "[transport] [access_denied]\t" + origins + ", " + userInfo +
                    ", action=[_action], indices=[" + indices(message) + "], request=[MockIndicesRequest]");
        } else {
            assertMsg(logger, Level.INFO, prefix + "[transport] [access_denied]\t" + origins + ", " + userInfo +
                    ", action=[_action], request=[MockMessage]");
        }

        // test specificIndices
        CapturingLogger.output(logger.getName(), Level.INFO).clear();
        Set<String> specificIndices = randomSpecificIndices();
        auditTrail.accessDenied(user, "_action", message, specificIndices);
        assertMsg(logger, Level.INFO, prefix + "[transport] [access_denied]\t" + origins + ", " + userInfo +
                ", action=[_action], indices=[" + Strings.collectionToCommaDelimitedString(specificIndices) +
                "], request=[" + message.getClass().getSimpleName() + "]");

        // test disabled
        CapturingLogger.output(logger.getName(), Level.INFO).clear();
        settings = Settings.builder().put(settings).put("xpack.security.audit.logfile.events.exclude", "access_denied").build();
        auditTrail = new LoggingAuditTrail(settings, clusterService, logger, threadContext);
<<<<<<< HEAD
        auditTrail.accessDenied(user, "_action", message, null);
=======
        auditTrail.accessDenied(user, "_action", message, new String[] { role });
>>>>>>> 81dcd8c5
        assertEmptyLog(logger);
    }

    public void testTamperedRequestRest() throws Exception {
        InetAddress address = forge("_hostname", randomBoolean() ? "127.0.0.1" : "::1");
        Tuple<RestContent, RestRequest> tuple = prepareRestContent("_uri", new InetSocketAddress(address, 9200));
        String expectedMessage = tuple.v1().expectedMessage();
        RestRequest request = tuple.v2();
        Logger logger = CapturingLogger.newCapturingLogger(Level.INFO);
        LoggingAuditTrail auditTrail = new LoggingAuditTrail(settings, clusterService, logger, threadContext);
        auditTrail.tamperedRequest(request);
        if (includeRequestBody) {
            assertMsg(logger, Level.INFO, prefix + "[rest] [tampered_request]\torigin_address=[" +
                    NetworkAddress.format(address) + "], uri=[_uri], request_body=[" + expectedMessage + "]");
        } else {
            assertMsg(logger, Level.INFO, prefix + "[rest] [tampered_request]\torigin_address=[" +
                    NetworkAddress.format(address) + "], uri=[_uri]");
        }

        // test disabled
        CapturingLogger.output(logger.getName(), Level.INFO).clear();
        settings = Settings.builder().put(settings).put("xpack.security.audit.logfile.events.exclude", "tampered_request").build();
        auditTrail = new LoggingAuditTrail(settings, clusterService, logger, threadContext);
        auditTrail.tamperedRequest(request);
        assertEmptyLog(logger);
    }

    public void testTamperedRequest() throws Exception {
        String action = "_action";
        TransportMessage message = randomBoolean() ? new MockMessage(threadContext) : new MockIndicesRequest(threadContext);
        Logger logger = CapturingLogger.newCapturingLogger(Level.INFO);
        LoggingAuditTrail auditTrail = new LoggingAuditTrail(settings, clusterService, logger, threadContext);
        String origins = LoggingAuditTrail.originAttributes(threadContext, message, auditTrail.localNodeInfo);
        auditTrail.tamperedRequest(action, message);
        if (message instanceof IndicesRequest) {
            assertMsg(logger, Level.INFO, prefix + "[transport] [tampered_request]\t" + origins +
                    ", action=[_action], indices=[" + indices(message) + "], request=[MockIndicesRequest]");
        } else {
            assertMsg(logger, Level.INFO, prefix + "[transport] [tampered_request]\t" + origins +
                    ", action=[_action], request=[MockMessage]");
        }

        // test disabled

    }

    public void testTamperedRequestWithUser() throws Exception {
        String action = "_action";
        final boolean runAs = randomBoolean();
        User user;
        if (runAs) {
            user = new User("running as", new String[]{"r2"}, new User("_username", new String[] {"r1"}));
        } else {
            user = new User("_username", new String[]{"r1"});
        }
        String userInfo = runAs ? "principal=[running as], run_by_principal=[_username]" : "principal=[_username]";
        TransportMessage message = randomBoolean() ? new MockMessage(threadContext) : new MockIndicesRequest(threadContext);
        Logger logger = CapturingLogger.newCapturingLogger(Level.INFO);
        LoggingAuditTrail auditTrail = new LoggingAuditTrail(settings, clusterService, logger, threadContext);
        String origins = LoggingAuditTrail.originAttributes(threadContext, message, auditTrail.localNodeInfo);
        auditTrail.tamperedRequest(user, action, message);
        if (message instanceof IndicesRequest) {
            assertMsg(logger, Level.INFO, prefix + "[transport] [tampered_request]\t" + origins + ", " + userInfo +
                    ", action=[_action], indices=[" + indices(message) + "], request=[MockIndicesRequest]");
        } else {
            assertMsg(logger, Level.INFO, prefix + "[transport] [tampered_request]\t" + origins + ", " + userInfo +
                    ", action=[_action], request=[MockMessage]");
        }

        // test disabled
        CapturingLogger.output(logger.getName(), Level.INFO).clear();
        settings = Settings.builder().put(settings).put("xpack.security.audit.logfile.events.exclude", "tampered_request").build();
        auditTrail = new LoggingAuditTrail(settings, clusterService, logger, threadContext);
        auditTrail.tamperedRequest(user, action, message);
        assertEmptyLog(logger);
    }

    public void testConnectionDenied() throws Exception {
        Logger logger = CapturingLogger.newCapturingLogger(Level.INFO);
        LoggingAuditTrail auditTrail = new LoggingAuditTrail(settings, clusterService, logger, threadContext);
        InetAddress inetAddress = InetAddress.getLoopbackAddress();
        SecurityIpFilterRule rule = new SecurityIpFilterRule(false, "_all");
        auditTrail.connectionDenied(inetAddress, "default", rule);
        assertMsg(logger, Level.INFO, String.format(Locale.ROOT, prefix +
                        "[ip_filter] [connection_denied]\torigin_address=[%s], transport_profile=[%s], rule=[deny %s]",
                NetworkAddress.format(inetAddress), "default", "_all"));

        // test disabled
        CapturingLogger.output(logger.getName(), Level.INFO).clear();
        settings = Settings.builder().put(settings).put("xpack.security.audit.logfile.events.exclude", "connection_denied").build();
        auditTrail = new LoggingAuditTrail(settings, clusterService, logger, threadContext);
        auditTrail.connectionDenied(inetAddress, "default", rule);
        assertEmptyLog(logger);
    }

    public void testConnectionGranted() throws Exception {
        Logger logger = CapturingLogger.newCapturingLogger(Level.INFO);
        LoggingAuditTrail auditTrail = new LoggingAuditTrail(settings, clusterService, logger, threadContext);
        InetAddress inetAddress = InetAddress.getLoopbackAddress();
        SecurityIpFilterRule rule = IPFilter.DEFAULT_PROFILE_ACCEPT_ALL;
        auditTrail.connectionGranted(inetAddress, "default", rule);
        assertEmptyLog(logger);

        // test enabled
        CapturingLogger.output(logger.getName(), Level.INFO).clear();
        settings = Settings.builder().put(settings).put("xpack.security.audit.logfile.events.include", "connection_granted").build();
        auditTrail = new LoggingAuditTrail(settings, clusterService, logger, threadContext);
        auditTrail.connectionGranted(inetAddress, "default", rule);
        assertMsg(logger, Level.INFO, String.format(Locale.ROOT, prefix + "[ip_filter] [connection_granted]\torigin_address=[%s], " +
                "transport_profile=[default], rule=[allow default:accept_all]", NetworkAddress.format(inetAddress)));
    }

    public void testRunAsGranted() throws Exception {
        Logger logger = CapturingLogger.newCapturingLogger(Level.INFO);
        LoggingAuditTrail auditTrail = new LoggingAuditTrail(settings, clusterService, logger, threadContext);
        TransportMessage message = new MockMessage(threadContext);
        String origins = LoggingAuditTrail.originAttributes(threadContext, message, auditTrail.localNodeInfo);
        User user = new User("running as", new String[]{"r2"}, new User("_username", new String[] {"r1"}));
        String role = randomAlphaOfLengthBetween(1, 6);
        auditTrail.runAsGranted(user, "_action", message, new String[] { role });
        assertMsg(logger, Level.INFO, prefix + "[transport] [run_as_granted]\t" + origins +
                ", principal=[_username], run_as_principal=[running as], roles=[" + role + "], action=[_action], request=[MockMessage]");

        // test disabled
        CapturingLogger.output(logger.getName(), Level.INFO).clear();
        settings = Settings.builder().put(settings).put("xpack.security.audit.logfile.events.exclude", "run_as_granted").build();
        auditTrail = new LoggingAuditTrail(settings, clusterService, logger, threadContext);
        auditTrail.runAsGranted(user, "_action", message, new String[] { role });
        assertEmptyLog(logger);
    }

    public void testRunAsDenied() throws Exception {
        Logger logger = CapturingLogger.newCapturingLogger(Level.INFO);
        LoggingAuditTrail auditTrail = new LoggingAuditTrail(settings, clusterService, logger, threadContext);
        TransportMessage message = new MockMessage(threadContext);
        String origins = LoggingAuditTrail.originAttributes(threadContext, message, auditTrail.localNodeInfo);
        User user = new User("running as", new String[]{"r2"}, new User("_username", new String[] {"r1"}));
        String role = randomAlphaOfLengthBetween(1, 6);
        auditTrail.runAsDenied(user, "_action", message, new String[] { role });
        assertMsg(logger, Level.INFO, prefix + "[transport] [run_as_denied]\t" + origins +
                ", principal=[_username], run_as_principal=[running as], roles=[" + role + "], action=[_action], request=[MockMessage]");

        // test disabled
        CapturingLogger.output(logger.getName(), Level.INFO).clear();
        settings = Settings.builder().put(settings).put("xpack.security.audit.logfile.events.exclude", "run_as_denied").build();
        auditTrail = new LoggingAuditTrail(settings, clusterService, logger, threadContext);
        auditTrail.runAsDenied(user, "_action", message, new String[] { role });
        assertEmptyLog(logger);
    }

    public void testOriginAttributes() throws Exception {

        MockMessage message = new MockMessage(threadContext);
        LoggingAuditTrail auditTrail = new LoggingAuditTrail(settings, clusterService, logger, threadContext);
        String text = LoggingAuditTrail.originAttributes(threadContext, message, auditTrail.localNodeInfo);
        InetSocketAddress restAddress = RemoteHostHeader.restRemoteAddress(threadContext);
        if (restAddress != null) {
            assertThat(text, equalTo("origin_type=[rest], origin_address=[" +
                    NetworkAddress.format(restAddress.getAddress()) + "]"));
            return;
        }
        TransportAddress address = message.remoteAddress();
        if (address == null) {
            assertThat(text, equalTo("origin_type=[local_node], origin_address=[" + localNode.getHostAddress() + "]"));
            return;
        }

        assertThat(text, equalTo("origin_type=[transport], origin_address=[" +
                    NetworkAddress.format(address.address().getAddress()) + "]"));
    }

    public void testAuthenticationSuccessRest() throws Exception {
        Map<String, String> params = new HashMap<>();
        params.put("foo", "bar");
        InetAddress address = forge("_hostname", randomBoolean() ? "127.0.0.1" : "::1");
        Tuple<RestContent, RestRequest> tuple = prepareRestContent("_uri", new InetSocketAddress(address, 9200), params);
        String expectedMessage = tuple.v1().expectedMessage();
        RestRequest request = tuple.v2();
        boolean runAs = randomBoolean();
        User user;
        if (runAs) {
            user = new User("running as", new String[]{"r2"}, new User("_username", new String[] {"r1"}));
        } else {
            user = new User("_username", new String[] { "r1" });
        }
        String userInfo = runAs ? "principal=[running as], run_by_principal=[_username]" : "principal=[_username]";
        String realm = "_realm";

        Settings settings = Settings.builder().put(this.settings)
                .put("xpack.security.audit.logfile.events.include", "authentication_success")
                .build();
        Logger logger = CapturingLogger.newCapturingLogger(Level.INFO);
        LoggingAuditTrail auditTrail = new LoggingAuditTrail(settings, clusterService, logger, threadContext);
        auditTrail.authenticationSuccess(realm, user, request);
        if (includeRequestBody) {
            assertMsg(logger, Level.INFO,
                    prefix + "[rest] [authentication_success]\t" + userInfo + ", realm=[_realm], uri=[_uri], params=[" + params
                    + "], request_body=[" + expectedMessage + "]");
        } else {
            assertMsg(logger, Level.INFO,
                    prefix + "[rest] [authentication_success]\t" + userInfo + ", realm=[_realm], uri=[_uri], params=[" + params + "]");
        }

        // test disabled
        CapturingLogger.output(logger.getName(), Level.INFO).clear();
        settings = Settings.builder().put(this.settings).put("xpack.security.audit.logfile.events.exclude", "authentication_success")
                .build();
        auditTrail = new LoggingAuditTrail(settings, clusterService, logger, threadContext);
        auditTrail.authenticationSuccess(realm, user, request);
        assertEmptyLog(logger);
    }

    public void testAuthenticationSuccessTransport() throws Exception {
        Settings settings = Settings.builder().put(this.settings)
                .put("xpack.security.audit.logfile.events.include", "authentication_success").build();
        Logger logger = CapturingLogger.newCapturingLogger(Level.INFO);
        LoggingAuditTrail auditTrail = new LoggingAuditTrail(settings, clusterService, logger, threadContext);
        TransportMessage message = randomBoolean() ? new MockMessage(threadContext) : new MockIndicesRequest(threadContext);
        String origins = LoggingAuditTrail.originAttributes(threadContext, message, auditTrail.localNodeInfo);
        boolean runAs = randomBoolean();
        User user;
        if (runAs) {
            user = new User("running as", new String[]{"r2"}, new User("_username", new String[] {"r1"}));
        } else {
            user = new User("_username", new String[] { "r1" });
        }
        String userInfo = runAs ? "principal=[running as], run_by_principal=[_username]" : "principal=[_username]";
        String realm = "_realm";
        auditTrail.authenticationSuccess(realm, user, "_action", message);
        if (message instanceof IndicesRequest) {
            assertMsg(logger, Level.INFO, prefix + "[transport] [authentication_success]\t" + origins + ", " + userInfo
                    + ", realm=[_realm], action=[_action], request=[MockIndicesRequest]");
        } else {
            assertMsg(logger, Level.INFO, prefix + "[transport] [authentication_success]\t" + origins + ", " + userInfo
                    + ", realm=[_realm], action=[_action], request=[MockMessage]");
        }

        // test disabled
        CapturingLogger.output(logger.getName(), Level.INFO).clear();
        settings = Settings.builder()
                .put(this.settings)
                .put("xpack.security.audit.logfile.events.exclude", "authentication_success")
                .build();
        auditTrail = new LoggingAuditTrail(settings, clusterService, logger, threadContext);
        auditTrail.authenticationSuccess(realm, user, "_action", message);
        assertEmptyLog(logger);
    }

    private void assertMsg(Logger logger, Level level, String message) {
        List<String> output = CapturingLogger.output(logger.getName(), level);
        assertThat(output.size(), is(1));
        assertThat(output.get(0), equalTo(message));
    }

    private void assertEmptyLog(Logger logger) {
        assertThat(CapturingLogger.isEmpty(logger.getName()), is(true));
    }

    private Tuple<RestContent, RestRequest> prepareRestContent(String uri, InetSocketAddress remoteAddress) {
        return prepareRestContent(uri, remoteAddress, Collections.emptyMap());
    }

    private Tuple<RestContent, RestRequest> prepareRestContent(String uri, InetSocketAddress remoteAddress, Map<String, String> params) {
        RestContent content = randomFrom(RestContent.values());
        FakeRestRequest.Builder builder = new Builder(NamedXContentRegistry.EMPTY);
        if (content.hasContent()) {
            builder.withContent(content.content(), XContentType.JSON);
        }
        builder.withPath(uri);
        builder.withRemoteAddress(remoteAddress);
        builder.withParams(params);
        return new Tuple<>(content, builder.build());
    }

    /** creates address without any lookups. hostname can be null, for missing */
    private static InetAddress forge(String hostname, String address) throws IOException {
        byte bytes[] = InetAddress.getByName(address).getAddress();
        return InetAddress.getByAddress(hostname, bytes);
    }

    private static String indices(TransportMessage message) {
        return Strings.collectionToCommaDelimitedString(AuditUtil.indices(message));
    }

    /**
     * Generates a semi-believable random value for the specificIndices parameter sent
     * to the {@link AuditTrail#accessGranted(User, String, TransportMessage, Set)} or
     * {@link AuditTrail#accessDenied(User, String, TransportMessage, Set)} methods.
     */
    private static Set<String> randomSpecificIndices() {
        Set<String> specificIndices = new HashSet<>();
        int count = between(1, 10);
        while (specificIndices.size() < count) {
            specificIndices.add(randomAlphaOfLength(5));
        }
        return unmodifiableSet(specificIndices);
    }

    private static class MockMessage extends TransportMessage {

        private MockMessage(ThreadContext threadContext) throws IOException {
            if (randomBoolean()) {
                if (randomBoolean()) {
                    remoteAddress(buildNewFakeTransportAddress());
                } else {
                    remoteAddress(new TransportAddress(InetAddress.getLoopbackAddress(), 1234));
                }
            }
            if (randomBoolean()) {
                RemoteHostHeader.putRestRemoteAddress(threadContext, new InetSocketAddress(forge("localhost", "127.0.0.1"), 1234));
            }
        }
    }

    private static class MockIndicesRequest extends org.elasticsearch.action.MockIndicesRequest {

        private MockIndicesRequest(ThreadContext threadContext) throws IOException {
            super(IndicesOptions.strictExpandOpenAndForbidClosed(), "idx1", "idx2");
            if (randomBoolean()) {
                remoteAddress(buildNewFakeTransportAddress());
            }
            if (randomBoolean()) {
                RemoteHostHeader.putRestRemoteAddress(threadContext, new InetSocketAddress(forge("localhost", "127.0.0.1"), 1234));
            }
        }

        @Override
        public String toString() {
            return "mock-message";
        }
    }

    private static class MockToken implements AuthenticationToken {
        @Override
        public String principal() {
            return "_principal";
        }

        @Override
        public Object credentials() {
            fail("it's not allowed to print the credentials of the auth token");
            return null;
        }

        @Override
        public void clearCredentials() {

        }
    }

}<|MERGE_RESOLUTION|>--- conflicted
+++ resolved
@@ -341,15 +341,10 @@
         } else {
             user = new User("_username", new String[]{"r1"});
         }
-<<<<<<< HEAD
-        String userInfo = runAs ? "principal=[running as], run_by_principal=[_username]" : "principal=[_username]";
-        auditTrail.accessGranted(user, "_action", message, null);
-=======
         String role = randomAlphaOfLengthBetween(1, 6);
-        auditTrail.accessGranted(user, "_action", message, new String[] { role });
+        auditTrail.accessGranted(user, "_action", message, new String[] { role }, null);
         String userInfo = (runAs ? "principal=[running as], run_by_principal=[_username]" : "principal=[_username]") +
                 ", roles=[" + role + "]";
->>>>>>> 81dcd8c5
         if (message instanceof IndicesRequest) {
             assertMsg(logger, Level.INFO, prefix + "[transport] [access_granted]\t" + origins + ", " + userInfo +
                     ", action=[_action], indices=[" + indices(message) + "], request=[MockIndicesRequest]");
@@ -361,7 +356,7 @@
         // test specificIndices
         CapturingLogger.output(logger.getName(), Level.INFO).clear();
         Set<String> specificIndices = randomSpecificIndices();
-        auditTrail.accessGranted(user, "_action", message, specificIndices);
+        auditTrail.accessGranted(user, "_action", message, new String[] { role }, specificIndices);
         assertMsg(logger, Level.INFO, prefix + "[transport] [access_granted]\t" + origins + ", " + userInfo +
                 ", action=[_action], indices=[" + Strings.collectionToCommaDelimitedString(specificIndices) +
                 "], request=[" + message.getClass().getSimpleName() + "]");
@@ -370,11 +365,7 @@
         CapturingLogger.output(logger.getName(), Level.INFO).clear();
         settings = Settings.builder().put(settings).put("xpack.security.audit.logfile.events.exclude", "access_granted").build();
         auditTrail = new LoggingAuditTrail(settings, clusterService, logger, threadContext);
-<<<<<<< HEAD
-        auditTrail.accessGranted(user, "_action", message, randomBoolean() ? specificIndices : null);
-=======
-        auditTrail.accessGranted(user, "_action", message, new String[] { role });
->>>>>>> 81dcd8c5
+        auditTrail.accessGranted(user, "_action", message, new String[] { role }, randomBoolean() ? specificIndices : null);
         assertEmptyLog(logger);
     }
 
@@ -382,24 +373,15 @@
         Logger logger = CapturingLogger.newCapturingLogger(Level.INFO);
         LoggingAuditTrail auditTrail = new LoggingAuditTrail(settings, clusterService, logger, threadContext);
         TransportMessage message = randomBoolean() ? new MockMessage(threadContext) : new MockIndicesRequest(threadContext);
-<<<<<<< HEAD
-        String origins = LoggingAuditTrail.originAttributes(message, localNode, threadContext);
-        auditTrail.accessGranted(SystemUser.INSTANCE, "internal:_action", message, null);
-=======
         String role = randomAlphaOfLengthBetween(1, 6);
-        auditTrail.accessGranted(SystemUser.INSTANCE, "internal:_action", message, new String[] { role });
->>>>>>> 81dcd8c5
+        auditTrail.accessGranted(SystemUser.INSTANCE, "internal:_action", message, new String[] { role }, null);
         assertEmptyLog(logger);
 
         // test enabled
         settings = Settings.builder().put(settings).put("xpack.security.audit.logfile.events.include", "system_access_granted").build();
         auditTrail = new LoggingAuditTrail(settings, clusterService, logger, threadContext);
-<<<<<<< HEAD
-        auditTrail.accessGranted(SystemUser.INSTANCE, "internal:_action", message, null);
-=======
-        String origins = LoggingAuditTrail.originAttributes(threadContext, message, auditTrail.localNodeInfo);
-        auditTrail.accessGranted(SystemUser.INSTANCE, "internal:_action", message, new String[] { role });
->>>>>>> 81dcd8c5
+        String origins = LoggingAuditTrail.originAttributes(threadContext, message, auditTrail.localNodeInfo);
+        auditTrail.accessGranted(SystemUser.INSTANCE, "internal:_action", message, new String[] { role }, null);
         if (message instanceof IndicesRequest) {
             assertMsg(logger, Level.INFO, prefix + "[transport] [access_granted]\t" + origins + ", principal=[" +
                     SystemUser.INSTANCE.principal()
@@ -423,15 +405,10 @@
         } else {
             user = new User("_username", new String[]{"r1"});
         }
-<<<<<<< HEAD
-        String userInfo = runAs ? "principal=[running as], run_by_principal=[_username]" : "principal=[_username]";
-        auditTrail.accessGranted(user, "internal:_action", message, null);
-=======
         String role = randomAlphaOfLengthBetween(1, 6);
-        auditTrail.accessGranted(user, "internal:_action", message, new String[] { role });
+        auditTrail.accessGranted(user, "internal:_action", message, new String[] { role }, null);
         String userInfo = (runAs ? "principal=[running as], run_by_principal=[_username]" : "principal=[_username]") +
                 ", roles=[" + role + "]";
->>>>>>> 81dcd8c5
         if (message instanceof IndicesRequest) {
             assertMsg(logger, Level.INFO, prefix + "[transport] [access_granted]\t" + origins + ", " + userInfo +
                     ", action=[internal:_action], indices=[" + indices(message) + "], request=[MockIndicesRequest]");
@@ -444,11 +421,7 @@
         CapturingLogger.output(logger.getName(), Level.INFO).clear();
         settings = Settings.builder().put(settings).put("xpack.security.audit.logfile.events.exclude", "access_granted").build();
         auditTrail = new LoggingAuditTrail(settings, clusterService, logger, threadContext);
-<<<<<<< HEAD
-        auditTrail.accessGranted(user, "internal:_action", message, null);
-=======
-        auditTrail.accessGranted(user, "internal:_action", message, new String[] { role });
->>>>>>> 81dcd8c5
+        auditTrail.accessGranted(user, "internal:_action", message, new String[] { role }, null);
         assertEmptyLog(logger);
     }
 
@@ -464,15 +437,10 @@
         } else {
             user = new User("_username", new String[]{"r1"});
         }
-<<<<<<< HEAD
-        String userInfo = runAs ? "principal=[running as], run_by_principal=[_username]" : "principal=[_username]";
-        auditTrail.accessDenied(user, "_action", message, null);
-=======
         String role = randomAlphaOfLengthBetween(1, 6);
-        auditTrail.accessDenied(user, "_action", message, new String[] { role });
+        auditTrail.accessDenied(user, "_action", message, new String[] { role }, null);
         String userInfo = (runAs ? "principal=[running as], run_by_principal=[_username]" : "principal=[_username]") +
                 ", roles=[" + role + "]";
->>>>>>> 81dcd8c5
         if (message instanceof IndicesRequest) {
             assertMsg(logger, Level.INFO, prefix + "[transport] [access_denied]\t" + origins + ", " + userInfo +
                     ", action=[_action], indices=[" + indices(message) + "], request=[MockIndicesRequest]");
@@ -484,7 +452,7 @@
         // test specificIndices
         CapturingLogger.output(logger.getName(), Level.INFO).clear();
         Set<String> specificIndices = randomSpecificIndices();
-        auditTrail.accessDenied(user, "_action", message, specificIndices);
+        auditTrail.accessDenied(user, "_action", message, new String[]{ role }, specificIndices);
         assertMsg(logger, Level.INFO, prefix + "[transport] [access_denied]\t" + origins + ", " + userInfo +
                 ", action=[_action], indices=[" + Strings.collectionToCommaDelimitedString(specificIndices) +
                 "], request=[" + message.getClass().getSimpleName() + "]");
@@ -493,11 +461,7 @@
         CapturingLogger.output(logger.getName(), Level.INFO).clear();
         settings = Settings.builder().put(settings).put("xpack.security.audit.logfile.events.exclude", "access_denied").build();
         auditTrail = new LoggingAuditTrail(settings, clusterService, logger, threadContext);
-<<<<<<< HEAD
-        auditTrail.accessDenied(user, "_action", message, null);
-=======
-        auditTrail.accessDenied(user, "_action", message, new String[] { role });
->>>>>>> 81dcd8c5
+        auditTrail.accessDenied(user, "_action", message, new String[] { role }, null);
         assertEmptyLog(logger);
     }
 
@@ -784,8 +748,8 @@
 
     /**
      * Generates a semi-believable random value for the specificIndices parameter sent
-     * to the {@link AuditTrail#accessGranted(User, String, TransportMessage, Set)} or
-     * {@link AuditTrail#accessDenied(User, String, TransportMessage, Set)} methods.
+     * to the {@link AuditTrail#accessGranted(User, String, TransportMessage, String[], Set)}  or
+     * {@link AuditTrail#accessDenied(User, String, TransportMessage, String[], Set)}  methods.
      */
     private static Set<String> randomSpecificIndices() {
         Set<String> specificIndices = new HashSet<>();
