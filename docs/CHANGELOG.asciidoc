--- conflicted
+++ resolved
@@ -221,11 +221,8 @@
 
 Reduce the number of object allocations made by {security} when resolving the indices and aliases for a request ({pull}30180[#30180])
 
-<<<<<<< HEAD
 Stop setting connection request timeout in default low-level REST client configuration ({pull}30384[#30384])
-=======
 Respect accept header on requests with no handler ({pull}30383[#30383])
->>>>>>> 5b8bdcd1
 
 //[float]
 //=== Regressions
