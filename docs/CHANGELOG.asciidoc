[[es-release-notes]]
= {es} Release Notes

[partintro]
--
// Use these for links to issue and pulls. Note issues and pulls redirect one to
// each other on Github, so don't worry too much on using the right prefix.
:issue: https://github.com/elastic/elasticsearch/issues/
:pull: https://github.com/elastic/elasticsearch/pull/

This section summarizes the changes in each release.

* <<release-notes-7.0.0>>
* <<release-notes-6.4.0>>


--

[[release-notes-7.0.0]]
== {es} 7.0.0

[float]
[[breaking-7.0.0]]
=== Breaking Changes

<<write-thread-pool-fallback, Removed `thread_pool.bulk.*` settings and
`es.thread_pool.write.use_bulk_as_display_name` system property>> ({pull}29609[#29609])

<<remove-suggest-metric, Removed `suggest` metric on stats APIs>> ({pull}29635[#29635])

<<remove-field-caps-body, In field capabilities APIs, removed support for providing fields in the request body>> ({pull}30185[#30185])

Machine Learning::
* The `max_running_jobs` node property is removed in this release. Use the
`xpack.ml.max_open_jobs` setting instead. For more information, see <<ml-settings>>.

Monitoring::
* The `xpack.monitoring.collection.interval` setting can no longer be set to `-1`
to disable monitoring data collection. Use `xpack.monitoring.collection.enabled`
and set it to `false` (its default), which was added in 6.3.0.

Security::
* The fields returned as part of the mappings section by get index, get
mappings, get field mappings, and field capabilities API are now only the
ones that the user is authorized to access in case field level security is enabled.

//[float]
//=== Breaking Java Changes

//[float]
//=== Deprecations

//[float]
//=== New Features

//[float]
//=== Enhancements

[float]
=== Bug Fixes

Fail snapshot operations early when creating or deleting a snapshot on a repository that has been
written to by an older Elasticsearch after writing to it with a newer Elasticsearch version. ({pull}30140[#30140])

//[float]
//=== Regressions

<<<<<<< HEAD
== Elasticsearch version 6.4.0
=======
//[float]
//=== Known Issues
>>>>>>> c422c368

[[release-notes-6.4.0]]
== {es} 6.4.0

[float]
=== New Features

<<<<<<< HEAD
<<search-request-docvalue-fields,Doc value fields>> support a new `format`
option, which allows to configure how field values should be formatted. This is
especially useful for dates and numeric fields. ({pull}placeholder[#placeholder])

=======
The new <<mapping-ignored-field,`_ignored`>> field allows to know which fields
got ignored at index time because of the <<ignore-malformed,`ignore_malformed`>>
option. ({pull}30140[#29658])

[float]
>>>>>>> c422c368
=== Enhancements

{ref-64}/breaking_64_api_changes.html#copy-source-settings-on-resize[Allow copying source settings on index resize operations] ({pull}30255[#30255])

Added new "Request" object flavored request methods. Prefer these instead of the
multi-argument versions. ({pull}29623[#29623])


[float]
=== Bug Fixes

Do not ignore request analysis/similarity settings on index resize operations when the source index already contains such settings ({pull}30216[#30216])


//[float]
//=== Regressions

<<<<<<< HEAD
== Elasticsearch version 6.3.0

=== New Features

=== Enhancements

=== Bug Fixes

=== Regressions

=== Known Issues
=======
//[float]
//=== Known Issues
>>>>>>> c422c368
<|MERGE_RESOLUTION|>--- conflicted
+++ resolved
@@ -65,12 +65,9 @@
 //[float]
 //=== Regressions
 
-<<<<<<< HEAD
 == Elasticsearch version 6.4.0
-=======
 //[float]
 //=== Known Issues
->>>>>>> c422c368
 
 [[release-notes-6.4.0]]
 == {es} 6.4.0
@@ -78,18 +75,15 @@
 [float]
 === New Features
 
-<<<<<<< HEAD
 <<search-request-docvalue-fields,Doc value fields>> support a new `format`
 option, which allows to configure how field values should be formatted. This is
 especially useful for dates and numeric fields. ({pull}placeholder[#placeholder])
 
-=======
 The new <<mapping-ignored-field,`_ignored`>> field allows to know which fields
 got ignored at index time because of the <<ignore-malformed,`ignore_malformed`>>
 option. ({pull}30140[#29658])
 
 [float]
->>>>>>> c422c368
 === Enhancements
 
 {ref-64}/breaking_64_api_changes.html#copy-source-settings-on-resize[Allow copying source settings on index resize operations] ({pull}30255[#30255])
@@ -104,10 +98,6 @@
 Do not ignore request analysis/similarity settings on index resize operations when the source index already contains such settings ({pull}30216[#30216])
 
 
-//[float]
-//=== Regressions
-
-<<<<<<< HEAD
 == Elasticsearch version 6.3.0
 
 === New Features
@@ -119,7 +109,8 @@
 === Regressions
 
 === Known Issues
-=======
 //[float]
-//=== Known Issues
->>>>>>> c422c368
+//=== Regressions
+
+//[float]
+//=== Known Issues