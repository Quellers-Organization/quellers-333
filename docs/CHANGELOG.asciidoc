--- conflicted
+++ resolved
@@ -165,12 +165,9 @@
 Added new "Request" object flavored request methods in the RestClient. Prefer
 these instead of the multi-argument versions. ({pull}29623[#29623])
 
-<<<<<<< HEAD
 Added `setJsonEntity` to `Request` object so it is marginally easier to send JSON. ({pull}30447[#30447])
-=======
 Watcher HTTP client used in watches now allows more parallel connections to the
 same endpoint and evicts long running connections. ({pull}30130[#30130])
->>>>>>> f9dc8683
 
 The cluster state listener to decide if watcher should be
 stopped/started/paused now runs far less code in an executor but is more
