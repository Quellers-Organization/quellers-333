[[analysis-stemmer-override-tokenfilter]]
=== Stemmer override token filter
++++
<titleabbrev>Stemmer override</titleabbrev>
++++

Stems specified tokens based on custom mapping rules. The `stemmer_override`
filter then assigns these tokens a `keyword` attribute of `true`. These keyword
tokens are not stemmed by later stemmer filters, such as
<<analysis-stemmer-tokenfilter,`stemmer`>> or
<<analysis-porterstem-tokenfilter,`porter_stem`>>.

<<<<<<< HEAD
[IMPORTANT]
====
The `stemmer_override` token filter is often used to override other stemmer
filters. To do this properly, the `stemmer_override` filter must be listed
before any stemmer token filters in the <<analysis-custom-analyzer,analyzer
configuration>>.
=======
Rules are mappings in the form of `token1[, ..., tokenN] => override`.
>>>>>>> 5b454000

We also recommend you list the <<analysis-lowercase-tokenfilter,`lowercase`>>
token filter before the `stemmer_override` filter in the analyzer configuration.
Many stemmer filters require lowercase tokens.
====

The `stemmer_override` filter uses Lucene's
{lucene-analysis-docs}/miscellaneous/StemmerOverrideFilter.html[StemmerOverrideFilter].

[[analysis-stemmer-override-analyze-ex]]
==== Example

To see how the `stemmer_override` filter works, you first need to produce a
token stream containing stemmed tokens from another stemmer filter.

The following <<indices-analyze,analyze API>> request uses the `porter_stem`
filter to create stemmed tokens for `the foxes jumping quickly`.

[source,console]
----
GET /_analyze
{
  "tokenizer": "standard",
  "filter": [ "porter_stem" ],
  "text": "the foxes jumping quickly"
}
----

The filter produces the following tokens:

[source,text]
----
[ the, fox, jump, quickli ]
----

////
[source,console-result]
----
{
  "tokens": [
    {
      "token": "the",
      "start_offset": 0,
      "end_offset": 3,
      "type": "<ALPHANUM>",
      "position": 0
    },
    {
      "token": "fox",
      "start_offset": 4,
      "end_offset": 9,
      "type": "<ALPHANUM>",
      "position": 1
    },
    {
      "token": "jump",
      "start_offset": 10,
      "end_offset": 17,
      "type": "<ALPHANUM>",
      "position": 2
    },
    {
      "token": "quickli",
      "start_offset": 18,
      "end_offset": 25,
      "type": "<ALPHANUM>",
      "position": 3
    }
  ]
}
----
////

To stem `quickli` to `quick` instead of `quickli` , add the `stemmer_override`
filter before the `porter_stem` filter in the previous analyze API request.
Specify a custom mapping rule of `quickly => quick` in the `stemmer_override`
filter's `rules` parameter.

[source,console]
----
GET /_analyze
{
  "tokenizer": "standard",
  "filter": [
    {
      "type": "stemmer_override",
      "rules": [
        "quickly => quick"
      ]
    },
    "porter_stem"
  ],
  "text": "the foxes jumping quickly"
}
----

The request produces the following tokens. `foxes` is still stemmed to `fox`,
but `quickly` is now stemmed to `quick`.

[source,text]
----
[ the, fox, jump, quick ]
----

////
[source,console-result]
----
{
  "tokens": [
    {
      "token": "the",
      "start_offset": 0,
      "end_offset": 3,
      "type": "<ALPHANUM>",
      "position": 0
    },
    {
      "token": "fox",
      "start_offset": 4,
      "end_offset": 9,
      "type": "<ALPHANUM>",
      "position": 1
    },
    {
      "token": "jump",
      "start_offset": 10,
      "end_offset": 17,
      "type": "<ALPHANUM>",
      "position": 2
    },
    {
      "token": "quick",
      "start_offset": 18,
      "end_offset": 25,
      "type": "<ALPHANUM>",
      "position": 3
    }
  ]
}
----
////

To see the `keyword` attribute for these tokens, add the following arguments to
the analyze API request:

* `explain`: `true`
* `attributes`: `keyword`

[source,console]
----
GET /_analyze
{
  "tokenizer": "standard",
  "filter": [
    {
      "type": "stemmer_override",
      "rules": [
        "quickly => quick"
      ]
    },
    "porter_stem"
  ],
  "text": "the foxes jumping quickly",
  "explain": true,
  "attributes": "keyword"
}
----

The API returns the following response. Note the `quick` token has a
`keyword` attribute of `true`.

.*Response*
[%collapsible]
====
[source,console-result]
----
{
  "detail": {
    "custom_analyzer": true,
    "charfilters": [],
    "tokenizer": ...,
    "tokenfilters": [
      {
        "name": "__anonymous__stemmer_override",
        "tokens": [
          {
            "token": "the",
            "start_offset": 0,
            "end_offset": 3,
            "type": "<ALPHANUM>",
            "position": 0,
            "keyword": false
          },
          {
            "token": "foxes",
            "start_offset": 4,
            "end_offset": 9,
            "type": "<ALPHANUM>",
            "position": 1,
            "keyword": false
          },
          {
            "token": "jumping",
            "start_offset": 10,
            "end_offset": 17,
            "type": "<ALPHANUM>",
            "position": 2,
            "keyword": false
          },
          {
            "token": "quick",
            "start_offset": 18,
            "end_offset": 25,
            "type": "<ALPHANUM>",
            "position": 3,
            "keyword": true
          }
        ]
      },
      {
        "name": "porter_stem",
        "tokens": [
          {
            "token": "the",
            "start_offset": 0,
            "end_offset": 3,
            "type": "<ALPHANUM>",
            "position": 0,
            "keyword": false
          },
          {
            "token": "fox",
            "start_offset": 4,
            "end_offset": 9,
            "type": "<ALPHANUM>",
            "position": 1,
            "keyword": false
          },
          {
            "token": "jump",
            "start_offset": 10,
            "end_offset": 17,
            "type": "<ALPHANUM>",
            "position": 2,
            "keyword": false
          },
          {
            "token": "quick",
            "start_offset": 18,
            "end_offset": 25,
            "type": "<ALPHANUM>",
            "position": 3,
            "keyword": true
          }
        ]
      }
    ]
  }
}
----
// TESTRESPONSE[s/"tokenizer": \.\.\./"tokenizer": $body.detail.tokenizer/]
====

[[analysis-stemmer-override-tokenfilter-configure-parms]]
==== Configurable parameters

`rules`::
(Required*, array of strings)
A list of custom mapping rules. The input and output token must be separated by
a `=>` (e.g., `running => run`). Output tokens are assigned a `keyword`
attribute of `true`. Stemmer token filters skip these keyword tokens.
+
Either this or the `rules_path` parameter must be specified.

`rules_path`::
+
--
(Required*, string)
Path to a file that contains a list of custom mapping rules. The input and
output token must be separated by a `=>` (e.g., `running => run`). Output tokens
are assigned a `keyword` attribute of `true`. Stemmer token filters skip these
keyword tokens.

This path must be absolute or relative to the `config` location, and the file
must be UTF-8 encoded. Each mapping rule in the file must be separated by a line
break.

Either this or the `rules` parameter must be specified.
--

[[analysis-stemmer-override-tokenfilter-customize]]
==== Customize and add to an analyzer

To customize the `stemmer_override` filter, duplicate it to create the
basis for a new custom token filter. You can modify the filter using its
configurable parameters.

For example, the following <<indices-create-index,create index API>> request
uses a custom `stemmer_override` filter, `my_custom_stemmer`, to configure a new
<<analysis-custom-analyzer,custom analyzer>>.

The `my_custom_stemmer` filter uses custom mapping rules specified in the
`analysis/stemmer_override.txt` file, which looks like this:

[source,stemmer_override]
----
include::{es-test-dir}/cluster/config/analysis/stemmer_override.txt[]
----

These mapping rules override later stemming performed by the analyzer's 
`stemmer` token filter.

[source,console]
----
PUT /my_index
{
<<<<<<< HEAD
  "settings": {
    "analysis": {
      "analyzer": {
        "my_analyzer": {
          "tokenizer": "standard",
          "filter": [
            "lowercase",
            "my_custom_stemmer",
            "stemmer"
          ]
        }
      },
      "filter": {
        "my_custom_stemmer": {
          "type": "stemmer_override",
          "rules_path": "analysis/stemmer_override.txt"
=======
    "settings": {
        "analysis" : {
            "analyzer" : {
                "my_analyzer" : {
                    "tokenizer" : "standard",
                    "filter" : ["lowercase", "custom_stems", "porter_stem"]
                }
            },
            "filter" : {
                "custom_stems" : {
                    "type" : "stemmer_override",
                    "rules" : [
                        "running, runs => run",
                        "stemmer => stemmer"
                    ]
                }
            }
>>>>>>> 5b454000
        }
      }
    }
  }
}
----<|MERGE_RESOLUTION|>--- conflicted
+++ resolved
@@ -4,22 +4,19 @@
 <titleabbrev>Stemmer override</titleabbrev>
 ++++
 
-Stems specified tokens based on custom mapping rules. The `stemmer_override`
-filter then assigns these tokens a `keyword` attribute of `true`. These keyword
-tokens are not stemmed by later stemmer filters, such as
+Stems specified tokens based on mapping rules in the form of 
+`token1[,..., tokenN] => override`. The `stemmer_override` filter then assigns
+these tokens a `keyword` attribute of `true`. These keyword tokens are not
+stemmed by later stemmer filters, such as
 <<analysis-stemmer-tokenfilter,`stemmer`>> or
 <<analysis-porterstem-tokenfilter,`porter_stem`>>.
 
-<<<<<<< HEAD
 [IMPORTANT]
 ====
 The `stemmer_override` token filter is often used to override other stemmer
 filters. To do this properly, the `stemmer_override` filter must be listed
 before any stemmer token filters in the <<analysis-custom-analyzer,analyzer
 configuration>>.
-=======
-Rules are mappings in the form of `token1[, ..., tokenN] => override`.
->>>>>>> 5b454000
 
 We also recommend you list the <<analysis-lowercase-tokenfilter,`lowercase`>>
 token filter before the `stemmer_override` filter in the analyzer configuration.
@@ -336,7 +333,6 @@
 ----
 PUT /my_index
 {
-<<<<<<< HEAD
   "settings": {
     "analysis": {
       "analyzer": {
@@ -353,25 +349,6 @@
         "my_custom_stemmer": {
           "type": "stemmer_override",
           "rules_path": "analysis/stemmer_override.txt"
-=======
-    "settings": {
-        "analysis" : {
-            "analyzer" : {
-                "my_analyzer" : {
-                    "tokenizer" : "standard",
-                    "filter" : ["lowercase", "custom_stems", "porter_stem"]
-                }
-            },
-            "filter" : {
-                "custom_stems" : {
-                    "type" : "stemmer_override",
-                    "rules" : [
-                        "running, runs => run",
-                        "stemmer => stemmer"
-                    ]
-                }
-            }
->>>>>>> 5b454000
         }
       }
     }
