--- conflicted
+++ resolved
@@ -27,19 +27,9 @@
 	The operation will prefer to be executed on a local
 	allocated shard if possible.
 
-<<<<<<< HEAD
-`_prefer_node:xyz`:: 
-	Prefers execution on the node with the provided
-	node id (`xyz` in this case) if applicable.
-=======
-`_only_node:xyz`:: 
-	Restricts the search to execute only on a node with
-	the provided node id (`xyz` in this case).
-
 `_prefer_nodes:abc,xyz`::
 	Prefers execution on the nodes with the provided
 	node ids (`abc` or `xyz` in this case) if applicable.
->>>>>>> e96722d9
 
 `_shards:2,3`:: 
 	Restricts the operation to the specified shards. (`2`
