--- conflicted
+++ resolved
@@ -179,18 +179,9 @@
 As an alternative to deep paging, we recommend using
 <<request-body-search-scroll,scroll>> or the
 <<request-body-search-search-after,`search_after`>> parameter.
-<<<<<<< HEAD
-=======
 
 If the <<search-api-scroll-query-param,`scroll` parameter>> is specified, this
 value cannot be zero (`0`).
-
-[IMPORTANT]
-====
-You can also specify this value using the `size` request body parameter. If
-both parameters are specified, only the query parameter is used.
-====
->>>>>>> 0a23487e
 --
 
 `sort`::
@@ -302,18 +293,9 @@
 As an alternative to deep paging, we recommend using
 <<request-body-search-scroll,scroll>> or the
 <<request-body-search-search-after,`search_after`>> parameter.
-<<<<<<< HEAD
-=======
 
 If the <<search-api-scroll-query-param,`scroll` parameter>> is specified, this
 value cannot be zero (`0`).
-
-[IMPORTANT]
-====
-You can also specify this value using the `size` query parameter. If both
-parameters are specified, only the query parameter is used.
-====
->>>>>>> 0a23487e
 --
 
 include::{es-repo-dir}/rest-api/common-parms.asciidoc[tag=terminate_after]
