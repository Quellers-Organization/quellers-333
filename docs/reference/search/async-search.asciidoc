[role="xpack"]
[testenv="basic"]
[[async-search]]
=== Async search

The async search API let you asynchronously execute a
search request, monitor its progress, and retrieve  partial results
as they become available.

[[submit-async-search]]
==== Submit async search API

Executes a search request asynchronously. It accepts the same
parameters and request body as the <<search-search,search API>>.

[source,console,id=submit-async-search-date-histogram-example]
--------------------------------------------------
POST /sales*/_async_search?size=0
{
    "sort" : [
      { "date" : {"order" : "asc"} }
    ],
    "aggs" : {
        "sale_date" : {
             "date_histogram" : {
                 "field" : "date",
                 "calendar_interval": "1d"
             }
         }
    }
}
--------------------------------------------------
// TEST[setup:sales]
// TEST[s/size=0/size=0&wait_for_completion=10s&clean_on_completion=false/]

The response contains an identifier of the search being executed.
You can use this ID to later retrieve the search's final results.
The currently available search
results are returned as part of the <<search-api-response-body,`response`>> object.

[source,console-result]
--------------------------------------------------
{
  "id" : "FmRldE8zREVEUzA2ZVpUeGs2ejJFUFEaMkZ5QTVrSTZSaVN3WlNFVmtlWHJsdzoxMDc=", <1>
  "is_partial" : true, <2>
  "is_running" : true, <3>
  "start_time_in_millis" : 1583945890986,
  "expiration_time_in_millis" : 1584377890986,
  "response" : {
    "took" : 1122,
    "timed_out" : false,
    "num_reduce_phases" : 0,
    "_shards" : {
      "total" : 562, <4>
      "successful" : 3, <5>
      "skipped" : 0,
      "failed" : 0
    },
    "hits" : {
      "total" : {
        "value" : 157483, <6>
        "relation" : "gte"
      },
      "max_score" : null,
      "hits" : [ ]
    }
  }
}
--------------------------------------------------
// TESTRESPONSE[s/FmRldE8zREVEUzA2ZVpUeGs2ejJFUFEaMkZ5QTVrSTZSaVN3WlNFVmtlWHJsdzoxMDc=/$body.id/]
// TESTRESPONSE[s/"version" : 0/"version": $body.version/]
// TESTRESPONSE[s/"is_partial" : true/"is_partial": $body.is_partial/]
// TESTRESPONSE[s/"is_running" : true/"is_running": $body.is_running/]
// TESTRESPONSE[s/1583945890986/$body.start_time_in_millis/]
// TESTRESPONSE[s/1584377890986/$body.expiration_time_in_millis/]
// TESTRESPONSE[s/"took" : 1122/"took": $body.response.took/]
// TESTRESPONSE[s/"num_reduce_phases" : 0,//]
// TESTRESPONSE[s/"total" : 562/"total": $body.response._shards.total/]
// TESTRESPONSE[s/"successful" : 3/"successful": $body.response._shards.successful/]
// TESTRESPONSE[s/"value" : 157483/"value": $body.response.hits.total.value/]
// TESTRESPONSE[s/"relation" : "gte"/"relation": $body.response.hits.total.relation/]
// TESTRESPONSE[s/"hits" : \[ \]\n\s\s\s\s\}/"hits" : \[\]},"aggregations":  $body.response.aggregations/]

<1> Identifier of the async search that can be used to monitor its progress, retrieve its results, and/or delete it.
<2> Whether the returned search results are partial or final
<3> Whether the search is still being executed or it has completed
<4> How many shards the search will be executed on, overall
<5> How many shards have successfully completed the search
<6> How many documents are currently matching the query, which belong to the shards that have already completed the search

It is possible to block and wait until the search is completed up to a certain
timeout by providing the `wait_for_completion` parameter, which defaults to
`1` second.

You can also specify how long the async search needs to be
available through the `keep_alive` parameter, which defaults to `5d` (five days).
Ongoing async searches and any saved search results are deleted after this
period.

NOTE: When the primary sort of the results is an indexed field, shards get
sorted based on minimum and maximum value that they hold for that field,
hence partial results become available following the sort criteria that
was requested.

The submit async search API supports the same <<search-search-api-query-params,parameters>>
as the search API, though some have different default values:

* `batched_reduce_size` defaults to `5`: this affects how often partial results
become available, which happens whenever shard results are reduced. A partial
reduction is performed every time the coordinating node has received a certain
number of new shard responses (`5` by default).
* `request_cache` defaults to `true`
* `pre_filter_shard_size` defaults to `1`: this is to enforce the execution of
a pre-filter roundtrip to retrieve statistics from each shard so that the ones
that surely don't hold any document matching the query get skipped.
* `ccs_minimize_roundtrips` defaults to `false`, which is also the only
supported value

WARNING: Async search does not support <<request-body-search-scroll,scroll>>
nor search requests that only include the  <<search-suggesters,suggest section>>.
{ccs} is supported only with <<ccs-min-roundtrips,`ccs_minimize_roundtrips`>>
set to `false`.

[[get-async-search]]
==== Get async search

The get async search API retrieves the results of a previously submitted
async search request given its id. If the {es} {security-features} are enabled.
the access to the results of a specific async search is restricted to the user
that submitted it in the first place.

[source,console,id=get-async-search-date-histogram-example]
--------------------------------------------------
GET /_async_search/FmRldE8zREVEUzA2ZVpUeGs2ejJFUFEaMkZ5QTVrSTZSaVN3WlNFVmtlWHJsdzoxMDc=
--------------------------------------------------
// TEST[continued s/FmRldE8zREVEUzA2ZVpUeGs2ejJFUFEaMkZ5QTVrSTZSaVN3WlNFVmtlWHJsdzoxMDc=/\${body.id}/]

[source,console-result]
--------------------------------------------------
{
  "id" : "FmRldE8zREVEUzA2ZVpUeGs2ejJFUFEaMkZ5QTVrSTZSaVN3WlNFVmtlWHJsdzoxMDc=",
<<<<<<< HEAD
  "version" : 39, <1>
  "is_partial" : true, <2>
  "is_running" : true, <3>
=======
  "is_partial" : true, <1>
  "is_running" : true, <2>
>>>>>>> b1f4f321
  "start_time_in_millis" : 1583945890986,
  "expiration_time_in_millis" : 1584377890986, <3>
  "response" : {
    "took" : 12144,
    "timed_out" : false,
    "num_reduce_phases" : 38, <4>
    "_shards" : {
      "total" : 562, <5>
      "successful" : 188,
      "skipped" : 0,
      "failed" : 0
    },
    "hits" : {
      "total" : {
        "value" : 456433,
        "relation" : "eq"
      },
      "max_score" : null,
      "hits" : [ ]
    },
<<<<<<< HEAD
    "aggregations" : { <5>ok
=======
    "aggregations" : { <6>
>>>>>>> b1f4f321
      "sale_date" :  {
        "buckets" : []
      }
    }
  }
}
--------------------------------------------------
// TESTRESPONSE[s/FmRldE8zREVEUzA2ZVpUeGs2ejJFUFEaMkZ5QTVrSTZSaVN3WlNFVmtlWHJsdzoxMDc=/$body.id/]
// TESTRESPONSE[s/"version" : 39/"version" : $body.version/]
// TESTRESPONSE[s/"is_partial" : true/"is_partial" : false/]
// TESTRESPONSE[s/"is_running" : true/"is_running" : false/]
// TESTRESPONSE[s/1583945890986/$body.start_time_in_millis/]
// TESTRESPONSE[s/1584377890986/$body.expiration_time_in_millis/]
// TESTRESPONSE[s/"took" : 12144/"took": $body.response.took/]
// TESTRESPONSE[s/"total" : 562/"total": $body.response._shards.total/]
// TESTRESPONSE[s/"successful" : 188/"successful": $body.response._shards.successful/]
// TESTRESPONSE[s/"value" : 456433/"value": $body.response.hits.total.value/]
// TESTRESPONSE[s/"buckets" : \[\]/"buckets": $body.response.aggregations.sale_date.buckets/]
// TESTRESPONSE[s/"num_reduce_phases" : 38,//]

<1> Whether the returned search results are partial or final
<2> Whether the search is still being executed or it has completed
<3> When the async search will expire
<4> Indicates how many reduction of the results have been performed. If this
number increases compared to the last retrieved results, you can expect
additional results included in the search response
<5> Indicates how many shards have executed the query. Note that in order for
shard results to be included in the search response, they need to be reduced
first.
<6> Partial aggregations results, coming from the shards that have already
completed the execution of the query.

The `wait_for_completion` parameter, which defaults to `1`, can also be provided
when calling the Get Async Search API, in order to wait for the search to be
completed up until the provided timeout. Final results will be returned if
available before the timeout expires, otherwise the currently available results
will be returned once the timeout expires.

The `keep_alive` parameter specifies how long the async search should be
available in the cluster. When not specified, the `keep_alive` set with the
corresponding submit async request will be used. Otherwise, it is possible to
override such value and extend the validity of the request. When this period
expires, the search, if still running, is cancelled. If the search is
completed, its saved results are deleted.

[[delete-async-search]]
==== Delete async search

You can use the delete async search API to manually delete an async search
by ID. If the search is still running, the search request will be cancelled.
Otherwise, the saved search results are deleted.

[source,console,id=delete-async-search-date-histogram-example]
--------------------------------------------------
DELETE /_async_search/FmRldE8zREVEUzA2ZVpUeGs2ejJFUFEaMkZ5QTVrSTZSaVN3WlNFVmtlWHJsdzoxMDc=
--------------------------------------------------
// TEST[continued s/FmRldE8zREVEUzA2ZVpUeGs2ejJFUFEaMkZ5QTVrSTZSaVN3WlNFVmtlWHJsdzoxMDc=/\${body.id}/]<|MERGE_RESOLUTION|>--- conflicted
+++ resolved
@@ -139,14 +139,8 @@
 --------------------------------------------------
 {
   "id" : "FmRldE8zREVEUzA2ZVpUeGs2ejJFUFEaMkZ5QTVrSTZSaVN3WlNFVmtlWHJsdzoxMDc=",
-<<<<<<< HEAD
-  "version" : 39, <1>
-  "is_partial" : true, <2>
-  "is_running" : true, <3>
-=======
   "is_partial" : true, <1>
   "is_running" : true, <2>
->>>>>>> b1f4f321
   "start_time_in_millis" : 1583945890986,
   "expiration_time_in_millis" : 1584377890986, <3>
   "response" : {
@@ -167,11 +161,7 @@
       "max_score" : null,
       "hits" : [ ]
     },
-<<<<<<< HEAD
-    "aggregations" : { <5>ok
-=======
     "aggregations" : { <6>
->>>>>>> b1f4f321
       "sale_date" :  {
         "buckets" : []
       }
