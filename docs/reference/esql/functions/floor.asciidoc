--- conflicted
+++ resolved
@@ -1,11 +1,7 @@
 [[esql-floor]]
 === `FLOOR`
 [.text-center]
-<<<<<<< HEAD
 image::esql/functions/signature/floor.svg[Embedded,opts=inline]
-=======
-image::signature/floor.svg[]
->>>>>>> d09cb767
 
 Round a number down to the nearest integer.
 
@@ -18,13 +14,8 @@
 include::{esql-specs}/math.csv-spec[tag=floor-result]
 |===
 
-<<<<<<< HEAD
-NOTE: This is a noop for `long` and `integer`. For `double` this picks the
-      the closest `double` value to the integer ala
-=======
 NOTE: This is a noop for `long` (including unsigned) and `integer`.
       For `double` this picks the the closest `double` value to the integer ala
->>>>>>> d09cb767
       {javadoc}/java.base/java/lang/Math.html#floor(double)[Math.floor].
 
 Supported types:
