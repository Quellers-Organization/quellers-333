--- conflicted
+++ resolved
@@ -19,11 +19,7 @@
   "cluster_uuid" : "AT69_T_DTp-1qgIJlatQqA",
   "version" : {
     "number" : "{version}",
-<<<<<<< HEAD
-    "build_flavor" : "oss",
-=======
     "build_flavor" : "{build_flavor}",
->>>>>>> 0c7f6570
     "build_type" : "zip",
     "build_hash" : "f27399d",
     "build_date" : "2016-03-30T09:51:41.449Z",
