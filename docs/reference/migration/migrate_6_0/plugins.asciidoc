[[breaking_60_plugins_changes]]
=== Plugins changes

==== Mapper attachments plugin

* The mapper attachments plugin has been deprecated in elasticsearch 5.0 and is now removed.
You can use {plugins}/ingest-attachment.html[ingest attachment plugin] instead.

==== S3 Repository plugin

* The bucket an s3 repository is configured with will no longer be created automatically.
It must exist before the s3 repository is created.

* Support for specifying s3 credentials through environment variables and
system properties has been removed. Use the `elasticsearch-keystore` tool
to securely store the credentials.

* Specifying region has been removed. This includes the settings `cloud.aws.region`,
`cloud.aws.s3.region`, `repositories.s3.region`, and specifying
region inside the repository settings. Instead, specify the full endpoint if a custom
s3 location is needed, or rely on the default behavior which automatically locates
the region of the configured bucket.

* Specifying s3 signer type has been removed, including `cloud.aws.signer` and `cloud.aws.s3.signer`.

==== Azure Repository plugin

* The container an azure repository is configured with will no longer be created automatically.
It must exist before the azure repository is created.

* Global repositories settings you are able to set in elasticsearch config file under `repositories.azure`
name space have been removed. This includes `repositories.azure.account`, `repositories.azure.container`,
`repositories.azure.base_path`, `repositories.azure.location_mode`, `repositories.azure.chunk_size` and
`repositories.azure.compress`.
You must set those settings per repository instead. Respectively `account`, `container`, `base_path`,
`location_mode`, `chunk_size` and `compress`.
See {plugins}/repository-azure-usage.html#repository-azure-repository-settings[Azure Repository settings].

<<<<<<< HEAD
==== Ignoring hidden folders

Previous versions of Elasticsearch would skip hidden files and directories when
scanning the plugins folder. This leniency has been removed.
=======
==== EC2 Discovery plugin

* Specifying ec2 signer type has been removed, including `cloud.aws.signer` and `cloud.aws.ec2.signer`.

* The region setting has been removed. This includes the settings `cloud.aws.region`
and `cloud.aws.ec2.region`. Instead, specify the full endpoint.
>>>>>>> 83ba677e
<|MERGE_RESOLUTION|>--- conflicted
+++ resolved
@@ -36,16 +36,14 @@
 `location_mode`, `chunk_size` and `compress`.
 See {plugins}/repository-azure-usage.html#repository-azure-repository-settings[Azure Repository settings].
 
-<<<<<<< HEAD
-==== Ignoring hidden folders
-
-Previous versions of Elasticsearch would skip hidden files and directories when
-scanning the plugins folder. This leniency has been removed.
-=======
 ==== EC2 Discovery plugin
 
 * Specifying ec2 signer type has been removed, including `cloud.aws.signer` and `cloud.aws.ec2.signer`.
 
 * The region setting has been removed. This includes the settings `cloud.aws.region`
 and `cloud.aws.ec2.region`. Instead, specify the full endpoint.
->>>>>>> 83ba677e
+
+==== Ignoring hidden folders
+
+Previous versions of Elasticsearch would skip hidden files and directories when
+scanning the plugins folder. This leniency has been removed.