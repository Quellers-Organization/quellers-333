--- conflicted
+++ resolved
@@ -24,19 +24,11 @@
 API] requests that include this parameter will return an error.
 ====
 
-<<<<<<< HEAD
-.The cat indices API's `local` query parameter has been removed.
-[%collapsible]
-====
-*Details* +
-The `?local` parameter to the `GET _cat/indices` API was deprecated in 7.x and is
-=======
 .The cat shard API's `local` query parameter has been removed.
 [%collapsible]
 ====
 *Details* +
 The `?local` parameter to the `GET _cat/shards` API was deprecated in 7.x and is
->>>>>>> f63a3b5c
 rejected in 8.0. This parameter caused the API to use the local cluster state
 to determine the nodes returned by the API rather than the cluster state from
 the master, but this API requests information from each selected node
@@ -44,11 +36,23 @@
 fully node-local fashion.
 
 *Impact* +
-<<<<<<< HEAD
+Discontinue use of the `?local` query parameter. {ref}/cat-shards.html[cat shards
+API] requests that include this parameter will return an error.
+====
+
+.The cat indices API's `local` query parameter has been removed.
+[%collapsible]
+====
+*Details* +
+The `?local` parameter to the `GET _cat/indices` API was deprecated in 7.x and is
+rejected in 8.0. This parameter caused the API to use the local cluster state
+to determine the nodes returned by the API rather than the cluster state from
+the master, but this API requests information from each selected node
+regardless of the `?local` parameter which means this API does not run in a
+fully node-local fashion.
+
+*Impact* +
 Discontinue use of the `?local` query parameter. {ref}/cat-indices.html[cat indices
-=======
-Discontinue use of the `?local` query parameter. {ref}/cat-shards.html[cat shards
->>>>>>> f63a3b5c
 API] requests that include this parameter will return an error.
 ====
 
