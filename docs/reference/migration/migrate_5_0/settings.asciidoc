--- conflicted
+++ resolved
@@ -28,13 +28,11 @@
 
 The `node.add_id_to_custom_path` was renamed to `add_lock_id_to_custom_path`.
 
-<<<<<<< HEAD
 The default for the `node.name` settings is now the first 7 charachters of the node id,
 which is in turn a randomly generated UUID.
-=======
+
 The settings `node.mode` and `node.local` are removed. Local mode should be configured via
 `discovery.type: local` and `transport.type:local`. In order to disable _http_ please use `http.enabled: false`
->>>>>>> 6acb8b31
 
 ==== Node attribute settings
 
