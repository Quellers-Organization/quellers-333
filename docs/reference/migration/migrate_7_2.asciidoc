--- conflicted
+++ resolved
@@ -31,7 +31,6 @@
 discovery. Seed host addresses containing port ranges are now rejected.
 
 [discrete]
-<<<<<<< HEAD
 [[breaking_72_ingest_changes]]
 === Ingest pipeline changes
 
@@ -45,7 +44,6 @@
 
 To avoid deprecation warnings, remove the parameter from your ingest pipelines.
 
-=======
 [[breaking_72_ilm_deprecations]]
 === {ilm-cap} ({ilm-init}) deprecations
 
@@ -58,5 +56,4 @@
 it can cause excessive load on a cluster.
 
 To avoid deprecation warnings, use a setting value of `1s` or greater.
->>>>>>> 49494aa6
 // end::notable-breaking-changes[]