<<<<<<< HEAD
=======
////
// To add a release, copy and paste the following text,  uncomment the relevant
// sections, and add a link to the new section in the list of releases at the
// top of the page. Note that release subheads must be floated and sections
// cannot be empty.
// TEMPLATE

// [[release-notes-n.n.n]]
// == {es} version n.n.n

//[float]
[[breaking-n.n.n]]
//=== Breaking Changes

//[float]
//=== Breaking Java Changes

//[float]
//=== Deprecations

//[float]
//=== New Features

//[float]
//=== Enhancements

//[float]
//=== Bug Fixes

//[float]
//=== Regressions

//[float]
//=== Known Issues
////

[[release-notes-6.4.1]]
== {es} version 6.4.1

coming[6.4.1]

//[float]
//[[breaking-n.n.n]]
//=== Breaking Changes

//[float]
//=== Breaking Java Changes

//[float]
//=== Deprecations

//[float]
//=== New Features

//[float]
//=== Enhancements

//[float]
//=== Bug Fixes

//[float]
//=== Regressions

//[float]
//=== Known Issues


>>>>>>> 8214462b
[[release-notes-6.4.0]]
== {es} version 6.4.0

[float]
=== Known issues

{es} 6.4.0 fails to start when PEM encoded private key files that have been exported from `PKCS#12`
keystores are in use. These files can be identified by the existence of lines that start with either
`Bag Attributes` or `Key Attributes` in the beginning of the key file.

These keys can be converted to a supported format using one of the following methods:

* Remove the extra lines from the beginning of the file so that the file starts with the line that starts
  with `-----BEGIN`
* Use openssl to convert it, i.e: `openssl pkcs8 -in old_format.key -topk8 -nocrypt -out new_format.key`
  assuming the key was not password protected.

Also see <<breaking-changes-6.4>>.

[float]
[[breaking-6.4.0]]
=== Breaking Changes

Plugins::
* Plugins: Remove meta plugins {pull}30670[#30670]

Search::
* Reject regex search if regex string is too long (#28344) {pull}28542[#28542] (issue: {issue}28344[#28344])

Task Management::
* Remove metadata customs that can break serialization {pull}30945[#30945] (issues: {issue}30731[#30731])

[float]
[[breaking-java-6.4.0]]
=== Breaking Java changes

Authentication::
* Configurable password hashing algorithm/cost {pull}31234[#31234], {pull}32092[#32092] (issue: {issue}31723[#31723])

Discovery-Plugins::
* Allow multiple unicast host providers {pull}31509[#31509]

Java High Level REST Client::
* Add x-pack-info API {pull}31870[#31870]

Java Low Level REST Client::
* Support host selection {pull}30523[#30523] (issue: {issue}21888[#21888])

[float]
[[deprecation-6.4.0]]
=== Deprecations

Analysis::
* Correct spelling of AnalysisPlugin#requriesAnalysisSettings {pull}32025[#32025]
* Deprecate `nGram` and `edgeNGram` names for ngram filters {pull}30209[#30209]

Index APIs::
* Add deprecation warning for default shards {pull}30587[#30587]
* Deprecate not copy settings and explicitly disallow {pull}30404[#30404] (issues: {issue}28347[#28347])

Java High Level REST Client::
* Add high-level client methods that accept RequestOptions {pull}31069[#31069]

Java Low Level REST Client::
* Client: Deprecate many argument performRequest {pull}30315[#30315]

Mapping::
* Deprecate unindexed phrases {pull}31072[#31072]

Scripting::
* Deprecate accepting malformed requests in stored script API {pull}28939[#28939] (issue: {issue}27612[#27612])

Search::
* In the field capabilities API, deprecate support for providing fields in the request body. {pull}30157[#30157]

Suggesters::
* Deprecates indexing and querying a context completion field without context {pull}30712[#30712] (issue: {issue}29222[#29222])

[float]
[[feature-6.4.0]]
=== New Features

Aggregations::
* Add WeightedAvg metric aggregation {pull}31037[#31037] (issue: {issue}15731[#15731])
* Add a MovingFunction pipeline aggregation, deprecate MovingAvg agg {pull}29594[#29594]
* Add missing_bucket option in the composite agg {pull}29465[#29465] (issue: {issue}29380[#29380])

Analysis::
* Expose lucene's RemoveDuplicatesTokenFilter {pull}31275[#31275]
* Multiplexing token filter {pull}31208[#31208]
* Adds a new analysis plugin called `analysis_nori` that exposes the Lucene Korean
analysis module. ({pull}30397[#30397])
* Adding a char_group tokenizer {pull}24186[#24186]

Authentication::
* Add Kerberos authentication support {pull}32263[#32263] (issue: {issue}30243[#30243])

Authorization::
* Introduce Application Privileges with support for Kibana RBAC {pull}32309[#32309]

Java High Level REST Client::
* Add analyze API to high-level rest client {pull}31577[#31577] (issue: {issue}27205[#27205])
* Add support for search templates to the high-level REST client. {pull}30473[#30473]
* Rest High Level client: Add List Tasks {pull}29546[#29546] (issue: {issue}27205[#27205])

Machine learning::
* Detectors now support {stack-ov}/ml-rules.html[custom rules] that enable the 
user to improve machine learning results by providing some domain-specific 
knowledge in the form of rule. {ml-pull}119[#119], {pull}31110[#31110], {pull}31294[#31294] (issue: {issue}31110[#31110])
* Reverse engineer Grok patterns from categorization results {pull}30125[#30125]

Mapping::
* Add support for field aliases. {pull}32172[#32172] (issues: {issue}23714[#23714], {issue}31372[#31372])
* Add an option to split keyword field on whitespace at query time {pull}30691[#30691] (issue: {issue}30393[#30393])
* The new <<mapping-ignored-field,`_ignored`>> field enables you to know which 
fields got ignored at index time because of the <<ignore-malformed,`ignore_malformed`>>
option. ({pull}29658[#29658]) (issue: {issue}29494[#29494])

Network::
* Introduce client feature tracking {pull}31020[#31020] (issue: {issue}30731[#30731])

Plugins::
* Reload secure settings for plugins - backport (#31383) {pull}31481[#31481] (issue: {issue}29135[#29135])

SQL::
* SQL: Support for escape sequences {pull}31884[#31884] (issue: {issue}31883[#31883])

Scripting::
* Add more contexts to painless execute api {pull}30511[#30511]

Search::
* Index phrases {pull}30450[#30450]
* Add a `format` option to `docvalue_fields`. {pull}29639[#29639] (issue: {issue}27740[#27740])

Watcher::
* Make watcher settings reloadable {pull}31746[#31746]

[float]
[[enhancement-6.4.0]]
=== Enhancements

Aggregations::
* Fix wrong NaN check in MovingFunctions#stdDev() {pull}31888[#31888]
* Mitigate date histogram slowdowns with non-fixed timezones. {pull}30534[#30534] (issue: {issue}28727[#28727])
* Build global ordinals terms bucket from matching ordinals {pull}30166[#30166] (issue: {issue}30117[#30117])

Analysis::
 * Add exclusion option to `keep_types` token filter {pull}32012[#32012] (issue: {issue}29277[#29277])
 * Added lenient flag for synonym token filter {pull}31484[#31484] (issue: {issue}30968[#30968])
 * Consistent encoder names {pull}29492[#29492]

Audit::
 * Add opaque_id to audit logging {pull}31878[#31878] (issue: {issue}31521[#31521])

Authentication::
 * Support RequestedAuthnContext {pull}31238[#31238] (issue: {issue}29995[#29995])
 * Make native realm usage stats accurate {pull}30824[#30824]
 * Limit user to single concurrent auth per realm {pull}30794[#30794] (issue: {issue}30355[#30355])
 * SAML: Process only signed data {pull}30641[#30641]

CRUD::
 * Support for remote path in reindex api {pull}31290[#31290] (issue: {issue}22913[#22913])
 * Don't swallow exceptions on replication {pull}31179[#31179] (issue: {issue}28571[#28571])

Circuit Breakers::
 * Enhance Parent circuit breaker error message {pull}32056[#32056]
 * Split CircuitBreaker-related tests {pull}31659[#31659]

Core::
 * Change ObjectParser exception {pull}31030[#31030] (issue: {issue}30605[#30605])

Discovery-Plugins::
 * Add support for AWS session tokens {pull}30414[#30414] (issues: {issue}16428[#16428])

Distributed::
 * Avoid sending duplicate remote failed shard requests {pull}31313[#31313]

Engine::
 * Adjust translog after versionType is removed in 7.0 {pull}32020[#32020] (issue: {issue}31945[#31945])
 * Enable engine factory to be pluggable {pull}31183[#31183]
 * Allow to trim all ops above a certain seq# with a term lower than X {pull}30176[#30176] (issue: {issue}10708[#10708])
 * Do not add noop from local translog to translog again {pull}29637[#29637]

Geo::
 * Add support for ignore_unmapped to geo sort {pull}31153[#31153] (issue: {issue}28152[#28152])

Highlighting::
 * Bypass highlight query terms extraction on empty fields {pull}32090[#32090]

Index APIs::
 * Add Index UUID to `/_stats` Response {pull}31871[#31871] (issue: {issue}31791[#31791])
 * add support for write index resolution when creating/updating documents {pull}31520[#31520]
 * {ref-64}/breaking_64_api_changes.html#copy-source-settings-on-resize[Allow copying source settings on index resize operations] {pull}30255[#30255] (issue: {issue}28347[#28347])

Ingest::
 * Extend KV Processor (#31789) {pull}32232[#32232] (issue: {issue}31786[#31786])
 * Make a few Processors callable by Painless {pull}32170[#32170]
 * date_index_name processor template resolution {pull}31841[#31841]
 * Introduction of a bytes processor {pull}31733[#31733]
 * Extend allowed characters for grok field names {pull}31653[#31653], {pull}31722[#31722] (issue: {issue}21745[#21745])
 * Ingest: Add ignore_missing option to RemoveProc {pull}31693[#31693] (issues: {issue}23086[#23086])
 * Enable Templated Fieldnames in Rename {pull}31690[#31690] (issue: {issue}29657[#29657])
 * Add region ISO code to GeoIP Ingest plugin {pull}31669[#31669]
 * Extend allowed characters for grok field names {pull}31653[#31653] (issue: {issue}21745[#21745])
 * Add ingest-attachment support for per document `indexed_chars` limit {pull}31352[#31352]

Java High Level REST Client::
 * Add Snapshots Status API to High Level Rest Client {pull}32295[#32295], {pull}31515[#31515]
 * Add put watch action {pull}32026[#32026], {pull}32191[#32191] (issue: {issue}29827[#29827])
 * Add Get Snapshots High Level REST API {pull}31980[#31980]
 * Add X-Pack usage api {pull}31975[#31975]
 * Check that client methods match API defined in the REST spec {pull}31825[#31825]
 * Clean Up Snapshot Create Rest API {pull}31779[#31779]
 * Add cluster get settings API {pull}31706[#31706] (issue: {issue}27205[#27205])
 * Add get index API {pull}31703[#31703] (issues: {issue}27205[#27205])
 * Turn GetFieldMappingsResponse to ToXContentObject {pull}31544[#31544]
 * Add Get Snapshots High Level REST API {pull}31537[#31537] (issue: {issue}27205[#27205])
 * Add Snapshots Status API to High Level Rest Client {pull}31515[#31515] (issue: {issue}27205[#27205])
 * Add get field mappings to High Level REST API Client {pull}31423[#31423] (issue: {issue}27205[#27205])
 * Add delete snapshot High Level REST API {pull}31393[#31393] (issue: {issue}27205[#27205])
 * Add explain High Level REST API {pull}31387[#31387] (issue: {issue}27205[#27205])
 * Add get stored script and delete stored script to high level REST API {pull}31355[#31355] (issue: {issue}27205[#27205])
 * Add Create Snapshot to High-Level Rest Client {pull}31215[#31215]
 * Add get index templates API {pull}31161[#31161] (issue: {issue}27205[#27205])
 * Add simulate pipeline API {pull}31158[#31158] (issue: {issue}27205[#27205])
 * Add validate query API {pull}31077[#31077] (issue: {issue}27205[#27205])
 * Moved pipeline APIs to ingest namespace {pull}31027[#31027]
 * List tasks failure to not lose nodeId {pull}31001[#31001]
 * Add Verify Repository High Level REST API {pull}30934[#30934] (issue: {issue}27205[#27205])
 * Move list tasks API under tasks namespace {pull}30906[#30906] (issue: {issue}29546[#29546])
 * Add get mappings support to high-level rest client {pull}30889[#30889] (issue: {issue}27205[#27205])
 * Fix `AliasMetaData#fromXContent` parsing {pull}30866[#30866] (issue: {issue}28799[#28799])
 * Add delete ingest pipeline API {pull}30865[#30865] (issues: {issue}27205[#27205])
 * Add get ingest pipeline API {pull}30847[#30847] (issues: {issue}27205[#27205])
 * Add MultiSearchTemplate support to High Level Rest client {pull}30836[#30836]
 * Add put ingest pipeline API {pull}30793[#30793] (issue: {issue}27205[#27205])
 * Add cancel task API {pull}30745[#30745] (issue: {issue}27205[#27205])
 * Add Delete Repository High Level REST API {pull}30666[#30666] (issue: {issue}27205[#27205])
 * Add synced flush API {pull}30650[#30650] (issues: {issue}27205[#27205])
 * Add PUT Repository High Level REST API {pull}30501[#30501] (issue: {issue}27205[#27205])
 * Allow caller to set per request options {pull}30490[#30490]
 * Add put index template api to high level rest client {pull}30400[#30400] (issue: {issue}27205[#27205])
 * Add GET Repository High Level REST API {pull}30362[#30362] (issue: {issue}27205[#27205])
 * Add support for field capabilities to the high-level REST client. {pull}29664[#29664] (issue: {issue}27205[#27205])
 * Add Cluster Health API {pull}29331[#29331] (issue: {issue}27205[#27205])
 * Add Get Settings API support to java high-level rest client {pull}29229[#29229]
 * Add Get Aliases API to the high-level REST client {pull}28799[#28799] (issue: {issue}27205[#27205])
 * Register ERR metric with NamedXContentRegistry {pull}32320[#32320]

Java Low Level REST Client::
 * Node selector per client rather than per request {pull}31471[#31471]
 * NodeSelector for node attributes {pull}31296[#31296]
 * Replace Request#setHeaders with addHeader {pull}30588[#30588]
 * Preserve REST client auth despite 401 response {pull}30558[#30558]
 * Add String flavored setEntity {pull}30447[#30447]
 * Refactor Sniffer and make it testable {pull}29638[#29638] (issues: {issue}25701[#25701], {issue}27697[#27697])
 * Add Request object flavored methods {pull}29623[#29623]

License::
 * Reuse expiration date of trial licenses {pull}31033[#31033], {pull}30950[#30950] (issue: {issue}30882[#30882])

Logging::
 * Add x-opaque-id to search slow logs {pull}31539[#31539] (issue: {issue}31521[#31521])

Machine learning::
* If a {ml} datafeed is configured to use cross cluster search to retrieve data, 
the remote clusters must have {xpack} installed and a valid licence for {ml}. 
If the licence requirements are not met, datafeeds using cross cluster search 
will not start. {pull}31247[#31247]
 * Use default request durability for .ml-state index {pull}32233[#32233]
 * Return statistics about forecasts as part of the job stats and usage API {pull}31647[#31647] (issue: {issue}31395[#31395])
 * Add description to ML filters {pull}31330[#31330]
 * Clean left behind model state docs {pull}30659[#30659] (issue: {issue}30551[#30551])
 * Hide internal job update options from the REST API {pull}30537[#30537]
 * Provide tmp storage for forecasting and possibly any {ml} native jobs {pull}30399[#30399]
* Improves and uses periodic boundary condition for seasonal component modeling ({ml-pull}84[#84])
* Improves robustness with respect to outliers in detection and initialization of seasonal components ({ml-pull}90[#90] (issue: {ml-issue}87[#87]))
* Improves behavior when there are abrupt changes in the seasonal components present in a time series ({ml-pull}91[#91] (issue: {ml-issue}6[#6]))
* Adds explicit change point detection and modeling ({ml-pull}92[#92])
* Improves partition analysis memory usage ({ml-pull}97[#97])
* Reduces model memory by storing state for periodicity testing in a compressed format ({ml-pull}104[#104],{ml-pull}100[#100])
* Improves the accuracy of model memory control
({ml-pull}125[#125], {ml-issue}122[#122])
* Improves adaption of the modeling of cyclic components to very localized features
({ml-pull}138[#138], {ml-pull}134[#134])
* Reduces the memory consumed by distribution models ({ml-pull}162[#162], {ml-pull}146[#146])
* Forecasting of large machine learning jobs is now supported by temporarily storing
model state on disk ({ml-pull}89[#89])
* Secures the machine learning processes by preventing system calls such as fork 
and exec. The Linux implementation uses Seccomp BPF (secure computing with 
Berkeley Packet Filters) to intercept system calls and is available in kernels 
since 3.5. On Windows, Job Objects prevent new processes being created and macOS 
uses the sandbox functionality ({ml-pull}106[#106], {ml-pull}98[#98])
* Fixes a bug that caused underestimation of the memory used by shared pointers. 
Also reduces the memory consumed by unnecessary reference counting ({ml-pull}121[#121], {ml-pull}108, {ml-pull}115[#115])
* Reduces model memory by storing the state for testing predictive calendar 
features in a compressed format ({ml-pull}137[#137], {ml-pull}127[#127])
* Always combine duplicate samples when updating population models ({ml-pull}74[#74])
* Speeds up trend model component prediction ({ml-pull}73[#73])
* Encodes distribution model weight style by offset in a fixed size weight array
({ml-pull}54[#54])

Mapping::
 * Remove RestGetAllMappingsAction {pull}31129[#31129]
 * Add a doc value format to binary fields. {pull}30860[#30860] (issue: {issue}30831[#30831])

Monitoring::
 * _cluster/state should always return cluster_uuid {pull}30143[#30143]

Network::
 * Backport SSL context names {pull}32223[#32223], {pull}30953[#30953)
 * Remove client connections from TcpTransport {pull}31886[#31886] (issue: {issue}31835[#31835])
 * Support multiple system store types {pull}31650[#31650]
 * Use remote client in TransportFieldCapsAction {pull}30838[#30838]
 * Replace custom reloadable Key/TrustManager {pull}30509[#30509]
 * Derive max composite buffers from max content len {pull}29448[#29448]

Packaging::
 * Set elasticsearch user to have non-existent homedir {pull}29007[#29007] (issue: {issue}14453[#14453])

Plugins::
 * Verify signatures on official plugins {pull}30800[#30800]

Ranking::
 * Rename ranking evaluation `quality_level` to `metric_score` {pull}32168[#32168]
 * Rename ranking evaluation response `unknown_docs` section {pull}32166[#32166]
 * Add Expected Reciprocal Rank metric {pull}31891[#31891] (issue: {issue}29653[#29653])
 * Add details section for dcg ranking metric {pull}31177[#31177]
 * Move templated `_rank_eval` tests {pull}30679[#30679] (issue: {issue}30628[#30628])
 * Forbid expensive query parts in ranking evaluation {pull}30151[#30151] (issue: {issue}29674[#29674])

Rollup::
 * Rollup now indexes `null` values, meaning a single "unified" job for heterogeneous data is now the recommended pattern. {pull}31402[#31402]
 * Rollup Search endpoint now supports the `terms` query. {pull}30973[#30973])
 * Allow rollup job creation only if cluster is X-Pack ready. {pull}30963[#30963]
 * Rollups no longer allow patterns that match its `rollup_index`, which can lead to strange errors. {pull}30491[#30491]
 * A new API allows getting the rollup capabilities of specific rollup indices,
 rather than by the target pattern. {pull}30401[#30401]
 * Validation errors thrown while creating a rollup job are now a specialization of the previous `ActionRequestValidationException`, which makes it easier to catch. 
 The new exception is `RollupActionRequestValidationException`. {pull}30339[#30339]
 * Validate timezone in range queries to ensure they match the selected job when
 searching. {pull}30338[#30338]

SQL::
 * Allow LEFT and RIGHT as function names {pull}32066[#32066] (issue: {issue}32046[#32046])
 * Add support for single parameter text manipulating functions {pull}31874[#31874] (issue: {issue}31604[#31604])
 * Remove restriction for single column grouping {pull}31818[#31818] (issue: {issue}31793[#31793])
 * Make a single JDBC driver jar {pull}31012[#31012] (issue: {issue}29856[#29856])
 * Remove the last remaining server dependencies from JDBC {pull}30771[#30771] (issue: {issue}29856[#29856])
 * Whitelist SQL utility class for better scripting {pull}30681[#30681] (issue: {issue}29832[#29832])
 * Improve compatibility with MS query {pull}30516[#30516] (issue: {issue}30398[#30398])
 * Reduce number of ranges generated for comparisons {pull}30267[#30267] (issue: {issue}30017[#30017])
 * Teach the CLI to ignore empty commands {pull}30265[#30265] (issue: {issue}30000[#30000])
 * JDBC driver prepared statement set* methods {pull}31494[#31494] (issue: {issue}31493[#31493])

Scripting::
 * Handle missing values in painless {pull}[#30975], {pull}31903[#31903] (issue: {issue}29286[#29286])

Search::
 * Force execution of fetch tasks {pull}31974[#31974] (issue: {issue}29442[#29442])
 * Add second level of field collapsing {pull}31808[#31808] (issue: {issue}24855[#24855])
 * Remove QueryCachingPolicy#ALWAYS_CACHE {pull}31451[#31451]
 * Cross cluster search: don't proxy requests for already connected node {pull}31273[#31273]
 * Reject long regex in query_string {pull}31136[#31136] (issue: {issue}28344[#28344])
 * Cross cluster search: do not use dedicated masters as gateways {pull}30926[#30926] (issue: {issue}30687[#30687])
 * Added max_expansion param to span_multi {pull}30913[#30913] (issue: {issue}27432[#27432])
 * Increase the maximum number of filters that may be in the cache. {pull}30655[#30655]
 * Improve explanation in rescore {pull}30629[#30629] (issue: {issue}28725[#28725])

Security::
 * Introduce fips_mode setting and associated checks {pull}32326[#32326], {pull}32344[#32344]
 * Tribe: Add error with secure settings copied to tribe {pull}32298[#32298] (issue: {issue}32117[#32117])
 * Only auto-update license signature if all nodes ready {pull}30859[#30859] (issues: {issue}30731[#30731])
 * Limit the scope of BouncyCastle dependency {pull}30358[#30358]
 * Make licensing FIPS-140 compliant {pull}30251[#30251]

Settings::
 * Add notion of internal index settings {pull}31286[#31286] (issue: {issue}29823[#29823])
 * Move RestGetSettingsAction to RestToXContentListener {pull}31101[#31101]
 * Harmonize include_defaults tests {pull}30700[#30700]
 * Fold RestGetAllSettingsAction in RestGetSettingsAction {pull}30561[#30561]

Snapshot/Restore::
 * ECS Task IAM profile credentials ignored in repository-s3 plugin {pull}31864[#31864] (issues: {issue}26913[#26913])
 * Add write*Blob option to replace existing blob {pull}31729[#31729]
 * Fixture for Minio testing {pull}31688[#31688]
 * Do not check for object existence when deleting repository index files {pull}31680[#31680]
 * Remove extra check for object existence in repository-gcs read object {pull}31661[#31661] time an Azure object is accessed or modified {pull}31617[#31617]
 * Lazy snapshot repository initialization {pull}31606[#31606]
 * Do not check for S3 blob to exist before writing {pull}31128[#31128]
 * Remove extra checks from HdfsBlobContainer {pull}31126[#31126]
 * Allow date math for naming newly-created snapshots {pull}30479[#30479] (issue: {issue}7939[#7939] )
 * Use simpler write-once semantics for HDFS repository {pull}30439[#30439]
 * User proper write-once semantics for GCS repository {pull}30438[#30438]
 * Use stronger write-once semantics for Azure repository {pull}30437[#30437]
 * Use simpler write-once semantics for FS repository {pull}30435[#30435] 
 * Do not fail snapshot when deleting a missing snapshotted file {pull}30332[#30332] (issue: {issue}28322[#28322])
 * Repository GCS plugin new client library {pull}30168[#30168] (issue: {issue}29259[#29259])
 * Fail snapshot operations early on repository corruption {pull}30140[#30140] (issues: {issue}29649[#29649])
 * Index name added to snapshot restore exception {pull}29604[#29604] (issue: {issue}27601[#27601])
 * Do not load global state when deleting a snapshot {pull}29278[#29278] (issue: {issue}28934[#28934])
 * Don't load global state when only restoring indices {pull}29239[#29239] (issue: {issue}28934[#28934])

Stats::
 * Add `_coordinating_only` for nodes resolving in nodes API {pull}30313[#30313] (issue: {issue}28831[#28831])

Store::
 * Move caching of the size of a directory to `StoreDirectory`. {pull}30581[#30581]

Suggesters::
 * Ignore empty completion input {pull}30713[#30713] (issue: {issue}23121[#23121])

Task Management::
 * Make Persistent Tasks implementations version and feature aware {pull}31045[#31045] (issues: {issue}30731[#30731])

Transport API::
 * Implemented XContent serialisation for GetIndexResponse {pull}31675[#31675]
 * Send client headers from TransportClient {pull}30803[#30803]
 * Modify state of VerifyRepositoryResponse for backwards compatibility {pull}30762[#30762]

Watcher::
 * Clean up ensureWatchExists use {pull}31926[#31926]
 * Store username on watch execution {pull}31873[#31873] (issue: {issue}31772[#31772])
 * Consolidate setting update registration {pull}31762[#31762]
 * Add secure setting for watcher email password {pull}31620[#31620]
 * Slack message empty text {pull}31596[#31596] (issue: {issue}30071[#30071])
 * Move watcher-history version setting to _meta field {pull}30832[#30832] (issue: {issue}30731[#30731])
 * Only allow x-pack metadata if all nodes are ready {pull}30743[#30743] (issues: {issue}30731[#30731])
 * Configure HttpClient parallel sent requests {pull}30130[#30130]
 * Watcher: Make start/stop cycle more predictable and synchronous {pull}30118[#30118]

ZenDiscovery::
 * Preserve response headers on cluster update task {pull}31421[#31421] (issues:  {issue}31408[#31408])
 * Treat ack timeout more like a publish timeout {pull}31303[#31303]
 * Use system context for cluster state update tasks {pull}31241[#31241] (issue: {issue}30603[#30603])

[float]
[[bug-6.4.0]]
=== Bug Fixes

Aggregations::
* Fix profiling of ordered terms aggs {pull}31814[#31814] (issue: {issue}22123[#22123])
* Ensure that ip_range aggregations always return bucket keys. {pull}30701[#30701] (issue: {issue}21045[#21045])
* Fix class cast exception in BucketMetricsPipeline path traversal {pull}30632[#30632] (issue: {issue}30608[#30608])
* Fix NPE when CumulativeSum agg encounters null value/empty bucket {pull}29641[#29641] (issue: {issue}27544[#27544])

Allocation::
* A replica can be promoted and started in one cluster state update {pull}32042[#32042]
* Ignore numeric shard count if waiting for ALL {pull}31265[#31265] (issue: {issue}31151[#31151])
* Move allocation awareness attributes to list setting {pull}30626[#30626] (issue: {issue}30617[#30617])
* Auto-expand replicas when adding or removing nodes {pull}30423[#30423] (issue: {issue}1873[#1873])
* Auto-expand replicas only after failing nodes {pull}30553[#30553]

Analysis::
* Call setReferences() on custom referring tokenfilters in _analyze {pull}32157[#32157] (issue: {issue}32154[#32154])

Audit::
* Fix audit index template upgrade loop {pull}30779[#30779]

Authentication::
* [Kerberos] Add debug log statement for exceptions {pull}32663[#32663]
* Remove Kerberos bootstrap checks {pull}32451[#32451]
* Fix building AD URL from domain name {pull}31849[#31849]
* resolveHasher defaults to NOOP {pull}31723[#31723] (issues: {issue}31697[#31697])
* Check auth scheme case insensitively {pull}31490[#31490] (issue: {issue}31486[#31486])
* Fix joining cluster with production license {pull}31341[#31341] (issue: {issue}31332[#31332])
* Fix token backwards compatibility with pre 6.0.0-beta2 {pull}31254[#31254] (issues: {issue}31195[#31195])
* Compliant SAML Response destination check {pull}31175[#31175]
* Clean up code in file stores {pull}30348[#30348]
* Fix TokenMetaData equals and hashcode {pull}30347[#30347]

Authorization::
* Fix role query that can match nested documents {pull}32705[#32705]
* Make get all application privileges require "*" permission {pull}32460[#32460]
* Revert to old way of merging automata {pull}32254[#32254]
* [PKI Realm] Invalidate cache on role mappings change {pull}31510[#31510]
* Fix dynamic mapping updates with aliases {pull}30787[#30787] (issue: {issue}30597[#30597])
* Include an empty JSON object in a JSON array when FLS filters out all fields {pull}30709[#30709] (issue: {issue}30624[#30624])
* Reduce garbage during index resolution {pull}30180[#30180]

CRUD::
* Bulk operation fail to replicate operations when a mapping update times out {pull}30244[#30244]

Core::
* Fix content type detection with leading whitespace {pull}32632[#32632] (issue: {issue}32357[#32357])
* Disable C2 from using AVX-512 on JDK 10 {pull}32138[#32138] (issue: {issue}31425[#31425])
* Create default ES_TMPDIR on Windows {pull}30325[#30325]
* Pick inner most parse exception as root cause {pull}30270[#30270] (issues: issue}30261[#30261])

Distributed::
* Fix race between replica reset and primary promotion {pull}32442[#32442] (issues: {issue}32118[#32118], {issue}32304[#32304], {issue}32431[#32431])
* ClassCastException when re-throwing "shard not available" exception in TransportShardMultiGetAction {pull}32185[#32185] (issue: {issue}32173[#32173])

Engine::
* Fail shard if IndexShard#storeStats runs into an IOException {pull}32241[#32241] (issue: {issue}29008[#29008])
* IndexShard should not return null stats {pull}31528[#31528]

Geo::
* Fix handling of points_only with term strategy in geo_shape {pull}31766[#31766] (issue: {issue}31707[#31707])
* Fix coerce validation_method in GeoBoundingBoxQueryBuilder {pull}31747[#31747] (issue: {issue}31718[#31718])
* Improve robustness of geo shape parser for malformed shapes {pull}31449[#31449] (issue: {issue}31428[#31428])
* Fix defaults in GeoShapeFieldMapper output {pull}31302[#31302] (issue: {issue}23206[#23206])
* Add support for indexed shape routing in geo_shape query {pull}30760[#30760] (issue: {issue}7663[#7663])
* Add validation that geohashes are not empty and don't contain unsupported characters {pull}30376[#30376] (issue: {issue}23579[#23579])

Index APIs::
* Copy missing segment attributes in getSegmentInfo {pull}32396[#32396]
* Add support for is_write_index in put-alias body parsing {pull}31674[#31674]
* Fix writeIndex evaluation for aliases {pull}31562[#31562]
* Fix IndexTemplateMetaData parsing from xContent {pull}30917[#30917]
* Do not ignore request analysis/similarity settings on index resize operations 
when the source index already contains such settings. {pull}30216[#30216]
* Do not return all indices if a specific alias is requested via get aliases api. {pull}29538[#29538] (issues: {issue}27763[#27763])

Ingest::
* Fix broken backport of #31578 by adjusting constructor {pull}31587[#31587] (issue: {issue}31578[#31578])
* Ingest Attachment: Upgrade Tika to 1.18 {pull}31252[#31252]
* Interrupt the current thread if evaluation grok expressions take too long {pull}31024[#31024] (issue: {issue}28731[#28731])

Java High Level REST Client::
* Ban LoggingDeprecationHandler {pull}32756[#32756] (issue: {issue}32151[#32151])
* Move commercial clients from XPackClient {pull}32596[#32596]
* Fix CreateSnapshotRequestTests Failure {pull}31630[#31630] (issue: {issue}31625[#31625])
* Change bulk's retry condition to be based on RestStatus {pull}29329[#29329] (issues: {issue}28885[#28885])

Java Low Level REST Client::
* Avoid setting connection request timeout {pull}30384[#30384] (issue: {issue}24069[#24069])

License::
* Do not serialize basic license expiration in X-Pack info {pull}30848[#30848]

Machine learning::
* Move open job failure explanation out of root cause {pull}31925[#31925] (issue: {issue}29950[#29950])
* Fix calendar and filter updates from non-master nodes {pull}31804[#31804] (issue: {issue}31803[#31803])
* Don't treat stale FAILED jobs as OPENING in job allocation {pull}31800[#31800] (issue: {issue}31794[#31794])
* Rate limit established model memory updates {pull}31768[#31768]
* Account for gaps in data counts after job is reopened {pull}30294[#30294] (issue: {issue}30080[#30080])
* Ages seasonal components in proportion to the fraction of values with which they're updated ({ml-pull}88[#88] (issue: {ml-issue}87[#87]))
* Fixes persist and restore, which were missing some of the trend model state. 
({ml-pull}103[#103], {ml-pull}99[#99])
* Stops zero variance data from generating a log error in the forecast confidence interval calculation ({ml-pull}120[#120], {ml-pull}107[#107])
* Fixes corner case which was failing to calculate lgamma values and fixes the 
corresponding log errors ({ml-pull}131[#131], {ml-pull}126[#126])
* Fixes influence count per bucket for metric population analyses, which was 
wrong and lead to incorrect influencer scoring ({ml-pull}153[#153], {ml-pull}150[#150])
* Fixes a possible SIGSEGV for jobs with multivariate by fields enabled, which caused the jobs to fail ({ml-pull}174[#174], {ml-pull}170[#170])
* Corrects the model bounds and typical value calculation for time series models 
which use a multimodal distribution. This issue could cause "Unable to bracket 
left percentile =..." errors to appear in the logs. ({ml-pull}178[#178], {ml-pull}176[#176])

Mapping::
* Make sure that field collapsing supports field aliases. {pull}32648[#32648] (issue: {issue}32623[#32623])
* Improve the error message when an index is incompatible with field aliases. {pull}32482[#32482]
* Make sure that field aliases count towards the total fields limit. {pull}32222[#32222]
* Fix `range` queries on `_type` field for singe type indices (#31756) {pull}32161[#32161], {pull}31756[#31756] (issues: {issue}31476[#31476])
* In NumberFieldType equals and hashCode, make sure that NumberType is taken into account. {pull}31514[#31514]
* Get Mapping API to honour allow_no_indices and ignore_unavailable {pull}31507[#31507] (issue: {issue}31485[#31485])
* Make sure KeywordFieldMapper#clone preserves split_queries_on_whitespace. {pull}31049[#31049]
* Delay _uid field data deprecation warning {pull}30651[#30651] (issue: {issue}30625[#30625])

Monitoring::
* Fix _cluster/state to always return cluster_uuid {pull}30656[#30656]

Network::
* Ensure we don't use a remote profile if cluster name matches {pull}31331[#31331] (issue: {issue}29321[#29321])
* Transport client: Don't validate node in handshake (#30737) {pull}31080[#31080] {pull}30737[#30737] (issue: {issue}30141[#30141])
* Add TRACE, CONNECT, and PATCH http methods {pull}31079[#31079], {pull}31035[#31035] (issue: {issue}31017[#31017])

Packaging::
* Add temporary directory cleanup workarounds {pull}32615[#32615] (issue: {issue}31732[#31732])
* Add package pre-install check for java binary {pull}31343[#31343] (issue: {issue}29665[#29665])
* Do not run `sysctl` for `vm.max_map_count` when its already set {pull}31285[#31285]
* Stable filemode for zip distributions {pull}30854[#30854] (issue: {issue}30799[#30799])
* Force stable file modes for built packages {pull}30823[#30823] (issue: {issue}30799[#30799])

Plugins::
* Template upgrades should happen in a system context {pull}30621[#30621] (issue: {issue}30603[#30603])

REST API::
* Reject forcemerge requests with a body {pull}30792[#30792] (issue: {issue}29584[#29584])
* Respect accept header on no handler {pull}30383[#30383] (issue: {issue}30329[#30329])

Recovery::
* IndicesClusterStateService should replace an init. replica with an init. primary with the same aId {pull}32374[#32374] (issue: {issue}32308[#32308])
* Ensure to release translog snapshot in primary-replica resync {pull}32045[#32045] (issue: {issue}32030[#32030])
* Fix missing historyUUID in peer recovery when rolling upgrade 5.x to 6.3 {pull}31506[#31506] (issue: {issue}31482[#31482])
* Cancelling a peer recovery on the source can leak a primary permit {pull}30318[#30318]
* ReplicationTracker.markAllocationIdAsInSync may hang if allocation is cancelled {pull}30316[#30316]
* Do not log warn shard not-available exception in replication {pull}30205[#30205]

Rollup::
* Move to 128bit document IDs for Rollup.  The old IDs were not wide enough and susceptible to hashing collisions.
Jobs that are running during cluster upgrade will "self-upgrade" to the new ID scheme, but it is recommended that users
fully rebuild Rollup indices from scratch if possible.  Any existing collisions are not fixable and so data-loss may
affect the rollup index despite the new IDs being used. {pull}32558[#32558] (issue: {issue}32372[#32372])
* Histo group configurations should support `scaled_float` {pull}32048[#32048] (issue: {issue}32035[#32035])
* Fix rollup on date fields that don't support `epoch_millis` {pull}31890[#31890]
* Metric config properly validates itself now {pull}31159[#31159]

SQL::
* HAVING clause should accept only aggregates {pull}31872[#31872] (issue: {issue}31726[#31726])
* Check timeZone argument in AbstractSqlQueryRequest {pull}31822[#31822]
* Fix incorrect HAVING equality {pull}31820[#31820] (issue: {issue}31796[#31796])
* Fix incorrect message for aliases {pull}31792[#31792] (issue: {issue}31611[#31611])
* Allow long literals {pull}31777[#31777] (issue: {issue}31750[#31750])
* Fix stackoverflow on getObject and timestamp conversion {pull}31735[#31735] (issue: {issue}31734[#31734])
* Fix rest endpoint names in node stats {pull}31371[#31371]
* Preserve scoring in bool queries {pull}30730[#30730] (issue: {issue}29685[#29685])
* Verify GROUP BY ordering on grouped columns {pull}30585[#30585] (issue: {issue}29900[#29900])
* SYS TABLES ordered according to *DBC specs {pull}30530[#30530]
* Fix parsing of dates with milliseconds {pull}30419[#30419] (issue: {issue}30002[#30002])
* Improve correctness of SYS COLUMNS & TYPES {pull}30418[#30418] (issue: {issue}30386[#30386])
* Fix bug caused by empty composites {pull}30343[#30343] (issue: {issue}30292[#30292])
* Correct error message {pull}30138[#30138] (issue: {issue}30016[#30016])
* Add BinaryMathProcessor to named writeables list {pull}30127[#30127] (issue: {issue}30014[#30014])

Scripting::
* Painless: Fix Bug with Duplicate PainlessClasses {pull}32110[#32110]
* Painless: Fix bug for static method calls on interfaces {pull}31348[#31348]
* Deprecate Empty Templates {pull}30194[#30194]

Search::
* Fix multi level nested sort {pull}32204[#32204] (issues: {issue}31554[#31554], {issue}31783[#31783], {issue}32130[#32130])
* Fix race in clear scroll {pull}31259[#31259]
* Fix index prefixes to work with span_multi {pull}31066[#31066] (issue: {issue}31056[#31056])
* Cross Cluster Search: preserve remote status code {pull}30976[#30976] (issue: {issue}27461[#27461])
* Fix NPE in 'more_like_this' when field has zero tokens {pull}30365[#30365] (issue: {issue}30148[#30148])
* Fix failure for validate API on a terms query {pull}30319[#30319], {pull}29483[#29483] (issue: {issue}29033[#29033])
* Fix a bug in FieldCapabilitiesRequest#equals and hashCode. {pull}30181[#30181]
* Fix TermsSetQueryBuilder.doEquals() method {pull}29629[#29629] (issue: {issue}29620[#29620])
* Add additional shards routing info in ShardSearchRequest {pull}29533[#29533] (issue: {issue}27550[#27550])
* Use date format in `date_range` mapping before fallback to default {pull}29310[#29310] (issue: {issue}29282[#29282])

Security::
* Enable FIPS140LicenseBootstrapCheck {pull}32903[#32903]
* Detect old trial licenses and mimic behaviour {pull}32209[#32209]
* Preserve thread context when connecting to remote cluster {pull}31574[#31574] (issues: {issue}31462[#31462])

Snapshot/Restore::
* Fix repository update with the same settings but different type {pull}31458[#31458]
* Delete temporary blobs before creating index file {pull}30528[#30528] (issues: {issue}30507[#30507])

Store::
* Side-step pending deletes check {pull}30571[#30571] (issues: {issue}30416[#30416], {issue}30503[#30503])

Suggesters::
* Add proper longitude validation in geo_polygon_query {pull}30497[#30497] (issue: {issue}30488[#30488])
* Fix merging logic of Suggester Options {pull}29514[#29514]

Transport API::
* Fix interoperability with < 6.3 transport clients {pull}30971[#30971] (issue: {issue}30731[#30731])
* Fix bad version check writing Repository nodes {pull}30846[#30846] (issue: {issue}30807[#30807])

Watcher::
* Guard against null in email admin watches {pull}32923[#32923] (issue: {issue}32590[#32590])
* Fix null failure in watcher test {pull}31968[#31968] (issue: {issue}31948[#31948])
* Fix chain input toXcontent serialization {pull}31721[#31721]
* Add ssl.trust email account setting {pull}31684[#31684]
* Fix check for currently executed watches {pull}31137[#31137]
* Prevent duplicate watch triggering during upgrade {pull}30643[#30643]
* Prevent triggering watch when using activate API {pull}30613[#30613]
* Ensure trigger service pauses execution {pull}30363[#30363]
* Fix watch history template for dynamic slack attachments {pull}30172[#30172]
* Ensure mail message ids are unique per watch action {pull}30112[#30112]
* Validate xContentType in PutWatchRequest. {pull}31088[#31088] (issue: {issue}30057[#30057])

ZenDiscovery::
* Fsync state file before exposing it {pull}30929[#30929]
* Use correct cluster state version for node fault detection {pull}30810[#30810]
* Only ack cluster state updates successfully applied on all nodes {pull}30672[#30672]

[float]
[[regression-6.4.0]]
=== Regressions

Engine::
* Give the engine the whole index buffer size on init. {pull}31105[#31105]

Snapshot/Restore::
* S3 repo plugin populate SettingsFilter {pull}30652[#30652]

//[float]
//=== Known Issues

[[upgrade-6.4.0]]
[float]
=== Upgrades

Core::
* Dependencies: Upgrade to joda time 2.10 {pull}32160[#32160]

Logging::
* LOGGING: Upgrade to Log4J 2.11.1 {pull}32616[#32616], {pull}32668[#32668] (issues: {issue}27300[#27300], {issue}32537[#32537])

Network::
* Upgrade to Netty 4.1.25.Final {pull}31232[#31232] (issues: {issue}31124[#31124], {issue}7463[#7463], {issue}8014[#8014])
* Revert upgrade to Netty 4.1.25.Final {pull}31282[#31282] (issue: {issue}31232[#31232])

Search::
* Upgrade to Lucene 7.4.0. {pull}31529[#31529]<|MERGE_RESOLUTION|>--- conflicted
+++ resolved
@@ -1,5 +1,3 @@
-<<<<<<< HEAD
-=======
 ////
 // To add a release, copy and paste the following text,  uncomment the relevant
 // sections, and add a link to the new section in the list of releases at the
@@ -67,7 +65,6 @@
 //=== Known Issues
 
 
->>>>>>> 8214462b
 [[release-notes-6.4.0]]
 == {es} version 6.4.0
 
