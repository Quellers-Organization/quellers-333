--- conflicted
+++ resolved
@@ -16,16 +16,13 @@
 `cross_fields` scoring type, it is recommended that you skip version 8.4.2.
 This regression was fixed in version 8.4.3.
 
-<<<<<<< HEAD
 * When using date range search with format that does not have all date fields (missing month or day)
 an incorrectly parsed date could be used. The workaround is to use date pattern with all date fields (year, month, day)
 (issue: {es-issue}90187[#90187])
-=======
+
 include::8.4.0.asciidoc[tag=ml-pre-7-datafeeds-known-issue]
 
 include::8.4.0.asciidoc[tag=file-based-settings-deadlock-known-issue]
-
->>>>>>> 3fbcd698
 [[bug-8.4.2]]
 [float]
 === Bug fixes
