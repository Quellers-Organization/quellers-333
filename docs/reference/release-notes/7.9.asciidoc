--- conflicted
+++ resolved
@@ -3,7 +3,6 @@
 
 Also see <<breaking-changes-7.9,Breaking changes in 7.9>>.
 
-<<<<<<< HEAD
 [float]
 [[security-updates-7.9.0]]
 === Security updates
@@ -15,7 +14,7 @@
 index. All versions of {es} before 7.9.0 and 6.8.12 are affected by this flaw.
 You must upgrade to {es} version 7.9.0 or 6.8.12 to obtain the fix.
 https://cve.mitre.org/cgi-bin/cvename.cgi?name=CVE-2020-7019[CVE-2020-7019]
-=======
+
 [[known-issues-7.9.0]]
 [discrete]
 === Known issues
@@ -29,7 +28,6 @@
 find out about the issue after upgrading then reindexing is required to recover.
 Full details of the mitigations are in
 {ml-docs}/ml-troubleshooting.html#ml-troubleshooting-mappings[Upgrade to 7.9.0 causes incorrect mappings].
->>>>>>> 96256bd4
 
 [[breaking-7.9.0]]
 [discrete]
