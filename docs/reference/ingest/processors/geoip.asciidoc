--- conflicted
+++ resolved
@@ -69,13 +69,8 @@
 * If the GeoIP2 Enterprise database is used, then the following fields may be added under the `target_field`: `ip`,
 `country_iso_code`, `country_name`, `continent_name`, `region_iso_code`, `region_name`, `city_name`, `timezone`, `location`, `asn`,
 `organization_name`, `network`, `hosting_provider`, `tor_exit_node`, `anonymous_vpn`, `anonymous`, `public_proxy`, `residential_proxy`,
-<<<<<<< HEAD
-`domain`, `isp`, `isp_organization`, `mobile_country_code`, `mobile_network_code`, and `connection_type`. The fields actually added
-depend on what has been found and which properties were configured in `properties`.
-=======
-`isp`, `isp_organization`, `mobile_country_code`, `mobile_network_code`, and `user_type`. The fields actually added depend on what has been
-found and which properties were configured in `properties`.
->>>>>>> 639eee57
+`domain`, `isp`, `isp_organization`, `mobile_country_code`, `mobile_network_code`, `user_type`, and `connection_type`. The fields
+actually added  depend on what has been found and which properties were configured in `properties`.
 
 
 Here is an example that uses the default city database and adds the geographical information to the `geoip` field based on the `ip` field:
