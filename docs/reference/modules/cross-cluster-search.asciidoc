[chapter]
[[modules-cross-cluster-search]]
= Search across clusters

*{ccs-cap}* lets you run a single search request against one or more
<<modules-remote-clusters,remote clusters>>. For example, you can use a {ccs} to
filter and analyze log data stored on clusters in different data centers.

IMPORTANT: {ccs-cap} requires <<modules-remote-clusters, remote clusters>>.

[float]
[[ccs-example]]
=== {ccs-cap} examples

[float]
<<<<<<< HEAD
== Using {ccs}
=======
[[ccs-remote-cluster-setup]]
==== Remote cluster setup

To perform a {ccs}, you must have at least one remote cluster configured.
>>>>>>> a7f6feaa

The following <<cluster-update-settings,cluster update settings>> API request
adds three remote clusters:`cluster_one`, `cluster_two`, and `cluster_three`.

[source,js]
--------------------------------
PUT _cluster/settings
{
  "persistent": {
    "cluster": {
      "remote": {
        "cluster_one": {
          "seeds": [
            "127.0.0.1:9300"
          ]
        },
        "cluster_two": {
          "seeds": [
            "127.0.0.1:9301"
          ]
        },
        "cluster_three": {
          "seeds": [
            "127.0.0.1:9302"
          ]
        }
      }
    }
  }
}
--------------------------------
// CONSOLE
// TEST[setup:host]
// TEST[s/127.0.0.1:930\d+/\${transport_host}/]

[float]
[[ccs-search-remote-cluster]]
==== Search a single remote cluster

The following <<search,search>> API request searches the
`twitter` index on a single remote cluster, `cluster_one`.

[source,js]
--------------------------------------------------
GET /cluster_one:twitter/_search
{
  "query": {
    "match": {
      "user": "kimchy"
    }
  }
}
--------------------------------------------------
// CONSOLE
// TEST[continued]
// TEST[setup:twitter]

The API returns the following response:

[source,js]
--------------------------------------------------
{
  "took": 150,
  "timed_out": false,
  "_shards": {
    "total": 1,
    "successful": 1,
    "failed": 0,
    "skipped": 0
  },
  "_clusters": {
    "total": 1,
    "successful": 1,
    "skipped": 0
  },
  "hits": {
    "total" : {
        "value": 1,
        "relation": "eq"
    },
    "max_score": 1,
    "hits": [
      {
        "_index": "cluster_one:twitter", <1>
        "_type": "_doc",
        "_id": "0",
        "_score": 1,
        "_source": {
          "user": "kimchy",
          "date": "2009-11-15T14:12:12",
          "message": "trying out Elasticsearch",
          "likes": 0
        }
      }
    ]
  }
}
--------------------------------------------------
// TESTRESPONSE[s/"took": 150/"took": "$body.took"/]
// TESTRESPONSE[s/"max_score": 1/"max_score": "$body.hits.max_score"/]
// TESTRESPONSE[s/"_score": 1/"_score": "$body.hits.hits.0._score"/]

<1> The search response body includes the name of the remote cluster in the
`_index` parameter.

[float]
[[ccs-search-multi-remote-cluster]]
==== Search multiple remote clusters

The following <<search,search>> API request searches the `twitter` index on
three clusters:

* Your local cluster
* Two remote clusters, `cluster_one` and `cluster_two`

[source,js]
--------------------------------------------------
GET /twitter,cluster_one:twitter,cluster_two:twitter/_search
{
  "query": {
    "match": {
      "user": "kimchy"
    }
  }
}
--------------------------------------------------
// CONSOLE
// TEST[continued]

The API returns the following response:

[source,js]
--------------------------------------------------
{
  "took": 150,
  "timed_out": false,
  "num_reduce_phases": 4,
  "_shards": {
    "total": 3,
    "successful": 3,
    "failed": 0,
    "skipped": 0
  },
  "_clusters": {
    "total": 3,
    "successful": 3,
    "skipped": 0
  },
  "hits": {
    "total" : {
        "value": 3,
        "relation": "eq"
    },
    "max_score": 1,
    "hits": [
      {
        "_index": "twitter", <1>
        "_type": "_doc",
        "_id": "0",
        "_score": 2,
        "_source": {
          "user": "kimchy",
          "date": "2009-11-15T14:12:12",
          "message": "trying out Elasticsearch",
          "likes": 0
        }
      },
      {
        "_index": "cluster_one:twitter", <2>
        "_type": "_doc",
        "_id": "0",
        "_score": 1,
        "_source": {
          "user": "kimchy",
          "date": "2009-11-15T14:12:12",
          "message": "trying out Elasticsearch",
          "likes": 0
        }
      },
      {
        "_index": "cluster_two:twitter", <3>
        "_type": "_doc",
        "_id": "0",
        "_score": 1,
        "_source": {
          "user": "kimchy",
          "date": "2009-11-15T14:12:12",
          "message": "trying out Elasticsearch",
          "likes": 0
        }
      }
    ]
  }
}
--------------------------------------------------
// TESTRESPONSE[s/"took": 150/"took": "$body.took"/]
// TESTRESPONSE[s/"max_score": 1/"max_score": "$body.hits.max_score"/]
// TESTRESPONSE[s/"_score": 1/"_score": "$body.hits.hits.0._score"/]
// TESTRESPONSE[s/"_score": 2/"_score": "$body.hits.hits.1._score"/]

<1> This document's `_index` parameter doesn't include a cluster name. This
means the document came from the local cluster.
<2> This document came from `cluster_one`.
<3> This document came from `cluster_two`.

[float]
<<<<<<< HEAD
== Skipping disconnected clusters
=======
[[skip-unavailable-clusters]]
=== Skip unavailable clusters

By default, a {ccs} returns an error if *any* cluster in the request is
unavailable.

To skip an unavailable cluster during a {ccs}, set the
<<skip-unavailable,`skip_unavailable`>> cluster setting to `true`.
>>>>>>> a7f6feaa

The following <<cluster-update-settings,cluster update settings>> API request
changes `cluster_two`'s `skip_unavailable` setting to `true`.

[source,js]
--------------------------------
PUT _cluster/settings
{
  "persistent": {
    "cluster.remote.cluster_two.skip_unavailable": true
  }
}
--------------------------------
// CONSOLE
// TEST[continued]

If `cluster_two` is disconnected or unavailable during a {ccs}, {es} won't
include matching documents from that cluster in the final results.

[float]
[[ccs-works]]
=== How {ccs} works
Because {ccs} involves sending requests to remote clusters, any network delays
can impact search speed. To avoid slow searches, {ccs} offers two options for
handling network delays:

<<ccs-min-roundtrips,Minimize network roundtrips>>::
By default, {es} reduces the number of network roundtrips between remote
clusters. This reduces the impact of network delays on search speed. However,
{es} can't reduce network roundtrips for large search requests, such as those
including a <<request-body-search-scroll, scroll>> or
<<request-body-search-inner-hits,inner hits>>.
+
See <<ccs-min-roundtrips>> to learn how this option works.

<<ccs-unmin-roundtrips, Don't minimize network roundtrips>>::
For search requests that include a scroll or inner hits, {es} sends multiple
outgoing and ingoing requests to each remote cluster. You can also choose this
option by setting the <<search,search>> API's
<<ccs-minimize-roundtrips,`ccs_minimize_roundtrips`>> parameter to `false`.
While typically slower, this approach may work well for networks with low
latency.
+
See <<ccs-unmin-roundtrips>> to learn how this option works.



[float]
[[ccs-min-roundtrips]]
==== Minimize network roundtrips

Here's how {ccs} works when you minimize network roundtrips.

. You send a {ccs} request to your local cluster. A coordinating node in that
cluster receives and parses the request.
+
image:images/ccs/ccs-min-roundtrip-client-request.png[]

. The coordinating node sends a single search request to each cluster, including
its own. Each cluster performs the search request independently.
+
image:images/ccs/ccs-min-roundtrip-cluster-search.png[]

. Each remote cluster sends its search results back to the coordinating node.
+
image:images/ccs/ccs-min-roundtrip-cluster-results.png[]

. After collecting results from each cluster, the coordinating node returns the
final results in the {ccs} response.
+
image:images/ccs/ccs-min-roundtrip-client-response.png[]

[float]
<<<<<<< HEAD
[[ccs-reduction]]
== {ccs-cap} reduction phase

{ccs-cap} (CCS) requests can be executed in two ways:

- the CCS coordinating node minimizes network round-trips by sending one search
request to each cluster. Each cluster performs the search independently,
reducing and fetching results. Once the CCS node has received all the
responses, it performs another reduction and returns the relevant results back
to the user. This strategy is beneficial when there is network latency between
the CCS coordinating node and the remote clusters involved, which is typically
the case. A single request is sent to each remote cluster, at the cost of
retrieving `from` + `size` already fetched results. This is the default
strategy, used whenever possible. In case a scroll is provided, or inner hits
are requested as part of field collapsing, this strategy is not supported hence
network round-trips cannot be minimized and the following strategy is used
instead.

- the CCS coordinating node sends a <<search-shards,search shards>> request to
each remote cluster, in order to collect information about their corresponding
remote indices involved in the search request and the shards where their data
is located. Once each cluster has responded to such request, the search
executes as if all shards were part of the same cluster. The coordinating node
sends one request to each shard involved, each shard executes the query and
returns its own results which are then reduced (and fetched, depending on the
<<request-body-search-search-type, search type>>) by the CCS coordinating node.
This strategy may be beneficial whenever there is very low network latency
between the CCS coordinating node and the remote clusters involved, as it
treats all shards the same, at the cost of sending many requests to each remote
cluster, which is problematic in presence of network latency.

The <<search-request-body, search API>> supports the `ccs_minimize_roundtrips`
parameter, which defaults to `true` and can be set to `false` in case
minimizing network round-trips is not desirable.
=======
[[ccs-unmin-roundtrips]]
==== Don't minimize network roundtrips

Here's how {ccs} works when you don't minimize network roundtrips.

. You send a {ccs} request to your local cluster. A coordinating node in that
cluster receives and parses the request.
+
image:images/ccs/ccs-min-roundtrip-client-request.png[]

. The coordinating node sends a <<search-shards,search shards>> API request to
each remote cluster.
+
image:images/ccs/ccs-min-roundtrip-cluster-search.png[]

. Each remote cluster sends its response back to the coordinating node.
This response contains information about the indices and shards the {ccs}
request will be executed on.
+
image:images/ccs/ccs-min-roundtrip-cluster-results.png[]

. The coordinating node sends a search request to each shard, including those in
its own cluster. Each shard performs the search request independently.
+
image:images/ccs/ccs-dont-min-roundtrip-shard-search.png[]

. Each shard sends its search results back to the coordinating node.
+
image:images/ccs/ccs-dont-min-roundtrip-shard-results.png[]

. After collecting results from each cluster, the coordinating node returns the
final results in the {ccs} response.
+
image:images/ccs/ccs-min-roundtrip-client-response.png[]
>>>>>>> a7f6feaa
<|MERGE_RESOLUTION|>--- conflicted
+++ resolved
@@ -13,14 +13,10 @@
 === {ccs-cap} examples
 
 [float]
-<<<<<<< HEAD
-== Using {ccs}
-=======
 [[ccs-remote-cluster-setup]]
 ==== Remote cluster setup
 
 To perform a {ccs}, you must have at least one remote cluster configured.
->>>>>>> a7f6feaa
 
 The following <<cluster-update-settings,cluster update settings>> API request
 adds three remote clusters:`cluster_one`, `cluster_two`, and `cluster_three`.
@@ -227,9 +223,6 @@
 <3> This document came from `cluster_two`.
 
 [float]
-<<<<<<< HEAD
-== Skipping disconnected clusters
-=======
 [[skip-unavailable-clusters]]
 === Skip unavailable clusters
 
@@ -238,7 +231,6 @@
 
 To skip an unavailable cluster during a {ccs}, set the
 <<skip-unavailable,`skip_unavailable`>> cluster setting to `true`.
->>>>>>> a7f6feaa
 
 The following <<cluster-update-settings,cluster update settings>> API request
 changes `cluster_two`'s `skip_unavailable` setting to `true`.
@@ -312,42 +304,6 @@
 image:images/ccs/ccs-min-roundtrip-client-response.png[]
 
 [float]
-<<<<<<< HEAD
-[[ccs-reduction]]
-== {ccs-cap} reduction phase
-
-{ccs-cap} (CCS) requests can be executed in two ways:
-
-- the CCS coordinating node minimizes network round-trips by sending one search
-request to each cluster. Each cluster performs the search independently,
-reducing and fetching results. Once the CCS node has received all the
-responses, it performs another reduction and returns the relevant results back
-to the user. This strategy is beneficial when there is network latency between
-the CCS coordinating node and the remote clusters involved, which is typically
-the case. A single request is sent to each remote cluster, at the cost of
-retrieving `from` + `size` already fetched results. This is the default
-strategy, used whenever possible. In case a scroll is provided, or inner hits
-are requested as part of field collapsing, this strategy is not supported hence
-network round-trips cannot be minimized and the following strategy is used
-instead.
-
-- the CCS coordinating node sends a <<search-shards,search shards>> request to
-each remote cluster, in order to collect information about their corresponding
-remote indices involved in the search request and the shards where their data
-is located. Once each cluster has responded to such request, the search
-executes as if all shards were part of the same cluster. The coordinating node
-sends one request to each shard involved, each shard executes the query and
-returns its own results which are then reduced (and fetched, depending on the
-<<request-body-search-search-type, search type>>) by the CCS coordinating node.
-This strategy may be beneficial whenever there is very low network latency
-between the CCS coordinating node and the remote clusters involved, as it
-treats all shards the same, at the cost of sending many requests to each remote
-cluster, which is problematic in presence of network latency.
-
-The <<search-request-body, search API>> supports the `ccs_minimize_roundtrips`
-parameter, which defaults to `true` and can be set to `false` in case
-minimizing network round-trips is not desirable.
-=======
 [[ccs-unmin-roundtrips]]
 ==== Don't minimize network roundtrips
 
@@ -381,5 +337,4 @@
 . After collecting results from each cluster, the coordinating node returns the
 final results in the {ccs} response.
 +
-image:images/ccs/ccs-min-roundtrip-client-response.png[]
->>>>>>> a7f6feaa
+image:images/ccs/ccs-min-roundtrip-client-response.png[]