[[misc-cluster-settings]]
==== Miscellaneous cluster settings

[[cluster-read-only]]
===== Metadata

An entire cluster may be set to read-only with the following setting:

`cluster.blocks.read_only`::
      (<<dynamic-cluster-setting,Dynamic>>)
      Make the whole cluster read only (indices do not accept write
      operations), metadata is not allowed to be modified (create or delete
      indices).

`cluster.blocks.read_only_allow_delete`::
      (<<dynamic-cluster-setting,Dynamic>>)
      Identical to `cluster.blocks.read_only` but allows to delete indices
      to free up resources.

WARNING: Don't rely on this setting to prevent changes to your cluster. Any
user with access to the <<cluster-update-settings,cluster-update-settings>>
API can make the cluster read-write again.


[[cluster-shard-limit]]
===== Cluster shard limit

There is a soft limit on the number of shards in a cluster, based on the number
of nodes in the cluster. This is intended to prevent operations which may
unintentionally destabilize the cluster.

IMPORTANT: This limit is intended as a safety net, not a sizing recommendation. The
exact number of shards your cluster can safely support depends on your hardware
configuration and workload, but should remain well below this limit in almost
all cases, as the default limit is set quite high.

If an operation, such as creating a new index, restoring a snapshot of an index,
or opening a closed index would lead to the number of shards in the cluster
going over this limit, the operation will fail with an error indicating the
shard limit.

If the cluster is already over the limit, due to changes in node membership or
setting changes, all operations that create or open indices will fail until
either the limit is increased as described below, or some indices are
<<indices-open-close,closed>> or <<indices-delete-index,deleted>> to bring the
number of shards below the limit.

The cluster shard limit defaults to 1,000 shards per data node. 
Both primary and replica shards of all open indices count toward the limit, 
including unassigned shards. 
For example, an open index with 5 primary shards and 2 replicas counts as 15 shards. 
Closed indices do not contribute to the shard count. 

<<<<<<< HEAD
The limit defaults to 1,000 shards per data node and can be changed
adjusted using the following setting:
=======
You can dynamically adjust the cluster shard limit with the following property:
>>>>>>> d16fa2d8

`cluster.max_shards_per_node`::
     (<<dynamic-cluster-setting,Dynamic>>)
     Controls the number of shards allowed in the cluster per data node.

With the default setting, a 3-node cluster allows 3,000 shards total, across all open indexes. 
If you reduce the limit to 500, the cluster would allow 1,500 shards total.

NOTE: If there are no data nodes in the cluster, the limit will not be enforced.
This allows the creation of indices during cluster creation if dedicated master
nodes are set up before data nodes.

[[user-defined-data]]
===== User-defined cluster metadata

User-defined metadata can be stored and retrieved using the Cluster Settings API.
This can be used to store arbitrary, infrequently-changing data about the cluster
without the need to create an index to store it. This data may be stored using
any key prefixed with `cluster.metadata.`.  For example, to store the email
address of the administrator of a cluster under the key `cluster.metadata.administrator`,
issue this request:

[source,console]
-------------------------------
PUT /_cluster/settings
{
  "persistent": {
    "cluster.metadata.administrator": "sysadmin@example.com"
  }
}
-------------------------------

IMPORTANT: User-defined cluster metadata is not intended to store sensitive or
confidential information. Any information stored in user-defined cluster
metadata will be viewable by anyone with access to the
<<cluster-get-settings,Cluster Get Settings>> API, and is recorded in the
{es} logs.

[[cluster-max-tombstones]]
===== Index tombstones

The cluster state maintains index tombstones to explicitly denote indices that
have been deleted.  The number of tombstones maintained in the cluster state is
controlled by the following setting:

`cluster.indices.tombstones.size`::
(<<static-cluster-setting,Static>>)
Index tombstones prevent nodes that are not part of the cluster when a delete
occurs from joining the cluster and reimporting the index as though the delete
was never issued. To keep the cluster state from growing huge we only keep the
last `cluster.indices.tombstones.size` deletes, which defaults to 500. You can
increase it if you expect nodes to be absent from the cluster and miss more
than 500 deletes. We think that is rare, thus the default. Tombstones don't take
up much space, but we also think that a number like 50,000 is probably too big.

include::{es-repo-dir}/indices/dangling-indices-list.asciidoc[tag=dangling-index-description]
You can use the <<dangling-indices-api,Dangling indices API>> to manage
this situation.

[[cluster-logger]]
===== Logger

The settings which control logging can be updated <<dynamic-cluster-setting,dynamically>> with the
`logger.` prefix.  For instance, to increase the logging level of the
`indices.recovery` module to `DEBUG`, issue this request:

[source,console]
-------------------------------
PUT /_cluster/settings
{
  "transient": {
    "logger.org.elasticsearch.indices.recovery": "DEBUG"
  }
}
-------------------------------


[[persistent-tasks-allocation]]
===== Persistent tasks allocation

Plugins can create a kind of tasks called persistent tasks. Those tasks are
usually long-lived tasks and are stored in the cluster state, allowing the
tasks to be revived after a full cluster restart.

Every time a persistent task is created, the master node takes care of
assigning the task to a node of the cluster, and the assigned node will then
pick up the task and execute it locally. The process of assigning persistent
tasks to nodes is controlled by the following settings:

`cluster.persistent_tasks.allocation.enable`::
+
--
(<<dynamic-cluster-setting,Dynamic>>)
Enable or disable allocation for persistent tasks:

* `all` -             (default) Allows persistent tasks to be assigned to nodes
* `none` -            No allocations are allowed for any type of persistent task

This setting does not affect the persistent tasks that are already being executed.
Only newly created persistent tasks, or tasks that must be reassigned (after a node
left the cluster, for example), are impacted by this setting.
--

`cluster.persistent_tasks.allocation.recheck_interval`::
     (<<dynamic-cluster-setting,Dynamic>>)
     The master node will automatically check whether persistent tasks need to
     be assigned when the cluster state changes significantly. However, there
     may be other factors, such as memory usage, that affect whether persistent
     tasks can be assigned to nodes but do not cause the cluster state to change.
     This setting controls how often assignment checks are performed to react to
     these factors. The default is 30 seconds. The minimum permitted value is 10
     seconds.<|MERGE_RESOLUTION|>--- conflicted
+++ resolved
@@ -51,12 +51,7 @@
 For example, an open index with 5 primary shards and 2 replicas counts as 15 shards. 
 Closed indices do not contribute to the shard count. 
 
-<<<<<<< HEAD
-The limit defaults to 1,000 shards per data node and can be changed
-adjusted using the following setting:
-=======
-You can dynamically adjust the cluster shard limit with the following property:
->>>>>>> d16fa2d8
+You can dynamically adjust the cluster shard limit with the following setting:
 
 `cluster.max_shards_per_node`::
      (<<dynamic-cluster-setting,Dynamic>>)
