--- conflicted
+++ resolved
@@ -27,19 +27,12 @@
 
 For an introduction to rolling indices, see <<index-rollover>>. 
 
-<<<<<<< HEAD
 IMPORTANT: When you enable {ilm} for {beats} or the {ls} {es} output plugin, 
 lifecycle policies are set up automatically. 
 You do not need bootstrap the initial index or take any other actions.
 You can modify the default policies through 
 {kibana-ref}/example-using-index-lifecycle-policy.html[{kib} Management]
 or the {ilm-init} APIs.
-=======
-NOTE: {filebeat} includes a default {ilm-init} policy that initiates the rollover action when
-the index size reaches 50GB or becomes 30 days old. 
-You can use this policy as a starting point, or replace it with a custom policy.
-See {kibana-ref}/example-using-index-lifecycle-policy.html[Use {ilm-init} to manage Filebeat time-based indices].
->>>>>>> 595ce8b5
 
 
 [discrete]
