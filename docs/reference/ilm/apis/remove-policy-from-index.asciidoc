[role="xpack"]
[testenv="basic"]
[[ilm-remove-policy]]
=== Remove policy from index API
++++
<titleabbrev>Remove policy</titleabbrev>
++++

Removes the assigned lifecycle policy from an index.

==== Request

`POST <index>/_ilm/remove`

==== Description

Removes the assigned lifecycle policy and stops managing the specified index.
If an index pattern is specified, removes the assigned policies from all matching
indices.

==== Path Parameters

`index` (required)::
  (string) Identifier for the index.

==== Request Parameters

include::{docdir}/rest-api/common-parms.asciidoc[tag=timeoutparms]

==== Authorization

You must have the `manage_ilm` privileges on the indices being managed to use this API.
For more information, see {stack-ov}/security-privileges.html[Security Privileges].

==== Examples

The following example removes the assigned policy from `my_index`.

//////////////////////////

[source,console]
--------------------------------------------------
PUT _ilm/policy/my_policy
{
  "policy": {
    "phases": {
      "warm": {
        "min_age": "10d",
        "actions": {
          "forcemerge": {
            "max_num_segments": 1
          }
        }
      },
      "delete": {
        "min_age": "30d",
        "actions": {
          "delete": {}
        }
      }
    }
  }
}

PUT my_index
{
  "settings": {
    "index.lifecycle.name": "my_policy"
  }
}
--------------------------------------------------

//////////////////////////

[source,console]
--------------------------------------------------
POST my_index/_ilm/remove
--------------------------------------------------
// TEST[continued]

If the request succeeds, you receive the following result:

<<<<<<< HEAD
[source,console]
=======
[source,console-result]
>>>>>>> 466c59a4
--------------------------------------------------
{
  "has_failures" : false,
  "failed_indexes" : []
}
<<<<<<< HEAD
--------------------------------------------------
// TESTRESPONSE
=======
--------------------------------------------------
>>>>>>> 466c59a4
<|MERGE_RESOLUTION|>--- conflicted
+++ resolved
@@ -80,19 +80,10 @@
 
 If the request succeeds, you receive the following result:
 
-<<<<<<< HEAD
-[source,console]
-=======
 [source,console-result]
->>>>>>> 466c59a4
 --------------------------------------------------
 {
   "has_failures" : false,
   "failed_indexes" : []
 }
-<<<<<<< HEAD
---------------------------------------------------
-// TESTRESPONSE
-=======
---------------------------------------------------
->>>>>>> 466c59a4
+--------------------------------------------------