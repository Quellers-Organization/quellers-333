--- conflicted
+++ resolved
@@ -3,13 +3,8 @@
 [[ccr-overview]]
 == Overview
 
-<<<<<<< HEAD
-beta[]
 
 {ccr-cap} is done on an index-by-index basis. Replication is
-=======
-Cross-cluster replication is done on an index-by-index basis. Replication is
->>>>>>> cfbc24aa
 configured at the index level. For each configured replication there is a
 replication source index called the _leader index_ and a replication target
 index called the _follower index_.
