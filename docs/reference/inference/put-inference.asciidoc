--- conflicted
+++ resolved
@@ -75,14 +75,9 @@
 * `cohere`: specify the `completion`, `text_embedding` or the `rerank` task type to use the Cohere service.
 * `elasticsearch`: specify the `text_embedding` task type to use the E5 built-in model or text embedding models uploaded by Eland.
 * `elser`: specify the `sparse_embedding` task type to use the ELSER service.
-<<<<<<< HEAD
-* `googleaistudio`: specify the `completion` task to use the Google AI Studio service.
+* `googleaistudio`: specify the `completion` or `text_embeddig` task to use the Google AI Studio service.
 * `hugging_face`: specify the `text_embedding` task type to use the Hugging Face service.
 * `mistral`: specify the `text_embedding` task type to use the Mistral service.
-=======
-* `googleaistudio`: specify the `completion` or `text_embeddig` task to use the Google AI Studio service.
-* `hugging_face`: specify the `text_embedding` task type to use the Hugging Face service.
->>>>>>> dc13b756
 * `openai`: specify the `completion` or `text_embedding` task type to use the OpenAI service.
 
 
@@ -138,14 +133,9 @@
 By default, the `azureaistudio` service sets the number of requests allowed per minute to `240`.
 This helps to minimize the number of rate limit errors returned from Azure AI Studio.
 To modify this, set the `requests_per_minute` setting of this object in your service settings:
-<<<<<<< HEAD
-
-```
-=======
 +
 [source,text]
 ----
->>>>>>> dc13b756
 "rate_limit": {
     "requests_per_minute": <<number_of_requests>>
 }
@@ -237,8 +227,6 @@
 The default value for
 `text_embedding` is `embed-english-v2.0`.
 
-<<<<<<< HEAD
-=======
 `rate_limit`:::
 (Optional, object)
 By default, the `cohere` service sets the number of requests allowed per minute to `10000`.
@@ -255,7 +243,6 @@
 +
 More information about Cohere's rate limits can be found in https://docs.cohere.com/docs/going-live#production-key-specifications[Cohere's production key docs].
 
->>>>>>> dc13b756
 =====
 +
 .`service_settings` for the `elasticsearch` service
@@ -792,7 +779,6 @@
 <1> The `model_id` must be the ID of a text embedding model which has already been
 {ml-docs}/ml-nlp-import-model.html#ml-nlp-import-script[uploaded through Eland].
 
-<<<<<<< HEAD
 [discrete]
 [[inference-example-mistral]]
 ===== Mistral Service
@@ -815,8 +801,6 @@
 <1> The `model` must be the ID of a text embedding model which can be found in the
 https://docs.mistral.ai/getting-started/models/[Mistral models documentation]
 
-=======
->>>>>>> dc13b756
 [discrete]
 [[inference-example-openai]]
 ===== OpenAI service
