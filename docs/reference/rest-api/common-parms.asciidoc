
tag::index-alias[]
Comma-separated list or wildcard expression of index alias names
used to limit the request.
end::index-alias[]

tag::index-alias-filter[]
<<query-dsl-bool-query, Filter query>>
used to limit the index alias.
+
If specified,
the index alias only applies to documents returned by the filter.
end::index-alias-filter[]

tag::allow-no-indices[]
`allow_no_indices`::
(Optional, boolean) If `true`, the request returns an error if a wildcard
expression or `_all` value retrieves only missing or closed indices. This
parameter also applies to <<indices-aliases,index aliases>> that point to a
missing or closed index.
end::allow-no-indices[]

tag::analyzer[]
analyzer`::
(Optional, string) Analyzer to use for the query string.
end::analyzer[]

tag::analyze_wildcard[]
`analyze_wildcard`::
(Optional, boolean) If `true`, wildcard and prefix queries are 
analyzed. Defaults to `false`.
end::analyze_wildcard[]

tag::bytes[]
`bytes`::
(Optional, <<byte-units,byte size units>>) Unit used to display byte values.
end::bytes[]

tag::default_operator[]
`default_operator`::
(Optional, string) The default operator for query string query: AND or OR. 
Defaults to `OR`.
end::default_operator[]

tag::df[]
`df`::
(Optional, string) Field to use as default where no field prefix is 
given in the query string.
end::df[]

tag::expand-wildcards[]
`expand_wildcards`::
+
--
(Optional, string) Controls what kind of indices that wildcard
expressions can expand to. Valid values are:

`all`::
Expand to open and closed indices.

`open`::
Expand only to open indices.

`closed`::
Expand only to closed indices.

`none`::
Wildcard expressions are not accepted.
--
end::expand-wildcards[]

tag::flat-settings[]
`flat_settings`::
(Optional, boolean) If `true`, returns settings in flat format. Defaults to
`false`.
end::flat-settings[]

tag::http-format[]
`format`::
(Optional, string) Short version of the
https://www.w3.org/Protocols/rfc2616/rfc2616-sec14.html[HTTP accept header].
Valid values include JSON, YAML, etc.
end::http-format[]

tag::from[]
`from`::
(Optional, integer) Starting document offset. Defaults to `0`.
end::from[]

tag::cat-h[]
`h`::
(Optional, string) Comma-separated list of column names to display.
end::cat-h[]

tag::help[]
`help`::
(Optional, boolean) If `true`, the response returns help information. Defaults
to `false`.
end::help[]

tag::if_primary_term[]
`if_primary_term`::
(Optional, integer) Only perform the operation if the document has
this primary term. See <<optimistic-concurrency-control-index>>.
end::if_primary_term[]

tag::if_seq_no[]
`if_seq_no`::
(Optional, integer) Only perform the operation if the document has this
sequence number. See <<optimistic-concurrency-control-index>>.
end::if_seq_no[]

tag::cat-h[]
`h`::
(Optional, string) Comma-separated list of column names to display.
end::cat-h[]

tag::help[]
`help`::
(Optional, boolean) If `true`, the response returns help information. Defaults
to `false`.
end::help[]

tag::include-defaults[]
`include_defaults`::
(Optional, string) If `true`, return all default settings in the response.
Defaults to `false`.
end::include-defaults[]

tag::include-type-name[]
`include_type_name`::
deprecated:[7.0.0, Mapping types have been deprecated. See <<removal-of-types>>.]
(Optional, boolean) If `true`, a mapping type is expected in the body of
mappings. Defaults to `false`.
end::include-type-name[]

tag::index-ignore-unavailable[]
`ignore_unavailable`::
(Optional, boolean) If `true`, missing or closed indices are not included in the
response. Defaults to `false`.
end::index-ignore-unavailable[]

tag::include-unloaded-segments[]
`include_unloaded_segments`::
(Optional, boolean) If `true`, the response includes information from segments
that are **not** loaded into memory. Defaults to `false`.
end::include-unloaded-segments[]

tag::index[]
`<index>`::
(Optional, string) Comma-separated list or wildcard expression of index names
used to limit the request.
end::index[]

<<<<<<< HEAD
=======
tag::index-template[]
`<index-template>`::
(Required, string)
Comma-separated list or wildcard expression of index template names
used to limit the request.
end::index-template[]

>>>>>>> 750cb4a8
tag::lenient[]
`lenient`::
(Optional, boolean) If `true`, format-based query failures (such as 
providing text to a numeric field) will be ignored. Defaults to `false`.
end::lenient[]

tag::local[]
`local`::
(Optional, boolean) If `true`, the request retrieves information from the local
node only. Defaults to `false`, which means information is retrieved from
the master node.
end::local[]

tag::max_docs[]
`max_docs`::
(Optional, integer) Maximum number of documents to process. Defaults to all
documents.
end::max_docs[]

tag::name[]
`<name>`::
(Optional, string) Comma-separated list of alias names to return.
end::name[]

tag::node-id[]
`<node_id>`::
(Optional, string) Comma-separated list of node IDs or names used to limit
returned information.
end::node-id[]

tag::pipeline[]
`pipeline`::
(Optional, string) ID of the pipeline to use to preprocess incoming documents.
end::pipeline[]

tag::preference[]
`preference`::
  (Optional, string) Specifies the node or shard the operation should be 
  performed on. Random by default.
end::preference[]

tag::search-q[]
`q`::
(Optional, string) Query in the Lucene query string syntax.
end::search-q[]

tag::refresh[]
`refresh`::
(Optional, enum) If `true`, {es} refreshes the affected shards to make this
operation visible to search, if `wait_for` then wait for a refresh to make
this operation visible to search, if `false` do nothing with refreshes.
Valid values: `true`, `false`, `wait_for`. Default: `false`.
end::refresh[]

tag::request_cache[]
`request_cache`::
(Optional, boolean) Specifies if the request cache should be used for this
request. Defaults to the index-level setting.
end::request_cache[]

tag::requests_per_second[]
`requests_per_second`::
  (Optional, integer) The throttle for this request in sub-requests per second.
  -1 means no throttle. Defaults to 0.
end::requests_per_second[]

tag::routing[]
`routing`::
(Optional, string) Target the specified primary shard.
end::routing[]

tag::index-routing[]
`routing`::
(Optional, string)
Custom <<mapping-routing-field, routing value>>
used to route operations to a specific shard.
end::index-routing[]

tag::cat-s[]
`s`::
(Optional, string) Comma-separated list of column names or column aliases used
to sort the response.
end::cat-s[]

tag::scroll[]
`scroll`::
(Optional, <<time-units, time units>>) Specifies how long a consistent view of 
the index should be maintained for scrolled search.
end::scroll[]

tag::scroll_size[]
`scroll_size`::
(Optional, integer) Size of the scroll request that powers the operation. 
Defaults to 100. 
end::scroll_size[]

tag::search_timeout[]
`search_timeout`::
(Optional, <<time-units, time units>> Explicit timeout for each search 
request. Defaults to no timeout.
end::search_timeout[]

tag::search_type[]
`search_type`::
(Optional, string) The type of the search operation. Available options:
* `query_then_fetch`
* `dfs_query_then_fetch`
end::search_type[]

tag::slices[]
`slices`::
(Optional, integer) The number of slices this task should be divided into. 
Defaults to 1 meaning the task isn't sliced into subtasks.
end::slices[]

tag::sort[]
`sort`::
(Optional, string) A comma-separated list of <field>:<direction> pairs.
end::sort[]

tag::source[]
`_source`::
(Optional, string) True or false to return the `_source` field or not, or a 
list of fields to return.
end::source[]

tag::source_excludes[]
`_source_excludes`::
(Optional, string) A list of fields to exclude from the returned `_source` 
field.
end::source_excludes[]

tag::source_includes[]
`_source_includes`::
(Optional, string) A list of fields to extract and return from the `_source` 
field.
end::source_includes[]

tag::stats[]
`stats`::
  (Optional, string) Specific `tag` of the request for logging and statistical 
  purposes.
end::stats[]

tag::terminate_after[]
`terminate_after`::
(Optional, integer) The maximum number of documents to collect for each shard, 
upon reaching which the query execution will terminate early.
end::terminate_after[]

tag::timeoutparms[]

tag::timeout[]
`timeout`::
(Optional, <<time-units, time units>>) Specifies the period of time to wait for
a response. If no response is received before the timeout expires, the request
fails and returns an error. Defaults to `30s`.
end::timeout[]

tag::master-timeout[]
`master_timeout`::
(Optional, <<time-units, time units>>) Specifies the period of time to wait for
a connection to the master node. If no response is received before the timeout
expires, the request fails and returns an error. Defaults to `30s`.
end::master-timeout[]

end::timeoutparms[]

tag::cat-v[]
`v`::
(Optional, boolean) If `true`, the response includes column headings. Defaults
to `false`.
end::cat-v[]

tag::version[]
`version`::
(Optional, boolean) If `true`, returns the document version as part of a hit.
end::version[]

tag::doc-version[]
`version`::
(Optional, integer) Explicit version number for concurrency control.
The specified version must match the current version of the document for the
request to succeed.
end::doc-version[]

tag::version_type[]
`version_type`::
(Optional, enum) Specific version type: `internal`, `external`,
`external_gte`, `force`.
end::version_type[]

tag::wait_for_active_shards[]
`wait_for_active_shards`::
+
--
(Optional, string) The number of shard copies that must be active before
proceeding with the operation. Set to `all` or any positive integer up
to the total number of shards in the index (`number_of_replicas+1`).
Default: 1, the primary shard.

See <<index-wait-for-active-shards>>.
--
end::wait_for_active_shards[]

tag::wait_for_completion[]
`wait_for_completion`::
(Optional, boolean) Should the request block until the operation is 
complete. Defaults to `true`.
end::wait_for_completion[]<|MERGE_RESOLUTION|>--- conflicted
+++ resolved
@@ -152,8 +152,6 @@
 used to limit the request.
 end::index[]
 
-<<<<<<< HEAD
-=======
 tag::index-template[]
 `<index-template>`::
 (Required, string)
@@ -161,7 +159,6 @@
 used to limit the request.
 end::index-template[]
 
->>>>>>> 750cb4a8
 tag::lenient[]
 `lenient`::
 (Optional, boolean) If `true`, format-based query failures (such as 
