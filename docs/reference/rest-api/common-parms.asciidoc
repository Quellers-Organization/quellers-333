--- conflicted
+++ resolved
@@ -580,13 +580,6 @@
 Configuration options for the target index.
 See <<index-modules-settings>>.
 end::target-index-settings[]
-<<<<<<< HEAD
-
-tag::segment-size[]
-Disk space used by the segment, such as `50kb`.
-end::segment-size[]
-=======
->>>>>>> 730c35c4
 
 tag::slices[]
 `slices`::
@@ -634,15 +627,12 @@
 --
 end::target-index[]
 
-<<<<<<< HEAD
-=======
 tag::task-id[]
 `<task_id>`::
 (Optional, string) ID of the task to return
 (`node_id:task_number`).
 end::task-id[]
 
->>>>>>> 730c35c4
 tag::terminate_after[]
 `terminate_after`::
 (Optional, integer) The maximum number of documents to collect for each shard, 
