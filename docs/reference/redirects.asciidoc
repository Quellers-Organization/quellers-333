--- conflicted
+++ resolved
@@ -3,7 +3,6 @@
 
 The following pages have moved or been deleted.
 
-<<<<<<< HEAD
 // [START] Remote clusters
 
 [role="exclude",id="ccr-getting-started-remote-cluster"]
@@ -21,10 +20,8 @@
 
 Refer to <<remote-clusters-connect,Connect remote clusters>>.
 
-
-
 // [END] Remote clusters
-=======
+
 [role="exclude",id="alias"]
 === Aliases
 
@@ -33,10 +30,10 @@
 For index and data stream aliases, refer to <<aliases>>.
 
 [role="exclude",id="modules-scripting-other-layers"]
+
 === Other security layers
 
 Refer to <<modules-scripting-security>>.
->>>>>>> 1be504d3
 
 [role="exclude",id="grok-basics"]
 === Grok basics
