--- conflicted
+++ resolved
@@ -120,10 +120,6 @@
 [[character-literals]]
 ==== Characters
 
-<<<<<<< HEAD
-A character literal is not specified directly. Instead, use the
-=======
 Character literals are not specified directly. Instead, use the
->>>>>>> d6a4c14e
 <<string-character-casting, cast operator>> to convert a `String` type value
 into a `char` type value.