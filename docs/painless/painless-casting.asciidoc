[[painless-casting]]
=== Casting

A cast converts the value of an original type to the equivalent value of a
target type. An implicit cast infers the target type and automatically occurs
during certain <<painless-operators, operations>>. An explicit cast specifies
the target type and forcefully occurs as its own operation.  Use the `cast
operator '()'` to specify an explicit cast.

Refer to the <<allowed-casts, cast table>> for a quick reference on all
allowed casts.

*Errors*

* If during a cast there exists no equivalent value for the target type.
* If an implicit cast is given, but an explicit cast is required.

*Grammar*

[source,ANTLR4]
----
cast: '(' TYPE ')' expression
----

*Examples*

* Valid casts.
+
[source,Painless]
----
<1> int i = (int)5L;
<2> Map m = new HashMap();
<3> HashMap hm = (HashMap)m;
----
+
<1> declare `int i`;
    explicit cast `long 5` to `int 5` -> `int 5`;
    store `int 5` to `i`
<2> declare `Map m`;
    allocate `HashMap` instance -> `HashMap reference`;
    implicit cast `HashMap reference` to `Map reference` -> `Map reference`;
    store `Map reference` to `m`
<3> declare `HashMap hm`;
    load from `m` -> `Map reference`;
    explicit cast `Map reference` to `HashMap reference` -> `HashMap reference`;
    store `HashMap reference` to `hm`

[[numeric-type-casting]]
==== Numeric Type Casting

A <<primitive-types, numeric type>> cast converts the value of an original
numeric type to the equivalent value of a target numeric type. A cast between
two numeric type values results in data loss when the value of the original
numeric type is larger than the target numeric type can accommodate. A cast
between an integer type value and a floating point type value can result in
precision loss.

The allowed casts for values of each numeric type are shown as a row in the
following table:

|====
|        | byte     | short    | char     | int      | long     | float    | double
| byte   |          | implicit | implicit | implicit | implicit | implicit | implicit
| short  | explicit |          | explicit | implicit | implicit | implicit | implicit
| char   | explicit | explicit |          | implicit | implicit | implicit | implicit
| int    | explicit | explicit | explicit |          | implicit | implicit | implicit
| long   | explicit | explicit | explicit | explicit |          | implicit | implicit
| float  | explicit | explicit | explicit | explicit | explicit |          | implicit
| double | explicit | explicit | explicit | explicit | explicit | explicit |
|====

*Examples*

* Valid numeric type casts.
+
[source,Painless]
----
<1> int a = 1;
<2> long b = a;
<3> short c = (short)b;
<4> double e = (double)a;
----
+
<1> declare `int a`;
    store `int 1` to `a`
<2> declare `long b`;
    load from `a` -> `int 1`;
    implicit cast `int 1` to `long 1` -> `long 1`;
    store `long 1` to `b`
<3> declare `short c`;
    load from `b` -> `long 1`;
    explicit cast `long 1` to `short 1` -> `short 1`;
    store `short 1` value to `c`
<4> declare `double e`;
    load from `a` -> `int 1`;
    explicit cast `int 1` to `double 1.0`;
    store `double 1.0` to `e`;
    (note the explicit cast is extraneous since an implicit cast is valid)
+
* Invalid numeric type casts resulting in errors.
+
[source,Painless]
----
<1> int a = 1.0; // error
<2> int b = 2;
<3> byte c = b;  // error
----
+
<1> declare `int i`;
    *error* -> cannot implicit cast `double 1.0` to `int 1`;
    (note an explicit cast is valid)
<2> declare `int b`;
    store `int 2` to `b`
<3> declare byte `c`;
    load from `b` -> `int 2`;
    *error* -> cannot implicit cast `int 2` to `byte 2`;
    (note an explicit cast is valid)

[[reference-type-casting]]
==== Reference Type Casting

A <<reference-types, reference type>> cast converts the value of an original
reference type to the equivalent value of a target reference type. An implicit
cast between two reference type values is allowed when the original reference
type is a descendant of the target type. An explicit cast between two reference
type values is allowed when the original type is a descendant of the target type
or the target type is a descendant of the original type.

*Examples*

* Valid reference type casts.
+
[source,Painless]
----
<1> List x;
<2> ArrayList y = new ArrayList();
<3> x = y;
<4> y = (ArrayList)x;
<5> x = (List)y;
----
+
<1> declare `List x`;
    store default value `null` to `x`
<2> declare `ArrayList y`;
    allocate `ArrayList` instance -> `ArrayList reference`;
    store `ArrayList reference` to `y`;
<3> load from `y` -> `ArrayList reference`;
    implicit cast `ArrayList reference` to `List reference` -> `List reference`;
    store `List reference` to `x`;
    (note `ArrayList` is a descendant of `List`)
<4> load from `x` -> `List reference`;
    explicit cast `List reference` to `ArrayList reference`
            -> `ArrayList reference`;
    store `ArrayList reference` to `y`;
<5> load from `y` -> `ArrayList reference`;
    explicit cast `ArrayList reference` to `List reference` -> `List reference`;
    store `List reference` to `x`;
    (note the explicit cast is extraneous, and an implicit cast is valid)
+
* Invalid reference type casts resulting in errors.
+
[source,Painless]
----
<1> List x = new ArrayList();
<2> ArrayList y = x;          // error
<3> Map m = (Map)x;           // error
----
+
<1> declare `List x`;
    allocate `ArrayList` instance -> `ArrayList reference`;
    implicit cast `ArrayList reference` to `List reference` -> `List reference`;
    store `List reference` to `x`
<2> declare `ArrayList y`;
    load from `x` -> `List reference`;
    *error* -> cannot implicit cast `List reference` to `ArrayList reference`;
    (note an explicit cast is valid since `ArrayList` is a descendant of `List`)
<3> declare `ArrayList y`;
    load from `x` -> `List reference`;
    *error* -> cannot explicit cast `List reference` to `Map reference`;
    (note no cast is valid since neither `List` nor `Map` is a descendant of the
            other)

[[dynamic-type-casting]]
==== Dynamic Type Casting

A <<dynamic-types, dynamic (`def`) type>> cast converts the value of an original
`def` type to the equivalent value of any target type or converts the value of
any original type to the equivalent value of a target `def` type.

An implicit cast from any original type value to a `def` type value is always
allowed. An explicit cast from any original type value to a `def` type value is
always allowed but never necessary.

An implicit or explicit cast from an original `def` type value to
any target type value is allowed if and only if the cast is normally allowed
based on the current type value the `def` type value represents.

*Examples*

* Valid dynamic type casts with any original type to a target `def` type.
+
[source,Painless]
----
<1> def d0 = 3;
<2> d0 = new ArrayList();
<3> Object o = new HashMap();
<4> def d1 = o;
<5> int i = d1.size();
----
+
<1> declare `def d0`;
    implicit cast `int 3` to `def`;
    store `int 3` to `d0`
<2> allocate `ArrayList` instance -> `ArrayList reference`;
    implicit cast `ArrayList reference` to `def` -> `def`;
    store `def` to `d0`
<3> declare `Object o`;
    allocate `HashMap` instance -> `HashMap reference`;
    implicit cast `HashMap reference` to `Object reference`
            -> `Object reference`;
    store `Object reference` to `o`
<4> declare `def d1`;
    load from `o` -> `Object reference`;
    implicit cast `Object reference` to `def` -> `def`;
    store `def` to `d1`
<5> declare `int i`;
    load from `d1` -> `def`;
    implicit cast `def` to `HashMap reference` -> HashMap reference`;
    call `size` on `HashMap reference` -> `int 0`;
    store `int 0` to `i`;
    (note `def` was implicit cast to `HashMap reference` since `HashMap` is the
            child-most descendant type value that the `def` type value
            represents)
+
* Valid dynamic type casts with an original `def` type to any target type.
+
[source,Painless]
----
<1> def d = 1.0;
<2> int i = (int)d;
<3> d = 1;
<4> float f = d;
<5> d = new ArrayList();
<6> List l = d;
----
+
<1> declare `def d`;
    implicit cast `double 1.0` to `def` -> `def`;
    store `def` to `d`
<2> declare `int i`;
    load from `d` -> `def`;
    implicit cast `def` to `double 1.0` -> `double 1.0`;
    explicit cast `double 1.0` to `int 1` -> `int 1`;
    store `int 1` to `i`;
    (note the explicit cast is necessary since a `double` type value is not
            converted to an `int` type value implicitly)
<3> store `int 1` to `d`;
    (note the switch in the type `d` represents from `double` to `int`)
<4> declare `float i`;
    load from `d` -> `def`;
    implicit cast `def` to `int 1` -> `int 1`;
    implicit cast `int 1` to `float 1.0` -> `float 1.0`;
    store `float 1.0` to `f`
<5> allocate `ArrayList` instance -> `ArrayList reference`;
    store `ArrayList reference` to `d`;
    (note the switch in the type `d` represents from `int` to `ArrayList`)
<6> declare `List l`;
    load from `d` -> `def`;
    implicit cast `def` to `ArrayList reference` -> `ArrayList reference`;
    implicit cast `ArrayList reference` to `List reference` -> `List reference`;
    store `List reference` to `l`
+
* Invalid dynamic type casts resulting in errors.
+
[source,Painless]
----
<1> def d = 1;
<2> short s = d;       // error
<3> d = new HashMap();
<4> List l = d;        // error
----
<1> declare `def d`;
    implicit cast `int 1` to `def` -> `def`;
    store `def` to `d`
<2> declare `short s`;
    load from `d` -> `def`;
    implicit cast `def` to `int 1` -> `int 1`;
    *error* -> cannot implicit cast `int 1` to `short 1`;
    (note an explicit cast is valid)
<3> allocate `HashMap` instance -> `HashMap reference`;
    implicit cast `HashMap reference` to `def` -> `def`;
    store `def` to `d`
<4> declare `List l`;
    load from `d` -> `def`;
    implicit cast `def` to `HashMap reference`;
    *error* -> cannot implicit cast `HashMap reference` to `List reference`;
    (note no cast is valid since neither `HashMap` nor `List` is a descendant of
            the other)

[[string-character-casting]]
==== String to Character Casting

Use the cast operator to convert a <<string-type, `String` type>> value into a
<<primitive-types, `char` type>> value.

*Errors*

* If the `String` type value isn't one character in length.
* If the `String` type value is `null`.

*Examples*

* Casting string literals into `char` type values.
+
[source,Painless]
----
<1> char c = (char)"C";
<2> c = (char)'c';
----
+
<1> declare `char c`;
    explicit cast `String "C"` to `char C` -> `char C`;
    store `char C` to `c`
<2> explicit cast `String 'c'` to `char c` -> `char c`;
    store `char c` to `c`
+
* Casting a `String` reference into a `char` type value.
+
[source,Painless]
----
<1> String s = "s";
<2> char c = (char)s;
----
<1> declare `String s`;
    store `String "s"` to `s`;
<2> declare `char c`
    load from `s` -> `String "s"`;
    explicit cast `String "s"` to `char s` -> `char s`;
    store `char s` to `c`

[[boxing-unboxing]]
==== Boxing and Unboxing

Boxing is a special type of cast used to convert a primitive type to its
corresponding reference type. Unboxing is the reverse used to convert a
reference type to its corresponding primitive type.

Implicit boxing/unboxing occurs during the following operations:

<<<<<<< HEAD
* Conversions between a `def` type and a primitive type are implicitly
  boxed/unboxed as necessary, though this is referred to as an implicit cast
  throughout the documentation.
* Method/function call arguments are implicitly boxed/unboxed as necessary.
* A primitive type value is implicitly boxed when a reference type method call
  is invoked on it.
=======
* Conversions between a `def` type and a primitive type is implicitly
  boxed/unboxed as necessary, though this is referred to as an implicit cast
  throughout the documentation.
* Method/function call arguments are implicitly boxed/unboxed as necessary.
* A primitive type value is implicitly boxed when a reference type method
  is called on it.
>>>>>>> 603e5e57

Explicit boxing/unboxing is not allowed. Use the reference type API to
explicitly convert a primitive type value to its respective reference type
value and vice versa.

*Errors*

* If an explicit cast is made to box/unbox a primitive type.

*Examples*

* Uses of implicit boxing/unboxing.
+
[source,Painless]
----
<1> List l = new ArrayList();
<2> l.add(1);
<3> Integer I = Integer.valueOf(0);
<4> int i = l.get(i);
----
+
<1> declare `List l`;
    allocate `ArrayList` instance -> `ArrayList reference`;
    store `ArrayList reference` to `l`;
<2> load from `l` -> `List reference`;
    implicit cast `int 1` to `def` -> `def`;
    call `add` on `List reference` with arguments (`def`);
    (note internally `int 1` is boxed to `Integer 1` to store as a `def` type
            value)
<3> declare `Integer I`;
    call `valueOf` on `Integer` with arguments of (`int 0`) -> `Integer 0`;
    store `Integer 0` to `I`;
<4> declare `int i`;
    load from `I` -> `Integer 0`;
    unbox `Integer 0` -> `int 0`;
    load from `l` -> `List reference`;
    call `get` on `List reference` with arguments (`int 0`) -> `def`;
    implicit cast `def` to `int 1` -> `int 1`;
    store `int 1` to `i`;
    (note internally `int 1` is unboxed from `Integer 1` when loaded from a
            `def` type value)
+
* Uses of invalid boxing/unboxing resulting in errors.
+
[source,Painless]
----
<1> Integer x = 1;                   // error
<2> Integer y = (Integer)1;          // error
<3> int a = Integer.valueOf(1);      // error
<4> int b = (int)Integer.valueOf(1); // error
----
+
<1> declare `Integer x`;
    *error* -> cannot implicit box `int 1` to `Integer 1` during assignment
<2> declare `Integer y`;
    *error* -> cannot explicit box `int 1` to `Integer 1` during assignment
<3> declare `int a`;
    call `valueOf` on `Integer` with arguments of (`int 1`) -> `Integer 1`;
    *error* -> cannot implicit unbox `Integer 1` to `int 1` during assignment
<4> declare `int a`;
    call `valueOf` on `Integer` with arguments of (`int 1`) -> `Integer 1`;
    *error* -> cannot explicit unbox `Integer 1` to `int 1` during assignment

[[promotion]]
==== Promotion

Promotion is when a single value is implicitly cast to a certain type or
multiple values are implicitly cast to the same type as required for evaluation
by certain operations. Each operation that requires promotion has a promotion
table that shows all required implicit casts based on the type(s) of value(s). A
<<<<<<< HEAD
value is promoted to a `def` type at compile-time; however, the promoted type
value is derived from what the `def` type value represents at run-time.
=======
value promoted to a `def` type at compile-time is promoted again at
run-time based on the type the `def` value represents.
>>>>>>> 603e5e57

*Errors*

* If a specific operation cannot find an allowed promotion type for the type(s)
  of value(s) given.

*Examples*

* Uses of promotion.
+
[source,Painless]
----
<1> double d = 2 + 2.0;
<2> def x = 1;
<3> float f = x + 2.0F;
----
<1> declare `double d`;
    promote `int 2` and `double 2.0 @0`: result `double`;
    implicit cast `int 2` to `double 2.0 @1` -> `double 2.0 @1`;
    add `double 2.0 @1` and `double 2.0 @0` -> `double 4.0`;
    store `double 4.0` to `d`
<2> declare `def x`;
    implicit cast `int 1` to `def` -> `def`;
    store `def` to `x`;
<3> declare `float f`;
    load from `x` -> `def`;
    implicit cast `def` to `int 1` -> `int 1`;
    promote `int 1` and `float 2.0`: result `float`;
    implicit cast `int 1` to `float 1.0` -> `float `1.0`;
    add `float 1.0` and `float 2.0` -> `float 3.0`;
    store `float 3.0` to `f`;
    (note this example illustrates promotion done at run-time as promotion
            done at compile-time would have resolved to a `def` type value)

[[allowed-casts]]
==== Allowed Casts

The following tables show all allowed casts. Read the tables row by row, where
the original type is shown in the first column, and each subsequent column
indicates whether a cast to the specified target type is implicit (I), explicit
(E), or is not allowed (-).

*Primitive/Reference Types*

[cols="<3,^1,^1,^1,^1,^1,^1,^1,^1,^1,^1,^1,^1,^1,^1,^1,^1,^1,^1,^1"]
|====
|                  | o | b | s | c | i | j | f | d | O | B | S | C | I | L | F | D | T | R | def
| boolean   ( o )  |   | - | - | - | - | - | - | - | - | - | - | - | - | - | - | - | - | - | I
| byte      ( b )  | - |   | I | I | I | I | I | I | - | - | - | - | - | - | - | - | - | - | I
| short     ( s )  | - | E |   | E | I | I | I | I | - | - | - | - | - | - | - | - | - | - | I
| char      ( c )  | - | E | E |   | I | I | I | I | - | - | - | - | - | - | - | - | E | - | I
| int       ( i )  | - | E | E | E |   | I | I | I | - | - | - | - | - | - | - | - | - | - | I
| long      ( j )  | - | E | E | E | E |   | I | I | - | - | - | - | - | - | - | - | - | - | I
| float     ( f )  | - | E | E | E | E | E |   | I | - | - | - | - | - | - | - | - | - | - | I
| double    ( d )  | - | E | E | E | E | E | E |   | - | - | - | - | - | - | - | - | - | - | I
| Boolean   ( O )  | - | - | - | - | - | - | - | - | - | - | - |   | - | - | - | - | - | - | I
| Byte      ( B )  | - | - | - | - | - | - | - | - | - |   | - | - | - | - | - | - | - | - | I
| Short     ( S )  | - | - | - | - | - | - | - | - | - | - |   | - | - | - | - | - | - | - | I
| Character ( C )  | - | - | - | - | - | - | - | - | - | - | - |   | - | - | - | - | - | - | I
| Integer   ( I )  | - | - | - | - | - | - | - | - | - | - | - | - |   | - | - | - | - | - | I
| Long      ( L )  | - | - | - | - | - | - | - | - | - | - | - | - | - |   | - | - | - | - | I
| Float     ( F )  | - | - | - | - | - | - | - | - | - | - | - | - | - | - |   | - | - | - | I
| Double    ( D )  | - | - | - | - | - | - | - | - | - | - | - | - | - | - | - |   | - | - | I
| String    ( T )  | - | - | - | E | - | - | - | - | - | - | - | - | - | - | - | - |   | - | I
| Reference ( R )  | - | - | - | - | - | - | - | - | - | - | - | - | - | - | - | - | - | @ | I
|====

@ See <<reference-type-casting, reference type casting>> for allowed reference
  type casts.

*`def` Type*

[cols="<3,^1,^1,^1,^1,^1,^1,^1,^1,^1,^1,^1,^1,^1,^1,^1,^1,^1,^1,^1"]
|====
|                  | o | b | s | c | i | j | f | d | O | B | S | C | I | L | F | D | T | R | def
| def as boolean   | I | - | - | - | - | - | - | - | I | - | - | - | - | - | - | - | - | - |
| def as byte      | - | I | I | I | I | I | I | I | - | I | I | I | I | I | I | I | - | - |
| def as short     | - | E | I | E | I | I | I | I | - | E | I | E | I | I | I | I | - | - |
| def as char      | - | E | E | I | I | I | I | I | - | E | E | I | I | I | I | I | E | - |
| def as int       | - | E | E | E | I | I | I | I | - | E | E | E | I | I | I | I | - | - |
| def as long      | - | E | E | E | E | I | I | I | - | E | E | E | E | I | I | I | - | - |
| def as float     | - | E | E | E | E | E | I | I | - | E | E | E | E | E | I | I | - | - |
| def as double    | - | E | E | E | E | E | E | I | - | E | E | E | E | E | E | I | - | - |
| def as Boolean   | I | - | - | - | - | - | - | - | I | - | - | - |   | - | - | - | - | - |
| def as Byte      | - | I | I | I | I | I | I | I | - | I | I | I | I | I | I | I | - | - |
| def as Short     | - | E | I | E | I | I | I | I | - | E | I | E | I | I | I | I | - | - |
| def as Character | - | E | E | I | I | I | I | I | - | E | E | I | I | I | I | I | - | - |
| def as Integer   | - | E | E | E | I | I | I | I | - | E | E | E | I | I | I | I | - | - |
| def as Long      | - | E | E | E | E | I | I | I | - | E | E | E | E | I | I | I | - | - |
| def as Float     | - | E | E | E | E | E | I | I | - | E | E | E | E | E | I | I | - | - |
| def as Double    | - | E | E | E | E | E | E | I | - | E | E | E | E | E | E | I | - | - |
| def as String    | - | - | - | E | - | - | - | - | - | - | - | - | - | - | - | - | I | - |
| def as Reference | - | - | - | - | - | - | - | - | - | - | - | - | - | - | - | - | - | @ |
|====

@ See <<reference-type-casting, reference type casting>> for allowed reference
  type casts.<|MERGE_RESOLUTION|>--- conflicted
+++ resolved
@@ -347,21 +347,12 @@
 
 Implicit boxing/unboxing occurs during the following operations:
 
-<<<<<<< HEAD
-* Conversions between a `def` type and a primitive type are implicitly
-  boxed/unboxed as necessary, though this is referred to as an implicit cast
-  throughout the documentation.
-* Method/function call arguments are implicitly boxed/unboxed as necessary.
-* A primitive type value is implicitly boxed when a reference type method call
-  is invoked on it.
-=======
 * Conversions between a `def` type and a primitive type is implicitly
   boxed/unboxed as necessary, though this is referred to as an implicit cast
   throughout the documentation.
 * Method/function call arguments are implicitly boxed/unboxed as necessary.
 * A primitive type value is implicitly boxed when a reference type method
   is called on it.
->>>>>>> 603e5e57
 
 Explicit boxing/unboxing is not allowed. Use the reference type API to
 explicitly convert a primitive type value to its respective reference type
@@ -432,13 +423,8 @@
 multiple values are implicitly cast to the same type as required for evaluation
 by certain operations. Each operation that requires promotion has a promotion
 table that shows all required implicit casts based on the type(s) of value(s). A
-<<<<<<< HEAD
-value is promoted to a `def` type at compile-time; however, the promoted type
-value is derived from what the `def` type value represents at run-time.
-=======
-value promoted to a `def` type at compile-time is promoted again at
-run-time based on the type the `def` value represents.
->>>>>>> 603e5e57
+value promoted to a `def` type at compile-time is promoted again at run-time
+based on the type the `def` value represents.
 
 *Errors*
 
