[[painless-types]]
=== Types

A type is a classification of data used to define the properties of a value.
These properties specify what data a value represents and the rules for how a
value is evaluated during an <<painless-operators, operation>>. Each type
belongs to one of the following categories: <<primitive-types, primitive>>,
<<reference-types, reference>>, or <<dynamic-types, dynamic>>.

[[primitive-types]]
==== Primitive Types

A primitive type represents basic data built natively into the JVM and is
allocated to non-heap memory. Declare a primitive type
<<<<<<< HEAD
<<painless-variables, variable>> or access a primitive type member field (from
a reference type instance), and assign it a primitive type value for evaluation
during later operations. The default value for a newly-declared primitive type
variable is listed as part of the definitions below. A primitive type value is
copied during an assignment or as an argument for a method/function call.

A primitive type has a corresponding reference type (also known as a boxed
type). Use the <<field-access, field access operator>> or
<<method-call, method call operator>> on a primitive type value to force
=======
<<painless-variables, variable>>, and assign it a primitive type value for
evaluation during later operations. The default value for a newly-declared
primitive type variable is listed as part of the definitions below. A primitive
type value is copied during an assignment or as an argument for a
method/function call.

A primitive type has a corresponding reference type (also known as a boxed
type). Use the <<field-access, field access operator>> or
<<method-access, method call operator>> on a primitive type value to force
>>>>>>> b3a4acdf
evaluation as its corresponding reference type value.

The following primitive types are available:

[horizontal]
`byte`::
8-bit, signed, two's complement integer
* range: [`-128`, `127`]
* default value: `0`
* reference type: `Byte`

`short`::
16-bit, signed, two's complement integer
* range: [`-32768`, `32767`]
* default value: `0`
* reference type: `Short`

`char`::
16-bit, unsigned, Unicode character
* range: [`0`, `65535`]
* default value: `0` or `\u0000`
* reference type: `Character`

`int`::
32-bit, signed, two's complement integer
* range: [`-2^32`, `2^32-1`]
* default value: `0`
* reference type: `Integer`

`long`::
64-bit, signed, two's complement integer
* range: [`-2^64`, `2^64-1`]
* default value: `0`
* reference type: `Long`

`float`::
32-bit, signed, single-precision, IEEE 754 floating point number
* default value: `0.0`
* reference type: `Float`

`double`::
64-bit, signed, double-precision, IEEE 754 floating point number
* default value: `0.0`
* reference type: `Double`

`boolean`::
logical quantity with two possible values of `true` and `false`
* default value: `false`
* reference type: `Boolean`

*Examples*

* Primitive types used in declaration, declaration and assignment.
+
[source,Painless]
----
<1> int i = 1;
<2> double d;
<3> boolean b = true;
----
+
<1> declare `int i`;
    assign `int 1` to `i`
<2> declare `double d`;
    assign default `double 0.0` to `d`
<3> declare `boolean b`;
    assign `boolean true` to `b`
+
* Method call on a primitive type using the corresponding reference type.
+
[source,Painless]
----
<1> int i = 1;
<2> i.toString();
----
+
<1> declare `int i`;
    assign `int 1` to `i`
<2> access `i` -> `int 1`;
    box `int 1` -> `Integer 1 reference`;
    call `toString` on `Integer 1 reference` -> `String '1'`

[[reference-types]]
==== Reference Types

A reference type is a named construct (object), potentially representing
multiple pieces of data (member fields) and logic to manipulate that data
(member methods), defined as part of the application programming interface
(API) for scripts.

A reference type instance is a single set of data for one reference type
object allocated to the heap. Use the
<<<<<<< HEAD
<<new-instance, new instance operator>> to allocate a reference type instance.
Use a reference type instance to load from, store to, and manipulate complex
data.
=======
<<constructor-call, new instance operator>> to allocate a reference type
instance. Use a reference type instance to load from, store to, and manipulate
complex data.
>>>>>>> b3a4acdf

A reference type value refers to a reference type instance, and multiple
reference type values may refer to the same reference type instance. A change to
a reference type instance will affect all reference type values referring to
that specific instance.

<<<<<<< HEAD
Declare a reference type <<painless-variables, variable>> or access a reference
type member field (from a reference type instance), and assign it a reference
type value for evaluation during later operations. The default value for a
newly-declared reference type variable is `null`. A reference type value is
shallow-copied during an assignment or as an argument for a method/function
=======
Declare a reference type <<painless-variables, variable>>, and assign it a
reference type value for evaluation during later operations. The default value
for a newly-declared reference type variable is `null`. A reference type value
is shallow-copied during an assignment or as an argument for a method/function
>>>>>>> b3a4acdf
call. Assign `null` to a reference type variable to indicate the reference type
value refers to no reference type instance. The JVM will garbage collect a
reference type instance when it is no longer referred to by any reference type
values. Pass `null` as an argument to a method/function call to indicate the
argument refers to no reference type instance.

A reference type object defines zero-to-many of each of the following:

static member field::

A static member field is a named and typed piece of data. Each reference type
*object* contains one set of data representative of its static member fields.
Use the <<field-access, field access operator>> in correspondence with the
reference type object name to access a static member field for loading and
storing to a specific reference type *object*. No reference type instance
allocation is necessary to use a static member field.

non-static member field::

A non-static member field is a named and typed piece of data. Each reference
type *instance* contains one set of data representative of its reference type
object's non-static member fields. Use the
<<field-access, field access operator>> for loading and storing to a non-static
member field of a specific reference type *instance*. An allocated reference
type instance is required to use a non-static member field.

static member method::

A static member method is a function called on a reference type *object*. Use
<<<<<<< HEAD
the <<method-call, method call operator>> in correspondence with the reference
=======
the <<method-access, method call operator>> in correspondence with the reference
>>>>>>> b3a4acdf
type object name to call a static member method. No reference type instance
allocation is necessary to use a static member method.

non-static member method::

A non-static member method is a function called on a reference type *instance*.
A non-static member method called on a reference type instance can load from and
store to non-static member fields of that specific reference type instance. Use
<<<<<<< HEAD
the <<method-call, method call operator>> in correspondence with a specific
=======
the <<method-access, method call operator>> in correspondence with a specific
>>>>>>> b3a4acdf
reference type instance to call a non-static member method. An allocated
reference type instance is required to use a non-static member method.

constructor::

A constructor is a special type of function used to allocate a reference type
*instance* defined by a specific reference type *object*. Use the
<<<<<<< HEAD
<<new-instance, new instance operator>> to allocate a reference type instance.
=======
<<constructor-call, new instance operator>> to allocate a reference type
instance.
>>>>>>> b3a4acdf

A reference type object follows a basic inheritance model. Consider types A and
B. Type A is considered to be a parent of B, and B a child of A, if B inherits
(is able to access as its own) all of A's non-static members. Type B is
considered a descendant of A if there exists a recursive parent-child
relationship from B to A with none to many types in between. In this case, B
inherits all of A's non-static members along with all of the non-static members
of the types in between. Type B is also considered to be a type A in both
relationships.

*Examples*

* Reference types evaluated in several different operations.
+
[source,Painless]
----
<1> List l = new ArrayList();
<2> l.add(1);
<3> int i = l.get(0) + 2;
----
+
<1> declare `List l`;
    allocate `ArrayList` instance -> `ArrayList reference`;
    implicit cast `ArrayList reference` to `List reference` -> `List reference`;
    assign `List reference` to `l`
<2> access `l` -> `List reference`;
    implicit cast `int 1` to `def` -> `def`
    call `add` on `List reference` with arguments (`def`)
<3> declare `int i`;
    access `l` -> `List reference`;
    call `get` on `List reference` with arguments (`int 0`) -> `def`;
    implicit cast `def` to `int 1` -> `int 1`;
    add `int 1` and `int 2` -> `int 3`;
    assign `int 3` to `i`
+
* Sharing a reference type instance.
+
[source,Painless]
----
<1> List l0 = new ArrayList();
<2> List l1 = l0;
<3> l0.add(1);
<4> l1.add(2);
<5> int i = l1.get(0) + l0.get(1);
----
+
<1> declare `List l0`;
    allocate `ArrayList` instance -> `ArrayList reference`;
    implicit cast `ArrayList reference` to `List reference` -> `List reference`;
    assign `List reference` to `l0`
<2> declare `List l1`;
    access `l0` -> `List reference`;
    assign `List reference` to `l1`
    (note `l0` and `l1` refer to the same instance known as a shallow-copy)
<3> access `l0` -> `List reference`;
    implicit cast `int 1` to `def` -> `def`
    call `add` on `List reference` with arguments (`def`)
<4> access `l1` -> `List reference`;
    implicit cast `int 2` to `def` -> `def`
    call `add` on `List reference` with arguments (`def`)
<5> declare `int i`;
    access `l0` -> `List reference`;
    call `get` on `List reference` with arguments (`int 0`) -> `def @0`;
    implicit cast `def @0` to `int 1` -> `int 1`;
    access `l1` -> `List reference`;
    call `get` on `List reference` with arguments (`int 1`) -> `def @1`;
    implicit cast `def @1` to `int 2` -> `int 2`;
    add `int 1` and `int 2` -> `int 3`;
    assign `int 3` to `i`;
+
* Using the static members of a reference type.
+
[source,Painless]
----
<1> int i = Integer.MAX_VALUE;
<2> long l = Long.parseLong("123L");
----
+
<1> declare `int i`;
    access `MAX_VALUE` on `Integer` -> `int 2147483647`;
    assign `int 2147483647` to `i`
<2> declare `long l`;
    call `parseLong` on `Long` with arguments (`long 123`) -> `long 123`;
    assign `long 123` to `l`

[[dynamic-types]]
==== Dynamic Types

A dynamic type value can represent the value of any primitive type or
reference type using a single type name `def`. A `def` type value mimics
the behavior of whatever value it represents at run-time and will always
represent the child-most descendant type value of any type value when evaluated
during operations.

<<<<<<< HEAD
Declare a `def` type <<painless-variables, variable>> or access a `def` type
member field (from a reference type instance), and assign it any type of value
for evaluation during later operations. The default value for a newly-declared
`def` type variable is `null`.  A `def` type variable or method/function
parameter can change the type it represents during the compilation and
evaluation of a script.
=======
Declare a `def` type <<painless-variables, variable>>, and assign it
any type of value for evaluation during later operations. The default value
for a newly-declared `def` type variable is `null`.  A `def` type variable or
method/function parameter can change the type it represents during the
compilation and evaluation of a script.
>>>>>>> b3a4acdf

Using the `def` type can have a slight impact on performance. Use only primitive
types and reference types directly when performance is critical.

*Errors*

* If a `def` type value represents an inappropriate type for evaluation of an
  operation at run-time.

*Examples*

* General uses of the `def` type.
+
[source,Painless]
----
<1> def dp = 1;
<2> def dr = new ArrayList();
<3> dr = dp;
----
+
<1> declare `def dp`;
    implicit cast `int 1` to `def` -> `def`;
    assign `def` to `dp`
<2> declare `def dr`;
    allocate `ArrayList` instance -> `ArrayList reference`;
    implicit cast `ArrayList reference` to `def` -> `def`;
    assign `def` to `dr`
<3> access `dp` -> `def`;
    assign `def` to `dr`;
    (note the switch in the type `dr` represents from `ArrayList` to `int`)
+
* A `def` type value representing the child-most descendant of a value.
+
[source,Painless]
----
<1> Object l = new ArrayList();
<2> def d = l;
<3> d.ensureCapacity(10);
----
+
<1> declare `Object l`;
    allocate `ArrayList` instance -> `ArrayList reference`;
    implicit cast `ArrayList reference` to `Object reference`
            -> `Object reference`;
    assign `Object reference` to `l`
<2> declare `def d`;
    access `l` -> `Object reference`;
    implicit cast `Object reference` to `def` -> `def`;
    assign `def` to `d`;
<3> access `d` -> `def`;
    implicit cast `def` to `ArrayList reference` -> `ArrayList reference`;
    call `ensureCapacity` on `ArrayList reference` with arguments (`int 10`);
    (note `def` was implicit cast to `ArrayList reference`
            since ArrayList` is the child-most descendant type value that the
            `def` type value represents)

[[string-type]]
==== String Type

The `String` type is a specialized reference type that does not require
explicit allocation. Use a <<strings, string literal>> to directly evaluate a
`String` type value. While not required, the
<<<<<<< HEAD
<<new-instance, new instance operator>> can allocate `String` type instances.
=======
<<constructor-call, new instance operator>> can allocate `String` type
instances.
>>>>>>> b3a4acdf

*Examples*

* General use of the `String` type.
+
[source,Painless]
----
<1> String r = "some text";
<2> String s = 'some text';
<3> String t = new String("some text");
<4> String u;
----
+
<1> declare `String r`;
    assign `String "some text"` to `r`
<2> declare `String s`;
    assign `String 'some text'` to `s`
<3> declare `String t`;
    allocate `String` instance with arguments (`String "some text"`)
            -> `String "some text"`;
    assign `String "some text"` to `t`
<4> declare `String u`;
    assign default `null` to `u`

[[void-type]]
==== void Type

The `void` type represents the concept of a lack of type. Use the `void` type to
indicate a function returns no value.

*Examples*

* Use of the `void` type in a function.
+
[source,Painless]
----
void addToList(List l, def d) {
    l.add(d);
}
----

[[array-type]]
==== Array Type

An array type is a specialized reference type where an array type instance
represents a series of values allocated to the heap.  All values in an array
type instance are of the same type.  Each value is assigned an index from within
the range `[0, length)` where length is the total number of values allocated for
the array type instance.

Use the <<new-array, new array operator>> or the
<<array-initialization, array initialization operator>> to allocate an array
<<<<<<< HEAD
type instance. Declare an array type <<painless-variables, variable>> or access
an array type member field (from a reference type instance), and assign it an
array type value for evaluation during later operations. The default value for a
newly-declared array type variable is `null`. An array type value is
shallow-copied during an assignment or as an argument for a method/function
call. Assign `null` to an array type variable to indicate the array type value
refers to no array type instance. The JVM will garbage collect an array type
instance when it is no longer referred to by any array type values. Pass `null`
as an argument to a method/function call to indicate the argument refers to no
array type instance.
=======
type instance. Declare an array type <<painless-variables, variable>>, and
assign it an array type value for evaluation during later operations. The
default value for a newly-declared array type variable is `null`. An array type
value is shallow-copied during an assignment or as an argument for a
method/function call. Assign `null` to an array type variable to indicate the
array type value refers to no array type instance. The JVM will garbage collect
an array type instance when it is no longer referred to by any array type
values. Pass `null` as an argument to a method/function call to indicate the
argument refers to no array type instance.
>>>>>>> b3a4acdf

Use the <<array-length, array length operator>> to retrieve the length of an
array type value as an int type value. Use the
<<array-access, array access operator>> to load from and store to individual
values within an array type value.

When an array type instance is allocated with multiple dimensions using the
range `[2, d]` where `d >= 2`, each dimension in the range `[1, d-1]` is also
an array type. The array type of each dimension, `n`, is an array type with the
number of dimensions equal to `d-n`. For example, consider `int[][][]` with 3
dimensions. The 3rd dimension, `d-3`, is the primitive type `int`.  The 2nd
dimension, `d-2`, is the array type `int[]`. And the 1st dimension, `d-1` is
the array type `int[][]`.

*Examples*

* General use of single-dimensional arrays.
+
[source,Painless]
----
<1> int[] x;
<2> float[] y = new float[10];
<3> def z = new float[5];
<4> y[9] = 1.0F;
<5> z[0] = y[9];
----
+
<1> declare `int[] x`;
    assign default `null` to `x`
<2> declare `float[] y`;
    allocate `1-d float array` instance with `length [10]`
            -> `1-d float array reference`;
    assign `1-d float array reference` to `y`
<3> declare `def z`;
    allocate `1-d float array` instance with `length [5]`
            -> `1-d float array reference`;
    implicit cast `1-d float array reference` to `def` -> `def`;
    assign `def` to `z`
<4> access `y` -> `1-d float array reference`;
    assign `float 1.0` to `index [9]` of `1-d float array reference`
<5> access `y` -> `1-d float array reference @0`;
    access `index [9]` of `1-d float array reference @0` -> `float 1.0`;
    access `z` -> `def`;
    implicit cast `def` to `1-d float array reference @1`
            -> `1-d float array reference @1`;
    assign `float 1.0` to `index [0]` of `1-d float array reference @1`
+
* Use of a multi-dimensional array.
+
[source,Painless]
----
<1> int[][][] ia3 = new int[2][3][4];
<2> ia3[1][2][3] = 99;
<3> int i = ia3[1][2][3];
----
+
<1> declare `int[][][] ia`;
    allocate `3-d int array` instance with length `[2, 3, 4]`
            -> `3-d int array reference`;
    assign `3-d int array reference` to `ia3`
<2> access `ia3` -> `3-d int array reference`;
    assign `int 99` to `index [1, 2, 3]` of `3-d int array reference`
<3> declare `int i`;
    access `ia3` -> `3-d int array reference`;
    access `index [1, 2, 3]` of `3-d int array reference` -> `int 99`;
    assign `int 99` to `i`<|MERGE_RESOLUTION|>--- conflicted
+++ resolved
@@ -12,7 +12,6 @@
 
 A primitive type represents basic data built natively into the JVM and is
 allocated to non-heap memory. Declare a primitive type
-<<<<<<< HEAD
 <<painless-variables, variable>> or access a primitive type member field (from
 a reference type instance), and assign it a primitive type value for evaluation
 during later operations. The default value for a newly-declared primitive type
@@ -22,17 +21,6 @@
 A primitive type has a corresponding reference type (also known as a boxed
 type). Use the <<field-access, field access operator>> or
 <<method-call, method call operator>> on a primitive type value to force
-=======
-<<painless-variables, variable>>, and assign it a primitive type value for
-evaluation during later operations. The default value for a newly-declared
-primitive type variable is listed as part of the definitions below. A primitive
-type value is copied during an assignment or as an argument for a
-method/function call.
-
-A primitive type has a corresponding reference type (also known as a boxed
-type). Use the <<field-access, field access operator>> or
-<<method-access, method call operator>> on a primitive type value to force
->>>>>>> b3a4acdf
 evaluation as its corresponding reference type value.
 
 The following primitive types are available:
@@ -124,34 +112,20 @@
 (API) for scripts.
 
 A reference type instance is a single set of data for one reference type
-object allocated to the heap. Use the
-<<<<<<< HEAD
-<<new-instance, new instance operator>> to allocate a reference type instance.
-Use a reference type instance to load from, store to, and manipulate complex
-data.
-=======
-<<constructor-call, new instance operator>> to allocate a reference type
-instance. Use a reference type instance to load from, store to, and manipulate
-complex data.
->>>>>>> b3a4acdf
+object allocated to the heap. Use the <<new-instance, new instance operator>> to
+allocate a reference type instance. Use a reference type instance to load from,
+store to, and manipulate complex data.
 
 A reference type value refers to a reference type instance, and multiple
 reference type values may refer to the same reference type instance. A change to
 a reference type instance will affect all reference type values referring to
 that specific instance.
 
-<<<<<<< HEAD
 Declare a reference type <<painless-variables, variable>> or access a reference
 type member field (from a reference type instance), and assign it a reference
 type value for evaluation during later operations. The default value for a
 newly-declared reference type variable is `null`. A reference type value is
 shallow-copied during an assignment or as an argument for a method/function
-=======
-Declare a reference type <<painless-variables, variable>>, and assign it a
-reference type value for evaluation during later operations. The default value
-for a newly-declared reference type variable is `null`. A reference type value
-is shallow-copied during an assignment or as an argument for a method/function
->>>>>>> b3a4acdf
 call. Assign `null` to a reference type variable to indicate the reference type
 value refers to no reference type instance. The JVM will garbage collect a
 reference type instance when it is no longer referred to by any reference type
@@ -181,11 +155,7 @@
 static member method::
 
 A static member method is a function called on a reference type *object*. Use
-<<<<<<< HEAD
 the <<method-call, method call operator>> in correspondence with the reference
-=======
-the <<method-access, method call operator>> in correspondence with the reference
->>>>>>> b3a4acdf
 type object name to call a static member method. No reference type instance
 allocation is necessary to use a static member method.
 
@@ -194,11 +164,7 @@
 A non-static member method is a function called on a reference type *instance*.
 A non-static member method called on a reference type instance can load from and
 store to non-static member fields of that specific reference type instance. Use
-<<<<<<< HEAD
 the <<method-call, method call operator>> in correspondence with a specific
-=======
-the <<method-access, method call operator>> in correspondence with a specific
->>>>>>> b3a4acdf
 reference type instance to call a non-static member method. An allocated
 reference type instance is required to use a non-static member method.
 
@@ -206,12 +172,7 @@
 
 A constructor is a special type of function used to allocate a reference type
 *instance* defined by a specific reference type *object*. Use the
-<<<<<<< HEAD
 <<new-instance, new instance operator>> to allocate a reference type instance.
-=======
-<<constructor-call, new instance operator>> to allocate a reference type
-instance.
->>>>>>> b3a4acdf
 
 A reference type object follows a basic inheritance model. Consider types A and
 B. Type A is considered to be a parent of B, and B a child of A, if B inherits
@@ -306,20 +267,12 @@
 represent the child-most descendant type value of any type value when evaluated
 during operations.
 
-<<<<<<< HEAD
 Declare a `def` type <<painless-variables, variable>> or access a `def` type
 member field (from a reference type instance), and assign it any type of value
 for evaluation during later operations. The default value for a newly-declared
 `def` type variable is `null`.  A `def` type variable or method/function
 parameter can change the type it represents during the compilation and
 evaluation of a script.
-=======
-Declare a `def` type <<painless-variables, variable>>, and assign it
-any type of value for evaluation during later operations. The default value
-for a newly-declared `def` type variable is `null`.  A `def` type variable or
-method/function parameter can change the type it represents during the
-compilation and evaluation of a script.
->>>>>>> b3a4acdf
 
 Using the `def` type can have a slight impact on performance. Use only primitive
 types and reference types directly when performance is critical.
@@ -382,12 +335,7 @@
 The `String` type is a specialized reference type that does not require
 explicit allocation. Use a <<strings, string literal>> to directly evaluate a
 `String` type value. While not required, the
-<<<<<<< HEAD
 <<new-instance, new instance operator>> can allocate `String` type instances.
-=======
-<<constructor-call, new instance operator>> can allocate `String` type
-instances.
->>>>>>> b3a4acdf
 
 *Examples*
 
@@ -440,7 +388,6 @@
 
 Use the <<new-array, new array operator>> or the
 <<array-initialization, array initialization operator>> to allocate an array
-<<<<<<< HEAD
 type instance. Declare an array type <<painless-variables, variable>> or access
 an array type member field (from a reference type instance), and assign it an
 array type value for evaluation during later operations. The default value for a
@@ -451,17 +398,6 @@
 instance when it is no longer referred to by any array type values. Pass `null`
 as an argument to a method/function call to indicate the argument refers to no
 array type instance.
-=======
-type instance. Declare an array type <<painless-variables, variable>>, and
-assign it an array type value for evaluation during later operations. The
-default value for a newly-declared array type variable is `null`. An array type
-value is shallow-copied during an assignment or as an argument for a
-method/function call. Assign `null` to an array type variable to indicate the
-array type value refers to no array type instance. The JVM will garbage collect
-an array type instance when it is no longer referred to by any array type
-values. Pass `null` as an argument to a method/function call to indicate the
-argument refers to no array type instance.
->>>>>>> b3a4acdf
 
 Use the <<array-length, array length operator>> to retrieve the length of an
 array type value as an int type value. Use the
