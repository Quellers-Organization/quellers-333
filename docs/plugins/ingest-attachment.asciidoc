[[ingest-attachment]]
=== Ingest Attachment Processor Plugin

The ingest attachment plugin lets Elasticsearch extract file attachments in common formats (such as PPT, XLS, and PDF) by
using the Apache text extraction library http://lucene.apache.org/tika/[Tika].

You can use the ingest attachment plugin as a replacement for the mapper attachment plugin.

The source field must be a base64 encoded binary. If you do not want to incur
the overhead of converting back and forth between base64, you can use the CBOR
format instead of JSON and specify the field as a bytes array instead of a string
representation. The processor will skip the base64 decoding then.

:plugin_name: ingest-attachment
include::install_remove.asciidoc[]

[[using-ingest-attachment]]
==== Using the Attachment Processor in a Pipeline

[[ingest-attachment-options]]
.Attachment options
[options="header"]
|======
| Name                   | Required  | Default          | Description
| `field`                | yes       | -                | The field to get the base64 encoded field from
| `target_field`         | no        | attachment       | The field that will hold the attachment information
| `indexed_chars`        | no        | 100000           | The number of chars being used for extraction to prevent huge fields. Use `-1` for no limit.
<<<<<<< HEAD
| `properties`           | no        | all properties   | Array of properties to select to be stored. Can be `content`, `title`, `author`, `keywords`, `date`, `content_type`, `content_length`, `language` or any specific name you want to extract.
=======
| `indexed_chars_field`  | no        | `null`           | Field name from which you can overwrite the number of chars being used for extraction. See `indexed_chars`.
| `properties`           | no        | all properties   | Array of properties to select to be stored. Can be `content`, `title`, `name`, `author`, `keywords`, `date`, `content_type`, `content_length`, `language`
>>>>>>> 87553bba
| `ignore_missing`       | no        | `false`          | If `true` and `field` does not exist, the processor quietly exits without modifying the document
|======

For example, this:

[source,js]
--------------------------------------------------
PUT _ingest/pipeline/attachment
{
  "description" : "Extract attachment information",
  "processors" : [
    {
      "attachment" : {
        "field" : "data"
      }
    }
  ]
}
PUT my_index/_doc/my_id?pipeline=attachment
{
  "data": "e1xydGYxXGFuc2kNCkxvcmVtIGlwc3VtIGRvbG9yIHNpdCBhbWV0DQpccGFyIH0="
}
GET my_index/_doc/my_id
--------------------------------------------------
// CONSOLE

Returns this:

[source,js]
--------------------------------------------------
{
  "found": true,
  "_index": "my_index",
  "_type": "_doc",
  "_id": "my_id",
  "_version": 1,
  "_source": {
    "data": "e1xydGYxXGFuc2kNCkxvcmVtIGlwc3VtIGRvbG9yIHNpdCBhbWV0DQpccGFyIH0=",
    "attachment": {
      "content_type": "application/rtf",
      "language": "ro",
      "content": "Lorem ipsum dolor sit amet",
      "content_length": 28
    }
  }
}
--------------------------------------------------
// TESTRESPONSE


To specify only some fields to be extracted:

[source,js]
--------------------------------------------------
PUT _ingest/pipeline/attachment
{
  "description" : "Extract attachment information",
  "processors" : [
    {
      "attachment" : {
        "field" : "data",
        "properties": [ "content", "title" ]
      }
    }
  ]
}
--------------------------------------------------
// CONSOLE

NOTE: Extracting contents from binary data is a resource intensive operation and
      consumes a lot of resources. It is highly recommended to run pipelines
      using this processor in a dedicated ingest node.

[[ingest-attachment-extracted-chars]]
==== Limit the number of extracted chars

To prevent extracting too many chars and overload the node memory, the number of chars being used for extraction 
is limited by default to `100000`. You can change this value by setting `indexed_chars`. Use `-1` for no limit but 
ensure when setting this that your node will have enough HEAP to extract the content of very big documents.

You can also define this limit per document by extracting from a given field the limit to set. If the document
has that field, it will overwrite the `indexed_chars` setting. To set this field, define the `indexed_chars_field`
setting.

For example:

[source,js]
--------------------------------------------------
PUT _ingest/pipeline/attachment
{
  "description" : "Extract attachment information",
  "processors" : [
    {
      "attachment" : {
        "field" : "data",
        "indexed_chars" : 11,
        "indexed_chars_field" : "max_size"
      }
    }
  ]
}
PUT my_index/_doc/my_id?pipeline=attachment
{
  "data": "e1xydGYxXGFuc2kNCkxvcmVtIGlwc3VtIGRvbG9yIHNpdCBhbWV0DQpccGFyIH0="
}
GET my_index/_doc/my_id
--------------------------------------------------
// CONSOLE

Returns this:

[source,js]
--------------------------------------------------
{
  "found": true,
  "_index": "my_index",
  "_type": "_doc",
  "_id": "my_id",
  "_version": 1,
  "_source": {
    "data": "e1xydGYxXGFuc2kNCkxvcmVtIGlwc3VtIGRvbG9yIHNpdCBhbWV0DQpccGFyIH0=",
    "attachment": {
      "content_type": "application/rtf",
      "language": "sl",
      "content": "Lorem ipsum",
      "content_length": 11
    }
  }
}
--------------------------------------------------
// TESTRESPONSE


[source,js]
--------------------------------------------------
PUT _ingest/pipeline/attachment
{
  "description" : "Extract attachment information",
  "processors" : [
    {
      "attachment" : {
        "field" : "data",
        "indexed_chars" : 11,
        "indexed_chars_field" : "max_size"
      }
    }
  ]
}
PUT my_index/_doc/my_id_2?pipeline=attachment
{
  "data": "e1xydGYxXGFuc2kNCkxvcmVtIGlwc3VtIGRvbG9yIHNpdCBhbWV0DQpccGFyIH0=",
  "max_size": 5
}
GET my_index/_doc/my_id_2
--------------------------------------------------
// CONSOLE

Returns this:

[source,js]
--------------------------------------------------
{
  "found": true,
  "_index": "my_index",
  "_type": "_doc",
  "_id": "my_id_2",
  "_version": 1,
  "_source": {
    "data": "e1xydGYxXGFuc2kNCkxvcmVtIGlwc3VtIGRvbG9yIHNpdCBhbWV0DQpccGFyIH0=",
    "max_size": 5,
    "attachment": {
      "content_type": "application/rtf",
      "language": "ro",
      "content": "Lorem",
      "content_length": 5
    }
  }
}
--------------------------------------------------
// TESTRESPONSE


[[ingest-attachment-with-arrays]]
==== Using the Attachment Processor with arrays

To use the attachment processor within an array of attachments the
{ref}/foreach-processor.html[foreach processor] is required. This
enables the attachment processor to be run on the individual elements
of the array.

For example, given the following source:

[source,js]
--------------------------------------------------
{
  "attachments" : [
    {
      "filename" : "ipsum.txt",
      "data" : "dGhpcyBpcwpqdXN0IHNvbWUgdGV4dAo="
    },
    {
      "filename" : "test.txt",
      "data" : "VGhpcyBpcyBhIHRlc3QK"
    }
  ]
}
--------------------------------------------------
// NOTCONSOLE

In this case, we want to process the data field in each element
of the attachments field and insert
the properties into the document so the following `foreach`
processor is used:

[source,js]
--------------------------------------------------
PUT _ingest/pipeline/attachment
{
  "description" : "Extract attachment information from arrays",
  "processors" : [
    {
      "foreach": {
        "field": "attachments",
        "processor": {
          "attachment": {
            "target_field": "_ingest._value.attachment",
            "field": "_ingest._value.data"
          }
        }
      }
    }
  ]
}
PUT my_index/_doc/my_id?pipeline=attachment
{
  "attachments" : [
    {
      "filename" : "ipsum.txt",
      "data" : "dGhpcyBpcwpqdXN0IHNvbWUgdGV4dAo="
    },
    {
      "filename" : "test.txt",
      "data" : "VGhpcyBpcyBhIHRlc3QK"
    }
  ]
}
GET my_index/_doc/my_id
--------------------------------------------------
// CONSOLE

Returns this:
[source,js]
--------------------------------------------------
{
  "_index" : "my_index",
  "_type" : "_doc",
  "_id" : "my_id",
  "_version" : 1,
  "found" : true,
  "_source" : {
    "attachments" : [
      {
        "filename" : "ipsum.txt",
        "data" : "dGhpcyBpcwpqdXN0IHNvbWUgdGV4dAo=",
        "attachment" : {
          "content_type" : "text/plain; charset=ISO-8859-1",
          "language" : "en",
          "content" : "this is\njust some text",
          "content_length" : 24
        }
      },
      {
        "filename" : "test.txt",
        "data" : "VGhpcyBpcyBhIHRlc3QK",
        "attachment" : {
          "content_type" : "text/plain; charset=ISO-8859-1",
          "language" : "en",
          "content" : "This is a test",
          "content_length" : 16
        }
      }
    ]
  }
}
--------------------------------------------------
// TESTRESPONSE


Note that the `target_field` needs to be set, otherwise the
default value is used which is a top level field `attachment`. The
properties on this top level field will contain the value of the
first attachment only. However, by specifying the
`target_field` on to a value on `_ingest._value` it will correctly
associate the properties with the correct attachment.

[[ingest-attachment-raw-metadata]]
==== Extracting all properties from documents

By default, the `ingest-attachment` plugin only extracts a subset of the most common properties:

* `content`: the extracted text
* `content_type`: content type
* `title`: document title if defined as a document metadata
* `author`: author name if defined as a document metadata
* `keywords`: keywords if defined as document metadata
* `date`: creation date if defined as a document metadata
* `content_length`: document length if defined or length of extracted content
* `language`: language if defined as a document metadata

If you want to get back more raw metadata or all of them, you can provide the metadata name you want to extract within
`properties` field. Note that you can use wildcards. If you want to extract all metadata, you can simply set
`"properties": [ "*" ]`.

The standard properties key names are available as:

* `content`
* `content_type`
* `title`
* `author`
* `keywords`
* `date`
* `content_length`
* `language`

For example if you want to extract the content of a document and also metadata which names contain
`Parsed` or start with `Content`, you can define the following `properties`:

[source,js]
--------------------------------------------------
PUT _ingest/pipeline/attachment
{
  "description" : "Extract all metadata",
  "processors" : [
    {
      "attachment" : {
        "field" : "data",
        "properties": [ "*Parsed*", "Content*", "content" ]
      }
    }
  ]
}
PUT my_index/my_type/my_id?pipeline=attachment
{
  "data": "e1xydGYxXGFuc2kNCkxvcmVtIGlwc3VtIGRvbG9yIHNpdCBhbWV0DQpccGFyIH0="
}
GET my_index/my_type/my_id
--------------------------------------------------
// CONSOLE

Returns this:

[source,js]
--------------------------------------------------
{
  "found": true,
  "_index": "my_index",
  "_type": "my_type",
  "_id": "my_id",
  "_version": 1,
  "_source": {
    "data": "e1xydGYxXGFuc2kNCkxvcmVtIGlwc3VtIGRvbG9yIHNpdCBhbWV0DQpccGFyIH0=",
    "attachment": {
      "content": "Lorem ipsum dolor sit amet",
      "X-Parsed-By": "org.apache.tika.parser.rtf.RTFParser",
      "Content-Type": "application/rtf"
    }
  }
}
--------------------------------------------------
// TESTRESPONSE<|MERGE_RESOLUTION|>--- conflicted
+++ resolved
@@ -25,12 +25,8 @@
 | `field`                | yes       | -                | The field to get the base64 encoded field from
 | `target_field`         | no        | attachment       | The field that will hold the attachment information
 | `indexed_chars`        | no        | 100000           | The number of chars being used for extraction to prevent huge fields. Use `-1` for no limit.
-<<<<<<< HEAD
+| `indexed_chars_field`  | no        | `null`           | Field name from which you can overwrite the number of chars being used for extraction. See `indexed_chars`.
 | `properties`           | no        | all properties   | Array of properties to select to be stored. Can be `content`, `title`, `author`, `keywords`, `date`, `content_type`, `content_length`, `language` or any specific name you want to extract.
-=======
-| `indexed_chars_field`  | no        | `null`           | Field name from which you can overwrite the number of chars being used for extraction. See `indexed_chars`.
-| `properties`           | no        | all properties   | Array of properties to select to be stored. Can be `content`, `title`, `name`, `author`, `keywords`, `date`, `content_type`, `content_length`, `language`
->>>>>>> 87553bba
 | `ignore_missing`       | no        | `false`          | If `true` and `field` does not exist, the processor quietly exits without modifying the document
 |======
 
@@ -107,8 +103,8 @@
 [[ingest-attachment-extracted-chars]]
 ==== Limit the number of extracted chars
 
-To prevent extracting too many chars and overload the node memory, the number of chars being used for extraction 
-is limited by default to `100000`. You can change this value by setting `indexed_chars`. Use `-1` for no limit but 
+To prevent extracting too many chars and overload the node memory, the number of chars being used for extraction
+is limited by default to `100000`. You can change this value by setting `indexed_chars`. Use `-1` for no limit but
 ensure when setting this that your node will have enough HEAP to extract the content of very big documents.
 
 You can also define this limit per document by extracting from a given field the limit to set. If the document
