--- conflicted
+++ resolved
@@ -155,7 +155,6 @@
 == Completed
 
 [float]
-<<<<<<< HEAD
 === Repeated network partitions can cause cluster state updates to be lost (STATUS: DONE, v7.0.0)
 
 During a networking partition, cluster state updates (like mapping changes or
@@ -181,7 +180,8 @@
 sub-issues. See particularly {GIT}32171[#32171] and
 https://github.com/elastic/elasticsearch-formal-models/blob/master/ZenWithTerms/tla/ZenWithTerms.tla[the
 TLA+ formal model] used to verify these changes.
-=======
+
+[float]
 === Divergence between primary and replica shard copies when documents deleted (STATUS: DONE, V6.3.0)
 
 Certain combinations of delays in performing activities related to the deletion
@@ -220,7 +220,6 @@
 formal model of the replica's behaviour] using TLA+. Running the TLC model
 checker on this model found all three issues. We then applied the proposed
 fixes to the model and validated that the fixed design behaved as expected.
->>>>>>> e2e82039
 
 [float]
 === Port Jepsen tests dealing with loss of acknowledged writes to our testing framework (STATUS: DONE, V5.0.0)
