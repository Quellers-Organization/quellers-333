--- conflicted
+++ resolved
@@ -40,13 +40,10 @@
 
   // TODO: remove this for 7.0, this exists to allow the doc examples in 6.x to continue using the defaults
   systemProperty 'es.scripting.use_java_time', 'false'
-<<<<<<< HEAD
+  systemProperty 'es.scripting.update.ctx_in_params', 'false'
 
   // TODO: remove this deprecation compatibility setting for 7.0
   systemProperty 'es.aggregations.enable_scripted_metric_agg_param', 'false'
-=======
-  systemProperty 'es.scripting.update.ctx_in_params', 'false'
->>>>>>> 79375d35
 }
 
 // remove when https://github.com/elastic/elasticsearch/issues/31305 is fixed
