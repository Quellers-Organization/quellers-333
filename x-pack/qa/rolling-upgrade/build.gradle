--- conflicted
+++ resolved
@@ -58,10 +58,6 @@
             setting 'repositories.url.allowed_urls', 'http://snapshot.test*'
             setting 'path.repo', "${buildDir}/cluster/shared/repo/${baseName}"
             setting 'http.content_type.required', 'true'
-            setting 'xpack.monitoring.exporters._http.type', 'http'
-            setting 'xpack.monitoring.exporters._http.enabled', 'false'
-            setting 'xpack.monitoring.exporters._http.auth.username', 'test_user'
-            setting 'xpack.monitoring.exporters._http.auth.password', 'x-pack-test-password'
             setting 'xpack.license.self_generated.type', 'trial'
             setting 'xpack.security.enabled', 'true'
             setting 'xpack.security.transport.ssl.enabled', 'true'
@@ -85,40 +81,6 @@
             if (bwcVersion.onOrAfter('6.6.0')) {
                 setting 'ccr.auto_follow.wait_for_metadata_timeout', '1s'
             }
-<<<<<<< HEAD
-            mavenPlugin 'x-pack', "org.elasticsearch.plugin:x-pack:${depVersion}"
-        }
-        String usersCli = version.before('6.3.0') ? 'bin/x-pack/users' : 'bin/elasticsearch-users'
-        setupCommand 'setupTestUser', usersCli, 'useradd', 'test_user', '-p', 'x-pack-test-password', '-r', 'superuser'
-        bwcVersion = version
-        numBwcNodes = 3
-        numNodes = 3
-        clusterName = 'rolling-upgrade'
-        waitCondition = waitWithAuth
-        setting 'xpack.license.self_generated.type', 'trial'
-        setting 'xpack.security.enabled', 'true'
-        setting 'xpack.security.transport.ssl.enabled', 'true'
-        setting 'xpack.security.authc.token.enabled', 'true'
-        setting 'xpack.security.authc.token.timeout', '60m'
-        setting 'xpack.security.audit.enabled', 'true'
-        setting 'xpack.security.transport.ssl.key', 'testnode.pem'
-        setting 'xpack.security.transport.ssl.certificate', 'testnode.crt'
-        keystoreSetting 'xpack.security.transport.ssl.secure_key_passphrase', 'testnode'
-      
-        dependsOn copyTestNodeKeyMaterial
-        extraConfigFile 'testnode.pem', new File(outputDir + '/testnode.pem')
-        extraConfigFile 'testnode.crt', new File(outputDir + '/testnode.crt')
-        if (version.onOrAfter('7.0.0')) {
-            setting 'xpack.security.authc.realms.file.file1.order', '0'
-            setting 'xpack.security.authc.realms.native.native1.order', '1'
-        } else {
-            setting 'xpack.security.authc.realms.file1.type', 'file'
-            setting 'xpack.security.authc.realms.file1.order', '0'
-            setting 'xpack.security.authc.realms.native1.type', 'native'
-            setting 'xpack.security.authc.realms.native1.order', '1'
-        }
-=======
->>>>>>> a46f312d
 
             user username: "test_user", password: "x-pack-test-password"
 
@@ -164,45 +126,11 @@
         }
     }
 
-<<<<<<< HEAD
-    Closure configureUpgradeCluster = {String name, Task lastRunner, int stopNode, Closure getOtherUnicastHostAddresses ->
-        configure(extensions.findByName("${baseName}#${name}")) {
-            dependsOn lastRunner, "${baseName}#oldClusterTestCluster#node${stopNode}.stop"
-            setupCommand 'setupTestUser', 'bin/elasticsearch-users', 'useradd', 'test_user', '-p', 'x-pack-test-password', '-r', 'superuser'
-            clusterName = 'rolling-upgrade'
-            otherUnicastHostAddresses = { getOtherUnicastHostAddresses() }
-            minimumMasterNodes = { 2 }
-            autoSetInitialMasterNodes = false
-            /* Override the data directory so the new node always gets the node we
-            * just stopped's data directory. */
-            dataDir = { nodeNumber -> oldClusterTest.nodes[stopNode].dataDir }
-            waitCondition = waitWithAuth
-            setting 'xpack.license.self_generated.type', 'trial'
-            setting 'xpack.security.enabled', 'true'
-            setting 'xpack.security.transport.ssl.enabled', 'true'
-            setting 'xpack.security.authc.token.timeout', '60m'
-            setting 'xpack.security.transport.ssl.key', 'testnode.pem'
-            setting 'xpack.security.transport.ssl.certificate', 'testnode.crt'
-            keystoreSetting 'xpack.security.transport.ssl.secure_key_passphrase', 'testnode'
-                
-            setting 'node.attr.upgraded', 'true'
-            setting 'xpack.security.authc.token.enabled', 'true'
-            setting 'xpack.security.audit.enabled', 'true'
-            setting 'node.name', "upgraded-node-${stopNode}"
-            dependsOn copyTestNodeKeyMaterial
-            extraConfigFile 'testnode.pem', new File(outputDir + '/testnode.pem')
-            extraConfigFile 'testnode.crt', new File(outputDir + '/testnode.crt')
-            setting 'xpack.security.authc.realms.file.file1.order', '0'
-            setting 'xpack.security.authc.realms.native.native1.order', '1'
-            setting 'xpack.watcher.encrypt_sensitive_data', 'true'
-            keystoreFile 'xpack.watcher.encryption_key', "${project.projectDir}/src/test/resources/system_key"
-=======
     tasks.register("${baseName}#oneThirdUpgradedTest", RestTestRunnerTask) {
         dependsOn "${baseName}#oldClusterTest"
         useCluster testClusters."${baseName}"
         doFirst {
             testClusters."${baseName}".nextNodeToNextVersion()
->>>>>>> a46f312d
         }
         nonInputProperties.systemProperty('tests.rest.cluster', "${-> testClusters."${baseName}".allHttpSocketURI.join(",") }")
         nonInputProperties.systemProperty('tests.clustername', "${-> testClusters."${baseName}".getName() }")
