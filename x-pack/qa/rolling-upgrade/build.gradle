--- conflicted
+++ resolved
@@ -99,12 +99,7 @@
       if (bwcVersion.before('5.6.9') || (bwcVersion.onOrAfter('6.0.0') && bwcVersion.before('6.2.4'))) {
         jvmArgs '-da:org.elasticsearch.xpack.monitoring.exporter.http.HttpExportBulk'
       }
-<<<<<<< HEAD
-
-      javaHome = BuildParams.runtimeJavaHome
       setting 'logger.org.elasticsearch.xpack.watcher', 'DEBUG'
-=======
->>>>>>> 5de80090
     }
   }
 
