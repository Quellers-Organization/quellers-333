--- conflicted
+++ resolved
@@ -13,11 +13,6 @@
 import org.elasticsearch.client.Response;
 import org.elasticsearch.client.ResponseException;
 import org.elasticsearch.client.RestClient;
-<<<<<<< HEAD
-import org.elasticsearch.common.Strings;
-import org.elasticsearch.common.xcontent.XContentBuilder;
-=======
->>>>>>> 015cb8e4
 import org.elasticsearch.test.rest.yaml.ObjectPath;
 
 import java.io.IOException;
@@ -29,29 +24,6 @@
 
     public void testGeneratingTokenInOldCluster() throws Exception {
         assumeTrue("this test should only run against the old cluster", CLUSTER_TYPE == ClusterType.OLD);
-<<<<<<< HEAD
-        {
-            Version minimumIndexCompatibilityVersion = Version.CURRENT.minimumIndexCompatibilityVersion();
-            assertThat("this branch is not needed if we aren't compatible with 6.0",
-                    minimumIndexCompatibilityVersion.onOrBefore(Version.V_6_0_0), equalTo(true));
-            if (minimumIndexCompatibilityVersion.before(Version.V_7_0_0)) {
-                XContentBuilder template = jsonBuilder();
-                template.startObject();
-                {
-                    template.field("index_patterns", "*");
-                    template.startObject("settings");
-                    template.field("number_of_shards", 5);
-                    template.endObject();
-                }
-                template.endObject();
-                Request createTemplate = new Request("PUT", "/_template/template");
-                createTemplate.setJsonEntity(Strings.toString(template));
-                createTemplate.setOptions(allowTypeRemovalWarnings());
-                client().performRequest(createTemplate);
-            }
-        }
-=======
->>>>>>> 015cb8e4
 
         Request createTokenRequest = new Request("POST", "/_security/oauth2/token");
         createTokenRequest.setJsonEntity(
