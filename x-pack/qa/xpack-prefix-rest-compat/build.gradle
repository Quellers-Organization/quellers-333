--- conflicted
+++ resolved
@@ -188,12 +188,6 @@
 
 tasks.named("yamlRestTestV7CompatTest").configure {
   systemProperty 'tests.rest.blacklist', [
-<<<<<<< HEAD
-    'ml/evaluate_data_frame/Test outlier_detection auc_roc',
-    'ml/evaluate_data_frame/Test outlier_detection auc_roc given actual_field is int',
-    'ml/evaluate_data_frame/Test outlier_detection auc_roc include curve',
-=======
->>>>>>> b13fccb0
     'ml/evaluate_data_frame/Test classification auc_roc',
     'ml/evaluate_data_frame/Test classification auc_roc with default top_classes_field',
   ].join(',')
