/*
 * Copyright Elasticsearch B.V. and/or licensed to Elasticsearch B.V. under one
 * or more contributor license agreements. Licensed under the Elastic License
 * 2.0; you may not use this file except in compliance with the Elastic License
 * 2.0.
 */

package org.elasticsearch.oldrepos;

import org.apache.http.HttpHost;
import org.elasticsearch.Build;
import org.elasticsearch.Version;
import org.elasticsearch.action.admin.cluster.health.ClusterHealthRequest;
import org.elasticsearch.action.admin.cluster.repositories.put.PutRepositoryRequest;
import org.elasticsearch.action.admin.cluster.snapshots.get.GetSnapshotsRequest;
import org.elasticsearch.action.admin.cluster.snapshots.restore.RestoreSnapshotRequest;
import org.elasticsearch.action.admin.cluster.snapshots.restore.RestoreSnapshotResponse;
import org.elasticsearch.action.admin.cluster.snapshots.status.SnapshotStatus;
import org.elasticsearch.action.admin.cluster.snapshots.status.SnapshotsStatusRequest;
import org.elasticsearch.action.admin.cluster.snapshots.status.SnapshotsStatusResponse;
import org.elasticsearch.action.search.SearchRequest;
import org.elasticsearch.action.search.SearchResponse;
import org.elasticsearch.client.Request;
import org.elasticsearch.client.RequestOptions;
import org.elasticsearch.client.RestClient;
import org.elasticsearch.client.RestHighLevelClient;
import org.elasticsearch.client.indices.CloseIndexRequest;
import org.elasticsearch.client.indices.PutMappingRequest;
import org.elasticsearch.client.searchable_snapshots.MountSnapshotRequest;
import org.elasticsearch.cluster.SnapshotsInProgress;
import org.elasticsearch.cluster.health.ClusterHealthStatus;
import org.elasticsearch.cluster.metadata.IndexMetadata;
import org.elasticsearch.common.Strings;
import org.elasticsearch.common.settings.SecureString;
import org.elasticsearch.common.settings.Settings;
import org.elasticsearch.common.util.concurrent.ThreadContext;
import org.elasticsearch.common.util.set.Sets;
import org.elasticsearch.core.internal.io.IOUtils;
import org.elasticsearch.index.query.QueryBuilders;
import org.elasticsearch.search.SearchHit;
import org.elasticsearch.search.builder.SearchSourceBuilder;
import org.elasticsearch.search.sort.SortBuilders;
import org.elasticsearch.search.sort.SortOrder;
import org.elasticsearch.snapshots.SnapshotInfo;
import org.elasticsearch.snapshots.SnapshotState;
import org.elasticsearch.test.hamcrest.ElasticsearchAssertions;
import org.elasticsearch.test.rest.ESRestTestCase;
import org.elasticsearch.xcontent.XContentBuilder;
import org.elasticsearch.xcontent.XContentFactory;
import org.elasticsearch.xcontent.json.JsonXContent;

import java.io.IOException;
import java.util.Arrays;
import java.util.Collections;
import java.util.Comparator;
import java.util.HashSet;
import java.util.List;
import java.util.Map;
import java.util.Set;
import java.util.stream.Collectors;

import static org.hamcrest.Matchers.greaterThan;
import static org.hamcrest.Matchers.hasSize;

public class OldRepositoryAccessIT extends ESRestTestCase {
    @Override
    protected Map<String, List<Map<?, ?>>> wipeSnapshots() {
        return Collections.emptyMap();
    }

    @Override
    protected Settings restClientSettings() {
        String token = basicAuthHeaderValue("admin", new SecureString("admin-password".toCharArray()));
        return Settings.builder().put(ThreadContext.PREFIX + ".Authorization", token).build();
    }

    @SuppressWarnings("removal")
    protected static RestHighLevelClient highLevelClient(RestClient client) {
        return new RestHighLevelClient(client, ignore -> {}, Collections.emptyList()) {
        };
    }

    public void testOldRepoAccess() throws IOException {
        runTest(false);
    }

    public void testOldSourceOnlyRepoAccess() throws IOException {
        runTest(true);
    }

    @SuppressWarnings("removal")
    public void runTest(boolean sourceOnlyRepository) throws IOException {
        String repoLocation = System.getProperty("tests.repo.location");
        Version oldVersion = Version.fromString(System.getProperty("tests.es.version"));
        assumeTrue(
            "source only repositories only supported since ES 6.5.0",
            sourceOnlyRepository == false || oldVersion.onOrAfter(Version.fromString("6.5.0"))
        );

        int oldEsPort = Integer.parseInt(System.getProperty("tests.es.port"));
        int numDocs = 10;
        int extraDocs = 1;
        final Set<String> expectedIds = new HashSet<>();
        try (
            RestHighLevelClient client = highLevelClient(adminClient());
            RestClient oldEs = RestClient.builder(new HttpHost("127.0.0.1", oldEsPort)).build()
        ) {
            try {
                Request createIndex = new Request("PUT", "/test");
                int numberOfShards = randomIntBetween(1, 3);
<<<<<<< HEAD

                XContentBuilder settingsBuilder = XContentFactory.jsonBuilder().startObject().startObject("settings");
                settingsBuilder.field("index.number_of_shards", numberOfShards);

                // 6.5.0 started using soft-deletes, but it was only enabled by default on 7.0
                if (oldVersion.onOrAfter(Version.fromString("6.5.0"))
                    && oldVersion.before(Version.fromString("7.0.0"))
                    && randomBoolean()) {
                    settingsBuilder.field("index.soft_deletes.enabled", true);
                }

                settingsBuilder.endObject().endObject();

                createIndex.setJsonEntity(Strings.toString(settingsBuilder));
                oldEs.performRequest(createIndex);
=======
                createIndex.setJsonEntity("""
                    {"settings":{"number_of_shards": %s}}
                    """.formatted(numberOfShards));
                assertOK(oldEs.performRequest(createIndex));
>>>>>>> bb8578b3

                for (int i = 0; i < numDocs + extraDocs; i++) {
                    String id = "testdoc" + i;
                    expectedIds.add(id);
                    Request doc = new Request("PUT", "/test/doc/" + id);
                    doc.addParameter("refresh", "true");
                    doc.setJsonEntity(sourceForDoc(i));
                    assertOK(oldEs.performRequest(doc));
                }

                for (int i = 0; i < extraDocs; i++) {
                    String id = randomFrom(expectedIds);
                    expectedIds.remove(id);
                    Request doc = new Request("DELETE", "/test/doc/" + id);
                    doc.addParameter("refresh", "true");
                    oldEs.performRequest(doc);
                }

                // register repo on old ES and take snapshot
                Request createRepoRequest = new Request("PUT", "/_snapshot/testrepo");
                createRepoRequest.setJsonEntity(sourceOnlyRepository ? """
                    {"type":"source","settings":{"location":"%s","delegate_type":"fs"}}
                    """.formatted(repoLocation) : """
                    {"type":"fs","settings":{"location":"%s"}}
                    """.formatted(repoLocation));
                assertOK(oldEs.performRequest(createRepoRequest));

                Request createSnapshotRequest = new Request("PUT", "/_snapshot/testrepo/snap1");
                createSnapshotRequest.addParameter("wait_for_completion", "true");
                createSnapshotRequest.setJsonEntity("{\"indices\":\"test\"}");
                assertOK(oldEs.performRequest(createSnapshotRequest));

                // register repo on new ES
                Settings.Builder repoSettingsBuilder = Settings.builder().put("location", repoLocation);
                if (sourceOnlyRepository) {
                    repoSettingsBuilder.put("delegate_type", "fs");
                }
                if (Build.CURRENT.isSnapshot()) {
                    repoSettingsBuilder.put("allow_bwc_indices", true);
                }
                ElasticsearchAssertions.assertAcked(
                    client.snapshot()
                        .createRepository(
                            new PutRepositoryRequest("testrepo").type(sourceOnlyRepository ? "source" : "fs").settings(repoSettingsBuilder),
                            RequestOptions.DEFAULT
                        )
                );

                // list snapshots on new ES
                List<SnapshotInfo> snapshotInfos = client.snapshot()
                    .get(new GetSnapshotsRequest("testrepo").snapshots(new String[] { "_all" }), RequestOptions.DEFAULT)
                    .getSnapshots();
                assertThat(snapshotInfos, hasSize(1));
                SnapshotInfo snapshotInfo = snapshotInfos.get(0);
                assertEquals("snap1", snapshotInfo.snapshotId().getName());
                assertEquals("testrepo", snapshotInfo.repository());
                assertEquals(Arrays.asList("test"), snapshotInfo.indices());
                assertEquals(SnapshotState.SUCCESS, snapshotInfo.state());
                assertEquals(numberOfShards, snapshotInfo.successfulShards());
                assertEquals(numberOfShards, snapshotInfo.totalShards());
                assertEquals(0, snapshotInfo.failedShards());
                assertEquals(oldVersion, snapshotInfo.version());

                // list specific snapshot on new ES
                snapshotInfos = client.snapshot()
                    .get(new GetSnapshotsRequest("testrepo").snapshots(new String[] { "snap1" }), RequestOptions.DEFAULT)
                    .getSnapshots();
                assertThat(snapshotInfos, hasSize(1));
                snapshotInfo = snapshotInfos.get(0);
                assertEquals("snap1", snapshotInfo.snapshotId().getName());
                assertEquals("testrepo", snapshotInfo.repository());
                assertEquals(Arrays.asList("test"), snapshotInfo.indices());
                assertEquals(SnapshotState.SUCCESS, snapshotInfo.state());
                assertEquals(numberOfShards, snapshotInfo.successfulShards());
                assertEquals(numberOfShards, snapshotInfo.totalShards());
                assertEquals(0, snapshotInfo.failedShards());
                assertEquals(oldVersion, snapshotInfo.version());

                // list advanced snapshot info on new ES
                SnapshotsStatusResponse snapshotsStatusResponse = client.snapshot()
                    .status(new SnapshotsStatusRequest("testrepo").snapshots(new String[] { "snap1" }), RequestOptions.DEFAULT);
                assertThat(snapshotsStatusResponse.getSnapshots(), hasSize(1));
                SnapshotStatus snapshotStatus = snapshotsStatusResponse.getSnapshots().get(0);
                assertEquals("snap1", snapshotStatus.getSnapshot().getSnapshotId().getName());
                assertEquals("testrepo", snapshotStatus.getSnapshot().getRepository());
                assertEquals(Sets.newHashSet("test"), snapshotStatus.getIndices().keySet());
                assertEquals(SnapshotsInProgress.State.SUCCESS, snapshotStatus.getState());
                assertEquals(numberOfShards, snapshotStatus.getShardsStats().getDoneShards());
                assertEquals(numberOfShards, snapshotStatus.getShardsStats().getTotalShards());
                assertEquals(0, snapshotStatus.getShardsStats().getFailedShards());
                assertThat(snapshotStatus.getStats().getTotalSize(), greaterThan(0L));
                assertThat(snapshotStatus.getStats().getTotalFileCount(), greaterThan(0));

                if (Build.CURRENT.isSnapshot()) {
                    // restore / mount and check whether searches work
                    restoreMountAndVerify(numDocs, expectedIds, client, numberOfShards);

                    // close indices
                    assertTrue(
                        client.indices().close(new CloseIndexRequest("restored_test"), RequestOptions.DEFAULT).isShardsAcknowledged()
                    );
                    assertTrue(
                        client.indices()
                            .close(new CloseIndexRequest("mounted_full_copy_test"), RequestOptions.DEFAULT)
                            .isShardsAcknowledged()
                    );
                    assertTrue(
                        client.indices()
                            .close(new CloseIndexRequest("mounted_shared_cache_test"), RequestOptions.DEFAULT)
                            .isShardsAcknowledged()
                    );

                    // restore / mount again
                    restoreMountAndVerify(numDocs, expectedIds, client, numberOfShards);
                }
            } finally {
                IOUtils.closeWhileHandlingException(
                    () -> oldEs.performRequest(new Request("DELETE", "/test")),
                    () -> oldEs.performRequest(new Request("DELETE", "/_snapshot/testrepo/snap1")),
                    () -> oldEs.performRequest(new Request("DELETE", "/_snapshot/testrepo"))
                );
                if (Build.CURRENT.isSnapshot()) {
                    IOUtils.closeWhileHandlingException(
                        () -> client().performRequest(new Request("DELETE", "/restored_test")),
                        () -> client().performRequest(new Request("DELETE", "/mounted_full_copy_test")),
                        () -> client().performRequest(new Request("DELETE", "/mounted_shared_cache_test"))
                    );
                }
                IOUtils.closeWhileHandlingException(() -> client().performRequest(new Request("DELETE", "/_snapshot/testrepo")));
            }
        }
    }

    private static String sourceForDoc(int i) {
        return "{\"test\":\"test" + i + "\",\"val\":" + i + "}";
    }

    @SuppressWarnings("removal")
    private void restoreMountAndVerify(int numDocs, Set<String> expectedIds, RestHighLevelClient client, int numberOfShards)
        throws IOException {
        // restore index
        RestoreSnapshotResponse restoreSnapshotResponse = client.snapshot()
            .restore(
                new RestoreSnapshotRequest("testrepo", "snap1").indices("test")
                    .renamePattern("(.+)")
                    .renameReplacement("restored_$1")
                    .waitForCompletion(true),
                RequestOptions.DEFAULT
            );
        assertNotNull(restoreSnapshotResponse.getRestoreInfo());
        assertEquals(numberOfShards, restoreSnapshotResponse.getRestoreInfo().totalShards());
        assertEquals(numberOfShards, restoreSnapshotResponse.getRestoreInfo().successfulShards());

        assertEquals(
            ClusterHealthStatus.GREEN,
            client.cluster()
                .health(
                    new ClusterHealthRequest("restored_test").waitForGreenStatus().waitForNoRelocatingShards(true),
                    RequestOptions.DEFAULT
                )
                .getStatus()
        );

        // run a search against the index
        assertDocs("restored_test", numDocs, expectedIds, client);

        // mount as full copy searchable snapshot
        RestoreSnapshotResponse mountSnapshotResponse = client.searchableSnapshots()
            .mountSnapshot(
                new MountSnapshotRequest("testrepo", "snap1", "test").storage(MountSnapshotRequest.Storage.FULL_COPY)
                    .renamedIndex("mounted_full_copy_test")
                    .indexSettings(Settings.builder().put(IndexMetadata.SETTING_NUMBER_OF_REPLICAS, 1).build())
                    .waitForCompletion(true),
                RequestOptions.DEFAULT
            );
        assertNotNull(mountSnapshotResponse.getRestoreInfo());
        assertEquals(numberOfShards, mountSnapshotResponse.getRestoreInfo().totalShards());
        assertEquals(numberOfShards, mountSnapshotResponse.getRestoreInfo().successfulShards());

        assertEquals(
            ClusterHealthStatus.GREEN,
            client.cluster()
                .health(
                    new ClusterHealthRequest("mounted_full_copy_test").waitForGreenStatus().waitForNoRelocatingShards(true),
                    RequestOptions.DEFAULT
                )
                .getStatus()
        );

        // run a search against the index
        assertDocs("mounted_full_copy_test", numDocs, expectedIds, client);

        // mount as shared cache searchable snapshot
        mountSnapshotResponse = client.searchableSnapshots()
            .mountSnapshot(
                new MountSnapshotRequest("testrepo", "snap1", "test").storage(MountSnapshotRequest.Storage.SHARED_CACHE)
                    .renamedIndex("mounted_shared_cache_test")
                    .waitForCompletion(true),
                RequestOptions.DEFAULT
            );
        assertNotNull(mountSnapshotResponse.getRestoreInfo());
        assertEquals(numberOfShards, mountSnapshotResponse.getRestoreInfo().totalShards());
        assertEquals(numberOfShards, mountSnapshotResponse.getRestoreInfo().successfulShards());

        // run a search against the index
        assertDocs("mounted_shared_cache_test", numDocs, expectedIds, client);
    }

    @SuppressWarnings("removal")
    private void assertDocs(String index, int numDocs, Set<String> expectedIds, RestHighLevelClient client) throws IOException {
        // run a search against the index
        SearchResponse searchResponse = client.search(new SearchRequest(index), RequestOptions.DEFAULT);
        logger.info(searchResponse);
        // check hit count
        assertEquals(numDocs, searchResponse.getHits().getTotalHits().value);
        // check that _index is properly set
        assertTrue(Arrays.stream(searchResponse.getHits().getHits()).map(SearchHit::getIndex).allMatch(index::equals));
        // check that all _ids are there
        assertEquals(expectedIds, Arrays.stream(searchResponse.getHits().getHits()).map(SearchHit::getId).collect(Collectors.toSet()));
        // check that _source is present
        assertTrue(Arrays.stream(searchResponse.getHits().getHits()).allMatch(SearchHit::hasSource));
        // check that correct _source present for each document
        for (SearchHit h : searchResponse.getHits().getHits()) {
            assertEquals(sourceForDoc(getIdAsNumeric(h.getId())), h.getSourceAsString());
        }

        String id = randomFrom(expectedIds);
        int num = getIdAsNumeric(id);
        // run a search using runtime fields against the index
        searchResponse = client.search(
            new SearchRequest(index).source(
                SearchSourceBuilder.searchSource()
                    .query(QueryBuilders.matchQuery("val", num))
                    .runtimeMappings(Map.of("val", Map.of("type", "long")))
            ),
            RequestOptions.DEFAULT
        );
        logger.info(searchResponse);
        assertEquals(1, searchResponse.getHits().getTotalHits().value);
        assertEquals(id, searchResponse.getHits().getHits()[0].getId());
        assertEquals(sourceForDoc(num), searchResponse.getHits().getHits()[0].getSourceAsString());

        // check that doc values can be accessed by (reverse) sorting on numeric val field
        // first add mapping for field (this will be done automatically in the future)
        XContentBuilder mappingBuilder = JsonXContent.contentBuilder();
        mappingBuilder.startObject().startObject("properties").startObject("val");
        mappingBuilder.field("type", "long");
        mappingBuilder.endObject().endObject().endObject();
        assertTrue(
            client.indices().putMapping(new PutMappingRequest(index).source(mappingBuilder), RequestOptions.DEFAULT).isAcknowledged()
        );

        // search using reverse sort on val
        searchResponse = client.search(
            new SearchRequest(index).source(
                SearchSourceBuilder.searchSource()
                    .query(QueryBuilders.matchAllQuery())
                    .sort(SortBuilders.fieldSort("val").order(SortOrder.DESC))
            ),
            RequestOptions.DEFAULT
        );
        logger.info(searchResponse);
        // check sort order
        assertEquals(
            expectedIds.stream().sorted(Comparator.comparingInt(this::getIdAsNumeric).reversed()).collect(Collectors.toList()),
            Arrays.stream(searchResponse.getHits().getHits()).map(SearchHit::getId).collect(Collectors.toList())
        );
    }

    private int getIdAsNumeric(String id) {
        return Integer.parseInt(id.substring("testdoc".length()));
    }
}<|MERGE_RESOLUTION|>--- conflicted
+++ resolved
@@ -108,7 +108,6 @@
             try {
                 Request createIndex = new Request("PUT", "/test");
                 int numberOfShards = randomIntBetween(1, 3);
-<<<<<<< HEAD
 
                 XContentBuilder settingsBuilder = XContentFactory.jsonBuilder().startObject().startObject("settings");
                 settingsBuilder.field("index.number_of_shards", numberOfShards);
@@ -123,13 +122,7 @@
                 settingsBuilder.endObject().endObject();
 
                 createIndex.setJsonEntity(Strings.toString(settingsBuilder));
-                oldEs.performRequest(createIndex);
-=======
-                createIndex.setJsonEntity("""
-                    {"settings":{"number_of_shards": %s}}
-                    """.formatted(numberOfShards));
                 assertOK(oldEs.performRequest(createIndex));
->>>>>>> bb8578b3
 
                 for (int i = 0; i < numDocs + extraDocs; i++) {
                     String id = "testdoc" + i;
@@ -225,7 +218,7 @@
 
                 if (Build.CURRENT.isSnapshot()) {
                     // restore / mount and check whether searches work
-                    restoreMountAndVerify(numDocs, expectedIds, client, numberOfShards);
+                    restoreMountAndVerify(numDocs, expectedIds, client, numberOfShards, sourceOnlyRepository);
 
                     // close indices
                     assertTrue(
@@ -243,7 +236,7 @@
                     );
 
                     // restore / mount again
-                    restoreMountAndVerify(numDocs, expectedIds, client, numberOfShards);
+                    restoreMountAndVerify(numDocs, expectedIds, client, numberOfShards, sourceOnlyRepository);
                 }
             } finally {
                 IOUtils.closeWhileHandlingException(
@@ -268,8 +261,13 @@
     }
 
     @SuppressWarnings("removal")
-    private void restoreMountAndVerify(int numDocs, Set<String> expectedIds, RestHighLevelClient client, int numberOfShards)
-        throws IOException {
+    private void restoreMountAndVerify(
+        int numDocs,
+        Set<String> expectedIds,
+        RestHighLevelClient client,
+        int numberOfShards,
+        boolean sourceOnlyRepository
+    ) throws IOException {
         // restore index
         RestoreSnapshotResponse restoreSnapshotResponse = client.snapshot()
             .restore(
@@ -294,7 +292,7 @@
         );
 
         // run a search against the index
-        assertDocs("restored_test", numDocs, expectedIds, client);
+        assertDocs("restored_test", numDocs, expectedIds, client, sourceOnlyRepository);
 
         // mount as full copy searchable snapshot
         RestoreSnapshotResponse mountSnapshotResponse = client.searchableSnapshots()
@@ -320,7 +318,7 @@
         );
 
         // run a search against the index
-        assertDocs("mounted_full_copy_test", numDocs, expectedIds, client);
+        assertDocs("mounted_full_copy_test", numDocs, expectedIds, client, sourceOnlyRepository);
 
         // mount as shared cache searchable snapshot
         mountSnapshotResponse = client.searchableSnapshots()
@@ -335,11 +333,12 @@
         assertEquals(numberOfShards, mountSnapshotResponse.getRestoreInfo().successfulShards());
 
         // run a search against the index
-        assertDocs("mounted_shared_cache_test", numDocs, expectedIds, client);
+        assertDocs("mounted_shared_cache_test", numDocs, expectedIds, client, sourceOnlyRepository);
     }
 
     @SuppressWarnings("removal")
-    private void assertDocs(String index, int numDocs, Set<String> expectedIds, RestHighLevelClient client) throws IOException {
+    private void assertDocs(String index, int numDocs, Set<String> expectedIds, RestHighLevelClient client, boolean sourceOnlyRepository)
+        throws IOException {
         // run a search against the index
         SearchResponse searchResponse = client.search(new SearchRequest(index), RequestOptions.DEFAULT);
         logger.info(searchResponse);
@@ -372,31 +371,33 @@
         assertEquals(id, searchResponse.getHits().getHits()[0].getId());
         assertEquals(sourceForDoc(num), searchResponse.getHits().getHits()[0].getSourceAsString());
 
-        // check that doc values can be accessed by (reverse) sorting on numeric val field
-        // first add mapping for field (this will be done automatically in the future)
-        XContentBuilder mappingBuilder = JsonXContent.contentBuilder();
-        mappingBuilder.startObject().startObject("properties").startObject("val");
-        mappingBuilder.field("type", "long");
-        mappingBuilder.endObject().endObject().endObject();
-        assertTrue(
-            client.indices().putMapping(new PutMappingRequest(index).source(mappingBuilder), RequestOptions.DEFAULT).isAcknowledged()
-        );
-
-        // search using reverse sort on val
-        searchResponse = client.search(
-            new SearchRequest(index).source(
-                SearchSourceBuilder.searchSource()
-                    .query(QueryBuilders.matchAllQuery())
-                    .sort(SortBuilders.fieldSort("val").order(SortOrder.DESC))
-            ),
-            RequestOptions.DEFAULT
-        );
-        logger.info(searchResponse);
-        // check sort order
-        assertEquals(
-            expectedIds.stream().sorted(Comparator.comparingInt(this::getIdAsNumeric).reversed()).collect(Collectors.toList()),
-            Arrays.stream(searchResponse.getHits().getHits()).map(SearchHit::getId).collect(Collectors.toList())
-        );
+        if (sourceOnlyRepository == false) {
+            // check that doc values can be accessed by (reverse) sorting on numeric val field
+            // first add mapping for field (this will be done automatically in the future)
+            XContentBuilder mappingBuilder = JsonXContent.contentBuilder();
+            mappingBuilder.startObject().startObject("properties").startObject("val");
+            mappingBuilder.field("type", "long");
+            mappingBuilder.endObject().endObject().endObject();
+            assertTrue(
+                client.indices().putMapping(new PutMappingRequest(index).source(mappingBuilder), RequestOptions.DEFAULT).isAcknowledged()
+            );
+
+            // search using reverse sort on val
+            searchResponse = client.search(
+                new SearchRequest(index).source(
+                    SearchSourceBuilder.searchSource()
+                        .query(QueryBuilders.matchAllQuery())
+                        .sort(SortBuilders.fieldSort("val").order(SortOrder.DESC))
+                ),
+                RequestOptions.DEFAULT
+            );
+            logger.info(searchResponse);
+            // check sort order
+            assertEquals(
+                expectedIds.stream().sorted(Comparator.comparingInt(this::getIdAsNumeric).reversed()).collect(Collectors.toList()),
+                Arrays.stream(searchResponse.getHits().getHits()).map(SearchHit::getId).collect(Collectors.toList())
+            );
+        }
     }
 
     private int getIdAsNumeric(String id) {
