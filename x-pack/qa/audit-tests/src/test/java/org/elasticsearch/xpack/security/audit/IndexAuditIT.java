/*
 * Copyright Elasticsearch B.V. and/or licensed to Elasticsearch B.V. under one
 * or more contributor license agreements. Licensed under the Elastic License;
 * you may not use this file except in compliance with the Elastic License.
 */
package org.elasticsearch.xpack.security.audit;

import com.carrotsearch.hppc.cursors.ObjectCursor;
import org.elasticsearch.action.admin.indices.template.get.GetIndexTemplatesResponse;
import org.elasticsearch.action.search.SearchResponse;
import org.elasticsearch.action.support.master.AcknowledgedResponse;
import org.elasticsearch.client.Client;
import org.elasticsearch.client.Request;
import org.elasticsearch.client.RequestOptions;
import org.elasticsearch.client.Response;
import org.elasticsearch.cluster.ClusterState;
import org.elasticsearch.cluster.metadata.IndexTemplateMetaData;
import org.elasticsearch.common.io.stream.NamedWriteableRegistry;
import org.elasticsearch.common.network.NetworkModule;
import org.elasticsearch.common.settings.SecureString;
import org.elasticsearch.common.settings.Settings;
import org.elasticsearch.index.query.QueryBuilder;
import org.elasticsearch.index.query.QueryBuilders;
import org.elasticsearch.plugins.Plugin;
import org.elasticsearch.tasks.Task;
import org.elasticsearch.test.ESIntegTestCase;
import org.elasticsearch.test.TestCluster;
import org.elasticsearch.xpack.core.XPackClientPlugin;
import org.elasticsearch.xpack.core.security.SecurityField;
import org.elasticsearch.xpack.core.security.authc.support.UsernamePasswordToken;
import org.elasticsearch.xpack.security.audit.index.IndexAuditTrail;

import java.io.IOException;
import java.net.InetSocketAddress;
import java.util.Arrays;
import java.util.Collection;
import java.util.concurrent.TimeUnit;
import java.util.concurrent.atomic.AtomicBoolean;
import java.util.concurrent.atomic.AtomicReference;

import static org.hamcrest.Matchers.greaterThan;
import static org.hamcrest.Matchers.is;

public class IndexAuditIT extends ESIntegTestCase {
    private static final String USER = "test_user";
    private static final String PASS = "x-pack-test-password";

    @Override
    protected TestCluster buildTestCluster(Scope scope, long seed) throws IOException {
        TestCluster testCluster = super.buildTestCluster(scope, seed);
        return new TestCluster(seed) {

            @Override
            public void afterTest() throws IOException {
                testCluster.afterTest();
            }

            @Override
            public Client client() {
                return testCluster.client();
            }

            @Override
            public int size() {
                return testCluster.size();
            }

            @Override
            public int numDataNodes() {
                return testCluster.numDataNodes();
            }

            @Override
            public int numDataAndMasterNodes() {
                return testCluster.numDataAndMasterNodes();
            }

            @Override
            public InetSocketAddress[] httpAddresses() {
                return testCluster.httpAddresses();
            }

            @Override
            public void close() throws IOException {
                testCluster.close();
            }

            @Override
            public void ensureEstimatedStats() {
                // stats are not going to be accurate for these tests since the index audit trail
                // is running and changing the values so we wrap the test cluster to skip these
                // checks
            }

            @Override
            public String getClusterName() {
                return testCluster.getClusterName();
            }

            @Override
            public Iterable<Client> getClients() {
                return testCluster.getClients();
            }

            @Override
            public NamedWriteableRegistry getNamedWriteableRegistry() {
                return testCluster.getNamedWriteableRegistry();
            }
        };
    }

    public void testIndexAuditTrailWorking() throws Exception {
        Request request = new Request("GET", "/");
        RequestOptions.Builder options = request.getOptions().toBuilder();
        options.addHeader(UsernamePasswordToken.BASIC_AUTH_HEADER,
                UsernamePasswordToken.basicAuthHeaderValue(USER, new SecureString(PASS.toCharArray())));
        request.setOptions(options);
        Response response = getRestClient().performRequest(request);
        final AtomicReference<ClusterState> lastClusterState = new AtomicReference<>();
        final boolean found = awaitSecurityAuditIndex(lastClusterState, QueryBuilders.matchQuery("principal", USER));

        assertTrue("Did not find security audit index. Current cluster state:\n" + lastClusterState.get().toString(), found);

        SearchResponse searchResponse = client().prepareSearch(".security_audit_log*").setQuery(
                QueryBuilders.matchQuery("principal", USER)).get();
        assertThat(searchResponse.getHits().getHits().length, greaterThan(0));
        assertThat(searchResponse.getHits().getAt(0).getSourceAsMap().get("principal"), is(USER));
    }

    public void testAuditTrailTemplateIsRecreatedAfterDelete() throws Exception {
        // this is already "tested" by the test framework since we wipe the templates before and after,
        // but lets be explicit about the behavior
        awaitIndexTemplateCreation();

        // delete the template
        AcknowledgedResponse deleteResponse = client().admin().indices()
                .prepareDeleteTemplate(IndexAuditTrail.INDEX_TEMPLATE_NAME).execute().actionGet();
        assertThat(deleteResponse.isAcknowledged(), is(true));
        awaitIndexTemplateCreation();
    }

    public void testOpaqueIdWorking() throws Exception {
        Request request = new Request("GET", "/");
        RequestOptions.Builder options = request.getOptions().toBuilder();
        options.addHeader(Task.X_OPAQUE_ID, "foo");
        options.addHeader(UsernamePasswordToken.BASIC_AUTH_HEADER,
            UsernamePasswordToken.basicAuthHeaderValue(USER, new SecureString(PASS.toCharArray())));
        request.setOptions(options);
        Response response = getRestClient().performRequest(request);
        assertThat(response.getStatusLine().getStatusCode(), is(200));
        final AtomicReference<ClusterState> lastClusterState = new AtomicReference<>();
        final boolean found = awaitSecurityAuditIndex(lastClusterState, QueryBuilders.matchQuery("opaque_id", "foo"));

        assertTrue("Did not find security audit index. Current cluster state:\n" + lastClusterState.get().toString(), found);

        SearchResponse searchResponse = client().prepareSearch(".security_audit_log*").setQuery(
            QueryBuilders.matchQuery("opaque_id", "foo")).get();
        assertThat(searchResponse.getHits().getHits().length, greaterThan(0));

        assertThat(searchResponse.getHits().getAt(0).getSourceAsMap().get("opaque_id"), is("foo"));
    }

    private boolean awaitSecurityAuditIndex(AtomicReference<ClusterState> lastClusterState,
                                            QueryBuilder query) throws InterruptedException {
        final AtomicBoolean indexExists = new AtomicBoolean(false);
<<<<<<< HEAD
        assertBusy(() -> {
=======
        return awaitBusy(() -> {
>>>>>>> 3954d041
            if (indexExists.get() == false) {
                ClusterState state = client().admin().cluster().prepareState().get().getState();
                lastClusterState.set(state);
                for (ObjectCursor<String> cursor : state.getMetaData().getIndices().keys()) {
                    if (cursor.value.startsWith(".security_audit_log")) {
                        logger.info("found audit index [{}]", cursor.value);
                        indexExists.set(true);
                        break;
                    }
                }

                if (indexExists.get() == false) {
                    fail("Did not find security audit index. Current cluster state:\n" + lastClusterState.get().toString());
                }
            }

            ensureYellowAndNoInitializingShards(".security_audit_log*");
            logger.info("security audit log index is yellow");
            ClusterState state = client().admin().cluster().prepareState().get().getState();
            lastClusterState.set(state);

            logger.info("refreshing audit indices");
            client().admin().indices().prepareRefresh(".security_audit_log*").get();
            logger.info("refreshed audit indices");
<<<<<<< HEAD
            assertTrue(client().prepareSearch(".security_audit_log*").setQuery(QueryBuilders.matchQuery("principal", USER))
                    .get().getHits().getTotalHits() > 0);
        }, 60L, TimeUnit.SECONDS);

        SearchResponse searchResponse = client().prepareSearch(".security_audit_log*").setQuery(
                QueryBuilders.matchQuery("principal", USER)).get();
        assertThat(searchResponse.getHits().getHits().length, greaterThan(0));
        assertThat(searchResponse.getHits().getAt(0).getSourceAsMap().get("principal"), is(USER));
    }

    public void testAuditTrailTemplateIsRecreatedAfterDelete() throws Exception {
        // this is already "tested" by the test framework since we wipe the templates before and after,
        // but lets be explicit about the behavior
        awaitIndexTemplateCreation();

        // delete the template
        DeleteIndexTemplateResponse deleteResponse = client().admin().indices()
                .prepareDeleteTemplate(IndexAuditTrail.INDEX_TEMPLATE_NAME).execute().actionGet();
        assertThat(deleteResponse.isAcknowledged(), is(true));
        awaitIndexTemplateCreation();
=======
            return client().prepareSearch(".security_audit_log*").setQuery(query)
                .get().getHits().getTotalHits() > 0;
        }, 60L, TimeUnit.SECONDS);
>>>>>>> 3954d041
    }

    private void awaitIndexTemplateCreation() throws Exception {
        assertBusy(() -> {
            GetIndexTemplatesResponse response = client().admin().indices()
                    .prepareGetTemplates(IndexAuditTrail.INDEX_TEMPLATE_NAME).execute().actionGet();
            if (response.getIndexTemplates().size() > 0) {
                for (IndexTemplateMetaData indexTemplateMetaData : response.getIndexTemplates()) {
                    if (IndexAuditTrail.INDEX_TEMPLATE_NAME.equals(indexTemplateMetaData.name())) {
                        return;
                    }
                }
            }
            fail("index template [" + IndexAuditTrail.INDEX_TEMPLATE_NAME + "] was not created");
        });
    }

    @Override
    protected Settings externalClusterClientSettings() {
        return Settings.builder()
                .put(SecurityField.USER_SETTING.getKey(), USER + ":" + PASS)
                .put(NetworkModule.TRANSPORT_TYPE_KEY, "security4")
                .build();
    }

    @Override
    protected Collection<Class<? extends Plugin>> transportClientPlugins() {
        return Arrays.asList(XPackClientPlugin.class);
    }

}<|MERGE_RESOLUTION|>--- conflicted
+++ resolved
@@ -163,11 +163,7 @@
     private boolean awaitSecurityAuditIndex(AtomicReference<ClusterState> lastClusterState,
                                             QueryBuilder query) throws InterruptedException {
         final AtomicBoolean indexExists = new AtomicBoolean(false);
-<<<<<<< HEAD
         assertBusy(() -> {
-=======
-        return awaitBusy(() -> {
->>>>>>> 3954d041
             if (indexExists.get() == false) {
                 ClusterState state = client().admin().cluster().prepareState().get().getState();
                 lastClusterState.set(state);
@@ -192,10 +188,10 @@
             logger.info("refreshing audit indices");
             client().admin().indices().prepareRefresh(".security_audit_log*").get();
             logger.info("refreshed audit indices");
-<<<<<<< HEAD
-            assertTrue(client().prepareSearch(".security_audit_log*").setQuery(QueryBuilders.matchQuery("principal", USER))
-                    .get().getHits().getTotalHits() > 0);
-        }, 60L, TimeUnit.SECONDS);
+            return client().prepareSearch(".security_audit_log*").setQuery(query)
+                    .get().getHits().getTotalHits() > 0;
+            }, 60L, TimeUnit.SECONDS);
+        
 
         SearchResponse searchResponse = client().prepareSearch(".security_audit_log*").setQuery(
                 QueryBuilders.matchQuery("principal", USER)).get();
@@ -203,22 +199,17 @@
         assertThat(searchResponse.getHits().getAt(0).getSourceAsMap().get("principal"), is(USER));
     }
 
-    public void testAuditTrailTemplateIsRecreatedAfterDelete() throws Exception {
-        // this is already "tested" by the test framework since we wipe the templates before and after,
-        // but lets be explicit about the behavior
-        awaitIndexTemplateCreation();
-
-        // delete the template
-        DeleteIndexTemplateResponse deleteResponse = client().admin().indices()
-                .prepareDeleteTemplate(IndexAuditTrail.INDEX_TEMPLATE_NAME).execute().actionGet();
-        assertThat(deleteResponse.isAcknowledged(), is(true));
-        awaitIndexTemplateCreation();
-=======
-            return client().prepareSearch(".security_audit_log*").setQuery(query)
-                .get().getHits().getTotalHits() > 0;
-        }, 60L, TimeUnit.SECONDS);
->>>>>>> 3954d041
-    }
+//    public void testAuditTrailTemplateIsRecreatedAfterDelete() throws Exception {
+//        // this is already "tested" by the test framework since we wipe the templates before and after,
+//        // but lets be explicit about the behavior
+//        awaitIndexTemplateCreation();
+//
+//        // delete the template
+//        DeleteIndexTemplateResponse deleteResponse = client().admin().indices()
+//                .prepareDeleteTemplate(IndexAuditTrail.INDEX_TEMPLATE_NAME).execute().actionGet();
+//        assertThat(deleteResponse.isAcknowledged(), is(true));
+//        awaitIndexTemplateCreation();
+//    }
 
     private void awaitIndexTemplateCreation() throws Exception {
         assertBusy(() -> {
