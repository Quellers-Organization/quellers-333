/*
 * Copyright Elasticsearch B.V. and/or licensed to Elasticsearch B.V. under one
 * or more contributor license agreements. Licensed under the Elastic License;
 * you may not use this file except in compliance with the Elastic License.
 */
package org.elasticsearch.xpack.security.authc.saml;

import org.apache.http.Header;
import org.apache.http.HttpEntity;
import org.apache.http.HttpHost;
import org.apache.http.HttpResponse;
import org.apache.http.NameValuePair;
import org.apache.http.StatusLine;
import org.apache.http.client.config.RequestConfig;
import org.apache.http.client.entity.UrlEncodedFormEntity;
import org.apache.http.client.methods.CloseableHttpResponse;
import org.apache.http.client.methods.HttpGet;
import org.apache.http.client.methods.HttpPost;
import org.apache.http.client.methods.HttpRequestBase;
import org.apache.http.impl.client.CloseableHttpClient;
import org.apache.http.impl.client.HttpClients;
import org.apache.http.message.BasicHeader;
import org.apache.http.message.BasicNameValuePair;
import org.apache.http.protocol.BasicHttpContext;
import org.apache.http.protocol.HttpContext;
import org.apache.http.protocol.HttpCoreContext;
import org.apache.http.util.EntityUtils;
import org.apache.logging.log4j.message.ParameterizedMessage;
import org.elasticsearch.client.Request;
import org.elasticsearch.client.RequestOptions;
import org.elasticsearch.client.Response;
import org.elasticsearch.client.ResponseException;
import org.elasticsearch.common.CheckedFunction;
import org.elasticsearch.common.Strings;
import org.elasticsearch.common.bytes.BytesReference;
import org.elasticsearch.common.collect.MapBuilder;
import org.elasticsearch.common.collect.Tuple;
import org.elasticsearch.common.io.Streams;
import org.elasticsearch.common.settings.SecureString;
import org.elasticsearch.common.settings.Settings;
import org.elasticsearch.common.unit.TimeValue;
import org.elasticsearch.common.util.concurrent.ThreadContext;
import org.elasticsearch.common.xcontent.XContentBuilder;
import org.elasticsearch.common.xcontent.XContentFactory;
import org.elasticsearch.common.xcontent.XContentType;
import org.elasticsearch.test.rest.ESRestTestCase;
import org.elasticsearch.xpack.core.common.socket.SocketAccess;
import org.elasticsearch.xpack.core.security.authc.support.UsernamePasswordToken;
import org.elasticsearch.xpack.core.ssl.CertParsingUtils;
import org.hamcrest.Matchers;
import org.junit.Before;

import javax.net.ssl.KeyManager;
import javax.net.ssl.SSLContext;
import javax.net.ssl.TrustManager;
import javax.net.ssl.X509ExtendedTrustManager;
import java.io.IOException;
import java.io.InputStream;
import java.net.URI;
import java.nio.file.Path;
import java.security.SecureRandom;
import java.security.cert.Certificate;
import java.util.ArrayList;
import java.util.Collections;
import java.util.List;
import java.util.Map;
import java.util.regex.Matcher;
import java.util.regex.Pattern;

import static org.elasticsearch.common.xcontent.XContentHelper.convertToMap;
import static org.elasticsearch.xpack.core.security.authc.support.UsernamePasswordToken.basicAuthHeaderValue;
import static org.hamcrest.Matchers.contains;
import static org.hamcrest.Matchers.equalTo;
import static org.hamcrest.Matchers.greaterThan;
import static org.hamcrest.Matchers.instanceOf;
import static org.hamcrest.Matchers.notNullValue;
import static org.hamcrest.Matchers.startsWith;

/**
 * An integration test for validating SAML authentication against a real Identity Provider (Shibboleth)
 */
public class SamlAuthenticationIT extends ESRestTestCase {

    private static final String SAML_RESPONSE_FIELD = "SAMLResponse";
    private static final String KIBANA_PASSWORD = "K1b@na K1b@na K1b@na";

    @Override
    protected Settings restAdminSettings() {
        String token = basicAuthHeaderValue("test_admin", new SecureString("x-pack-test-password".toCharArray()));
        return Settings.builder()
                .put(ThreadContext.PREFIX + ".Authorization", token)
                .build();
    }

    /**
     * We perform all requests to Elasticsearch as the "kibana_system" user, as this is the user that will be used
     * in a typical SAML deployment (where Kibana is providing the UI for the SAML Web SSO interactions).
     * Before we can use the Kibana user, we need to set its password to something we know.
     */
    @Before
    public void setKibanaPassword() throws IOException {
        Request request = new Request("PUT", "/_security/user/kibana_system/_password");
        request.setJsonEntity("{ \"password\" : \"" + KIBANA_PASSWORD + "\" }");
        adminClient().performRequest(request);
    }

    /**
     * This is a simple mapping that maps the "thor" user in the "shibboleth" realm to the "kibana_admin" role.
     * We could do something more complex, but we have unit tests for role-mapping - this is just to verify that
     * the mapping runs OK in a real environment.
     */
    @Before
    public void setupRoleMapping() throws IOException {
        Request request = new Request("PUT", "/_security/role_mapping/thor-kibana");
        request.setJsonEntity(Strings.toString(XContentBuilder.builder(XContentType.JSON.xContent())
            .startObject()
            .array("roles", new String[]{"kibana_admin"})
                    .field("enabled", true)
                    .startObject("rules")
                        .startArray("all")
                            .startObject().startObject("field").field("username", "thor").endObject().endObject()
                            .startObject().startObject("field").field("realm.name", "shibboleth").endObject().endObject()
                        .endArray() // "all"
                    .endObject() // "rules"
                .endObject()));
        adminClient().performRequest(request);
    }

    /**
     * Create a native user for "thor" that is used for user-lookup (authorizing realms)
     */
    @Before
    public void setupNativeUser() throws IOException {
        final Map<String, Object> body = MapBuilder.<String, Object>newMapBuilder()
            .put("roles", Collections.singletonList("kibana_admin"))
            .put("full_name", "Thor Son of Odin")
            .put("password", randomAlphaOfLengthBetween(8, 16))
            .put("metadata", Collections.singletonMap("is_native", true))
            .map();
        final Response response = adminClient().performRequest(buildRequest("PUT", "/_security/user/thor", body));
        assertOK(response);
    }

    /**
     * Tests that a user can login via a SAML idp:
     * It uses:
     * <ul>
     * <li>A real IdP (Shibboleth, running locally)</li>
     * <li>A fake web browser (apache http client)</li>
     * <li>A fake "UI" ( same apache http client)</li>
     * </ul>
     * It takes the following steps:
     * <ol>
     * <li>Walks through the login process at the IdP</li>
     * <li>Receives a JSON response that has a Bearer token</li>
     * <li>Uses that token to verify the user details</li>
     * </ol>
     */
<<<<<<< HEAD
=======

>>>>>>> 194c73b9
    public void testLoginUserWithSamlRoleMapping() throws Exception {
        // this realm name comes from the config in build.gradle
        final Tuple<String, String> authTokens = loginViaSaml("shibboleth");
        verifyElasticsearchAccessTokenForRoleMapping(authTokens.v1());
        final String accessToken = verifyElasticsearchRefreshToken(authTokens.v2());
        verifyElasticsearchAccessTokenForRoleMapping(accessToken);
    }

    public void testLoginUserWithAuthorizingRealm() throws Exception {
        // this realm name comes from the config in build.gradle
        final Tuple<String, String> authTokens = loginViaSaml("shibboleth_native");
        verifyElasticsearchAccessTokenForAuthorizingRealms(authTokens.v1());
        final String accessToken = verifyElasticsearchRefreshToken(authTokens.v2());
        verifyElasticsearchAccessTokenForAuthorizingRealms(accessToken);
    }

    public void testLoginWithWrongRealmFails() throws Exception {
        final BasicHttpContext context = new BasicHttpContext();
        try (CloseableHttpClient client = getHttpClient()) {
            // this realm name comes from the config in build.gradle
            final Tuple<URI, String> idAndLoginUri = getIdpLoginPage(client, context, "shibboleth_negative");
            final URI consentUri = submitLoginForm(client, context, idAndLoginUri.v1());
            final String samlResponse = submitConsentForm(context, client, consentUri);
            submitSamlResponse(samlResponse, idAndLoginUri.v2(), "shibboleth", false);
        }
    }

    private Tuple<String, String> loginViaSaml(String realmName) throws Exception {
        final BasicHttpContext context = new BasicHttpContext();
        try (CloseableHttpClient client = getHttpClient()) {
            final Tuple<URI, String> loginAndId = getIdpLoginPage(client, context, realmName);
            final URI consentUri = submitLoginForm(client, context, loginAndId.v1());
            final String samlResponse = submitConsentForm(context, client, consentUri);
            final Map<String, Object> result = submitSamlResponse(samlResponse, loginAndId.v2(), realmName, true);
            assertThat(result.get("username"), equalTo("thor"));

            final Object expiresIn = result.get("expires_in");
            assertThat(expiresIn, instanceOf(Number.class));
            assertThat(((Number) expiresIn).longValue(), greaterThan(TimeValue.timeValueMinutes(15).seconds()));

            final Object accessToken = result.get("access_token");
            assertThat(accessToken, notNullValue());
            assertThat(accessToken, instanceOf(String.class));

            final Object refreshToken = result.get("refresh_token");
            assertThat(refreshToken, notNullValue());
            assertThat(refreshToken, instanceOf(String.class));

            return new Tuple<>((String) accessToken, (String) refreshToken);
        }
    }

    /**
     * Verifies that the provided "Access Token" (see org.elasticsearch.xpack.security.authc.TokenService)
     * is for the expected user with the expected name and roles if the user was created from Role-Mapping
     */
    private void verifyElasticsearchAccessTokenForRoleMapping(String accessToken) throws IOException {
        final Map<String, Object> map = callAuthenticateApiUsingAccessToken(accessToken);
        assertThat(map.get("username"), equalTo("thor"));
        assertThat(map.get("full_name"), equalTo("Thor Odinson"));
        assertSingletonList(map.get("roles"), "kibana_admin");

        assertThat(map.get("metadata"), instanceOf(Map.class));
        final Map<?, ?> metadata = (Map<?, ?>) map.get("metadata");
        assertSingletonList(metadata.get("saml_uid"), "thor");
        assertSingletonList(metadata.get("saml(urn:oid:0.9.2342.19200300.100.1.1)"), "thor");
        assertSingletonList(metadata.get("saml_displayName"), "Thor Odinson");
        assertSingletonList(metadata.get("saml(urn:oid:2.5.4.3)"), "Thor Odinson");
    }

    /**
     * Verifies that the provided "Access Token" (see org.elasticsearch.xpack.security.authc.TokenService)
     * is for the expected user with the expected name and roles if the user was retrieved from the native realm
     */
    private void verifyElasticsearchAccessTokenForAuthorizingRealms(String accessToken) throws IOException {
        final Map<String, Object> map = callAuthenticateApiUsingAccessToken(accessToken);
        assertThat(map.get("username"), equalTo("thor"));
        assertThat(map.get("full_name"), equalTo("Thor Son of Odin"));
        assertSingletonList(map.get("roles"), "kibana_admin");

        assertThat(map.get("metadata"), instanceOf(Map.class));
        final Map<?, ?> metadata = (Map<?, ?>) map.get("metadata");
        assertThat(metadata.get("is_native"), equalTo(true));
    }

    private Map<String, Object> callAuthenticateApiUsingAccessToken(String accessToken) throws IOException {
        Request request = new Request("GET", "/_security/_authenticate");
        RequestOptions.Builder options = request.getOptions().toBuilder();
        options.addHeader("Authorization", "Bearer " + accessToken);
        request.setOptions(options);
        return entityAsMap(client().performRequest(request));
    }

    private String verifyElasticsearchRefreshToken(String refreshToken) throws IOException {
        final Map<String, ?> body = MapBuilder.<String, Object>newMapBuilder()
            .put("grant_type", "refresh_token")
            .put("refresh_token", refreshToken)
            .map();
        final Response response = client().performRequest(buildRequest("POST", "/_security/oauth2/token", body, kibanaAuth()));
        assertOK(response);

        final Map<String, Object> result = entityAsMap(response);
        final Object newRefreshToken = result.get("refresh_token");
        assertThat(newRefreshToken, notNullValue());
        assertThat(newRefreshToken, instanceOf(String.class));

        final Object accessToken = result.get("access_token");
        assertThat(accessToken, notNullValue());
        assertThat(accessToken, instanceOf(String.class));
        return (String) accessToken;
    }

    /**
     * Gets the SingleSignOnService endpoint of the IDP by calling the appropriate ES API, navigates to that URL and parses the form
     * URI that we can use to login to the Shibboleth IDP
     *
     * @return a Tuple with the URL of the login form in the IDP and the ID of the authentication request
     */
    private Tuple<URI, String> getIdpLoginPage(CloseableHttpClient client, BasicHttpContext context, String realmNane) throws Exception {
        final Map<String, String> body = Collections.singletonMap("realm", realmNane);
        Request request = buildRequest("POST", "/_security/saml/prepare", body, kibanaAuth());
        final Response prepare = client().performRequest(request);
        assertOK(prepare);
        final Map<String, Object> responseBody = parseResponseAsMap(prepare.getEntity());
        logger.info("Created SAML authentication request {}", responseBody);
        HttpGet login = new HttpGet((String) responseBody.get("redirect"));
        String target = execute(client, login, context, response -> {
            assertHttpOk(response.getStatusLine());
            return getFormTarget(response.getEntity().getContent());
        });

        assertThat("Cannot find form target", target, Matchers.notNullValue());
        assertThat("Target must be an absolute path", target, startsWith("/"));
        final Object host = context.getAttribute(HttpCoreContext.HTTP_TARGET_HOST);
        assertThat(host, instanceOf(HttpHost.class));
        final String uri = ((HttpHost) host).toURI() + target;
        return Tuple.tuple(new URI(uri), (String) responseBody.get("id"));
    }

    /**
     * Submits a Shibboleth login form to the provided URI.
     *
     * @return A URI to which the "consent form" should be submitted.
     */
    private URI submitLoginForm(CloseableHttpClient client, BasicHttpContext context, URI formUri) throws IOException {
        final HttpPost form = new HttpPost(formUri);
        List<NameValuePair> params = new ArrayList<>();
        params.add(new BasicNameValuePair("j_username", "thor"));
        params.add(new BasicNameValuePair("j_password", "NickFuryHeartsES"));
        params.add(new BasicNameValuePair("_eventId_proceed", ""));
        form.setEntity(new UrlEncodedFormEntity(params));

        final String redirect = execute(client, form, context, response -> {
            logger.info(EntityUtils.toString(response.getEntity()));
            assertThat(response.getStatusLine().getStatusCode(), equalTo(302));
            return response.getFirstHeader("Location").getValue();
        });

        String target = execute(client, new HttpGet(formUri.resolve(redirect)), context, response -> {
            assertHttpOk(response.getStatusLine());
            return getFormTarget(response.getEntity().getContent());
        });
        assertThat("Cannot find form target", target, Matchers.notNullValue());
        return formUri.resolve(target);
    }

    /**
     * Submits a Shibboleth consent form to the provided URI.
     * The consent form is a step that Shibboleth inserts into the login flow to confirm that the user is willing to send their
     * personal details to the application (SP) that they are logging in to.
     *
     * @return The SAMLResponse to post to the service
     */
    private String submitConsentForm(BasicHttpContext context, CloseableHttpClient client, URI consentUri) throws IOException {
        final HttpPost form = new HttpPost(consentUri);
        List<NameValuePair> params = new ArrayList<>();
        params.add(new BasicNameValuePair("_shib_idp_consentOptions", "_shib_idp_globalConsent"));
        params.add(new BasicNameValuePair("_eventId_proceed", "Accept"));
        form.setEntity(new UrlEncodedFormEntity(params));

        return execute(client, form, context,
            response -> parseSamlSubmissionForm(response.getEntity().getContent()));
    }

    /**
     * Submits a SAML Response to the _security/saml/authenticate endpoint.
     *
     * @param saml          The (deflated + base64 encoded) {@code SAMLResponse} parameter to post
     * @param id            The SAML authentication request ID this response is InResponseTo
     * @param shouldSucceed Whether we expect this authentication to succeed
     */
    private Map<String, Object> submitSamlResponse(String saml, String id, String realmName, boolean shouldSucceed) throws IOException {
        // By POSTing to the ES API directly, we miss the check that the IDP would post this to the ACS that we would expect them to, but
        // we implicitly check this while checking the `Destination` element of the SAML response in the SAML realm.
        final MapBuilder<String, Object> bodyBuilder = new MapBuilder<String, Object>()
            .put("content", saml)
            .put("realm", realmName)
            .put("ids", Collections.singletonList(id));
        try {
            final Response response =
                client().performRequest(buildRequest("POST", "/_security/saml/authenticate", bodyBuilder.map(), kibanaAuth()));
            if (shouldSucceed) {
                assertHttpOk(response.getStatusLine());
            }
            return parseResponseAsMap(response.getEntity());
        } catch (ResponseException e) {
            if (shouldSucceed == false) {
                assertHttpUnauthorized(e.getResponse().getStatusLine());
            }
            return Map.of();
        }
    }

    /**
     * Finds the target URL for the HTML form within the provided content.
     */
    private String getFormTarget(InputStream content) throws IOException {
        // Yes this is seriously bad - but would you prefer I run a headless browser for this?
        return findLine(Streams.readAllLines(content), "<form action=\"([^\"]+)\"");
    }

    /**
     * Finds the {@code SAMLResponse} for the HTML form from the provided content.
     */
    private String parseSamlSubmissionForm(InputStream content) throws IOException {
        final List<String> lines = Streams.readAllLines(content);
        return findLine(lines, "name=\"" + SAML_RESPONSE_FIELD + "\" value=\"([^\"]+)\"");
    }

    private String findLine(List<String> lines, String regex) {
        Pattern pattern = Pattern.compile(regex);
        for (String line : lines) {
            final Matcher matcher = pattern.matcher(line);
            if (matcher.find()) {
                return matcher.group(1);
            }
        }
        return null;
    }

    private Map<String, Object> parseResponseAsMap(HttpEntity entity) throws IOException {
        return convertToMap(XContentType.JSON.xContent(), entity.getContent(), false);
    }

    private <T> T execute(CloseableHttpClient client, HttpRequestBase request,
                          HttpContext context, CheckedFunction<HttpResponse, T, IOException> body)
            throws IOException {
        final int timeout = (int) TimeValue.timeValueSeconds(90).millis();
        RequestConfig requestConfig = RequestConfig.custom()
                .setConnectionRequestTimeout(timeout)
                .setConnectTimeout(timeout)
                .setSocketTimeout(timeout)
                .build();
        request.setConfig(requestConfig);
        logger.info("Execute HTTP " + request.getMethod() + ' ' + request.getURI());
        try (CloseableHttpResponse response = SocketAccess.doPrivileged(() -> client.execute(request, context))) {
            return body.apply(response);
        } catch (Exception e) {
            logger.warn(new ParameterizedMessage("HTTP Request [{}] failed", request.getURI()), e);
            throw e;
        }
    }

    private void assertHttpOk(StatusLine status) {
        assertThat("Unexpected HTTP Response status: " + status, status.getStatusCode(), Matchers.equalTo(200));
    }

    private void assertHttpUnauthorized(StatusLine status) {
        assertThat("Unexpected HTTP Response status: " + status, status.getStatusCode(), Matchers.equalTo(401));
    }

    private static void assertSingletonList(Object value, String expectedElement) {
        assertThat(value, instanceOf(List.class));
        assertThat(((List<?>) value), contains(expectedElement));
    }

    private Request buildRequest(String method, String endpoint, Map<String, ?> body, Header... headers) throws IOException {
        Request request = new Request(method, endpoint);
        XContentBuilder builder = XContentFactory.jsonBuilder().map(body);
        if (body != null) {
            request.setJsonEntity(BytesReference.bytes(builder).utf8ToString());
        }
        final RequestOptions.Builder options = request.getOptions().toBuilder();
        for (Header header : headers) {
            options.addHeader(header.getName(), header.getValue());
        }
        request.setOptions(options);
        return request;
    }

    private static BasicHeader kibanaAuth() {
        final String auth = UsernamePasswordToken.basicAuthHeaderValue("kibana_system", new SecureString(KIBANA_PASSWORD.toCharArray()));
        return new BasicHeader(UsernamePasswordToken.BASIC_AUTH_HEADER, auth);
    }

    private CloseableHttpClient getHttpClient() throws Exception {
        return HttpClients.custom().setSSLContext(getClientSslContext()).build();
    }

    private SSLContext getClientSslContext() throws Exception {
        final Path pem = getDataPath("/idp-browser.pem");
        final Certificate[] certificates = CertParsingUtils.readCertificates(Collections.singletonList(pem));
        final X509ExtendedTrustManager trustManager = CertParsingUtils.trustManager(certificates);
        SSLContext context = SSLContext.getInstance("TLS");
        context.init(new KeyManager[0], new TrustManager[] { trustManager }, new SecureRandom());
        return context;
    }

}<|MERGE_RESOLUTION|>--- conflicted
+++ resolved
@@ -156,10 +156,6 @@
      * <li>Uses that token to verify the user details</li>
      * </ol>
      */
-<<<<<<< HEAD
-=======
-
->>>>>>> 194c73b9
     public void testLoginUserWithSamlRoleMapping() throws Exception {
         // this realm name comes from the config in build.gradle
         final Tuple<String, String> authTokens = loginViaSaml("shibboleth");
