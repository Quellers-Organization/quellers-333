import org.elasticsearch.gradle.test.NodeInfo
import org.elasticsearch.gradle.test.RestIntegTestTask
import org.elasticsearch.gradle.Version

import java.nio.charset.StandardCharsets

// Apply the java plugin to this project so the sources can be edited in an IDE
<<<<<<< HEAD
apply plugin: 'elasticsearch.build'
test.enabled = false
=======
apply plugin: 'elasticsearch.standalone-test'

unitTest.enabled = false
>>>>>>> 8be33d1e

dependencies {
    // "org.elasticsearch.plugin:x-pack-core:${version}" doesn't work with idea because the testArtifacts are also here
    testCompile project(path: xpackModule('core'), configuration: 'default')
    testCompile (project(path: xpackModule('security'), configuration: 'runtime')) {
        // Need to drop the guava dependency here or we get a conflict with watcher's guava dependency.
        // This is total #$%, but the solution is to get the SAML realm (which uses guava) out of security proper
        exclude group: "com.google.guava", module: "guava"
    }
    testCompile project(path: xpackModule('watcher'), configuration: 'runtime')

    testCompile project(path: xpackModule('core'), configuration: 'testArtifacts')
    testCompile (project(path: xpackModule('security'), configuration: 'testArtifacts')) {
        // Need to drop the guava dependency here or we get a conflict with watcher's guava dependency.
        // This is total #$%, but the solution is to get the SAML realm (which uses guava) out of security proper
        exclude group: "com.google.guava", module: "guava"
    }
}

Closure waitWithAuth = { NodeInfo node, AntBuilder ant ->
    File tmpFile = new File(node.cwd, 'wait.success')

    // wait up to twenty seconds
    final long stopTime = System.currentTimeMillis() + 20000L;
    Exception lastException = null;

    while (System.currentTimeMillis() < stopTime) {
        lastException = null;
        // we use custom wait logic here as the elastic user is not available immediately and ant.get will fail when a 401 is returned
        HttpURLConnection httpURLConnection = null;
        try {
            httpURLConnection = (HttpURLConnection) new URL("http://${node.httpUri()}/_cluster/health?wait_for_nodes=${node.config.numNodes}&wait_for_status=yellow").openConnection();
            httpURLConnection.setRequestProperty("Authorization", "Basic " +
                    Base64.getEncoder().encodeToString("test_user:x-pack-test-password".getBytes(StandardCharsets.UTF_8)));
            httpURLConnection.setRequestMethod("GET");
            httpURLConnection.setConnectTimeout(1000);
            httpURLConnection.setReadTimeout(30000); // read needs to wait for nodes!
            httpURLConnection.connect();
            if (httpURLConnection.getResponseCode() == 200) {
                tmpFile.withWriter StandardCharsets.UTF_8.name(), {
                    it.write(httpURLConnection.getInputStream().getText(StandardCharsets.UTF_8.name()))
                }
                break;
            }
        } catch (Exception e) {
            logger.debug("failed to call cluster health", e)
            lastException = e
        } finally {
            if (httpURLConnection != null) {
                httpURLConnection.disconnect();
            }
        }

        // did not start, so wait a bit before trying again
        Thread.sleep(500L);
    }
    if (tmpFile.exists() == false && lastException != null) {
        logger.error("final attempt of calling cluster health failed", lastException)
    }
    return tmpFile.exists()
}

String coreFullClusterRestartPath = project(':qa:full-cluster-restart').projectDir.toPath().resolve('src/test/java').toString()
sourceSets {
    test {
        java {
            srcDirs += [coreFullClusterRestartPath]
        }
    }
}

licenseHeaders {
    approvedLicenses << 'Apache'
}

forbiddenPatterns {
    exclude '**/system_key'
}

String outputDir = "${buildDir}/generated-resources/${project.name}"

<<<<<<< HEAD
  // Use resources from the rolling-upgrade project in subdirectories
  sourceSets {
    testLib {
        java.srcDir(coreFullClusterRestartPath)
    }
    test {
      java {
        srcDirs = ["${mainProject.projectDir}/src/test/java"]
      }
      resources {
        srcDirs = ["${mainProject.projectDir}/src/test/resources"]
      }
      compileClasspath += testLib.output
    }
  }

  licenseHeaders {
    approvedLicenses << 'Apache'
  }

  forbiddenPatterns {
    exclude '**/system_key'
  }

  String outputDir = "${buildDir}/generated-resources/${project.name}"

  // This is a top level task which we will add dependencies to below.
  // It is a single task that can be used to backcompat tests against all versions.
  task bwcTest {
=======
// This is a top level task which we will add dependencies to below.
// It is a single task that can be used to backcompat tests against all versions.
task bwcTest {
>>>>>>> 8be33d1e
    description = 'Runs backwards compatibility tests.'
    group = 'verification'
}

task copyTestNodeKeyMaterial(type: Copy) {
    from project(':x-pack:plugin:core').files('src/test/resources/org/elasticsearch/xpack/security/transport/ssl/certs/simple/testnode.pem',
            'src/test/resources/org/elasticsearch/xpack/security/transport/ssl/certs/simple/testnode.crt',
            'src/test/resources/org/elasticsearch/xpack/security/transport/ssl/certs/simple/testnode.jks')
    into outputDir
}

for (Version version : bwcVersions.indexCompatible) {
    String baseName = "v${version}"

    Task oldClusterTest = tasks.create(name: "${baseName}#oldClusterTest", type: RestIntegTestTask) {
        mustRunAfter(precommit)
    }

    Object extension = extensions.findByName("${baseName}#oldClusterTestCluster")
    configure(extensions.findByName("${baseName}#oldClusterTestCluster")) {
        dependsOn copyTestNodeKeyMaterial
        if (version.before('6.3.0')) {
            String depVersion = version;
            if (project.bwcVersions.unreleased.contains(version)) {
                depVersion += "-SNAPSHOT"
            }
            mavenPlugin 'x-pack', "org.elasticsearch.plugin:x-pack:${depVersion}"

        }
        bwcVersion = version
        numBwcNodes = 2
        numNodes = 2
        clusterName = 'full-cluster-restart'
        String usersCli = version.before('6.3.0') ? 'bin/x-pack/users' : 'bin/elasticsearch-users'
        setupCommand 'setupTestUser', usersCli, 'useradd', 'test_user', '-p', 'x-pack-test-password', '-r', 'superuser'
        waitCondition = waitWithAuth

        // some tests rely on the translog not being flushed
        setting 'indices.memory.shard_inactive_time', '20m'

        setting 'xpack.security.enabled', 'true'
        setting 'xpack.security.transport.ssl.enabled', 'true'
        if (project.inFipsJvm) {
            setting 'xpack.security.transport.ssl.key', 'testnode.pem'
            setting 'xpack.security.transport.ssl.certificate', 'testnode.crt'
            keystoreSetting 'xpack.security.transport.ssl.secure_key_passphrase', 'testnode'
        } else {
            setting 'xpack.security.transport.ssl.keystore.path', 'testnode.jks'
            setting 'xpack.security.transport.ssl.keystore.password', 'testnode'
        }
        setting 'xpack.license.self_generated.type', 'trial'
        dependsOn copyTestNodeKeyMaterial
        extraConfigFile 'testnode.pem', new File(outputDir + '/testnode.pem')
        extraConfigFile 'testnode.crt', new File(outputDir + '/testnode.crt')
        extraConfigFile 'testnode.jks', new File(outputDir + '/testnode.jks')

        keystoreFile 'xpack.watcher.encryption_key', "${project.projectDir}/src/test/resources/system_key"
        setting 'xpack.watcher.encrypt_sensitive_data', 'true'
    }

    Task oldClusterTestRunner = tasks.getByName("${baseName}#oldClusterTestRunner")
    oldClusterTestRunner.configure {
        systemProperty 'tests.is_old_cluster', 'true'
        systemProperty 'tests.old_cluster_version', version.toString().minus("-SNAPSHOT")
        systemProperty 'tests.path.repo', new File(buildDir, "cluster/shared/repo")
        exclude 'org/elasticsearch/upgrades/FullClusterRestartIT.class'
        exclude 'org/elasticsearch/upgrades/FullClusterRestartSettingsUpgradeIT.class'
        exclude 'org/elasticsearch/upgrades/QueryBuilderBWCIT.class'
    }

    Task upgradedClusterTest = tasks.create(name: "${baseName}#upgradedClusterTest", type: RestIntegTestTask)

    configure(extensions.findByName("${baseName}#upgradedClusterTestCluster")) {
        dependsOn oldClusterTestRunner,
                "${baseName}#oldClusterTestCluster#node0.stop",
                "${baseName}#oldClusterTestCluster#node1.stop"
        numNodes = 2
        clusterName = 'full-cluster-restart'
        dataDir = { nodeNum -> oldClusterTest.nodes[nodeNum].dataDir }
        cleanShared = false // We want to keep snapshots made by the old cluster!
        setupCommand 'setupTestUser', 'bin/elasticsearch-users', 'useradd', 'test_user', '-p', 'x-pack-test-password', '-r', 'superuser'
        waitCondition = waitWithAuth

        // some tests rely on the translog not being flushed
        setting 'indices.memory.shard_inactive_time', '20m'
        setting 'xpack.security.enabled', 'true'
        if (project.inFipsJvm) {
            setting 'xpack.security.transport.ssl.key', 'testnode.pem'
            setting 'xpack.security.transport.ssl.certificate', 'testnode.crt'
            keystoreSetting 'xpack.security.transport.ssl.secure_key_passphrase', 'testnode'
        } else {
            setting 'xpack.security.transport.ssl.keystore.path', 'testnode.jks'
            setting 'xpack.security.transport.ssl.keystore.password', 'testnode'
        }
        setting 'xpack.license.self_generated.type', 'trial'
        dependsOn copyTestNodeKeyMaterial
        extraConfigFile 'testnode.jks', new File(outputDir + '/testnode.jks')
        extraConfigFile 'testnode.pem', new File(outputDir + '/testnode.pem')
        extraConfigFile 'testnode.crt', new File(outputDir + '/testnode.crt')

        setting 'xpack.watcher.encrypt_sensitive_data', 'true'
        keystoreFile 'xpack.watcher.encryption_key', "${project.projectDir}/src/test/resources/system_key"
    }

    Task upgradedClusterTestRunner = tasks.getByName("${baseName}#upgradedClusterTestRunner")
    upgradedClusterTestRunner.configure {
        systemProperty 'tests.is_old_cluster', 'false'
        systemProperty 'tests.old_cluster_version', version.toString().minus("-SNAPSHOT")
        systemProperty 'tests.path.repo', new File(buildDir, "cluster/shared/repo")
        exclude 'org/elasticsearch/upgrades/FullClusterRestartIT.class'
        exclude 'org/elasticsearch/upgrades/FullClusterRestartSettingsUpgradeIT.class'
        exclude 'org/elasticsearch/upgrades/QueryBuilderBWCIT.class'
    }

    Task versionBwcTest = tasks.create(name: "${baseName}#bwcTest") {
        dependsOn = [upgradedClusterTest]
    }

    if (project.bwc_tests_enabled) {
        bwcTest.dependsOn(versionBwcTest)
    }
<<<<<<< HEAD
  }
    
  test.enabled = false // no unit tests for full cluster restarts, only the rest integration test
=======
}
>>>>>>> 8be33d1e

// basic integ tests includes testing bwc against the most recent version
task bwcTestSnapshots {
    if (project.bwc_tests_enabled) {
        for (final def version : bwcVersions.unreleasedIndexCompatible) {
            dependsOn "v${version}#bwcTest"
        }
    }
}

<<<<<<< HEAD
  configurations.testLibCompile.extendsFrom configurations.testCompile

  dependencies {
      // "org.elasticsearch.plugin:x-pack-core:${version}" doesn't work with idea because the testArtifacts are also here
      testCompile project(path: xpackModule('core'), configuration: 'default')
      testCompile project(path: xpackModule('watcher'), configuration: 'runtime')
      testCompile project(path: xpackModule('core'), configuration: 'testArtifacts')
      testCompile project(path: xpackModule('security'), configuration: 'testArtifacts')
  }
=======
check.dependsOn(bwcTestSnapshots)
>>>>>>> 8be33d1e

// copy x-pack plugin info so it is on the classpath and security manager has the right permissions
task copyXPackRestSpec(type: Copy) {
    dependsOn(project.configurations.restSpec, 'processTestResources')
    from project(xpackModule('core')).sourceSets.test.resources
    include 'rest-api-spec/api/**'
    into project.sourceSets.test.output.resourcesDir
}

task copyXPackPluginProps(type: Copy) {
    dependsOn(copyXPackRestSpec)
    from project(xpackModule('core')).file('src/main/plugin-metadata')
    from project(xpackModule('core')).tasks.pluginProperties
    into outputDir
}
project.sourceSets.test.output.dir(outputDir, builtBy: copyXPackPluginProps)<|MERGE_RESOLUTION|>--- conflicted
+++ resolved
@@ -5,14 +5,9 @@
 import java.nio.charset.StandardCharsets
 
 // Apply the java plugin to this project so the sources can be edited in an IDE
-<<<<<<< HEAD
-apply plugin: 'elasticsearch.build'
-test.enabled = false
-=======
 apply plugin: 'elasticsearch.standalone-test'
 
 unitTest.enabled = false
->>>>>>> 8be33d1e
 
 dependencies {
     // "org.elasticsearch.plugin:x-pack-core:${version}" doesn't work with idea because the testArtifacts are also here
@@ -94,41 +89,9 @@
 
 String outputDir = "${buildDir}/generated-resources/${project.name}"
 
-<<<<<<< HEAD
-  // Use resources from the rolling-upgrade project in subdirectories
-  sourceSets {
-    testLib {
-        java.srcDir(coreFullClusterRestartPath)
-    }
-    test {
-      java {
-        srcDirs = ["${mainProject.projectDir}/src/test/java"]
-      }
-      resources {
-        srcDirs = ["${mainProject.projectDir}/src/test/resources"]
-      }
-      compileClasspath += testLib.output
-    }
-  }
-
-  licenseHeaders {
-    approvedLicenses << 'Apache'
-  }
-
-  forbiddenPatterns {
-    exclude '**/system_key'
-  }
-
-  String outputDir = "${buildDir}/generated-resources/${project.name}"
-
-  // This is a top level task which we will add dependencies to below.
-  // It is a single task that can be used to backcompat tests against all versions.
-  task bwcTest {
-=======
 // This is a top level task which we will add dependencies to below.
 // It is a single task that can be used to backcompat tests against all versions.
 task bwcTest {
->>>>>>> 8be33d1e
     description = 'Runs backwards compatibility tests.'
     group = 'verification'
 }
@@ -250,13 +213,7 @@
     if (project.bwc_tests_enabled) {
         bwcTest.dependsOn(versionBwcTest)
     }
-<<<<<<< HEAD
-  }
-    
-  test.enabled = false // no unit tests for full cluster restarts, only the rest integration test
-=======
-}
->>>>>>> 8be33d1e
+}
 
 // basic integ tests includes testing bwc against the most recent version
 task bwcTestSnapshots {
@@ -267,19 +224,7 @@
     }
 }
 
-<<<<<<< HEAD
-  configurations.testLibCompile.extendsFrom configurations.testCompile
-
-  dependencies {
-      // "org.elasticsearch.plugin:x-pack-core:${version}" doesn't work with idea because the testArtifacts are also here
-      testCompile project(path: xpackModule('core'), configuration: 'default')
-      testCompile project(path: xpackModule('watcher'), configuration: 'runtime')
-      testCompile project(path: xpackModule('core'), configuration: 'testArtifacts')
-      testCompile project(path: xpackModule('security'), configuration: 'testArtifacts')
-  }
-=======
 check.dependsOn(bwcTestSnapshots)
->>>>>>> 8be33d1e
 
 // copy x-pack plugin info so it is on the classpath and security manager has the right permissions
 task copyXPackRestSpec(type: Copy) {
