/*
 * Copyright Elasticsearch B.V. and/or licensed to Elasticsearch B.V. under one
 * or more contributor license agreements. Licensed under the Elastic License
 * 2.0; you may not use this file except in compliance with the Elastic License
 * 2.0.
 */
package org.elasticsearch.xpack.restart;

import org.apache.http.entity.ContentType;
import org.apache.http.entity.StringEntity;
import org.apache.http.util.EntityUtils;
import org.elasticsearch.Version;
import org.elasticsearch.client.Request;
import org.elasticsearch.client.RequestOptions;
import org.elasticsearch.client.Response;
import org.elasticsearch.client.ResponseException;
import org.elasticsearch.client.RestClient;
import org.elasticsearch.cluster.metadata.DataStreamTestHelper;
import org.elasticsearch.cluster.metadata.SingleNodeShutdownMetadata;
import org.elasticsearch.common.Strings;
import org.elasticsearch.common.settings.Settings;
import org.elasticsearch.common.util.concurrent.ThreadContext;
import org.elasticsearch.common.xcontent.support.XContentMapValues;
import org.elasticsearch.rest.RestStatus;
import org.elasticsearch.rest.action.search.RestSearchAction;
import org.elasticsearch.test.StreamsUtils;
import org.elasticsearch.test.rest.ESRestTestCase;
import org.elasticsearch.upgrades.AbstractFullClusterRestartTestCase;
import org.elasticsearch.xcontent.DeprecationHandler;
import org.elasticsearch.xcontent.NamedXContentRegistry;
import org.elasticsearch.xcontent.ObjectPath;
import org.elasticsearch.xcontent.XContentBuilder;
import org.elasticsearch.xcontent.XContentParser;
import org.elasticsearch.xcontent.XContentType;
import org.elasticsearch.xcontent.json.JsonXContent;
import org.elasticsearch.xpack.core.slm.SnapshotLifecyclePolicy;
import org.elasticsearch.xpack.core.slm.SnapshotLifecycleStats;
import org.hamcrest.Matcher;

import java.io.IOException;
import java.nio.charset.StandardCharsets;
import java.util.Arrays;
import java.util.Base64;
import java.util.Collections;
import java.util.List;
import java.util.Locale;
import java.util.Map;
import java.util.concurrent.TimeUnit;
import java.util.concurrent.atomic.AtomicBoolean;
import java.util.stream.Collectors;

import static org.elasticsearch.core.TimeValue.timeValueSeconds;
import static org.elasticsearch.upgrades.FullClusterRestartIT.assertNumHits;
import static org.hamcrest.Matchers.anyOf;
import static org.hamcrest.Matchers.containsString;
import static org.hamcrest.Matchers.equalTo;
import static org.hamcrest.Matchers.equalToIgnoringCase;
import static org.hamcrest.Matchers.everyItem;
import static org.hamcrest.Matchers.greaterThanOrEqualTo;
import static org.hamcrest.Matchers.hasEntry;
import static org.hamcrest.Matchers.hasItems;
import static org.hamcrest.Matchers.hasSize;
import static org.hamcrest.Matchers.is;
import static org.hamcrest.Matchers.not;
import static org.hamcrest.Matchers.notNullValue;
import static org.hamcrest.Matchers.startsWith;

public class FullClusterRestartIT extends AbstractFullClusterRestartTestCase {

    public static final int UPGRADE_FIELD_EXPECTED_INDEX_FORMAT_VERSION = 6;
    public static final int SECURITY_EXPECTED_INDEX_FORMAT_VERSION = 6;

    @Override
    protected Settings restClientSettings() {
        String token = "Basic " + Base64.getEncoder().encodeToString("test_user:x-pack-test-password".getBytes(StandardCharsets.UTF_8));
        return Settings.builder()
            .put(ThreadContext.PREFIX + ".Authorization", token)
            // we increase the timeout here to 90 seconds to handle long waits for a green
            // cluster health. the waits for green need to be longer than a minute to
            // account for delayed shards
            .put(ESRestTestCase.CLIENT_SOCKET_TIMEOUT, "90s")
            .build();
    }

    /**
     * Tests that a single document survives. Super basic smoke test.
     */
    public void testSingleDoc() throws IOException {
        String docLocation = "/testsingledoc/_doc/1";
        String doc = "{\"test\": \"test\"}";

        if (isRunningAgainstOldCluster()) {
            Request createDoc = new Request("PUT", docLocation);
            createDoc.addParameter("refresh", "true");
            createDoc.setJsonEntity(doc);
            client().performRequest(createDoc);
        }

        Request getRequest = new Request("GET", docLocation);
        assertThat(toStr(client().performRequest(getRequest)), containsString(doc));
    }

    public void testSecurityNativeRealm() throws Exception {
        if (isRunningAgainstOldCluster()) {
            createUser(true);
            createRole(true);
        } else {
            waitForYellow(".security");
            final Request getSettingsRequest = new Request("GET", "/.security/_settings/index.format");
            getSettingsRequest.setOptions(
                expectWarnings(
                    "this request accesses system indices: [.security-7], but in a future major "
                        + "version, direct access to system indices will be prevented by default"
                )
            );
            Response settingsResponse = client().performRequest(getSettingsRequest);
            Map<String, Object> settingsResponseMap = entityAsMap(settingsResponse);
            logger.info("settings response map {}", settingsResponseMap);
            final String concreteSecurityIndex;
            if (settingsResponseMap.isEmpty()) {
                fail("The security index does not have the expected setting [index.format]");
            } else {
                concreteSecurityIndex = settingsResponseMap.keySet().iterator().next();
                Map<?, ?> indexSettingsMap = (Map<?, ?>) settingsResponseMap.get(concreteSecurityIndex);
                Map<?, ?> settingsMap = (Map<?, ?>) indexSettingsMap.get("settings");
                logger.info("settings map {}", settingsMap);
                if (settingsMap.containsKey("index")) {
                    int format = Integer.parseInt(String.valueOf(((Map<?, ?>) settingsMap.get("index")).get("format")));
                    assertEquals("The security index needs to be upgraded", SECURITY_EXPECTED_INDEX_FORMAT_VERSION, format);
                }
            }

            // create additional user and role
            createUser(false);
            createRole(false);
        }

        assertUserInfo(isRunningAgainstOldCluster());
        assertRoleInfo(isRunningAgainstOldCluster());
    }

    public void testWatcher() throws Exception {
        if (isRunningAgainstOldCluster()) {
            logger.info("Adding a watch on old cluster {}", getOldClusterVersion());
            Request createBwcWatch = new Request("PUT", "/_watcher/watch/bwc_watch");
            createBwcWatch.setJsonEntity(loadWatch("simple-watch.json"));
            client().performRequest(createBwcWatch);

            logger.info("Adding a watch with \"fun\" throttle periods on old cluster");
            Request createBwcThrottlePeriod = new Request("PUT", "/_watcher/watch/bwc_throttle_period");
            createBwcThrottlePeriod.setJsonEntity(loadWatch("throttle-period-watch.json"));
            client().performRequest(createBwcThrottlePeriod);

            logger.info("Adding a watch with \"fun\" read timeout on old cluster");
            Request createFunnyTimeout = new Request("PUT", "/_watcher/watch/bwc_funny_timeout");
            createFunnyTimeout.setJsonEntity(loadWatch("funny-timeout-watch.json"));
            client().performRequest(createFunnyTimeout);

            logger.info("Waiting for watch results index to fill up...");
            try {
                waitForYellow(".watches,bwc_watch_index,.watcher-history*");
            } catch (ResponseException e) {
                {
                    String rsp = toStr(client().performRequest(new Request("GET", "/_cluster/state")));
                    logger.info("cluster_state_response=\n{}", rsp);
                }
                {
                    Request request = new Request("GET", "/_watcher/stats/_all");
                    request.addParameter("emit_stacktraces", "true");
                    String rsp = toStr(client().performRequest(request));
                    logger.info("watcher_stats_response=\n{}", rsp);
                }
                throw e;
            }
            waitForHits("bwc_watch_index", 2);
            waitForHits(".watcher-history*", 2);
            logger.info("Done creating watcher-related indices");
        } else {
            logger.info("testing against {}", getOldClusterVersion());
            try {
                waitForYellow(".watches,bwc_watch_index,.watcher-history*");
            } catch (ResponseException e) {
                String rsp = toStr(client().performRequest(new Request("GET", "/_cluster/state")));
                logger.info("cluster_state_response=\n{}", rsp);
                throw e;
            }

            logger.info("checking that the Watches index is the correct version");

            // Verify .watches index format:
            var getClusterStateResponse = entityAsMap(client().performRequest(new Request("GET", "/_cluster/state/metadata/.watches")));
            Map<?, ?> indices = ObjectPath.eval("metadata.indices", getClusterStateResponse);
            var dotWatchesIndex = indices.get(".watches"); // ObjectPath.eval(...) doesn't handle keys containing .
            var indexFormat = Integer.parseInt(ObjectPath.eval("settings.index.format", dotWatchesIndex));
            assertEquals("The watches index needs to be upgraded", UPGRADE_FIELD_EXPECTED_INDEX_FORMAT_VERSION, indexFormat);

            // Wait for watcher to actually start....
            startWatcher();

            try {
                assertOldTemplatesAreDeleted();
                assertWatchIndexContentsWork();
                assertBasicWatchInteractions();
            } finally {
                /* Shut down watcher after every test because watcher can be a bit finicky about shutting down when the node shuts
                 * down. This makes super sure it shuts down *and* causes the test to fail in a sensible spot if it doesn't shut down.
                 */
                stopWatcher();
            }
        }
    }

    @SuppressWarnings("unchecked")
    public void testWatcherWithApiKey() throws Exception {
        final Request getWatchStatusRequest = new Request("GET", "/_watcher/watch/watch_with_api_key");

        if (isRunningAgainstOldCluster()) {
            final Request createApiKeyRequest = new Request("PUT", "/_security/api_key");
            createApiKeyRequest.setJsonEntity(
                "{\"name\":\"key-1\",\"role_descriptors\":"
                    + "{\"r\":{\"cluster\":[\"all\"],\"indices\":[{\"names\":[\"*\"],\"privileges\":[\"all\"]}]}}}"
            );
            final Response response = client().performRequest(createApiKeyRequest);
            final Map<String, Object> createApiKeyResponse = entityAsMap(response);

            Request createWatchWithApiKeyRequest = new Request("PUT", "/_watcher/watch/watch_with_api_key");
            createWatchWithApiKeyRequest.setJsonEntity(loadWatch("logging-watch.json"));
            final byte[] keyBytes = (createApiKeyResponse.get("id") + ":" + createApiKeyResponse.get("api_key")).getBytes(
                StandardCharsets.UTF_8
            );
            final String authHeader = "ApiKey " + Base64.getEncoder().encodeToString(keyBytes);
            createWatchWithApiKeyRequest.setOptions(RequestOptions.DEFAULT.toBuilder().addHeader("Authorization", authHeader));
            client().performRequest(createWatchWithApiKeyRequest);

            assertBusy(() -> {
                final Map<String, Object> getWatchStatusResponse = entityAsMap(client().performRequest(getWatchStatusRequest));
                final Map<String, Object> status = (Map<String, Object>) getWatchStatusResponse.get("status");
                assertEquals("executed", status.get("execution_state"));
            });

        } else {
            logger.info("testing against {}", getOldClusterVersion());
            try {
                waitForYellow(".watches,.watcher-history*");
            } catch (ResponseException e) {
                String rsp = toStr(client().performRequest(new Request("GET", "/_cluster/state")));
                logger.info("cluster_state_response=\n{}", rsp);
                throw e;
            }

            // Wait for watcher to actually start....
            startWatcher();

            try {
                final Map<String, Object> getWatchStatusResponse = entityAsMap(client().performRequest(getWatchStatusRequest));
                final Map<String, Object> status = (Map<String, Object>) getWatchStatusResponse.get("status");
                final int version = (int) status.get("version");

                final AtomicBoolean versionIncreased = new AtomicBoolean();
                final AtomicBoolean executed = new AtomicBoolean();
                assertBusy(() -> {
                    final Map<String, Object> newGetWatchStatusResponse = entityAsMap(client().performRequest(getWatchStatusRequest));
                    final Map<String, Object> newStatus = (Map<String, Object>) newGetWatchStatusResponse.get("status");
                    if (false == versionIncreased.get() && version < (int) newStatus.get("version")) {
                        versionIncreased.set(true);
                    }
                    if (false == executed.get() && "executed".equals(newStatus.get("execution_state"))) {
                        executed.set(true);
                    }
                    assertThat(
                        "version increased: [" + versionIncreased.get() + "], executed: [" + executed.get() + "]",
                        versionIncreased.get() && executed.get(),
                        is(true)
                    );
                });
            } finally {
                stopWatcher();
            }
        }
    }

    public void testServiceAccountApiKey() throws IOException {
        assumeTrue("no service accounts in versions before " + Version.V_7_13_0, getOldClusterVersion().onOrAfter(Version.V_7_13_0));
        if (isRunningAgainstOldCluster()) {
            final Request createServiceTokenRequest = new Request("POST", "/_security/service/elastic/fleet-server/credential/token");
            final Response createServiceTokenResponse = client().performRequest(createServiceTokenRequest);
            assertOK(createServiceTokenResponse);
            @SuppressWarnings("unchecked")
            final String serviceToken = ((Map<String, String>) responseAsMap(createServiceTokenResponse).get("token")).get("value");
            final Request createApiKeyRequest = new Request("PUT", "/_security/api_key");
            createApiKeyRequest.setOptions(RequestOptions.DEFAULT.toBuilder().addHeader("Authorization", "Bearer " + serviceToken));
            createApiKeyRequest.setJsonEntity("{\"name\":\"key-1\"}");
            final Response createApiKeyResponse = client().performRequest(createApiKeyRequest);
            final Map<String, Object> createApiKeyResponseMap = entityAsMap(createApiKeyResponse);
            final String authHeader = "ApiKey "
                + Base64.getEncoder()
                    .encodeToString(
                        (createApiKeyResponseMap.get("id") + ":" + createApiKeyResponseMap.get("api_key")).getBytes(StandardCharsets.UTF_8)
                    );

            final Request indexRequest = new Request("PUT", "/api_keys/_doc/key-1");
            indexRequest.setJsonEntity("{\"auth_header\":\"" + authHeader + "\"}");
            assertOK(client().performRequest(indexRequest));
        } else {
            final Request getRequest = new Request("GET", "/api_keys/_doc/key-1");
            final Response getResponse = client().performRequest(getRequest);
            assertOK(getResponse);
            final Map<String, Object> getResponseMap = responseAsMap(getResponse);
            @SuppressWarnings("unchecked")
            final String authHeader = ((Map<String, String>) getResponseMap.get("_source")).get("auth_header");

            final Request mainRequest = new Request("GET", "/");
            mainRequest.setOptions(RequestOptions.DEFAULT.toBuilder().addHeader("Authorization", authHeader));
            assertOK(client().performRequest(mainRequest));

            final Request getUserRequest = new Request("GET", "/_security/user");
            getUserRequest.setOptions(RequestOptions.DEFAULT.toBuilder().addHeader("Authorization", authHeader));
            final ResponseException e = expectThrows(ResponseException.class, () -> client().performRequest(getUserRequest));
            assertThat(e.getResponse().getStatusLine().getStatusCode(), equalTo(403));
            assertThat(e.getMessage(), containsString("is unauthorized"));
        }
    }

    /**
     * Tests that a RollUp job created on a old cluster is correctly restarted after the upgrade.
     */
    public void testRollupAfterRestart() throws Exception {
        if (isRunningAgainstOldCluster()) {
            final int numDocs = 59;
            final int year = randomIntBetween(1970, 2018);

            // index documents for the rollup job
            final StringBuilder bulk = new StringBuilder();
            for (int i = 0; i < numDocs; i++) {
                bulk.append("{\"index\":{\"_index\":\"rollup-docs\"}}\n");
                String date = String.format(Locale.ROOT, "%04d-01-01T00:%02d:00Z", year, i);
                bulk.append("{\"timestamp\":\"").append(date).append("\",\"value\":").append(i).append("}\n");
            }
            bulk.append("\r\n");

            final Request bulkRequest = new Request("POST", "/_bulk");
            bulkRequest.setJsonEntity(bulk.toString());
            client().performRequest(bulkRequest);

            // create the rollup job
            final Request createRollupJobRequest = new Request("PUT", "/_rollup/job/rollup-job-test");

            String intervalType;
            if (getOldClusterVersion().onOrAfter(Version.V_7_2_0)) {
                intervalType = "fixed_interval";
            } else {
                intervalType = "interval";
            }

            createRollupJobRequest.setJsonEntity(
                "{"
                    + "\"index_pattern\":\"rollup-*\","
                    + "\"rollup_index\":\"results-rollup\","
                    + "\"cron\":\"*/30 * * * * ?\","
                    + "\"page_size\":100,"
                    + "\"groups\":{"
                    + "    \"date_histogram\":{"
                    + "        \"field\":\"timestamp\","
                    + "        \""
                    + intervalType
                    + "\":\"5m\""
                    + "      }"
                    + "},"
                    + "\"metrics\":["
                    + "    {\"field\":\"value\",\"metrics\":[\"min\",\"max\",\"sum\"]}"
                    + "]"
                    + "}"
            );

            Map<String, Object> createRollupJobResponse = entityAsMap(client().performRequest(createRollupJobRequest));
            assertThat(createRollupJobResponse.get("acknowledged"), equalTo(Boolean.TRUE));

            // start the rollup job
            final Request startRollupJobRequest = new Request("POST", "/_rollup/job/rollup-job-test/_start");
            Map<String, Object> startRollupJobResponse = entityAsMap(client().performRequest(startRollupJobRequest));
            assertThat(startRollupJobResponse.get("started"), equalTo(Boolean.TRUE));

            assertRollUpJob("rollup-job-test");

        } else {

            final Request clusterHealthRequest = new Request("GET", "/_cluster/health");
            clusterHealthRequest.addParameter("wait_for_status", "yellow");
            clusterHealthRequest.addParameter("wait_for_no_relocating_shards", "true");
            clusterHealthRequest.addParameter("wait_for_no_initializing_shards", "true");
            Map<String, Object> clusterHealthResponse = entityAsMap(client().performRequest(clusterHealthRequest));
            assertThat(clusterHealthResponse.get("timed_out"), equalTo(Boolean.FALSE));

            assertRollUpJob("rollup-job-test");
        }
    }

    public void testSlmPolicyAndStats() throws IOException {
        SnapshotLifecyclePolicy slmPolicy = new SnapshotLifecyclePolicy(
            "test-policy",
            "test-policy",
            "* * * 31 FEB ? *",
            "test-repo",
            Collections.singletonMap("indices", Collections.singletonList("*")),
            null
        );
        if (isRunningAgainstOldCluster() && getOldClusterVersion().onOrAfter(Version.V_7_4_0)) {
            Request createRepoRequest = new Request("PUT", "_snapshot/test-repo");
            String repoCreateJson = "{" + " \"type\": \"fs\"," + " \"settings\": {" + "   \"location\": \"test-repo\"" + "  }" + "}";
            createRepoRequest.setJsonEntity(repoCreateJson);
            Request createSlmPolicyRequest = new Request("PUT", "_slm/policy/test-policy");
            try (XContentBuilder builder = JsonXContent.contentBuilder()) {
                String createSlmPolicyJson = Strings.toString(slmPolicy.toXContent(builder, null));
                createSlmPolicyRequest.setJsonEntity(createSlmPolicyJson);
            }

            client().performRequest(createRepoRequest);
            client().performRequest(createSlmPolicyRequest);
        }

        if (isRunningAgainstOldCluster() == false && getOldClusterVersion().onOrAfter(Version.V_7_4_0)) {
            Request getSlmPolicyRequest = new Request("GET", "_slm/policy/test-policy");
            Response response = client().performRequest(getSlmPolicyRequest);
            Map<String, Object> responseMap = entityAsMap(response);
            Map<?, ?> policy = (Map<?, ?>) ((Map<?, ?>) responseMap.get("test-policy")).get("policy");
            assertEquals(slmPolicy.getName(), policy.get("name"));
            assertEquals(slmPolicy.getRepository(), policy.get("repository"));
            assertEquals(slmPolicy.getSchedule(), policy.get("schedule"));
            assertEquals(slmPolicy.getConfig(), policy.get("config"));
        }

        if (isRunningAgainstOldCluster() == false) {
            Response response = client().performRequest(new Request("GET", "_slm/stats"));
            XContentType xContentType = XContentType.fromMediaType(response.getEntity().getContentType().getValue());
            try (
                XContentParser parser = xContentType.xContent()
                    .createParser(
                        NamedXContentRegistry.EMPTY,
                        DeprecationHandler.THROW_UNSUPPORTED_OPERATION,
                        response.getEntity().getContent()
                    )
            ) {
                assertEquals(new SnapshotLifecycleStats(), SnapshotLifecycleStats.parse(parser));
            }
        }
    }

    private String loadWatch(String watch) throws IOException {
        return StreamsUtils.copyToStringFromClasspath("/org/elasticsearch/xpack/restart/" + watch);
    }

    private void assertOldTemplatesAreDeleted() throws IOException {
        Map<String, Object> templates = entityAsMap(client().performRequest(new Request("GET", "/_template")));
        assertThat(templates.keySet(), not(hasItems(is("watches"), startsWith("watch-history"), is("triggered_watches"))));
    }

    private void assertWatchIndexContentsWork() throws Exception {
        // Fetch a basic watch
        Request getRequest = new Request("GET", "_watcher/watch/bwc_watch");

        Map<String, Object> bwcWatch = entityAsMap(client().performRequest(getRequest));

        logger.error("-----> {}", bwcWatch);

        assertThat(bwcWatch.get("found"), equalTo(true));
        Map<?, ?> source = (Map<?, ?>) bwcWatch.get("watch");
        assertEquals(1000, source.get("throttle_period_in_millis"));
        int timeout = (int) timeValueSeconds(100).millis();
        assertThat(ObjectPath.eval("input.search.timeout_in_millis", source), equalTo(timeout));
        assertThat(ObjectPath.eval("actions.index_payload.transform.search.timeout_in_millis", source), equalTo(timeout));
        assertThat(ObjectPath.eval("actions.index_payload.index.index", source), equalTo("bwc_watch_index"));
        assertThat(ObjectPath.eval("actions.index_payload.index.timeout_in_millis", source), equalTo(timeout));

        // Fetch a watch with "fun" throttle periods
        getRequest = new Request("GET", "_watcher/watch/bwc_throttle_period");

        bwcWatch = entityAsMap(client().performRequest(getRequest));
        assertThat(bwcWatch.get("found"), equalTo(true));
        source = (Map<?, ?>) bwcWatch.get("watch");
        assertEquals(timeout, source.get("throttle_period_in_millis"));
        assertThat(ObjectPath.eval("actions.index_payload.throttle_period_in_millis", source), equalTo(timeout));

        /*
         * Fetch a watch with a funny timeout to verify loading fractional time
         * values.
         */
        bwcWatch = entityAsMap(client().performRequest(new Request("GET", "_watcher/watch/bwc_funny_timeout")));
        assertThat(bwcWatch.get("found"), equalTo(true));
        source = (Map<?, ?>) bwcWatch.get("watch");

        Map<String, Object> attachments = ObjectPath.eval("actions.work.email.attachments", source);
        Map<?, ?> attachment = (Map<?, ?>) attachments.get("test_report.pdf");
        Map<String, Object> request = ObjectPath.eval("http.request", attachment);
        assertEquals(timeout, request.get("read_timeout_millis"));
        assertEquals("https", request.get("scheme"));
        assertEquals("example.com", request.get("host"));
        assertEquals("{{ctx.metadata.report_url}}", request.get("path"));
        assertEquals(8443, request.get("port"));
        Map<String, String> basic = ObjectPath.eval("auth.basic", request);
        assertThat(basic, hasEntry("username", "Aladdin"));
        // password doesn't come back because it is hidden
        assertThat(basic, hasEntry(is("password"), anyOf(startsWith("::es_encrypted::"), is("::es_redacted::"))));
        Request searchRequest = new Request("GET", ".watcher-history*/_search");
        if (isRunningAgainstOldCluster() == false) {
            searchRequest.addParameter(RestSearchAction.TOTAL_HITS_AS_INT_PARAM, "true");
        }
        Map<String, Object> history = entityAsMap(client().performRequest(searchRequest));
        Map<?, ?> hits = (Map<?, ?>) history.get("hits");
        assertThat((Integer) hits.get("total"), greaterThanOrEqualTo(2));
    }

    private void assertBasicWatchInteractions() throws Exception {
        String watch = "{\"trigger\":{\"schedule\":{\"interval\":\"1s\"}},\"input\":{\"none\":{}},"
            + "\"condition\":{\"always\":{}},"
            + "\"actions\":{\"awesome\":{\"logging\":{\"level\":\"info\",\"text\":\"test\"}}}}";
        Request createWatchRequest = new Request("PUT", "_watcher/watch/new_watch");
        createWatchRequest.setJsonEntity(watch);
        Map<String, Object> createWatch = entityAsMap(client().performRequest(createWatchRequest));

        logger.info("create watch {}", createWatch);

        assertThat(createWatch.get("created"), equalTo(true));
        assertThat(createWatch.get("_version"), equalTo(1));

        Map<String, Object> updateWatch = entityAsMap(client().performRequest(createWatchRequest));
        assertThat(updateWatch.get("created"), equalTo(false));
        assertThat(updateWatch.get("_version"), equalTo(2));

        Map<String, Object> get = entityAsMap(client().performRequest(new Request("GET", "_watcher/watch/new_watch")));
        assertThat(get.get("found"), equalTo(true));
        Map<?, ?> source = (Map<?, ?>) get.get("watch");
        Map<String, Object> logging = ObjectPath.eval("actions.awesome.logging", source);
        assertEquals("info", logging.get("level"));
        assertEquals("test", logging.get("text"));
    }

    private void waitForYellow(String indexName) throws IOException {
        Request request = new Request("GET", "/_cluster/health/" + indexName);
        request.addParameter("wait_for_status", "yellow");
        request.addParameter("timeout", "30s");
        request.addParameter("wait_for_no_relocating_shards", "true");
        request.addParameter("wait_for_no_initializing_shards", "true");
        Map<String, Object> response = entityAsMap(client().performRequest(request));
        assertThat(response.get("timed_out"), equalTo(Boolean.FALSE));
    }

    private void waitForHits(String indexName, int expectedHits) throws Exception {
        Request request = new Request("GET", "/" + indexName + "/_search");
        request.addParameter("ignore_unavailable", "true");
        request.addParameter("size", "0");
        assertBusy(() -> {
            try {
                Map<String, Object> response = entityAsMap(client().performRequest(request));
                Map<?, ?> hits = (Map<?, ?>) response.get("hits");
                logger.info("Hits are: {}", hits);
                Integer total;
                if (getOldClusterVersion().onOrAfter(Version.V_7_0_0) || isRunningAgainstOldCluster() == false) {
                    total = (Integer) ((Map<?, ?>) hits.get("total")).get("value");
                } else {
                    total = (Integer) hits.get("total");
                }
                assertThat(total, greaterThanOrEqualTo(expectedHits));
            } catch (IOException ioe) {
                if (ioe instanceof ResponseException) {
                    Response response = ((ResponseException) ioe).getResponse();
                    if (RestStatus.fromCode(response.getStatusLine().getStatusCode()) == RestStatus.SERVICE_UNAVAILABLE) {
                        fail("shards are not yet active");
                    }
                }
                throw ioe;
            }
        }, 30, TimeUnit.SECONDS);
    }

    private void startWatcher() throws Exception {
        Map<String, Object> startWatchResponse = entityAsMap(client().performRequest(new Request("POST", "_watcher/_start")));
        assertThat(startWatchResponse.get("acknowledged"), equalTo(Boolean.TRUE));
        assertBusy(() -> {
            Map<String, Object> statsWatchResponse = entityAsMap(client().performRequest(new Request("GET", "_watcher/stats")));
            List<?> states = ((List<?>) statsWatchResponse.get("stats")).stream()
                .map(o -> ((Map<?, ?>) o).get("watcher_state"))
                .collect(Collectors.toList());
            assertThat(states, everyItem(is("started")));
        });
    }

    private void stopWatcher() throws Exception {
        Map<String, Object> stopWatchResponse = entityAsMap(client().performRequest(new Request("POST", "_watcher/_stop")));
        assertThat(stopWatchResponse.get("acknowledged"), equalTo(Boolean.TRUE));
        assertBusy(() -> {
            Map<String, Object> statsStoppedWatchResponse = entityAsMap(client().performRequest(new Request("GET", "_watcher/stats")));
            List<?> states = ((List<?>) statsStoppedWatchResponse.get("stats")).stream()
                .map(o -> ((Map<?, ?>) o).get("watcher_state"))
                .collect(Collectors.toList());
            assertThat(states, everyItem(is("stopped")));
        });
    }

    static String toStr(Response response) throws IOException {
        return EntityUtils.toString(response.getEntity());
    }

    private void createUser(final boolean oldCluster) throws Exception {
        final String id = oldCluster ? "preupgrade_user" : "postupgrade_user";
        Request request = new Request("PUT", "/_security/user/" + id);
        request.setJsonEntity(
            "{\n"
                + "   \"password\" : \"l0ng-r4nd0m-p@ssw0rd\",\n"
                + "   \"roles\" : [ \"admin\", \"other_role1\" ],\n"
                + "   \"full_name\" : \""
                + randomAlphaOfLength(5)
                + "\",\n"
                + "   \"email\" : \""
                + id
                + "@example.com\",\n"
                + "   \"enabled\": true\n"
                + "}"
        );
        client().performRequest(request);
    }

    private void createRole(final boolean oldCluster) throws Exception {
        final String id = oldCluster ? "preupgrade_role" : "postupgrade_role";
        Request request = new Request("PUT", "/_security/role/" + id);
        request.setJsonEntity(
            "{\n"
                + "  \"run_as\": [ \"abc\" ],\n"
                + "  \"cluster\": [ \"monitor\" ],\n"
                + "  \"indices\": [\n"
                + "    {\n"
                + "      \"names\": [ \"events-*\" ],\n"
                + "      \"privileges\": [ \"read\" ],\n"
                + "      \"field_security\" : {\n"
                + "        \"grant\" : [ \"category\", \"@timestamp\", \"message\" ]\n"
                + "      },\n"
                + "      \"query\": \"{\\\"match\\\": {\\\"category\\\": \\\"click\\\"}}\"\n"
                + "    }\n"
                + "  ]\n"
                + "}"
        );
        client().performRequest(request);
    }

    private void assertUserInfo(final boolean oldCluster) throws Exception {
        final String user = oldCluster ? "preupgrade_user" : "postupgrade_user";
        Request request = new Request("GET", "/_security/user/" + user);
        ;
        Map<String, Object> response = entityAsMap(client().performRequest(request));
        Map<?, ?> userInfo = (Map<?, ?>) response.get(user);
        assertEquals(user + "@example.com", userInfo.get("email"));
        assertNotNull(userInfo.get("full_name"));
        assertNotNull(userInfo.get("roles"));
    }

    private void assertRoleInfo(final boolean oldCluster) throws Exception {
        final String role = oldCluster ? "preupgrade_role" : "postupgrade_role";
        Map<?, ?> response = (Map<?, ?>) entityAsMap(client().performRequest(new Request("GET", "/_security/role/" + role))).get(role);
        assertNotNull(response.get("run_as"));
        assertNotNull(response.get("cluster"));
        assertNotNull(response.get("indices"));
    }

    private void assertRollUpJob(final String rollupJob) throws Exception {
        final Matcher<?> expectedStates = anyOf(equalTo("indexing"), equalTo("started"));
        waitForRollUpJob(rollupJob, expectedStates);

        // check that the rollup job is started using the RollUp API
        final Request getRollupJobRequest = new Request("GET", "_rollup/job/" + rollupJob);
        Map<String, Object> getRollupJobResponse = entityAsMap(client().performRequest(getRollupJobRequest));
        Map<?, ?> job = getJob(getRollupJobResponse, rollupJob);
        assertNotNull(job);
        assertThat(ObjectPath.eval("status.job_state", job), expectedStates);

        // check that the rollup job is started using the Tasks API
        final Request taskRequest = new Request("GET", "_tasks");
        taskRequest.addParameter("detailed", "true");
        taskRequest.addParameter("actions", "xpack/rollup/*");
        Map<String, Object> taskResponse = entityAsMap(client().performRequest(taskRequest));
        Map<?, ?> taskResponseNodes = (Map<?, ?>) taskResponse.get("nodes");
        Map<?, ?> taskResponseNode = (Map<?, ?>) taskResponseNodes.values().iterator().next();
        Map<?, ?> taskResponseTasks = (Map<?, ?>) taskResponseNode.get("tasks");
        Map<?, ?> taskResponseStatus = (Map<?, ?>) taskResponseTasks.values().iterator().next();
        assertThat(ObjectPath.eval("status.job_state", taskResponseStatus), expectedStates);

        // check that the rollup job is started using the Cluster State API
        final Request clusterStateRequest = new Request("GET", "_cluster/state/metadata");
        Map<String, Object> clusterStateResponse = entityAsMap(client().performRequest(clusterStateRequest));
        List<Map<String, Object>> rollupJobTasks = ObjectPath.eval("metadata.persistent_tasks.tasks", clusterStateResponse);

        boolean hasRollupTask = false;
        for (Map<String, Object> task : rollupJobTasks) {
            if (ObjectPath.eval("id", task).equals(rollupJob)) {
                hasRollupTask = true;
                final String jobStateField = "task.xpack/rollup/job.state.job_state";
                assertThat(
                    "Expected field [" + jobStateField + "] to be started or indexing in " + task.get("id"),
                    ObjectPath.eval(jobStateField, task),
                    expectedStates
                );
                break;
            }
        }
        if (hasRollupTask == false) {
            fail("Expected persistent task for [" + rollupJob + "] but none found.");
        }
    }

    private void waitForRollUpJob(final String rollupJob, final Matcher<?> expectedStates) throws Exception {
        assertBusy(() -> {
            final Request getRollupJobRequest = new Request("GET", "/_rollup/job/" + rollupJob);

            Response getRollupJobResponse = client().performRequest(getRollupJobRequest);
            assertThat(getRollupJobResponse.getStatusLine().getStatusCode(), equalTo(RestStatus.OK.getStatus()));

            Map<?, ?> job = getJob(getRollupJobResponse, rollupJob);
            assertNotNull(job);
            assertThat(ObjectPath.eval("status.job_state", job), expectedStates);
        }, 30L, TimeUnit.SECONDS);
    }

    private Map<?, ?> getJob(Response response, String targetJobId) throws IOException {
        return getJob(ESRestTestCase.entityAsMap(response), targetJobId);
    }

    private Map<?, ?> getJob(Map<String, Object> jobsMap, String targetJobId) throws IOException {
        List<?> jobs = (List<?>) XContentMapValues.extractValue("jobs", jobsMap);
        if (jobs == null) {
            return null;
        }

        for (Object entry : jobs) {
            Map<?, ?> job = (Map<?, ?>) entry;
            String jobId = (String) ((Map<?, ?>) job.get("config")).get("id");
            if (jobId.equals(targetJobId)) {
                return job;
            }
        }
        return null;
    }

    @SuppressWarnings("unchecked")
    public void testDataStreams() throws Exception {
        assumeTrue("no data streams in versions before " + Version.V_7_9_0, getOldClusterVersion().onOrAfter(Version.V_7_9_0));
        if (isRunningAgainstOldCluster()) {
            createComposableTemplate(client(), "dst", "ds");

            Request indexRequest = new Request("POST", "/ds/_doc/1?op_type=create&refresh");
            XContentBuilder builder = JsonXContent.contentBuilder()
                .startObject()
                .field("f", "v")
                .field("@timestamp", System.currentTimeMillis())
                .endObject();
            indexRequest.setJsonEntity(Strings.toString(builder));
            assertOK(client().performRequest(indexRequest));
        }

        // It's quite possible that this test will run where the data stream backing index is
        // created on one day, and then checked on a subsequent day. To avoid this failing the
        // test, we store the timestamp used when the document is indexed, then when we go to
        // check the backing index name, we retrieve the time and use it for the backing index
        // name resolution.
        Request getDoc = new Request("GET", "/ds/_search");
        Map<String, Object> doc = entityAsMap(client().performRequest(getDoc));
        logger.info("--> doc: {}", doc);
        Map<String, Object> hits = (Map<String, Object>) doc.get("hits");
        Map<String, Object> docBody = (Map<String, Object>) ((List<Object>) hits.get("hits")).get(0);
        Long timestamp = (Long) ((Map<String, Object>) docBody.get("_source")).get("@timestamp");
        logger.info("--> parsed out timestamp of {}", timestamp);

        Request getDataStream = new Request("GET", "/_data_stream/ds");
        Response response = client().performRequest(getDataStream);
        assertOK(response);
        List<Object> dataStreams = (List<Object>) entityAsMap(response).get("data_streams");
        assertEquals(1, dataStreams.size());
        Map<String, Object> ds = (Map<String, Object>) dataStreams.get(0);
        List<Map<String, String>> indices = (List<Map<String, String>>) ds.get("indices");
        assertEquals("ds", ds.get("name"));
        assertEquals(1, indices.size());
        assertEquals(
            DataStreamTestHelper.getLegacyDefaultBackingIndexName("ds", 1, timestamp, getOldClusterVersion()),
            indices.get(0).get("index_name")
        );
        assertNumHits("ds", 1, 1);
    }

<<<<<<< HEAD
    private static void createComposableTemplate(RestClient client, String templateName, String indexPattern) throws IOException {
=======
    @SuppressWarnings("unchecked")
    public void testNodeShutdown() throws Exception {
        assumeTrue("no data streams in versions before " + Version.V_7_15_0, getOldClusterVersion().onOrAfter(Version.V_7_15_0));

        if (isRunningAgainstOldCluster()) {
            final Request getNodesReq = new Request("GET", "_nodes");
            final Response getNodesResp = adminClient().performRequest(getNodesReq);
            final Map<String, Object> nodes = (Map<String, Object>) entityAsMap(getNodesResp).get("nodes");
            final String nodeIdToShutdown = randomFrom(nodes.keySet());

            final Request putShutdownRequest = new Request("PUT", "_nodes/" + nodeIdToShutdown + "/shutdown");
            try (XContentBuilder putBody = JsonXContent.contentBuilder()) {
                putBody.startObject();
                {
                    // Use the types available from as early as possible
                    final String type = randomFrom("restart", "remove");
                    putBody.field("type", type);
                    putBody.field("reason", this.getTestName());
                }
                putBody.endObject();
                putShutdownRequest.setJsonEntity(Strings.toString(putBody));
            }
            assertOK(client().performRequest(putShutdownRequest));
        }

        final Request getShutdownsReq = new Request("GET", "_nodes/shutdown");
        final Response getShutdownsResp = client().performRequest(getShutdownsReq);
        final List<Map<String, Object>> shutdowns = (List<Map<String, Object>>) entityAsMap(getShutdownsResp).get("nodes");
        assertThat("there should be exactly one shutdown registered", shutdowns, hasSize(1));
        final Map<String, Object> shutdown = shutdowns.get(0);
        assertThat(shutdown.get("node_id"), notNullValue()); // Since we randomly determine the node ID, we can't check it
        assertThat(shutdown.get("reason"), equalTo(this.getTestName()));
        assertThat(
            (String) shutdown.get("status"),
            anyOf(
                Arrays.stream(SingleNodeShutdownMetadata.Status.values())
                    .map(value -> equalToIgnoringCase(value.toString()))
                    .collect(Collectors.toList())
            )
        );
    }

    private static void createComposableTemplate(RestClient client, String templateName, String indexPattern)
        throws IOException {
>>>>>>> 4b0843e3
        StringEntity templateJSON = new StringEntity(
            String.format(Locale.ROOT, "{\n" + "  \"index_patterns\": \"%s\",\n" + "  \"data_stream\": {}\n" + "}", indexPattern),
            ContentType.APPLICATION_JSON
        );
        Request createIndexTemplateRequest = new Request("PUT", "_index_template/" + templateName);
        createIndexTemplateRequest.setEntity(templateJSON);
        client.performRequest(createIndexTemplateRequest);
    }
}<|MERGE_RESOLUTION|>--- conflicted
+++ resolved
@@ -783,9 +783,6 @@
         assertNumHits("ds", 1, 1);
     }
 
-<<<<<<< HEAD
-    private static void createComposableTemplate(RestClient client, String templateName, String indexPattern) throws IOException {
-=======
     @SuppressWarnings("unchecked")
     public void testNodeShutdown() throws Exception {
         assumeTrue("no data streams in versions before " + Version.V_7_15_0, getOldClusterVersion().onOrAfter(Version.V_7_15_0));
@@ -828,9 +825,7 @@
         );
     }
 
-    private static void createComposableTemplate(RestClient client, String templateName, String indexPattern)
-        throws IOException {
->>>>>>> 4b0843e3
+    private static void createComposableTemplate(RestClient client, String templateName, String indexPattern) throws IOException {
         StringEntity templateJSON = new StringEntity(
             String.format(Locale.ROOT, "{\n" + "  \"index_patterns\": \"%s\",\n" + "  \"data_stream\": {}\n" + "}", indexPattern),
             ContentType.APPLICATION_JSON
