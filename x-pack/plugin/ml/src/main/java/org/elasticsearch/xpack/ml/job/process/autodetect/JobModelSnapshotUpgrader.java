--- conflicted
+++ resolved
@@ -108,11 +108,7 @@
             params,
             autodetectExecutorService,
             (reason) -> {
-<<<<<<< HEAD
-                setTaskToFailed(reason, ActionListener.wrap(t -> {}, f -> {}));
-=======
                 setTaskToFailed(reason, ActionListener.wrap(t -> {}, task::markAsFailed));
->>>>>>> d90fa4eb
                 try {
                     nativeStorageProvider.cleanupLocalTmpStorage(task.getDescription());
                 } catch (IOException e) {
@@ -129,11 +125,7 @@
             jobResultsPersister,
             process
         );
-<<<<<<< HEAD
-        AutodetectWorkerExecutorService autodetectWorkerExecutor;
-=======
         ProcessWorkerExecutorService autodetectWorkerExecutor;
->>>>>>> d90fa4eb
         try (ThreadContext.StoredContext ignore = threadPool.getThreadContext().stashContext()) {
             autodetectWorkerExecutor = new AutodetectWorkerExecutorService(threadPool.getThreadContext());
             autodetectExecutorService.submit(autodetectWorkerExecutor::start);
@@ -292,23 +284,15 @@
                             params.modelSnapshot().getSnapshotId(),
                             params.modelSnapshot().getDescription()
                         );
-<<<<<<< HEAD
-                        return null;
-=======
                         logger.debug("[{}] [{}] state persist call made", jobId, snapshotId);
                         return Void.TYPE;
->>>>>>> d90fa4eb
                     },
                         // Execute callback in the UTILITY thread pool, as the current thread in the callback will be one in the
                         // autodetectWorkerExecutor. Trying to run the callback in that executor will cause a dead lock as that
                         // executor has a single processing queue.
                         (aVoid, e) -> threadPool.executor(UTILITY_THREAD_POOL_NAME).execute(() -> shutdown(e))
                     );
-<<<<<<< HEAD
-                    logger.info("asked for state to be persisted");
-=======
                     logger.debug("[{}] [{}] asked for state to be persisted", jobId, snapshotId);
->>>>>>> d90fa4eb
                 }, f -> {
                     logger.error(
                         () -> new ParameterizedMessage("[{}] [{}] failed to update snapshot upgrader task to started", jobId, snapshotId),
