--- conflicted
+++ resolved
@@ -49,7 +49,6 @@
  */
 public class ChunkedDataExtractor implements DataExtractor {
 
-<<<<<<< HEAD
     private interface DataSummary {
         long estimateChunk();
         boolean hasData();
@@ -57,10 +56,7 @@
         long getDataTimeSpread();
     }
 
-    private static final Logger LOGGER = Loggers.getLogger(ChunkedDataExtractor.class);
-=======
     private static final Logger LOGGER = LogManager.getLogger(ChunkedDataExtractor.class);
->>>>>>> 7bd113d2
 
     private static final String EARLIEST_TIME = "earliest_time";
     private static final String LATEST_TIME = "latest_time";
