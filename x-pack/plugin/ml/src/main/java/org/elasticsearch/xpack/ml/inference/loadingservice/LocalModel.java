/*
 * Copyright Elasticsearch B.V. and/or licensed to Elasticsearch B.V. under one
 * or more contributor license agreements. Licensed under the Elastic License;
 * you may not use this file except in compliance with the Elastic License.
 */
package org.elasticsearch.xpack.ml.inference.loadingservice;

import org.elasticsearch.action.ActionListener;
import org.elasticsearch.xpack.core.ml.inference.TrainedModelDefinition;
import org.elasticsearch.xpack.core.ml.inference.TrainedModelInput;
import org.elasticsearch.xpack.core.ml.inference.results.WarningInferenceResults;
import org.elasticsearch.xpack.core.ml.inference.trainedmodel.InferenceConfig;
<<<<<<< HEAD
import org.elasticsearch.xpack.core.ml.inference.trainedmodel.InferenceStats;
=======
import org.elasticsearch.xpack.core.ml.inference.trainedmodel.InferenceConfigUpdate;
>>>>>>> 42f513c8
import org.elasticsearch.xpack.core.ml.job.messages.Messages;
import org.elasticsearch.xpack.core.ml.utils.ExceptionsHelper;
import org.elasticsearch.xpack.core.ml.inference.results.ClassificationInferenceResults;
import org.elasticsearch.xpack.core.ml.inference.results.InferenceResults;
import org.elasticsearch.xpack.core.ml.inference.results.RegressionInferenceResults;
import org.elasticsearch.xpack.core.ml.utils.MapHelper;
import org.elasticsearch.xpack.ml.inference.TrainedModelStatsService;

import java.util.HashMap;
import java.util.HashSet;
import java.util.Map;
import java.util.Set;
import java.util.concurrent.atomic.LongAdder;

import static org.elasticsearch.xpack.core.ml.job.messages.Messages.INFERENCE_WARNING_ALL_FIELDS_MISSING;

public class LocalModel<T extends InferenceConfig> implements Model<T> {

    private final TrainedModelDefinition trainedModelDefinition;
    private final String modelId;
    private final Set<String> fieldNames;
    private final Map<String, String> defaultFieldMap;
<<<<<<< HEAD
    private final InferenceStats.Accumulator statsAccumulator;
    private final TrainedModelStatsService trainedModelStatsService;
    private volatile long persistenceQuotient = 100;
    private final LongAdder currentInferenceCount;

    LocalModel(String modelId,
               TrainedModelDefinition trainedModelDefinition,
               TrainedModelInput input,
               Map<String, String> defaultFieldMap,
               InferenceStats previousStats,
               TrainedModelStatsService trainedModelStatsService) {
=======
    private final T inferenceConfig;

    public LocalModel(String modelId,
                      TrainedModelDefinition trainedModelDefinition,
                      TrainedModelInput input,
                      Map<String, String> defaultFieldMap,
                      T modelInferenceConfig) {
>>>>>>> 42f513c8
        this.trainedModelDefinition = trainedModelDefinition;
        this.modelId = modelId;
        this.fieldNames = new HashSet<>(input.getFieldNames());
        this.statsAccumulator = new InferenceStats.Accumulator(previousStats);
        this.trainedModelStatsService = trainedModelStatsService;
        this.defaultFieldMap = defaultFieldMap == null ? null : new HashMap<>(defaultFieldMap);
<<<<<<< HEAD
        this.currentInferenceCount = new LongAdder();
=======
        this.inferenceConfig = modelInferenceConfig;
>>>>>>> 42f513c8
    }

    long ramBytesUsed() {
        return trainedModelDefinition.ramBytesUsed();
    }

    @Override
    public String getModelId() {
        return modelId;
    }

    @Override
    public InferenceStats getLatestStats() {
        return statsAccumulator.currentStats();
    }

    @Override
    public String getResultsType() {
        switch (trainedModelDefinition.getTrainedModel().targetType()) {
            case CLASSIFICATION:
                return ClassificationInferenceResults.NAME;
            case REGRESSION:
                return RegressionInferenceResults.NAME;
            default:
                throw ExceptionsHelper.badRequestException("Model [{}] has unsupported target type [{}]",
                    modelId,
                    trainedModelDefinition.getTrainedModel().targetType());
        }
    }

    void persistStats() {
        trainedModelStatsService.queueStats(getLatestStats());
        if (persistenceQuotient < 1000 && currentInferenceCount.sum() > 1000) {
            persistenceQuotient = 1000;
        }
        if (persistenceQuotient < 10_000 && currentInferenceCount.sum() > 10_000) {
            persistenceQuotient = 10_000;
        }
    }

    @Override
    public void infer(Map<String, Object> fields, InferenceConfigUpdate<T> update, ActionListener<InferenceResults> listener) {
        if (update.isSupported(this.inferenceConfig) == false) {
            listener.onFailure(ExceptionsHelper.badRequestException(
                "Model [{}] has inference config of type [{}] which is not supported by inference request of type [{}]",
                this.modelId,
                this.inferenceConfig.getName(),
                update.getName()));
            return;
        }
        try {
            statsAccumulator.incInference();
            currentInferenceCount.increment();

            Model.mapFieldsIfNecessary(fields, defaultFieldMap);

            boolean shouldPersistStats = ((currentInferenceCount.sum() + 1) % persistenceQuotient == 0);
            if (fieldNames.stream().allMatch(f -> MapHelper.dig(f, fields) == null)) {
                statsAccumulator.incMissingFields();
                if (shouldPersistStats) {
                    persistStats();
                }
                listener.onResponse(new WarningInferenceResults(Messages.getMessage(INFERENCE_WARNING_ALL_FIELDS_MISSING, modelId)));
                return;
            }
<<<<<<< HEAD
            InferenceResults inferenceResults = trainedModelDefinition.infer(fields, config);
            if (shouldPersistStats) {
                persistStats();
            }
            listener.onResponse(inferenceResults);
=======

            listener.onResponse(trainedModelDefinition.infer(fields, update.apply(inferenceConfig)));
>>>>>>> 42f513c8
        } catch (Exception e) {
            statsAccumulator.incFailure();
            listener.onFailure(e);
        }
    }

}<|MERGE_RESOLUTION|>--- conflicted
+++ resolved
@@ -10,11 +10,8 @@
 import org.elasticsearch.xpack.core.ml.inference.TrainedModelInput;
 import org.elasticsearch.xpack.core.ml.inference.results.WarningInferenceResults;
 import org.elasticsearch.xpack.core.ml.inference.trainedmodel.InferenceConfig;
-<<<<<<< HEAD
 import org.elasticsearch.xpack.core.ml.inference.trainedmodel.InferenceStats;
-=======
 import org.elasticsearch.xpack.core.ml.inference.trainedmodel.InferenceConfigUpdate;
->>>>>>> 42f513c8
 import org.elasticsearch.xpack.core.ml.job.messages.Messages;
 import org.elasticsearch.xpack.core.ml.utils.ExceptionsHelper;
 import org.elasticsearch.xpack.core.ml.inference.results.ClassificationInferenceResults;
@@ -37,38 +34,27 @@
     private final String modelId;
     private final Set<String> fieldNames;
     private final Map<String, String> defaultFieldMap;
-<<<<<<< HEAD
     private final InferenceStats.Accumulator statsAccumulator;
     private final TrainedModelStatsService trainedModelStatsService;
     private volatile long persistenceQuotient = 100;
     private final LongAdder currentInferenceCount;
-
-    LocalModel(String modelId,
-               TrainedModelDefinition trainedModelDefinition,
-               TrainedModelInput input,
-               Map<String, String> defaultFieldMap,
-               InferenceStats previousStats,
-               TrainedModelStatsService trainedModelStatsService) {
-=======
     private final T inferenceConfig;
 
     public LocalModel(String modelId,
                       TrainedModelDefinition trainedModelDefinition,
                       TrainedModelInput input,
                       Map<String, String> defaultFieldMap,
-                      T modelInferenceConfig) {
->>>>>>> 42f513c8
+                      T modelInferenceConfig,
+                      InferenceStats previousStats,
+                      TrainedModelStatsService trainedModelStatsService ) {
         this.trainedModelDefinition = trainedModelDefinition;
         this.modelId = modelId;
         this.fieldNames = new HashSet<>(input.getFieldNames());
         this.statsAccumulator = new InferenceStats.Accumulator(previousStats);
         this.trainedModelStatsService = trainedModelStatsService;
         this.defaultFieldMap = defaultFieldMap == null ? null : new HashMap<>(defaultFieldMap);
-<<<<<<< HEAD
         this.currentInferenceCount = new LongAdder();
-=======
         this.inferenceConfig = modelInferenceConfig;
->>>>>>> 42f513c8
     }
 
     long ramBytesUsed() {
@@ -134,16 +120,11 @@
                 listener.onResponse(new WarningInferenceResults(Messages.getMessage(INFERENCE_WARNING_ALL_FIELDS_MISSING, modelId)));
                 return;
             }
-<<<<<<< HEAD
-            InferenceResults inferenceResults = trainedModelDefinition.infer(fields, config);
+            InferenceResults inferenceResults = trainedModelDefinition.infer(fields, update.apply(inferenceConfig));
             if (shouldPersistStats) {
                 persistStats();
             }
             listener.onResponse(inferenceResults);
-=======
-
-            listener.onResponse(trainedModelDefinition.infer(fields, update.apply(inferenceConfig)));
->>>>>>> 42f513c8
         } catch (Exception e) {
             statsAccumulator.incFailure();
             listener.onFailure(e);
