/*
 * Copyright Elasticsearch B.V. and/or licensed to Elasticsearch B.V. under one
 * or more contributor license agreements. Licensed under the Elastic License
 * 2.0; you may not use this file except in compliance with the Elastic License
 * 2.0.
 */
package org.elasticsearch.xpack.ml.inference.loadingservice;

import org.apache.logging.log4j.LogManager;
import org.apache.logging.log4j.Logger;
import org.apache.logging.log4j.message.ParameterizedMessage;
import org.apache.logging.log4j.util.MessageSupplier;
import org.elasticsearch.ElasticsearchStatusException;
import org.elasticsearch.ResourceNotFoundException;
import org.elasticsearch.action.ActionListener;
import org.elasticsearch.cluster.ClusterChangedEvent;
import org.elasticsearch.cluster.ClusterState;
import org.elasticsearch.cluster.ClusterStateListener;
import org.elasticsearch.cluster.service.ClusterService;
import org.elasticsearch.common.breaker.CircuitBreaker;
import org.elasticsearch.common.breaker.CircuitBreakingException;
import org.elasticsearch.common.cache.Cache;
import org.elasticsearch.common.cache.CacheBuilder;
import org.elasticsearch.common.cache.CacheLoader;
import org.elasticsearch.common.cache.RemovalNotification;
import org.elasticsearch.common.settings.Setting;
import org.elasticsearch.common.settings.Settings;
import org.elasticsearch.common.unit.ByteSizeValue;
import org.elasticsearch.common.util.set.Sets;
import org.elasticsearch.core.TimeValue;
import org.elasticsearch.ingest.IngestMetadata;
import org.elasticsearch.license.License;
import org.elasticsearch.license.XPackLicenseState;
import org.elasticsearch.rest.RestStatus;
import org.elasticsearch.threadpool.ThreadPool;
import org.elasticsearch.xpack.core.ml.action.GetTrainedModelsAction;
import org.elasticsearch.xpack.core.ml.inference.TrainedModelConfig;
import org.elasticsearch.xpack.core.ml.inference.results.InferenceResults;
import org.elasticsearch.xpack.core.ml.inference.trainedmodel.ClassificationConfig;
import org.elasticsearch.xpack.core.ml.inference.trainedmodel.InferenceConfig;
import org.elasticsearch.xpack.core.ml.inference.trainedmodel.RegressionConfig;
import org.elasticsearch.xpack.core.ml.inference.trainedmodel.TargetType;
import org.elasticsearch.xpack.core.ml.inference.trainedmodel.inference.InferenceDefinition;
import org.elasticsearch.xpack.core.ml.utils.ExceptionsHelper;
import org.elasticsearch.xpack.ml.MachineLearning;
import org.elasticsearch.xpack.ml.inference.ModelAliasMetadata;
import org.elasticsearch.xpack.ml.inference.TrainedModelStatsService;
import org.elasticsearch.xpack.ml.inference.ingest.InferenceProcessor;
import org.elasticsearch.xpack.ml.inference.persistence.TrainedModelProvider;
import org.elasticsearch.xpack.ml.notifications.InferenceAuditor;

import java.util.ArrayDeque;
import java.util.Collections;
import java.util.EnumSet;
import java.util.HashMap;
import java.util.HashSet;
import java.util.List;
import java.util.Map;
import java.util.Queue;
import java.util.Set;
import java.util.concurrent.ExecutionException;
import java.util.concurrent.TimeUnit;

import static org.elasticsearch.xpack.core.ml.utils.ExceptionsHelper.unwrapCause;
import static org.elasticsearch.xpack.ml.MachineLearning.ML_MODEL_INFERENCE_FEATURE;

/**
 * This is a thread safe model loading service with LRU cache.
 * Cache entries have a TTL before they are evicted.
 *
 * In the case of a pipeline processor requesting the model if the processor is in simulate
 * mode the model is not cached. All other uses will cache the model
 *
 * If more than one processor references the same model, that model will only be cached once.
 *
 * LocalModels are created with a reference count of 1 accounting for the reference the
 * cache holds. When models are evicted from the cache the reference count is decremented.
 * The {@code getModelForX} methods automatically increment the model's reference count
 * it is up to the consumer to call {@link LocalModel#release()} when the model is no
 * longer used.
 */
public class ModelLoadingService implements ClusterStateListener {

    /**
     * The maximum size of the local model cache here in the loading service
     * <p>
     * Once the limit is reached, LRU models are evicted in favor of new models
     */
    public static final Setting<ByteSizeValue> INFERENCE_MODEL_CACHE_SIZE = Setting.memorySizeSetting(
        "xpack.ml.inference_model.cache_size",
        "40%",
        Setting.Property.NodeScope
    );

    /**
     * How long should a model stay in the cache since its last access
     * <p>
     * If nothing references a model via getModel for this configured timeValue, it will be evicted.
     * <p>
     * Specifically, in the ingest scenario, a processor will call getModel whenever it needs to run inference. So, if a processor is not
     * executed for an extended period of time, the model will be evicted and will have to be loaded again when getModel is called.
     */
    public static final Setting<TimeValue> INFERENCE_MODEL_CACHE_TTL = Setting.timeSetting(
        "xpack.ml.inference_model.time_to_live",
        new TimeValue(5, TimeUnit.MINUTES),
        new TimeValue(1, TimeUnit.MILLISECONDS),
        Setting.Property.NodeScope
    );

    // The feature requesting the model
    public enum Consumer {
        PIPELINE,
        SEARCH,
        INTERNAL
    }

    private static class ModelAndConsumer {
        private final LocalModel model;
        private final EnumSet<Consumer> consumers;

        private ModelAndConsumer(LocalModel model, Consumer consumer) {
            this.model = model;
            this.consumers = EnumSet.of(consumer);
        }
    }

    private static final Logger logger = LogManager.getLogger(ModelLoadingService.class);
    private final TrainedModelStatsService modelStatsService;
    private final Cache<String, ModelAndConsumer> localModelCache;
    // Referenced models can be model aliases or IDs
    private final Set<String> referencedModels = new HashSet<>();
    private final Map<String, String> modelAliasToId = new HashMap<>();
    private final Map<String, Set<String>> modelIdToModelAliases = new HashMap<>();
    private final Map<String, Set<String>> modelIdToUpdatedModelAliases = new HashMap<>();
    private final Map<String, Queue<ActionListener<LocalModel>>> loadingListeners = new HashMap<>();
    private final TrainedModelProvider provider;
    private final Set<String> shouldNotAudit;
    private final ThreadPool threadPool;
    private final InferenceAuditor auditor;
    private final ByteSizeValue maxCacheSize;
    private final String localNode;
    private final CircuitBreaker trainedModelCircuitBreaker;
    private final XPackLicenseState licenseState;

    public ModelLoadingService(
        TrainedModelProvider trainedModelProvider,
        InferenceAuditor auditor,
        ThreadPool threadPool,
        ClusterService clusterService,
        TrainedModelStatsService modelStatsService,
        Settings settings,
        String localNode,
        CircuitBreaker trainedModelCircuitBreaker,
        XPackLicenseState licenseState
    ) {
        this.provider = trainedModelProvider;
        this.threadPool = threadPool;
        this.maxCacheSize = INFERENCE_MODEL_CACHE_SIZE.get(settings);
        this.auditor = auditor;
        this.modelStatsService = modelStatsService;
        this.shouldNotAudit = new HashSet<>();
        this.localModelCache = CacheBuilder.<String, ModelAndConsumer>builder()
            .setMaximumWeight(this.maxCacheSize.getBytes())
            .weigher((id, modelAndConsumer) -> modelAndConsumer.model.ramBytesUsed())
            // explicit declaration of the listener lambda necessary for Eclipse IDE 4.14
            .removalListener(notification -> cacheEvictionListener(notification))
            .setExpireAfterAccess(INFERENCE_MODEL_CACHE_TTL.get(settings))
            .build();
        clusterService.addListener(this);
        this.localNode = localNode;
        this.trainedModelCircuitBreaker = ExceptionsHelper.requireNonNull(trainedModelCircuitBreaker, "trainedModelCircuitBreaker");
        this.licenseState = licenseState;
    }

    // for testing
    String getModelId(String modelIdOrAlias) {
        return modelAliasToId.getOrDefault(modelIdOrAlias, modelIdOrAlias);
    }

    boolean isModelCached(String modelId) {
        return localModelCache.get(modelAliasToId.getOrDefault(modelId, modelId)) != null;
    }

    /**
     * Load the model for use by an ingest pipeline. The model will not be cached if there is no
     * ingest pipeline referencing it i.e. it is used in simulate mode
     *
     * @param modelId  the model to get
     * @param modelActionListener the listener to alert when the model has been retrieved
     */
    public void getModelForPipeline(String modelId, ActionListener<LocalModel> modelActionListener) {
        getModel(modelId, Consumer.PIPELINE, modelActionListener);
    }

    /**
     * Load the model for internal use. Note, this decompresses the model if the stored estimate doesn't trip circuit breakers.
     * Consequently, it assumes the model was created by an ML process
     * @param modelId  the model to get
     * @param modelActionListener the listener to alert when the model has been retrieved
     */
    public void getModelForInternalInference(String modelId, ActionListener<LocalModel> modelActionListener) {
        getModel(modelId, Consumer.INTERNAL, modelActionListener);
    }

    /**
     * Load the model for use by at search. Models requested by search are always cached.
     *
     * @param modelId  the model to get
     * @param modelActionListener the listener to alert when the model has been retrieved
     */
    public void getModelForSearch(String modelId, ActionListener<LocalModel> modelActionListener) {
        getModel(modelId, Consumer.SEARCH, modelActionListener);
    }

    /**
     * Gets the model referenced by `modelId` and responds to the listener.
     * <p>
     * This method first checks the local LRU cache for the model. If it is present, it is returned from cache.
     * <p>
     * In the case of search if the model is not present one of the following occurs:
     * - If it is currently being loaded the `modelActionListener`
     * is added to the list of listeners to be alerted when the model is fully loaded.
     * - Otherwise the model is loaded and cached
     *
     * In the case of an ingest processor if it is not present, one of the following occurs:
     * <p>
     * - If the model is referenced by a pipeline and is currently being loaded, the `modelActionListener`
     * is added to the list of listeners to be alerted when the model is fully loaded.
     * - If the model is referenced by a pipeline and is currently NOT being loaded, a new load attempt is made and the resulting
     * model will attempt to be cached for future reference
     * - If the models is NOT referenced by a pipeline, the model is simply loaded from the index and given to the listener.
     * It is not cached.
     *
     * The main difference being that models for search are always cached whereas pipeline models
     * are only cached if they are referenced by an ingest pipeline
     *
     * @param modelIdOrAlias       the model id or model alias to get
     * @param consumer            which feature is requesting the model
     * @param modelActionListener the listener to alert when the model has been retrieved.
     */
    private void getModel(String modelIdOrAlias, Consumer consumer, ActionListener<LocalModel> modelActionListener) {
        final String modelId = modelAliasToId.getOrDefault(modelIdOrAlias, modelIdOrAlias);
        ModelAndConsumer cachedModel = localModelCache.get(modelId);
        if (cachedModel != null) {
            cachedModel.consumers.add(consumer);
            try {
                cachedModel.model.acquire();
            } catch (CircuitBreakingException e) {
                modelActionListener.onFailure(e);
                return;
            }
            modelActionListener.onResponse(cachedModel.model);
            logger.trace(() -> new ParameterizedMessage("[{}] (model_alias [{}]) loaded from cache", modelId, modelIdOrAlias));
            return;
        }

        if (loadModelIfNecessary(modelIdOrAlias, consumer, modelActionListener)) {
            logger.trace(
                () -> new ParameterizedMessage(
                    "[{}] (model_alias [{}]) is loading or loaded, added new listener to queue",
                    modelId,
                    modelIdOrAlias
                )
            );
        }
    }

    /**
     * If the model is cached it is returned directly to the listener
     * else if the model is CURRENTLY being loaded the listener is added to be notified when it is loaded
     * else the model load is initiated.
     *
     * @param modelIdOrAlias The model to get
     * @param consumer The model consumer
     * @param modelActionListener The listener
     * @return If the model is cached or currently being loaded true is returned. If a new load is started
     * false is returned to indicate a new load event
     */
    private boolean loadModelIfNecessary(String modelIdOrAlias, Consumer consumer, ActionListener<LocalModel> modelActionListener) {
        synchronized (loadingListeners) {
            final String modelId = modelAliasToId.getOrDefault(modelIdOrAlias, modelIdOrAlias);
            ModelAndConsumer cachedModel = localModelCache.get(modelId);
            if (cachedModel != null) {
                cachedModel.consumers.add(consumer);
                try {
                    cachedModel.model.acquire();
                } catch (CircuitBreakingException e) {
                    modelActionListener.onFailure(e);
                    return true;
                }
                modelActionListener.onResponse(cachedModel.model);
                return true;
            }

            // Add the listener to the queue if the model is loading
            Queue<ActionListener<LocalModel>> listeners = loadingListeners.computeIfPresent(
                modelId,
                (storedModelKey, listenerQueue) -> addFluently(listenerQueue, modelActionListener)
            );

            // The cachedModel entry is null, but there are listeners present, that means it is being loaded
            if (listeners != null) {
                return true;
            }

            if (Consumer.SEARCH != consumer && referencedModels.contains(modelId) == false) {
                // The model is requested by a pipeline but not referenced by any ingest pipelines.
                // This means it is a simulate call and the model should not be cached
                logger.trace(
                    () -> new ParameterizedMessage(
                        "[{}] (model_alias [{}]) not actively loading, eager loading without cache",
                        modelId,
                        modelIdOrAlias
                    )
                );
                loadWithoutCaching(modelId, consumer, modelActionListener);
            } else {
                logger.trace(
                    () -> new ParameterizedMessage("[{}] (model_alias [{}]) attempting to load and cache", modelId, modelIdOrAlias)
                );
                loadingListeners.put(modelId, addFluently(new ArrayDeque<>(), modelActionListener));
                loadModel(modelId, consumer);
            }
            return false;
        } // synchronized (loadingListeners)
    }

    private void loadModel(String modelId, Consumer consumer) {
        provider.getTrainedModel(modelId, GetTrainedModelsAction.Includes.empty(), ActionListener.wrap(trainedModelConfig -> {
            if (trainedModelConfig.isAllocateOnly()) {
<<<<<<< HEAD
                handleLoadFailure(modelId, new ElasticsearchException("model [{}] is allocate only", modelId));
=======
                if (consumer == Consumer.SEARCH) {
                    handleLoadFailure(
                        modelId,
                        new ElasticsearchStatusException(
                            "model [{}] with type [{}] is currently not usable in search.",
                            RestStatus.BAD_REQUEST,
                            modelId,
                            trainedModelConfig.getModelType()
                        )
                    );
                    return;
                }
                handleLoadFailure(
                    modelId,
                    new ElasticsearchStatusException(
                        "model [{}] must be deployed to use. Please deploy with the start trained model deployment API.",
                        RestStatus.BAD_REQUEST,
                        modelId
                    )
                );
>>>>>>> 30e15ba8
                return;
            }
            auditNewReferencedModel(modelId);
            trainedModelCircuitBreaker.addEstimateBytesAndMaybeBreak(trainedModelConfig.getEstimatedHeapMemory(), modelId);
            provider.getTrainedModelForInference(modelId, consumer == Consumer.INTERNAL, ActionListener.wrap(inferenceDefinition -> {
                try {
                    // Since we have used the previously stored estimate to help guard against OOM we need
                    // to adjust the memory so that the memory this model uses in the circuit breaker
                    // is the most accurate estimate.
                    updateCircuitBreakerEstimate(modelId, inferenceDefinition, trainedModelConfig);
                } catch (CircuitBreakingException ex) {
                    handleLoadFailure(modelId, ex);
                    return;
                }

                handleLoadSuccess(modelId, consumer, trainedModelConfig, inferenceDefinition);
            }, failure -> {
                // We failed to get the definition, remove the initial estimation.
                trainedModelCircuitBreaker.addWithoutBreaking(-trainedModelConfig.getEstimatedHeapMemory());
                logger.warn(new ParameterizedMessage("[{}] failed to load model definition", modelId), failure);
                handleLoadFailure(modelId, failure);
            }));
        }, failure -> {
            logger.warn(new ParameterizedMessage("[{}] failed to load model configuration", modelId), failure);
            handleLoadFailure(modelId, failure);
        }));
    }

    private void loadWithoutCaching(String modelId, Consumer consumer, ActionListener<LocalModel> modelActionListener) {
        // If we the model is not loaded and we did not kick off a new loading attempt, this means that we may be getting called
        // by a simulated pipeline
        provider.getTrainedModel(modelId, GetTrainedModelsAction.Includes.empty(), ActionListener.wrap(trainedModelConfig -> {
<<<<<<< HEAD
=======
            // If the model should be allocated, we should fail here
            if (trainedModelConfig.isAllocateOnly()) {
                if (consumer == Consumer.SEARCH) {
                    modelActionListener.onFailure(
                        new ElasticsearchStatusException(
                            "model [{}] with type [{}] is currently not usable in search.",
                            RestStatus.BAD_REQUEST,
                            modelId,
                            trainedModelConfig.getModelType()
                        )
                    );
                    return;
                }
                modelActionListener.onFailure(
                    new ElasticsearchStatusException(
                        "model [{}] must be deployed to use. Please deploy with the start trained model deployment API.",
                        RestStatus.BAD_REQUEST,
                        modelId
                    )
                );
                return;
            }
>>>>>>> 30e15ba8
            // Verify we can pull the model into memory without causing OOM
            trainedModelCircuitBreaker.addEstimateBytesAndMaybeBreak(trainedModelConfig.getEstimatedHeapMemory(), modelId);
            provider.getTrainedModelForInference(modelId, consumer == Consumer.INTERNAL, ActionListener.wrap(inferenceDefinition -> {
                InferenceConfig inferenceConfig = trainedModelConfig.getInferenceConfig() == null
                    ? inferenceConfigFromTargetType(inferenceDefinition.getTargetType())
                    : trainedModelConfig.getInferenceConfig();
                try {
                    updateCircuitBreakerEstimate(modelId, inferenceDefinition, trainedModelConfig);
                } catch (CircuitBreakingException ex) {
                    modelActionListener.onFailure(ex);
                    return;
                }

                modelActionListener.onResponse(
                    new LocalModel(
                        trainedModelConfig.getModelId(),
                        localNode,
                        inferenceDefinition,
                        trainedModelConfig.getInput(),
                        trainedModelConfig.getDefaultFieldMap(),
                        inferenceConfig,
                        trainedModelConfig.getLicenseLevel(),
                        modelStatsService,
                        trainedModelCircuitBreaker
                    )
                );
            },
                // Failure getting the definition, remove the initial estimation value
                e -> {
                    trainedModelCircuitBreaker.addWithoutBreaking(-trainedModelConfig.getEstimatedHeapMemory());
<<<<<<< HEAD
                    modelActionListener.onFailure(e);
=======
                    if (unwrapCause(e) instanceof ResourceNotFoundException) {
                        modelActionListener.onFailure(e);
                    } else {
                        modelActionListener.onFailure(
                            new ElasticsearchStatusException(
                                "failed to load model [{}] definition",
                                RestStatus.INTERNAL_SERVER_ERROR,
                                modelId,
                                e
                            )
                        );
                    }
>>>>>>> 30e15ba8
                }
            ));
        }, modelActionListener::onFailure));
    }

    private void updateCircuitBreakerEstimate(
        String modelId,
        InferenceDefinition inferenceDefinition,
        TrainedModelConfig trainedModelConfig
    ) throws CircuitBreakingException {
        long estimateDiff = inferenceDefinition.ramBytesUsed() - trainedModelConfig.getEstimatedHeapMemory();
        if (estimateDiff < 0) {
            trainedModelCircuitBreaker.addWithoutBreaking(estimateDiff);
        } else if (estimateDiff > 0) { // rare case where estimate is now HIGHER
            try {
                trainedModelCircuitBreaker.addEstimateBytesAndMaybeBreak(estimateDiff, modelId);
            } catch (CircuitBreakingException ex) { // if we failed here, we should remove the initial estimate as well
                trainedModelCircuitBreaker.addWithoutBreaking(-trainedModelConfig.getEstimatedHeapMemory());
                throw ex;
            }
        }
    }

    private void handleLoadSuccess(
        String modelId,
        Consumer consumer,
        TrainedModelConfig trainedModelConfig,
        InferenceDefinition inferenceDefinition
    ) {
        Queue<ActionListener<LocalModel>> listeners;
        InferenceConfig inferenceConfig = trainedModelConfig.getInferenceConfig() == null
            ? inferenceConfigFromTargetType(inferenceDefinition.getTargetType())
            : trainedModelConfig.getInferenceConfig();
        LocalModel loadedModel = new LocalModel(
            trainedModelConfig.getModelId(),
            localNode,
            inferenceDefinition,
            trainedModelConfig.getInput(),
            trainedModelConfig.getDefaultFieldMap(),
            inferenceConfig,
            trainedModelConfig.getLicenseLevel(),
            modelStatsService,
            trainedModelCircuitBreaker
        );
        final ModelAndConsumerLoader modelAndConsumerLoader = new ModelAndConsumerLoader(new ModelAndConsumer(loadedModel, consumer));
        synchronized (loadingListeners) {
            populateNewModelAlias(modelId);
            // If the model is referenced, that means it is currently in a pipeline somewhere
            // Also, if the consumer is a search consumer, we should always cache it
            if (referencedModels.contains(modelId)
                || Sets.haveNonEmptyIntersection(modelIdToModelAliases.getOrDefault(modelId, new HashSet<>()), referencedModels)
                || consumer.equals(Consumer.SEARCH)) {
                try {
                    // The local model may already be in cache. If it is, we don't bother adding it to cache.
                    // If it isn't, we flip an `isLoaded` flag, and increment the model counter to make sure if it is evicted
                    // between now and when the listeners access it, the circuit breaker reflects actual usage.
                    localModelCache.computeIfAbsent(modelId, modelAndConsumerLoader);
                    // We should start tracking on successful load. It will stop being tracked once it evacuates the cache and is no
                    // longer a referenced model
                    // NOTE: It is not possible to change the referenced models without locking on `loadingListeners`
                    // So, if the model is evacuated from cache immediately after checking that it was present,
                    // the feature usage will still be tracked.
                    if (License.OperationMode.BASIC.equals(trainedModelConfig.getLicenseLevel()) == false) {
                        ML_MODEL_INFERENCE_FEATURE.startTracking(licenseState, modelId);
                    }
                } catch (ExecutionException ee) {
                    logger.warn(() -> new ParameterizedMessage("[{}] threw when attempting add to cache", modelId), ee);
                }
                shouldNotAudit.remove(modelId);
            }
            listeners = loadingListeners.remove(modelId);
            // if there are no listeners, we should just exit
            if (listeners == null) {
                // If we newly added it into cache, release the model so that the circuit breaker can still accurately keep track
                // of memory
                if (modelAndConsumerLoader.isLoaded()) {
                    loadedModel.release();
                }
                return;
            }
        } // synchronized (loadingListeners)
        for (ActionListener<LocalModel> listener = listeners.poll(); listener != null; listener = listeners.poll()) {
            loadedModel.acquire();
            listener.onResponse(loadedModel);
        }
        // account for the acquire in the synchronized block above if the model was loaded into the cache
        if (modelAndConsumerLoader.isLoaded()) {
            loadedModel.release();
        }
    }

    private void handleLoadFailure(String modelId, Exception failure) {
        Queue<ActionListener<LocalModel>> listeners;
        synchronized (loadingListeners) {
            listeners = loadingListeners.remove(modelId);
            populateNewModelAlias(modelId);
            if (listeners == null) {
                return;
            }
        } // synchronized (loadingListeners)
          // If we failed to load and there were listeners present, that means that this model is referenced by a processor
          // Alert the listeners to the failure
        for (ActionListener<LocalModel> listener = listeners.poll(); listener != null; listener = listeners.poll()) {
            listener.onFailure(failure);
        }
    }

    private void populateNewModelAlias(String modelId) {
        Set<String> newModelAliases = modelIdToUpdatedModelAliases.remove(modelId);
        if (newModelAliases != null && newModelAliases.isEmpty() == false) {
            logger.trace(
                () -> new ParameterizedMessage("[{}] model is now loaded, setting new model_aliases {}", modelId, newModelAliases)
            );
            for (String modelAlias : newModelAliases) {
                modelAliasToId.put(modelAlias, modelId);
            }
        }
    }

    private void cacheEvictionListener(RemovalNotification<String, ModelAndConsumer> notification) {
        try {
            if (notification.getRemovalReason() == RemovalNotification.RemovalReason.EVICTED) {
                MessageSupplier msg = () -> new ParameterizedMessage(
                    "model cache entry evicted."
                        + "current cache [{}] current max [{}] model size [{}]. "
                        + "If this is undesired, consider updating setting [{}] or [{}].",
                    ByteSizeValue.ofBytes(localModelCache.weight()).getStringRep(),
                    maxCacheSize.getStringRep(),
                    ByteSizeValue.ofBytes(notification.getValue().model.ramBytesUsed()).getStringRep(),
                    INFERENCE_MODEL_CACHE_SIZE.getKey(),
                    INFERENCE_MODEL_CACHE_TTL.getKey()
                );
                auditIfNecessary(notification.getKey(), msg);
            }
            String modelId = modelAliasToId.getOrDefault(notification.getKey(), notification.getKey());
            logger.trace(
                () -> new ParameterizedMessage(
                    "Persisting stats for evicted model [{}] (model_aliases {})",
                    modelId,
                    modelIdToModelAliases.getOrDefault(modelId, new HashSet<>())
                )
            );
            // If it's not referenced in a pipeline, stop tracking it on this node
            if (referencedModels.contains(modelId) == false) {
                ML_MODEL_INFERENCE_FEATURE.stopTracking(licenseState, modelId);
            }

            // If the model is no longer referenced, flush the stats to persist as soon as possible
            notification.getValue().model.persistStats(referencedModels.contains(modelId) == false);
        } finally {
            notification.getValue().model.release();
        }
    }

    @Override
    public void clusterChanged(ClusterChangedEvent event) {
        final boolean prefetchModels = event.state().nodes().getLocalNode().isIngestNode();
        // If we are not prefetching models and there were no model alias changes, don't bother handling the changes
        if ((prefetchModels == false)
            && (event.changedCustomMetadataSet().contains(IngestMetadata.TYPE) == false)
            && (event.changedCustomMetadataSet().contains(ModelAliasMetadata.NAME) == false)) {
            return;
        }

        ClusterState state = event.state();
        IngestMetadata currentIngestMetadata = state.metadata().custom(IngestMetadata.TYPE);
        Set<String> allReferencedModelKeys = event.changedCustomMetadataSet().contains(IngestMetadata.TYPE)
            ? getReferencedModelKeys(currentIngestMetadata)
            : new HashSet<>(referencedModels);
        Set<String> referencedModelsBeforeClusterState;
        Set<String> loadingModelBeforeClusterState = null;
        Set<String> removedModels;
        Map<String, Set<String>> addedModelViaAliases = new HashMap<>();
        Map<String, Set<String>> oldIdToAliases;
        synchronized (loadingListeners) {
            oldIdToAliases = new HashMap<>(modelIdToModelAliases);
            Map<String, String> changedAliases = gatherLazyChangedAliasesAndUpdateModelAliases(
                event,
                prefetchModels,
                allReferencedModelKeys
            );

            // if we are not prefetching, exit now.
            if (prefetchModels == false) {
                return;
            }

            referencedModelsBeforeClusterState = new HashSet<>(referencedModels);
            if (logger.isTraceEnabled()) {
                loadingModelBeforeClusterState = new HashSet<>(loadingListeners.keySet());
            }
            removedModels = Sets.difference(referencedModelsBeforeClusterState, allReferencedModelKeys);

            // Remove the models that are no longer referenced
            referencedModels.removeAll(removedModels);
            shouldNotAudit.removeAll(removedModels);

            // Remove all cached models that are not referenced by any processors
            // and are not used in search
            for (String modelAliasOrId : removedModels) {
                String modelId = changedAliases.getOrDefault(modelAliasOrId, modelAliasToId.getOrDefault(modelAliasOrId, modelAliasOrId));
                // If the "old" model_alias is referenced, we don't want to invalidate. This way the model that now has the model_alias
                // can be loaded in first
                boolean oldModelAliasesNotReferenced = Sets.haveEmptyIntersection(
                    referencedModels,
                    oldIdToAliases.getOrDefault(modelId, Collections.emptySet())
                );
                // If the model itself is referenced, we shouldn't evict.
                boolean modelIsNotReferenced = referencedModels.contains(modelId) == false;
                // If a model_alias change causes it to NOW be referenced, we shouldn't attempt to evict it
                boolean newModelAliasesNotReferenced = Sets.haveEmptyIntersection(
                    referencedModels,
                    modelIdToModelAliases.getOrDefault(modelId, Collections.emptySet())
                );
                if (oldModelAliasesNotReferenced && newModelAliasesNotReferenced && modelIsNotReferenced) {
                    ModelAndConsumer modelAndConsumer = localModelCache.get(modelId);
                    if (modelAndConsumer != null && modelAndConsumer.consumers.contains(Consumer.SEARCH) == false) {
                        logger.trace("[{} ({})] invalidated from cache", modelId, modelAliasOrId);
                        localModelCache.invalidate(modelId);
                    }
                    // The model is not cached and the model no longer referenced we should ensure that we are not tracking the
                    // license usage.
                    // It is possible that we stop referencing it BEFORE its cached, or it was previously invalidated
                    // Either way, we know we won't put it back in cache as we are synchronized on `loadingListeners`
                    if (modelAndConsumer == null) {
                        ML_MODEL_INFERENCE_FEATURE.stopTracking(licenseState, modelId);
                    }
                }
            }
            // Remove all that are still referenced, i.e. the intersection of allReferencedModelKeys and referencedModels
            allReferencedModelKeys.removeAll(referencedModels);
            for (String newlyReferencedModel : allReferencedModelKeys) {
                // check if the model_alias has changed in this round
                String modelId = changedAliases.getOrDefault(
                    newlyReferencedModel,
                    // If the model_alias hasn't changed, get the model id IF it is a model_alias, otherwise we assume it is an id
                    modelAliasToId.getOrDefault(newlyReferencedModel, newlyReferencedModel)
                );
                // Verify that it isn't an old model id but just a new model_alias
                if (referencedModels.contains(modelId) == false) {
                    addedModelViaAliases.computeIfAbsent(modelId, k -> new HashSet<>()).add(newlyReferencedModel);
                }
            }
            // For any previously referenced model, the model_alias COULD have changed, so it is actually a NEWLY referenced model
            for (Map.Entry<String, String> modelAliasAndId : changedAliases.entrySet()) {
                String modelAlias = modelAliasAndId.getKey();
                String modelId = modelAliasAndId.getValue();
                if (referencedModels.contains(modelAlias)) {
                    // we need to load the underlying model since its model_alias is referenced
                    addedModelViaAliases.computeIfAbsent(modelId, k -> new HashSet<>()).add(modelAlias);
                    // If we are in cache, keep the old translation for now, it will be updated later
                    String oldModelId = modelAliasToId.get(modelAlias);
                    if (oldModelId != null && localModelCache.get(oldModelId) != null) {
                        modelIdToUpdatedModelAliases.computeIfAbsent(modelId, k -> new HashSet<>()).add(modelAlias);
                    } else {
                        // If we are not cached, might as well add the translation right away as new callers will have to load
                        // from disk anyways.
                        modelAliasToId.put(modelAlias, modelId);
                    }
                } else {
                    // Add model_alias and id here, since the model_alias wasn't previously referenced,
                    // no reason to wait on updating the model_alias -> model_id mapping
                    modelAliasToId.put(modelAlias, modelId);
                }
            }
            // Gather ALL currently referenced model ids
            referencedModels.addAll(allReferencedModelKeys);

            // Populate loadingListeners key so we know that we are currently loading the model
            for (String modelId : addedModelViaAliases.keySet()) {
                loadingListeners.computeIfAbsent(modelId, (s) -> new ArrayDeque<>());
            }
        } // synchronized (loadingListeners)
        if (logger.isTraceEnabled()) {
            if (loadingListeners.keySet().equals(loadingModelBeforeClusterState) == false) {
                logger.trace(
                    "cluster state event changed loading models: before {} after {}",
                    loadingModelBeforeClusterState,
                    loadingListeners.keySet()
                );
            }
            if (referencedModels.equals(referencedModelsBeforeClusterState) == false) {
                logger.trace(
                    "cluster state event changed referenced models: before {} after {}",
                    referencedModelsBeforeClusterState,
                    referencedModels
                );
            }
            if (oldIdToAliases.equals(modelIdToModelAliases) == false) {
                logger.trace(
                    "model id to alias mappings changed. before {} after {}. Model alias to IDs {}",
                    oldIdToAliases,
                    modelIdToModelAliases,
                    modelAliasToId
                );
            }
            if (addedModelViaAliases.isEmpty() == false) {
                logger.trace("adding new models via model_aliases and ids: {}", addedModelViaAliases);
            }
            if (modelIdToUpdatedModelAliases.isEmpty() == false) {
                logger.trace("delayed model aliases to update {}", modelIdToModelAliases);
            }
        }
        removedModels.forEach(this::auditUnreferencedModel);
        loadModelsForPipeline(addedModelViaAliases.keySet());
    }

    private Map<String, String> gatherLazyChangedAliasesAndUpdateModelAliases(
        ClusterChangedEvent event,
        boolean prefetchModels,
        Set<String> allReferencedModelKeys
    ) {
        Map<String, String> changedAliases = new HashMap<>();
        if (event.changedCustomMetadataSet().contains(ModelAliasMetadata.NAME)) {
            final Map<java.lang.String, ModelAliasMetadata.ModelAliasEntry> modelAliasesToIds = new HashMap<>(
                ModelAliasMetadata.fromState(event.state()).modelAliases()
            );
            modelIdToModelAliases.clear();
            for (Map.Entry<java.lang.String, ModelAliasMetadata.ModelAliasEntry> aliasToId : modelAliasesToIds.entrySet()) {
                modelIdToModelAliases.computeIfAbsent(aliasToId.getValue().getModelId(), k -> new HashSet<>()).add(aliasToId.getKey());
                java.lang.String modelId = modelAliasToId.get(aliasToId.getKey());
                if (modelId != null && modelId.equals(aliasToId.getValue().getModelId()) == false) {
                    if (prefetchModels && allReferencedModelKeys.contains(aliasToId.getKey())) {
                        changedAliases.put(aliasToId.getKey(), aliasToId.getValue().getModelId());
                    } else {
                        modelAliasToId.put(aliasToId.getKey(), aliasToId.getValue().getModelId());
                    }
                }
                if (modelId == null) {
                    modelAliasToId.put(aliasToId.getKey(), aliasToId.getValue().getModelId());
                }
            }
            Set<java.lang.String> removedAliases = Sets.difference(modelAliasToId.keySet(), modelAliasesToIds.keySet());
            modelAliasToId.keySet().removeAll(removedAliases);
        }
        return changedAliases;
    }

    private void auditIfNecessary(String modelId, MessageSupplier msg) {
        if (shouldNotAudit.contains(modelId)) {
            logger.trace(() -> new ParameterizedMessage("[{}] {}", modelId, msg.get().getFormattedMessage()));
            return;
        }
        auditor.info(modelId, msg.get().getFormattedMessage());
        shouldNotAudit.add(modelId);
        logger.info("[{}] {}", modelId, msg.get().getFormattedMessage());
    }

    private void loadModelsForPipeline(Set<String> modelIds) {
        if (modelIds.isEmpty()) {
            return;
        }
        // Execute this on a utility thread as when the callbacks occur we don't want them tying up the cluster listener thread pool
        threadPool.executor(MachineLearning.UTILITY_THREAD_POOL_NAME).execute(() -> {
            for (String modelId : modelIds) {
                loadModel(modelId, Consumer.PIPELINE);
            }
        });
    }

    private void auditNewReferencedModel(String modelId) {
        auditor.info(modelId, "referenced by ingest processors. Attempting to load model into cache");
    }

    private void auditUnreferencedModel(String modelId) {
        auditor.info(modelId, "no longer referenced by any processors");
    }

    private static <T> Queue<T> addFluently(Queue<T> queue, T object) {
        queue.add(object);
        return queue;
    }

    private static Set<String> getReferencedModelKeys(IngestMetadata ingestMetadata) {
        Set<String> allReferencedModelKeys = new HashSet<>();
        if (ingestMetadata == null) {
            return allReferencedModelKeys;
        }
        ingestMetadata.getPipelines().forEach((pipelineId, pipelineConfiguration) -> {
            Object processors = pipelineConfiguration.getConfigAsMap().get("processors");
            if (processors instanceof List<?>) {
                for (Object processor : (List<?>) processors) {
                    if (processor instanceof Map<?, ?>) {
                        Object processorConfig = ((Map<?, ?>) processor).get(InferenceProcessor.TYPE);
                        if (processorConfig instanceof Map<?, ?>) {
                            Object modelId = ((Map<?, ?>) processorConfig).get(InferenceResults.MODEL_ID_RESULTS_FIELD);
                            if (modelId != null) {
                                assert modelId instanceof String;
                                allReferencedModelKeys.add(modelId.toString());
                            }
                        }
                    }
                }
            }
        });
        return allReferencedModelKeys;
    }

    private static InferenceConfig inferenceConfigFromTargetType(TargetType targetType) {
        switch (targetType) {
            case REGRESSION:
                return RegressionConfig.EMPTY_PARAMS;
            case CLASSIFICATION:
                return ClassificationConfig.EMPTY_PARAMS;
            default:
                throw ExceptionsHelper.badRequestException("unsupported target type [{}]", targetType);
        }
    }

    /**
     * Register a listener for notification when a model is loaded.
     * <p>
     * This method is primarily intended for testing (hence package private)
     * and shouldn't be required outside of testing.
     *
     * @param modelId             Model Id
     * @param modelLoadedListener To be notified
     */
    void addModelLoadedListener(String modelId, ActionListener<LocalModel> modelLoadedListener) {
        synchronized (loadingListeners) {
            loadingListeners.compute(modelId, (modelKey, listenerQueue) -> {
                if (listenerQueue == null) {
                    return addFluently(new ArrayDeque<>(), modelLoadedListener);
                } else {
                    return addFluently(listenerQueue, modelLoadedListener);
                }
            });
        }
    }

    private static class ModelAndConsumerLoader implements CacheLoader<String, ModelAndConsumer> {

        private boolean loaded;
        private final ModelAndConsumer modelAndConsumer;

        ModelAndConsumerLoader(ModelAndConsumer modelAndConsumer) {
            this.modelAndConsumer = modelAndConsumer;
        }

        boolean isLoaded() {
            return loaded;
        }

        @Override
        public ModelAndConsumer load(String key) throws Exception {
            loaded = true;
            modelAndConsumer.model.acquire();
            return modelAndConsumer;
        }
    }
}<|MERGE_RESOLUTION|>--- conflicted
+++ resolved
@@ -328,9 +328,6 @@
     private void loadModel(String modelId, Consumer consumer) {
         provider.getTrainedModel(modelId, GetTrainedModelsAction.Includes.empty(), ActionListener.wrap(trainedModelConfig -> {
             if (trainedModelConfig.isAllocateOnly()) {
-<<<<<<< HEAD
-                handleLoadFailure(modelId, new ElasticsearchException("model [{}] is allocate only", modelId));
-=======
                 if (consumer == Consumer.SEARCH) {
                     handleLoadFailure(
                         modelId,
@@ -351,7 +348,6 @@
                         modelId
                     )
                 );
->>>>>>> 30e15ba8
                 return;
             }
             auditNewReferencedModel(modelId);
@@ -384,8 +380,6 @@
         // If we the model is not loaded and we did not kick off a new loading attempt, this means that we may be getting called
         // by a simulated pipeline
         provider.getTrainedModel(modelId, GetTrainedModelsAction.Includes.empty(), ActionListener.wrap(trainedModelConfig -> {
-<<<<<<< HEAD
-=======
             // If the model should be allocated, we should fail here
             if (trainedModelConfig.isAllocateOnly()) {
                 if (consumer == Consumer.SEARCH) {
@@ -408,7 +402,6 @@
                 );
                 return;
             }
->>>>>>> 30e15ba8
             // Verify we can pull the model into memory without causing OOM
             trainedModelCircuitBreaker.addEstimateBytesAndMaybeBreak(trainedModelConfig.getEstimatedHeapMemory(), modelId);
             provider.getTrainedModelForInference(modelId, consumer == Consumer.INTERNAL, ActionListener.wrap(inferenceDefinition -> {
@@ -439,9 +432,6 @@
                 // Failure getting the definition, remove the initial estimation value
                 e -> {
                     trainedModelCircuitBreaker.addWithoutBreaking(-trainedModelConfig.getEstimatedHeapMemory());
-<<<<<<< HEAD
-                    modelActionListener.onFailure(e);
-=======
                     if (unwrapCause(e) instanceof ResourceNotFoundException) {
                         modelActionListener.onFailure(e);
                     } else {
@@ -454,7 +444,6 @@
                             )
                         );
                     }
->>>>>>> 30e15ba8
                 }
             ));
         }, modelActionListener::onFailure));
