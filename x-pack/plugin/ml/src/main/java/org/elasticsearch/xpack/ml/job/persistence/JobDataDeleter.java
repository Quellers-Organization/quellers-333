/*
 * Copyright Elasticsearch B.V. and/or licensed to Elasticsearch B.V. under one
 * or more contributor license agreements. Licensed under the Elastic License
 * 2.0; you may not use this file except in compliance with the Elastic License
 * 2.0.
 */
package org.elasticsearch.xpack.ml.job.persistence;

import org.apache.logging.log4j.LogManager;
import org.apache.logging.log4j.Logger;
import org.elasticsearch.action.ActionListener;
import org.elasticsearch.action.admin.indices.alias.IndicesAliasesRequest;
import org.elasticsearch.action.admin.indices.alias.get.GetAliasesRequest;
import org.elasticsearch.action.admin.indices.alias.get.GetAliasesResponse;
import org.elasticsearch.action.admin.indices.delete.DeleteIndexRequest;
import org.elasticsearch.action.admin.indices.refresh.RefreshAction;
import org.elasticsearch.action.admin.indices.refresh.RefreshRequest;
import org.elasticsearch.action.admin.indices.refresh.RefreshResponse;
import org.elasticsearch.action.bulk.BulkItemResponse;
import org.elasticsearch.action.search.MultiSearchAction;
import org.elasticsearch.action.search.MultiSearchRequest;
import org.elasticsearch.action.search.MultiSearchResponse;
import org.elasticsearch.action.search.SearchRequest;
import org.elasticsearch.action.search.SearchResponse;
import org.elasticsearch.action.support.IndicesOptions;
import org.elasticsearch.action.support.master.AcknowledgedResponse;
import org.elasticsearch.client.internal.Client;
import org.elasticsearch.cluster.ClusterState;
import org.elasticsearch.cluster.metadata.IndexNameExpressionResolver;
import org.elasticsearch.common.util.concurrent.ThreadContext;
import org.elasticsearch.core.CheckedConsumer;
import org.elasticsearch.core.Nullable;
import org.elasticsearch.core.TimeValue;
import org.elasticsearch.index.IndexNotFoundException;
import org.elasticsearch.index.query.BoolQueryBuilder;
import org.elasticsearch.index.query.ConstantScoreQueryBuilder;
import org.elasticsearch.index.query.IdsQueryBuilder;
import org.elasticsearch.index.query.QueryBuilder;
import org.elasticsearch.index.query.QueryBuilders;
import org.elasticsearch.index.query.TermQueryBuilder;
import org.elasticsearch.index.reindex.AbstractBulkByScrollRequest;
import org.elasticsearch.index.reindex.BulkByScrollResponse;
import org.elasticsearch.index.reindex.BulkByScrollTask;
import org.elasticsearch.index.reindex.DeleteByQueryAction;
import org.elasticsearch.index.reindex.DeleteByQueryRequest;
import org.elasticsearch.search.builder.SearchSourceBuilder;
import org.elasticsearch.xpack.core.action.util.PageParams;
import org.elasticsearch.xpack.core.ml.action.GetModelSnapshotsAction;
import org.elasticsearch.xpack.core.ml.annotations.Annotation;
import org.elasticsearch.xpack.core.ml.annotations.AnnotationIndex;
import org.elasticsearch.xpack.core.ml.datafeed.DatafeedTimingStats;
import org.elasticsearch.xpack.core.ml.job.config.Job;
import org.elasticsearch.xpack.core.ml.job.persistence.AnomalyDetectorsIndex;
import org.elasticsearch.xpack.core.ml.job.persistence.AnomalyDetectorsIndexFields;
import org.elasticsearch.xpack.core.ml.job.persistence.ElasticsearchMappings;
import org.elasticsearch.xpack.core.ml.job.process.autodetect.state.CategorizerState;
import org.elasticsearch.xpack.core.ml.job.process.autodetect.state.ModelSnapshot;
import org.elasticsearch.xpack.core.ml.job.process.autodetect.state.Quantiles;
import org.elasticsearch.xpack.core.ml.job.results.AnomalyRecord;
import org.elasticsearch.xpack.core.ml.job.results.Bucket;
import org.elasticsearch.xpack.core.ml.job.results.BucketInfluencer;
import org.elasticsearch.xpack.core.ml.job.results.Influencer;
import org.elasticsearch.xpack.core.ml.job.results.ModelPlot;
import org.elasticsearch.xpack.core.ml.job.results.Result;
import org.elasticsearch.xpack.core.ml.utils.ExceptionsHelper;
<<<<<<< HEAD
import org.elasticsearch.xpack.core.security.user.UsernamesField;
=======
import org.elasticsearch.xpack.core.security.user.InternalUsers;
>>>>>>> be0d5ccb
import org.elasticsearch.xpack.ml.utils.MlIndicesUtils;

import java.util.ArrayList;
import java.util.Collections;
import java.util.HashSet;
import java.util.List;
import java.util.Objects;
import java.util.Set;
import java.util.concurrent.atomic.AtomicReference;
import java.util.function.Consumer;

import static org.elasticsearch.xpack.core.ClientHelper.ML_ORIGIN;
import static org.elasticsearch.xpack.core.ClientHelper.executeAsyncWithOrigin;

public class JobDataDeleter {

    private static final Logger logger = LogManager.getLogger(JobDataDeleter.class);

    private static final int MAX_SNAPSHOTS_TO_DELETE = 10000;

    private final Client client;
    private final String jobId;
    private final boolean deleteUserAnnotations;

    public JobDataDeleter(Client client, String jobId) {
        this(client, jobId, false);
    }

    public JobDataDeleter(Client client, String jobId, boolean deleteUserAnnotations) {
        this.client = Objects.requireNonNull(client);
        this.jobId = Objects.requireNonNull(jobId);
        this.deleteUserAnnotations = deleteUserAnnotations;
    }

    /**
     * Delete a list of model snapshots and their corresponding state documents.
     *
     * @param modelSnapshots the model snapshots to delete
     */
    public void deleteModelSnapshots(List<ModelSnapshot> modelSnapshots, ActionListener<BulkByScrollResponse> listener) {
        if (modelSnapshots.isEmpty()) {
            listener.onResponse(
                new BulkByScrollResponse(
                    TimeValue.ZERO,
                    new BulkByScrollTask.Status(Collections.emptyList(), null),
                    Collections.emptyList(),
                    Collections.emptyList(),
                    false
                )
            );
            return;
        }

        String stateIndexName = AnomalyDetectorsIndex.jobStateIndexPattern();

        List<String> idsToDelete = new ArrayList<>();
        Set<String> indices = new HashSet<>();
        indices.add(stateIndexName);
        indices.add(AnnotationIndex.READ_ALIAS_NAME);
        for (ModelSnapshot modelSnapshot : modelSnapshots) {
            idsToDelete.addAll(modelSnapshot.stateDocumentIds());
            idsToDelete.add(ModelSnapshot.documentId(modelSnapshot));
            idsToDelete.add(ModelSnapshot.annotationDocumentId(modelSnapshot));
            indices.add(AnomalyDetectorsIndex.jobResultsAliasedName(modelSnapshot.getJobId()));
        }

        DeleteByQueryRequest deleteByQueryRequest = new DeleteByQueryRequest(indices.toArray(new String[0])).setRefresh(true)
            .setIndicesOptions(IndicesOptions.lenientExpandOpen())
            .setQuery(QueryBuilders.idsQuery().addIds(idsToDelete.toArray(new String[0])));

        // _doc is the most efficient sort order and will also disable scoring
        deleteByQueryRequest.getSearchRequest().source().sort(ElasticsearchMappings.ES_DOC);

        executeAsyncWithOrigin(client, ML_ORIGIN, DeleteByQueryAction.INSTANCE, deleteByQueryRequest, listener);
    }

    /**
     * Asynchronously delete the annotations
     * If the deleteUserAnnotations field is set to true then all
     * annotations - both auto-generated and user-added - are removed, else
     * only the auto-generated ones, (i.e. created by the _xpack user) are
     * removed.
     * @param listener Response listener
     */
    public void deleteAllAnnotations(ActionListener<Boolean> listener) {
        deleteAnnotations(null, null, null, listener);
    }

    /**
     * Asynchronously delete all the auto-generated (i.e. created by the _xpack user) annotations starting from {@code cutOffTime}
     *
     * @param fromEpochMs Only annotations at and after this time will be deleted. If {@code null}, no cutoff is applied
     * @param toEpochMs Only annotations before this time will be deleted. If {@code null}, no cutoff is applied
     * @param eventsToDelete Only annotations with one of the provided event types will be deleted.
     *                       If {@code null} or empty, no event-related filtering is applied
     * @param listener Response listener
     */
    public void deleteAnnotations(
        @Nullable Long fromEpochMs,
        @Nullable Long toEpochMs,
        @Nullable Set<String> eventsToDelete,
        ActionListener<Boolean> listener
    ) {
        BoolQueryBuilder boolQuery = QueryBuilders.boolQuery().filter(QueryBuilders.termQuery(Job.ID.getPreferredName(), jobId));
        if (deleteUserAnnotations == false) {
<<<<<<< HEAD
            boolQuery.filter(QueryBuilders.termQuery(Annotation.CREATE_USERNAME.getPreferredName(), UsernamesField.XPACK_NAME));
=======
            boolQuery.filter(QueryBuilders.termQuery(Annotation.CREATE_USERNAME.getPreferredName(), InternalUsers.XPACK_USER.principal()));
>>>>>>> be0d5ccb
        }
        if (fromEpochMs != null || toEpochMs != null) {
            boolQuery.filter(QueryBuilders.rangeQuery(Annotation.TIMESTAMP.getPreferredName()).gte(fromEpochMs).lt(toEpochMs));
        }
        if (eventsToDelete != null && eventsToDelete.isEmpty() == false) {
            boolQuery.filter(QueryBuilders.termsQuery(Annotation.EVENT.getPreferredName(), eventsToDelete));
        }
        QueryBuilder query = QueryBuilders.constantScoreQuery(boolQuery);
        DeleteByQueryRequest dbqRequest = new DeleteByQueryRequest(AnnotationIndex.READ_ALIAS_NAME).setQuery(query)
            .setIndicesOptions(IndicesOptions.lenientExpandOpen())
            .setAbortOnVersionConflict(false)
            .setRefresh(true)
            .setSlices(AbstractBulkByScrollRequest.AUTO_SLICES);

        // _doc is the most efficient sort order and will also disable scoring
        dbqRequest.getSearchRequest().source().sort(ElasticsearchMappings.ES_DOC);

        executeAsyncWithOrigin(
            client,
            ML_ORIGIN,
            DeleteByQueryAction.INSTANCE,
            dbqRequest,
            ActionListener.wrap(r -> listener.onResponse(true), listener::onFailure)
        );
    }

    /**
     * Asynchronously delete all result types (Buckets, Records, Influencers) from {@code cutOffTime}.
     * Forecasts are <em>not</em> deleted, as they will not be automatically regenerated after
     * restarting a datafeed following a model snapshot reversion.
     *
     * @param cutoffEpochMs Results at and after this time will be deleted
     * @param listener Response listener
     */
    public void deleteResultsFromTime(long cutoffEpochMs, ActionListener<Boolean> listener) {
        QueryBuilder query = QueryBuilders.boolQuery()
            .filter(
                QueryBuilders.termsQuery(
                    Result.RESULT_TYPE.getPreferredName(),
                    AnomalyRecord.RESULT_TYPE_VALUE,
                    Bucket.RESULT_TYPE_VALUE,
                    BucketInfluencer.RESULT_TYPE_VALUE,
                    Influencer.RESULT_TYPE_VALUE,
                    ModelPlot.RESULT_TYPE_VALUE
                )
            )
            .filter(QueryBuilders.rangeQuery(Result.TIMESTAMP.getPreferredName()).gte(cutoffEpochMs));
        DeleteByQueryRequest dbqRequest = new DeleteByQueryRequest(AnomalyDetectorsIndex.jobResultsAliasedName(jobId)).setQuery(query)
            .setIndicesOptions(IndicesOptions.lenientExpandOpen())
            .setAbortOnVersionConflict(false)
            .setRefresh(true)
            .setSlices(AbstractBulkByScrollRequest.AUTO_SLICES);

        // _doc is the most efficient sort order and will also disable scoring
        dbqRequest.getSearchRequest().source().sort(ElasticsearchMappings.ES_DOC);

        executeAsyncWithOrigin(
            client,
            ML_ORIGIN,
            DeleteByQueryAction.INSTANCE,
            dbqRequest,
            ActionListener.wrap(r -> listener.onResponse(true), listener::onFailure)
        );
    }

    /**
     * Delete all results marked as interim
     */
    public void deleteInterimResults() {
        QueryBuilder query = QueryBuilders.constantScoreQuery(QueryBuilders.termQuery(Result.IS_INTERIM.getPreferredName(), true));
        DeleteByQueryRequest dbqRequest = new DeleteByQueryRequest(AnomalyDetectorsIndex.jobResultsAliasedName(jobId)).setQuery(query)
            .setIndicesOptions(IndicesOptions.lenientExpandOpen())
            .setAbortOnVersionConflict(false)
            .setRefresh(false)
            .setSlices(AbstractBulkByScrollRequest.AUTO_SLICES);

        // _doc is the most efficient sort order and will also disable scoring
        dbqRequest.getSearchRequest().source().sort(ElasticsearchMappings.ES_DOC);

        try (ThreadContext.StoredContext ignore = client.threadPool().getThreadContext().stashWithOrigin(ML_ORIGIN)) {
            client.execute(DeleteByQueryAction.INSTANCE, dbqRequest).get();
        } catch (Exception e) {
            logger.error("[" + jobId + "] An error occurred while deleting interim results", e);
        }
    }

    /**
     * Delete the datafeed timing stats document from all the job results indices
     *
     * @param listener Response listener
     */
    public void deleteDatafeedTimingStats(ActionListener<BulkByScrollResponse> listener) {
        DeleteByQueryRequest deleteByQueryRequest = new DeleteByQueryRequest(AnomalyDetectorsIndex.jobResultsAliasedName(jobId)).setRefresh(
            true
        )
            .setIndicesOptions(IndicesOptions.lenientExpandOpen())
            .setQuery(QueryBuilders.idsQuery().addIds(DatafeedTimingStats.documentId(jobId)));

        // _doc is the most efficient sort order and will also disable scoring
        deleteByQueryRequest.getSearchRequest().source().sort(ElasticsearchMappings.ES_DOC);

        executeAsyncWithOrigin(client, ML_ORIGIN, DeleteByQueryAction.INSTANCE, deleteByQueryRequest, listener);
    }

    /**
     * Deletes all documents associated with a job except user annotations and notifications
     */
    public void deleteJobDocuments(
        JobConfigProvider jobConfigProvider,
        IndexNameExpressionResolver indexNameExpressionResolver,
        ClusterState clusterState,
        CheckedConsumer<Boolean, Exception> finishedHandler,
        Consumer<Exception> failureHandler
    ) {

        AtomicReference<String[]> indexNames = new AtomicReference<>();

        final ActionListener<AcknowledgedResponse> completionHandler = ActionListener.wrap(
            response -> finishedHandler.accept(response.isAcknowledged()),
            failureHandler
        );

        // Step 9. If we did not drop the indices and after DBQ state done, we delete the aliases
        ActionListener<BulkByScrollResponse> dbqHandler = ActionListener.wrap(bulkByScrollResponse -> {
            if (bulkByScrollResponse == null) { // no action was taken by DBQ, assume indices were deleted
                completionHandler.onResponse(AcknowledgedResponse.TRUE);
            } else {
                if (bulkByScrollResponse.isTimedOut()) {
                    logger.warn("[{}] DeleteByQuery for indices [{}] timed out.", jobId, String.join(", ", indexNames.get()));
                }
                if (bulkByScrollResponse.getBulkFailures().isEmpty() == false) {
                    logger.warn(
                        "[{}] {} failures and {} conflicts encountered while running DeleteByQuery on indices [{}].",
                        jobId,
                        bulkByScrollResponse.getBulkFailures().size(),
                        bulkByScrollResponse.getVersionConflicts(),
                        String.join(", ", indexNames.get())
                    );
                    for (BulkItemResponse.Failure failure : bulkByScrollResponse.getBulkFailures()) {
                        logger.warn("DBQ failure: " + failure);
                    }
                }
                deleteAliases(jobId, completionHandler);
            }
        }, failureHandler);

        // Step 8. If we did not delete the indices, we run a delete by query
        ActionListener<Boolean> deleteByQueryExecutor = ActionListener.wrap(response -> {
            if (response && indexNames.get().length > 0) {
                deleteResultsByQuery(jobId, indexNames.get(), dbqHandler);
            } else { // We did not execute DBQ, no need to delete aliases or check the response
                dbqHandler.onResponse(null);
            }
        }, failureHandler);

        // Step 7. Handle each multi-search response. There should be one response for each underlying index.
        // For each underlying index that contains results ONLY for the current job, we will delete that index.
        // If there exists at least 1 index that has another job's results, we will run DBQ.
        ActionListener<MultiSearchResponse> customIndexSearchHandler = ActionListener.wrap(multiSearchResponse -> {
            if (multiSearchResponse == null) {
                deleteByQueryExecutor.onResponse(true); // We need to run DBQ and alias deletion
                return;
            }
            String defaultSharedIndex = AnomalyDetectorsIndexFields.RESULTS_INDEX_PREFIX
                + AnomalyDetectorsIndexFields.RESULTS_INDEX_DEFAULT;
            List<String> indicesToDelete = new ArrayList<>();
            boolean needToRunDBQTemp = false;
            assert multiSearchResponse.getResponses().length == indexNames.get().length;
            int i = 0;
            for (MultiSearchResponse.Item item : multiSearchResponse.getResponses()) {
                if (item.isFailure()) {
                    ++i;
                    if (ExceptionsHelper.unwrapCause(item.getFailure()) instanceof IndexNotFoundException) {
                        // index is already deleted, no need to take action against it
                        continue;
                    } else {
                        failureHandler.accept(item.getFailure());
                        return;
                    }
                }
                SearchResponse searchResponse = item.getResponse();
                if (searchResponse.getHits().getTotalHits().value > 0 || indexNames.get()[i].equals(defaultSharedIndex)) {
                    needToRunDBQTemp = true;
                } else {
                    indicesToDelete.add(indexNames.get()[i]);
                }
                ++i;
            }
            final boolean needToRunDBQ = needToRunDBQTemp;
            if (indicesToDelete.isEmpty()) {
                deleteByQueryExecutor.onResponse(needToRunDBQ);
                return;
            }
            logger.info("[{}] deleting the following indices directly {}", jobId, indicesToDelete);
            DeleteIndexRequest request = new DeleteIndexRequest(indicesToDelete.toArray(String[]::new));
            request.indicesOptions(IndicesOptions.lenientExpandOpenHidden());
            executeAsyncWithOrigin(
                client.threadPool().getThreadContext(),
                ML_ORIGIN,
                request,
                ActionListener.<AcknowledgedResponse>wrap(
                    response -> deleteByQueryExecutor.onResponse(needToRunDBQ), // only run DBQ if there is a shared index
                    failureHandler
                ),
                client.admin().indices()::delete
            );
        }, failure -> {
            if (ExceptionsHelper.unwrapCause(failure) instanceof IndexNotFoundException) { // assume the index is already deleted
                deleteByQueryExecutor.onResponse(false); // skip DBQ && Alias
            } else {
                failureHandler.accept(failure);
            }
        });

        // Step 6. If we successfully find a job, gather information about its result indices.
        // This will execute a multi-search action for every concrete index behind the job results alias.
        // If there are no concrete indices, take no action and go to the next step.
        ActionListener<Job.Builder> getJobHandler = ActionListener.wrap(builder -> {
            indexNames.set(
                indexNameExpressionResolver.concreteIndexNames(
                    clusterState,
                    IndicesOptions.lenientExpandOpen(),
                    AnomalyDetectorsIndex.jobResultsAliasedName(jobId)
                )
            );
            if (indexNames.get().length == 0) {
                // don't bother searching the index any further - it's already been closed or deleted
                customIndexSearchHandler.onResponse(null);
                return;
            }
            MultiSearchRequest multiSearchRequest = new MultiSearchRequest();
            // It is important that the requests are in the same order as the index names.
            // This is because responses are ordered according to their requests.
            for (String indexName : indexNames.get()) {
                SearchSourceBuilder source = new SearchSourceBuilder().size(0)
                    // if we have just one hit we cannot delete the index
                    .trackTotalHitsUpTo(1)
                    .query(
                        QueryBuilders.boolQuery()
                            .filter(QueryBuilders.boolQuery().mustNot(QueryBuilders.termQuery(Job.ID.getPreferredName(), jobId)))
                    );
                multiSearchRequest.add(new SearchRequest(indexName).source(source));
            }
            executeAsyncWithOrigin(client, ML_ORIGIN, MultiSearchAction.INSTANCE, multiSearchRequest, customIndexSearchHandler);
        }, failureHandler);

        // Step 5. Get the job as the initial result index name is required
        ActionListener<Boolean> deleteAnnotationsHandler = ActionListener.wrap(
            response -> jobConfigProvider.getJob(jobId, null, getJobHandler),
            failureHandler
        );

        // Step 4. Delete annotations associated with the job
        ActionListener<Boolean> deleteCategorizerStateHandler = ActionListener.wrap(
            response -> deleteAllAnnotations(deleteAnnotationsHandler),
            failureHandler
        );

        // Step 3. Delete quantiles done, delete the categorizer state
        ActionListener<Boolean> deleteQuantilesHandler = ActionListener.wrap(
            response -> deleteCategorizerState(jobId, 1, deleteCategorizerStateHandler),
            failureHandler
        );

        // Step 2. Delete state done, delete the quantiles
        ActionListener<BulkByScrollResponse> deleteStateHandler = ActionListener.wrap(
            bulkResponse -> deleteQuantiles(jobId, deleteQuantilesHandler),
            failureHandler
        );

        // Step 1. Delete the model state
        deleteModelState(jobId, deleteStateHandler);
    }

    private void deleteResultsByQuery(
        @SuppressWarnings("HiddenField") String jobId,
        String[] indices,
        ActionListener<BulkByScrollResponse> listener
    ) {
        assert indices.length > 0;

        ActionListener<RefreshResponse> refreshListener = ActionListener.wrap(refreshResponse -> {
            logger.info("[{}] running delete by query on [{}]", jobId, String.join(", ", indices));
            ConstantScoreQueryBuilder query = new ConstantScoreQueryBuilder(new TermQueryBuilder(Job.ID.getPreferredName(), jobId));
            DeleteByQueryRequest request = new DeleteByQueryRequest(indices).setQuery(query)
                .setIndicesOptions(MlIndicesUtils.addIgnoreUnavailable(IndicesOptions.lenientExpandOpenHidden()))
                .setSlices(AbstractBulkByScrollRequest.AUTO_SLICES)
                .setAbortOnVersionConflict(false)
                .setRefresh(true);

            executeAsyncWithOrigin(client, ML_ORIGIN, DeleteByQueryAction.INSTANCE, request, listener);
        }, listener::onFailure);

        // First, we refresh the indices to ensure any in-flight docs become visible
        RefreshRequest refreshRequest = new RefreshRequest(indices);
        refreshRequest.indicesOptions(MlIndicesUtils.addIgnoreUnavailable(IndicesOptions.lenientExpandOpenHidden()));
        executeAsyncWithOrigin(client, ML_ORIGIN, RefreshAction.INSTANCE, refreshRequest, refreshListener);
    }

    private void deleteAliases(@SuppressWarnings("HiddenField") String jobId, ActionListener<AcknowledgedResponse> finishedHandler) {
        final String readAliasName = AnomalyDetectorsIndex.jobResultsAliasedName(jobId);
        final String writeAliasName = AnomalyDetectorsIndex.resultsWriteAlias(jobId);

        // first find the concrete indices associated with the aliases
        GetAliasesRequest aliasesRequest = new GetAliasesRequest().aliases(readAliasName, writeAliasName)
            .indicesOptions(IndicesOptions.lenientExpandOpenHidden());
        executeAsyncWithOrigin(
            client.threadPool().getThreadContext(),
            ML_ORIGIN,
            aliasesRequest,
            ActionListener.<GetAliasesResponse>wrap(getAliasesResponse -> {
                // remove the aliases from the concrete indices found in the first step
                IndicesAliasesRequest removeRequest = buildRemoveAliasesRequest(getAliasesResponse);
                if (removeRequest == null) {
                    // don't error if the job's aliases have already been deleted - carry on and delete the
                    // rest of the job's data
                    finishedHandler.onResponse(AcknowledgedResponse.TRUE);
                    return;
                }
                executeAsyncWithOrigin(
                    client.threadPool().getThreadContext(),
                    ML_ORIGIN,
                    removeRequest,
                    finishedHandler,
                    client.admin().indices()::aliases
                );
            }, finishedHandler::onFailure),
            client.admin().indices()::getAliases
        );
    }

    private IndicesAliasesRequest buildRemoveAliasesRequest(GetAliasesResponse getAliasesResponse) {
        Set<String> aliases = new HashSet<>();
        List<String> indices = new ArrayList<>();
        for (var entry : getAliasesResponse.getAliases().entrySet()) {
            // The response includes _all_ indices, but only those associated with
            // the aliases we asked about will have associated AliasMetadata
            if (entry.getValue().isEmpty() == false) {
                indices.add(entry.getKey());
                entry.getValue().forEach(metadata -> aliases.add(metadata.getAlias()));
            }
        }
        return aliases.isEmpty()
            ? null
            : new IndicesAliasesRequest().addAliasAction(
                IndicesAliasesRequest.AliasActions.remove().aliases(aliases.toArray(new String[0])).indices(indices.toArray(new String[0]))
            );
    }

    private void deleteQuantiles(@SuppressWarnings("HiddenField") String jobId, ActionListener<Boolean> finishedHandler) {
        // Just use ID here, not type, as trying to delete different types spams the logs with an exception stack trace
        IdsQueryBuilder query = new IdsQueryBuilder().addIds(Quantiles.documentId(jobId));
        DeleteByQueryRequest request = new DeleteByQueryRequest(AnomalyDetectorsIndex.jobStateIndexPattern()).setQuery(query)
            .setIndicesOptions(MlIndicesUtils.addIgnoreUnavailable(IndicesOptions.lenientExpandOpen()))
            .setAbortOnVersionConflict(false)
            .setRefresh(true);

        executeAsyncWithOrigin(
            client,
            ML_ORIGIN,
            DeleteByQueryAction.INSTANCE,
            request,
            ActionListener.wrap(response -> finishedHandler.onResponse(true), ignoreIndexNotFoundException(finishedHandler))
        );
    }

    private void deleteModelState(@SuppressWarnings("HiddenField") String jobId, ActionListener<BulkByScrollResponse> listener) {
        GetModelSnapshotsAction.Request request = new GetModelSnapshotsAction.Request(jobId, null);
        request.setPageParams(new PageParams(0, MAX_SNAPSHOTS_TO_DELETE));
        executeAsyncWithOrigin(client, ML_ORIGIN, GetModelSnapshotsAction.INSTANCE, request, ActionListener.wrap(response -> {
            List<ModelSnapshot> deleteCandidates = response.getPage().results();
            deleteModelSnapshots(deleteCandidates, listener);
        }, listener::onFailure));
    }

    private void deleteCategorizerState(
        @SuppressWarnings("HiddenField") String jobId,
        int docNum,
        ActionListener<Boolean> finishedHandler
    ) {
        // Just use ID here, not type, as trying to delete different types spams the logs with an exception stack trace
        IdsQueryBuilder query = new IdsQueryBuilder().addIds(CategorizerState.documentId(jobId, docNum));
        DeleteByQueryRequest request = new DeleteByQueryRequest(AnomalyDetectorsIndex.jobStateIndexPattern()).setQuery(query)
            .setIndicesOptions(MlIndicesUtils.addIgnoreUnavailable(IndicesOptions.lenientExpandOpen()))
            .setAbortOnVersionConflict(false)
            .setRefresh(true);

        executeAsyncWithOrigin(client, ML_ORIGIN, DeleteByQueryAction.INSTANCE, request, ActionListener.wrap(response -> {
            // If we successfully deleted a document try the next one; if not we're done
            if (response.getDeleted() > 0) {
                // There's an assumption here that there won't be very many categorizer
                // state documents, so the recursion won't go more than, say, 5 levels deep
                deleteCategorizerState(jobId, docNum + 1, finishedHandler);
                return;
            }
            finishedHandler.onResponse(true);
        }, ignoreIndexNotFoundException(finishedHandler)));
    }

    private static Consumer<Exception> ignoreIndexNotFoundException(ActionListener<Boolean> finishedHandler) {
        return e -> {
            // It's not a problem for us if the index wasn't found - it's equivalent to document not found
            if (ExceptionsHelper.unwrapCause(e) instanceof IndexNotFoundException) {
                finishedHandler.onResponse(true);
            } else {
                finishedHandler.onFailure(e);
            }
        };
    }
}<|MERGE_RESOLUTION|>--- conflicted
+++ resolved
@@ -63,11 +63,7 @@
 import org.elasticsearch.xpack.core.ml.job.results.ModelPlot;
 import org.elasticsearch.xpack.core.ml.job.results.Result;
 import org.elasticsearch.xpack.core.ml.utils.ExceptionsHelper;
-<<<<<<< HEAD
-import org.elasticsearch.xpack.core.security.user.UsernamesField;
-=======
 import org.elasticsearch.xpack.core.security.user.InternalUsers;
->>>>>>> be0d5ccb
 import org.elasticsearch.xpack.ml.utils.MlIndicesUtils;
 
 import java.util.ArrayList;
@@ -173,11 +169,7 @@
     ) {
         BoolQueryBuilder boolQuery = QueryBuilders.boolQuery().filter(QueryBuilders.termQuery(Job.ID.getPreferredName(), jobId));
         if (deleteUserAnnotations == false) {
-<<<<<<< HEAD
-            boolQuery.filter(QueryBuilders.termQuery(Annotation.CREATE_USERNAME.getPreferredName(), UsernamesField.XPACK_NAME));
-=======
             boolQuery.filter(QueryBuilders.termQuery(Annotation.CREATE_USERNAME.getPreferredName(), InternalUsers.XPACK_USER.principal()));
->>>>>>> be0d5ccb
         }
         if (fromEpochMs != null || toEpochMs != null) {
             boolQuery.filter(QueryBuilders.rangeQuery(Annotation.TIMESTAMP.getPreferredName()).gte(fromEpochMs).lt(toEpochMs));
