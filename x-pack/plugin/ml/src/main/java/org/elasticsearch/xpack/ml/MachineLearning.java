--- conflicted
+++ resolved
@@ -482,14 +482,9 @@
                     nativeController,
                     client,
                     clusterService);
-<<<<<<< HEAD
                 normalizerProcessFactory = new NativeNormalizerProcessFactory(environment, nativeController, clusterService);
                 analyticsProcessFactory = new NativeAnalyticsProcessFactory(environment, nativeController, clusterService);
-=======
-                normalizerProcessFactory = new NativeNormalizerProcessFactory(environment, nativeController);
-                analyticsProcessFactory = new NativeAnalyticsProcessFactory(environment, nativeController);
                 mlController = nativeController;
->>>>>>> 84a7b1cc
             } catch (IOException e) {
                 // The low level cause of failure from the named pipe helper's perspective is almost never the real root cause, so
                 // only log this at the lowest level of detail.  It's almost always "file not found" on a named pipe we expect to be
