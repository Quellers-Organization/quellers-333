--- conflicted
+++ resolved
@@ -422,7 +422,7 @@
         this.datafeedManager.set(datafeedManager);
         MlLifeCycleService mlLifeCycleService = new MlLifeCycleService(environment, clusterService, datafeedManager,
                 autodetectProcessManager);
-        MlMemoryTracker memoryTracker = new MlMemoryTracker(settings, clusterService, threadPool, jobManager, jobResultsProvider);
+        MlMemoryTracker memoryTracker = new MlMemoryTracker(clusterService, threadPool, jobManager, jobResultsProvider);
         this.memoryTracker.set(memoryTracker);
 
         // This object's constructor attaches to the license state, so there's no need to retain another reference to it
@@ -442,12 +442,8 @@
                 jobDataCountsPersister,
                 datafeedManager,
                 auditor,
-<<<<<<< HEAD
-                new MlAssignmentNotifier(settings, auditor, clusterService),
+                new MlAssignmentNotifier(auditor, clusterService),
                 memoryTracker
-=======
-                new MlAssignmentNotifier(auditor, clusterService)
->>>>>>> 3a0a5e7a
         );
     }
 
