--- conflicted
+++ resolved
@@ -39,22 +39,10 @@
 import java.util.HashMap;
 import java.util.Map;
 import java.util.function.BiConsumer;
-<<<<<<< HEAD
 import java.util.function.Consumer;
 
 import static org.elasticsearch.xpack.core.ClientHelper.ML_ORIGIN;
 import static org.elasticsearch.xpack.core.ClientHelper.executeAsyncWithOrigin;
-
-=======
-import org.elasticsearch.cluster.ClusterState;
-import org.elasticsearch.cluster.service.ClusterService;
-import org.elasticsearch.common.settings.Settings;
-import org.elasticsearch.ingest.ConfigurationUtils;
-import org.elasticsearch.ingest.Processor;
-
-import java.util.Map;
-import java.util.function.Consumer;
->>>>>>> 27d14a0b
 
 public class InferenceProcessor extends AbstractProcessor {
 
@@ -75,11 +63,9 @@
     private final Client client;
     private final String modelId;
 
-<<<<<<< HEAD
     private final String targetField;
     private final String modelInfoField;
     private final Map<String, Object> modelInfo;
-    private final String modelId;
     private final InferenceConfig inferenceConfig;
     private final Map<String, String> fieldMapping;
 
@@ -99,16 +85,10 @@
         this.fieldMapping = fieldMapping;
         this.modelInfo = new HashMap<>();
         this.modelInfo.put("model_id", modelId);
-=======
-    public InferenceProcessor(Client client, String tag, String modelId) {
-        super(tag);
-        this.client = client;
-        this.modelId = modelId;
     }
 
     public String getModelId() {
         return modelId;
->>>>>>> 27d14a0b
     }
 
     @Override
@@ -160,7 +140,6 @@
         return TYPE;
     }
 
-<<<<<<< HEAD
     public static final class Factory implements Processor.Factory, Consumer<ClusterState> {
 
         private static final Logger logger = LogManager.getLogger(Factory.class);
@@ -277,28 +256,6 @@
                     config.getMinimalSupportedVersion(),
                     minNodeVersion));
             }
-=======
-    public static class Factory implements Processor.Factory, Consumer<ClusterState> {
-
-        private final Client client;
-        private final ClusterService clusterService;
-
-        public Factory(Client client, ClusterService clusterService, Settings settings) {
-            this.client = client;
-            this.clusterService = clusterService;
-        }
-
-        @Override
-        public Processor create(Map<String, Processor.Factory> processorFactories, String tag, Map<String, Object> config)
-            throws Exception {
-            String modelId = ConfigurationUtils.readStringProperty(TYPE, tag, config, MODEL_ID);
-            return new InferenceProcessor(client, tag, modelId);
-        }
-
-        @Override
-        public void accept(ClusterState clusterState) {
-
->>>>>>> 27d14a0b
         }
     }
 }