/*
 * Copyright Elasticsearch B.V. and/or licensed to Elasticsearch B.V. under one
 * or more contributor license agreements. Licensed under the Elastic License;
 * you may not use this file except in compliance with the Elastic License.
 */
package org.elasticsearch.xpack.ml.action;

import org.elasticsearch.ElasticsearchStatusException;
import org.elasticsearch.ResourceNotFoundException;
import org.elasticsearch.action.ActionListener;
import org.elasticsearch.action.support.ActionFilters;
import org.elasticsearch.action.support.master.AcknowledgedResponse;
import org.elasticsearch.action.support.master.TransportMasterNodeAction;
import org.elasticsearch.client.Client;
import org.elasticsearch.cluster.ClusterState;
import org.elasticsearch.cluster.ClusterStateObserver;
import org.elasticsearch.cluster.ClusterStateUpdateTask;
import org.elasticsearch.cluster.block.ClusterBlockException;
import org.elasticsearch.cluster.block.ClusterBlockLevel;
import org.elasticsearch.cluster.metadata.IndexNameExpressionResolver;
import org.elasticsearch.cluster.metadata.MetaData;
import org.elasticsearch.cluster.service.ClusterService;
import org.elasticsearch.common.inject.Inject;
import org.elasticsearch.common.settings.Settings;
import org.elasticsearch.common.unit.TimeValue;
import org.elasticsearch.node.NodeClosedException;
import org.elasticsearch.persistent.PersistentTasksCustomMetaData;
import org.elasticsearch.persistent.PersistentTasksService;
import org.elasticsearch.tasks.Task;
import org.elasticsearch.threadpool.ThreadPool;
import org.elasticsearch.transport.TransportService;
import org.elasticsearch.xpack.core.ml.MachineLearningField;
import org.elasticsearch.xpack.core.ml.MlMetadata;
import org.elasticsearch.xpack.core.ml.MlTasks;
import org.elasticsearch.xpack.core.ml.action.DeleteJobAction;
import org.elasticsearch.xpack.core.ml.action.KillProcessAction;
import org.elasticsearch.xpack.core.ml.job.persistence.JobStorageDeletionTask;
import org.elasticsearch.xpack.ml.job.JobManager;

import java.util.concurrent.TimeoutException;

import static org.elasticsearch.xpack.core.ClientHelper.ML_ORIGIN;
import static org.elasticsearch.xpack.core.ClientHelper.executeAsyncWithOrigin;

public class TransportDeleteJobAction extends TransportMasterNodeAction<DeleteJobAction.Request, AcknowledgedResponse> {

    private final Client client;
    private final JobManager jobManager;
    private final PersistentTasksService persistentTasksService;

    @Inject
    public TransportDeleteJobAction(Settings settings, TransportService transportService, ClusterService clusterService,
                                    ThreadPool threadPool, ActionFilters actionFilters,
                                    IndexNameExpressionResolver indexNameExpressionResolver, JobManager jobManager,
                                    PersistentTasksService persistentTasksService, Client client) {
        super(settings, DeleteJobAction.NAME, transportService, clusterService, threadPool, actionFilters,
                indexNameExpressionResolver, DeleteJobAction.Request::new);
        this.client = client;
        this.jobManager = jobManager;
        this.persistentTasksService = persistentTasksService;
    }

    @Override
    protected String executor() {
        return ThreadPool.Names.SAME;
    }

    @Override
    protected AcknowledgedResponse newResponse() {
        return new AcknowledgedResponse();
    }

    @Override
    protected void masterOperation(Task task, DeleteJobAction.Request request, ClusterState state,
                                   ActionListener<AcknowledgedResponse> listener) throws Exception {

        ActionListener<Boolean> markAsDeletingListener = ActionListener.wrap(
                response -> {
                    if (request.isForce()) {
                        forceDeleteJob(request, (JobStorageDeletionTask) task, listener);
                    } else {
                        normalDeleteJob(request, (JobStorageDeletionTask) task, listener);
                    }
                },
                e -> {
                    if (e instanceof MlMetadata.JobAlreadyMarkedAsDeletedException) {
                        // Don't kick off a parallel deletion task, but just wait for
                        // the in-progress request to finish.  This is much safer in the
                        // case where the job with the same name might be immediately
                        // recreated after the delete returns.  However, if a force
                        // delete times out then eventually kick off a parallel delete
                        // in case the original completely failed for some reason.
                        waitForDeletingJob(request.getJobId(), MachineLearningField.STATE_PERSIST_RESTORE_TIMEOUT,
                                ActionListener.wrap(
                                listener::onResponse,
                                e2 -> {
                                    if (request.isForce() && e2 instanceof TimeoutException) {
                                        forceDeleteJob(request, (JobStorageDeletionTask) task, listener);
                                    } else {
                                        listener.onFailure(e2);
                                    }
                                }
                        ));
                    } else {
                        listener.onFailure(e);
                    }
                });

        markJobAsDeleting(request.getJobId(), markAsDeletingListener, request.isForce());
    }

    @Override
<<<<<<< HEAD
=======
    protected void masterOperation(DeleteJobAction.Request request, ClusterState state,
                                   ActionListener<AcknowledgedResponse> listener) throws Exception {
        throw new UnsupportedOperationException("the Task parameter is required");
    }

    @Override
>>>>>>> c783488e
    protected ClusterBlockException checkBlock(DeleteJobAction.Request request, ClusterState state) {
        return state.blocks().globalBlockedException(ClusterBlockLevel.METADATA_WRITE);
    }

    private void normalDeleteJob(DeleteJobAction.Request request, JobStorageDeletionTask task,
                                 ActionListener<AcknowledgedResponse> listener) {
        jobManager.deleteJob(request, task, listener);
    }

    private void forceDeleteJob(DeleteJobAction.Request request, JobStorageDeletionTask task,
                                ActionListener<AcknowledgedResponse> listener) {

        final ClusterState state = clusterService.state();
        final String jobId = request.getJobId();

        // 3. Delete the job
        ActionListener<Boolean> removeTaskListener = new ActionListener<Boolean>() {
            @Override
            public void onResponse(Boolean response) {
                jobManager.deleteJob(request, task, listener);
            }

            @Override
            public void onFailure(Exception e) {
                if (e instanceof ResourceNotFoundException) {
                    jobManager.deleteJob(request, task, listener);
                } else {
                    listener.onFailure(e);
                }
            }
        };

        // 2. Cancel the persistent task. This closes the process gracefully so
        // the process should be killed first.
        ActionListener<KillProcessAction.Response> killJobListener = ActionListener.wrap(
                response -> {
                    removePersistentTask(request.getJobId(), state, removeTaskListener);
                },
                e -> {
                    if (e instanceof ElasticsearchStatusException) {
                        // Killing the process marks the task as completed so it
                        // may have disappeared when we get here
                        removePersistentTask(request.getJobId(), state, removeTaskListener);
                    } else {
                        listener.onFailure(e);
                    }
                }
        );

        // 1. Kill the job's process
        killProcess(jobId, killJobListener);
    }

    private void killProcess(String jobId, ActionListener<KillProcessAction.Response> listener) {
        KillProcessAction.Request killRequest = new KillProcessAction.Request(jobId);
        executeAsyncWithOrigin(client, ML_ORIGIN, KillProcessAction.INSTANCE, killRequest, listener);
    }

    private void removePersistentTask(String jobId, ClusterState currentState,
                                      ActionListener<Boolean> listener) {
        PersistentTasksCustomMetaData tasks = currentState.getMetaData().custom(PersistentTasksCustomMetaData.TYPE);

        PersistentTasksCustomMetaData.PersistentTask<?> jobTask = MlTasks.getJobTask(jobId, tasks);
        if (jobTask == null) {
            listener.onResponse(null);
        } else {
            persistentTasksService.sendRemoveRequest(jobTask.getId(),
                    new ActionListener<PersistentTasksCustomMetaData.PersistentTask<?>>() {
                        @Override
                        public void onResponse(PersistentTasksCustomMetaData.PersistentTask<?> task) {
                            listener.onResponse(Boolean.TRUE);
                        }

                        @Override
                        public void onFailure(Exception e) {
                            listener.onFailure(e);
                        }
                    });
        }
    }

    void markJobAsDeleting(String jobId, ActionListener<Boolean> listener, boolean force) {
        clusterService.submitStateUpdateTask("mark-job-as-deleted", new ClusterStateUpdateTask() {
            @Override
            public ClusterState execute(ClusterState currentState) {
                PersistentTasksCustomMetaData tasks = currentState.metaData().custom(PersistentTasksCustomMetaData.TYPE);
                MlMetadata.Builder builder = new MlMetadata.Builder(MlMetadata.getMlMetadata(currentState));
                builder.markJobAsDeleted(jobId, tasks, force);
                return buildNewClusterState(currentState, builder);
            }

            @Override
            public void onFailure(String source, Exception e) {
                listener.onFailure(e);
            }

            @Override
            public void clusterStateProcessed(String source, ClusterState oldState, ClusterState newState) {
                logger.debug("Job [" + jobId + "] is successfully marked as deleted");
                listener.onResponse(true);
            }
        });
    }

    void waitForDeletingJob(String jobId, TimeValue timeout, ActionListener<AcknowledgedResponse> listener) {
        ClusterStateObserver stateObserver = new ClusterStateObserver(clusterService, timeout, logger, threadPool.getThreadContext());

        ClusterState clusterState = stateObserver.setAndGetObservedState();
        if (jobIsDeletedFromState(jobId, clusterState)) {
            listener.onResponse(new AcknowledgedResponse(true));
        } else {
            stateObserver.waitForNextChange(new ClusterStateObserver.Listener() {
                @Override
                public void onNewClusterState(ClusterState state) {
                    listener.onResponse(new AcknowledgedResponse(true));
                }

                @Override
                public void onClusterServiceClose() {
                    listener.onFailure(new NodeClosedException(clusterService.localNode()));
                }

                @Override
                public void onTimeout(TimeValue timeout) {
                    listener.onFailure(new TimeoutException("timed out after " + timeout));
                }
            }, newClusterState -> jobIsDeletedFromState(jobId, newClusterState), timeout);
        }
    }

    static boolean jobIsDeletedFromState(String jobId, ClusterState clusterState) {
        return !MlMetadata.getMlMetadata(clusterState).getJobs().containsKey(jobId);
    }

    private static ClusterState buildNewClusterState(ClusterState currentState, MlMetadata.Builder builder) {
        ClusterState.Builder newState = ClusterState.builder(currentState);
        newState.metaData(MetaData.builder(currentState.getMetaData()).putCustom(MlMetadata.TYPE, builder.build()).build());
        return newState.build();
    }
}<|MERGE_RESOLUTION|>--- conflicted
+++ resolved
@@ -110,15 +110,6 @@
     }
 
     @Override
-<<<<<<< HEAD
-=======
-    protected void masterOperation(DeleteJobAction.Request request, ClusterState state,
-                                   ActionListener<AcknowledgedResponse> listener) throws Exception {
-        throw new UnsupportedOperationException("the Task parameter is required");
-    }
-
-    @Override
->>>>>>> c783488e
     protected ClusterBlockException checkBlock(DeleteJobAction.Request request, ClusterState state) {
         return state.blocks().globalBlockedException(ClusterBlockLevel.METADATA_WRITE);
     }
