/*
 * Copyright Elasticsearch B.V. and/or licensed to Elasticsearch B.V. under one
 * or more contributor license agreements. Licensed under the Elastic License
 * 2.0; you may not use this file except in compliance with the Elastic License
 * 2.0.
 */
package org.elasticsearch.xpack.ml.job;

import org.apache.logging.log4j.LogManager;
import org.apache.logging.log4j.Logger;
import org.elasticsearch.ResourceAlreadyExistsException;
import org.elasticsearch.ResourceNotFoundException;
import org.elasticsearch.Version;
import org.elasticsearch.action.ActionListener;
import org.elasticsearch.action.index.IndexResponse;
import org.elasticsearch.action.support.WriteRequest;
import org.elasticsearch.action.support.master.AcknowledgedResponse;
import org.elasticsearch.client.Client;
import org.elasticsearch.cluster.ClusterState;
import org.elasticsearch.cluster.metadata.IndexNameExpressionResolver;
import org.elasticsearch.cluster.metadata.Metadata;
import org.elasticsearch.cluster.service.ClusterService;
import org.elasticsearch.common.Strings;
import org.elasticsearch.common.settings.Settings;
import org.elasticsearch.common.unit.ByteSizeValue;
import org.elasticsearch.core.CheckedConsumer;
import org.elasticsearch.index.analysis.AnalysisRegistry;
import org.elasticsearch.persistent.PersistentTasksCustomMetadata;
import org.elasticsearch.threadpool.ThreadPool;
import org.elasticsearch.xcontent.NamedXContentRegistry;
import org.elasticsearch.xcontent.ToXContent;
import org.elasticsearch.xcontent.XContentBuilder;
import org.elasticsearch.xcontent.XContentFactory;
import org.elasticsearch.xpack.core.action.util.QueryPage;
import org.elasticsearch.xpack.core.ml.MachineLearningField;
import org.elasticsearch.xpack.core.ml.MlConfigIndex;
import org.elasticsearch.xpack.core.ml.MlTasks;
import org.elasticsearch.xpack.core.ml.action.DeleteJobAction;
import org.elasticsearch.xpack.core.ml.action.PutJobAction;
import org.elasticsearch.xpack.core.ml.action.RevertModelSnapshotAction;
import org.elasticsearch.xpack.core.ml.action.UpdateJobAction;
import org.elasticsearch.xpack.core.ml.datafeed.DatafeedJobValidator;
import org.elasticsearch.xpack.core.ml.job.config.AnalysisConfig;
import org.elasticsearch.xpack.core.ml.job.config.AnalysisLimits;
import org.elasticsearch.xpack.core.ml.job.config.Blocked;
import org.elasticsearch.xpack.core.ml.job.config.CategorizationAnalyzerConfig;
import org.elasticsearch.xpack.core.ml.job.config.Job;
import org.elasticsearch.xpack.core.ml.job.config.JobState;
import org.elasticsearch.xpack.core.ml.job.config.JobUpdate;
import org.elasticsearch.xpack.core.ml.job.config.MlFilter;
import org.elasticsearch.xpack.core.ml.job.messages.Messages;
import org.elasticsearch.xpack.core.ml.job.persistence.ElasticsearchMappings;
import org.elasticsearch.xpack.core.ml.job.process.autodetect.state.ModelSizeStats;
import org.elasticsearch.xpack.core.ml.job.process.autodetect.state.ModelSnapshot;
import org.elasticsearch.xpack.core.ml.utils.ExceptionsHelper;
import org.elasticsearch.xpack.ml.MachineLearning;
import org.elasticsearch.xpack.ml.job.categorization.CategorizationAnalyzer;
import org.elasticsearch.xpack.ml.job.persistence.JobConfigProvider;
import org.elasticsearch.xpack.ml.job.persistence.JobDataDeleter;
import org.elasticsearch.xpack.ml.job.persistence.JobResultsPersister;
import org.elasticsearch.xpack.ml.job.persistence.JobResultsProvider;
import org.elasticsearch.xpack.ml.job.process.autodetect.UpdateParams;
import org.elasticsearch.xpack.ml.notifications.AnomalyDetectionAuditor;
import org.elasticsearch.xpack.ml.utils.VoidChainTaskExecutor;

import java.io.IOException;
import java.util.Collections;
import java.util.Date;
import java.util.List;
import java.util.Objects;
import java.util.Set;
import java.util.regex.Matcher;
import java.util.regex.Pattern;
import java.util.stream.Collectors;

/**
 * Allows interactions with jobs. The managed interactions include:
 * <ul>
 * <li>creation</li>
 * <li>reading</li>
 * <li>deletion</li>
 * <li>updating</li>
 * </ul>
 */
public class JobManager {

    private static final Version MIN_NODE_VERSION_FOR_STANDARD_CATEGORIZATION_ANALYZER = Version.V_7_14_0;

    private static final Logger logger = LogManager.getLogger(JobManager.class);

    private final JobResultsProvider jobResultsProvider;
    private final JobResultsPersister jobResultsPersister;
    private final ClusterService clusterService;
    private final AnomalyDetectionAuditor auditor;
    private final Client client;
    private final ThreadPool threadPool;
    private final UpdateJobProcessNotifier updateJobProcessNotifier;
    private final JobConfigProvider jobConfigProvider;
    private final NamedXContentRegistry xContentRegistry;
    private final IndexNameExpressionResolver indexNameExpressionResolver;

    private volatile ByteSizeValue maxModelMemoryLimit;

    /**
     * Create a JobManager
     */
    public JobManager(
        Settings settings,
        JobResultsProvider jobResultsProvider,
        JobResultsPersister jobResultsPersister,
        ClusterService clusterService,
        AnomalyDetectionAuditor auditor,
        ThreadPool threadPool,
        Client client,
        UpdateJobProcessNotifier updateJobProcessNotifier,
        NamedXContentRegistry xContentRegistry,
        IndexNameExpressionResolver indexNameExpressionResolver
    ) {
        this.jobResultsProvider = Objects.requireNonNull(jobResultsProvider);
        this.jobResultsPersister = Objects.requireNonNull(jobResultsPersister);
        this.clusterService = Objects.requireNonNull(clusterService);
        this.auditor = Objects.requireNonNull(auditor);
        this.client = Objects.requireNonNull(client);
        this.threadPool = Objects.requireNonNull(threadPool);
        this.updateJobProcessNotifier = updateJobProcessNotifier;
        this.jobConfigProvider = new JobConfigProvider(client, xContentRegistry);
        this.xContentRegistry = xContentRegistry;
        this.indexNameExpressionResolver = Objects.requireNonNull(indexNameExpressionResolver);
        maxModelMemoryLimit = MachineLearningField.MAX_MODEL_MEMORY_LIMIT.get(settings);
        clusterService.getClusterSettings()
            .addSettingsUpdateConsumer(MachineLearningField.MAX_MODEL_MEMORY_LIMIT, this::setMaxModelMemoryLimit);
    }

    private void setMaxModelMemoryLimit(ByteSizeValue maxModelMemoryLimit) {
        this.maxModelMemoryLimit = maxModelMemoryLimit;
    }

    public void jobExists(String jobId, ActionListener<Boolean> listener) {
        jobConfigProvider.jobExists(jobId, true, listener);
    }

    /**
     * Gets the job that matches the given {@code jobId}.
     *
     * @param jobId the jobId
     * @param jobListener the Job listener. If no job matches {@code jobId}
     *                    a ResourceNotFoundException is returned
     */
    public void getJob(String jobId, ActionListener<Job> jobListener) {
        jobConfigProvider.getJob(
            jobId,
            ActionListener.wrap(
                r -> jobListener.onResponse(r.build()), // TODO JIndex we shouldn't be building the job here
<<<<<<< HEAD
                e -> {
                    if (ExceptionsHelper.unwrapCause(e) instanceof ResourceNotFoundException) {
                        // Try to get the job from the cluster state
                        getJobFromClusterState(jobId, jobListener);
                    } else {
                        jobListener.onFailure(e);
                    }
                }
            )
        );
    }

    /**
     * Read a job from the cluster state.
     * The job is returned on the same thread even though a listener is used.
     *
     * @param jobId the jobId
     * @param jobListener the Job listener. If no job matches {@code jobId}
     *                    a ResourceNotFoundException is returned
     */
    private void getJobFromClusterState(String jobId, ActionListener<Job> jobListener) {
        Job job = MlMetadata.getMlMetadata(clusterService.state()).getJobs().get(jobId);
        if (job == null) {
            jobListener.onFailure(ExceptionsHelper.missingJobException(jobId));
        } else {
            jobListener.onResponse(job);
        }
=======
                jobListener::onFailure
            )
        );
>>>>>>> d90fa4eb
    }

    /**
     * Get the jobs as builder objects that match the given {@code expression}.
     * Note that when the {@code jobId} is {@link Metadata#ALL} all jobs are returned.
     *
     * @param expression   the jobId or an expression matching jobIds
     * @param allowNoMatch if {@code false}, an error is thrown when no job matches the {@code jobId}
     * @param jobsListener The jobs listener
     */
    public void expandJobBuilders(String expression, boolean allowNoMatch, ActionListener<List<Job.Builder>> jobsListener) {
<<<<<<< HEAD
        Map<String, Job> clusterStateJobs = expandJobsFromClusterState(expression, allowNoMatch, clusterService.state());
        jobConfigProvider.expandJobs(expression, allowNoMatch, false, ActionListener.wrap(jobBuilders -> {
            // Check for duplicate jobs
            for (Job.Builder jb : jobBuilders) {
                if (clusterStateJobs.containsKey(jb.getId())) {
                    jobsListener.onFailure(
                        new IllegalStateException("Job [" + jb.getId() + "] configuration " + "exists in both clusterstate and index")
                    );
                    return;
                }
            }
            // Merge cluster state and index jobs
            List<Job.Builder> jobs = new ArrayList<>(jobBuilders);
            jobs.addAll(clusterStateJobs.values().stream().map(Job.Builder::new).collect(Collectors.toList()));
            jobs.sort(Comparator.comparing(Job.Builder::getId));
            jobsListener.onResponse(jobs);
        }, jobsListener::onFailure));
=======
        jobConfigProvider.expandJobs(expression, allowNoMatch, false, jobsListener);
>>>>>>> d90fa4eb
    }

    /**
     * Get the jobs that match the given {@code expression}.
     * Note that when the {@code jobId} is {@link Metadata#ALL} all jobs are returned.
     *
     * @param expression   the jobId or an expression matching jobIds
     * @param allowNoMatch if {@code false}, an error is thrown when no job matches the {@code jobId}
     * @param jobsListener The jobs listener
     */
    public void expandJobs(String expression, boolean allowNoMatch, ActionListener<QueryPage<Job>> jobsListener) {
        expandJobBuilders(
            expression,
            allowNoMatch,
            ActionListener.wrap(
                jobBuilders -> jobsListener.onResponse(
                    new QueryPage<>(
                        jobBuilders.stream().map(Job.Builder::build).collect(Collectors.toList()),
                        jobBuilders.size(),
                        Job.RESULTS_FIELD
                    )
                ),
                jobsListener::onFailure
            )
        );
<<<<<<< HEAD
    }

    private Map<String, Job> expandJobsFromClusterState(String expression, boolean allowNoMatch, ClusterState clusterState) {
        Map<String, Job> jobIdToJob = new HashMap<>();
        try {
            Set<String> expandedJobIds = MlMetadata.getMlMetadata(clusterState).expandJobIds(expression, allowNoMatch);
            MlMetadata mlMetadata = MlMetadata.getMlMetadata(clusterState);
            for (String expandedJobId : expandedJobIds) {
                jobIdToJob.put(expandedJobId, mlMetadata.getJobs().get(expandedJobId));
            }
        } catch (Exception e) {
            // ignore
        }
        return jobIdToJob;
=======
>>>>>>> d90fa4eb
    }

    /**
     * Validate the char filter/tokenizer/token filter names used in the categorization analyzer config (if any).
     * If the user has not provided a categorization analyzer then set the standard one if categorization is
     * being used at all and all the nodes in the cluster are running a version that will understand it.  This
     * method must only be called when a job is first created - since it applies a default if it were to be
     * called after that it could change the meaning of a job that has already run.  The validation in this
     * method has to be done server-side; it cannot be done in a client as that won't have loaded the appropriate
     * analysis modules/plugins. (The overall structure can be validated at parse time, but the exact names need
     * to be checked separately, as plugins that provide the functionality can be installed/uninstalled.)
     */
    static void validateCategorizationAnalyzerOrSetDefault(
        Job.Builder jobBuilder,
        AnalysisRegistry analysisRegistry,
        Version minNodeVersion
    ) throws IOException {
        AnalysisConfig analysisConfig = jobBuilder.getAnalysisConfig();
        CategorizationAnalyzerConfig categorizationAnalyzerConfig = analysisConfig.getCategorizationAnalyzerConfig();
        if (categorizationAnalyzerConfig != null) {
            CategorizationAnalyzer.verifyConfigBuilder(
                new CategorizationAnalyzerConfig.Builder(categorizationAnalyzerConfig),
                analysisRegistry
            );
        } else if (analysisConfig.getCategorizationFieldName() != null
            && minNodeVersion.onOrAfter(MIN_NODE_VERSION_FOR_STANDARD_CATEGORIZATION_ANALYZER)) {
                // Any supplied categorization filters are transferred into the new categorization analyzer.
                // The user supplied categorization filters will already have been validated when the put job
                // request was built, so we know they're valid.
                AnalysisConfig.Builder analysisConfigBuilder = new AnalysisConfig.Builder(analysisConfig).setCategorizationAnalyzerConfig(
                    CategorizationAnalyzerConfig.buildStandardCategorizationAnalyzer(analysisConfig.getCategorizationFilters())
                ).setCategorizationFilters(null);
                jobBuilder.setAnalysisConfig(analysisConfigBuilder);
            }
    }

    /**
     * Stores the anomaly job configuration
     */
    public void putJob(
        PutJobAction.Request request,
        AnalysisRegistry analysisRegistry,
        ClusterState state,
        ActionListener<PutJobAction.Response> actionListener
    ) throws IOException {

        Version minNodeVersion = state.getNodes().getMinNodeVersion();

        Job.Builder jobBuilder = request.getJobBuilder();
        jobBuilder.validateAnalysisLimitsAndSetDefaults(maxModelMemoryLimit);
        jobBuilder.validateModelSnapshotRetentionSettingsAndSetDefaults();
        validateCategorizationAnalyzerOrSetDefault(jobBuilder, analysisRegistry, minNodeVersion);

        Job job = jobBuilder.build(new Date());

        ActionListener<Boolean> putJobListener = new ActionListener<>() {
            @Override
            public void onResponse(Boolean mappingsUpdated) {

                jobConfigProvider.putJob(job, ActionListener.wrap(response -> {
                    auditor.info(job.getId(), Messages.getMessage(Messages.JOB_AUDIT_CREATED));
                    actionListener.onResponse(new PutJobAction.Response(job));
                }, actionListener::onFailure));
            }

            @Override
            public void onFailure(Exception e) {
                if (ExceptionsHelper.unwrapCause(e) instanceof IllegalArgumentException) {
                    // the underlying error differs depending on which way around the clashing fields are seen
                    Matcher matcher = Pattern.compile("can't merge a non object mapping \\[(.*)\\] with an object mapping")
                        .matcher(e.getMessage());
                    if (matcher.matches()) {
                        String msg = Messages.getMessage(Messages.JOB_CONFIG_MAPPING_TYPE_CLASH, matcher.group(1));
                        actionListener.onFailure(ExceptionsHelper.badRequestException(msg, e));
                        return;
                    }
                }
                actionListener.onFailure(e);
            }
        };

<<<<<<< HEAD
        ActionListener<Boolean> addDocMappingsListener = ActionListener.wrap(indicesCreated -> {
            if (state == null) {
                logger.warn("Cannot update doc mapping because clusterState == null");
                putJobListener.onResponse(false);
                return;
            }
            ElasticsearchMappings.addDocMappingIfMissing(
=======
        ActionListener<Boolean> addDocMappingsListener = ActionListener.wrap(
            indicesCreated -> ElasticsearchMappings.addDocMappingIfMissing(
>>>>>>> d90fa4eb
                MlConfigIndex.indexName(),
                MlConfigIndex::mapping,
                client,
                state,
                request.masterNodeTimeout(),
                putJobListener
<<<<<<< HEAD
            );
        }, putJobListener::onFailure);
=======
            ),
            putJobListener::onFailure
        );
>>>>>>> d90fa4eb

        ActionListener<List<String>> checkForLeftOverDocs = ActionListener.wrap(matchedIds -> {
            if (matchedIds.isEmpty()) {
                if (job.getDatafeedConfig().isPresent()) {
                    try {
                        DatafeedJobValidator.validate(job.getDatafeedConfig().get(), job, xContentRegistry);
                    } catch (Exception e) {
                        actionListener.onFailure(e);
                        return;
                    }
                }
                jobResultsProvider.createJobResultIndex(job, state, addDocMappingsListener);
            } else {
                // A job has the same Id as one of the group names
                // error with the first in the list
                actionListener.onFailure(
                    new ResourceAlreadyExistsException(Messages.getMessage(Messages.JOB_AND_GROUP_NAMES_MUST_BE_UNIQUE, matchedIds.get(0)))
                );
            }
        }, actionListener::onFailure);

        ActionListener<Boolean> checkNoJobsWithGroupId = ActionListener.wrap(groupExists -> {
            if (groupExists) {
                actionListener.onFailure(
                    new ResourceAlreadyExistsException(Messages.getMessage(Messages.JOB_AND_GROUP_NAMES_MUST_BE_UNIQUE, job.getId()))
                );
                return;
            }
            if (job.getGroups().isEmpty()) {
                checkForLeftOverDocs.onResponse(Collections.emptyList());
            } else {
                jobConfigProvider.jobIdMatches(job.getGroups(), checkForLeftOverDocs);
            }
        }, actionListener::onFailure);

        ActionListener<Boolean> checkNoGroupWithTheJobId = ActionListener.wrap(
            ok -> jobConfigProvider.groupExists(job.getId(), checkNoJobsWithGroupId),
            actionListener::onFailure
        );

        jobConfigProvider.jobExists(job.getId(), false, ActionListener.wrap(jobExists -> {
            if (jobExists) {
                actionListener.onFailure(ExceptionsHelper.jobAlreadyExists(job.getId()));
            } else {
                jobResultsProvider.checkForLeftOverDocuments(job, checkNoGroupWithTheJobId);
            }
        }, actionListener::onFailure));
    }

    public void updateJob(UpdateJobAction.Request request, ActionListener<PutJobAction.Response> actionListener) {

<<<<<<< HEAD
        ClusterState clusterState = clusterService.state();
        if (migrationEligibilityCheck.jobIsEligibleForMigration(request.getJobId(), clusterState)) {
            actionListener.onFailure(ExceptionsHelper.configHasNotBeenMigrated("update job", request.getJobId()));
            return;
        }

=======
>>>>>>> d90fa4eb
        Runnable doUpdate = () -> jobConfigProvider.updateJobWithValidation(
            request.getJobId(),
            request.getJobUpdate(),
            maxModelMemoryLimit,
            this::validate,
            ActionListener.wrap(updatedJob -> postJobUpdate(request, updatedJob, actionListener), actionListener::onFailure)
        );

        // Obviously if we're updating a job it's impossible that the config index has no mappings at
        // all, but if we rewrite the job config we may add new fields that require the latest mappings
        Runnable checkMappingsAreUpToDate = () -> ElasticsearchMappings.addDocMappingIfMissing(
            MlConfigIndex.indexName(),
            MlConfigIndex::mapping,
            client,
<<<<<<< HEAD
            clusterState,
=======
            clusterService.state(),
>>>>>>> d90fa4eb
            request.masterNodeTimeout(),
            ActionListener.wrap(bool -> doUpdate.run(), actionListener::onFailure)
        );

        if (request.getJobUpdate().getGroups() != null && request.getJobUpdate().getGroups().isEmpty() == false) {

            // check the new groups are not job Ids
            jobConfigProvider.jobIdMatches(request.getJobUpdate().getGroups(), ActionListener.wrap(matchingIds -> {
                if (matchingIds.isEmpty()) {
                    checkMappingsAreUpToDate.run();
                } else {
                    actionListener.onFailure(
                        new ResourceAlreadyExistsException(
                            Messages.getMessage(Messages.JOB_AND_GROUP_NAMES_MUST_BE_UNIQUE, matchingIds.get(0))
                        )
                    );
                }
            }, actionListener::onFailure));
        } else {
            checkMappingsAreUpToDate.run();
        }
    }

    public void deleteJob(DeleteJobAction.Request request, ClusterState state, ActionListener<AcknowledgedResponse> listener) {
        deleteJob(request, client, state, listener);
    }

    public void deleteJob(
        DeleteJobAction.Request request,
        Client client,
        ClusterState state,
        ActionListener<AcknowledgedResponse> listener
    ) {
        final String jobId = request.getJobId();

        // Step 4. When the job has been removed from the cluster state, return a response
        // -------
        CheckedConsumer<Boolean, Exception> apiResponseHandler = jobDeleted -> {
            if (jobDeleted) {
                logger.info("Job [" + jobId + "] deleted");
                auditor.info(jobId, Messages.getMessage(Messages.JOB_AUDIT_DELETED));
                listener.onResponse(AcknowledgedResponse.TRUE);
            } else {
                listener.onResponse(AcknowledgedResponse.FALSE);
            }
        };

        // Step 3. When the physical storage has been deleted, delete the job config document
        // -------
        // Don't report an error if the document has already been deleted
        CheckedConsumer<Boolean, Exception> deleteJobStateHandler = response -> jobConfigProvider.deleteJob(
            jobId,
            false,
            ActionListener.wrap(deleteResponse -> apiResponseHandler.accept(Boolean.TRUE), listener::onFailure)
        );

        // Step 2. Remove the job from any calendars
        CheckedConsumer<Boolean, Exception> removeFromCalendarsHandler = response -> jobResultsProvider.removeJobFromCalendars(
            jobId,
            ActionListener.wrap(deleteJobStateHandler, listener::onFailure)
        );

        // Step 1. Delete the physical storage
        new JobDataDeleter(client, jobId).deleteJobDocuments(
            jobConfigProvider,
            indexNameExpressionResolver,
            state,
            removeFromCalendarsHandler,
            listener::onFailure
        );
    }

    private void postJobUpdate(UpdateJobAction.Request request, Job updatedJob, ActionListener<PutJobAction.Response> actionListener) {
        // Autodetect must be updated if the fields that the C++ uses are changed
        if (request.getJobUpdate().isAutodetectProcessUpdate()) {
            JobUpdate jobUpdate = request.getJobUpdate();
            if (isJobOpen(clusterService.state(), request.getJobId())) {
                updateJobProcessNotifier.submitJobUpdate(UpdateParams.fromJobUpdate(jobUpdate), ActionListener.wrap(isUpdated -> {
                    if (isUpdated) {
                        auditJobUpdatedIfNotInternal(request);
                    }
                }, e -> {
                    // No need to do anything
                }));
            }
        } else {
            logger.debug("[{}] No process update required for job update: {}", request::getJobId, () -> {
                try {
                    XContentBuilder jsonBuilder = XContentFactory.jsonBuilder();
                    request.getJobUpdate().toXContent(jsonBuilder, ToXContent.EMPTY_PARAMS);
                    return Strings.toString(jsonBuilder);
                } catch (IOException e) {
                    return "(unprintable due to " + e.getMessage() + ")";
                }
            });

            auditJobUpdatedIfNotInternal(request);
        }

        actionListener.onResponse(new PutJobAction.Response(updatedJob));
    }

    private void validate(Job job, JobUpdate jobUpdate, ActionListener<Void> handler) {
        VoidChainTaskExecutor voidChainTaskExecutor = new VoidChainTaskExecutor(
            client.threadPool().executor(MachineLearning.UTILITY_THREAD_POOL_NAME),
            true
        );
        validateModelSnapshotIdUpdate(job, jobUpdate.getModelSnapshotId(), voidChainTaskExecutor);
        validateAnalysisLimitsUpdate(job, jobUpdate.getAnalysisLimits(), voidChainTaskExecutor);
        voidChainTaskExecutor.execute(ActionListener.wrap(aVoids -> handler.onResponse(null), handler::onFailure));
    }

    private void validateModelSnapshotIdUpdate(Job job, String modelSnapshotId, VoidChainTaskExecutor voidChainTaskExecutor) {
        if (modelSnapshotId != null && ModelSnapshot.isTheEmptySnapshot(modelSnapshotId) == false) {
<<<<<<< HEAD
            voidChainTaskExecutor.add(listener -> {
                jobResultsProvider.getModelSnapshot(job.getId(), modelSnapshotId, newModelSnapshot -> {
                    if (newModelSnapshot == null) {
                        String message = Messages.getMessage(Messages.REST_NO_SUCH_MODEL_SNAPSHOT, modelSnapshotId, job.getId());
                        listener.onFailure(new ResourceNotFoundException(message));
                        return;
                    }
                    jobResultsProvider.getModelSnapshot(job.getId(), job.getModelSnapshotId(), oldModelSnapshot -> {
                        if (oldModelSnapshot != null
                            && newModelSnapshot.result.getTimestamp().before(oldModelSnapshot.result.getTimestamp())) {
                            String message = "Job ["
                                + job.getId()
                                + "] has a more recent model snapshot ["
                                + oldModelSnapshot.result.getSnapshotId()
                                + "]";
                            listener.onFailure(new IllegalArgumentException(message));
                        }
                        listener.onResponse(null);
                    }, listener::onFailure);
=======
            voidChainTaskExecutor.add(listener -> jobResultsProvider.getModelSnapshot(job.getId(), modelSnapshotId, newModelSnapshot -> {
                if (newModelSnapshot == null) {
                    String message = Messages.getMessage(Messages.REST_NO_SUCH_MODEL_SNAPSHOT, modelSnapshotId, job.getId());
                    listener.onFailure(new ResourceNotFoundException(message));
                    return;
                }
                jobResultsProvider.getModelSnapshot(job.getId(), job.getModelSnapshotId(), oldModelSnapshot -> {
                    if (oldModelSnapshot != null && newModelSnapshot.result.getTimestamp().before(oldModelSnapshot.result.getTimestamp())) {
                        String message = "Job ["
                            + job.getId()
                            + "] has a more recent model snapshot ["
                            + oldModelSnapshot.result.getSnapshotId()
                            + "]";
                        listener.onFailure(new IllegalArgumentException(message));
                    }
                    listener.onResponse(null);
>>>>>>> d90fa4eb
                }, listener::onFailure);
            }, listener::onFailure));
        }
    }

    private void validateAnalysisLimitsUpdate(Job job, AnalysisLimits newLimits, VoidChainTaskExecutor voidChainTaskExecutor) {
        if (newLimits == null || newLimits.getModelMemoryLimit() == null) {
            return;
        }
        Long newModelMemoryLimit = newLimits.getModelMemoryLimit();
        voidChainTaskExecutor.add(listener -> {
            if (isJobOpen(clusterService.state(), job.getId())) {
                listener.onFailure(
                    ExceptionsHelper.badRequestException(
                        "Cannot update " + Job.ANALYSIS_LIMITS.getPreferredName() + " while the job is open"
                    )
                );
                return;
            }
            jobResultsProvider.modelSizeStats(job.getId(), modelSizeStats -> {
                if (modelSizeStats != null) {
                    ByteSizeValue modelSize = ByteSizeValue.ofBytes(modelSizeStats.getModelBytes());
                    if (newModelMemoryLimit < modelSize.getMb()) {
                        listener.onFailure(
                            ExceptionsHelper.badRequestException(
                                Messages.getMessage(
                                    Messages.JOB_CONFIG_UPDATE_ANALYSIS_LIMITS_MODEL_MEMORY_LIMIT_CANNOT_BE_DECREASED,
                                    ByteSizeValue.ofMb(modelSize.getMb()),
                                    ByteSizeValue.ofMb(newModelMemoryLimit)
                                )
                            )
                        );
                        return;
                    }
                }
                listener.onResponse(null);
            }, listener::onFailure);
        });
    }

    private void auditJobUpdatedIfNotInternal(UpdateJobAction.Request request) {
        if (request.isInternal() == false) {
            auditor.info(request.getJobId(), Messages.getMessage(Messages.JOB_AUDIT_UPDATED, request.getJobUpdate().getUpdateFields()));
        }
    }

    private boolean isJobOpen(ClusterState clusterState, String jobId) {
        PersistentTasksCustomMetadata persistentTasks = clusterState.metadata().custom(PersistentTasksCustomMetadata.TYPE);
        JobState jobState = MlTasks.getJobState(jobId, persistentTasks);
        return jobState == JobState.OPENED;
    }

    private Set<String> openJobIds(ClusterState clusterState) {
        PersistentTasksCustomMetadata persistentTasks = clusterState.metadata().custom(PersistentTasksCustomMetadata.TYPE);
        return MlTasks.openJobIds(persistentTasks);
    }

    public void notifyFilterChanged(
        MlFilter filter,
        Set<String> addedItems,
        Set<String> removedItems,
        ActionListener<Boolean> updatedListener
    ) {
        if (addedItems.isEmpty() && removedItems.isEmpty()) {
            updatedListener.onResponse(Boolean.TRUE);
            return;
        }

<<<<<<< HEAD
        jobConfigProvider.findJobsWithCustomRules(ActionListener.wrap(jobBuilders -> {
            threadPool.executor(MachineLearning.UTILITY_THREAD_POOL_NAME).execute(() -> {
=======
        jobConfigProvider.findJobsWithCustomRules(
            ActionListener.wrap(jobBuilders -> threadPool.executor(MachineLearning.UTILITY_THREAD_POOL_NAME).execute(() -> {
>>>>>>> d90fa4eb
                for (Job job : jobBuilders) {
                    Set<String> jobFilters = job.getAnalysisConfig().extractReferencedFilters();
                    ClusterState clusterState = clusterService.state();
                    if (jobFilters.contains(filter.getId())) {
                        if (isJobOpen(clusterState, job.getId())) {
                            updateJobProcessNotifier.submitJobUpdate(
                                UpdateParams.filterUpdate(job.getId(), filter),
                                ActionListener.wrap(
<<<<<<< HEAD
                                    isUpdated -> { auditFilterChanges(job.getId(), filter.getId(), addedItems, removedItems); },
=======
                                    isUpdated -> auditFilterChanges(job.getId(), filter.getId(), addedItems, removedItems),
>>>>>>> d90fa4eb
                                    e -> {}
                                )
                            );
                        } else {
                            auditFilterChanges(job.getId(), filter.getId(), addedItems, removedItems);
                        }
                    }
                }

                updatedListener.onResponse(Boolean.TRUE);
<<<<<<< HEAD
            });
        }, updatedListener::onFailure));
=======
            }), updatedListener::onFailure)
        );
>>>>>>> d90fa4eb
    }

    private void auditFilterChanges(String jobId, String filterId, Set<String> addedItems, Set<String> removedItems) {
        StringBuilder auditMsg = new StringBuilder("Filter [");
        auditMsg.append(filterId);
        auditMsg.append("] has been modified; ");

        if (addedItems.isEmpty() == false) {
            auditMsg.append("added items: ");
            appendCommaSeparatedSet(addedItems, auditMsg);
            if (removedItems.isEmpty() == false) {
                auditMsg.append(", ");
            }
        }

        if (removedItems.isEmpty() == false) {
            auditMsg.append("removed items: ");
            appendCommaSeparatedSet(removedItems, auditMsg);
        }

        auditor.info(jobId, auditMsg.toString());
    }

    private static void appendCommaSeparatedSet(Set<String> items, StringBuilder sb) {
        sb.append("[");
        Strings.collectionToDelimitedString(items, ", ", "'", "'", sb);
        sb.append("]");
    }

    public void updateProcessOnCalendarChanged(List<String> calendarJobIds, ActionListener<Boolean> updateListener) {
        ClusterState clusterState = clusterService.state();
        Set<String> openJobIds = openJobIds(clusterState);
        if (openJobIds.isEmpty()) {
            updateListener.onResponse(Boolean.TRUE);
            return;
        }

        // calendarJobIds may be a group or job
<<<<<<< HEAD
        jobConfigProvider.expandGroupIds(calendarJobIds, ActionListener.wrap(expandedIds -> {
            threadPool.executor(MachineLearning.UTILITY_THREAD_POOL_NAME).execute(() -> {
=======
        jobConfigProvider.expandGroupIds(
            calendarJobIds,
            ActionListener.wrap(expandedIds -> threadPool.executor(MachineLearning.UTILITY_THREAD_POOL_NAME).execute(() -> {
>>>>>>> d90fa4eb
                // Merge the expended group members with the request Ids.
                // Ids that aren't jobs will be filtered by isJobOpen()
                expandedIds.addAll(calendarJobIds);

                for (String jobId : expandedIds) {
                    if (isJobOpen(clusterState, jobId)) {
                        updateJobProcessNotifier.submitJobUpdate(
                            UpdateParams.scheduledEventsUpdate(jobId),
                            ActionListener.wrap(isUpdated -> {
                                if (isUpdated) {
                                    auditor.info(jobId, Messages.getMessage(Messages.JOB_AUDIT_CALENDARS_UPDATED_ON_PROCESS));
                                }
                            }, e -> logger.error("[" + jobId + "] failed submitting process update on calendar change", e))
                        );
                    }
                }

                updateListener.onResponse(Boolean.TRUE);
<<<<<<< HEAD
            });
        }, updateListener::onFailure));
=======
            }), updateListener::onFailure)
        );
>>>>>>> d90fa4eb
    }

    public void revertSnapshot(
        RevertModelSnapshotAction.Request request,
        ActionListener<RevertModelSnapshotAction.Response> actionListener,
        ModelSnapshot modelSnapshot
    ) {

        final ModelSizeStats modelSizeStats = modelSnapshot.getModelSizeStats();

        // Step 3. After the model size stats is persisted, also persist the snapshot's quantiles and respond
        // -------
        CheckedConsumer<IndexResponse, Exception> modelSizeStatsResponseHandler = response -> {
            // In case we are reverting to the empty snapshot the quantiles will be null
            if (modelSnapshot.getQuantiles() == null) {
                actionListener.onResponse(new RevertModelSnapshotAction.Response(modelSnapshot));
                return;
            }
            jobResultsPersister.persistQuantiles(
                modelSnapshot.getQuantiles(),
                WriteRequest.RefreshPolicy.IMMEDIATE,
                ActionListener.wrap(quantilesResponse -> {
                    // The quantiles can be large, and totally dominate the output -
                    // it's clearer to remove them as they are not necessary for the revert op
                    ModelSnapshot snapshotWithoutQuantiles = new ModelSnapshot.Builder(modelSnapshot).setQuantiles(null).build();
                    actionListener.onResponse(new RevertModelSnapshotAction.Response(snapshotWithoutQuantiles));
                }, actionListener::onFailure)
            );
        };

        // Step 2. When the model_snapshot_id is updated on the job, persist the snapshot's model size stats with a touched log time
        // so that a search for the latest model size stats returns the reverted one.
        // -------
        CheckedConsumer<Boolean, Exception> updateHandler = response -> {
            if (response) {
                ModelSizeStats revertedModelSizeStats = new ModelSizeStats.Builder(modelSizeStats).setLogTime(new Date()).build();
                jobResultsPersister.persistModelSizeStats(
                    revertedModelSizeStats,
                    WriteRequest.RefreshPolicy.IMMEDIATE,
                    ActionListener.wrap(modelSizeStatsResponseHandler, actionListener::onFailure)
                );
            }
        };

        // Step 1. update the job
        // -------
        JobUpdate update = new JobUpdate.Builder(request.getJobId()).setModelSnapshotId(modelSnapshot.getSnapshotId()).build();

        jobConfigProvider.updateJob(request.getJobId(), update, maxModelMemoryLimit, ActionListener.wrap(job -> {
            auditor.info(request.getJobId(), Messages.getMessage(Messages.JOB_AUDIT_REVERTED, modelSnapshot.getDescription()));
            updateHandler.accept(Boolean.TRUE);
        }, actionListener::onFailure));
    }

    public void updateJobBlockReason(String jobId, Blocked blocked, ActionListener<PutJobAction.Response> listener) {
        jobConfigProvider.updateJobBlockReason(jobId, blocked, listener);
    }
}<|MERGE_RESOLUTION|>--- conflicted
+++ resolved
@@ -151,39 +151,9 @@
             jobId,
             ActionListener.wrap(
                 r -> jobListener.onResponse(r.build()), // TODO JIndex we shouldn't be building the job here
-<<<<<<< HEAD
-                e -> {
-                    if (ExceptionsHelper.unwrapCause(e) instanceof ResourceNotFoundException) {
-                        // Try to get the job from the cluster state
-                        getJobFromClusterState(jobId, jobListener);
-                    } else {
-                        jobListener.onFailure(e);
-                    }
-                }
-            )
-        );
-    }
-
-    /**
-     * Read a job from the cluster state.
-     * The job is returned on the same thread even though a listener is used.
-     *
-     * @param jobId the jobId
-     * @param jobListener the Job listener. If no job matches {@code jobId}
-     *                    a ResourceNotFoundException is returned
-     */
-    private void getJobFromClusterState(String jobId, ActionListener<Job> jobListener) {
-        Job job = MlMetadata.getMlMetadata(clusterService.state()).getJobs().get(jobId);
-        if (job == null) {
-            jobListener.onFailure(ExceptionsHelper.missingJobException(jobId));
-        } else {
-            jobListener.onResponse(job);
-        }
-=======
                 jobListener::onFailure
             )
         );
->>>>>>> d90fa4eb
     }
 
     /**
@@ -195,27 +165,7 @@
      * @param jobsListener The jobs listener
      */
     public void expandJobBuilders(String expression, boolean allowNoMatch, ActionListener<List<Job.Builder>> jobsListener) {
-<<<<<<< HEAD
-        Map<String, Job> clusterStateJobs = expandJobsFromClusterState(expression, allowNoMatch, clusterService.state());
-        jobConfigProvider.expandJobs(expression, allowNoMatch, false, ActionListener.wrap(jobBuilders -> {
-            // Check for duplicate jobs
-            for (Job.Builder jb : jobBuilders) {
-                if (clusterStateJobs.containsKey(jb.getId())) {
-                    jobsListener.onFailure(
-                        new IllegalStateException("Job [" + jb.getId() + "] configuration " + "exists in both clusterstate and index")
-                    );
-                    return;
-                }
-            }
-            // Merge cluster state and index jobs
-            List<Job.Builder> jobs = new ArrayList<>(jobBuilders);
-            jobs.addAll(clusterStateJobs.values().stream().map(Job.Builder::new).collect(Collectors.toList()));
-            jobs.sort(Comparator.comparing(Job.Builder::getId));
-            jobsListener.onResponse(jobs);
-        }, jobsListener::onFailure));
-=======
         jobConfigProvider.expandJobs(expression, allowNoMatch, false, jobsListener);
->>>>>>> d90fa4eb
     }
 
     /**
@@ -241,23 +191,6 @@
                 jobsListener::onFailure
             )
         );
-<<<<<<< HEAD
-    }
-
-    private Map<String, Job> expandJobsFromClusterState(String expression, boolean allowNoMatch, ClusterState clusterState) {
-        Map<String, Job> jobIdToJob = new HashMap<>();
-        try {
-            Set<String> expandedJobIds = MlMetadata.getMlMetadata(clusterState).expandJobIds(expression, allowNoMatch);
-            MlMetadata mlMetadata = MlMetadata.getMlMetadata(clusterState);
-            for (String expandedJobId : expandedJobIds) {
-                jobIdToJob.put(expandedJobId, mlMetadata.getJobs().get(expandedJobId));
-            }
-        } catch (Exception e) {
-            // ignore
-        }
-        return jobIdToJob;
-=======
->>>>>>> d90fa4eb
     }
 
     /**
@@ -339,32 +272,17 @@
             }
         };
 
-<<<<<<< HEAD
-        ActionListener<Boolean> addDocMappingsListener = ActionListener.wrap(indicesCreated -> {
-            if (state == null) {
-                logger.warn("Cannot update doc mapping because clusterState == null");
-                putJobListener.onResponse(false);
-                return;
-            }
-            ElasticsearchMappings.addDocMappingIfMissing(
-=======
         ActionListener<Boolean> addDocMappingsListener = ActionListener.wrap(
             indicesCreated -> ElasticsearchMappings.addDocMappingIfMissing(
->>>>>>> d90fa4eb
                 MlConfigIndex.indexName(),
                 MlConfigIndex::mapping,
                 client,
                 state,
                 request.masterNodeTimeout(),
                 putJobListener
-<<<<<<< HEAD
-            );
-        }, putJobListener::onFailure);
-=======
             ),
             putJobListener::onFailure
         );
->>>>>>> d90fa4eb
 
         ActionListener<List<String>> checkForLeftOverDocs = ActionListener.wrap(matchedIds -> {
             if (matchedIds.isEmpty()) {
@@ -416,15 +334,6 @@
 
     public void updateJob(UpdateJobAction.Request request, ActionListener<PutJobAction.Response> actionListener) {
 
-<<<<<<< HEAD
-        ClusterState clusterState = clusterService.state();
-        if (migrationEligibilityCheck.jobIsEligibleForMigration(request.getJobId(), clusterState)) {
-            actionListener.onFailure(ExceptionsHelper.configHasNotBeenMigrated("update job", request.getJobId()));
-            return;
-        }
-
-=======
->>>>>>> d90fa4eb
         Runnable doUpdate = () -> jobConfigProvider.updateJobWithValidation(
             request.getJobId(),
             request.getJobUpdate(),
@@ -439,11 +348,7 @@
             MlConfigIndex.indexName(),
             MlConfigIndex::mapping,
             client,
-<<<<<<< HEAD
-            clusterState,
-=======
             clusterService.state(),
->>>>>>> d90fa4eb
             request.masterNodeTimeout(),
             ActionListener.wrap(bool -> doUpdate.run(), actionListener::onFailure)
         );
@@ -558,27 +463,6 @@
 
     private void validateModelSnapshotIdUpdate(Job job, String modelSnapshotId, VoidChainTaskExecutor voidChainTaskExecutor) {
         if (modelSnapshotId != null && ModelSnapshot.isTheEmptySnapshot(modelSnapshotId) == false) {
-<<<<<<< HEAD
-            voidChainTaskExecutor.add(listener -> {
-                jobResultsProvider.getModelSnapshot(job.getId(), modelSnapshotId, newModelSnapshot -> {
-                    if (newModelSnapshot == null) {
-                        String message = Messages.getMessage(Messages.REST_NO_SUCH_MODEL_SNAPSHOT, modelSnapshotId, job.getId());
-                        listener.onFailure(new ResourceNotFoundException(message));
-                        return;
-                    }
-                    jobResultsProvider.getModelSnapshot(job.getId(), job.getModelSnapshotId(), oldModelSnapshot -> {
-                        if (oldModelSnapshot != null
-                            && newModelSnapshot.result.getTimestamp().before(oldModelSnapshot.result.getTimestamp())) {
-                            String message = "Job ["
-                                + job.getId()
-                                + "] has a more recent model snapshot ["
-                                + oldModelSnapshot.result.getSnapshotId()
-                                + "]";
-                            listener.onFailure(new IllegalArgumentException(message));
-                        }
-                        listener.onResponse(null);
-                    }, listener::onFailure);
-=======
             voidChainTaskExecutor.add(listener -> jobResultsProvider.getModelSnapshot(job.getId(), modelSnapshotId, newModelSnapshot -> {
                 if (newModelSnapshot == null) {
                     String message = Messages.getMessage(Messages.REST_NO_SUCH_MODEL_SNAPSHOT, modelSnapshotId, job.getId());
@@ -595,7 +479,6 @@
                         listener.onFailure(new IllegalArgumentException(message));
                     }
                     listener.onResponse(null);
->>>>>>> d90fa4eb
                 }, listener::onFailure);
             }, listener::onFailure));
         }
@@ -664,13 +547,8 @@
             return;
         }
 
-<<<<<<< HEAD
-        jobConfigProvider.findJobsWithCustomRules(ActionListener.wrap(jobBuilders -> {
-            threadPool.executor(MachineLearning.UTILITY_THREAD_POOL_NAME).execute(() -> {
-=======
         jobConfigProvider.findJobsWithCustomRules(
             ActionListener.wrap(jobBuilders -> threadPool.executor(MachineLearning.UTILITY_THREAD_POOL_NAME).execute(() -> {
->>>>>>> d90fa4eb
                 for (Job job : jobBuilders) {
                     Set<String> jobFilters = job.getAnalysisConfig().extractReferencedFilters();
                     ClusterState clusterState = clusterService.state();
@@ -679,11 +557,7 @@
                             updateJobProcessNotifier.submitJobUpdate(
                                 UpdateParams.filterUpdate(job.getId(), filter),
                                 ActionListener.wrap(
-<<<<<<< HEAD
-                                    isUpdated -> { auditFilterChanges(job.getId(), filter.getId(), addedItems, removedItems); },
-=======
                                     isUpdated -> auditFilterChanges(job.getId(), filter.getId(), addedItems, removedItems),
->>>>>>> d90fa4eb
                                     e -> {}
                                 )
                             );
@@ -694,13 +568,8 @@
                 }
 
                 updatedListener.onResponse(Boolean.TRUE);
-<<<<<<< HEAD
-            });
-        }, updatedListener::onFailure));
-=======
             }), updatedListener::onFailure)
         );
->>>>>>> d90fa4eb
     }
 
     private void auditFilterChanges(String jobId, String filterId, Set<String> addedItems, Set<String> removedItems) {
@@ -739,14 +608,9 @@
         }
 
         // calendarJobIds may be a group or job
-<<<<<<< HEAD
-        jobConfigProvider.expandGroupIds(calendarJobIds, ActionListener.wrap(expandedIds -> {
-            threadPool.executor(MachineLearning.UTILITY_THREAD_POOL_NAME).execute(() -> {
-=======
         jobConfigProvider.expandGroupIds(
             calendarJobIds,
             ActionListener.wrap(expandedIds -> threadPool.executor(MachineLearning.UTILITY_THREAD_POOL_NAME).execute(() -> {
->>>>>>> d90fa4eb
                 // Merge the expended group members with the request Ids.
                 // Ids that aren't jobs will be filtered by isJobOpen()
                 expandedIds.addAll(calendarJobIds);
@@ -765,13 +629,8 @@
                 }
 
                 updateListener.onResponse(Boolean.TRUE);
-<<<<<<< HEAD
-            });
-        }, updateListener::onFailure));
-=======
             }), updateListener::onFailure)
         );
->>>>>>> d90fa4eb
     }
 
     public void revertSnapshot(
