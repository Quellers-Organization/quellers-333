/*
 * Copyright Elasticsearch B.V. and/or licensed to Elasticsearch B.V. under one
 * or more contributor license agreements. Licensed under the Elastic License;
 * you may not use this file except in compliance with the Elastic License.
 */
package org.elasticsearch.xpack.ml.rest.datafeeds;

import org.apache.logging.log4j.LogManager;
import org.elasticsearch.client.node.NodeClient;
import org.elasticsearch.common.Strings;
<<<<<<< HEAD
=======
import org.elasticsearch.common.logging.DeprecationLogger;
import org.elasticsearch.common.settings.Settings;
>>>>>>> 02d0f163
import org.elasticsearch.rest.BaseRestHandler;
import org.elasticsearch.rest.RestController;
import org.elasticsearch.rest.RestRequest;
import org.elasticsearch.rest.action.RestToXContentListener;
import org.elasticsearch.xpack.ml.MachineLearning;
import org.elasticsearch.xpack.core.ml.action.GetDatafeedsStatsAction;
import org.elasticsearch.xpack.core.ml.datafeed.DatafeedConfig;

import java.io.IOException;

import static org.elasticsearch.rest.RestRequest.Method.GET;

public class RestGetDatafeedStatsAction extends BaseRestHandler {

<<<<<<< HEAD
    public RestGetDatafeedStatsAction(RestController controller) {
        controller.registerHandler(RestRequest.Method.GET, MachineLearning.BASE_PATH
                + "datafeeds/{" + DatafeedConfig.ID.getPreferredName() + "}/_stats", this);
        controller.registerHandler(RestRequest.Method.GET, MachineLearning.BASE_PATH
                + "datafeeds/_stats", this);
=======
    private static final DeprecationLogger deprecationLogger =
        new DeprecationLogger(LogManager.getLogger(RestGetDatafeedStatsAction.class));

    public RestGetDatafeedStatsAction(Settings settings, RestController controller) {
        super(settings);
        // TODO: remove deprecated endpoint in 8.0.0
        controller.registerWithDeprecatedHandler(
            GET, MachineLearning.BASE_PATH + "datafeeds/{" + DatafeedConfig.ID.getPreferredName() + "}/_stats", this,
            GET, MachineLearning.PRE_V7_BASE_PATH + "datafeeds/{" + DatafeedConfig.ID.getPreferredName() + "}/_stats", deprecationLogger);
        controller.registerWithDeprecatedHandler(
            GET, MachineLearning.BASE_PATH + "datafeeds/_stats", this,
            GET, MachineLearning.PRE_V7_BASE_PATH + "datafeeds/_stats", deprecationLogger);
>>>>>>> 02d0f163
    }

    @Override
    public String getName() {
        return "ml_get_datafeed_stats_action";
    }

    @Override
    protected RestChannelConsumer prepareRequest(RestRequest restRequest, NodeClient client) throws IOException {
        String datafeedId = restRequest.param(DatafeedConfig.ID.getPreferredName());
        if (Strings.isNullOrEmpty(datafeedId)) {
            datafeedId = GetDatafeedsStatsAction.ALL;
        }
        GetDatafeedsStatsAction.Request request = new GetDatafeedsStatsAction.Request(datafeedId);
        request.setAllowNoDatafeeds(restRequest.paramAsBoolean(GetDatafeedsStatsAction.Request.ALLOW_NO_DATAFEEDS.getPreferredName(),
                request.allowNoDatafeeds()));
        return channel -> client.execute(GetDatafeedsStatsAction.INSTANCE, request, new RestToXContentListener<>(channel));
    }
}<|MERGE_RESOLUTION|>--- conflicted
+++ resolved
@@ -8,11 +8,7 @@
 import org.apache.logging.log4j.LogManager;
 import org.elasticsearch.client.node.NodeClient;
 import org.elasticsearch.common.Strings;
-<<<<<<< HEAD
-=======
 import org.elasticsearch.common.logging.DeprecationLogger;
-import org.elasticsearch.common.settings.Settings;
->>>>>>> 02d0f163
 import org.elasticsearch.rest.BaseRestHandler;
 import org.elasticsearch.rest.RestController;
 import org.elasticsearch.rest.RestRequest;
@@ -27,18 +23,10 @@
 
 public class RestGetDatafeedStatsAction extends BaseRestHandler {
 
-<<<<<<< HEAD
-    public RestGetDatafeedStatsAction(RestController controller) {
-        controller.registerHandler(RestRequest.Method.GET, MachineLearning.BASE_PATH
-                + "datafeeds/{" + DatafeedConfig.ID.getPreferredName() + "}/_stats", this);
-        controller.registerHandler(RestRequest.Method.GET, MachineLearning.BASE_PATH
-                + "datafeeds/_stats", this);
-=======
     private static final DeprecationLogger deprecationLogger =
         new DeprecationLogger(LogManager.getLogger(RestGetDatafeedStatsAction.class));
 
-    public RestGetDatafeedStatsAction(Settings settings, RestController controller) {
-        super(settings);
+    public RestGetDatafeedStatsAction(RestController controller) {
         // TODO: remove deprecated endpoint in 8.0.0
         controller.registerWithDeprecatedHandler(
             GET, MachineLearning.BASE_PATH + "datafeeds/{" + DatafeedConfig.ID.getPreferredName() + "}/_stats", this,
@@ -46,7 +34,6 @@
         controller.registerWithDeprecatedHandler(
             GET, MachineLearning.BASE_PATH + "datafeeds/_stats", this,
             GET, MachineLearning.PRE_V7_BASE_PATH + "datafeeds/_stats", deprecationLogger);
->>>>>>> 02d0f163
     }
 
     @Override
