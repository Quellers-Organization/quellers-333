--- conflicted
+++ resolved
@@ -59,75 +59,6 @@
     }
 
     static boolean mlConfigIndexIsAllocated(ClusterState clusterState) {
-<<<<<<< HEAD
-        if (clusterState.metadata().hasIndex(MlConfigIndex.indexName()) == false) {
-            return false;
-        }
-
-        IndexRoutingTable routingTable = clusterState.getRoutingTable().index(MlConfigIndex.indexName());
-        if (routingTable == null || routingTable.allPrimaryShardsActive() == false) {
-            return false;
-        }
-        return true;
-    }
-
-    /**
-     * Is the job a eligible for migration? Returns:
-     *     False if {@link #canStartMigration(ClusterState)} returns {@code false}
-     *     False if the job is not in the cluster state
-     *     False if the {@link Job#isDeleting()}
-     *     False if the job has an allocated persistent task
-     *     True otherwise i.e. the job is present, not deleting
-     *     and does not have a persistent task or its persistent
-     *     task is un-allocated
-     *
-     * @param jobId         The job Id
-     * @param clusterState  The cluster state
-     * @return A boolean depending on the conditions listed above
-     */
-    public boolean jobIsEligibleForMigration(String jobId, ClusterState clusterState) {
-        if (canStartMigration(clusterState) == false) {
-            return false;
-        }
-
-        MlMetadata mlMetadata = MlMetadata.getMlMetadata(clusterState);
-        Job job = mlMetadata.getJobs().get(jobId);
-
-        if (job == null || job.isDeleting()) {
-            return false;
-        }
-
-        PersistentTasksCustomMetadata persistentTasks = clusterState.metadata().custom(PersistentTasksCustomMetadata.TYPE);
-        return MlTasks.openJobIds(persistentTasks).contains(jobId) == false
-            || MlTasks.unassignedJobIds(persistentTasks, clusterState.nodes()).contains(jobId);
-    }
-
-    /**
-     * Is the datafeed a eligible for migration? Returns:
-     *     False if {@link #canStartMigration(ClusterState)} returns {@code false}
-     *     False if the datafeed is not in the cluster state
-     *     False if the datafeed has an allocated persistent task
-     *     True otherwise i.e. the datafeed is present and does not have a persistent
-     *     task or its persistent task is un-allocated
-     *
-     * @param datafeedId   The datafeed Id
-     * @param clusterState  The cluster state
-     * @return A boolean depending on the conditions listed above
-     */
-    public boolean datafeedIsEligibleForMigration(String datafeedId, ClusterState clusterState) {
-        if (canStartMigration(clusterState) == false) {
-            return false;
-        }
-
-        MlMetadata mlMetadata = MlMetadata.getMlMetadata(clusterState);
-        if (mlMetadata.getDatafeeds().containsKey(datafeedId) == false) {
-            return false;
-        }
-
-        PersistentTasksCustomMetadata persistentTasks = clusterState.metadata().custom(PersistentTasksCustomMetadata.TYPE);
-        return MlTasks.startedDatafeedIds(persistentTasks).contains(datafeedId) == false
-            || MlTasks.unassignedDatafeedIds(persistentTasks, clusterState.nodes()).contains(datafeedId);
-=======
         IndexAbstraction configIndexOrAlias = clusterState.metadata().getIndicesLookup().get(MlConfigIndex.indexName());
         if (configIndexOrAlias == null) {
             return false;
@@ -135,6 +66,5 @@
 
         IndexRoutingTable routingTable = clusterState.getRoutingTable().index(configIndexOrAlias.getWriteIndex());
         return routingTable != null && routingTable.allPrimaryShardsActive();
->>>>>>> 30e15ba8
     }
 }