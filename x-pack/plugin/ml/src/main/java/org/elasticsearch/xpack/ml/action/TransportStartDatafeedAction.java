/*
 * Copyright Elasticsearch B.V. and/or licensed to Elasticsearch B.V. under one
 * or more contributor license agreements. Licensed under the Elastic License;
 * you may not use this file except in compliance with the Elastic License.
 */
package org.elasticsearch.xpack.ml.action;

import org.elasticsearch.common.Strings;
import org.elasticsearch.ElasticsearchException;
import org.elasticsearch.ElasticsearchStatusException;
import org.elasticsearch.ResourceAlreadyExistsException;
import org.elasticsearch.action.ActionListener;
import org.elasticsearch.action.support.ActionFilters;
import org.elasticsearch.action.support.master.AcknowledgedResponse;
import org.elasticsearch.action.support.master.TransportMasterNodeAction;
import org.elasticsearch.client.Client;
import org.elasticsearch.cluster.ClusterState;
import org.elasticsearch.cluster.block.ClusterBlockException;
import org.elasticsearch.cluster.block.ClusterBlockLevel;
import org.elasticsearch.cluster.metadata.IndexNameExpressionResolver;
import org.elasticsearch.cluster.service.ClusterService;
import org.elasticsearch.common.Nullable;
import org.elasticsearch.common.inject.Inject;
import org.elasticsearch.common.unit.TimeValue;
import org.elasticsearch.license.LicenseUtils;
import org.elasticsearch.license.RemoteClusterLicenseChecker;
import org.elasticsearch.license.XPackLicenseState;
import org.elasticsearch.persistent.AllocatedPersistentTask;
import org.elasticsearch.persistent.PersistentTaskState;
import org.elasticsearch.persistent.PersistentTasksCustomMetaData;
import org.elasticsearch.persistent.PersistentTasksExecutor;
import org.elasticsearch.persistent.PersistentTasksService;
import org.elasticsearch.rest.RestStatus;
import org.elasticsearch.tasks.TaskId;
import org.elasticsearch.threadpool.ThreadPool;
import org.elasticsearch.transport.TransportService;
import org.elasticsearch.xpack.core.XPackField;
import org.elasticsearch.xpack.core.ml.MlTasks;
import org.elasticsearch.xpack.core.ml.action.StartDatafeedAction;
import org.elasticsearch.xpack.core.ml.datafeed.DatafeedConfig;
import org.elasticsearch.xpack.core.ml.datafeed.DatafeedJobValidator;
import org.elasticsearch.xpack.core.ml.datafeed.DatafeedState;
import org.elasticsearch.xpack.core.ml.job.config.Job;
import org.elasticsearch.xpack.core.ml.job.config.JobState;
import org.elasticsearch.xpack.core.ml.utils.ExceptionsHelper;
import org.elasticsearch.xpack.ml.MachineLearning;
import org.elasticsearch.xpack.ml.datafeed.DatafeedManager;
import org.elasticsearch.xpack.ml.datafeed.DatafeedNodeSelector;
import org.elasticsearch.xpack.ml.datafeed.extractor.DataExtractorFactory;
<<<<<<< HEAD
import org.elasticsearch.xpack.ml.datafeed.persistence.DatafeedConfigProvider;
import org.elasticsearch.xpack.ml.job.persistence.JobConfigProvider;
=======
import org.elasticsearch.xpack.ml.notifications.Auditor;
>>>>>>> 13cb0fb9

import java.util.ArrayList;
import java.util.List;
import java.util.Locale;
import java.util.Map;
import java.util.concurrent.atomic.AtomicReference;
import java.util.function.Consumer;
import java.util.function.Predicate;

/* This class extends from TransportMasterNodeAction for cluster state observing purposes.
 The stop datafeed api also redirect the elected master node.
 The master node will wait for the datafeed to be started by checking the persistent task's status and then return.
 To ensure that a subsequent stop datafeed call will see that same task status (and sanity validation doesn't fail)
 both start and stop datafeed apis redirect to the elected master node.
 In case of instability persistent tasks checks may fail and that is ok, in that case all bets are off.
 The start datafeed api is a low through put api, so the fact that we redirect to elected master node shouldn't be an issue.
 */
public class TransportStartDatafeedAction extends TransportMasterNodeAction<StartDatafeedAction.Request, AcknowledgedResponse> {

    private final Client client;
    private final XPackLicenseState licenseState;
    private final PersistentTasksService persistentTasksService;
<<<<<<< HEAD
    private final JobConfigProvider jobConfigProvider;
    private final DatafeedConfigProvider datafeedConfigProvider;
=======
    private final Auditor auditor;
>>>>>>> 13cb0fb9

    @Inject
    public TransportStartDatafeedAction(TransportService transportService, ThreadPool threadPool,
                                        ClusterService clusterService, XPackLicenseState licenseState,
                                        PersistentTasksService persistentTasksService,
                                        ActionFilters actionFilters, IndexNameExpressionResolver indexNameExpressionResolver,
<<<<<<< HEAD
                                        Client client, JobConfigProvider jobConfigProvider, DatafeedConfigProvider datafeedConfigProvider) {
=======
                                        Client client, Auditor auditor) {
>>>>>>> 13cb0fb9
        super(StartDatafeedAction.NAME, transportService, clusterService, threadPool, actionFilters, indexNameExpressionResolver,
                StartDatafeedAction.Request::new);
        this.licenseState = licenseState;
        this.persistentTasksService = persistentTasksService;
        this.client = client;
<<<<<<< HEAD
        this.jobConfigProvider = jobConfigProvider;
        this.datafeedConfigProvider = datafeedConfigProvider;
=======
        this.auditor = auditor;
>>>>>>> 13cb0fb9
    }

    static void validate(Job job, DatafeedConfig datafeedConfig, PersistentTasksCustomMetaData tasks) {
        DatafeedJobValidator.validate(datafeedConfig, job);
        DatafeedConfig.validateAggregations(datafeedConfig.getParsedAggregations());
        JobState jobState = MlTasks.getJobState(datafeedConfig.getJobId(), tasks);
        if (jobState.isAnyOf(JobState.OPENING, JobState.OPENED) == false) {
            throw ExceptionsHelper.conflictStatusException("cannot start datafeed [" + datafeedConfig.getId() +
                    "] because job [" + job.getId() + "] is " + jobState);
        }
    }

    //Get the deprecation warnings from the parsed query and aggs to audit
    static void auditDeprecations(DatafeedConfig datafeed, Job job, Auditor auditor) {
        List<String> deprecationWarnings = new ArrayList<>();
        deprecationWarnings.addAll(datafeed.getAggDeprecations());
        deprecationWarnings.addAll(datafeed.getQueryDeprecations());
        if (deprecationWarnings.isEmpty() == false) {
            String msg = "datafeed [" + datafeed.getId() +"] configuration has deprecations. [" +
                Strings.collectionToDelimitedString(deprecationWarnings, ", ") + "]";
            auditor.warning(job.getId(), msg);
        }

    }

    @Override
    protected String executor() {
        // This api doesn't do heavy or blocking operations (just delegates PersistentTasksService),
        // so we can do this on the network thread
        return ThreadPool.Names.SAME;
    }

    @Override
    protected AcknowledgedResponse newResponse() {
        return new AcknowledgedResponse();
    }

    @Override
    protected void masterOperation(StartDatafeedAction.Request request, ClusterState state,
                                   ActionListener<AcknowledgedResponse> listener) {
        StartDatafeedAction.DatafeedParams params = request.getParams();
<<<<<<< HEAD
        if (licenseState.isMachineLearningAllowed() == false) {
=======
        if (licenseState.isMachineLearningAllowed()) {

            ActionListener<PersistentTasksCustomMetaData.PersistentTask<StartDatafeedAction.DatafeedParams>> waitForTaskListener =
                    new ActionListener<PersistentTasksCustomMetaData.PersistentTask<StartDatafeedAction.DatafeedParams>>() {
                        @Override
                        public void onResponse(PersistentTasksCustomMetaData.PersistentTask<StartDatafeedAction.DatafeedParams>
                                                       persistentTask) {
                            waitForDatafeedStarted(persistentTask.getId(), params, listener);
                        }

                        @Override
                        public void onFailure(Exception e) {
                            if (e instanceof ResourceAlreadyExistsException) {
                                logger.debug("datafeed already started", e);
                                e = new ElasticsearchStatusException("cannot start datafeed [" + params.getDatafeedId() +
                                        "] because it has already been started", RestStatus.CONFLICT);
                            }
                            listener.onFailure(e);
                        }
                    };

            // Verify data extractor factory can be created, then start persistent task
            MlMetadata mlMetadata = MlMetadata.getMlMetadata(state);
            PersistentTasksCustomMetaData tasks = state.getMetaData().custom(PersistentTasksCustomMetaData.TYPE);
            validate(params.getDatafeedId(), mlMetadata, tasks);
            DatafeedConfig datafeed = mlMetadata.getDatafeed(params.getDatafeedId());
            Job job = mlMetadata.getJobs().get(datafeed.getJobId());

            auditDeprecations(datafeed, job, auditor);

            if (RemoteClusterLicenseChecker.containsRemoteIndex(datafeed.getIndices())) {
                final RemoteClusterLicenseChecker remoteClusterLicenseChecker =
                        new RemoteClusterLicenseChecker(client, XPackLicenseState::isMachineLearningAllowedForOperationMode);
                remoteClusterLicenseChecker.checkRemoteClusterLicenses(
                        RemoteClusterLicenseChecker.remoteClusterAliases(datafeed.getIndices()),
                        ActionListener.wrap(
                                response -> {
                                    if (response.isSuccess() == false) {
                                        listener.onFailure(createUnlicensedError(datafeed.getId(), response));
                                    } else {
                                        createDataExtractor(job, datafeed, params, waitForTaskListener);
                                    }
                                },
                                e -> listener.onFailure(
                                        createUnknownLicenseError(
                                                datafeed.getId(), RemoteClusterLicenseChecker.remoteIndices(datafeed.getIndices()), e))
                        ));
            } else {
                createDataExtractor(job, datafeed, params, waitForTaskListener);
            }
        } else {
>>>>>>> 13cb0fb9
            listener.onFailure(LicenseUtils.newComplianceException(XPackField.MACHINE_LEARNING));
            return;
        }

        AtomicReference<DatafeedConfig> datafeedConfigHolder = new AtomicReference<>();
        PersistentTasksCustomMetaData tasks = state.getMetaData().custom(PersistentTasksCustomMetaData.TYPE);

        ActionListener<PersistentTasksCustomMetaData.PersistentTask<StartDatafeedAction.DatafeedParams>> waitForTaskListener =
                new ActionListener<PersistentTasksCustomMetaData.PersistentTask<StartDatafeedAction.DatafeedParams>>() {
                    @Override
                    public void onResponse(PersistentTasksCustomMetaData.PersistentTask<StartDatafeedAction.DatafeedParams>
                                                   persistentTask) {
                        waitForDatafeedStarted(persistentTask.getId(), params, listener);
                    }

                    @Override
                    public void onFailure(Exception e) {
                        if (e instanceof ResourceAlreadyExistsException) {
                            logger.debug("datafeed already started", e);
                            e = new ElasticsearchStatusException("cannot start datafeed [" + params.getDatafeedId() +
                                    "] because it has already been started", RestStatus.CONFLICT);
                        }
                        listener.onFailure(e);
                    }
                };

        // Verify data extractor factory can be created, then start persistent task
        Consumer<Job> createDataExtrator = job -> {
                if (RemoteClusterLicenseChecker.containsRemoteIndex(params.getDatafeedIndices())) {
                    final RemoteClusterLicenseChecker remoteClusterLicenseChecker =
                            new RemoteClusterLicenseChecker(client, XPackLicenseState::isMachineLearningAllowedForOperationMode);
                    remoteClusterLicenseChecker.checkRemoteClusterLicenses(
                            RemoteClusterLicenseChecker.remoteClusterAliases(params.getDatafeedIndices()),
                            ActionListener.wrap(
                                    response -> {
                                        if (response.isSuccess() == false) {
                                            listener.onFailure(createUnlicensedError(params.getDatafeedId(), response));
                                        } else {
                                            createDataExtractor(job, datafeedConfigHolder.get(), params, waitForTaskListener);
                                        }
                                    },
                                    e -> listener.onFailure(
                                            createUnknownLicenseError(
                                                    params.getDatafeedId(),
                                                    RemoteClusterLicenseChecker.remoteIndices(params.getDatafeedIndices()), e))
                            )
                    );
                } else {
                    createDataExtractor(job, datafeedConfigHolder.get(), params, waitForTaskListener);
                }
            };

        ActionListener<Job.Builder> jobListener = ActionListener.wrap(
                jobBuilder -> {
                    try {
                        Job job = jobBuilder.build();
                        validate(job, datafeedConfigHolder.get(), tasks);
                        createDataExtrator.accept(job);
                    } catch (Exception e) {
                        listener.onFailure(e);
                    }
                },
                listener::onFailure
        );

        ActionListener<DatafeedConfig.Builder> datafeedListener = ActionListener.wrap(
                datafeedBuilder -> {
                    try {
                        DatafeedConfig datafeedConfig = datafeedBuilder.build();
                        params.setDatafeedIndices(datafeedConfig.getIndices());
                        params.setJobId(datafeedConfig.getJobId());
                        datafeedConfigHolder.set(datafeedConfig);
                        jobConfigProvider.getJob(datafeedConfig.getJobId(), jobListener);
                    } catch (Exception e) {
                        listener.onFailure(e);
                    }
                },
                listener::onFailure
        );

        datafeedConfigProvider.getDatafeedConfig(params.getDatafeedId(), datafeedListener);
    }

    private void createDataExtractor(Job job, DatafeedConfig datafeed, StartDatafeedAction.DatafeedParams params,
                                     ActionListener<PersistentTasksCustomMetaData.PersistentTask<StartDatafeedAction.DatafeedParams>>
                                             listener) {
        DataExtractorFactory.create(client, datafeed, job, ActionListener.wrap(
                dataExtractorFactory ->
                        persistentTasksService.sendStartRequest(MlTasks.datafeedTaskId(params.getDatafeedId()),
                                MlTasks.DATAFEED_TASK_NAME, params, listener)
                , listener::onFailure));
    }

    @Override
    protected ClusterBlockException checkBlock(StartDatafeedAction.Request request, ClusterState state) {
        // We only delegate here to PersistentTasksService, but if there is a metadata writeblock,
        // then delagating to PersistentTasksService doesn't make a whole lot of sense,
        // because PersistentTasksService will then fail.
        return state.blocks().globalBlockedException(ClusterBlockLevel.METADATA_WRITE);
    }

    private void waitForDatafeedStarted(String taskId, StartDatafeedAction.DatafeedParams params,
                                        ActionListener<AcknowledgedResponse> listener) {
        DatafeedPredicate predicate = new DatafeedPredicate();
        persistentTasksService.waitForPersistentTaskCondition(taskId, predicate, params.getTimeout(),
                new PersistentTasksService.WaitForPersistentTaskListener<StartDatafeedAction.DatafeedParams>() {
                    @Override
                    public void onResponse(PersistentTasksCustomMetaData.PersistentTask<StartDatafeedAction.DatafeedParams>
                                                   persistentTask) {
                        if (predicate.exception != null) {
                            // We want to return to the caller without leaving an unassigned persistent task, to match
                            // what would have happened if the error had been detected in the "fast fail" validation
                            cancelDatafeedStart(persistentTask, predicate.exception, listener);
                        } else {
                            listener.onResponse(new AcknowledgedResponse(true));
                        }
                    }

                    @Override
                    public void onFailure(Exception e) {
                        listener.onFailure(e);
                    }

                    @Override
                    public void onTimeout(TimeValue timeout) {
                        listener.onFailure(new ElasticsearchException("Starting datafeed ["
                                + params.getDatafeedId() + "] timed out after [" + timeout + "]"));
                    }
                });
    }

    private void cancelDatafeedStart(PersistentTasksCustomMetaData.PersistentTask<StartDatafeedAction.DatafeedParams> persistentTask,
                                     Exception exception, ActionListener<AcknowledgedResponse> listener) {
        persistentTasksService.sendRemoveRequest(persistentTask.getId(),
                new ActionListener<PersistentTasksCustomMetaData.PersistentTask<?>>() {
                    @Override
                    public void onResponse(PersistentTasksCustomMetaData.PersistentTask<?> task) {
                        // We succeeded in cancelling the persistent task, but the
                        // problem that caused us to cancel it is the overall result
                        listener.onFailure(exception);
                    }

                    @Override
                    public void onFailure(Exception e) {
                        logger.error("[" + persistentTask.getParams().getDatafeedId() + "] Failed to cancel persistent task that could " +
                                "not be assigned due to [" + exception.getMessage() + "]", e);
                        listener.onFailure(exception);
                    }
                }
        );
    }

    private ElasticsearchStatusException createUnlicensedError(
            final String datafeedId, final RemoteClusterLicenseChecker.LicenseCheck licenseCheck) {
        final String message = String.format(
                Locale.ROOT,
                "cannot start datafeed [%s] as it is configured to use indices on remote cluster [%s] that is not licensed for ml; %s",
                datafeedId,
                licenseCheck.remoteClusterLicenseInfo().clusterAlias(),
                RemoteClusterLicenseChecker.buildErrorMessage(
                        "ml",
                        licenseCheck.remoteClusterLicenseInfo(),
                        RemoteClusterLicenseChecker::isLicensePlatinumOrTrial));
        return new ElasticsearchStatusException(message, RestStatus.BAD_REQUEST);
    }

    private ElasticsearchStatusException createUnknownLicenseError(
            final String datafeedId, final List<String> remoteIndices, final Exception cause) {
        final int numberOfRemoteClusters = RemoteClusterLicenseChecker.remoteClusterAliases(remoteIndices).size();
        assert numberOfRemoteClusters > 0;
        final String remoteClusterQualifier = numberOfRemoteClusters == 1 ? "a remote cluster" : "remote clusters";
        final String licenseTypeQualifier = numberOfRemoteClusters == 1 ? "" : "s";
        final String message = String.format(
                Locale.ROOT,
                "cannot start datafeed [%s] as it uses indices on %s %s but the license type%s could not be verified",
                datafeedId,
                remoteClusterQualifier,
                remoteIndices,
                licenseTypeQualifier);

        return new ElasticsearchStatusException(message, RestStatus.BAD_REQUEST, cause);
    }

    public static class StartDatafeedPersistentTasksExecutor extends PersistentTasksExecutor<StartDatafeedAction.DatafeedParams> {
        private final DatafeedManager datafeedManager;
        private final IndexNameExpressionResolver resolver;

        public StartDatafeedPersistentTasksExecutor(DatafeedManager datafeedManager) {
            super(MlTasks.DATAFEED_TASK_NAME, MachineLearning.UTILITY_THREAD_POOL_NAME);
            this.datafeedManager = datafeedManager;
            this.resolver = new IndexNameExpressionResolver();
        }

        @Override
        public PersistentTasksCustomMetaData.Assignment getAssignment(StartDatafeedAction.DatafeedParams params,
                                                                      ClusterState clusterState) {
            return new DatafeedNodeSelector(clusterState, resolver, params.getDatafeedId(), params.getJobId(),
                    params.getDatafeedIndices()).selectNode();
        }

        @Override
        public void validate(StartDatafeedAction.DatafeedParams params, ClusterState clusterState) {
            new DatafeedNodeSelector(clusterState, resolver, params.getDatafeedId(), params.getJobId(), params.getDatafeedIndices())
                    .checkDatafeedTaskCanBeCreated();
        }

        @Override
        protected void nodeOperation(final AllocatedPersistentTask allocatedPersistentTask,
                                     final StartDatafeedAction.DatafeedParams params,
                                     final PersistentTaskState state) {
            DatafeedTask datafeedTask = (DatafeedTask) allocatedPersistentTask;
            datafeedTask.datafeedManager = datafeedManager;
            datafeedManager.run(datafeedTask,
                    (error) -> {
                        if (error != null) {
                            datafeedTask.markAsFailed(error);
                        } else {
                            datafeedTask.markAsCompleted();
                        }
                    });
        }

        @Override
        protected AllocatedPersistentTask createTask(
                long id, String type, String action, TaskId parentTaskId,
                PersistentTasksCustomMetaData.PersistentTask<StartDatafeedAction.DatafeedParams> persistentTask,
                Map<String, String> headers) {
            return new DatafeedTask(id, type, action, parentTaskId, persistentTask.getParams(), headers);
        }
    }

    public static class DatafeedTask extends AllocatedPersistentTask implements StartDatafeedAction.DatafeedTaskMatcher {

        private final String datafeedId;
        private final long startTime;
        private final Long endTime;
        /* only pck protected for testing */
        volatile DatafeedManager datafeedManager;

        DatafeedTask(long id, String type, String action, TaskId parentTaskId, StartDatafeedAction.DatafeedParams params,
                     Map<String, String> headers) {
            super(id, type, action, "datafeed-" + params.getDatafeedId(), parentTaskId, headers);
            this.datafeedId = params.getDatafeedId();
            this.startTime = params.getStartTime();
            this.endTime = params.getEndTime();
        }

        public String getDatafeedId() {
            return datafeedId;
        }

        public long getDatafeedStartTime() {
            return startTime;
        }

        @Nullable
        public Long getEndTime() {
            return endTime;
        }

        public boolean isLookbackOnly() {
            return endTime != null;
        }

        @Override
        protected void onCancelled() {
            // If the persistent task framework wants us to stop then we should do so immediately and
            // we should wait for an existing datafeed import to realize we want it to stop.
            // Note that this only applied when task cancel is invoked and stop datafeed api doesn't use this.
            // Also stop datafeed api will obey the timeout.
            stop(getReasonCancelled(), TimeValue.ZERO);
        }

        public void stop(String reason, TimeValue timeout) {
            if (datafeedManager != null) {
                datafeedManager.stopDatafeed(this, reason, timeout);
            }
        }

        public void isolate() {
            if (datafeedManager != null) {
                datafeedManager.isolateDatafeed(getAllocationId());
            }
        }
    }

    /**
     * Important: the methods of this class must NOT throw exceptions.  If they did then the callers
     * of endpoints waiting for a condition tested by this predicate would never get a response.
     */
    private class DatafeedPredicate implements Predicate<PersistentTasksCustomMetaData.PersistentTask<?>> {

        private volatile Exception exception;

        @Override
        public boolean test(PersistentTasksCustomMetaData.PersistentTask<?> persistentTask) {
            if (persistentTask == null) {
                return false;
            }
            PersistentTasksCustomMetaData.Assignment assignment = persistentTask.getAssignment();
            if (assignment != null && assignment.equals(PersistentTasksCustomMetaData.INITIAL_ASSIGNMENT) == false &&
                    assignment.isAssigned() == false) {
                // Assignment has failed despite passing our "fast fail" validation
                exception = new ElasticsearchStatusException("Could not start datafeed, allocation explanation [" +
                        assignment.getExplanation() + "]", RestStatus.TOO_MANY_REQUESTS);
                return true;
            }
            DatafeedState datafeedState = (DatafeedState) persistentTask.getState();
            return datafeedState == DatafeedState.STARTED;
        }
    }
}<|MERGE_RESOLUTION|>--- conflicted
+++ resolved
@@ -5,7 +5,6 @@
  */
 package org.elasticsearch.xpack.ml.action;
 
-import org.elasticsearch.common.Strings;
 import org.elasticsearch.ElasticsearchException;
 import org.elasticsearch.ElasticsearchStatusException;
 import org.elasticsearch.ResourceAlreadyExistsException;
@@ -20,6 +19,7 @@
 import org.elasticsearch.cluster.metadata.IndexNameExpressionResolver;
 import org.elasticsearch.cluster.service.ClusterService;
 import org.elasticsearch.common.Nullable;
+import org.elasticsearch.common.Strings;
 import org.elasticsearch.common.inject.Inject;
 import org.elasticsearch.common.unit.TimeValue;
 import org.elasticsearch.license.LicenseUtils;
@@ -47,12 +47,9 @@
 import org.elasticsearch.xpack.ml.datafeed.DatafeedManager;
 import org.elasticsearch.xpack.ml.datafeed.DatafeedNodeSelector;
 import org.elasticsearch.xpack.ml.datafeed.extractor.DataExtractorFactory;
-<<<<<<< HEAD
 import org.elasticsearch.xpack.ml.datafeed.persistence.DatafeedConfigProvider;
 import org.elasticsearch.xpack.ml.job.persistence.JobConfigProvider;
-=======
 import org.elasticsearch.xpack.ml.notifications.Auditor;
->>>>>>> 13cb0fb9
 
 import java.util.ArrayList;
 import java.util.List;
@@ -75,34 +72,25 @@
     private final Client client;
     private final XPackLicenseState licenseState;
     private final PersistentTasksService persistentTasksService;
-<<<<<<< HEAD
     private final JobConfigProvider jobConfigProvider;
     private final DatafeedConfigProvider datafeedConfigProvider;
-=======
     private final Auditor auditor;
->>>>>>> 13cb0fb9
 
     @Inject
     public TransportStartDatafeedAction(TransportService transportService, ThreadPool threadPool,
                                         ClusterService clusterService, XPackLicenseState licenseState,
                                         PersistentTasksService persistentTasksService,
                                         ActionFilters actionFilters, IndexNameExpressionResolver indexNameExpressionResolver,
-<<<<<<< HEAD
-                                        Client client, JobConfigProvider jobConfigProvider, DatafeedConfigProvider datafeedConfigProvider) {
-=======
-                                        Client client, Auditor auditor) {
->>>>>>> 13cb0fb9
+                                        Client client, JobConfigProvider jobConfigProvider, DatafeedConfigProvider datafeedConfigProvider,
+                                        Auditor auditor) {
         super(StartDatafeedAction.NAME, transportService, clusterService, threadPool, actionFilters, indexNameExpressionResolver,
                 StartDatafeedAction.Request::new);
         this.licenseState = licenseState;
         this.persistentTasksService = persistentTasksService;
         this.client = client;
-<<<<<<< HEAD
         this.jobConfigProvider = jobConfigProvider;
         this.datafeedConfigProvider = datafeedConfigProvider;
-=======
         this.auditor = auditor;
->>>>>>> 13cb0fb9
     }
 
     static void validate(Job job, DatafeedConfig datafeedConfig, PersistentTasksCustomMetaData tasks) {
@@ -144,61 +132,7 @@
     protected void masterOperation(StartDatafeedAction.Request request, ClusterState state,
                                    ActionListener<AcknowledgedResponse> listener) {
         StartDatafeedAction.DatafeedParams params = request.getParams();
-<<<<<<< HEAD
         if (licenseState.isMachineLearningAllowed() == false) {
-=======
-        if (licenseState.isMachineLearningAllowed()) {
-
-            ActionListener<PersistentTasksCustomMetaData.PersistentTask<StartDatafeedAction.DatafeedParams>> waitForTaskListener =
-                    new ActionListener<PersistentTasksCustomMetaData.PersistentTask<StartDatafeedAction.DatafeedParams>>() {
-                        @Override
-                        public void onResponse(PersistentTasksCustomMetaData.PersistentTask<StartDatafeedAction.DatafeedParams>
-                                                       persistentTask) {
-                            waitForDatafeedStarted(persistentTask.getId(), params, listener);
-                        }
-
-                        @Override
-                        public void onFailure(Exception e) {
-                            if (e instanceof ResourceAlreadyExistsException) {
-                                logger.debug("datafeed already started", e);
-                                e = new ElasticsearchStatusException("cannot start datafeed [" + params.getDatafeedId() +
-                                        "] because it has already been started", RestStatus.CONFLICT);
-                            }
-                            listener.onFailure(e);
-                        }
-                    };
-
-            // Verify data extractor factory can be created, then start persistent task
-            MlMetadata mlMetadata = MlMetadata.getMlMetadata(state);
-            PersistentTasksCustomMetaData tasks = state.getMetaData().custom(PersistentTasksCustomMetaData.TYPE);
-            validate(params.getDatafeedId(), mlMetadata, tasks);
-            DatafeedConfig datafeed = mlMetadata.getDatafeed(params.getDatafeedId());
-            Job job = mlMetadata.getJobs().get(datafeed.getJobId());
-
-            auditDeprecations(datafeed, job, auditor);
-
-            if (RemoteClusterLicenseChecker.containsRemoteIndex(datafeed.getIndices())) {
-                final RemoteClusterLicenseChecker remoteClusterLicenseChecker =
-                        new RemoteClusterLicenseChecker(client, XPackLicenseState::isMachineLearningAllowedForOperationMode);
-                remoteClusterLicenseChecker.checkRemoteClusterLicenses(
-                        RemoteClusterLicenseChecker.remoteClusterAliases(datafeed.getIndices()),
-                        ActionListener.wrap(
-                                response -> {
-                                    if (response.isSuccess() == false) {
-                                        listener.onFailure(createUnlicensedError(datafeed.getId(), response));
-                                    } else {
-                                        createDataExtractor(job, datafeed, params, waitForTaskListener);
-                                    }
-                                },
-                                e -> listener.onFailure(
-                                        createUnknownLicenseError(
-                                                datafeed.getId(), RemoteClusterLicenseChecker.remoteIndices(datafeed.getIndices()), e))
-                        ));
-            } else {
-                createDataExtractor(job, datafeed, params, waitForTaskListener);
-            }
-        } else {
->>>>>>> 13cb0fb9
             listener.onFailure(LicenseUtils.newComplianceException(XPackField.MACHINE_LEARNING));
             return;
         }
@@ -256,6 +190,7 @@
                     try {
                         Job job = jobBuilder.build();
                         validate(job, datafeedConfigHolder.get(), tasks);
+                        auditDeprecations(datafeedConfigHolder.get(), job, auditor);
                         createDataExtrator.accept(job);
                     } catch (Exception e) {
                         listener.onFailure(e);
