/*
 * Copyright Elasticsearch B.V. and/or licensed to Elasticsearch B.V. under one
 * or more contributor license agreements. Licensed under the Elastic License
 * 2.0; you may not use this file except in compliance with the Elastic License
 * 2.0.
 */
package org.elasticsearch.xpack.ml;

import com.carrotsearch.hppc.cursors.ObjectObjectCursor;

import org.apache.logging.log4j.LogManager;
import org.apache.logging.log4j.Logger;
import org.elasticsearch.action.ActionListener;
import org.elasticsearch.action.admin.indices.alias.IndicesAliasesAction;
import org.elasticsearch.action.admin.indices.alias.IndicesAliasesRequest;
import org.elasticsearch.action.admin.indices.alias.get.GetAliasesAction;
import org.elasticsearch.action.admin.indices.alias.get.GetAliasesRequest;
import org.elasticsearch.action.admin.indices.alias.get.GetAliasesResponse;
import org.elasticsearch.action.admin.indices.settings.get.GetSettingsRequest;
import org.elasticsearch.action.admin.indices.settings.get.GetSettingsResponse;
import org.elasticsearch.action.admin.indices.settings.put.UpdateSettingsAction;
import org.elasticsearch.action.admin.indices.settings.put.UpdateSettingsRequest;
import org.elasticsearch.action.support.IndicesOptions;
import org.elasticsearch.action.support.master.AcknowledgedResponse;
import org.elasticsearch.action.support.master.MasterNodeRequest;
import org.elasticsearch.client.Client;
import org.elasticsearch.cluster.ClusterChangedEvent;
import org.elasticsearch.cluster.ClusterStateListener;
import org.elasticsearch.cluster.metadata.AliasMetadata;
import org.elasticsearch.cluster.service.ClusterService;
import org.elasticsearch.common.component.LifecycleListener;
import org.elasticsearch.common.settings.Settings;
import org.elasticsearch.gateway.GatewayService;
import org.elasticsearch.threadpool.ThreadPool;
import org.elasticsearch.xpack.core.ml.annotations.AnnotationIndex;

import java.util.Arrays;
import java.util.Collections;
import java.util.List;
import java.util.Map;
import java.util.Objects;
import java.util.concurrent.atomic.AtomicBoolean;
import java.util.stream.Collectors;

import static org.elasticsearch.cluster.metadata.IndexMetadata.SETTING_INDEX_HIDDEN;
import static org.elasticsearch.xpack.core.ClientHelper.ML_ORIGIN;
import static org.elasticsearch.xpack.core.ClientHelper.executeAsyncWithOrigin;

public class MlInitializationService implements ClusterStateListener {

    private static final Logger logger = LogManager.getLogger(MlInitializationService.class);

    private final Client client;
    private final ThreadPool threadPool;
    private final AtomicBoolean isIndexCreationInProgress = new AtomicBoolean(false);
    private final AtomicBoolean mlInternalIndicesHidden = new AtomicBoolean(false);

    private final MlDailyMaintenanceService mlDailyMaintenanceService;

    private boolean isMaster = false;

<<<<<<< HEAD
    MlInitializationService(Settings settings, ThreadPool threadPool, ClusterService clusterService, Client client,
                            MlAssignmentNotifier mlAssignmentNotifier) {
        this(client,
            threadPool,
=======
    MlInitializationService(
        Settings settings,
        ThreadPool threadPool,
        ClusterService clusterService,
        Client client,
        MlAssignmentNotifier mlAssignmentNotifier
    ) {
        this(
            client,
>>>>>>> 9de178eb
            new MlDailyMaintenanceService(
                settings,
                Objects.requireNonNull(clusterService).getClusterName(),
                threadPool,
                client,
                clusterService,
                mlAssignmentNotifier
            ),
            clusterService
        );
    }

    // For testing
    public MlInitializationService(Client client, ThreadPool threadPool, MlDailyMaintenanceService dailyMaintenanceService,
                                   ClusterService clusterService) {
        this.client = Objects.requireNonNull(client);
        this.threadPool = threadPool;
        this.mlDailyMaintenanceService = dailyMaintenanceService;
        clusterService.addListener(this);
        clusterService.addLifecycleListener(new LifecycleListener() {
            @Override
            public void afterStart() {
                clusterService.getClusterSettings()
                    .addSettingsUpdateConsumer(
                        MachineLearning.NIGHTLY_MAINTENANCE_REQUESTS_PER_SECOND,
                        mlDailyMaintenanceService::setDeleteExpiredDataRequestsPerSecond
                    );
            }

            @Override
            public void beforeStop() {
                offMaster();
            }
        });
    }

    public void onMaster() {
        mlDailyMaintenanceService.start();
        logger.info("About to start makeMlInternalIndicesHidden thread");
        threadPool.executor(MachineLearning.UTILITY_THREAD_POOL_NAME).execute(this::makeMlInternalIndicesHidden);
    }

    public void offMaster() {
        mlDailyMaintenanceService.stop();
    }

    @Override
    public void clusterChanged(ClusterChangedEvent event) {
        final boolean prevIsMaster = this.isMaster;
        if (prevIsMaster != event.localNodeMaster()) {
            this.isMaster = event.localNodeMaster();
            if (this.isMaster) {
                onMaster();
            } else {
                offMaster();
            }
        }

        if (event.state().blocks().hasGlobalBlock(GatewayService.STATE_NOT_RECOVERED_BLOCK)) {
            // Wait until the gateway has recovered from disk.
            return;
        }

        // The atomic flag prevents multiple simultaneous attempts to create the
        // index if there is a flurry of cluster state updates in quick succession
        if (this.isMaster && isIndexCreationInProgress.compareAndSet(false, true)) {
            AnnotationIndex.createAnnotationsIndexIfNecessary(
                client,
                event.state(),
                MasterNodeRequest.DEFAULT_MASTER_NODE_TIMEOUT,
                ActionListener.wrap(r -> isIndexCreationInProgress.set(false), e -> {
                    isIndexCreationInProgress.set(false);
                    logger.error("Error creating ML annotations index or aliases", e);
                })
            );
        }
    }

    /** For testing */
    MlDailyMaintenanceService getDailyMaintenanceService() {
        return mlDailyMaintenanceService;
    }

<<<<<<< HEAD
    /** For testing */
    public boolean areMlInternalIndicesHidden() {
        return mlInternalIndicesHidden.get();
    }

    private void makeMlInternalIndicesHidden() {
        String[] mlHiddenIndexPatterns = MachineLearning.getMlHiddenIndexPatterns();

        // Step 5: Handle errors encountered on the way.
        ActionListener<AcknowledgedResponse> finalListener = ActionListener.wrap(
            updateAliasesResponse -> {
                if (updateAliasesResponse.isAcknowledged() == false) {
                    logger.error("One or more of the ML internal aliases could not be made hidden.");
                    return;
                }
                mlInternalIndicesHidden.set(true);
            },
            e -> logger.error("An error occurred while making ML internal indices and aliases hidden", e)
        );

        // Step 4: Extract ML internal aliases that are not hidden and make them hidden.
        ActionListener<GetAliasesResponse> getAliasesResponseListener = ActionListener.wrap(
            getAliasesResponse -> {
                IndicesAliasesRequest indicesAliasesRequest = new IndicesAliasesRequest();
                for (ObjectObjectCursor<String, List<AliasMetadata>> entry : getAliasesResponse.getAliases()) {
                    String index = entry.key;
                    String[] nonHiddenAliases = entry.value.stream()
                        .filter(metadata -> metadata.isHidden() == null || metadata.isHidden() == false)
                        .map(AliasMetadata::alias)
                        .toArray(String[]::new);
                    if (nonHiddenAliases.length == 0) {
                        continue;
                    }
                    indicesAliasesRequest.addAliasAction(
                        IndicesAliasesRequest.AliasActions.add()
                            .index(index)
                            .aliases(entry.value.stream().map(AliasMetadata::alias).toArray(String[]::new))
                            .isHidden(true));
                }
                if (indicesAliasesRequest.getAliasActions().isEmpty()) {
                    logger.info("There are no ML internal aliases that need to be made hidden, [{}]", getAliasesResponse.getAliases());
                    finalListener.onResponse(AcknowledgedResponse.TRUE);
                    return;
                }
                String indicesWithNonHiddenAliasesString =
                    indicesAliasesRequest.getAliasActions().stream()
                        .map(aliasAction -> aliasAction.indices()[0] + ": " + String.join(",", aliasAction.aliases()))
                        .collect(Collectors.joining("; "));
                logger.info("The following ML internal aliases will now be made hidden: [{}]", indicesWithNonHiddenAliasesString);
                executeAsyncWithOrigin(client, ML_ORIGIN, IndicesAliasesAction.INSTANCE, indicesAliasesRequest, finalListener);
            },
            finalListener::onFailure
        );

        // Step 3: Once indices are hidden, fetch ML internal aliases to find out whether the aliases are hidden or not.
        ActionListener<AcknowledgedResponse> updateSettingsListener = ActionListener.wrap(
            updateSettingsResponse -> {
                if (updateSettingsResponse.isAcknowledged() == false) {
                    logger.error("One or more of the ML internal indices could not be made hidden.");
                    return;
                }
                GetAliasesRequest getAliasesRequest = new GetAliasesRequest()
                    .indices(mlHiddenIndexPatterns)
                    .indicesOptions(IndicesOptions.LENIENT_EXPAND_OPEN_CLOSED_HIDDEN);
                executeAsyncWithOrigin(client, ML_ORIGIN, GetAliasesAction.INSTANCE, getAliasesRequest, getAliasesResponseListener);
            },
            finalListener::onFailure
        );

        // Step 2: Extract ML internal indices that are not hidden and make them hidden.
        ActionListener<GetSettingsResponse> getSettingsListener = ActionListener.wrap(
            getSettingsResponse -> {
                String[] nonHiddenIndices =
                    getSettingsResponse.getIndexToSettings().stream()
                        .filter(e -> e.getValue().getAsBoolean(SETTING_INDEX_HIDDEN, false) == false)
                        .map(Map.Entry::getKey)
                        .toArray(String[]::new);
                if (nonHiddenIndices.length == 0) {
                    logger.info("There are no ML internal indices that need to be made hidden, [{}]", getSettingsResponse);
                    updateSettingsListener.onResponse(AcknowledgedResponse.TRUE);
                    return;
                }
                String nonHiddenIndicesString = Arrays.stream(nonHiddenIndices).collect(Collectors.joining(", "));
                logger.info("The following ML internal indices will now be made hidden: [{}]", nonHiddenIndicesString);
                UpdateSettingsRequest updateSettingsRequest =
                    new UpdateSettingsRequest()
                        .indices(nonHiddenIndices)
                        .indicesOptions(IndicesOptions.LENIENT_EXPAND_OPEN_CLOSED_HIDDEN)
                        .settings(Collections.singletonMap(SETTING_INDEX_HIDDEN, true));
                executeAsyncWithOrigin(client, ML_ORIGIN, UpdateSettingsAction.INSTANCE, updateSettingsRequest, updateSettingsListener);
            },
            finalListener::onFailure
        );

        // Step 1: Fetch ML internal indices settings to find out whether they are already hidden or not.
        GetSettingsRequest getSettingsRequest =
            new GetSettingsRequest()
                .indices(mlHiddenIndexPatterns)
                .indicesOptions(IndicesOptions.LENIENT_EXPAND_OPEN_CLOSED_HIDDEN);
        client.admin().indices().getSettings(getSettingsRequest, getSettingsListener);
    }
}
=======
}
>>>>>>> 9de178eb
<|MERGE_RESOLUTION|>--- conflicted
+++ resolved
@@ -59,22 +59,11 @@
 
     private boolean isMaster = false;
 
-<<<<<<< HEAD
     MlInitializationService(Settings settings, ThreadPool threadPool, ClusterService clusterService, Client client,
                             MlAssignmentNotifier mlAssignmentNotifier) {
-        this(client,
-            threadPool,
-=======
-    MlInitializationService(
-        Settings settings,
-        ThreadPool threadPool,
-        ClusterService clusterService,
-        Client client,
-        MlAssignmentNotifier mlAssignmentNotifier
-    ) {
         this(
             client,
->>>>>>> 9de178eb
+            threadPool,
             new MlDailyMaintenanceService(
                 settings,
                 Objects.requireNonNull(clusterService).getClusterName(),
@@ -158,7 +147,6 @@
         return mlDailyMaintenanceService;
     }
 
-<<<<<<< HEAD
     /** For testing */
     public boolean areMlInternalIndicesHidden() {
         return mlInternalIndicesHidden.get();
@@ -260,7 +248,4 @@
                 .indicesOptions(IndicesOptions.LENIENT_EXPAND_OPEN_CLOSED_HIDDEN);
         client.admin().indices().getSettings(getSettingsRequest, getSettingsListener);
     }
-}
-=======
-}
->>>>>>> 9de178eb
+}