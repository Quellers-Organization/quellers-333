--- conflicted
+++ resolved
@@ -26,10 +26,7 @@
     private final NlpTask.RequestBuilder requestBuilder;
 
     FillMaskProcessor(NlpTokenizer tokenizer, FillMaskConfig config) {
-        this.requestBuilder = tokenizer.requestBuilder(
-            config,
-            (tokenization) -> (result) -> FillMaskProcessor.processResult(tokenization, result)
-        );
+        this.requestBuilder = tokenizer.requestBuilder(config);
     }
 
     @Override
@@ -54,16 +51,12 @@
         return requestBuilder;
     }
 
-<<<<<<< HEAD
-    static InferenceResults processResult(TokenizationResult tokenization, PyTorchResult pyTorchResult) {
-=======
     @Override
     public NlpTask.ResultProcessor getResultProcessor() {
-        return (tokenization, pyTorchResult) -> processResult(tokenization, pyTorchResult);
+        return this::processResult;
     }
 
-    InferenceResults processResult(BertTokenizer.TokenizationResult tokenization, PyTorchResult pyTorchResult) {
->>>>>>> 4944959a
+    InferenceResults processResult(TokenizationResult tokenization, PyTorchResult pyTorchResult) {
 
         if (tokenization.getTokens().isEmpty()) {
             return new FillMaskResults(Collections.emptyList());
