/*
 * Copyright Elasticsearch B.V. and/or licensed to Elasticsearch B.V. under one
 * or more contributor license agreements. Licensed under the Elastic License;
 * you may not use this file except in compliance with the Elastic License.
 */
package org.elasticsearch.xpack.ml.action;

import org.elasticsearch.ResourceNotFoundException;
import org.elasticsearch.action.ActionListener;
import org.elasticsearch.action.bulk.BulkResponse;
import org.elasticsearch.action.support.ActionFilters;
import org.elasticsearch.action.support.HandledTransportAction;
import org.elasticsearch.action.support.master.AcknowledgedResponse;
import org.elasticsearch.client.Client;
import org.elasticsearch.common.inject.Inject;
import org.elasticsearch.tasks.Task;
import org.elasticsearch.transport.TransportService;
import org.elasticsearch.xpack.core.ml.action.DeleteModelSnapshotAction;
import org.elasticsearch.xpack.core.ml.job.messages.Messages;
import org.elasticsearch.xpack.core.ml.job.process.autodetect.state.ModelSnapshot;
import org.elasticsearch.xpack.ml.job.JobManager;
import org.elasticsearch.xpack.ml.job.persistence.JobDataDeleter;
import org.elasticsearch.xpack.ml.job.persistence.JobResultsProvider;
import org.elasticsearch.xpack.ml.notifications.Auditor;

import java.util.Collections;
import java.util.List;

public class TransportDeleteModelSnapshotAction extends HandledTransportAction<DeleteModelSnapshotAction.Request,
    AcknowledgedResponse> {

    private final Client client;
    private final JobManager jobManager;
    private final JobResultsProvider jobResultsProvider;
    private final Auditor auditor;

    @Inject
<<<<<<< HEAD
    public TransportDeleteModelSnapshotAction(Settings settings, TransportService transportService, ActionFilters actionFilters,
                                              JobResultsProvider jobResultsProvider, Client client, JobManager jobManager,
=======
    public TransportDeleteModelSnapshotAction(TransportService transportService, ActionFilters actionFilters,
                                              JobResultsProvider jobResultsProvider, ClusterService clusterService, Client client,
>>>>>>> 9f3effd6
                                              Auditor auditor) {
        super(DeleteModelSnapshotAction.NAME, transportService, actionFilters, DeleteModelSnapshotAction.Request::new);
        this.client = client;
        this.jobManager = jobManager;
        this.jobResultsProvider = jobResultsProvider;
        this.auditor = auditor;
    }

    @Override
    protected void doExecute(Task task, DeleteModelSnapshotAction.Request request,
                             ActionListener<AcknowledgedResponse> listener) {
        // Verify the snapshot exists
        jobResultsProvider.modelSnapshots(
                request.getJobId(), 0, 1, null, null, null, true, request.getSnapshotId(),
                page -> {
                    List<ModelSnapshot> deleteCandidates = page.results();
                    if (deleteCandidates.size() > 1) {
                        logger.warn("More than one model found for [job_id: " + request.getJobId()
                                + ", snapshot_id: " + request.getSnapshotId() + "] tuple.");
                    }

                    if (deleteCandidates.isEmpty()) {
                        listener.onFailure(new ResourceNotFoundException(Messages.getMessage(Messages.REST_NO_SUCH_MODEL_SNAPSHOT,
                                request.getSnapshotId(), request.getJobId())));
                        return;
                    }
                    ModelSnapshot deleteCandidate = deleteCandidates.get(0);

                    // Verify the snapshot is not being used
                    jobManager.getJob(request.getJobId(), ActionListener.wrap(
                            job -> {
                                String currentModelInUse = job.getModelSnapshotId();
                                if (currentModelInUse != null && currentModelInUse.equals(request.getSnapshotId())) {
                                    listener.onFailure(
                                            new IllegalArgumentException(Messages.getMessage(Messages.REST_CANNOT_DELETE_HIGHEST_PRIORITY,
                                            request.getSnapshotId(), request.getJobId())));
                                    return;
                                }

                                // Delete the snapshot and any associated state files
                                JobDataDeleter deleter = new JobDataDeleter(client, request.getJobId());
                                deleter.deleteModelSnapshots(Collections.singletonList(deleteCandidate),
                                        new ActionListener<BulkResponse>() {
                                            @Override
                                            public void onResponse(BulkResponse bulkResponse) {
                                                String msg = Messages.getMessage(Messages.JOB_AUDIT_SNAPSHOT_DELETED,
                                                        deleteCandidate.getSnapshotId(), deleteCandidate.getDescription());

                                                auditor.info(request.getJobId(), msg);
                                                logger.debug("[{}] {}", request.getJobId(), msg);
                                                // We don't care about the bulk response, just that it succeeded
                                                listener.onResponse(new AcknowledgedResponse(true));
                                            }

                                            @Override
                                            public void onFailure(Exception e) {
                                                listener.onFailure(e);
                                            }
                                        });

                            },
                            listener::onFailure
                    ));
                }, listener::onFailure);
    }
}<|MERGE_RESOLUTION|>--- conflicted
+++ resolved
@@ -35,13 +35,8 @@
     private final Auditor auditor;
 
     @Inject
-<<<<<<< HEAD
-    public TransportDeleteModelSnapshotAction(Settings settings, TransportService transportService, ActionFilters actionFilters,
+    public TransportDeleteModelSnapshotAction(TransportService transportService, ActionFilters actionFilters,
                                               JobResultsProvider jobResultsProvider, Client client, JobManager jobManager,
-=======
-    public TransportDeleteModelSnapshotAction(TransportService transportService, ActionFilters actionFilters,
-                                              JobResultsProvider jobResultsProvider, ClusterService clusterService, Client client,
->>>>>>> 9f3effd6
                                               Auditor auditor) {
         super(DeleteModelSnapshotAction.NAME, transportService, actionFilters, DeleteModelSnapshotAction.Request::new);
         this.client = client;
