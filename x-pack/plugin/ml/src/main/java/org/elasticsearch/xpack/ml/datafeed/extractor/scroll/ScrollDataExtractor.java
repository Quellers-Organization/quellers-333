/*
 * Copyright Elasticsearch B.V. and/or licensed to Elasticsearch B.V. under one
 * or more contributor license agreements. Licensed under the Elastic License
 * 2.0; you may not use this file except in compliance with the Elastic License
 * 2.0.
 */
package org.elasticsearch.xpack.ml.datafeed.extractor.scroll;

import org.apache.logging.log4j.LogManager;
import org.apache.logging.log4j.Logger;
import org.elasticsearch.ResourceNotFoundException;
import org.elasticsearch.action.search.ClearScrollAction;
import org.elasticsearch.action.search.ClearScrollRequest;
import org.elasticsearch.action.search.SearchAction;
import org.elasticsearch.action.search.SearchPhaseExecutionException;
import org.elasticsearch.action.search.SearchRequestBuilder;
import org.elasticsearch.action.search.SearchResponse;
import org.elasticsearch.action.search.SearchScrollAction;
import org.elasticsearch.action.search.SearchScrollRequestBuilder;
import org.elasticsearch.client.internal.Client;
import org.elasticsearch.common.io.stream.BigBytesStreamOutput;
import org.elasticsearch.core.TimeValue;
import org.elasticsearch.search.SearchHit;
import org.elasticsearch.search.builder.SearchSourceBuilder;
import org.elasticsearch.search.fetch.StoredFieldsContext;
import org.elasticsearch.search.sort.SortOrder;
import org.elasticsearch.xpack.core.ClientHelper;
import org.elasticsearch.xpack.core.ml.datafeed.SearchInterval;
import org.elasticsearch.xpack.core.ml.datafeed.extractor.DataExtractor;
import org.elasticsearch.xpack.core.ml.datafeed.extractor.ExtractorUtils;
import org.elasticsearch.xpack.ml.datafeed.DatafeedTimingStatsReporter;
import org.elasticsearch.xpack.ml.extractor.ExtractedField;

import java.io.ByteArrayInputStream;
import java.io.ByteArrayOutputStream;
import java.io.IOException;
import java.io.InputStream;
import java.util.NoSuchElementException;
import java.util.Objects;
import java.util.Optional;
import java.util.concurrent.TimeUnit;

/**
 * An implementation that extracts data from elasticsearch using search and scroll on a client.
 * It supports safe and responsive cancellation by continuing the scroll until a new timestamp
 * is seen.
 * Note that this class is NOT thread-safe.
 */
class ScrollDataExtractor implements DataExtractor {

    private static final TimeValue SCROLL_TIMEOUT = new TimeValue(30, TimeUnit.MINUTES);

    private static final Logger logger = LogManager.getLogger(ScrollDataExtractor.class);

    private final Client client;
    private final ScrollDataExtractorContext context;
    private final DatafeedTimingStatsReporter timingStatsReporter;
    private String scrollId;
    private boolean isCancelled;
    private boolean hasNext;
    private Long timestampOnCancel;
    protected Long lastTimestamp;
    private boolean searchHasShardFailure;

    ScrollDataExtractor(Client client, ScrollDataExtractorContext dataExtractorContext, DatafeedTimingStatsReporter timingStatsReporter) {
        this.client = Objects.requireNonNull(client);
        this.context = Objects.requireNonNull(dataExtractorContext);
        this.timingStatsReporter = Objects.requireNonNull(timingStatsReporter);
        hasNext = true;
        searchHasShardFailure = false;
    }

    @Override
    public boolean hasNext() {
        return hasNext;
    }

    @Override
    public boolean isCancelled() {
        return isCancelled;
    }

    @Override
    public void cancel() {
        logger.trace("[{}] Data extractor received cancel request", context.jobId);
        isCancelled = true;
    }

    @Override
    public long getEndTime() {
        return context.end;
    }

    @Override
    public Result next() throws IOException {
        if (hasNext() == false) {
            throw new NoSuchElementException();
        }
        Optional<InputStream> stream = tryNextStream();
        if (stream.isPresent() == false) {
            hasNext = false;
        }
        return new Result(new SearchInterval(context.start, context.end), stream);
    }

    private Optional<InputStream> tryNextStream() throws IOException {
        try {
            return scrollId == null ? Optional.ofNullable(initScroll(context.start)) : Optional.ofNullable(continueScroll());
        } catch (Exception e) {
            scrollId = null;
            if (searchHasShardFailure) {
                throw e;
            }
            logger.debug("[{}] Resetting scroll search after shard failure", context.jobId);
            markScrollAsErrored();
            return Optional.ofNullable(initScroll(lastTimestamp == null ? context.start : lastTimestamp));
        }
    }

    protected InputStream initScroll(long startTimestamp) throws IOException {
        logger.debug("[{}] Initializing scroll with start time [{}]", context.jobId, startTimestamp);
        SearchResponse searchResponse = executeSearchRequest(buildSearchRequest(startTimestamp));
        logger.debug("[{}] Search response was obtained", context.jobId);
        timingStatsReporter.reportSearchDuration(searchResponse.getTook());
        scrollId = searchResponse.getScrollId();
        SearchHit hits[] = searchResponse.getHits().getHits();
        searchResponse = null;
        return processAndConsumeSearchHits(hits);
    }

    protected SearchResponse executeSearchRequest(SearchRequestBuilder searchRequestBuilder) {
        SearchResponse searchResponse = ClientHelper.executeWithHeaders(
            context.headers,
            ClientHelper.ML_ORIGIN,
            client,
            searchRequestBuilder::get
        );
        try {
            checkForSkippedClusters(searchResponse);
        } catch (ResourceNotFoundException e) {
            clearScrollLoggingExceptions(searchResponse.getScrollId());
            throw e;
        }
        return searchResponse;
    }

    private SearchRequestBuilder buildSearchRequest(long start) {
        SearchSourceBuilder searchSourceBuilder = new SearchSourceBuilder().size(context.scrollSize)
            .sort(context.extractedFields.timeField(), SortOrder.ASC)
            .query(ExtractorUtils.wrapInTimeRangeQuery(context.query, context.extractedFields.timeField(), start, context.end))
            .runtimeMappings(context.runtimeMappings);

        SearchRequestBuilder searchRequestBuilder = new SearchRequestBuilder(client, SearchAction.INSTANCE).setScroll(SCROLL_TIMEOUT)
            .setIndices(context.indices)
            .setIndicesOptions(context.indicesOptions)
            .setAllowPartialSearchResults(false)
            .setSource(searchSourceBuilder);

        for (ExtractedField docValueField : context.extractedFields.getDocValueFields()) {
            searchRequestBuilder.addDocValueField(docValueField.getSearchField(), docValueField.getDocValueFormat());
        }
        String[] sourceFields = context.extractedFields.getSourceFields();
        if (sourceFields.length == 0) {
            searchRequestBuilder.setFetchSource(false);
            searchRequestBuilder.storedFields(StoredFieldsContext._NONE_);
        } else {
            searchRequestBuilder.setFetchSource(sourceFields, null);
        }
        context.scriptFields.forEach(f -> searchRequestBuilder.addScriptField(f.fieldName(), f.script()));
        return searchRequestBuilder;
    }

    /**
<<<<<<< HEAD
     * IMPORTANT: This is not an idempotent method. This method changes the input array by setting each element to <code>null</code>.
     */
    private InputStream processAndConsumeSearchHits(SearchHit hits[]) throws IOException {

=======
     * Utility class to convert ByteArrayOutputStream to ByteArrayInputStream without copying the underlying buffer.
     */
    private static class ConvertableByteArrayOutputStream extends ByteArrayOutputStream {
        public ByteArrayInputStream resetThisAndGetByteArrayInputStream() {
            ByteArrayInputStream inputStream = new ByteArrayInputStream(buf, 0, count);
            buf = new byte[0];
            count = 0;
            return inputStream;
        }
    }

    /**
     * IMPORTANT: This is not an idempotent method. This method changes the input array by setting each element to <code>null</code>.
     */
    private InputStream processAndConsumeSearchHits(SearchHit hits[]) throws IOException {

>>>>>>> b11d552f
        if (hits == null || hits.length == 0) {
            hasNext = false;
            clearScroll();
            return null;
        }

<<<<<<< HEAD
        BigBytesStreamOutput outputStream = new BigBytesStreamOutput();
=======
        ConvertableByteArrayOutputStream outputStream = new ConvertableByteArrayOutputStream();
>>>>>>> b11d552f

        SearchHit lastHit = hits[hits.length - 1];
        lastTimestamp = context.extractedFields.timeFieldValue(lastHit);
        try (SearchHitToJsonProcessor hitProcessor = new SearchHitToJsonProcessor(context.extractedFields, outputStream)) {
            for (int i = 0; i < hits.length; i++) {
                SearchHit hit = hits[i];
                if (isCancelled) {
                    Long timestamp = context.extractedFields.timeFieldValue(hit);
                    if (timestamp != null) {
                        if (timestampOnCancel == null) {
                            timestampOnCancel = timestamp;
                        } else if (timestamp.equals(timestampOnCancel) == false) {
                            hasNext = false;
                            clearScroll();
                            break;
                        }
                    }
                }
                hitProcessor.process(hit);
                // hack to remove the reference from object. This object can be big and consume alot of memory.
                // We are removing it as soon as we process it.
                hits[i] = null;
            }
        }
<<<<<<< HEAD
        return outputStream.resetAndGetInputStream();
=======
        return outputStream.resetThisAndGetByteArrayInputStream();
>>>>>>> b11d552f
    }

    private InputStream continueScroll() throws IOException {
        logger.debug("[{}] Continuing scroll with id [{}]", context.jobId, scrollId);
        SearchResponse searchResponse;
        try {
            searchResponse = executeSearchScrollRequest(scrollId);
        } catch (SearchPhaseExecutionException searchExecutionException) {
            if (searchHasShardFailure) {
                throw searchExecutionException;
            }
            logger.debug("[{}] search failed due to SearchPhaseExecutionException. Will attempt again with new scroll", context.jobId);
            markScrollAsErrored();
            searchResponse = executeSearchRequest(buildSearchRequest(lastTimestamp == null ? context.start : lastTimestamp));
        }
        logger.debug("[{}] Search response was obtained", context.jobId);
        timingStatsReporter.reportSearchDuration(searchResponse.getTook());
        scrollId = searchResponse.getScrollId();
        SearchHit hits[] = searchResponse.getHits().getHits();
        searchResponse = null;
        return processAndConsumeSearchHits(hits);
    }

    void markScrollAsErrored() {
        // This could be a transient error with the scroll Id.
        // Reinitialise the scroll and try again but only once.
        scrollId = null;
        if (lastTimestamp != null) {
            lastTimestamp++;
        }
        searchHasShardFailure = true;
    }

    @SuppressWarnings("HiddenField")
    protected SearchResponse executeSearchScrollRequest(String scrollId) {
        SearchResponse searchResponse = ClientHelper.executeWithHeaders(
            context.headers,
            ClientHelper.ML_ORIGIN,
            client,
            () -> new SearchScrollRequestBuilder(client, SearchScrollAction.INSTANCE).setScroll(SCROLL_TIMEOUT).setScrollId(scrollId).get()
        );
        try {
            checkForSkippedClusters(searchResponse);
        } catch (ResourceNotFoundException e) {
            clearScrollLoggingExceptions(searchResponse.getScrollId());
            throw e;
        }
        return searchResponse;
    }

    private void clearScroll() {
        innerClearScroll(scrollId);
        scrollId = null;
    }

    private void clearScrollLoggingExceptions(String scrollId) {
        try {
            innerClearScroll(scrollId);
        } catch (Exception e) {
            // This method is designed to be called from exception handlers, so just logs this exception
            // in the cleanup process so that the original exception can be propagated
            logger.error(() -> "[" + context.jobId + "] Failed to clear scroll", e);
        }
    }

    private void innerClearScroll(String scrollId) {
        if (scrollId != null) {
            ClearScrollRequest request = new ClearScrollRequest();
            request.addScrollId(scrollId);
            ClientHelper.executeWithHeaders(
                context.headers,
                ClientHelper.ML_ORIGIN,
                client,
                () -> client.execute(ClearScrollAction.INSTANCE, request).actionGet()
            );
        }
    }
}<|MERGE_RESOLUTION|>--- conflicted
+++ resolved
@@ -171,12 +171,6 @@
     }
 
     /**
-<<<<<<< HEAD
-     * IMPORTANT: This is not an idempotent method. This method changes the input array by setting each element to <code>null</code>.
-     */
-    private InputStream processAndConsumeSearchHits(SearchHit hits[]) throws IOException {
-
-=======
      * Utility class to convert ByteArrayOutputStream to ByteArrayInputStream without copying the underlying buffer.
      */
     private static class ConvertableByteArrayOutputStream extends ByteArrayOutputStream {
@@ -193,18 +187,13 @@
      */
     private InputStream processAndConsumeSearchHits(SearchHit hits[]) throws IOException {
 
->>>>>>> b11d552f
         if (hits == null || hits.length == 0) {
             hasNext = false;
             clearScroll();
             return null;
         }
 
-<<<<<<< HEAD
-        BigBytesStreamOutput outputStream = new BigBytesStreamOutput();
-=======
         ConvertableByteArrayOutputStream outputStream = new ConvertableByteArrayOutputStream();
->>>>>>> b11d552f
 
         SearchHit lastHit = hits[hits.length - 1];
         lastTimestamp = context.extractedFields.timeFieldValue(lastHit);
@@ -229,11 +218,7 @@
                 hits[i] = null;
             }
         }
-<<<<<<< HEAD
-        return outputStream.resetAndGetInputStream();
-=======
         return outputStream.resetThisAndGetByteArrayInputStream();
->>>>>>> b11d552f
     }
 
     private InputStream continueScroll() throws IOException {
