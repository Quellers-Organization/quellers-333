/*
 * Copyright Elasticsearch B.V. and/or licensed to Elasticsearch B.V. under one
 * or more contributor license agreements. Licensed under the Elastic License
 * 2.0; you may not use this file except in compliance with the Elastic License
 * 2.0.
 */

package org.elasticsearch.xpack.ml.inference.nlp;

import org.elasticsearch.common.ValidationException;
import org.elasticsearch.common.io.stream.StreamOutput;
import org.elasticsearch.common.io.stream.Writeable;
import org.elasticsearch.xpack.core.ml.inference.results.InferenceResults;
import org.elasticsearch.xpack.core.ml.inference.results.NerResults;
import org.elasticsearch.xpack.core.ml.inference.results.WarningInferenceResults;
import org.elasticsearch.xpack.core.ml.inference.trainedmodel.NerConfig;
import org.elasticsearch.xpack.core.ml.inference.trainedmodel.NlpConfig;
import org.elasticsearch.xpack.ml.inference.deployment.PyTorchResult;
import org.elasticsearch.xpack.ml.inference.nlp.tokenizers.NlpTokenizer;
import org.elasticsearch.xpack.ml.inference.nlp.tokenizers.TokenizationResult;

import java.io.IOException;
import java.util.ArrayList;
import java.util.Arrays;
import java.util.Collections;
import java.util.EnumSet;
import java.util.List;
import java.util.Locale;
import java.util.Optional;

import static org.elasticsearch.xpack.core.ml.inference.trainedmodel.InferenceConfig.DEFAULT_RESULTS_FIELD;

public class NerProcessor implements NlpTask.Processor {

    public enum Entity implements Writeable {
        NONE,
        MISC,
        PER,
        ORG,
        LOC;

        @Override
        public void writeTo(StreamOutput out) throws IOException {
            out.writeEnum(this);
        }

        @Override
        public String toString() {
            return name().toUpperCase(Locale.ROOT);
        }
    }

    // Inside-Outside-Beginning (IOB) tag
    enum IobTag {
        O(Entity.NONE),      // Outside a named entity
        B_MISC(Entity.MISC), // Beginning of a miscellaneous entity right after another miscellaneous entity
        I_MISC(Entity.MISC), // Miscellaneous entity
        B_PER(Entity.PER),   // Beginning of a person's name right after another person's name
        I_PER(Entity.PER),   // Person's name
        B_ORG(Entity.ORG),   // Beginning of an organisation right after another organisation
        I_ORG(Entity.ORG),   // Organisation
        B_LOC(Entity.LOC),   // Beginning of a location right after another location
        I_LOC(Entity.LOC);   // Location

        private final Entity entity;

        IobTag(Entity entity) {
            this.entity = entity;
        }

        Entity getEntity() {
            return entity;
        }

        boolean isBeginning() {
            return name().toLowerCase(Locale.ROOT).startsWith("b");
        }
    }

    private final NlpTask.RequestBuilder requestBuilder;
    private final IobTag[] iobMap;
    private final String resultsField;
    private final boolean ignoreCase;

    NerProcessor(NlpTokenizer tokenizer, NerConfig config) {
        validate(config.getClassificationLabels());
        this.iobMap = buildIobMap(config.getClassificationLabels());
        this.requestBuilder = tokenizer.requestBuilder();
        this.resultsField = config.getResultsField();
        this.ignoreCase = config.getTokenization().doLowerCase();
    }

    /**
     * Checks labels are valid entity tags and none are duplicated
     */
    private void validate(List<String> classificationLabels) {
        if (classificationLabels == null || classificationLabels.isEmpty()) {
            return;
        }

        ValidationException ve = new ValidationException();
        EnumSet<IobTag> tags = EnumSet.noneOf(IobTag.class);
        for (String label : classificationLabels) {
            try {
                IobTag iobTag = IobTag.valueOf(label);
                if (tags.contains(iobTag)) {
                    ve.addValidationError("the classification label [" + label + "] is duplicated in the list " + classificationLabels);
                }
                tags.add(iobTag);
            } catch (IllegalArgumentException iae) {
                ve.addValidationError("classification label [" + label + "] is not an entity I-O-B tag.");
            }
        }

        if (ve.validationErrors().isEmpty() == false) {
            ve.addValidationError("Valid entity I-O-B tags are " + Arrays.toString(IobTag.values()));
            throw ve;
        }
    }

    static IobTag[] buildIobMap(List<String> classificationLabels) {
        if (classificationLabels == null || classificationLabels.isEmpty()) {
            return IobTag.values();
        }

        IobTag[] map = new IobTag[classificationLabels.size()];
        for (int i = 0; i < classificationLabels.size(); i++) {
            map[i] = IobTag.valueOf(classificationLabels.get(i));
        }

        return map;
    }

    @Override
    public void validateInputs(List<String> inputs) {
        // No validation
    }

    @Override
    public NlpTask.RequestBuilder getRequestBuilder(NlpConfig config) {
        return requestBuilder;
    }

    @Override
    public NlpTask.ResultProcessor getResultProcessor(NlpConfig config) {
        if (config instanceof NerConfig) {
            NerConfig nerConfig = (NerConfig) config;
            return new NerResultProcessor(iobMap, nerConfig.getResultsField(), ignoreCase);
        }
        return new NerResultProcessor(iobMap, resultsField, ignoreCase);
    }

    static String buildAnnotatedText(String seq, List<NerResults.EntityGroup> entities) {
        if (entities.isEmpty()) {
            return seq;
        }
        StringBuilder annotatedResultBuilder = new StringBuilder();
        int curPos = 0;
        for (var entity : entities) {
            if (entity.getStartPos() == -1) {
                continue;
            }
            if (entity.getStartPos() != curPos) {
                annotatedResultBuilder.append(seq, curPos, entity.getStartPos());
            }
            String entitySeq = seq.substring(entity.getStartPos(), entity.getEndPos());
            annotatedResultBuilder.append("[")
                .append(entitySeq)
                .append("]")
                .append("(")
                .append(entity.getClassName())
                .append("&")
                .append(entitySeq.replace(" ", "+"))
                .append(")");
            curPos = entity.getEndPos();
        }
        if (curPos < seq.length()) {
            annotatedResultBuilder.append(seq, curPos, seq.length());
        }
        return annotatedResultBuilder.toString();
    }

    static class NerResultProcessor implements NlpTask.ResultProcessor {
        private final IobTag[] iobMap;
        private final String resultsField;
        private final boolean ignoreCase;

        NerResultProcessor(IobTag[] iobMap, String resultsField, boolean ignoreCase) {
            this.iobMap = iobMap;
            this.resultsField = Optional.ofNullable(resultsField).orElse(DEFAULT_RESULTS_FIELD);
            this.ignoreCase = ignoreCase;
        }

        @Override
        public InferenceResults processResult(TokenizationResult tokenization, PyTorchResult pyTorchResult) {
            if (tokenization.getTokenizations().isEmpty() || tokenization.getTokenizations().get(0).getTokens().length == 0) {
                return new WarningInferenceResults("no valid tokens to build result");
            }
            // TODO - process all results in the batch

            // TODO It might be best to do the soft max after averaging scores for
            // sub-tokens. If we had a word that is "elastic" which is tokenized to
            // "el" and "astic" then perhaps we get a prediction for org of 10 for "el"
            // and -5 for "astic". Averaging after softmax would produce a prediction
            // of maybe (1 + 0) / 2 = 0.5 while before softmax it'd be exp(10 - 5) / normalization
            // which could easily be close to 1.
            double[][] normalizedScores = NlpHelpers.convertToProbabilitiesBySoftMax(pyTorchResult.getInferenceResult()[0]);
            List<TaggedToken> taggedTokens = tagTokens(tokenization.getTokenizations().get(0), normalizedScores, iobMap);

            List<NerResults.EntityGroup> entities = groupTaggedTokens(
                taggedTokens,
                ignoreCase
                    ? tokenization.getTokenizations().get(0).getInput().toLowerCase(Locale.ROOT)
                    : tokenization.getTokenizations().get(0).getInput()
<<<<<<< HEAD
=======
            );
            return new NerResults(
                resultsField,
                buildAnnotatedText(tokenization.getTokenizations().get(0).getInput(), entities),
                entities,
                tokenization.anyTruncated()
>>>>>>> d90fa4eb
            );
        }

        /**
         * Here we tag each token with the IoB label that has the max score.
         * Additionally, we merge sub-tokens that are part of the same word
         * in the original input replacing them with a single token that
         * gets labelled based on the average score of all its sub-tokens.
         */
        static List<TaggedToken> tagTokens(TokenizationResult.Tokenization tokenization, double[][] scores, IobTag[] iobMap) {
            List<TaggedToken> taggedTokens = new ArrayList<>();
            int startTokenIndex = 0;
            while (startTokenIndex < tokenization.getTokens().length) {
                int inputMapping = tokenization.getTokenMap()[startTokenIndex];
                if (inputMapping < 0) {
                    // This token does not map to a token in the input (special tokens)
                    startTokenIndex++;
                    continue;
                }
                int endTokenIndex = startTokenIndex;
                StringBuilder word = new StringBuilder(tokenization.getTokens()[startTokenIndex]);
                while (endTokenIndex < tokenization.getTokens().length - 1
                    && tokenization.getTokenMap()[endTokenIndex + 1] == inputMapping) {
                    endTokenIndex++;
                    // TODO Here we try to get rid of the continuation hashes at the beginning of sub-tokens.
                    // It is probably more correct to implement detokenization on the tokenizer
                    // that does reverse lookup based on token IDs.
                    String endTokenWord = tokenization.getTokens()[endTokenIndex].substring(2);
                    word.append(endTokenWord);
                }
                double[] avgScores = Arrays.copyOf(scores[startTokenIndex], iobMap.length);
                for (int i = startTokenIndex + 1; i <= endTokenIndex; i++) {
                    for (int j = 0; j < scores[i].length; j++) {
                        avgScores[j] += scores[i][j];
                    }
                }
                int numTokensInBlock = endTokenIndex - startTokenIndex + 1;
                if (numTokensInBlock > 1) {
                    for (int i = 0; i < avgScores.length; i++) {
                        avgScores[i] /= numTokensInBlock;
                    }
                }
                int maxScoreIndex = NlpHelpers.argmax(avgScores);
                double score = avgScores[maxScoreIndex];
                taggedTokens.add(new TaggedToken(word.toString(), iobMap[maxScoreIndex], score));
                startTokenIndex = endTokenIndex + 1;
            }
            return taggedTokens;
        }

        /**
         * Now that we have merged sub-tokens and tagged them with their IoB label,
         * we group tokens together into the final entity groups. Effectively,
         * we want to group B_X I_X B_X so that it results into two
         * entities, one for the first B_X I_X and another for the latter B_X,
         * where X is the same entity.
         * When multiple tokens are grouped together, the entity score is the
         * mean score of the tokens.
         */
        static List<NerResults.EntityGroup> groupTaggedTokens(List<TaggedToken> tokens, String inputSeq) {
            if (tokens.isEmpty()) {
                return Collections.emptyList();
            }
            List<NerResults.EntityGroup> entities = new ArrayList<>();
            int startTokenIndex = 0;
            int startFindInSeq = 0;
            while (startTokenIndex < tokens.size()) {
                TaggedToken token = tokens.get(startTokenIndex);
                if (token.tag.getEntity() == Entity.NONE) {
                    startTokenIndex++;
                    continue;
                }
                StringBuilder entityWord = new StringBuilder(token.word);
                int endTokenIndex = startTokenIndex + 1;
                double scoreSum = token.score;
                while (endTokenIndex < tokens.size()) {
                    TaggedToken endToken = tokens.get(endTokenIndex);
                    if (endToken.tag.isBeginning() || endToken.tag.getEntity() != token.tag.getEntity()) {
                        break;
                    }
                    // TODO Here we add a space between tokens.
                    // It is probably more correct to implement detokenization on the tokenizer
                    // that does reverse lookup based on token IDs.
                    entityWord.append(" ").append(endToken.word);
                    scoreSum += endToken.score;
                    endTokenIndex++;
                }
                String entity = entityWord.toString();
                int i = inputSeq.indexOf(entity, startFindInSeq);
                entities.add(
                    new NerResults.EntityGroup(
                        entity,
                        token.tag.getEntity().toString(),
                        scoreSum / (endTokenIndex - startTokenIndex),
                        i,
                        i == -1 ? -1 : i + entity.length()
                    )
                );
                startTokenIndex = endTokenIndex;
                if (i != -1) {
                    startFindInSeq = i + entity.length();
                }
            }

            return entities;
        }

        static class TaggedToken {
            private final String word;
            private final IobTag tag;
            private final double score;

            TaggedToken(String word, IobTag tag, double score) {
                this.word = word;
                this.tag = tag;
                this.score = score;
            }
        }
    }
}<|MERGE_RESOLUTION|>--- conflicted
+++ resolved
@@ -212,15 +212,12 @@
                 ignoreCase
                     ? tokenization.getTokenizations().get(0).getInput().toLowerCase(Locale.ROOT)
                     : tokenization.getTokenizations().get(0).getInput()
-<<<<<<< HEAD
-=======
             );
             return new NerResults(
                 resultsField,
                 buildAnnotatedText(tokenization.getTokenizations().get(0).getInput(), entities),
                 entities,
                 tokenization.anyTruncated()
->>>>>>> d90fa4eb
             );
         }
 
