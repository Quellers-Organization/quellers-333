/*
 * Copyright Elasticsearch B.V. and/or licensed to Elasticsearch B.V. under one
 * or more contributor license agreements. Licensed under the Elastic License
 * 2.0; you may not use this file except in compliance with the Elastic License
 * 2.0.
 */

package org.elasticsearch.xpack.ml.aggs.correlation;

import org.elasticsearch.search.DocValueFormat;
import org.elasticsearch.search.aggregations.AggregationExecutionException;
import org.elasticsearch.search.aggregations.AggregationReduceContext;
import org.elasticsearch.search.aggregations.Aggregations;
import org.elasticsearch.search.aggregations.InternalAggregation;
import org.elasticsearch.search.aggregations.pipeline.InternalSimpleValue;
import org.elasticsearch.search.aggregations.pipeline.SiblingPipelineAggregator;
import org.elasticsearch.xpack.ml.aggs.MlAggsHelper;

import java.util.Map;

public class BucketCorrelationAggregator extends SiblingPipelineAggregator {

    private final CorrelationFunction correlationFunction;

    public BucketCorrelationAggregator(
        String name,
        CorrelationFunction correlationFunction,
        String bucketsPath,
        Map<String, Object> metadata
    ) {
        super(name, new String[] { bucketsPath }, metadata);
        this.correlationFunction = correlationFunction;
    }

    @Override
<<<<<<< HEAD
    public InternalAggregation doReduce(Aggregations aggregations, InternalAggregation.ReduceContext context) {
        MlAggsHelper.DoubleBucketValues bucketPathValue = MlAggsHelper.extractDoubleBucketedValues(bucketsPaths()[0], aggregations)
            .orElseThrow(
                () -> new AggregationExecutionException(
                    "unable to find valid bucket values in path [" + bucketsPaths()[0] + "] for agg [" + name() + "]"
=======
    public InternalAggregation doReduce(Aggregations aggregations, AggregationReduceContext context) {
        CountCorrelationIndicator bucketPathValue = MlAggsHelper.extractDoubleBucketedValues(bucketsPaths()[0], aggregations)
            .map(
                doubleBucketValues -> new CountCorrelationIndicator(
                    doubleBucketValues.getValues(),
                    null,
                    LongStream.of(doubleBucketValues.getDocCounts()).sum()
>>>>>>> b7ad806f
                )
            );

        return new InternalSimpleValue(name(), correlationFunction.execute(bucketPathValue, aggregations), DocValueFormat.RAW, metadata());
    }

}<|MERGE_RESOLUTION|>--- conflicted
+++ resolved
@@ -33,21 +33,11 @@
     }
 
     @Override
-<<<<<<< HEAD
-    public InternalAggregation doReduce(Aggregations aggregations, InternalAggregation.ReduceContext context) {
+    public InternalAggregation doReduce(Aggregations aggregations, AggregationReduceContext context) {
         MlAggsHelper.DoubleBucketValues bucketPathValue = MlAggsHelper.extractDoubleBucketedValues(bucketsPaths()[0], aggregations)
             .orElseThrow(
                 () -> new AggregationExecutionException(
                     "unable to find valid bucket values in path [" + bucketsPaths()[0] + "] for agg [" + name() + "]"
-=======
-    public InternalAggregation doReduce(Aggregations aggregations, AggregationReduceContext context) {
-        CountCorrelationIndicator bucketPathValue = MlAggsHelper.extractDoubleBucketedValues(bucketsPaths()[0], aggregations)
-            .map(
-                doubleBucketValues -> new CountCorrelationIndicator(
-                    doubleBucketValues.getValues(),
-                    null,
-                    LongStream.of(doubleBucketValues.getDocCounts()).sum()
->>>>>>> b7ad806f
                 )
             );
 
