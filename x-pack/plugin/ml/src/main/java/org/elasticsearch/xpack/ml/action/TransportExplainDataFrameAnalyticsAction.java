/*
 * Copyright Elasticsearch B.V. and/or licensed to Elasticsearch B.V. under one
 * or more contributor license agreements. Licensed under the Elastic License
 * 2.0; you may not use this file except in compliance with the Elastic License
 * 2.0.
 */
package org.elasticsearch.xpack.ml.action;

import org.apache.logging.log4j.LogManager;
import org.apache.logging.log4j.Logger;
import org.elasticsearch.action.ActionListener;
import org.elasticsearch.action.ActionListenerResponseHandler;
import org.elasticsearch.action.support.ActionFilters;
import org.elasticsearch.action.support.ContextPreservingActionListener;
import org.elasticsearch.action.support.HandledTransportAction;
import org.elasticsearch.client.internal.ParentTaskAssigningClient;
import org.elasticsearch.client.internal.node.NodeClient;
import org.elasticsearch.cluster.ClusterState;
import org.elasticsearch.cluster.node.DiscoveryNode;
import org.elasticsearch.cluster.node.DiscoveryNodes;
import org.elasticsearch.cluster.service.ClusterService;
import org.elasticsearch.common.inject.Inject;
import org.elasticsearch.common.settings.Settings;
import org.elasticsearch.common.unit.ByteSizeValue;
import org.elasticsearch.common.util.concurrent.EsExecutors;
import org.elasticsearch.core.Tuple;
import org.elasticsearch.license.LicenseUtils;
import org.elasticsearch.license.XPackLicenseState;
import org.elasticsearch.tasks.Task;
import org.elasticsearch.tasks.TaskId;
import org.elasticsearch.threadpool.ThreadPool;
import org.elasticsearch.transport.TransportResponseHandler;
import org.elasticsearch.transport.TransportService;
import org.elasticsearch.xpack.core.ClientHelper;
import org.elasticsearch.xpack.core.XPackField;
import org.elasticsearch.xpack.core.XPackSettings;
import org.elasticsearch.xpack.core.ml.MachineLearningField;
import org.elasticsearch.xpack.core.ml.action.ExplainDataFrameAnalyticsAction;
import org.elasticsearch.xpack.core.ml.dataframe.DataFrameAnalyticsConfig;
import org.elasticsearch.xpack.core.ml.dataframe.explain.FieldSelection;
import org.elasticsearch.xpack.core.ml.dataframe.explain.MemoryEstimation;
import org.elasticsearch.xpack.core.ml.utils.ExceptionsHelper;
import org.elasticsearch.xpack.core.security.SecurityContext;
import org.elasticsearch.xpack.ml.MachineLearning;
import org.elasticsearch.xpack.ml.dataframe.extractor.DataFrameDataExtractorFactory;
import org.elasticsearch.xpack.ml.dataframe.extractor.ExtractedFieldsDetector;
import org.elasticsearch.xpack.ml.dataframe.extractor.ExtractedFieldsDetectorFactory;
import org.elasticsearch.xpack.ml.dataframe.process.MemoryUsageEstimationProcessManager;
import org.elasticsearch.xpack.ml.extractor.ExtractedFields;

import java.util.List;
import java.util.Objects;
import java.util.Optional;

import static org.elasticsearch.xpack.ml.utils.SecondaryAuthorizationUtils.useSecondaryAuthIfAvailable;

/**
 * Provides explanations on aspects of the given data frame analytics spec like memory estimation, field selection, etc.
 * Redirects to a different node if the current node is *not* an ML node.
 */
public class TransportExplainDataFrameAnalyticsAction extends HandledTransportAction<
    ExplainDataFrameAnalyticsAction.Request,
    ExplainDataFrameAnalyticsAction.Response> {

    private static final Logger logger = LogManager.getLogger(TransportExplainDataFrameAnalyticsAction.class);
    private final XPackLicenseState licenseState;
    private final TransportService transportService;
    private final ClusterService clusterService;
    private final NodeClient client;
    private final MemoryUsageEstimationProcessManager processManager;
    private final SecurityContext securityContext;
    private final ThreadPool threadPool;
    private final Settings settings;

    @Inject
    public TransportExplainDataFrameAnalyticsAction(
        TransportService transportService,
        ActionFilters actionFilters,
        ClusterService clusterService,
        NodeClient client,
        XPackLicenseState licenseState,
        MemoryUsageEstimationProcessManager processManager,
        Settings settings,
        ThreadPool threadPool
    ) {
        super(
            ExplainDataFrameAnalyticsAction.NAME,
            transportService,
            actionFilters,
            ExplainDataFrameAnalyticsAction.Request::new,
            EsExecutors.DIRECT_EXECUTOR_SERVICE
        );
        this.transportService = transportService;
        this.clusterService = Objects.requireNonNull(clusterService);
        this.client = Objects.requireNonNull(client);
        this.licenseState = licenseState;
        this.processManager = Objects.requireNonNull(processManager);
        this.threadPool = threadPool;
        this.settings = settings;
        this.securityContext = XPackSettings.SECURITY_ENABLED.get(settings)
            ? new SecurityContext(settings, threadPool.getThreadContext())
            : null;
    }

    @Override
    protected void doExecute(
        Task task,
        ExplainDataFrameAnalyticsAction.Request request,
        ActionListener<ExplainDataFrameAnalyticsAction.Response> listener
    ) {
        if (MachineLearningField.ML_API_FEATURE.check(licenseState) == false) {
            listener.onFailure(LicenseUtils.newComplianceException(XPackField.MACHINE_LEARNING));
            return;
        }

        // Since the data_frame_analyzer program will be so short-lived and use so little memory when run
        // purely for memory estimation we are happy to run it on nodes that might not be ML nodes. This
        // also helps with the case where there are no ML nodes in the cluster, but lazy ML nodes can be
        // added. We know the ML plugin is enabled on the current node, because this code is in it!
        DiscoveryNode localNode = clusterService.localNode();
        boolean isMlNode = MachineLearning.isMlNode(localNode);
        if (isMlNode || localNode.isMasterNode() || localNode.canContainData() || localNode.isIngestNode()) {
            if (isMlNode == false) {
                logger.debug("estimating data frame analytics memory on non-ML node");
            }
            explain(task, request, listener);
        } else {
            redirectToSuitableNode(request, listener);
        }
    }

    private void explain(
        Task task,
        ExplainDataFrameAnalyticsAction.Request request,
        ActionListener<ExplainDataFrameAnalyticsAction.Response> listener
    ) {
        TaskId parentTaskId = new TaskId(clusterService.localNode().getId(), task.getId());
        final ExtractedFieldsDetectorFactory extractedFieldsDetectorFactory = new ExtractedFieldsDetectorFactory(
            new ParentTaskAssigningClient(client, parentTaskId)
        );
        if (XPackSettings.SECURITY_ENABLED.get(settings)) {
            useSecondaryAuthIfAvailable(this.securityContext, () -> {
                // Set the auth headers (preferring the secondary headers) to the caller's.
                // Regardless if the config was previously stored or not.
                DataFrameAnalyticsConfig config = new DataFrameAnalyticsConfig.Builder(request.getConfig()).setHeaders(
                    ClientHelper.getPersistableSafeSecurityHeaders(threadPool.getThreadContext(), clusterService.state())
                ).build();
                extractedFieldsDetectorFactory.createFromSource(
                    config,
                    listener.delegateFailureAndWrap(
                        (l, extractedFieldsDetector) -> explain(parentTaskId, config, extractedFieldsDetector, l)
                    )
                );
            });
        } else {
            var responseHeaderPreservingListener = ContextPreservingActionListener.wrapPreservingContext(
                listener,
                threadPool.getThreadContext()
            );
            extractedFieldsDetectorFactory.createFromSource(
                request.getConfig(),
<<<<<<< HEAD
                listener.delegateFailureAndWrap(
                    (l, extractedFieldsDetector) -> explain(parentTaskId, request.getConfig(), extractedFieldsDetector, l)
=======
                ActionListener.wrap(
                    extractedFieldsDetector -> explain(
                        parentTaskId,
                        request.getConfig(),
                        extractedFieldsDetector,
                        responseHeaderPreservingListener
                    ),
                    responseHeaderPreservingListener::onFailure
>>>>>>> 61ff4bb7
                )
            );
        }
    }

    private void explain(
        TaskId parentTaskId,
        DataFrameAnalyticsConfig config,
        ExtractedFieldsDetector extractedFieldsDetector,
        ActionListener<ExplainDataFrameAnalyticsAction.Response> listener
    ) {
        Tuple<ExtractedFields, List<FieldSelection>> fieldExtraction = extractedFieldsDetector.detect();
        if (fieldExtraction.v1().getAllFields().isEmpty()) {
            listener.onResponse(
                new ExplainDataFrameAnalyticsAction.Response(
                    fieldExtraction.v2(),
                    new MemoryEstimation(ByteSizeValue.ZERO, ByteSizeValue.ZERO)
                )
            );
            return;
        }
        estimateMemoryUsage(
            parentTaskId,
            config,
            fieldExtraction.v1(),
            listener.delegateFailureAndWrap(
                (l, memoryEstimation) -> l.onResponse(new ExplainDataFrameAnalyticsAction.Response(fieldExtraction.v2(), memoryEstimation))
            )
        );
    }

    /**
     * Performs memory usage estimation.
     * Memory usage estimation spawns an ML C++ process which is
     * only available on nodes where the ML plugin is enabled.
     */
    private void estimateMemoryUsage(
        TaskId parentTaskId,
        DataFrameAnalyticsConfig config,
        ExtractedFields extractedFields,
        ActionListener<MemoryEstimation> listener
    ) {
        final String estimateMemoryTaskId = "memory_usage_estimation_" + parentTaskId.getId();
        DataFrameDataExtractorFactory extractorFactory = DataFrameDataExtractorFactory.createForSourceIndices(
            new ParentTaskAssigningClient(client, parentTaskId),
            estimateMemoryTaskId,
            config,
            extractedFields
        );
        processManager.runJobAsync(
            estimateMemoryTaskId,
            config,
            extractorFactory,
            listener.delegateFailureAndWrap(
                (l, result) -> l.onResponse(new MemoryEstimation(result.getExpectedMemoryWithoutDisk(), result.getExpectedMemoryWithDisk()))
            )
        );
    }

    /**
     * Find a suitable node in the cluster that we can run the memory
     * estimation process on, and redirect the request to this node.
     */
    private void redirectToSuitableNode(
        ExplainDataFrameAnalyticsAction.Request request,
        ActionListener<ExplainDataFrameAnalyticsAction.Response> listener
    ) {
        Optional<DiscoveryNode> node = findSuitableNode(clusterService.state());
        if (node.isPresent()) {
            transportService.sendRequest(
                node.get(),
                actionName,
                request,
                new ActionListenerResponseHandler<>(
                    listener,
                    ExplainDataFrameAnalyticsAction.Response::new,
                    TransportResponseHandler.TRANSPORT_WORKER
                )
            );
        } else {
            listener.onFailure(ExceptionsHelper.badRequestException("No ML, data or ingest node to run on"));
        }
    }

    /**
     * Find a node that can run the memory estimation process.
     * Prefer the first available ML node in the cluster state.  If
     * there isn't one, redirect to a master-eligible node, with a
     * preference for one that isn't the active master.  Master-eligible
     * nodes are used as the fallback instead of other types, as we
     * demand that the ML plugin is enabled on all master-eligible nodes
     * when ML is being used, but not other non-ML nodes.
     */
    private static Optional<DiscoveryNode> findSuitableNode(ClusterState clusterState) {
        DiscoveryNodes nodes = clusterState.getNodes();
        for (DiscoveryNode node : nodes) {
            if (MachineLearning.isMlNode(node)) {
                return Optional.of(node);
            }
        }
        DiscoveryNode currentMaster = null;
        for (DiscoveryNode node : nodes) {
            if (node.isMasterNode()) {
                if (node.getId().equals(nodes.getMasterNodeId())) {
                    currentMaster = node;
                } else {
                    return Optional.of(node);
                }
            }
        }
        return Optional.ofNullable(currentMaster);
    }
}<|MERGE_RESOLUTION|>--- conflicted
+++ resolved
@@ -159,19 +159,8 @@
             );
             extractedFieldsDetectorFactory.createFromSource(
                 request.getConfig(),
-<<<<<<< HEAD
-                listener.delegateFailureAndWrap(
+                responseHeaderPreservingListener.delegateFailureAndWrap(
                     (l, extractedFieldsDetector) -> explain(parentTaskId, request.getConfig(), extractedFieldsDetector, l)
-=======
-                ActionListener.wrap(
-                    extractedFieldsDetector -> explain(
-                        parentTaskId,
-                        request.getConfig(),
-                        extractedFieldsDetector,
-                        responseHeaderPreservingListener
-                    ),
-                    responseHeaderPreservingListener::onFailure
->>>>>>> 61ff4bb7
                 )
             );
         }
