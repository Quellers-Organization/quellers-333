/*
 * Copyright Elasticsearch B.V. and/or licensed to Elasticsearch B.V. under one
 * or more contributor license agreements. Licensed under the Elastic License
 * 2.0; you may not use this file except in compliance with the Elastic License
 * 2.0.
 */
package org.elasticsearch.xpack.ml.integration;

import org.elasticsearch.Version;
import org.elasticsearch.action.ActionFuture;
import org.elasticsearch.action.ActionListener;
import org.elasticsearch.action.admin.indices.alias.get.GetAliasesRequest;
import org.elasticsearch.action.admin.indices.alias.get.GetAliasesResponse;
import org.elasticsearch.action.admin.indices.mapping.get.GetMappingsAction;
import org.elasticsearch.action.admin.indices.mapping.get.GetMappingsRequest;
import org.elasticsearch.action.admin.indices.mapping.get.GetMappingsResponse;
import org.elasticsearch.action.bulk.BulkRequestBuilder;
import org.elasticsearch.action.bulk.BulkResponse;
import org.elasticsearch.action.index.IndexRequest;
import org.elasticsearch.action.support.PlainActionFuture;
import org.elasticsearch.action.support.WriteRequest;
import org.elasticsearch.action.support.master.MasterNodeRequest;
import org.elasticsearch.client.OriginSettingClient;
import org.elasticsearch.cluster.ClusterState;
import org.elasticsearch.cluster.metadata.AliasMetadata;
import org.elasticsearch.cluster.metadata.MappingMetadata;
import org.elasticsearch.cluster.routing.OperationRouting;
import org.elasticsearch.cluster.routing.UnassignedInfo;
import org.elasticsearch.cluster.service.ClusterApplierService;
import org.elasticsearch.cluster.service.ClusterService;
import org.elasticsearch.cluster.service.MasterService;
import org.elasticsearch.common.Strings;
import org.elasticsearch.common.collect.ImmutableOpenMap;
import org.elasticsearch.common.settings.ClusterSettings;
import org.elasticsearch.common.settings.Settings;
import org.elasticsearch.core.TimeValue;
import org.elasticsearch.indices.TestIndexNameExpressionResolver;
import org.elasticsearch.threadpool.ThreadPool;
import org.elasticsearch.xcontent.ToXContent;
import org.elasticsearch.xcontent.XContentBuilder;
import org.elasticsearch.xcontent.XContentFactory;
import org.elasticsearch.xcontent.XContentType;
import org.elasticsearch.xpack.core.ClientHelper;
import org.elasticsearch.xpack.core.action.util.PageParams;
import org.elasticsearch.xpack.core.action.util.QueryPage;
import org.elasticsearch.xpack.core.ml.MlMetaIndex;
import org.elasticsearch.xpack.core.ml.action.PutJobAction;
import org.elasticsearch.xpack.core.ml.calendars.Calendar;
import org.elasticsearch.xpack.core.ml.calendars.ScheduledEvent;
import org.elasticsearch.xpack.core.ml.job.config.AnalysisConfig;
import org.elasticsearch.xpack.core.ml.job.config.DataDescription;
import org.elasticsearch.xpack.core.ml.job.config.DetectionRule;
import org.elasticsearch.xpack.core.ml.job.config.Detector;
import org.elasticsearch.xpack.core.ml.job.config.Job;
import org.elasticsearch.xpack.core.ml.job.config.MlFilter;
import org.elasticsearch.xpack.core.ml.job.config.RuleAction;
import org.elasticsearch.xpack.core.ml.job.config.RuleScope;
import org.elasticsearch.xpack.core.ml.job.persistence.AnomalyDetectorsIndex;
import org.elasticsearch.xpack.core.ml.job.persistence.AnomalyDetectorsIndexFields;
import org.elasticsearch.xpack.core.ml.job.process.autodetect.state.DataCounts;
import org.elasticsearch.xpack.core.ml.job.process.autodetect.state.DataCountsTests;
import org.elasticsearch.xpack.core.ml.job.process.autodetect.state.ModelSizeStats;
import org.elasticsearch.xpack.core.ml.job.process.autodetect.state.ModelSnapshot;
import org.elasticsearch.xpack.core.ml.job.process.autodetect.state.Quantiles;
import org.elasticsearch.xpack.core.ml.utils.ToXContentParams;
import org.elasticsearch.xpack.ml.MlSingleNodeTestCase;
import org.elasticsearch.xpack.ml.inference.ingest.InferenceProcessor;
import org.elasticsearch.xpack.ml.job.persistence.CalendarQueryBuilder;
import org.elasticsearch.xpack.ml.job.persistence.JobDataCountsPersister;
import org.elasticsearch.xpack.ml.job.persistence.JobResultsPersister;
import org.elasticsearch.xpack.ml.job.persistence.JobResultsProvider;
import org.elasticsearch.xpack.ml.job.persistence.ScheduledEventsQueryBuilder;
import org.elasticsearch.xpack.ml.job.process.autodetect.params.AutodetectParams;
import org.elasticsearch.xpack.ml.notifications.AnomalyDetectionAuditor;
import org.elasticsearch.xpack.ml.utils.persistence.ResultsPersisterService;
import org.junit.Before;

import java.io.IOException;
import java.time.Instant;
import java.time.ZonedDateTime;
import java.util.ArrayList;
import java.util.Arrays;
import java.util.Collections;
import java.util.Date;
import java.util.HashSet;
import java.util.List;
import java.util.Map;
import java.util.Set;
import java.util.concurrent.CountDownLatch;
import java.util.concurrent.atomic.AtomicReference;
import java.util.stream.Collectors;

import static org.elasticsearch.xpack.core.ml.job.persistence.AnomalyDetectorsIndex.createStateIndexAndAliasIfNecessary;
import static org.hamcrest.Matchers.contains;
import static org.hamcrest.Matchers.containsInAnyOrder;
import static org.hamcrest.Matchers.equalTo;
import static org.hamcrest.Matchers.hasItem;
import static org.hamcrest.Matchers.hasItems;
import static org.hamcrest.Matchers.hasSize;
import static org.hamcrest.Matchers.in;
import static org.hamcrest.Matchers.not;
import static org.hamcrest.collection.IsEmptyCollection.empty;
import static org.hamcrest.core.Is.is;

public class JobResultsProviderIT extends MlSingleNodeTestCase {

    private JobResultsProvider jobProvider;
    private ResultsPersisterService resultsPersisterService;
    private AnomalyDetectionAuditor auditor;

    @Before
    public void createComponents() throws Exception {
        Settings.Builder builder = Settings.builder()
            .put(UnassignedInfo.INDEX_DELAYED_NODE_LEFT_TIMEOUT_SETTING.getKey(), TimeValue.timeValueSeconds(1));
        jobProvider = new JobResultsProvider(client(), builder.build(), TestIndexNameExpressionResolver.newInstance());
        ThreadPool tp = mockThreadPool();
        ClusterSettings clusterSettings = new ClusterSettings(
            builder.build(),
            new HashSet<>(
                Arrays.asList(
                    InferenceProcessor.MAX_INFERENCE_PROCESSORS,
                    MasterService.MASTER_SERVICE_SLOW_TASK_LOGGING_THRESHOLD_SETTING,
                    OperationRouting.USE_ADAPTIVE_REPLICA_SELECTION_SETTING,
                    ResultsPersisterService.PERSIST_RESULTS_MAX_RETRIES,
                    ClusterService.USER_DEFINED_METADATA,
                    ClusterApplierService.CLUSTER_SERVICE_SLOW_TASK_LOGGING_THRESHOLD_SETTING
                )
            )
        );
        ClusterService clusterService = new ClusterService(builder.build(), clusterSettings, tp);

        OriginSettingClient originSettingClient = new OriginSettingClient(client(), ClientHelper.ML_ORIGIN);
        resultsPersisterService = new ResultsPersisterService(tp, originSettingClient, clusterService, builder.build());
        auditor = new AnomalyDetectionAuditor(client(), clusterService);
        waitForMlTemplates();
    }

    public void testPutJob_CreatesResultsIndex() {

        Job.Builder job1 = new Job.Builder("first_job");
        job1.setAnalysisConfig(createAnalysisConfig("by_field_1", Collections.emptyList()));
        job1.setDataDescription(new DataDescription.Builder());

        // Put fist job. This should create the results index as it's the first job.
        client().execute(PutJobAction.INSTANCE, new PutJobAction.Request(job1)).actionGet();

        String sharedResultsIndex = AnomalyDetectorsIndexFields.RESULTS_INDEX_PREFIX + AnomalyDetectorsIndexFields.RESULTS_INDEX_DEFAULT;
        Map<String, Object> mappingProperties = getIndexMappingProperties(sharedResultsIndex);

        // Assert mappings have a few fields from the template
        assertThat(mappingProperties.keySet(), hasItems("anomaly_score", "bucket_count"));
        // Assert mappings have the by field
        assertThat(mappingProperties.keySet(), hasItem("by_field_1"));

        // Check aliases have been created
        assertThat(
            getAliases(sharedResultsIndex),
            containsInAnyOrder(
                AnomalyDetectorsIndex.jobResultsAliasedName(job1.getId()),
                AnomalyDetectorsIndex.resultsWriteAlias(job1.getId())
            )
        );

        // Now let's create a second job to test things work when the index exists already
        assertThat(mappingProperties.keySet(), not(hasItem("by_field_2")));

        Job.Builder job2 = new Job.Builder("second_job");
        job2.setAnalysisConfig(createAnalysisConfig("by_field_2", Collections.emptyList()));
        job2.setDataDescription(new DataDescription.Builder());

        client().execute(PutJobAction.INSTANCE, new PutJobAction.Request(job2)).actionGet();

        mappingProperties = getIndexMappingProperties(sharedResultsIndex);

        // Assert mappings have a few fields from the template
        assertThat(mappingProperties.keySet(), hasItems("anomaly_score", "bucket_count"));
        // Assert mappings have the by field
        assertThat(mappingProperties.keySet(), hasItems("by_field_1", "by_field_2"));

        // Check aliases have been created
        assertThat(
            getAliases(sharedResultsIndex),
            containsInAnyOrder(
                AnomalyDetectorsIndex.jobResultsAliasedName(job1.getId()),
                AnomalyDetectorsIndex.resultsWriteAlias(job1.getId()),
                AnomalyDetectorsIndex.jobResultsAliasedName(job2.getId()),
                AnomalyDetectorsIndex.resultsWriteAlias(job2.getId())
            )
        );
    }

    public void testPutJob_WithCustomResultsIndex() {
        Job.Builder job = new Job.Builder("foo");
        job.setResultsIndexName("bar");
        job.setAnalysisConfig(createAnalysisConfig("by_field", Collections.emptyList()));
        job.setDataDescription(new DataDescription.Builder());

        client().execute(PutJobAction.INSTANCE, new PutJobAction.Request(job)).actionGet();

        String customIndex = AnomalyDetectorsIndexFields.RESULTS_INDEX_PREFIX + "custom-bar";
        Map<String, Object> mappingProperties = getIndexMappingProperties(customIndex);

        // Assert mappings have a few fields from the template
        assertThat(mappingProperties.keySet(), hasItems("anomaly_score", "bucket_count"));
        // Assert mappings have the by field
        assertThat(mappingProperties.keySet(), hasItem("by_field"));

        // Check aliases have been created
        assertThat(
            getAliases(customIndex),
            containsInAnyOrder(
                AnomalyDetectorsIndex.jobResultsAliasedName(job.getId()),
                AnomalyDetectorsIndex.resultsWriteAlias(job.getId())
            )
        );
    }

    @AwaitsFix(bugUrl = "https://github.com/elastic/elasticsearch/issues/40134")
    public void testMultipleSimultaneousJobCreations() {

        int numJobs = randomIntBetween(4, 7);

        // Each job should result in one extra field being added to the results index mappings: field1, field2, field3, etc.
        // Due to all being created simultaneously this test may reveal race conditions in the code that updates the mappings.
        List<PutJobAction.Request> requests = new ArrayList<>(numJobs);
        for (int i = 1; i <= numJobs; ++i) {
            Job.Builder builder = new Job.Builder("job" + i);
            AnalysisConfig.Builder ac = createAnalysisConfig("field" + i, Collections.emptyList());
            DataDescription.Builder dc = new DataDescription.Builder();
            builder.setAnalysisConfig(ac);
            builder.setDataDescription(dc);

            requests.add(new PutJobAction.Request(builder));
        }

        // Start the requests as close together as possible, without waiting for each to complete before starting the next one.
        List<ActionFuture<PutJobAction.Response>> futures = new ArrayList<>(numJobs);
        for (PutJobAction.Request request : requests) {
            futures.add(client().execute(PutJobAction.INSTANCE, request));
        }

        // Only after all requests are in-flight, wait for all the requests to complete.
        for (ActionFuture<PutJobAction.Response> future : futures) {
            future.actionGet();
        }

        // Assert that the mappings contain all the additional fields: field1, field2, field3, etc.
        String sharedResultsIndex = AnomalyDetectorsIndexFields.RESULTS_INDEX_PREFIX + AnomalyDetectorsIndexFields.RESULTS_INDEX_DEFAULT;
        GetMappingsRequest request = new GetMappingsRequest().indices(sharedResultsIndex);
        GetMappingsResponse response = client().execute(GetMappingsAction.INSTANCE, request).actionGet();
        ImmutableOpenMap<String, MappingMetadata> indexMappings = response.getMappings();
        assertNotNull(indexMappings);
        MappingMetadata typeMappings = indexMappings.get(sharedResultsIndex);
        assertNotNull("expected " + sharedResultsIndex + " in " + indexMappings, typeMappings);
        Map<String, Object> mappings = typeMappings.getSourceAsMap();
        assertNotNull(mappings);
        @SuppressWarnings("unchecked")
        Map<String, Object> properties = (Map<String, Object>) mappings.get("properties");
        assertNotNull("expected 'properties' field in " + mappings, properties);
        for (int i = 1; i <= numJobs; ++i) {
            String fieldName = "field" + i;
            assertNotNull("expected '" + fieldName + "' field in " + properties, properties.get(fieldName));
        }
    }

    public void testGetCalandarByJobId() throws Exception {
        List<Calendar> calendars = new ArrayList<>();
        calendars.add(new Calendar("empty calendar", Collections.emptyList(), null));
        calendars.add(new Calendar("foo calendar", Collections.singletonList("foo"), null));
        calendars.add(new Calendar("foo bar calendar", Arrays.asList("foo", "bar"), null));
        calendars.add(new Calendar("cat calendar", Collections.singletonList("cat"), null));
        calendars.add(new Calendar("cat foo calendar", Arrays.asList("cat", "foo"), null));
        indexCalendars(calendars);

        List<Calendar> queryResult = getCalendars(CalendarQueryBuilder.builder().jobId("ted"));
        assertThat(queryResult, is(empty()));

        queryResult = getCalendars(CalendarQueryBuilder.builder().jobId("foo"));
        assertThat(queryResult, hasSize(3));
        Long matchedCount = queryResult.stream()
            .filter(c -> c.getId().equals("foo calendar") || c.getId().equals("foo bar calendar") || c.getId().equals("cat foo calendar"))
            .count();
        assertEquals(Long.valueOf(3), matchedCount);

        queryResult = getCalendars(CalendarQueryBuilder.builder().jobId("bar"));
        assertThat(queryResult, hasSize(1));
        assertEquals("foo bar calendar", queryResult.get(0).getId());
    }

    public void testGetCalandarById() throws Exception {
        List<Calendar> calendars = new ArrayList<>();
        calendars.add(new Calendar("empty calendar", Collections.emptyList(), null));
        calendars.add(new Calendar("foo calendar", Collections.singletonList("foo"), null));
        calendars.add(new Calendar("foo bar calendar", Arrays.asList("foo", "bar"), null));
        calendars.add(new Calendar("cat calendar", Collections.singletonList("cat"), null));
        calendars.add(new Calendar("cat foo calendar", Arrays.asList("cat", "foo"), null));
        indexCalendars(calendars);

        List<Calendar> queryResult = getCalendars(CalendarQueryBuilder.builder().calendarIdTokens(new String[] { "foo*" }).sort(true));
        assertThat(queryResult, hasSize(2));
        assertThat(queryResult.get(0).getId(), equalTo("foo bar calendar"));
        assertThat(queryResult.get(1).getId(), equalTo("foo calendar"));

        queryResult = getCalendars(
            CalendarQueryBuilder.builder().calendarIdTokens(new String[] { "foo calendar", "cat calendar" }).sort(true)
        );
        assertThat(queryResult, hasSize(2));
        assertThat(queryResult.get(0).getId(), equalTo("cat calendar"));
        assertThat(queryResult.get(1).getId(), equalTo("foo calendar"));
    }

    public void testGetCalendarByIdAndPaging() throws Exception {
        List<Calendar> calendars = new ArrayList<>();
        calendars.add(new Calendar("empty calendar", Collections.emptyList(), null));
        calendars.add(new Calendar("foo calendar", Collections.singletonList("foo"), null));
        calendars.add(new Calendar("foo bar calendar", Arrays.asList("foo", "bar"), null));
        calendars.add(new Calendar("cat calendar", Collections.singletonList("cat"), null));
        calendars.add(new Calendar("cat foo calendar", Arrays.asList("cat", "foo"), null));
        indexCalendars(calendars);

        List<Calendar> queryResult = getCalendars(
            CalendarQueryBuilder.builder().calendarIdTokens(new String[] { "foo*" }).pageParams(new PageParams(0, 1)).sort(true)
        );
        assertThat(queryResult, hasSize(1));
        assertThat(queryResult.get(0).getId(), equalTo("foo bar calendar"));

        queryResult = getCalendars(
            CalendarQueryBuilder.builder()
                .calendarIdTokens(new String[] { "foo calendar", "cat calendar" })
                .sort(true)
                .pageParams(new PageParams(1, 1))
        );
        assertThat(queryResult, hasSize(1));
        assertThat(queryResult.get(0).getId(), equalTo("foo calendar"));
    }

    public void testUpdateCalendar() throws Exception {

        String calendarId = "empty calendar";
        Calendar emptyCal = new Calendar(calendarId, Collections.emptyList(), null);
        indexCalendars(Collections.singletonList(emptyCal));

        Set<String> addedIds = new HashSet<>();
        addedIds.add("foo");
        addedIds.add("bar");
        updateCalendar(calendarId, addedIds, Collections.emptySet());

        Calendar updated = getCalendar(calendarId);
        assertEquals(calendarId, updated.getId());
        assertEquals(addedIds, new HashSet<>(updated.getJobIds()));

        updateCalendar(calendarId, Collections.emptySet(), Collections.singleton("foo"));

        updated = getCalendar(calendarId);
        assertEquals(calendarId, updated.getId());
        assertEquals(1, updated.getJobIds().size());
        assertEquals("bar", updated.getJobIds().get(0));
    }

    public void testRemoveJobFromCalendar() throws Exception {
        List<Calendar> calendars = new ArrayList<>();
        calendars.add(new Calendar("empty calendar", Collections.emptyList(), null));
        calendars.add(new Calendar("foo calendar", Collections.singletonList("foo"), null));
        calendars.add(new Calendar("foo bar calendar", Arrays.asList("foo", "bar"), null));
        calendars.add(new Calendar("cat calendar", Collections.singletonList("cat"), null));
        calendars.add(new Calendar("cat foo calendar", Arrays.asList("cat", "foo"), null));
        indexCalendars(calendars);

        CountDownLatch latch = new CountDownLatch(1);
        final AtomicReference<Exception> exceptionHolder = new AtomicReference<>();
        jobProvider.removeJobFromCalendars("bar", ActionListener.wrap(r -> latch.countDown(), e -> {
            exceptionHolder.set(e);
            latch.countDown();
        }));

        latch.await();
        if (exceptionHolder.get() != null) {
            throw exceptionHolder.get();
        }

        List<Calendar> updatedCalendars = getCalendars(CalendarQueryBuilder.builder());
        assertEquals(5, updatedCalendars.size());
        for (Calendar cal : updatedCalendars) {
            assertThat("bar", is(not(in(cal.getJobIds()))));
        }

        Calendar catFoo = getCalendar("cat foo calendar");
        assertThat(catFoo.getJobIds(), contains("cat", "foo"));

        CountDownLatch latch2 = new CountDownLatch(1);
        jobProvider.removeJobFromCalendars("cat", ActionListener.wrap(r -> latch2.countDown(), e -> {
            exceptionHolder.set(e);
            latch2.countDown();
        }));

        latch2.await();
        if (exceptionHolder.get() != null) {
            throw exceptionHolder.get();
        }

        updatedCalendars = getCalendars(CalendarQueryBuilder.builder());
        assertEquals(5, updatedCalendars.size());
        for (Calendar cal : updatedCalendars) {
            assertThat("bar", is(not(in(cal.getJobIds()))));
            assertThat("cat", is(not(in(cal.getJobIds()))));
        }
    }

    private Map<String, Object> getIndexMappingProperties(String index) {
        GetMappingsRequest request = new GetMappingsRequest().indices(index);
        GetMappingsResponse response = client().execute(GetMappingsAction.INSTANCE, request).actionGet();
        ImmutableOpenMap<String, MappingMetadata> indexMappings = response.getMappings();
        assertNotNull(indexMappings);
        MappingMetadata typeMappings = indexMappings.get(index);
        assertNotNull("expected " + index + " in " + indexMappings, typeMappings);
        Map<String, Object> mappings = typeMappings.getSourceAsMap();
        assertNotNull(mappings);

        // Assert _meta info is present
        assertThat(mappings.keySet(), hasItem("_meta"));
        @SuppressWarnings("unchecked")
        Map<String, Object> meta = (Map<String, Object>) mappings.get("_meta");
        assertThat(meta.keySet(), hasItem("version"));
        assertThat(meta.get("version"), equalTo(Version.CURRENT.toString()));

        @SuppressWarnings("unchecked")
        Map<String, Object> properties = (Map<String, Object>) mappings.get("properties");
        assertNotNull("expected 'properties' field in " + mappings, properties);
        return properties;
    }

    private Set<String> getAliases(String index) {
        GetAliasesResponse getAliasesResponse = client().admin().indices().getAliases(new GetAliasesRequest().indices(index)).actionGet();
        ImmutableOpenMap<String, List<AliasMetadata>> aliases = getAliasesResponse.getAliases();
        assertThat(aliases.containsKey(index), is(true));
        List<AliasMetadata> aliasMetadataList = aliases.get(index);
        for (AliasMetadata aliasMetadata : aliasMetadataList) {
            assertThat("Anomalies aliases should be hidden but are not: " + aliases, aliasMetadata.isHidden(), is(true));
        }
        return aliasMetadataList.stream().map(AliasMetadata::alias).collect(Collectors.toSet());
    }

    private List<Calendar> getCalendars(CalendarQueryBuilder query) throws Exception {
        CountDownLatch latch = new CountDownLatch(1);
        AtomicReference<Exception> exceptionHolder = new AtomicReference<>();
        AtomicReference<QueryPage<Calendar>> result = new AtomicReference<>();

        jobProvider.calendars(query, ActionListener.wrap(r -> {
            result.set(r);
            latch.countDown();
        }, e -> {
            exceptionHolder.set(e);
            latch.countDown();
        }));

        latch.await();
        if (exceptionHolder.get() != null) {
            throw exceptionHolder.get();
        }

        return result.get().results();
    }

<<<<<<< HEAD
    private void updateCalendar(String calendarId, Set<String> idsToAdd, Set<String> idsToRemove, MlMetadata mlMetadata) throws Exception {
=======
    private void updateCalendar(String calendarId, Set<String> idsToAdd, Set<String> idsToRemove) throws Exception {
>>>>>>> 30e15ba8
        CountDownLatch latch = new CountDownLatch(1);
        AtomicReference<Exception> exceptionHolder = new AtomicReference<>();
        jobProvider.updateCalendar(calendarId, idsToAdd, idsToRemove, r -> latch.countDown(), e -> {
            exceptionHolder.set(e);
            latch.countDown();
        });

        latch.await();
        if (exceptionHolder.get() != null) {
            throw exceptionHolder.get();
        }

        client().admin().indices().prepareRefresh(MlMetaIndex.indexName()).get();
    }

    private Calendar getCalendar(String calendarId) throws Exception {

        CountDownLatch latch = new CountDownLatch(1);
        AtomicReference<Exception> exceptionHolder = new AtomicReference<>();
        AtomicReference<Calendar> calendarHolder = new AtomicReference<>();
        jobProvider.calendar(calendarId, ActionListener.wrap(c -> {
            calendarHolder.set(c);
            latch.countDown();
        }, e -> {
            exceptionHolder.set(e);
            latch.countDown();
        }));

        latch.await();
        if (exceptionHolder.get() != null) {
            throw exceptionHolder.get();
        }

        return calendarHolder.get();
    }

    public void testScheduledEventsForJobs() throws Exception {
        Job.Builder jobA = createJob("job_a");
        Job.Builder jobB = createJob("job_b");
        Job.Builder jobC = createJob("job_c");

        String calendarAId = "maintenance_a";
        List<Calendar> calendars = new ArrayList<>();
        calendars.add(new Calendar(calendarAId, Collections.singletonList("job_a"), null));

        ZonedDateTime now = ZonedDateTime.now();
        List<ScheduledEvent> events = new ArrayList<>();
        events.add(buildScheduledEvent("downtime", now.plusDays(1), now.plusDays(2), calendarAId));
        events.add(buildScheduledEvent("downtime_AA", now.plusDays(8), now.plusDays(9), calendarAId));
        events.add(buildScheduledEvent("downtime_AAA", now.plusDays(15), now.plusDays(16), calendarAId));

        String calendarABId = "maintenance_a_and_b";
        calendars.add(new Calendar(calendarABId, Arrays.asList("job_a", "job_b"), null));

        events.add(buildScheduledEvent("downtime_AB", now.plusDays(12), now.plusDays(13), calendarABId));

        indexCalendars(calendars);
        indexScheduledEvents(events);

        ScheduledEventsQueryBuilder query = new ScheduledEventsQueryBuilder();
        List<ScheduledEvent> returnedEvents = getScheduledEventsForJob(jobA.getId(), Collections.emptyList(), query);
        assertEquals(4, returnedEvents.size());
        assertEquals(events.get(0), returnedEvents.get(0));
        assertEquals(events.get(1), returnedEvents.get(1));
        assertEquals(events.get(3), returnedEvents.get(2));
        assertEquals(events.get(2), returnedEvents.get(3));

        returnedEvents = getScheduledEventsForJob(jobB.getId(), Collections.singletonList("unrelated-job-group"), query);
        assertEquals(1, returnedEvents.size());
        assertEquals(events.get(3), returnedEvents.get(0));

        returnedEvents = getScheduledEventsForJob(jobC.getId(), Collections.emptyList(), query);
        assertEquals(0, returnedEvents.size());

        // Test time filters
        // Lands halfway through the second event which should be returned
        query.start(Long.toString(now.plusDays(8).plusHours(1).toInstant().toEpochMilli()));
        // Lands halfway through the 3rd event which should be returned
        query.end(Long.toString(now.plusDays(12).plusHours(1).toInstant().toEpochMilli()));
        returnedEvents = getScheduledEventsForJob(jobA.getId(), Collections.emptyList(), query);
        assertEquals(2, returnedEvents.size());
        assertEquals(events.get(1), returnedEvents.get(0));
        assertEquals(events.get(3), returnedEvents.get(1));
    }

    public void testScheduledEvents() throws Exception {
        createJob("job_a");
        createJob("job_b");
        createJob("job_c");

        String calendarAId = "maintenance_a";
        List<Calendar> calendars = new ArrayList<>();
        calendars.add(new Calendar(calendarAId, Collections.singletonList("job_a"), null));

        ZonedDateTime now = ZonedDateTime.now();
        List<ScheduledEvent> events = new ArrayList<>();
        events.add(buildScheduledEvent("downtime", now.plusDays(1), now.plusDays(2), calendarAId));
        events.add(buildScheduledEvent("downtime_AA", now.plusDays(8), now.plusDays(9), calendarAId));
        events.add(buildScheduledEvent("downtime_AAA", now.plusDays(15), now.plusDays(16), calendarAId));

        String calendarABId = "maintenance_a_and_b";
        calendars.add(new Calendar(calendarABId, Arrays.asList("job_a", "job_b"), null));

        events.add(buildScheduledEvent("downtime_AB", now.plusDays(12), now.plusDays(13), calendarABId));

        indexCalendars(calendars);
        indexScheduledEvents(events);

        List<ScheduledEvent> returnedEvents = getScheduledEvents(new ScheduledEventsQueryBuilder());
        assertEquals(4, returnedEvents.size());
        assertEquals(events.get(0), returnedEvents.get(0));
        assertEquals(events.get(1), returnedEvents.get(1));
        assertEquals(events.get(3), returnedEvents.get(2));
        assertEquals(events.get(2), returnedEvents.get(3));

        returnedEvents = getScheduledEvents(ScheduledEventsQueryBuilder.builder().calendarIds(new String[] { "maintenance_a" }));
        assertEquals(3, returnedEvents.size());
        assertEquals(events.get(0), returnedEvents.get(0));
        assertEquals(events.get(1), returnedEvents.get(1));
        assertEquals(events.get(2), returnedEvents.get(2));

        returnedEvents = getScheduledEvents(
            ScheduledEventsQueryBuilder.builder().calendarIds(new String[] { "maintenance_a", "maintenance_a_and_b" })
        );
        assertEquals(4, returnedEvents.size());
        assertEquals(events.get(0), returnedEvents.get(0));
        assertEquals(events.get(1), returnedEvents.get(1));
        assertEquals(events.get(3), returnedEvents.get(2));
        assertEquals(events.get(2), returnedEvents.get(3));

        returnedEvents = getScheduledEvents(ScheduledEventsQueryBuilder.builder().calendarIds(new String[] { "maintenance_a*" }));
        assertEquals(4, returnedEvents.size());
        assertEquals(events.get(0), returnedEvents.get(0));
        assertEquals(events.get(1), returnedEvents.get(1));
        assertEquals(events.get(3), returnedEvents.get(2));
        assertEquals(events.get(2), returnedEvents.get(3));
    }

    public void testScheduledEventsForJob_withGroup() throws Exception {
        String groupA = "group-a";
        String groupB = "group-b";
        createJob("job-in-group-a", Collections.emptyList(), Collections.singletonList(groupA));
        createJob("job-in-group-a-and-b", Collections.emptyList(), Arrays.asList(groupA, groupB));

        String calendarAId = "calendar_a";
        List<Calendar> calendars = new ArrayList<>();
        calendars.add(new Calendar(calendarAId, Collections.singletonList(groupA), null));

        ZonedDateTime now = ZonedDateTime.now();
        List<ScheduledEvent> events = new ArrayList<>();
        events.add(buildScheduledEvent("downtime_A", now.plusDays(1), now.plusDays(2), calendarAId));

        String calendarBId = "calendar_b";
        calendars.add(new Calendar(calendarBId, Collections.singletonList(groupB), null));
        events.add(buildScheduledEvent("downtime_B", now.plusDays(12), now.plusDays(13), calendarBId));

        indexCalendars(calendars);
        indexScheduledEvents(events);

        ScheduledEventsQueryBuilder query = new ScheduledEventsQueryBuilder();
        List<ScheduledEvent> returnedEvents = getScheduledEventsForJob("job-in-group-a", Collections.singletonList(groupA), query);
        assertEquals(1, returnedEvents.size());
        assertEquals(events.get(0), returnedEvents.get(0));

        query = new ScheduledEventsQueryBuilder();
        returnedEvents = getScheduledEventsForJob("job-in-group-a-and-b", Collections.singletonList(groupB), query);
        assertEquals(1, returnedEvents.size());
        assertEquals(events.get(1), returnedEvents.get(0));
    }

    private ScheduledEvent buildScheduledEvent(String description, ZonedDateTime start, ZonedDateTime end, String calendarId) {
        return new ScheduledEvent.Builder().description(description)
            .startTime(start.toInstant())
            .endTime(end.toInstant())
            .calendarId(calendarId)
            .build();
    }

    public void testGetSnapshots() {
        String jobId = "test_get_snapshots";
<<<<<<< HEAD
        Job.Builder job = createJob(jobId);
=======
        createJob(jobId);
>>>>>>> 30e15ba8
        indexModelSnapshot(
            new ModelSnapshot.Builder(jobId).setSnapshotId("snap_2")
                .setTimestamp(Date.from(Instant.ofEpochMilli(10)))
                .setMinVersion(Version.V_7_4_0)
                .setQuantiles(new Quantiles(jobId, Date.from(Instant.ofEpochMilli(10)), randomAlphaOfLength(20)))
                .build()
        );
        indexModelSnapshot(
            new ModelSnapshot.Builder(jobId).setSnapshotId("snap_1")
                .setTimestamp(Date.from(Instant.ofEpochMilli(11)))
                .setMinVersion(Version.V_7_2_0)
                .setQuantiles(new Quantiles(jobId, Date.from(Instant.ofEpochMilli(11)), randomAlphaOfLength(20)))
                .build()
        );
        indexModelSnapshot(
            new ModelSnapshot.Builder(jobId).setSnapshotId("other_snap")
                .setTimestamp(Date.from(Instant.ofEpochMilli(12)))
                .setMinVersion(Version.V_7_3_0)
                .setQuantiles(new Quantiles(jobId, Date.from(Instant.ofEpochMilli(12)), randomAlphaOfLength(20)))
                .build()
        );
        createJob("other_job");
        indexModelSnapshot(
            new ModelSnapshot.Builder("other_job").setSnapshotId("other_snap")
                .setTimestamp(Date.from(Instant.ofEpochMilli(10)))
                .setMinVersion(Version.CURRENT)
                .setQuantiles(new Quantiles("other_job", Date.from(Instant.ofEpochMilli(10)), randomAlphaOfLength(20)))
                .build()
        );
        // Add a snapshot WITHOUT a min version.
        client().prepareIndex(AnomalyDetectorsIndex.jobResultsAliasedName("other_job"))
            .setId(ModelSnapshot.documentId("other_job", "11"))
            .setSource(
                "{\"job_id\":\"other_job\"," + "\"snapshot_id\":\"11\", \"snapshot_doc_count\":1,\"retain\":false}",
                XContentType.JSON
            )
            .get();

        client().admin()
            .indices()
            .prepareRefresh(AnomalyDetectorsIndex.jobStateIndexPattern(), AnomalyDetectorsIndex.jobResultsIndexPrefix() + "*")
            .get();

        PlainActionFuture<QueryPage<ModelSnapshot>> future = new PlainActionFuture<>();
        jobProvider.modelSnapshots(jobId, 0, 4, "9", "15", "", false, "snap_2,snap_1", future::onResponse, future::onFailure);
        List<ModelSnapshot> snapshots = future.actionGet().results();
        assertThat(snapshots.get(0).getSnapshotId(), equalTo("snap_2"));
        assertNull(snapshots.get(0).getQuantiles());
        assertThat(snapshots.get(1).getSnapshotId(), equalTo("snap_1"));
        assertNull(snapshots.get(1).getQuantiles());

        future = new PlainActionFuture<>();
        jobProvider.modelSnapshots(jobId, 0, 4, "9", "15", "", false, "snap_*", future::onResponse, future::onFailure);
        snapshots = future.actionGet().results();
        assertThat(snapshots.get(0).getSnapshotId(), equalTo("snap_2"));
        assertThat(snapshots.get(1).getSnapshotId(), equalTo("snap_1"));
        assertNull(snapshots.get(0).getQuantiles());
        assertNull(snapshots.get(1).getQuantiles());

        future = new PlainActionFuture<>();
        jobProvider.modelSnapshots(jobId, 0, 4, "9", "15", "", false, "snap_*,other_snap", future::onResponse, future::onFailure);
        snapshots = future.actionGet().results();
        assertThat(snapshots.get(0).getSnapshotId(), equalTo("snap_2"));
        assertThat(snapshots.get(1).getSnapshotId(), equalTo("snap_1"));
        assertThat(snapshots.get(2).getSnapshotId(), equalTo("other_snap"));

        future = new PlainActionFuture<>();
        jobProvider.modelSnapshots(jobId, 0, 4, "9", "15", "", false, "*", future::onResponse, future::onFailure);
        snapshots = future.actionGet().results();
        assertThat(snapshots.get(0).getSnapshotId(), equalTo("snap_2"));
        assertThat(snapshots.get(1).getSnapshotId(), equalTo("snap_1"));
        assertThat(snapshots.get(2).getSnapshotId(), equalTo("other_snap"));

        future = new PlainActionFuture<>();
        jobProvider.modelSnapshots("*", 0, 5, null, null, "min_version", false, null, future::onResponse, future::onFailure);
        snapshots = future.actionGet().results();
        assertThat(snapshots.get(0).getSnapshotId(), equalTo("11"));
        assertThat(snapshots.get(1).getSnapshotId(), equalTo("snap_1"));
        assertThat(snapshots.get(2).getSnapshotId(), equalTo("other_snap"));
        assertThat(snapshots.get(3).getSnapshotId(), equalTo("snap_2"));
        assertThat(snapshots.get(4).getSnapshotId(), equalTo("other_snap"));

        // assert that quantiles are not loaded
        assertNull(snapshots.get(0).getQuantiles());
        assertNull(snapshots.get(1).getQuantiles());
        assertNull(snapshots.get(2).getQuantiles());
        assertNull(snapshots.get(3).getQuantiles());
        assertNull(snapshots.get(4).getQuantiles());

    }

    public void testGetAutodetectParams() throws Exception {
        String jobId = "test_get_autodetect_params";
        Job.Builder job = createJob(jobId, Arrays.asList("fruit", "tea"));

        String calendarId = "downtime";
        Calendar calendar = new Calendar(calendarId, Collections.singletonList(jobId), null);
        indexCalendars(Collections.singletonList(calendar));

        // index the param docs
        ZonedDateTime now = ZonedDateTime.now();
        List<ScheduledEvent> events = new ArrayList<>();
        // events in the past should be filtered out
        events.add(buildScheduledEvent("In the past", now.minusDays(7), now.minusDays(6), calendarId));
        events.add(buildScheduledEvent("A_downtime", now.plusDays(1), now.plusDays(2), calendarId));
        events.add(buildScheduledEvent("A_downtime2", now.plusDays(8), now.plusDays(9), calendarId));
        indexScheduledEvents(events);

        List<MlFilter> filters = new ArrayList<>();
        filters.add(MlFilter.builder("fruit").setItems("apple", "pear").build());
        filters.add(MlFilter.builder("tea").setItems("green", "builders").build());
        indexFilters(filters);

        DataCounts earliestCounts = DataCountsTests.createTestInstance(jobId);
        earliestCounts.setLatestRecordTimeStamp(new Date(1500000000000L));
        indexDataCounts(earliestCounts, jobId);
        DataCounts latestCounts = DataCountsTests.createTestInstance(jobId);
        latestCounts.setLatestRecordTimeStamp(new Date(1510000000000L));
        indexDataCounts(latestCounts, jobId);

        ModelSizeStats earliestSizeStats = new ModelSizeStats.Builder(jobId).setLogTime(new Date(1500000000000L)).build();
        ModelSizeStats latestSizeStats = new ModelSizeStats.Builder(jobId).setLogTime(new Date(1510000000000L)).build();
        indexModelSizeStats(earliestSizeStats);
        indexModelSizeStats(latestSizeStats);

        job.setModelSnapshotId("snap_1");
        ModelSnapshot snapshot = new ModelSnapshot.Builder(jobId).setSnapshotId("snap_1").build();
        indexModelSnapshot(snapshot);

        Quantiles quantiles = new Quantiles(jobId, new Date(), "quantile-state");
        indexQuantiles(quantiles);

        client().admin()
            .indices()
            .prepareRefresh(
                MlMetaIndex.indexName(),
                AnomalyDetectorsIndex.jobStateIndexPattern(),
                AnomalyDetectorsIndex.jobResultsAliasedName(jobId)
            )
            .get();

        AutodetectParams params = getAutodetectParams(job.build(new Date()));

        // events
        assertNotNull(params.scheduledEvents());
        assertEquals(3, params.scheduledEvents().size());
        assertEquals(events.get(0), params.scheduledEvents().get(0));
        assertEquals(events.get(1), params.scheduledEvents().get(1));
        assertEquals(events.get(2), params.scheduledEvents().get(2));

        // filters
        assertNotNull(params.filters());
        assertEquals(2, params.filters().size());
        assertTrue(params.filters().contains(filters.get(0)));
        assertTrue(params.filters().contains(filters.get(1)));

        // datacounts
        assertNotNull(params.dataCounts());
        assertEquals(latestCounts, params.dataCounts());

        // model size stats
        assertNotNull(params.modelSizeStats());
        assertEquals(latestSizeStats, params.modelSizeStats());

        // model snapshot
        assertNotNull(params.modelSnapshot());
        assertEquals(snapshot, params.modelSnapshot());

        // quantiles
        assertNotNull(params.quantiles());
        assertEquals(quantiles, params.quantiles());
    }

    private AutodetectParams getAutodetectParams(Job job) throws Exception {
        AtomicReference<Exception> errorHolder = new AtomicReference<>();
        AtomicReference<AutodetectParams> searchResultHolder = new AtomicReference<>();
        CountDownLatch latch = new CountDownLatch(1);
        jobProvider.getAutodetectParams(job, params -> {
            searchResultHolder.set(params);
            latch.countDown();
        }, e -> {
            errorHolder.set(e);
            latch.countDown();
        });

        latch.await();
        if (errorHolder.get() != null) {
            throw errorHolder.get();
        }

        return searchResultHolder.get();
    }

    private List<ScheduledEvent> getScheduledEventsForJob(String jobId, List<String> jobGroups, ScheduledEventsQueryBuilder query)
        throws Exception {
        AtomicReference<Exception> errorHolder = new AtomicReference<>();
        AtomicReference<QueryPage<ScheduledEvent>> searchResultHolder = new AtomicReference<>();
        CountDownLatch latch = new CountDownLatch(1);
        jobProvider.scheduledEventsForJob(jobId, jobGroups, query, ActionListener.wrap(params -> {
            searchResultHolder.set(params);
            latch.countDown();
        }, e -> {
            errorHolder.set(e);
            latch.countDown();
        }));

        latch.await();
        if (errorHolder.get() != null) {
            throw errorHolder.get();
        }

        return searchResultHolder.get().results();
    }

    private List<ScheduledEvent> getScheduledEvents(ScheduledEventsQueryBuilder query) throws Exception {
        AtomicReference<Exception> errorHolder = new AtomicReference<>();
        AtomicReference<QueryPage<ScheduledEvent>> searchResultHolder = new AtomicReference<>();
        CountDownLatch latch = new CountDownLatch(1);
        jobProvider.scheduledEvents(query, ActionListener.wrap(params -> {
            searchResultHolder.set(params);
            latch.countDown();
        }, e -> {
            errorHolder.set(e);
            latch.countDown();
        }));

        latch.await();
        if (errorHolder.get() != null) {
            throw errorHolder.get();
        }

        return searchResultHolder.get().results();
    }

    private Job.Builder createJob(String jobId) {
        return createJob(jobId, Collections.emptyList());
    }

    private Job.Builder createJob(String jobId, List<String> filterIds) {
        return createJob(jobId, filterIds, Collections.emptyList());
    }

    private Job.Builder createJob(String jobId, List<String> filterIds, List<String> jobGroups) {
        Job.Builder builder = new Job.Builder(jobId);
        builder.setGroups(jobGroups);
        AnalysisConfig.Builder ac = createAnalysisConfig("by_field", filterIds);
        DataDescription.Builder dc = new DataDescription.Builder();
        builder.setAnalysisConfig(ac);
        builder.setDataDescription(dc);

        PutJobAction.Request request = new PutJobAction.Request(builder);
        client().execute(PutJobAction.INSTANCE, request).actionGet();
        return builder;
    }

    private AnalysisConfig.Builder createAnalysisConfig(String byFieldName, List<String> filterIds) {
        Detector.Builder detector = new Detector.Builder("mean", "field");
        detector.setByFieldName(byFieldName);
        List<DetectionRule> rules = new ArrayList<>();

        for (String filterId : filterIds) {
            RuleScope.Builder ruleScope = RuleScope.builder();
            ruleScope.include(byFieldName, filterId);

            rules.add(new DetectionRule.Builder(ruleScope).setActions(RuleAction.SKIP_RESULT).build());
        }
        detector.setRules(rules);

        return new AnalysisConfig.Builder(Collections.singletonList(detector.build()));
    }

    private void indexScheduledEvents(List<ScheduledEvent> events) throws IOException {
        BulkRequestBuilder bulkRequest = client().prepareBulk();
        bulkRequest.setRefreshPolicy(WriteRequest.RefreshPolicy.IMMEDIATE);

        for (ScheduledEvent event : events) {
            IndexRequest indexRequest = new IndexRequest(MlMetaIndex.indexName());
            try (XContentBuilder builder = XContentFactory.jsonBuilder()) {
                ToXContent.MapParams params = new ToXContent.MapParams(
                    Collections.singletonMap(ToXContentParams.FOR_INTERNAL_STORAGE, "true")
                );
                indexRequest.source(event.toXContent(builder, params));
                bulkRequest.add(indexRequest);
            }
        }
        BulkResponse response = bulkRequest.execute().actionGet();
        if (response.hasFailures()) {
            throw new IllegalStateException(Strings.toString(response));
        }
    }

    private void indexDataCounts(DataCounts counts, String jobId) {
        JobDataCountsPersister persister = new JobDataCountsPersister(client(), resultsPersisterService, auditor);
        persister.persistDataCounts(jobId, counts);
    }

    private void indexFilters(List<MlFilter> filters) throws IOException {
        BulkRequestBuilder bulkRequest = client().prepareBulk();
        bulkRequest.setRefreshPolicy(WriteRequest.RefreshPolicy.IMMEDIATE);

        for (MlFilter filter : filters) {
            IndexRequest indexRequest = new IndexRequest(MlMetaIndex.indexName()).id(filter.documentId());
            try (XContentBuilder builder = XContentFactory.jsonBuilder()) {
                ToXContent.MapParams params = new ToXContent.MapParams(
                    Collections.singletonMap(ToXContentParams.FOR_INTERNAL_STORAGE, "true")
                );
                indexRequest.source(filter.toXContent(builder, params));
                bulkRequest.add(indexRequest);
            }
        }
        bulkRequest.execute().actionGet();
    }

    private void indexModelSizeStats(ModelSizeStats modelSizeStats) {
        JobResultsPersister persister = new JobResultsPersister(
            new OriginSettingClient(client(), ClientHelper.ML_ORIGIN),
            resultsPersisterService
        );
        persister.persistModelSizeStats(modelSizeStats, () -> true);
    }

    private void indexModelSnapshot(ModelSnapshot snapshot) {
        JobResultsPersister persister = new JobResultsPersister(
            new OriginSettingClient(client(), ClientHelper.ML_ORIGIN),
            resultsPersisterService
        );
        persister.persistModelSnapshot(snapshot, WriteRequest.RefreshPolicy.IMMEDIATE, () -> true);
    }

    private void indexQuantiles(Quantiles quantiles) {
        PlainActionFuture<Boolean> future = new PlainActionFuture<>();
        createStateIndexAndAliasIfNecessary(
            client(),
            ClusterState.EMPTY_STATE,
            TestIndexNameExpressionResolver.newInstance(),
            MasterNodeRequest.DEFAULT_MASTER_NODE_TIMEOUT,
            future
        );
        future.actionGet();
        JobResultsPersister persister = new JobResultsPersister(
            new OriginSettingClient(client(), ClientHelper.ML_ORIGIN),
            resultsPersisterService
        );
        persister.persistQuantiles(quantiles, () -> true);
    }

    private void indexCalendars(List<Calendar> calendars) throws IOException {
        BulkRequestBuilder bulkRequest = client().prepareBulk();
        bulkRequest.setRefreshPolicy(WriteRequest.RefreshPolicy.IMMEDIATE);

        for (Calendar calendar : calendars) {
            IndexRequest indexRequest = new IndexRequest(MlMetaIndex.indexName()).id(calendar.documentId());
            try (XContentBuilder builder = XContentFactory.jsonBuilder()) {
                ToXContent.MapParams params = new ToXContent.MapParams(
                    Collections.singletonMap(ToXContentParams.FOR_INTERNAL_STORAGE, "true")
                );
                indexRequest.source(calendar.toXContent(builder, params));
                bulkRequest.add(indexRequest);
            }
        }
        bulkRequest.execute().actionGet();
    }
}<|MERGE_RESOLUTION|>--- conflicted
+++ resolved
@@ -461,11 +461,7 @@
         return result.get().results();
     }
 
-<<<<<<< HEAD
-    private void updateCalendar(String calendarId, Set<String> idsToAdd, Set<String> idsToRemove, MlMetadata mlMetadata) throws Exception {
-=======
     private void updateCalendar(String calendarId, Set<String> idsToAdd, Set<String> idsToRemove) throws Exception {
->>>>>>> 30e15ba8
         CountDownLatch latch = new CountDownLatch(1);
         AtomicReference<Exception> exceptionHolder = new AtomicReference<>();
         jobProvider.updateCalendar(calendarId, idsToAdd, idsToRemove, r -> latch.countDown(), e -> {
@@ -646,11 +642,7 @@
 
     public void testGetSnapshots() {
         String jobId = "test_get_snapshots";
-<<<<<<< HEAD
-        Job.Builder job = createJob(jobId);
-=======
         createJob(jobId);
->>>>>>> 30e15ba8
         indexModelSnapshot(
             new ModelSnapshot.Builder(jobId).setSnapshotId("snap_2")
                 .setTimestamp(Date.from(Instant.ofEpochMilli(10)))
