--- conflicted
+++ resolved
@@ -162,15 +162,4 @@
         }
         return subStrings;
     }
-<<<<<<< HEAD
-    @Override
-    public NamedXContentRegistry xContentRegistry() {
-        List<NamedXContentRegistry.Entry> namedXContent = new ArrayList<>();
-        namedXContent.addAll(new MlInferenceNamedXContentProvider().getNamedXContentParsers());
-        namedXContent.addAll(new MlModelSizeNamedXContentProvider().getNamedXContentParsers());
-        return new NamedXContentRegistry(namedXContent);
-    }
-=======
->>>>>>> e9970aa7
-
 }