--- conflicted
+++ resolved
@@ -430,11 +430,7 @@
                     "_node_id1",
                     new TransportAddress(InetAddress.getLoopbackAddress(), 9300),
                     Collections.emptyMap(),
-<<<<<<< HEAD
-                    Collections.emptySet(),
-=======
                     ROLES_WITHOUT_ML,
->>>>>>> 30e15ba8
                     Version.CURRENT
                 )
             )
@@ -444,11 +440,7 @@
                     "_node_id2",
                     new TransportAddress(InetAddress.getLoopbackAddress(), 9301),
                     Collections.emptyMap(),
-<<<<<<< HEAD
-                    Collections.emptySet(),
-=======
                     ROLES_WITHOUT_ML,
->>>>>>> 30e15ba8
                     Version.CURRENT
                 )
             )
@@ -489,11 +481,7 @@
                     "_node_id1",
                     new TransportAddress(InetAddress.getLoopbackAddress(), 9300),
                     nodeAttr,
-<<<<<<< HEAD
-                    Collections.emptySet(),
-=======
-                    ROLES_WITH_ML,
->>>>>>> 30e15ba8
+                    ROLES_WITH_ML,
                     Version.CURRENT
                 )
             )
@@ -503,11 +491,7 @@
                     "_node_id2",
                     new TransportAddress(InetAddress.getLoopbackAddress(), 9301),
                     nodeAttr,
-<<<<<<< HEAD
-                    Collections.emptySet(),
-=======
-                    ROLES_WITH_ML,
->>>>>>> 30e15ba8
+                    ROLES_WITH_ML,
                     Version.CURRENT
                 )
             )
@@ -517,11 +501,7 @@
                     "_node_id3",
                     new TransportAddress(InetAddress.getLoopbackAddress(), 9302),
                     nodeAttr,
-<<<<<<< HEAD
-                    Collections.emptySet(),
-=======
-                    ROLES_WITH_ML,
->>>>>>> 30e15ba8
+                    ROLES_WITH_ML,
                     Version.CURRENT
                 )
             )
@@ -631,11 +611,7 @@
                     "_node_id1",
                     new TransportAddress(InetAddress.getLoopbackAddress(), 9300),
                     nodeAttr,
-<<<<<<< HEAD
-                    Collections.emptySet(),
-=======
-                    ROLES_WITH_ML,
->>>>>>> 30e15ba8
+                    ROLES_WITH_ML,
                     Version.CURRENT
                 )
             )
@@ -645,11 +621,7 @@
                     "_node_id2",
                     new TransportAddress(InetAddress.getLoopbackAddress(), 9301),
                     nodeAttr,
-<<<<<<< HEAD
-                    Collections.emptySet(),
-=======
-                    ROLES_WITH_ML,
->>>>>>> 30e15ba8
+                    ROLES_WITH_ML,
                     Version.CURRENT
                 )
             )
@@ -659,11 +631,7 @@
                     "_node_id3",
                     new TransportAddress(InetAddress.getLoopbackAddress(), 9302),
                     nodeAttr,
-<<<<<<< HEAD
-                    Collections.emptySet(),
-=======
-                    ROLES_WITH_ML,
->>>>>>> 30e15ba8
+                    ROLES_WITH_ML,
                     Version.CURRENT
                 )
             )
@@ -736,11 +704,7 @@
                     "_node_id1",
                     new TransportAddress(InetAddress.getLoopbackAddress(), 9300),
                     nodeAttr,
-<<<<<<< HEAD
-                    Collections.emptySet(),
-=======
-                    ROLES_WITH_ML,
->>>>>>> 30e15ba8
+                    ROLES_WITH_ML,
                     Version.CURRENT
                 )
             )
@@ -750,11 +714,7 @@
                     "_node_id2",
                     new TransportAddress(InetAddress.getLoopbackAddress(), 9301),
                     nodeAttr,
-<<<<<<< HEAD
-                    Collections.emptySet(),
-=======
-                    ROLES_WITH_ML,
->>>>>>> 30e15ba8
+                    ROLES_WITH_ML,
                     Version.CURRENT
                 )
             )
@@ -866,11 +826,7 @@
                     "_node_id1",
                     new TransportAddress(InetAddress.getLoopbackAddress(), 9300),
                     nodeAttr,
-<<<<<<< HEAD
-                    Collections.emptySet(),
-=======
-                    ROLES_WITH_ML,
->>>>>>> 30e15ba8
+                    ROLES_WITH_ML,
                     Version.fromString("6.2.0")
                 )
             )
@@ -880,11 +836,7 @@
                     "_node_id2",
                     new TransportAddress(InetAddress.getLoopbackAddress(), 9301),
                     nodeAttr,
-<<<<<<< HEAD
-                    Collections.emptySet(),
-=======
-                    ROLES_WITH_ML,
->>>>>>> 30e15ba8
+                    ROLES_WITH_ML,
                     Version.fromString("6.1.0")
                 )
             )
@@ -927,11 +879,7 @@
                     "_node_id1",
                     new TransportAddress(InetAddress.getLoopbackAddress(), 9300),
                     nodeAttr,
-<<<<<<< HEAD
-                    Collections.emptySet(),
-=======
-                    ROLES_WITH_ML,
->>>>>>> 30e15ba8
+                    ROLES_WITH_ML,
                     Version.fromString("6.2.0")
                 )
             )
@@ -941,11 +889,7 @@
                     "_node_id2",
                     new TransportAddress(InetAddress.getLoopbackAddress(), 9301),
                     nodeAttr,
-<<<<<<< HEAD
-                    Collections.emptySet(),
-=======
-                    ROLES_WITH_ML,
->>>>>>> 30e15ba8
+                    ROLES_WITH_ML,
                     Version.fromString("6.4.0")
                 )
             )
@@ -984,11 +928,7 @@
                     "_node_id1",
                     new TransportAddress(InetAddress.getLoopbackAddress(), 9300),
                     nodeAttr,
-<<<<<<< HEAD
-                    Collections.emptySet(),
-=======
-                    ROLES_WITH_ML,
->>>>>>> 30e15ba8
+                    ROLES_WITH_ML,
                     Version.CURRENT
                 )
             )
@@ -998,11 +938,7 @@
                     "_node_id2",
                     new TransportAddress(InetAddress.getLoopbackAddress(), 9301),
                     nodeAttr,
-<<<<<<< HEAD
-                    Collections.emptySet(),
-=======
-                    ROLES_WITH_ML,
->>>>>>> 30e15ba8
+                    ROLES_WITH_ML,
                     Version.CURRENT
                 )
             )
@@ -1043,11 +979,7 @@
                     "_node_id1",
                     new TransportAddress(InetAddress.getLoopbackAddress(), 9300),
                     Collections.emptyMap(),
-<<<<<<< HEAD
-                    Collections.emptySet(),
-=======
                     ROLES_WITHOUT_ML,
->>>>>>> 30e15ba8
                     Version.CURRENT
                 )
             )
@@ -1057,11 +989,7 @@
                     "_node_id2",
                     new TransportAddress(InetAddress.getLoopbackAddress(), 9301),
                     Collections.emptyMap(),
-<<<<<<< HEAD
-                    Collections.emptySet(),
-=======
                     ROLES_WITHOUT_ML,
->>>>>>> 30e15ba8
                     Version.CURRENT
                 )
             )
@@ -1095,11 +1023,7 @@
                     "_node_id1",
                     new TransportAddress(InetAddress.getLoopbackAddress(), 9300),
                     Collections.emptyMap(),
-<<<<<<< HEAD
-                    Collections.emptySet(),
-=======
                     ROLES_WITHOUT_ML,
->>>>>>> 30e15ba8
                     Version.CURRENT
                 )
             )
@@ -1109,11 +1033,7 @@
                     "_node_id2",
                     new TransportAddress(InetAddress.getLoopbackAddress(), 9301),
                     Collections.emptyMap(),
-<<<<<<< HEAD
-                    Collections.emptySet(),
-=======
                     ROLES_WITHOUT_ML,
->>>>>>> 30e15ba8
                     Version.CURRENT
                 )
             )
@@ -1186,11 +1106,7 @@
                     "_node_id",
                     new TransportAddress(InetAddress.getLoopbackAddress(), 9300),
                     Collections.emptyMap(),
-<<<<<<< HEAD
-                    Collections.emptySet(),
-=======
                     ROLES_WITHOUT_ML,
->>>>>>> 30e15ba8
                     Version.CURRENT
                 )
             )
@@ -1203,11 +1119,7 @@
                         .put(MachineLearning.MAX_JVM_SIZE_NODE_ATTR, "10")
                         .put(MachineLearning.MACHINE_MEMORY_NODE_ATTR, Long.toString(ByteSizeValue.ofGb(30).getBytes()))
                         .map(),
-<<<<<<< HEAD
-                    Collections.emptySet(),
-=======
-                    ROLES_WITH_ML,
->>>>>>> 30e15ba8
+                    ROLES_WITH_ML,
                     Version.CURRENT
                 )
             )
@@ -1220,11 +1132,7 @@
                         .put(MachineLearning.MAX_JVM_SIZE_NODE_ATTR, "10")
                         .put(MachineLearning.MACHINE_MEMORY_NODE_ATTR, Long.toString(ByteSizeValue.ofGb(30).getBytes()))
                         .map(),
-<<<<<<< HEAD
-                    Collections.emptySet(),
-=======
-                    ROLES_WITH_ML,
->>>>>>> 30e15ba8
+                    ROLES_WITH_ML,
                     Version.CURRENT
                 )
             )
@@ -1237,11 +1145,7 @@
                         .put(MachineLearning.MAX_JVM_SIZE_NODE_ATTR, "10")
                         .put(MachineLearning.MACHINE_MEMORY_NODE_ATTR, Long.toString(ByteSizeValue.ofGb(10).getBytes()))
                         .map(),
-<<<<<<< HEAD
-                    Collections.emptySet(),
-=======
-                    ROLES_WITH_ML,
->>>>>>> 30e15ba8
+                    ROLES_WITH_ML,
                     Version.CURRENT
                 )
             )
