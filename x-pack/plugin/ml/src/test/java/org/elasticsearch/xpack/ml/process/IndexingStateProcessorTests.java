/*
 * Copyright Elasticsearch B.V. and/or licensed to Elasticsearch B.V. under one
 * or more contributor license agreements. Licensed under the Elastic License
 * 2.0; you may not use this file except in compliance with the Elastic License
 * 2.0.
 */
package org.elasticsearch.xpack.ml.process;

import com.carrotsearch.randomizedtesting.annotations.Timeout;

import org.elasticsearch.action.DocWriteRequest;
import org.elasticsearch.action.bulk.BulkRequest;
import org.elasticsearch.action.bulk.BulkResponse;
import org.elasticsearch.action.search.SearchRequest;
import org.elasticsearch.action.search.SearchResponse;
import org.elasticsearch.common.bytes.BytesReference;
import org.elasticsearch.rest.RestStatus;
import org.elasticsearch.search.SearchHit;
import org.elasticsearch.search.SearchHits;
import org.elasticsearch.test.ESTestCase;
import org.elasticsearch.xpack.ml.notifications.AnomalyDetectionAuditor;
import org.elasticsearch.xpack.ml.utils.persistence.ResultsPersisterService;
import org.junit.After;
import org.junit.Before;
import org.mockito.ArgumentCaptor;

import java.io.ByteArrayInputStream;
import java.io.IOException;
import java.io.InputStream;
import java.nio.charset.StandardCharsets;
import java.util.List;
import java.util.Map;
import java.util.function.Function;

import static org.hamcrest.Matchers.containsString;
import static org.hamcrest.Matchers.equalTo;
import static org.mockito.ArgumentMatchers.any;
import static org.mockito.ArgumentMatchers.eq;
import static org.mockito.Mockito.doReturn;
import static org.mockito.Mockito.mock;
import static org.mockito.Mockito.never;
import static org.mockito.Mockito.spy;
import static org.mockito.Mockito.times;
import static org.mockito.Mockito.verify;
import static org.mockito.Mockito.verifyNoMoreInteractions;
import static org.mockito.Mockito.when;

/**
 * Tests for reading state from the native process.
 */
public class IndexingStateProcessorTests extends ESTestCase {

    private static final String STATE_SAMPLE = """
               \s
        {"index": {"_index": "test", "_id": "1"}}
        { "field" : "value1" }
        \0{"index": {"_index": "test", "_id": "2"}}
        { "field" : "value2" }
        \0{"index": {"_index": "test", "_id": "3"}}
        { "field" : "value3" }
        \0""";

    private static final String JOB_ID = "state-processor-test-job";

    private static final int NUM_LARGE_DOCS = 2;
    private static final int LARGE_DOC_SIZE = 1000000;

    private IndexingStateProcessor stateProcessor;
    private ResultsPersisterService resultsPersisterService;
    private SearchResponse searchResponse;

    @Before
    public void initialize() {
        searchResponse = mock(SearchResponse.class);
        when(searchResponse.status()).thenReturn(RestStatus.OK);
        resultsPersisterService = mock(ResultsPersisterService.class);
        doReturn(searchResponse).when(resultsPersisterService).searchWithRetry(any(SearchRequest.class), any(), any(), any());
        doReturn(mock(BulkResponse.class)).when(resultsPersisterService).bulkIndexWithRetry(any(BulkRequest.class), any(), any(), any());
        AnomalyDetectionAuditor auditor = mock(AnomalyDetectionAuditor.class);
        stateProcessor = spy(new IndexingStateProcessor(JOB_ID, resultsPersisterService, auditor));
    }

    @After
    public void verifyNoMoreClientInteractions() {
        verifyNoMoreInteractions(resultsPersisterService);
    }

    public void testExtractDocId() throws IOException {
        assertThat(IndexingStateProcessor.extractDocId("""
            { "index": {"_index": "test", "_id": "1" } }
            """), equalTo("1"));
        assertThat(IndexingStateProcessor.extractDocId("""
            { "index": {"_id": "2" } }
            """), equalTo("2"));
    }

    private void testStateRead(SearchHits searchHits, String expectedIndexOrAlias) throws IOException {
        when(searchResponse.getHits()).thenReturn(searchHits);

        ByteArrayInputStream stream = new ByteArrayInputStream(STATE_SAMPLE.getBytes(StandardCharsets.UTF_8));
        stateProcessor.process(stream);
        ArgumentCaptor<BytesReference> bytesRefCaptor = ArgumentCaptor.forClass(BytesReference.class);
        verify(stateProcessor, times(3)).persist(eq(expectedIndexOrAlias), bytesRefCaptor.capture());

        String[] threeStates = STATE_SAMPLE.split("\0");
        List<BytesReference> capturedBytes = bytesRefCaptor.getAllValues();
        assertEquals(threeStates[0], capturedBytes.get(0).utf8ToString());
        assertEquals(threeStates[1], capturedBytes.get(1).utf8ToString());
        assertEquals(threeStates[2], capturedBytes.get(2).utf8ToString());
        verify(resultsPersisterService, times(3)).searchWithRetry(any(SearchRequest.class), any(), any(), any());
        verify(resultsPersisterService, times(3)).bulkIndexWithRetry(any(BulkRequest.class), any(), any(), any());
        ArgumentCaptor<BulkRequest> bulkRequestArgumentCaptor = ArgumentCaptor.forClass(BulkRequest.class);
        verify(resultsPersisterService, times(3)).bulkIndexWithRetry(bulkRequestArgumentCaptor.capture(), any(), any(), any());
        for (BulkRequest bulkRequest : bulkRequestArgumentCaptor.getAllValues()) {
            for (DocWriteRequest<?> request : bulkRequest.requests()) {
                assertThat(request.isRequireAlias(), equalTo(".ml-state-write".equals(expectedIndexOrAlias)));
            }
        }
    }

    public void testStateRead_StateDocumentCreated() throws IOException {
        testStateRead(SearchHits.EMPTY_WITH_TOTAL_HITS, ".ml-state-write");
    }

    public void testStateRead_StateDocumentUpdated() throws IOException {
<<<<<<< HEAD
        var hits = new SearchHits(new SearchHit[] { SearchHit.createFromMap(Map.of("_index", ".ml-state-dummy")) }, null, 0.0f);
        try {
            testStateRead(hits, ".ml-state-dummy");
        } finally {
            hits.decRef();
        }
=======
        testStateRead(
            SearchHits.unpooled(new SearchHit[] { SearchHit.createFromMap(Map.of("_index", ".ml-state-dummy")) }, null, 0.0f),
            ".ml-state-dummy"
        );
>>>>>>> 42caa0ee
    }

    public void testStateReadGivenConsecutiveZeroBytes() throws IOException {
        String zeroBytes = "\0\0\0\0\0\0";
        ByteArrayInputStream stream = new ByteArrayInputStream(zeroBytes.getBytes(StandardCharsets.UTF_8));

        stateProcessor.process(stream);

        verify(stateProcessor, never()).persist(any(), any());
    }

    public void testStateReadGivenSpacesAndNewLineCharactersFollowedByZeroByte() throws IOException {
        Function<String, InputStream> stringToInputStream = s -> new ByteArrayInputStream(s.getBytes(StandardCharsets.UTF_8));

        stateProcessor.process(stringToInputStream.apply("\0"));
        stateProcessor.process(stringToInputStream.apply(" \0"));
        stateProcessor.process(stringToInputStream.apply("\n\0"));
        stateProcessor.process(stringToInputStream.apply("            \0"));
        stateProcessor.process(stringToInputStream.apply("        \n  \0"));
        stateProcessor.process(stringToInputStream.apply("      \n\n  \0"));
        stateProcessor.process(stringToInputStream.apply("    \n  \n  \0"));
        stateProcessor.process(stringToInputStream.apply("  \n    \n  \0"));
        stateProcessor.process(stringToInputStream.apply("\n      \n  \0"));

        verify(stateProcessor, never()).persist(any(), any());
    }

    public void testStateReadGivenNoIndexField() throws IOException {
        String bytes = "  \n    \n  \n \n\n   {}\0";
        ByteArrayInputStream stream = new ByteArrayInputStream(bytes.getBytes(StandardCharsets.UTF_8));

        Exception e = expectThrows(IllegalStateException.class, () -> stateProcessor.process(stream));
        assertThat(e.getMessage(), containsString("Could not extract \"index\" field"));

        verify(stateProcessor, never()).persist(any(), any());
    }

    public void testStateReadGivenNoIdField() throws IOException {
        String bytes = "  \n \n    \n   {\"index\": {}}\0";
        ByteArrayInputStream stream = new ByteArrayInputStream(bytes.getBytes(StandardCharsets.UTF_8));

        Exception e = expectThrows(IllegalStateException.class, () -> stateProcessor.process(stream));
        assertThat(e.getMessage(), containsString("Could not extract \"index._id\" field"));

        verify(stateProcessor, never()).persist(any(), any());
    }

    /**
     * This test is designed to pick up N-squared processing in the state consumption code.  The size of the state document
     * is comparable to those that the C++ code will create for a huge model.  10 seconds is an overestimate of the time
     * required to avoid spurious failures due to VM stalls - on a reasonable spec laptop this should take around 1 second.
     */
    @Timeout(millis = 10 * 1000)
    public void testLargeStateRead() throws Exception {
        when(searchResponse.getHits()).thenReturn(SearchHits.EMPTY_WITH_TOTAL_HITS);

        StringBuilder builder = new StringBuilder(NUM_LARGE_DOCS * (LARGE_DOC_SIZE + 10)); // 10 for header and separators
        for (int docNum = 1; docNum <= NUM_LARGE_DOCS; ++docNum) {
            builder.append("{\"index\":{\"_index\":\"header").append(docNum).append("\",\"_id\":\"doc").append(docNum).append("\"}}\n");
            for (int count = 0; count < (LARGE_DOC_SIZE / "data".length()); ++count) {
                builder.append("data");
            }
            builder.append("\n\0");
        }

        ByteArrayInputStream stream = new ByteArrayInputStream(builder.toString().getBytes(StandardCharsets.UTF_8));
        stateProcessor.process(stream);
        verify(stateProcessor, times(NUM_LARGE_DOCS)).persist(eq(".ml-state-write"), any());
        verify(resultsPersisterService, times(NUM_LARGE_DOCS)).searchWithRetry(any(SearchRequest.class), any(), any(), any());
        verify(resultsPersisterService, times(NUM_LARGE_DOCS)).bulkIndexWithRetry(any(BulkRequest.class), any(), any(), any());
        ArgumentCaptor<BulkRequest> bulkRequestArgumentCaptor = ArgumentCaptor.forClass(BulkRequest.class);
        verify(resultsPersisterService, times(NUM_LARGE_DOCS)).bulkIndexWithRetry(bulkRequestArgumentCaptor.capture(), any(), any(), any());
        for (BulkRequest bulkRequest : bulkRequestArgumentCaptor.getAllValues()) {
            for (DocWriteRequest<?> request : bulkRequest.requests()) {
                assertTrue(request.isRequireAlias());
            }
        }
    }
}<|MERGE_RESOLUTION|>--- conflicted
+++ resolved
@@ -123,19 +123,10 @@
     }
 
     public void testStateRead_StateDocumentUpdated() throws IOException {
-<<<<<<< HEAD
-        var hits = new SearchHits(new SearchHit[] { SearchHit.createFromMap(Map.of("_index", ".ml-state-dummy")) }, null, 0.0f);
-        try {
-            testStateRead(hits, ".ml-state-dummy");
-        } finally {
-            hits.decRef();
-        }
-=======
         testStateRead(
             SearchHits.unpooled(new SearchHit[] { SearchHit.createFromMap(Map.of("_index", ".ml-state-dummy")) }, null, 0.0f),
             ".ml-state-dummy"
         );
->>>>>>> 42caa0ee
     }
 
     public void testStateReadGivenConsecutiveZeroBytes() throws IOException {
