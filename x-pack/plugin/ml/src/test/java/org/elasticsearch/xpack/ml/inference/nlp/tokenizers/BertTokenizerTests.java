--- conflicted
+++ resolved
@@ -52,21 +52,6 @@
 
         TokenizationResult.Tokenization tokenization = tokenizer.tokenize("Elasticsearch fun");
         assertThat(tokenization.getTokens(), arrayContaining("Elastic", "##search", "fun"));
-<<<<<<< HEAD
-        assertArrayEquals(new int[] { 0, 1, 2 }, tokenization.getTokenIds());
-        assertArrayEquals(new int[] { 0, 0, 1 }, tokenization.getTokenMap());
-    }
-
-    public void testTokenizeAppendSpecialTokens() {
-        BertTokenizer tokenizer = BertTokenizer.builder(
-            Arrays.asList("elastic", "##search", "fun", BertTokenizer.CLASS_TOKEN, BertTokenizer.SEPARATOR_TOKEN),
-            Tokenization.createDefault()
-        ).build();
-
-        TokenizationResult.Tokenization tokenization = tokenizer.tokenize("elasticsearch fun");
-        assertThat(tokenization.getTokens(), arrayContaining("[CLS]", "elastic", "##search", "fun", "[SEP]"));
-        assertArrayEquals(new int[] { 3, 0, 1, 2, 4 }, tokenization.getTokenIds());
-=======
         assertArrayEquals(new int[] { 0, 1, 3 }, tokenization.getTokenIds());
         assertArrayEquals(new int[] { 0, 0, 1 }, tokenization.getTokenMap());
     }
@@ -111,23 +96,12 @@
         TokenizationResult.Tokenization tokenization = tokenizer.tokenize("Elasticsearch fun");
         assertThat(tokenization.getTokens(), arrayContaining("[CLS]", "Elastic", "##search", "fun", "[SEP]"));
         assertArrayEquals(new int[] { 12, 0, 1, 3, 13 }, tokenization.getTokenIds());
->>>>>>> 30e15ba8
         assertArrayEquals(new int[] { -1, 0, 0, 1, -1 }, tokenization.getTokenMap());
     }
 
     public void testNeverSplitTokens() {
         final String specialToken = "SP001";
 
-<<<<<<< HEAD
-        BertTokenizer tokenizer = BertTokenizer.builder(
-            Arrays.asList("Elastic", "##search", "fun", specialToken, BertTokenizer.UNKNOWN_TOKEN),
-            Tokenization.createDefault()
-        ).setNeverSplit(Collections.singleton(specialToken)).setWithSpecialTokens(false).build();
-
-        TokenizationResult.Tokenization tokenization = tokenizer.tokenize("Elasticsearch " + specialToken + " fun");
-        assertThat(tokenization.getTokens(), arrayContaining("Elastic", "##search", specialToken, "fun"));
-        assertArrayEquals(new int[] { 0, 1, 3, 2 }, tokenization.getTokenIds());
-=======
         BertTokenizer tokenizer = BertTokenizer.builder(TEST_CASED_VOCAB, Tokenization.createDefault())
             .setNeverSplit(Collections.singleton(specialToken))
             .setWithSpecialTokens(false)
@@ -136,7 +110,6 @@
         TokenizationResult.Tokenization tokenization = tokenizer.tokenize("Elasticsearch " + specialToken + " fun");
         assertThat(tokenization.getTokens(), arrayContaining("Elastic", "##search", specialToken, "fun"));
         assertArrayEquals(new int[] { 0, 1, 15, 3 }, tokenization.getTokenIds());
->>>>>>> 30e15ba8
         assertArrayEquals(new int[] { 0, 0, 1, 2 }, tokenization.getTokenMap());
     }
 
@@ -172,32 +145,19 @@
 
         TokenizationResult.Tokenization tokenization = tokenizer.tokenize("Elasticsearch, fun.");
         assertThat(tokenization.getTokens(), arrayContaining("Elastic", "##search", ",", "fun", "."));
-<<<<<<< HEAD
-        assertArrayEquals(new int[] { 0, 1, 4, 2, 3 }, tokenization.getTokenIds());
-=======
         assertArrayEquals(new int[] { 0, 1, 11, 3, 10 }, tokenization.getTokenIds());
->>>>>>> 30e15ba8
         assertArrayEquals(new int[] { 0, 0, 1, 2, 3 }, tokenization.getTokenMap());
 
         tokenization = tokenizer.tokenize("Elasticsearch, fun [MASK].");
         assertThat(tokenization.getTokens(), arrayContaining("Elastic", "##search", ",", "fun", "[MASK]", "."));
-<<<<<<< HEAD
-        assertArrayEquals(new int[] { 0, 1, 4, 2, 5, 3 }, tokenization.getTokenIds());
-=======
         assertArrayEquals(new int[] { 0, 1, 11, 3, 14, 10 }, tokenization.getTokenIds());
->>>>>>> 30e15ba8
         assertArrayEquals(new int[] { 0, 0, 1, 2, 3, 4 }, tokenization.getTokenMap());
     }
 
     public void testBatchInput() {
         BertTokenizer tokenizer = BertTokenizer.builder(
-<<<<<<< HEAD
-            Arrays.asList("Elastic", "##search", "fun", "Pancake", "day", "my", "little", "red", "car", "God", "##zilla"),
-            new BertTokenization(null, false, null)
-=======
             TEST_CASED_VOCAB,
             new BertTokenization(null, false, null, Tokenization.Truncate.NONE)
->>>>>>> 30e15ba8
         ).build();
 
         TokenizationResult tr = tokenizer.buildTokenizationResult(
@@ -217,29 +177,17 @@
 
         tokenization = tr.getTokenizations().get(1);
         assertThat(tokenization.getTokens(), arrayContaining("my", "little", "red", "car"));
-<<<<<<< HEAD
-        assertArrayEquals(new int[] { 5, 6, 7, 8 }, tokenization.getTokenIds());
-=======
         assertArrayEquals(new int[] { 4, 5, 6, 7 }, tokenization.getTokenIds());
->>>>>>> 30e15ba8
         assertArrayEquals(new int[] { 0, 1, 2, 3 }, tokenization.getTokenMap());
 
         tokenization = tr.getTokenizations().get(2);
         assertThat(tokenization.getTokens(), arrayContaining("God", "##zilla", "day"));
-<<<<<<< HEAD
-        assertArrayEquals(new int[] { 9, 10, 4 }, tokenization.getTokenIds());
-=======
         assertArrayEquals(new int[] { 8, 9, 16 }, tokenization.getTokenIds());
->>>>>>> 30e15ba8
         assertArrayEquals(new int[] { 0, 0, 1 }, tokenization.getTokenMap());
 
         tokenization = tr.getTokenizations().get(3);
         assertThat(tokenization.getTokens(), arrayContaining("God", "##zilla", "Pancake", "red", "car", "day"));
-<<<<<<< HEAD
-        assertArrayEquals(new int[] { 9, 10, 3, 7, 8, 4 }, tokenization.getTokenIds());
-=======
         assertArrayEquals(new int[] { 8, 9, 17, 6, 7, 16 }, tokenization.getTokenIds());
->>>>>>> 30e15ba8
         assertArrayEquals(new int[] { 0, 0, 1, 2, 3, 4 }, tokenization.getTokenMap());
     }
 
