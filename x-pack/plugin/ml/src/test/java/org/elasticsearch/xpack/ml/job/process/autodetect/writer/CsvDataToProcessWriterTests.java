/*
 * Copyright Elasticsearch B.V. and/or licensed to Elasticsearch B.V. under one
 * or more contributor license agreements. Licensed under the Elastic License
 * 2.0; you may not use this file except in compliance with the Elastic License
 * 2.0.
 */
package org.elasticsearch.xpack.ml.job.process.autodetect.writer;

import org.elasticsearch.common.settings.Settings;
import org.elasticsearch.common.unit.TimeValue;
import org.elasticsearch.env.Environment;
import org.elasticsearch.env.TestEnvironment;
import org.elasticsearch.index.analysis.AnalysisRegistry;
import org.elasticsearch.test.ESTestCase;
import org.elasticsearch.xpack.ml.MachineLearning;
import org.elasticsearch.xpack.ml.job.categorization.CategorizationAnalyzer;
import org.elasticsearch.xpack.ml.job.categorization.CategorizationAnalyzerTests;
import org.elasticsearch.xpack.core.ml.job.config.AnalysisConfig;
import org.elasticsearch.xpack.core.ml.job.config.CategorizationAnalyzerConfig;
import org.elasticsearch.xpack.core.ml.job.config.DataDescription;
import org.elasticsearch.xpack.core.ml.job.config.DataDescription.DataFormat;
import org.elasticsearch.xpack.core.ml.job.config.Detector;
import org.elasticsearch.xpack.ml.job.process.DataCountsReporter;
import org.elasticsearch.xpack.ml.job.process.autodetect.AutodetectProcess;
import org.elasticsearch.xpack.core.ml.job.process.autodetect.state.DataCounts;
import org.junit.Before;
import org.mockito.Mockito;
import org.mockito.invocation.InvocationOnMock;
import org.mockito.stubbing.Answer;
import org.supercsv.exception.SuperCsvException;

import java.io.ByteArrayInputStream;
import java.io.IOException;
import java.io.InputStream;
import java.nio.charset.StandardCharsets;
import java.util.ArrayList;
import java.util.Arrays;
import java.util.Collections;
import java.util.Date;
import java.util.List;

import static org.mockito.Matchers.any;
import static org.mockito.Matchers.anyLong;
import static org.mockito.Mockito.doAnswer;
import static org.mockito.Mockito.doNothing;
import static org.mockito.Mockito.never;
import static org.mockito.Mockito.times;
import static org.mockito.Mockito.verify;
import static org.mockito.Mockito.when;

public class CsvDataToProcessWriterTests extends ESTestCase {

    private AnalysisRegistry analysisRegistry;
    private Environment environment;

    private AutodetectProcess autodetectProcess;
    private DataDescription.Builder dataDescription;
    private AnalysisConfig analysisConfig;
    private DataCountsReporter dataCountsReporter;

    private List<String[]> writtenRecords;

    @Before
    public void setup() throws Exception {
        Settings settings = Settings.builder().put(Environment.PATH_HOME_SETTING.getKey(), createTempDir()).build();
        environment = TestEnvironment.newEnvironment(settings);
        analysisRegistry = CategorizationAnalyzerTests.buildTestAnalysisRegistry(environment);

        autodetectProcess = Mockito.mock(AutodetectProcess.class);
        dataCountsReporter = Mockito.mock(DataCountsReporter.class);

        writtenRecords = new ArrayList<>();
        doAnswer(new Answer<Void>() {
            @Override
            public Void answer(InvocationOnMock invocation) throws Throwable {
                String[] record = (String[]) invocation.getArguments()[0];
                String[] copy = Arrays.copyOf(record, record.length);
                writtenRecords.add(copy);
                return null;
            }
        }).when(autodetectProcess).writeRecord(any(String[].class));

        dataDescription = new DataDescription.Builder();
        dataDescription.setFormat(DataFormat.DELIMITED);
        dataDescription.setFieldDelimiter(',');
        dataDescription.setTimeFormat(DataDescription.EPOCH);

        Detector detector = new Detector.Builder("metric", "value").build();
        analysisConfig = new AnalysisConfig.Builder(Collections.singletonList(detector))
            .setBucketSpan(TimeValue.timeValueSeconds(1))
            .build();
    }

    public void testWrite_GivenTimeFormatIsEpochAndDataIsValid() throws IOException {
        StringBuilder input = new StringBuilder();
        input.append("time,metric,value\n");
        input.append("1,foo,1.0\n");
        input.append("2,bar,2.0\n");
        InputStream inputStream = createInputStream(input.toString());
        CsvDataToProcessWriter writer = createWriter();
        writer.writeHeader();
        writer.write(inputStream, null, null, (r, e) -> {});
        verify(dataCountsReporter, times(1)).startNewIncrementalCount();

        List<String[]> expectedRecords = new ArrayList<>();
        // The final field is the control field
        expectedRecords.add(new String[] { "time", "value", "." });
        expectedRecords.add(new String[] { "1", "1.0", "" });
        expectedRecords.add(new String[] { "2", "2.0", "" });
        assertWrittenRecordsEqualTo(expectedRecords);

        verify(dataCountsReporter).finishReporting();
    }

    public void testWrite_GivenTimeFormatIsEpochAndCategorization() throws IOException {
        Detector.Builder detector = new Detector.Builder("count", null);
        detector.setByFieldName("mlcategory");
        AnalysisConfig.Builder builder = new AnalysisConfig.Builder(Collections.singletonList(detector.build()));
        builder.setCategorizationFieldName("message");
        builder.setCategorizationAnalyzerConfig(CategorizationAnalyzerConfig.buildDefaultCategorizationAnalyzer(null));
        analysisConfig = builder.build();

        StringBuilder input = new StringBuilder();
        input.append("time,message\n");
        input.append("1,Node 1 started\n");
        input.append("2,Node 2 started\n");
        InputStream inputStream = createInputStream(input.toString());
        CsvDataToProcessWriter writer = createWriter();
        writer.writeHeader();
        try (CategorizationAnalyzer categorizationAnalyzer =
                     new CategorizationAnalyzer(analysisRegistry, analysisConfig.getCategorizationAnalyzerConfig())) {
            writer.write(inputStream, categorizationAnalyzer, null, (r, e) -> {});
        }
        verify(dataCountsReporter, times(1)).startNewIncrementalCount();

        List<String[]> expectedRecords = new ArrayList<>();
        // The "." field is the control field; "..." is the pre-tokenized tokens field
        if (MachineLearning.CATEGORIZATION_TOKENIZATION_IN_JAVA) {
            expectedRecords.add(new String[]{"time", "message", "...", "."});
            expectedRecords.add(new String[]{"1", "Node 1 started", "Node,started", ""});
            expectedRecords.add(new String[]{"2", "Node 2 started", "Node,started", ""});
        } else {
            expectedRecords.add(new String[]{"time", "message", "."});
            expectedRecords.add(new String[]{"1", "Node 1 started", ""});
            expectedRecords.add(new String[]{"2", "Node 2 started", ""});
        }
        assertWrittenRecordsEqualTo(expectedRecords);

        verify(dataCountsReporter).finishReporting();
    }

    public void testWrite_GivenTimeFormatIsEpochAndTimestampsAreOutOfOrder() throws IOException {
        StringBuilder input = new StringBuilder();
        input.append("time,metric,value\n");
        input.append("3,foo,3.0\n");
        input.append("1,bar,2.0\n");
        input.append("2,bar,2.0\n");
        InputStream inputStream = createInputStream(input.toString());
        CsvDataToProcessWriter writer = createWriter();
        writer.writeHeader();
        writer.write(inputStream, null, null, (r, e) -> {});
        verify(dataCountsReporter, times(1)).startNewIncrementalCount();

        List<String[]> expectedRecords = new ArrayList<>();
        // The final field is the control field
        expectedRecords.add(new String[] { "time", "value", "." });
        expectedRecords.add(new String[] { "3", "3.0", "" });
        assertWrittenRecordsEqualTo(expectedRecords);

        verify(dataCountsReporter, times(2)).reportOutOfOrderRecord(2);
        verify(dataCountsReporter, never()).reportLatestTimeIncrementalStats(anyLong());
        verify(dataCountsReporter).finishReporting();
    }

    public void testWrite_GivenTimeFormatIsEpochAndAllRecordsAreOutOfOrder() throws IOException {
        StringBuilder input = new StringBuilder();
        input.append("time,metric,value\n");
        input.append("1,foo,1.0\n");
        input.append("2,bar,2.0\n");
        InputStream inputStream = createInputStream(input.toString());

        when(dataCountsReporter.getLatestRecordTime()).thenReturn(new Date(5000L));
        CsvDataToProcessWriter writer = createWriter();
        writer.writeHeader();
        writer.write(inputStream, null, null, (r, e) -> {});
        verify(dataCountsReporter, times(1)).startNewIncrementalCount();

        List<String[]> expectedRecords = new ArrayList<>();
        // The final field is the control field
        expectedRecords.add(new String[] { "time", "value", "." });
        assertWrittenRecordsEqualTo(expectedRecords);

        verify(dataCountsReporter, times(2)).reportOutOfOrderRecord(2);
        verify(dataCountsReporter, times(2)).reportLatestTimeIncrementalStats(anyLong());
        verify(dataCountsReporter, never()).reportRecordWritten(anyLong(), anyLong(), anyLong());
        verify(dataCountsReporter).finishReporting();
    }

    public void testWrite_GivenTimeFormatIsEpochAndSomeTimestampsWithinLatencySomeOutOfOrder() throws IOException {
<<<<<<< HEAD
        AnalysisConfig.Builder builder =
                new AnalysisConfig.Builder(Collections.singletonList(new Detector.Builder("metric", "value").build()));
        builder.setLatency(TimeValue.timeValueSeconds(2));
        builder.setBucketSpan(TimeValue.timeValueSeconds(1));
        analysisConfig = builder.build();
=======
        analysisConfig = new AnalysisConfig.Builder(
            Collections.singletonList(
                new Detector.Builder("metric", "value").build()
            ))
            .setLatency(TimeValue.timeValueSeconds(2))
            .setBucketSpan(TimeValue.timeValueSeconds(1))
            .build();

        StringBuilder input = new StringBuilder();
        input.append("time,metric,value\n");
        input.append("4,foo,4.0\n");
        input.append("5,foo,5.0\n");
        input.append("3,foo,3.0\n");
        input.append("4,bar,4.0\n");
        input.append("2,bar,2.0\n");
        input.append("\0");
        InputStream inputStream = createInputStream(input.toString());
        CsvDataToProcessWriter writer = createWriter();
        writer.writeHeader();
        writer.write(inputStream, null, null, (r, e) -> {});
        verify(dataCountsReporter, times(1)).startNewIncrementalCount();

        List<String[]> expectedRecords = new ArrayList<>();
        // The final field is the control field
        expectedRecords.add(new String[] { "time", "value", "." });
        expectedRecords.add(new String[] { "4", "4.0", "" });
        expectedRecords.add(new String[] { "5", "5.0", "" });
        expectedRecords.add(new String[] { "3", "3.0", "" });
        expectedRecords.add(new String[] { "4", "4.0", "" });
        assertWrittenRecordsEqualTo(expectedRecords);

        verify(dataCountsReporter, times(1)).reportOutOfOrderRecord(2);
        verify(dataCountsReporter, never()).reportLatestTimeIncrementalStats(anyLong());
        verify(dataCountsReporter).finishReporting();
    }

    public void testWrite_GivenTimeFormatIsEpochAndSomeTimestampsOutOfOrderWithinBucketSpan() throws Exception {
        analysisConfig = new AnalysisConfig.Builder(
            Collections.singletonList(
                new Detector.Builder("metric", "value").build()
            ))
            .setBucketSpan(TimeValue.timeValueSeconds(10))
            .build();
>>>>>>> 10e637d9

        StringBuilder input = new StringBuilder();
        input.append("time,metric,value\n");
        input.append("4,foo,4.0\n");
        input.append("5,foo,5.0\n");
        input.append("3,foo,3.0\n");
        input.append("4,bar,4.0\n");
        input.append("2,bar,2.0\n");
        input.append("12,bar,12.0\n");
        input.append("2,bar,2.0\n");
        input.append("\0");
        InputStream inputStream = createInputStream(input.toString());
        CsvDataToProcessWriter writer = createWriter();
        writer.writeHeader();
        writer.write(inputStream, null, null, (r, e) -> {});
        verify(dataCountsReporter, times(1)).startNewIncrementalCount();

        List<String[]> expectedRecords = new ArrayList<>();
        // The final field is the control field
        expectedRecords.add(new String[] { "time", "value", "." });
        expectedRecords.add(new String[] { "4", "4.0", "" });
        expectedRecords.add(new String[] { "5", "5.0", "" });
        expectedRecords.add(new String[] { "3", "3.0", "" });
        expectedRecords.add(new String[] { "4", "4.0", "" });
        expectedRecords.add(new String[] { "2", "2.0", "" });
        expectedRecords.add(new String[] { "12", "12.0", "" });
        assertWrittenRecordsEqualTo(expectedRecords);

        verify(dataCountsReporter, times(1)).reportOutOfOrderRecord(2);
        verify(dataCountsReporter, never()).reportLatestTimeIncrementalStats(anyLong());
        verify(dataCountsReporter).finishReporting();
    }

    public void testWrite_GivenTimeFormatIsEpochAndSomeTimestampsOutOfOrderWithinBucketSpan() throws Exception {
        AnalysisConfig.Builder builder =
            new AnalysisConfig.Builder(Collections.singletonList(new Detector.Builder("metric", "value").build()));
        builder.setBucketSpan(TimeValue.timeValueSeconds(10));
        analysisConfig = builder.build();

        StringBuilder input = new StringBuilder();
        input.append("time,metric,value\n");
        input.append("4,foo,4.0\n");
        input.append("5,foo,5.0\n");
        input.append("3,foo,3.0\n");
        input.append("4,bar,4.0\n");
        input.append("2,bar,2.0\n");
        input.append("12,bar,12.0\n");
        input.append("2,bar,2.0\n");
        input.append("\0");
        InputStream inputStream = createInputStream(input.toString());
        CsvDataToProcessWriter writer = createWriter();
        writer.writeHeader();
        writer.write(inputStream, null, null, (r, e) -> {});
        verify(dataCountsReporter, times(1)).startNewIncrementalCount();

        List<String[]> expectedRecords = new ArrayList<>();
        // The final field is the control field
        expectedRecords.add(new String[] { "time", "value", "." });
        expectedRecords.add(new String[] { "4", "4.0", "" });
        expectedRecords.add(new String[] { "5", "5.0", "" });
        expectedRecords.add(new String[] { "3", "3.0", "" });
        expectedRecords.add(new String[] { "4", "4.0", "" });
        expectedRecords.add(new String[] { "2", "2.0", "" });
        expectedRecords.add(new String[] { "12", "12.0", "" });
        assertWrittenRecordsEqualTo(expectedRecords);

        verify(dataCountsReporter, times(1)).reportOutOfOrderRecord(2);
        verify(dataCountsReporter, never()).reportLatestTimeIncrementalStats(anyLong());
        verify(dataCountsReporter).finishReporting();
    }

    public void testWrite_NullByte() throws IOException {
        AnalysisConfig.Builder builder =
                new AnalysisConfig.Builder(Collections.singletonList(new Detector.Builder("metric", "value").build()));
        builder.setLatency(TimeValue.ZERO);
        analysisConfig = builder.build();

        StringBuilder input = new StringBuilder();
        input.append("metric,value,time\n");
        input.append("foo,4.0,1\n");
        input.append("\0"); // the csv reader treats this as a line (even though it doesn't end with \n) and skips over it
        input.append("foo,5.0,2\n");
        input.append("foo,3.0,3\n");
        input.append("bar,4.0,4\n");
        input.append("\0");
        InputStream inputStream = createInputStream(input.toString());
        CsvDataToProcessWriter writer = createWriter();
        writer.writeHeader();
        writer.write(inputStream, null, null, (r, e) -> {});
        verify(dataCountsReporter, times(1)).startNewIncrementalCount();

        List<String[]> expectedRecords = new ArrayList<>();
        // The final field is the control field
        expectedRecords.add(new String[] { "time", "value", "." });
        expectedRecords.add(new String[] { "1", "4.0", "" });
        expectedRecords.add(new String[] { "2", "5.0", "" });
        expectedRecords.add(new String[] { "3", "3.0", "" });
        expectedRecords.add(new String[] { "4", "4.0", "" });
        assertWrittenRecordsEqualTo(expectedRecords);

        verify(dataCountsReporter, times(2)).reportMissingField();
        verify(dataCountsReporter, times(1)).reportRecordWritten(2, 1000, 1000);
        verify(dataCountsReporter, times(1)).reportRecordWritten(2, 2000, 2000);
        verify(dataCountsReporter, times(1)).reportRecordWritten(2, 3000, 3000);
        verify(dataCountsReporter, times(1)).reportRecordWritten(2, 4000, 4000);
        verify(dataCountsReporter, times(1)).reportDateParseError(2);
        verify(dataCountsReporter).finishReporting();
    }

    @SuppressWarnings("unchecked")
    public void testWrite_EmptyInput() throws IOException {
        AnalysisConfig.Builder builder =
                new AnalysisConfig.Builder(Collections.singletonList(new Detector.Builder("metric", "value").build()));
        builder.setLatency(TimeValue.ZERO);
        analysisConfig = builder.build();

        when(dataCountsReporter.incrementalStats()).thenReturn(new DataCounts("foo"));

        doNothing().when(dataCountsReporter).finishReporting();

        InputStream inputStream = createInputStream("");
        CsvDataToProcessWriter writer = createWriter();
        writer.writeHeader();

        writer.write(inputStream, null, null, (counts, e) -> {
            if (e != null) {
                fail(e.getMessage());
            } else {
                assertEquals(0L, counts.getInputBytes());
                assertEquals(0L, counts.getInputRecordCount());
            }
        });
    }

    public void testWrite_GivenMisplacedQuoteMakesRecordExtendOverTooManyLines() throws IOException {

        StringBuilder input = new StringBuilder();
        input.append("time,metric,value\n");
        input.append("1,\"foo,1.0\n");
        for (int i = 0; i < 10000 - 1; i++) {
            input.append("\n");
        }
        input.append("2,bar\",2.0\n");
        InputStream inputStream = createInputStream(input.toString());
        CsvDataToProcessWriter writer = createWriter();
        writer.writeHeader();

        SuperCsvException e = ESTestCase.expectThrows(SuperCsvException.class,
                () -> writer.write(inputStream, null, null, (response, error) -> {}));
        // Expected line numbers are 2 and 10001, but SuperCSV may print the
        // numbers using a different locale's digit characters
        assertTrue(e.getMessage(), e.getMessage().matches(
                "max number of lines to read exceeded while reading quoted column beginning on line . and ending on line ....."));
    }

    private static InputStream createInputStream(String input) {
        return new ByteArrayInputStream(input.getBytes(StandardCharsets.UTF_8));
    }

    private CsvDataToProcessWriter createWriter() {
        boolean includeTokensField = MachineLearning.CATEGORIZATION_TOKENIZATION_IN_JAVA &&
                analysisConfig.getCategorizationFieldName() != null;
        return new CsvDataToProcessWriter(true, includeTokensField, autodetectProcess, dataDescription.build(), analysisConfig,
                dataCountsReporter);
    }

    private void assertWrittenRecordsEqualTo(List<String[]> expectedRecords) {
        assertEquals(expectedRecords.size(), writtenRecords.size());
        for (int i = 0; i < expectedRecords.size(); i++) {
            assertArrayEquals(expectedRecords.get(i), writtenRecords.get(i));
        }
    }
}<|MERGE_RESOLUTION|>--- conflicted
+++ resolved
@@ -197,13 +197,6 @@
     }
 
     public void testWrite_GivenTimeFormatIsEpochAndSomeTimestampsWithinLatencySomeOutOfOrder() throws IOException {
-<<<<<<< HEAD
-        AnalysisConfig.Builder builder =
-                new AnalysisConfig.Builder(Collections.singletonList(new Detector.Builder("metric", "value").build()));
-        builder.setLatency(TimeValue.timeValueSeconds(2));
-        builder.setBucketSpan(TimeValue.timeValueSeconds(1));
-        analysisConfig = builder.build();
-=======
         analysisConfig = new AnalysisConfig.Builder(
             Collections.singletonList(
                 new Detector.Builder("metric", "value").build()
@@ -247,45 +240,6 @@
             ))
             .setBucketSpan(TimeValue.timeValueSeconds(10))
             .build();
->>>>>>> 10e637d9
-
-        StringBuilder input = new StringBuilder();
-        input.append("time,metric,value\n");
-        input.append("4,foo,4.0\n");
-        input.append("5,foo,5.0\n");
-        input.append("3,foo,3.0\n");
-        input.append("4,bar,4.0\n");
-        input.append("2,bar,2.0\n");
-        input.append("12,bar,12.0\n");
-        input.append("2,bar,2.0\n");
-        input.append("\0");
-        InputStream inputStream = createInputStream(input.toString());
-        CsvDataToProcessWriter writer = createWriter();
-        writer.writeHeader();
-        writer.write(inputStream, null, null, (r, e) -> {});
-        verify(dataCountsReporter, times(1)).startNewIncrementalCount();
-
-        List<String[]> expectedRecords = new ArrayList<>();
-        // The final field is the control field
-        expectedRecords.add(new String[] { "time", "value", "." });
-        expectedRecords.add(new String[] { "4", "4.0", "" });
-        expectedRecords.add(new String[] { "5", "5.0", "" });
-        expectedRecords.add(new String[] { "3", "3.0", "" });
-        expectedRecords.add(new String[] { "4", "4.0", "" });
-        expectedRecords.add(new String[] { "2", "2.0", "" });
-        expectedRecords.add(new String[] { "12", "12.0", "" });
-        assertWrittenRecordsEqualTo(expectedRecords);
-
-        verify(dataCountsReporter, times(1)).reportOutOfOrderRecord(2);
-        verify(dataCountsReporter, never()).reportLatestTimeIncrementalStats(anyLong());
-        verify(dataCountsReporter).finishReporting();
-    }
-
-    public void testWrite_GivenTimeFormatIsEpochAndSomeTimestampsOutOfOrderWithinBucketSpan() throws Exception {
-        AnalysisConfig.Builder builder =
-            new AnalysisConfig.Builder(Collections.singletonList(new Detector.Builder("metric", "value").build()));
-        builder.setBucketSpan(TimeValue.timeValueSeconds(10));
-        analysisConfig = builder.build();
 
         StringBuilder input = new StringBuilder();
         input.append("time,metric,value\n");
