--- conflicted
+++ resolved
@@ -221,18 +221,11 @@
 
     public void testAnomalyDetectionOnly() throws IOException {
         Settings settings = Settings.builder().put("path.home", createTempDir()).build();
-<<<<<<< HEAD
-        try (MachineLearning machineLearning = createTrialLicensedMachineLearning(settings)) {
-            MlTestExtensionLoader loader = new MlTestExtensionLoader(new MlTestExtension(false, false, true, false, false));
-            machineLearning.loadExtensions(loader);
+        MlTestExtensionLoader loader = new MlTestExtensionLoader(new MlTestExtension(false, false, true, false, false, false));
+        try (MachineLearning machineLearning = createTrialLicensedMachineLearning(settings, loader)) {
             ActionPlugin.RestHandlerParameters p = mock(ActionPlugin.RestHandlerParameters.class);
             when(p.settings()).thenReturn(settings);
             List<RestHandler> restHandlers = machineLearning.getRestHandlers(p);
-=======
-        MlTestExtensionLoader loader = new MlTestExtensionLoader(new MlTestExtension(false, false, true, false, false, false));
-        try (MachineLearning machineLearning = createTrialLicensedMachineLearning(settings, loader)) {
-            List<RestHandler> restHandlers = machineLearning.getRestHandlers(settings, null, null, null, null, null, null);
->>>>>>> 997fbb37
             assertThat(restHandlers, hasItem(instanceOf(RestMlInfoAction.class)));
             assertThat(restHandlers, hasItem(instanceOf(RestGetJobsAction.class)));
             assertThat(restHandlers, not(hasItem(instanceOf(RestGetTrainedModelsAction.class))));
@@ -250,18 +243,11 @@
 
     public void testDataFrameAnalyticsOnly() throws IOException {
         Settings settings = Settings.builder().put("path.home", createTempDir()).build();
-<<<<<<< HEAD
-        try (MachineLearning machineLearning = createTrialLicensedMachineLearning(settings)) {
-            MlTestExtensionLoader loader = new MlTestExtensionLoader(new MlTestExtension(false, false, false, true, false));
-            machineLearning.loadExtensions(loader);
+        MlTestExtensionLoader loader = new MlTestExtensionLoader(new MlTestExtension(false, false, false, true, false, false));
+        try (MachineLearning machineLearning = createTrialLicensedMachineLearning(settings, loader)) {
             ActionPlugin.RestHandlerParameters p = mock(ActionPlugin.RestHandlerParameters.class);
             when(p.settings()).thenReturn(settings);
             List<RestHandler> restHandlers = machineLearning.getRestHandlers(p);
-=======
-        MlTestExtensionLoader loader = new MlTestExtensionLoader(new MlTestExtension(false, false, false, true, false, false));
-        try (MachineLearning machineLearning = createTrialLicensedMachineLearning(settings, loader)) {
-            List<RestHandler> restHandlers = machineLearning.getRestHandlers(settings, null, null, null, null, null, null);
->>>>>>> 997fbb37
             assertThat(restHandlers, hasItem(instanceOf(RestMlInfoAction.class)));
             assertThat(restHandlers, not(hasItem(instanceOf(RestGetJobsAction.class))));
             assertThat(restHandlers, hasItem(instanceOf(RestGetTrainedModelsAction.class)));
@@ -279,18 +265,11 @@
 
     public void testNlpOnly() throws IOException {
         Settings settings = Settings.builder().put("path.home", createTempDir()).build();
-<<<<<<< HEAD
-        try (MachineLearning machineLearning = createTrialLicensedMachineLearning(settings)) {
-            MlTestExtensionLoader loader = new MlTestExtensionLoader(new MlTestExtension(false, false, false, false, true));
-            machineLearning.loadExtensions(loader);
+        MlTestExtensionLoader loader = new MlTestExtensionLoader(new MlTestExtension(false, false, false, false, true, false));
+        try (MachineLearning machineLearning = createTrialLicensedMachineLearning(settings, loader)) {
             ActionPlugin.RestHandlerParameters p = mock(ActionPlugin.RestHandlerParameters.class);
             when(p.settings()).thenReturn(settings);
             List<RestHandler> restHandlers = machineLearning.getRestHandlers(p);
-=======
-        MlTestExtensionLoader loader = new MlTestExtensionLoader(new MlTestExtension(false, false, false, false, true, false));
-        try (MachineLearning machineLearning = createTrialLicensedMachineLearning(settings, loader)) {
-            List<RestHandler> restHandlers = machineLearning.getRestHandlers(settings, null, null, null, null, null, null);
->>>>>>> 997fbb37
             assertThat(restHandlers, hasItem(instanceOf(RestMlInfoAction.class)));
             assertThat(restHandlers, not(hasItem(instanceOf(RestGetJobsAction.class))));
             assertThat(restHandlers, hasItem(instanceOf(RestGetTrainedModelsAction.class)));
