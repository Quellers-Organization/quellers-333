--- conflicted
+++ resolved
@@ -15,11 +15,8 @@
 import org.elasticsearch.xpack.core.ml.inference.trainedmodel.ClassificationConfig;
 import org.elasticsearch.xpack.core.ml.inference.trainedmodel.ClassificationConfigUpdate;
 import org.elasticsearch.xpack.core.ml.inference.trainedmodel.InferenceConfig;
-<<<<<<< HEAD
 import org.elasticsearch.xpack.core.ml.inference.trainedmodel.InferenceStats;
-=======
 import org.elasticsearch.xpack.core.ml.inference.trainedmodel.InferenceConfigUpdate;
->>>>>>> 42f513c8
 import org.elasticsearch.xpack.core.ml.inference.trainedmodel.RegressionConfig;
 import org.elasticsearch.xpack.core.ml.inference.trainedmodel.RegressionConfigUpdate;
 import org.elasticsearch.xpack.core.ml.inference.trainedmodel.TargetType;
@@ -68,12 +65,9 @@
             definition,
             new TrainedModelInput(inputFields),
             Collections.singletonMap("field.foo", "field.foo.keyword"),
-<<<<<<< HEAD
+            ClassificationConfig.EMPTY_PARAMS,
             InferenceStats.emptyStats(modelId, "node_id"),
             modelStatsService);
-=======
-            ClassificationConfig.EMPTY_PARAMS);
->>>>>>> 42f513c8
         Map<String, Object> fields = new HashMap<>() {{
             put("field.foo", 1.0);
             put("field.bar", 0.5);
@@ -100,14 +94,10 @@
             definition,
             new TrainedModelInput(inputFields),
             Collections.singletonMap("field.foo", "field.foo.keyword"),
-<<<<<<< HEAD
+            ClassificationConfig.EMPTY_PARAMS,
             InferenceStats.emptyStats(modelId, "node_id"),
             modelStatsService);
-        result = getSingleValue(model, fields, new ClassificationConfig(0));
-=======
-            ClassificationConfig.EMPTY_PARAMS);
         result = getSingleValue(model, fields, new ClassificationConfigUpdate(0, null, null, null));
->>>>>>> 42f513c8
         assertThat(result.value(), equalTo(0.0));
         assertThat(result.valueAsString(), equalTo("not_to_be"));
         assertThat(model.getLatestStats().getInferenceCount(), equalTo(1L));
@@ -144,12 +134,9 @@
             trainedModelDefinition,
             new TrainedModelInput(inputFields),
             Collections.singletonMap("bar", "bar.keyword"),
-<<<<<<< HEAD
+            RegressionConfig.EMPTY_PARAMS,
             InferenceStats.emptyStats("regression_model", "node_id"),
             modelStatsService);
-=======
-            RegressionConfig.EMPTY_PARAMS);
->>>>>>> 42f513c8
 
         Map<String, Object> fields = new HashMap<>() {{
             put("foo", 1.0);
@@ -169,21 +156,14 @@
             .setPreProcessors(Arrays.asList(new OneHotEncoding("categorical", oneHotMap())))
             .setTrainedModel(buildRegression())
             .build();
-<<<<<<< HEAD
-        Model model = new LocalModel("regression_model",
-            trainedModelDefinition,
-            new TrainedModelInput(inputFields),
-            null,
-            InferenceStats.emptyStats("regression_model", "node_id"),
-            modelStatsService);
-=======
         Model<RegressionConfig> model = new LocalModel<>(
             "regression_model",
             trainedModelDefinition,
             new TrainedModelInput(inputFields),
             null,
-            RegressionConfig.EMPTY_PARAMS);
->>>>>>> 42f513c8
+            RegressionConfig.EMPTY_PARAMS,
+            InferenceStats.emptyStats("regression_model", "node_id"),
+            modelStatsService);
 
         Map<String, Object> fields = new HashMap<>() {{
             put("something", 1.0);
@@ -207,10 +187,11 @@
             .setTrainedModel(buildClassification(false))
             .build();
 
-        Model model = new LocalModel(modelId,
+        Model<ClassificationConfig> model = new LocalModel<>(modelId,
             definition,
             new TrainedModelInput(inputFields),
             null,
+            ClassificationConfig.EMPTY_PARAMS,
             InferenceStats.emptyStats(modelId, "node_id"),
             modelStatsService
         );
@@ -221,9 +202,9 @@
         }};
 
         for(int i = 0; i < 100; i++) {
-            getSingleValue(model, fields, new ClassificationConfig(0));
+            getSingleValue(model, fields, new ClassificationConfigUpdate(0, null, null, null));
         }
-        SingleValueInferenceResults result = getSingleValue(model, fields, new ClassificationConfig(0));
+        SingleValueInferenceResults result = getSingleValue(model, fields, new ClassificationConfigUpdate(0, null, null, null));
         assertThat(result.value(), equalTo(0.0));
         assertThat(result.valueAsString(), is("0"));
         assertThat(model.getLatestStats().getInferenceCount(), equalTo(101L));
