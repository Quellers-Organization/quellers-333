/*
 * Copyright Elasticsearch B.V. and/or licensed to Elasticsearch B.V. under one
 * or more contributor license agreements. Licensed under the Elastic License
 * 2.0; you may not use this file except in compliance with the Elastic License
 * 2.0.
 */
package org.elasticsearch.xpack.ml.datafeed;

import org.elasticsearch.action.ActionFuture;
import org.elasticsearch.action.ActionListener;
import org.elasticsearch.action.DocWriteRequest;
import org.elasticsearch.action.bulk.BulkAction;
import org.elasticsearch.action.bulk.BulkItemResponse;
import org.elasticsearch.action.bulk.BulkRequest;
import org.elasticsearch.action.bulk.BulkResponse;
import org.elasticsearch.action.index.IndexRequest;
import org.elasticsearch.action.index.IndexResponse;
import org.elasticsearch.client.internal.Client;
import org.elasticsearch.client.internal.OriginSettingClient;
import org.elasticsearch.common.bytes.BytesArray;
import org.elasticsearch.common.bytes.BytesReference;
import org.elasticsearch.common.settings.Settings;
import org.elasticsearch.common.util.concurrent.ThreadContext;
import org.elasticsearch.common.xcontent.XContentElasticsearchExtension;
import org.elasticsearch.core.TimeValue;
import org.elasticsearch.index.shard.ShardId;
import org.elasticsearch.test.ESTestCase;
import org.elasticsearch.threadpool.ThreadPool;
import org.elasticsearch.xcontent.ToXContent;
import org.elasticsearch.xcontent.XContentFactory;
import org.elasticsearch.xcontent.XContentType;
import org.elasticsearch.xpack.core.ClientHelper;
import org.elasticsearch.xpack.core.ml.action.FlushJobAction;
import org.elasticsearch.xpack.core.ml.action.PersistJobAction;
import org.elasticsearch.xpack.core.ml.action.PostDataAction;
import org.elasticsearch.xpack.core.ml.annotations.Annotation;
import org.elasticsearch.xpack.core.ml.annotations.AnnotationIndex;
import org.elasticsearch.xpack.core.ml.datafeed.SearchInterval;
import org.elasticsearch.xpack.core.ml.datafeed.extractor.DataExtractor;
import org.elasticsearch.xpack.core.ml.job.config.DataDescription;
import org.elasticsearch.xpack.core.ml.job.messages.Messages;
import org.elasticsearch.xpack.core.ml.job.process.autodetect.state.DataCounts;
import org.elasticsearch.xpack.core.ml.job.results.Bucket;
import org.elasticsearch.xpack.core.ml.utils.ExceptionsHelper;
<<<<<<< HEAD
import org.elasticsearch.xpack.core.security.user.UsernamesField;
=======
import org.elasticsearch.xpack.core.security.user.InternalUsers;
>>>>>>> be0d5ccb
import org.elasticsearch.xpack.ml.annotations.AnnotationPersister;
import org.elasticsearch.xpack.ml.datafeed.delayeddatacheck.DelayedDataDetector;
import org.elasticsearch.xpack.ml.datafeed.delayeddatacheck.DelayedDataDetectorFactory.BucketWithMissingData;
import org.elasticsearch.xpack.ml.datafeed.extractor.DataExtractorFactory;
import org.elasticsearch.xpack.ml.notifications.AnomalyDetectionAuditor;
import org.elasticsearch.xpack.ml.utils.persistence.ResultsPersisterService;
import org.elasticsearch.xpack.ml.utils.persistence.ResultsPersisterServiceTests;
import org.junit.Before;
import org.mockito.ArgumentCaptor;
import org.mockito.Mockito;
import org.mockito.stubbing.Answer;

import java.io.ByteArrayInputStream;
import java.io.IOException;
import java.io.InputStream;
import java.nio.charset.StandardCharsets;
import java.time.Instant;
import java.util.Arrays;
import java.util.Collections;
import java.util.Date;
import java.util.List;
import java.util.Optional;
import java.util.function.Supplier;

import static org.elasticsearch.xpack.ml.MachineLearning.DELAYED_DATA_CHECK_FREQ;
import static org.hamcrest.Matchers.equalTo;
import static org.hamcrest.Matchers.hasSize;
import static org.hamcrest.Matchers.is;
import static org.hamcrest.Matchers.nullValue;
import static org.mockito.ArgumentMatchers.any;
import static org.mockito.ArgumentMatchers.anyLong;
import static org.mockito.ArgumentMatchers.eq;
import static org.mockito.ArgumentMatchers.same;
import static org.mockito.Mockito.atMost;
import static org.mockito.Mockito.doAnswer;
import static org.mockito.Mockito.mock;
import static org.mockito.Mockito.never;
import static org.mockito.Mockito.times;
import static org.mockito.Mockito.verify;
import static org.mockito.Mockito.when;

public class DatafeedJobTests extends ESTestCase {

    private static final String jobId = "_job_id";

    private static final long DELAYED_DATA_WINDOW = TimeValue.timeValueMinutes(15).millis();
    private static final long DELAYED_DATA_FREQ = TimeValue.timeValueMinutes(2).millis();
    private static final long DELAYED_DATA_FREQ_HALF = TimeValue.timeValueMinutes(1).millis();

    private AnomalyDetectionAuditor auditor;
    private DataExtractorFactory dataExtractorFactory;
    private DataExtractor dataExtractor;
    private DatafeedTimingStatsReporter timingStatsReporter;
    private Client client;
    private ResultsPersisterService resultsPersisterService;
    private DelayedDataDetector delayedDataDetector;
    private DataDescription.Builder dataDescription;
    private ActionFuture<PostDataAction.Response> postDataFuture;
    private ActionFuture<FlushJobAction.Response> flushJobFuture;
    private ArgumentCaptor<FlushJobAction.Request> flushJobRequests;
    private FlushJobAction.Response flushJobResponse;
    private String annotationDocId;

    private long currentTime;

    @Before
    @SuppressWarnings("unchecked")
    public void setup() throws Exception {
        auditor = mock(AnomalyDetectionAuditor.class);
        dataExtractorFactory = mock(DataExtractorFactory.class);
        dataExtractor = mock(DataExtractor.class);
        when(dataExtractorFactory.newExtractor(anyLong(), anyLong())).thenReturn(dataExtractor);
        timingStatsReporter = mock(DatafeedTimingStatsReporter.class);
        client = mock(Client.class);
        ThreadPool threadPool = mock(ThreadPool.class);
        when(client.threadPool()).thenReturn(threadPool);
        when(threadPool.getThreadContext()).thenReturn(new ThreadContext(Settings.EMPTY));
        resultsPersisterService = ResultsPersisterServiceTests.buildResultsPersisterService(
            new OriginSettingClient(client, ClientHelper.ML_ORIGIN)
        );
        dataDescription = new DataDescription.Builder();
        postDataFuture = mock(ActionFuture.class);
        flushJobFuture = mock(ActionFuture.class);
        annotationDocId = "AnnotationDocId";
        flushJobResponse = new FlushJobAction.Response(true, Instant.now());
        delayedDataDetector = mock(DelayedDataDetector.class);
        when(delayedDataDetector.getWindow()).thenReturn(DELAYED_DATA_WINDOW);
        currentTime = 0;
        when(dataExtractor.hasNext()).thenReturn(true).thenReturn(false);
        byte[] contentBytes = "content".getBytes(StandardCharsets.UTF_8);
        InputStream inputStream = new ByteArrayInputStream(contentBytes);
        when(dataExtractor.next()).thenReturn(new DataExtractor.Result(new SearchInterval(1000L, 2000L), Optional.of(inputStream)));
        DataCounts dataCounts = new DataCounts(
            jobId,
            1,
            0,
            0,
            0,
            0,
            0,
            0,
            0,
            0,
            0,
            new Date(0),
            new Date(0),
            new Date(0),
            new Date(0),
            new Date(0),
            Instant.now()
        );

        PostDataAction.Request expectedRequest = new PostDataAction.Request(jobId);
        expectedRequest.setDataDescription(dataDescription.build());
        expectedRequest.setContent(new BytesArray(contentBytes), XContentType.JSON);
        when(client.execute(same(PostDataAction.INSTANCE), eq(expectedRequest))).thenReturn(postDataFuture);
        when(postDataFuture.actionGet()).thenReturn(new PostDataAction.Response(dataCounts));

        flushJobRequests = ArgumentCaptor.forClass(FlushJobAction.Request.class);
        when(flushJobFuture.actionGet()).thenReturn(flushJobResponse);
        when(client.execute(same(FlushJobAction.INSTANCE), flushJobRequests.capture())).thenReturn(flushJobFuture);

        doAnswer(withResponse(new BulkResponse(new BulkItemResponse[] { bulkItemSuccess(annotationDocId) }, 0L))).when(client)
            .execute(eq(BulkAction.INSTANCE), any(), any());
    }

    public void testLookBackRunWithEndTime() throws Exception {
        DatafeedJob datafeedJob = createDatafeedJob(1000, 500, -1, -1, randomBoolean());
        assertNull(datafeedJob.runLookBack(0L, 1000L));

        verify(dataExtractorFactory).newExtractor(0L, 1000L);
        FlushJobAction.Request flushRequest = new FlushJobAction.Request(jobId);
        flushRequest.setCalcInterim(true);
        verify(client).execute(same(FlushJobAction.INSTANCE), eq(flushRequest));
        verify(client, never()).execute(same(PersistJobAction.INSTANCE), any());
    }

    public void testSetIsolated() throws Exception {
        currentTime = 2000L;
        DatafeedJob datafeedJob = createDatafeedJob(1000, 500, -1, -1, randomBoolean());
        datafeedJob.isolate();
        assertNull(datafeedJob.runLookBack(0L, null));

        verify(dataExtractorFactory).newExtractor(0L, 1500L);
        verify(client, never()).execute(same(FlushJobAction.INSTANCE), any());
        verify(client, never()).execute(same(PersistJobAction.INSTANCE), any());
    }

    public void testLookBackRunWithNoEndTime() throws Exception {
        currentTime = 2000L;
        long frequencyMs = 1000;
        long queryDelayMs = 500;
        DatafeedJob datafeedJob = createDatafeedJob(frequencyMs, queryDelayMs, -1, -1, randomBoolean());
        long next = datafeedJob.runLookBack(0L, null);
        assertEquals(2000 + frequencyMs + queryDelayMs + 100, next);

        verify(dataExtractorFactory).newExtractor(0L, 1500L);
        FlushJobAction.Request flushRequest = new FlushJobAction.Request(jobId);
        flushRequest.setCalcInterim(true);
        verify(client).execute(same(FlushJobAction.INSTANCE), eq(flushRequest));
        verify(client).execute(same(PersistJobAction.INSTANCE), eq(new PersistJobAction.Request(jobId)));
    }

    public void testLookBackRunWithStartTimeEarlierThanResumePoint() throws Exception {
        currentTime = 10000L;
        long latestFinalBucketEndTimeMs = -1;
        long latestRecordTimeMs = -1;
        if (randomBoolean()) {
            latestFinalBucketEndTimeMs = 5000;
        } else {
            latestRecordTimeMs = 5000;
        }

        long frequencyMs = 1000;
        long queryDelayMs = 500;
        DatafeedJob datafeedJob = createDatafeedJob(frequencyMs, queryDelayMs, latestFinalBucketEndTimeMs, latestRecordTimeMs, true);
        long next = datafeedJob.runLookBack(0L, null);
        assertEquals(10000 + frequencyMs + queryDelayMs + 100, next);

        verify(dataExtractorFactory).newExtractor(5000 + 1L, currentTime - queryDelayMs);
        assertThat(flushJobRequests.getAllValues().size(), equalTo(1));
        FlushJobAction.Request flushRequest = new FlushJobAction.Request(jobId);
        flushRequest.setCalcInterim(true);
        verify(client).execute(same(FlushJobAction.INSTANCE), eq(flushRequest));
        verify(client).execute(same(PersistJobAction.INSTANCE), eq(new PersistJobAction.Request(jobId)));
    }

    public void testContinueFromNow() throws Exception {
        // We need to return empty counts so that the lookback doesn't update the last end time
        when(postDataFuture.actionGet()).thenReturn(new PostDataAction.Response(new DataCounts(jobId)));

        currentTime = 9999L;
        long latestFinalBucketEndTimeMs = 5000;
        long latestRecordTimeMs = 5000;

        FlushJobAction.Response skipTimeResponse = new FlushJobAction.Response(true, Instant.ofEpochMilli(10000L));
        when(flushJobFuture.actionGet()).thenReturn(skipTimeResponse);

        long frequencyMs = 1000;
        long queryDelayMs = 500;
        DatafeedJob datafeedJob = createDatafeedJob(frequencyMs, queryDelayMs, latestFinalBucketEndTimeMs, latestRecordTimeMs, true);
        datafeedJob.runLookBack(currentTime, null);

        // advance time
        currentTime = 12000L;

        expectThrows(DatafeedJob.EmptyDataCountException.class, () -> datafeedJob.runRealtime());

        verify(dataExtractorFactory, times(1)).newExtractor(10000L, 11000L);
        List<FlushJobAction.Request> capturedFlushJobRequests = flushJobRequests.getAllValues();
        assertThat(capturedFlushJobRequests.size(), equalTo(2));
        assertThat(capturedFlushJobRequests.get(0).getCalcInterim(), is(false));
        assertThat(capturedFlushJobRequests.get(0).getSkipTime(), equalTo("9999"));
        assertThat(capturedFlushJobRequests.get(1).getCalcInterim(), is(true));
        assertThat(capturedFlushJobRequests.get(1).getSkipTime(), is(nullValue()));
        assertThat(capturedFlushJobRequests.get(1).getAdvanceTime(), equalTo("11000"));
        Mockito.verifyNoMoreInteractions(dataExtractorFactory);
    }

    public void testRealtimeRun() throws Exception {
        flushJobResponse = new FlushJobAction.Response(true, Instant.ofEpochMilli(2000));
        Bucket bucket = mock(Bucket.class);
        when(bucket.getTimestamp()).thenReturn(new Date(2000));
        when(bucket.getEpoch()).thenReturn(2L);
        when(bucket.getBucketSpan()).thenReturn(4L);
        when(flushJobFuture.actionGet()).thenReturn(flushJobResponse);
        when(client.execute(same(FlushJobAction.INSTANCE), flushJobRequests.capture())).thenReturn(flushJobFuture);
        when(delayedDataDetector.detectMissingData(2000)).thenReturn(
            Collections.singletonList(BucketWithMissingData.fromMissingAndBucket(10, bucket))
        );
        currentTime = DELAYED_DATA_FREQ_HALF;
        long frequencyMs = 100;
        long queryDelayMs = 1000;
        DatafeedJob datafeedJob = createDatafeedJob(frequencyMs, queryDelayMs, 1000, -1, false, DELAYED_DATA_FREQ);
        long next = datafeedJob.runRealtime();
        assertEquals(currentTime + frequencyMs + 100, next);

        verify(dataExtractorFactory).newExtractor(1000L + 1L, currentTime - queryDelayMs);
        FlushJobAction.Request flushRequest = new FlushJobAction.Request(jobId);
        flushRequest.setCalcInterim(true);
        flushRequest.setAdvanceTime("59000");
        flushRequest.setWaitForNormalization(false);
        verify(client).execute(same(FlushJobAction.INSTANCE), eq(flushRequest));
        verify(client, never()).execute(same(PersistJobAction.INSTANCE), any());

        // Execute a second valid time, but do so in a smaller window than the interval
        currentTime = currentTime + DELAYED_DATA_FREQ_HALF - 1;
        byte[] contentBytes = "content".getBytes(StandardCharsets.UTF_8);
        InputStream inputStream = new ByteArrayInputStream(contentBytes);
        when(dataExtractor.hasNext()).thenReturn(true).thenReturn(false);
        when(dataExtractor.next()).thenReturn(new DataExtractor.Result(new SearchInterval(1000L, 2000L), Optional.of(inputStream)));
        when(dataExtractorFactory.newExtractor(anyLong(), anyLong())).thenReturn(dataExtractor);
        datafeedJob.runRealtime();

        // Execute a third time, but this time make sure we exceed the data check interval, but keep the delayedDataDetector response
        // the same
        currentTime = currentTime + DELAYED_DATA_FREQ_HALF;
        inputStream = new ByteArrayInputStream(contentBytes);
        when(dataExtractor.hasNext()).thenReturn(true).thenReturn(false);
        when(dataExtractor.next()).thenReturn(new DataExtractor.Result(new SearchInterval(1000L, 2000L), Optional.of(inputStream)));
        when(dataExtractorFactory.newExtractor(anyLong(), anyLong())).thenReturn(dataExtractor);
        datafeedJob.runRealtime();

        String msg = Messages.getMessage(
            Messages.JOB_AUDIT_DATAFEED_MISSING_DATA,
            10,
            XContentElasticsearchExtension.DEFAULT_FORMATTER.format(Instant.ofEpochMilli(2000))
        );

        long annotationCreateTime = currentTime;
        {  // What we expect the created annotation to be indexed as
            Annotation expectedAnnotation = new Annotation.Builder().setAnnotation(msg)
                .setCreateTime(new Date(annotationCreateTime))
<<<<<<< HEAD
                .setCreateUsername(UsernamesField.XPACK_NAME)
=======
                .setCreateUsername(InternalUsers.XPACK_USER.principal())
>>>>>>> be0d5ccb
                .setTimestamp(bucket.getTimestamp())
                .setEndTimestamp(new Date((bucket.getEpoch() + bucket.getBucketSpan()) * 1000))
                .setJobId(jobId)
                .setModifiedTime(new Date(annotationCreateTime))
<<<<<<< HEAD
                .setModifiedUsername(UsernamesField.XPACK_NAME)
=======
                .setModifiedUsername(InternalUsers.XPACK_USER.principal())
>>>>>>> be0d5ccb
                .setType(Annotation.Type.ANNOTATION)
                .setEvent(Annotation.Event.DELAYED_DATA)
                .build();
            BytesReference expectedSource = BytesReference.bytes(
                expectedAnnotation.toXContent(XContentFactory.jsonBuilder(), ToXContent.EMPTY_PARAMS)
            );

            ArgumentCaptor<BulkRequest> bulkRequestArgumentCaptor = ArgumentCaptor.forClass(BulkRequest.class);
            verify(client, atMost(2)).execute(eq(BulkAction.INSTANCE), bulkRequestArgumentCaptor.capture(), any());
            BulkRequest bulkRequest = bulkRequestArgumentCaptor.getValue();
            assertThat(bulkRequest.requests(), hasSize(1));
            IndexRequest indexRequest = (IndexRequest) bulkRequest.requests().get(0);
            assertThat(indexRequest.index(), equalTo(AnnotationIndex.WRITE_ALIAS_NAME));
            assertThat(indexRequest.id(), nullValue());
            assertThat(indexRequest.source().utf8ToString(), equalTo(expectedSource.utf8ToString()));
            assertThat(indexRequest.opType(), equalTo(DocWriteRequest.OpType.INDEX));
        }

        // Execute a fourth time, this time we return a new delayedDataDetector response to verify annotation gets updated
        Bucket bucket2 = mock(Bucket.class);
        when(bucket2.getTimestamp()).thenReturn(new Date(6000));
        when(bucket2.getEpoch()).thenReturn(6L);
        when(bucket2.getBucketSpan()).thenReturn(4L);
        when(delayedDataDetector.detectMissingData(2000)).thenReturn(
            Arrays.asList(BucketWithMissingData.fromMissingAndBucket(10, bucket), BucketWithMissingData.fromMissingAndBucket(5, bucket2))
        );
        currentTime = currentTime + DELAYED_DATA_WINDOW + 1;
        inputStream = new ByteArrayInputStream(contentBytes);
        when(dataExtractor.hasNext()).thenReturn(true).thenReturn(false);
        when(dataExtractor.next()).thenReturn(new DataExtractor.Result(new SearchInterval(1000L, 2000L), Optional.of(inputStream)));
        when(dataExtractorFactory.newExtractor(anyLong(), anyLong())).thenReturn(dataExtractor);
        datafeedJob.runRealtime();

        msg = Messages.getMessage(
            Messages.JOB_AUDIT_DATAFEED_MISSING_DATA,
            15,
            XContentElasticsearchExtension.DEFAULT_FORMATTER.format(Instant.ofEpochMilli(6000))
        );

        long annotationUpdateTime = currentTime;
        {  // What we expect the updated annotation to be indexed as
            Annotation expectedUpdatedAnnotation = new Annotation.Builder().setAnnotation(msg)
                .setCreateTime(new Date(annotationCreateTime))
<<<<<<< HEAD
                .setCreateUsername(UsernamesField.XPACK_NAME)
=======
                .setCreateUsername(InternalUsers.XPACK_USER.principal())
>>>>>>> be0d5ccb
                .setTimestamp(bucket.getTimestamp())
                .setEndTimestamp(new Date((bucket2.getEpoch() + bucket2.getBucketSpan()) * 1000))
                .setJobId(jobId)
                .setModifiedTime(new Date(annotationUpdateTime))
<<<<<<< HEAD
                .setModifiedUsername(UsernamesField.XPACK_NAME)
=======
                .setModifiedUsername(InternalUsers.XPACK_USER.principal())
>>>>>>> be0d5ccb
                .setType(Annotation.Type.ANNOTATION)
                .setEvent(Annotation.Event.DELAYED_DATA)
                .build();
            BytesReference expectedSource = BytesReference.bytes(
                expectedUpdatedAnnotation.toXContent(XContentFactory.jsonBuilder(), ToXContent.EMPTY_PARAMS)
            );

            ArgumentCaptor<BulkRequest> bulkRequestArgumentCaptor = ArgumentCaptor.forClass(BulkRequest.class);
            verify(client, atMost(2)).execute(eq(BulkAction.INSTANCE), bulkRequestArgumentCaptor.capture(), any());
            BulkRequest bulkRequest = bulkRequestArgumentCaptor.getValue();
            assertThat(bulkRequest.requests(), hasSize(1));
            IndexRequest indexRequest = (IndexRequest) bulkRequest.requests().get(0);
            assertThat(indexRequest.index(), equalTo(AnnotationIndex.WRITE_ALIAS_NAME));
            assertThat(indexRequest.id(), equalTo(annotationDocId));
            assertThat(indexRequest.source(), equalTo(expectedSource));
            assertThat(indexRequest.opType(), equalTo(DocWriteRequest.OpType.INDEX));
        }

        // Execute a fifth time, no changes should occur as annotation is the same
        currentTime = currentTime + DELAYED_DATA_WINDOW + 1;
        inputStream = new ByteArrayInputStream(contentBytes);
        when(dataExtractor.hasNext()).thenReturn(true).thenReturn(false);
        when(dataExtractor.next()).thenReturn(new DataExtractor.Result(new SearchInterval(1000L, 2000L), Optional.of(inputStream)));
        when(dataExtractorFactory.newExtractor(anyLong(), anyLong())).thenReturn(dataExtractor);
        datafeedJob.runRealtime();

        // We should not get 3 index requests for the annotations
        verify(client, atMost(2)).index(any());
    }

    public void testEmptyDataCountGivenlookback() {
        when(dataExtractor.hasNext()).thenReturn(false);

        DatafeedJob datafeedJob = createDatafeedJob(1000, 500, -1, -1, false);
        expectThrows(DatafeedJob.EmptyDataCountException.class, () -> datafeedJob.runLookBack(0L, 1000L));
        verify(client, times(1)).execute(same(FlushJobAction.INSTANCE), any());
        verify(client, never()).execute(same(PersistJobAction.INSTANCE), any());
        assertThat(flushJobRequests.getValue().getAdvanceTime(), is(nullValue()));
    }

    public void testExtractionProblem() throws Exception {
        when(dataExtractor.hasNext()).thenReturn(true);
        when(dataExtractor.next()).thenThrow(new IOException());

        DatafeedJob datafeedJob = createDatafeedJob(1000, 500, -1, -1, randomBoolean());
        expectThrows(DatafeedJob.ExtractionProblemException.class, () -> datafeedJob.runLookBack(0L, 1000L));

        currentTime = 3001;
        expectThrows(DatafeedJob.ExtractionProblemException.class, datafeedJob::runRealtime);

        ArgumentCaptor<Long> startTimeCaptor = ArgumentCaptor.forClass(Long.class);
        ArgumentCaptor<Long> endTimeCaptor = ArgumentCaptor.forClass(Long.class);
        verify(dataExtractorFactory, times(2)).newExtractor(startTimeCaptor.capture(), endTimeCaptor.capture());
        assertEquals(0L, startTimeCaptor.getAllValues().get(0).longValue());
        assertEquals(0L, startTimeCaptor.getAllValues().get(1).longValue());
        assertEquals(1000L, endTimeCaptor.getAllValues().get(0).longValue());
        assertEquals(2000L, endTimeCaptor.getAllValues().get(1).longValue());
        assertThat(flushJobRequests.getAllValues().isEmpty(), is(true));
        verify(client, never()).execute(same(PersistJobAction.INSTANCE), any());
    }

    public void testPostAnalysisProblem() {
        client = mock(Client.class);
        ThreadPool threadPool = mock(ThreadPool.class);
        when(client.threadPool()).thenReturn(threadPool);
        when(threadPool.getThreadContext()).thenReturn(new ThreadContext(Settings.EMPTY));
        when(client.execute(same(FlushJobAction.INSTANCE), any())).thenReturn(flushJobFuture);
        when(client.execute(same(PostDataAction.INSTANCE), any())).thenThrow(new RuntimeException());

        when(dataExtractor.getEndTime()).thenReturn(1000L);

        DatafeedJob datafeedJob = createDatafeedJob(1000, 500, -1, -1, randomBoolean());
        DatafeedJob.AnalysisProblemException analysisProblemException = expectThrows(
            DatafeedJob.AnalysisProblemException.class,
            () -> datafeedJob.runLookBack(0L, 1000L)
        );
        assertThat(analysisProblemException.shouldStop, is(false));

        currentTime = 3001;
        expectThrows(DatafeedJob.EmptyDataCountException.class, datafeedJob::runRealtime);

        ArgumentCaptor<Long> startTimeCaptor = ArgumentCaptor.forClass(Long.class);
        ArgumentCaptor<Long> endTimeCaptor = ArgumentCaptor.forClass(Long.class);
        verify(dataExtractorFactory, times(2)).newExtractor(startTimeCaptor.capture(), endTimeCaptor.capture());
        assertEquals(0L, startTimeCaptor.getAllValues().get(0).longValue());
        assertEquals(1000L, startTimeCaptor.getAllValues().get(1).longValue());
        assertEquals(1000L, endTimeCaptor.getAllValues().get(0).longValue());
        assertEquals(2000L, endTimeCaptor.getAllValues().get(1).longValue());
        verify(client, times(1)).execute(same(FlushJobAction.INSTANCE), any());
        verify(client, never()).execute(same(PersistJobAction.INSTANCE), any());
    }

    public void testPostAnalysisProblemIsConflict() {
        client = mock(Client.class);
        ThreadPool threadPool = mock(ThreadPool.class);
        when(client.threadPool()).thenReturn(threadPool);
        when(threadPool.getThreadContext()).thenReturn(new ThreadContext(Settings.EMPTY));
        when(client.execute(same(FlushJobAction.INSTANCE), any())).thenReturn(flushJobFuture);
        when(client.execute(same(PostDataAction.INSTANCE), any())).thenThrow(ExceptionsHelper.conflictStatusException("conflict"));

        when(dataExtractor.getEndTime()).thenReturn(1000L);

        DatafeedJob datafeedJob = createDatafeedJob(1000, 500, -1, -1, randomBoolean());
        DatafeedJob.AnalysisProblemException analysisProblemException = expectThrows(
            DatafeedJob.AnalysisProblemException.class,
            () -> datafeedJob.runLookBack(0L, 1000L)
        );
        assertThat(analysisProblemException.shouldStop, is(true));

        currentTime = 3001;
        expectThrows(DatafeedJob.EmptyDataCountException.class, datafeedJob::runRealtime);

        ArgumentCaptor<Long> startTimeCaptor = ArgumentCaptor.forClass(Long.class);
        ArgumentCaptor<Long> endTimeCaptor = ArgumentCaptor.forClass(Long.class);
        verify(dataExtractorFactory, times(2)).newExtractor(startTimeCaptor.capture(), endTimeCaptor.capture());
        assertEquals(0L, startTimeCaptor.getAllValues().get(0).longValue());
        assertEquals(1000L, startTimeCaptor.getAllValues().get(1).longValue());
        assertEquals(1000L, endTimeCaptor.getAllValues().get(0).longValue());
        assertEquals(2000L, endTimeCaptor.getAllValues().get(1).longValue());
        verify(client, times(1)).execute(same(FlushJobAction.INSTANCE), any());
        verify(client, never()).execute(same(PersistJobAction.INSTANCE), any());
    }

    public void testFlushAnalysisProblem() {
        when(client.execute(same(FlushJobAction.INSTANCE), any())).thenThrow(new RuntimeException());

        currentTime = 60000L;
        long frequencyMs = 100;
        long queryDelayMs = 1000;
        DatafeedJob datafeedJob = createDatafeedJob(frequencyMs, queryDelayMs, 1000, -1, randomBoolean());
        DatafeedJob.AnalysisProblemException analysisProblemException = expectThrows(
            DatafeedJob.AnalysisProblemException.class,
            () -> datafeedJob.runRealtime()
        );
        assertThat(analysisProblemException.shouldStop, is(false));
    }

    public void testFlushAnalysisProblemIsConflict() {
        when(client.execute(same(FlushJobAction.INSTANCE), any())).thenThrow(ExceptionsHelper.conflictStatusException("conflict"));

        currentTime = 60000L;
        long frequencyMs = 100;
        long queryDelayMs = 1000;
        DatafeedJob datafeedJob = createDatafeedJob(frequencyMs, queryDelayMs, 1000, -1, randomBoolean());
        DatafeedJob.AnalysisProblemException analysisProblemException = expectThrows(
            DatafeedJob.AnalysisProblemException.class,
            () -> datafeedJob.runRealtime()
        );
        assertThat(analysisProblemException.shouldStop, is(true));
    }

    private DatafeedJob createDatafeedJob(
        long frequencyMs,
        long queryDelayMs,
        long latestFinalBucketEndTimeMs,
        long latestRecordTimeMs,
        boolean haveSeenDataPreviously
    ) {
        return createDatafeedJob(
            frequencyMs,
            queryDelayMs,
            latestFinalBucketEndTimeMs,
            latestRecordTimeMs,
            haveSeenDataPreviously,
            DELAYED_DATA_CHECK_FREQ.get(Settings.EMPTY).millis()
        );
    }

    private DatafeedJob createDatafeedJob(
        long frequencyMs,
        long queryDelayMs,
        long latestFinalBucketEndTimeMs,
        long latestRecordTimeMs,
        boolean haveSeenDataPreviously,
        long delayedDataFreq
    ) {
        Supplier<Long> currentTimeSupplier = () -> currentTime;
        return new DatafeedJob(
            jobId,
            dataDescription.build(),
            frequencyMs,
            queryDelayMs,
            dataExtractorFactory,
            timingStatsReporter,
            client,
            auditor,
            new AnnotationPersister(resultsPersisterService),
            currentTimeSupplier,
            delayedDataDetector,
            null,
            latestFinalBucketEndTimeMs,
            latestRecordTimeMs,
            haveSeenDataPreviously,
            delayedDataFreq
        );
    }

    @SuppressWarnings("unchecked")
    private static <Response> Answer<Response> withResponse(Response response) {
        return invocationOnMock -> {
            ActionListener<Response> listener = (ActionListener<Response>) invocationOnMock.getArguments()[2];
            listener.onResponse(response);
            return null;
        };
    }

    private static BulkItemResponse bulkItemSuccess(String docId) {
        return BulkItemResponse.success(
            1,
            DocWriteRequest.OpType.INDEX,
            new IndexResponse(new ShardId(AnnotationIndex.WRITE_ALIAS_NAME, "uuid", 1), docId, 0, 0, 1, true)
        );
    }
}<|MERGE_RESOLUTION|>--- conflicted
+++ resolved
@@ -42,11 +42,7 @@
 import org.elasticsearch.xpack.core.ml.job.process.autodetect.state.DataCounts;
 import org.elasticsearch.xpack.core.ml.job.results.Bucket;
 import org.elasticsearch.xpack.core.ml.utils.ExceptionsHelper;
-<<<<<<< HEAD
-import org.elasticsearch.xpack.core.security.user.UsernamesField;
-=======
 import org.elasticsearch.xpack.core.security.user.InternalUsers;
->>>>>>> be0d5ccb
 import org.elasticsearch.xpack.ml.annotations.AnnotationPersister;
 import org.elasticsearch.xpack.ml.datafeed.delayeddatacheck.DelayedDataDetector;
 import org.elasticsearch.xpack.ml.datafeed.delayeddatacheck.DelayedDataDetectorFactory.BucketWithMissingData;
@@ -320,20 +316,12 @@
         {  // What we expect the created annotation to be indexed as
             Annotation expectedAnnotation = new Annotation.Builder().setAnnotation(msg)
                 .setCreateTime(new Date(annotationCreateTime))
-<<<<<<< HEAD
-                .setCreateUsername(UsernamesField.XPACK_NAME)
-=======
                 .setCreateUsername(InternalUsers.XPACK_USER.principal())
->>>>>>> be0d5ccb
                 .setTimestamp(bucket.getTimestamp())
                 .setEndTimestamp(new Date((bucket.getEpoch() + bucket.getBucketSpan()) * 1000))
                 .setJobId(jobId)
                 .setModifiedTime(new Date(annotationCreateTime))
-<<<<<<< HEAD
-                .setModifiedUsername(UsernamesField.XPACK_NAME)
-=======
                 .setModifiedUsername(InternalUsers.XPACK_USER.principal())
->>>>>>> be0d5ccb
                 .setType(Annotation.Type.ANNOTATION)
                 .setEvent(Annotation.Event.DELAYED_DATA)
                 .build();
@@ -377,20 +365,12 @@
         {  // What we expect the updated annotation to be indexed as
             Annotation expectedUpdatedAnnotation = new Annotation.Builder().setAnnotation(msg)
                 .setCreateTime(new Date(annotationCreateTime))
-<<<<<<< HEAD
-                .setCreateUsername(UsernamesField.XPACK_NAME)
-=======
                 .setCreateUsername(InternalUsers.XPACK_USER.principal())
->>>>>>> be0d5ccb
                 .setTimestamp(bucket.getTimestamp())
                 .setEndTimestamp(new Date((bucket2.getEpoch() + bucket2.getBucketSpan()) * 1000))
                 .setJobId(jobId)
                 .setModifiedTime(new Date(annotationUpdateTime))
-<<<<<<< HEAD
-                .setModifiedUsername(UsernamesField.XPACK_NAME)
-=======
                 .setModifiedUsername(InternalUsers.XPACK_USER.principal())
->>>>>>> be0d5ccb
                 .setType(Annotation.Type.ANNOTATION)
                 .setEvent(Annotation.Event.DELAYED_DATA)
                 .build();
