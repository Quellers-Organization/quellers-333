--- conflicted
+++ resolved
@@ -34,10 +34,7 @@
 import org.elasticsearch.xcontent.XContentBuilder;
 import org.elasticsearch.xcontent.XContentFactory;
 import org.elasticsearch.xcontent.XContentType;
-<<<<<<< HEAD
-=======
 import org.elasticsearch.xpack.core.ml.MachineLearningField;
->>>>>>> d90fa4eb
 import org.elasticsearch.xpack.core.ml.inference.results.InferenceResults;
 import org.elasticsearch.xpack.ml.inference.ModelAliasMetadata;
 import org.elasticsearch.xpack.ml.inference.ingest.InferenceProcessor;
@@ -102,13 +99,8 @@
         @Override
         public Map<String, Processor.Factory> getProcessors(Processor.Parameters parameters) {
             Map<String, Processor.Factory> factoryMap = new HashMap<>();
-<<<<<<< HEAD
-            XPackLicenseState licenseState = mock(XPackLicenseState.class);
-            when(licenseState.checkFeature(XPackLicenseState.Feature.MACHINE_LEARNING)).thenReturn(true);
-=======
             MockLicenseState licenseState = mock(MockLicenseState.class);
             when(licenseState.isAllowed(MachineLearningField.ML_API_FEATURE)).thenReturn(true);
->>>>>>> d90fa4eb
             factoryMap.put(
                 InferenceProcessor.TYPE,
                 new InferenceProcessor.Factory(parameters.client, parameters.ingestService.getClusterService(), Settings.EMPTY)
@@ -364,10 +356,7 @@
             null,
             ingestStats,
             null,
-<<<<<<< HEAD
-=======
-            null,
->>>>>>> d90fa4eb
+            null,
             null
         );
 
