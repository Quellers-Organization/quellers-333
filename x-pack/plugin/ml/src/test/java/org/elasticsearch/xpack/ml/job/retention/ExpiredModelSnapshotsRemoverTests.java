/*
 * Copyright Elasticsearch B.V. and/or licensed to Elasticsearch B.V. under one
 * or more contributor license agreements. Licensed under the Elastic License;
 * you may not use this file except in compliance with the Elastic License.
 */
package org.elasticsearch.xpack.ml.job.retention;

<<<<<<< HEAD
import org.elasticsearch.action.ActionFuture;
=======
import org.apache.lucene.search.TotalHits;
>>>>>>> f0340d6d
import org.elasticsearch.action.ActionListener;
import org.elasticsearch.action.search.SearchAction;
import org.elasticsearch.action.search.SearchRequest;
import org.elasticsearch.action.search.SearchResponse;
import org.elasticsearch.action.support.master.AcknowledgedResponse;
import org.elasticsearch.client.Client;
import org.elasticsearch.common.settings.Settings;
import org.elasticsearch.mock.orig.Mockito;
import org.elasticsearch.test.ESTestCase;
import org.elasticsearch.threadpool.FixedExecutorBuilder;
import org.elasticsearch.threadpool.ThreadPool;
import org.elasticsearch.xpack.core.ml.action.DeleteModelSnapshotAction;
import org.elasticsearch.xpack.core.ml.job.config.Job;
import org.elasticsearch.xpack.core.ml.job.config.JobTests;
import org.elasticsearch.xpack.core.ml.job.persistence.AnomalyDetectorsIndex;
import org.elasticsearch.xpack.core.ml.job.process.autodetect.state.ModelSnapshot;
import org.elasticsearch.xpack.ml.MachineLearning;
import org.junit.After;
import org.junit.Before;
import org.mockito.invocation.InvocationOnMock;
import org.mockito.stubbing.Answer;

import java.io.IOException;
import java.util.ArrayList;
import java.util.Arrays;
import java.util.List;

import static org.elasticsearch.xpack.ml.job.retention.AbstractExpiredJobDataRemoverTests.TestListener;
import static org.hamcrest.Matchers.equalTo;
import static org.hamcrest.Matchers.is;
import static org.mockito.Matchers.any;
import static org.mockito.Matchers.same;
import static org.mockito.Mockito.doAnswer;
import static org.mockito.Mockito.mock;
import static org.mockito.Mockito.verify;
import static org.mockito.Mockito.when;

public class ExpiredModelSnapshotsRemoverTests extends ESTestCase {

    private Client client;
    private ThreadPool threadPool;
    private List<SearchRequest> capturedSearchRequests;
    private List<DeleteModelSnapshotAction.Request> capturedDeleteModelSnapshotRequests;
    private List<SearchResponse> searchResponsesPerCall;
    private TestListener listener;

    @Before
    public void setUpTests() {
        capturedSearchRequests = new ArrayList<>();
        capturedDeleteModelSnapshotRequests = new ArrayList<>();
        searchResponsesPerCall = new ArrayList<>();
        client = mock(Client.class);
        listener = new TestListener();

        // Init thread pool
        Settings settings = Settings.builder()
                .put("node.name", "expired_model_snapshots_remover_test")
                .build();
        threadPool = new ThreadPool(settings,
                new FixedExecutorBuilder(settings, MachineLearning.UTILITY_THREAD_POOL_NAME, 1, 1000, ""));
    }

    @After
    public void shutdownThreadPool() throws InterruptedException {
        terminate(threadPool);
    }

    public void testRemove_GivenJobsWithoutRetentionPolicy() throws IOException {
        givenClientRequestsSucceed();
        givenJobs(Arrays.asList(
                JobTests.buildJobBuilder("foo").build(),
                JobTests.buildJobBuilder("bar").build()
        ));

        createExpiredModelSnapshotsRemover().remove(listener);

        listener.waitToCompletion();
        assertThat(listener.success, is(true));
        verify(client).search(any());
        Mockito.verifyNoMoreInteractions(client);
    }

    public void testRemove_GivenJobWithoutActiveSnapshot() throws IOException {
        givenClientRequestsSucceed();
        givenJobs(Arrays.asList(JobTests.buildJobBuilder("foo").setModelSnapshotRetentionDays(7L).build()));

        createExpiredModelSnapshotsRemover().remove(listener);

        listener.waitToCompletion();
        assertThat(listener.success, is(true));
        verify(client).search(any());
        Mockito.verifyNoMoreInteractions(client);
    }

    public void testRemove_GivenJobsWithMixedRetentionPolicies() throws IOException {
        givenClientRequestsSucceed();
        givenJobs(Arrays.asList(
                JobTests.buildJobBuilder("none").build(),
                JobTests.buildJobBuilder("snapshots-1").setModelSnapshotRetentionDays(7L).setModelSnapshotId("active").build(),
                JobTests.buildJobBuilder("snapshots-2").setModelSnapshotRetentionDays(17L).setModelSnapshotId("active").build()
        ));

        List<ModelSnapshot> snapshots1JobSnapshots = Arrays.asList(createModelSnapshot("snapshots-1", "snapshots-1_1"),
                createModelSnapshot("snapshots-1", "snapshots-1_2"));
        List<ModelSnapshot> snapshots2JobSnapshots = Arrays.asList(createModelSnapshot("snapshots-2", "snapshots-2_1"));
        searchResponsesPerCall.add(AbstractExpiredJobDataRemoverTests.createSearchResponse(snapshots1JobSnapshots));
        searchResponsesPerCall.add(AbstractExpiredJobDataRemoverTests.createSearchResponse(snapshots2JobSnapshots));

        createExpiredModelSnapshotsRemover().remove(listener);

        listener.waitToCompletion();
        assertThat(listener.success, is(true));

        assertThat(capturedSearchRequests.size(), equalTo(2));
        SearchRequest searchRequest = capturedSearchRequests.get(0);
        assertThat(searchRequest.indices(), equalTo(new String[] {AnomalyDetectorsIndex.jobResultsAliasedName("snapshots-1")}));
        searchRequest = capturedSearchRequests.get(1);
        assertThat(searchRequest.indices(), equalTo(new String[] {AnomalyDetectorsIndex.jobResultsAliasedName("snapshots-2")}));

        assertThat(capturedDeleteModelSnapshotRequests.size(), equalTo(3));
        DeleteModelSnapshotAction.Request deleteSnapshotRequest = capturedDeleteModelSnapshotRequests.get(0);
        assertThat(deleteSnapshotRequest.getJobId(), equalTo("snapshots-1"));
        assertThat(deleteSnapshotRequest.getSnapshotId(), equalTo("snapshots-1_1"));
        deleteSnapshotRequest = capturedDeleteModelSnapshotRequests.get(1);
        assertThat(deleteSnapshotRequest.getJobId(), equalTo("snapshots-1"));
        assertThat(deleteSnapshotRequest.getSnapshotId(), equalTo("snapshots-1_2"));
        deleteSnapshotRequest = capturedDeleteModelSnapshotRequests.get(2);
        assertThat(deleteSnapshotRequest.getJobId(), equalTo("snapshots-2"));
        assertThat(deleteSnapshotRequest.getSnapshotId(), equalTo("snapshots-2_1"));
    }

    public void testRemove_GivenClientSearchRequestsFail() throws IOException {
        givenClientSearchRequestsFail();
        givenJobs(Arrays.asList(
                JobTests.buildJobBuilder("none").build(),
                JobTests.buildJobBuilder("snapshots-1").setModelSnapshotRetentionDays(7L).setModelSnapshotId("active").build(),
                JobTests.buildJobBuilder("snapshots-2").setModelSnapshotRetentionDays(17L).setModelSnapshotId("active").build()
        ));

        List<ModelSnapshot> snapshots1JobSnapshots = Arrays.asList(createModelSnapshot("snapshots-1", "snapshots-1_1"),
                createModelSnapshot("snapshots-1", "snapshots-1_2"));
        List<ModelSnapshot> snapshots2JobSnapshots = Arrays.asList(createModelSnapshot("snapshots-2", "snapshots-2_1"));
        searchResponsesPerCall.add(AbstractExpiredJobDataRemoverTests.createSearchResponse(snapshots1JobSnapshots));
        searchResponsesPerCall.add(AbstractExpiredJobDataRemoverTests.createSearchResponse(snapshots2JobSnapshots));

        createExpiredModelSnapshotsRemover().remove(listener);

        listener.waitToCompletion();
        assertThat(listener.success, is(false));

        assertThat(capturedSearchRequests.size(), equalTo(1));
        SearchRequest searchRequest = capturedSearchRequests.get(0);
        assertThat(searchRequest.indices(), equalTo(new String[] {AnomalyDetectorsIndex.jobResultsAliasedName("snapshots-1")}));

        assertThat(capturedDeleteModelSnapshotRequests.size(), equalTo(0));
    }

    public void testRemove_GivenClientDeleteSnapshotRequestsFail() throws IOException {
        givenClientDeleteModelSnapshotRequestsFail();
        givenJobs(Arrays.asList(
                JobTests.buildJobBuilder("none").build(),
                JobTests.buildJobBuilder("snapshots-1").setModelSnapshotRetentionDays(7L).setModelSnapshotId("active").build(),
                JobTests.buildJobBuilder("snapshots-2").setModelSnapshotRetentionDays(17L).setModelSnapshotId("active").build()
        ));

        List<ModelSnapshot> snapshots1JobSnapshots = Arrays.asList(createModelSnapshot("snapshots-1", "snapshots-1_1"),
                createModelSnapshot("snapshots-1", "snapshots-1_2"));
        List<ModelSnapshot> snapshots2JobSnapshots = Arrays.asList(createModelSnapshot("snapshots-2", "snapshots-2_1"));
        searchResponsesPerCall.add(AbstractExpiredJobDataRemoverTests.createSearchResponse(snapshots1JobSnapshots));
        searchResponsesPerCall.add(AbstractExpiredJobDataRemoverTests.createSearchResponse(snapshots2JobSnapshots));

        createExpiredModelSnapshotsRemover().remove(listener);

        listener.waitToCompletion();
        assertThat(listener.success, is(false));

        assertThat(capturedSearchRequests.size(), equalTo(1));
        SearchRequest searchRequest = capturedSearchRequests.get(0);
        assertThat(searchRequest.indices(), equalTo(new String[] {AnomalyDetectorsIndex.jobResultsAliasedName("snapshots-1")}));

        assertThat(capturedDeleteModelSnapshotRequests.size(), equalTo(1));
        DeleteModelSnapshotAction.Request deleteSnapshotRequest = capturedDeleteModelSnapshotRequests.get(0);
        assertThat(deleteSnapshotRequest.getJobId(), equalTo("snapshots-1"));
        assertThat(deleteSnapshotRequest.getSnapshotId(), equalTo("snapshots-1_1"));
    }

    private void givenJobs(List<Job> jobs) throws IOException {
        SearchResponse response = AbstractExpiredJobDataRemoverTests.createSearchResponse(jobs);

        ActionFuture<SearchResponse> future = mock(ActionFuture.class);
        when(future.actionGet()).thenReturn(response);
        when(client.search(any())).thenReturn(future);
    }

    private ExpiredModelSnapshotsRemover createExpiredModelSnapshotsRemover() {
        return new ExpiredModelSnapshotsRemover(client, threadPool);
    }

    private static ModelSnapshot createModelSnapshot(String jobId, String snapshotId) {
        return new ModelSnapshot.Builder(jobId).setSnapshotId(snapshotId).build();
    }

<<<<<<< HEAD
=======
    private static SearchResponse createSearchResponse(List<ModelSnapshot> modelSnapshots) throws IOException {
        SearchHit[] hitsArray = new SearchHit[modelSnapshots.size()];
        for (int i = 0; i < modelSnapshots.size(); i++) {
            hitsArray[i] = new SearchHit(randomInt());
            XContentBuilder jsonBuilder = JsonXContent.contentBuilder();
            modelSnapshots.get(i).toXContent(jsonBuilder, ToXContent.EMPTY_PARAMS);
            hitsArray[i].sourceRef(BytesReference.bytes(jsonBuilder));
        }
        SearchHits hits = new SearchHits(hitsArray, new TotalHits(hitsArray.length, TotalHits.Relation.EQUAL_TO), 1.0f);
        SearchResponse searchResponse = mock(SearchResponse.class);
        when(searchResponse.getHits()).thenReturn(hits);
        return searchResponse;
    }

>>>>>>> f0340d6d
    private void givenClientRequestsSucceed() {
        givenClientRequests(true, true);
    }

    private void givenClientSearchRequestsFail() {
        givenClientRequests(false, true);
    }

    private void givenClientDeleteModelSnapshotRequestsFail() {
        givenClientRequests(true, false);
    }

    private void givenClientRequests(boolean shouldSearchRequestsSucceed, boolean shouldDeleteSnapshotRequestsSucceed) {
        doAnswer(new Answer<Void>() {
            int callCount = 0;

            @Override
            public Void answer(InvocationOnMock invocationOnMock) {
                SearchRequest searchRequest = (SearchRequest) invocationOnMock.getArguments()[1];
                capturedSearchRequests.add(searchRequest);
                ActionListener<SearchResponse> listener = (ActionListener<SearchResponse>) invocationOnMock.getArguments()[2];
                if (shouldSearchRequestsSucceed) {
                    listener.onResponse(searchResponsesPerCall.get(callCount++));
                } else {
                    listener.onFailure(new RuntimeException("search failed"));
                }
                return null;
            }
        }).when(client).execute(same(SearchAction.INSTANCE), any(), any());
        doAnswer(new Answer<Void>() {
            @Override
            public Void answer(InvocationOnMock invocationOnMock) {
                capturedDeleteModelSnapshotRequests.add((DeleteModelSnapshotAction.Request) invocationOnMock.getArguments()[1]);
                ActionListener<AcknowledgedResponse> listener =
                        (ActionListener<AcknowledgedResponse>) invocationOnMock.getArguments()[2];
                if (shouldDeleteSnapshotRequestsSucceed) {
                    listener.onResponse(null);
                } else {
                    listener.onFailure(new RuntimeException("delete snapshot failed"));
                }
                return null;
            }
        }).when(client).execute(same(DeleteModelSnapshotAction.INSTANCE), any(), any());
    }

}<|MERGE_RESOLUTION|>--- conflicted
+++ resolved
@@ -5,11 +5,7 @@
  */
 package org.elasticsearch.xpack.ml.job.retention;
 
-<<<<<<< HEAD
 import org.elasticsearch.action.ActionFuture;
-=======
-import org.apache.lucene.search.TotalHits;
->>>>>>> f0340d6d
 import org.elasticsearch.action.ActionListener;
 import org.elasticsearch.action.search.SearchAction;
 import org.elasticsearch.action.search.SearchRequest;
@@ -212,23 +208,20 @@
         return new ModelSnapshot.Builder(jobId).setSnapshotId(snapshotId).build();
     }
 
-<<<<<<< HEAD
-=======
-    private static SearchResponse createSearchResponse(List<ModelSnapshot> modelSnapshots) throws IOException {
-        SearchHit[] hitsArray = new SearchHit[modelSnapshots.size()];
-        for (int i = 0; i < modelSnapshots.size(); i++) {
-            hitsArray[i] = new SearchHit(randomInt());
-            XContentBuilder jsonBuilder = JsonXContent.contentBuilder();
-            modelSnapshots.get(i).toXContent(jsonBuilder, ToXContent.EMPTY_PARAMS);
-            hitsArray[i].sourceRef(BytesReference.bytes(jsonBuilder));
-        }
-        SearchHits hits = new SearchHits(hitsArray, new TotalHits(hitsArray.length, TotalHits.Relation.EQUAL_TO), 1.0f);
-        SearchResponse searchResponse = mock(SearchResponse.class);
-        when(searchResponse.getHits()).thenReturn(hits);
-        return searchResponse;
-    }
-
->>>>>>> f0340d6d
+//    private static SearchResponse createSearchResponse(List<ModelSnapshot> modelSnapshots) throws IOException {
+//        SearchHit[] hitsArray = new SearchHit[modelSnapshots.size()];
+//        for (int i = 0; i < modelSnapshots.size(); i++) {
+//            hitsArray[i] = new SearchHit(randomInt());
+//            XContentBuilder jsonBuilder = JsonXContent.contentBuilder();
+//            modelSnapshots.get(i).toXContent(jsonBuilder, ToXContent.EMPTY_PARAMS);
+//            hitsArray[i].sourceRef(BytesReference.bytes(jsonBuilder));
+//        }
+//        SearchHits hits = new SearchHits(hitsArray, new TotalHits(hitsArray.length, TotalHits.Relation.EQUAL_TO), 1.0f);
+//        SearchResponse searchResponse = mock(SearchResponse.class);
+//        when(searchResponse.getHits()).thenReturn(hits);
+//        return searchResponse;
+//    }
+
     private void givenClientRequestsSucceed() {
         givenClientRequests(true, true);
     }
