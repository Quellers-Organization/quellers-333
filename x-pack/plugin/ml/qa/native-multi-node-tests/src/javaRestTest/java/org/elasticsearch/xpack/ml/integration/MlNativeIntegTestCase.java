/*
 * Copyright Elasticsearch B.V. and/or licensed to Elasticsearch B.V. under one
 * or more contributor license agreements. Licensed under the Elastic License
 * 2.0; you may not use this file except in compliance with the Elastic License
 * 2.0.
 */
package org.elasticsearch.xpack.ml.integration;

import org.elasticsearch.action.admin.cluster.snapshots.features.ResetFeatureStateAction;
import org.elasticsearch.action.admin.cluster.snapshots.features.ResetFeatureStateRequest;
import org.elasticsearch.action.admin.indices.refresh.RefreshAction;
import org.elasticsearch.action.admin.indices.refresh.RefreshRequest;
import org.elasticsearch.action.admin.indices.template.put.TransportPutComposableIndexTemplateAction;
import org.elasticsearch.action.datastreams.CreateDataStreamAction;
import org.elasticsearch.action.search.SearchRequest;
import org.elasticsearch.action.search.SearchRequestBuilder;
import org.elasticsearch.action.search.TransportSearchAction;
import org.elasticsearch.action.support.broadcast.BroadcastResponse;
import org.elasticsearch.action.support.master.AcknowledgedResponse;
import org.elasticsearch.client.internal.Client;
import org.elasticsearch.cluster.ClusterModule;
import org.elasticsearch.cluster.ClusterState;
import org.elasticsearch.cluster.NamedDiff;
import org.elasticsearch.cluster.metadata.ComposableIndexTemplate;
import org.elasticsearch.cluster.metadata.Metadata;
import org.elasticsearch.cluster.metadata.ProjectMetadata;
import org.elasticsearch.cluster.metadata.Template;
import org.elasticsearch.common.Strings;
import org.elasticsearch.common.compress.CompressedXContent;
import org.elasticsearch.common.io.stream.NamedWriteableRegistry;
import org.elasticsearch.common.network.NetworkModule;
import org.elasticsearch.common.settings.Settings;
import org.elasticsearch.common.transport.TransportAddress;
import org.elasticsearch.core.PathUtils;
import org.elasticsearch.datastreams.DataStreamsPlugin;
import org.elasticsearch.env.Environment;
import org.elasticsearch.index.query.QueryBuilders;
import org.elasticsearch.ingest.common.IngestCommonPlugin;
import org.elasticsearch.license.LicenseSettings;
import org.elasticsearch.persistent.PersistentTaskParams;
import org.elasticsearch.persistent.PersistentTaskState;
import org.elasticsearch.plugins.Plugin;
import org.elasticsearch.reindex.ReindexPlugin;
import org.elasticsearch.script.IngestScript;
import org.elasticsearch.script.MockDeterministicScript;
import org.elasticsearch.script.MockScriptEngine;
import org.elasticsearch.script.MockScriptPlugin;
import org.elasticsearch.script.ScoreScript;
import org.elasticsearch.script.ScriptContext;
import org.elasticsearch.script.ScriptEngine;
import org.elasticsearch.search.SearchModule;
import org.elasticsearch.search.sort.SortOrder;
import org.elasticsearch.test.ESIntegTestCase;
import org.elasticsearch.test.ExternalTestCluster;
import org.elasticsearch.test.SecuritySettingsSourceField;
import org.elasticsearch.test.TestCluster;
import org.elasticsearch.transport.netty4.Netty4Plugin;
import org.elasticsearch.xcontent.NamedXContentRegistry;
import org.elasticsearch.xpack.autoscaling.Autoscaling;
import org.elasticsearch.xpack.autoscaling.AutoscalingMetadata;
import org.elasticsearch.xpack.autoscaling.capacity.AutoscalingDeciderResult;
import org.elasticsearch.xpack.core.XPackSettings;
import org.elasticsearch.xpack.core.ilm.DeleteAction;
import org.elasticsearch.xpack.core.ilm.ForceMergeAction;
import org.elasticsearch.xpack.core.ilm.IndexLifecycleMetadata;
import org.elasticsearch.xpack.core.ilm.LifecycleAction;
import org.elasticsearch.xpack.core.ilm.LifecycleSettings;
import org.elasticsearch.xpack.core.ilm.LifecycleType;
import org.elasticsearch.xpack.core.ilm.RolloverAction;
import org.elasticsearch.xpack.core.ilm.ShrinkAction;
import org.elasticsearch.xpack.core.ilm.TimeseriesLifecycleType;
import org.elasticsearch.xpack.core.ml.MachineLearningField;
import org.elasticsearch.xpack.core.ml.MlMetaIndex;
import org.elasticsearch.xpack.core.ml.MlMetadata;
import org.elasticsearch.xpack.core.ml.MlTasks;
import org.elasticsearch.xpack.core.ml.action.DeleteExpiredDataAction;
import org.elasticsearch.xpack.core.ml.action.OpenJobAction;
import org.elasticsearch.xpack.core.ml.action.PutFilterAction;
import org.elasticsearch.xpack.core.ml.action.SetUpgradeModeAction;
import org.elasticsearch.xpack.core.ml.action.StartDataFrameAnalyticsAction;
import org.elasticsearch.xpack.core.ml.action.StartDatafeedAction;
import org.elasticsearch.xpack.core.ml.datafeed.DatafeedState;
import org.elasticsearch.xpack.core.ml.dataframe.DataFrameAnalyticsTaskState;
import org.elasticsearch.xpack.core.ml.inference.ModelAliasMetadata;
import org.elasticsearch.xpack.core.ml.inference.TrainedModelCacheMetadata;
import org.elasticsearch.xpack.core.ml.inference.assignment.TrainedModelAssignmentMetadata;
import org.elasticsearch.xpack.core.ml.inference.persistence.InferenceIndexConstants;
import org.elasticsearch.xpack.core.ml.job.config.JobTaskState;
import org.elasticsearch.xpack.core.ml.job.config.MlFilter;
import org.elasticsearch.xpack.core.ml.job.persistence.AnomalyDetectorsIndex;
import org.elasticsearch.xpack.core.ml.job.persistence.AnomalyDetectorsIndexFields;
import org.elasticsearch.xpack.core.ml.notifications.NotificationsIndex;
import org.elasticsearch.xpack.core.security.SecurityField;
import org.elasticsearch.xpack.core.security.authc.TokenMetadata;
import org.elasticsearch.xpack.esql.core.plugin.EsqlCorePlugin;
import org.elasticsearch.xpack.esql.plugin.EsqlPlugin;
import org.elasticsearch.xpack.ilm.IndexLifecycle;
import org.elasticsearch.xpack.ml.LocalStateMachineLearning;
import org.elasticsearch.xpack.ml.autoscaling.MlScalingReason;
import org.elasticsearch.xpack.slm.SnapshotLifecycle;
import org.elasticsearch.xpack.slm.history.SnapshotLifecycleTemplateRegistry;
import org.elasticsearch.xpack.transform.Transform;

import java.io.IOException;
import java.io.UncheckedIOException;
import java.net.InetAddress;
import java.net.InetSocketAddress;
import java.net.URISyntaxException;
import java.net.URL;
import java.nio.file.Files;
import java.nio.file.Path;
import java.util.ArrayList;
import java.util.Arrays;
import java.util.Collection;
import java.util.Collections;
import java.util.HashSet;
import java.util.List;
import java.util.Map;
import java.util.Set;
import java.util.function.Function;

import static org.elasticsearch.test.XContentTestUtils.convertToMap;
import static org.elasticsearch.test.XContentTestUtils.differenceBetweenMapsIgnoringArrayOrder;
import static org.elasticsearch.test.hamcrest.ElasticsearchAssertions.assertResponse;
import static org.elasticsearch.xpack.core.security.authc.support.UsernamePasswordToken.basicAuthHeaderValue;
import static org.elasticsearch.xpack.monitoring.MonitoringService.ELASTICSEARCH_COLLECTION_ENABLED;
import static org.elasticsearch.xpack.security.test.SecurityTestUtils.writeFile;
import static org.hamcrest.Matchers.anyOf;
import static org.hamcrest.Matchers.equalTo;
import static org.hamcrest.Matchers.is;

/**
 * Base class of ML integration tests that use a native autodetect process
 */
abstract class MlNativeIntegTestCase extends ESIntegTestCase {

    @Override
    protected NamedXContentRegistry xContentRegistry() {
        SearchModule searchModule = new SearchModule(Settings.EMPTY, Collections.emptyList());
        return new NamedXContentRegistry(searchModule.getNamedXContents());
    }

    @Override
    protected Collection<Class<? extends Plugin>> nodePlugins() {
        return Arrays.asList(
            LocalStateMachineLearning.class,
            Netty4Plugin.class,
            Autoscaling.class,
            ReindexPlugin.class,
            // The monitoring plugin requires script and gsub processors to be loaded
            IngestCommonPlugin.class,
            // The monitoring plugin script processor references painless. Include this for script compilation.
            // This is to reduce log spam
            MockPainlessScriptEngine.TestPlugin.class,
            // ILM is required for .ml-state template index settings
            IndexLifecycle.class,
            // SLM is required for the slm.history_index_enabled setting
            SnapshotLifecycle.class,
            // The feature reset API touches transform custom cluster state so we need this plugin to understand it
            Transform.class,
            DataStreamsPlugin.class,
            // ESQL and its dependency needed for node features
            EsqlCorePlugin.class,
            EsqlPlugin.class
        );
    }

    @Override
    protected Function<Client, Client> getClientWrapper() {
        final Map<String, String> headers = Map.of(
            "Authorization",
            basicAuthHeaderValue("x_pack_rest_user", SecuritySettingsSourceField.TEST_PASSWORD_SECURE_STRING)
        );
        // we need to wrap node clients because we do not specify a user for nodes and all requests will use the system
        // user. This is ok for internal n2n stuff but the test framework does other things like wiping indices, repositories, etc
        // that the system user cannot do. so we wrap the node client with a user that can do these things since the client() calls
        // return a node client
        return client -> client.filterWithHeader(headers);
    }

    private Settings externalClusterClientSettings() {
        final Path home = createTempDir();
        final Path xpackConf = home.resolve("config");
        try {
            Files.createDirectories(xpackConf);
        } catch (IOException e) {
            throw new UncheckedIOException(e);
        }
        writeFile(xpackConf, "users", "x_pack_rest_user" + ":" + SecuritySettingsSourceField.TEST_PASSWORD_SECURE_STRING + "\n");
        writeFile(xpackConf, "users_roles", SecuritySettingsSourceField.ES_TEST_ROOT_ROLE + ":x_pack_rest_user\n");
        writeFile(xpackConf, "roles.yml", SecuritySettingsSourceField.ES_TEST_ROOT_ROLE_YML);

        Path key;
        Path certificate;
        try {
            key = PathUtils.get(getClass().getResource("/testnode.pem").toURI());
            certificate = PathUtils.get(getClass().getResource("/testnode.crt").toURI());
        } catch (URISyntaxException e) {
            throw new IllegalStateException("error trying to get keystore path", e);
        }

        Settings.Builder builder = Settings.builder();
        builder.putList("node.roles", Collections.emptyList());
        builder.put(NetworkModule.TRANSPORT_TYPE_KEY, SecurityField.NAME4);
        builder.put(XPackSettings.MACHINE_LEARNING_ENABLED.getKey(), true);
        builder.put(XPackSettings.SECURITY_ENABLED.getKey(), true);
        builder.put(MachineLearningField.AUTODETECT_PROCESS.getKey(), false);
        builder.put(XPackSettings.WATCHER_ENABLED.getKey(), false);
        builder.put(ELASTICSEARCH_COLLECTION_ENABLED.getKey(), false);
        builder.put(LifecycleSettings.LIFECYCLE_HISTORY_INDEX_ENABLED_SETTING.getKey(), false);
        builder.put(LifecycleSettings.SLM_HISTORY_INDEX_ENABLED_SETTING.getKey(), false);
        builder.put(LicenseSettings.SELF_GENERATED_LICENSE_TYPE.getKey(), "trial");
        builder.put(Environment.PATH_HOME_SETTING.getKey(), home);
        builder.put("xpack.security.transport.ssl.enabled", true);
        builder.put("xpack.security.transport.ssl.key", key.toAbsolutePath().toString());
        builder.put("xpack.security.transport.ssl.certificate", certificate.toAbsolutePath().toString());
        builder.put("xpack.security.transport.ssl.key_passphrase", "testnode");
        builder.put("xpack.security.transport.ssl.verification_mode", "certificate");
        return builder.build();
    }

    @Override
    protected TestCluster buildTestCluster(Scope scope, long seed) throws IOException {
        final String clusterAddresses = System.getProperty(TESTS_CLUSTER);
        assertTrue(TESTS_CLUSTER + " must be set", Strings.hasLength(clusterAddresses));
        if (scope == Scope.TEST) {
            throw new IllegalArgumentException("Cannot run TEST scope test with " + TESTS_CLUSTER);
        }
        final String clusterName = System.getProperty(TESTS_CLUSTER_NAME);
        if (Strings.isNullOrEmpty(clusterName)) {
            throw new IllegalArgumentException("External test cluster name must be provided");
        }
        final String[] stringAddresses = clusterAddresses.split(",");
        final TransportAddress[] transportAddresses = new TransportAddress[stringAddresses.length];
        int i = 0;
        for (String stringAddress : stringAddresses) {
            URL url = new URL("http://" + stringAddress);
            InetAddress inetAddress = InetAddress.getByName(url.getHost());
            transportAddresses[i++] = new TransportAddress(new InetSocketAddress(inetAddress, url.getPort()));
        }
        return new ExternalTestCluster(
            createTempDir(),
            externalClusterClientSettings(),
            nodePlugins(),
            getClientWrapper(),
            clusterName,
            transportAddresses
        );
    }

    protected void cleanUp() {
        setUpgradeModeTo(false);
        cleanUpResources();
    }

    @Override
    protected Set<String> excludeTemplates() {
        return new HashSet<>(
            Arrays.asList(
                NotificationsIndex.NOTIFICATIONS_INDEX,
                MlMetaIndex.indexName(),
                AnomalyDetectorsIndexFields.STATE_INDEX_PREFIX,
                AnomalyDetectorsIndex.jobResultsIndexPrefix(),
                InferenceIndexConstants.LATEST_INDEX_NAME,
                SnapshotLifecycleTemplateRegistry.SLM_TEMPLATE_NAME,
                ".deprecation-indexing-template",
                ".deprecation-indexing-settings",
                ".deprecation-indexing-mappings"
            )
        );
    }

    protected void cleanUpResources() {
        client().execute(ResetFeatureStateAction.INSTANCE, new ResetFeatureStateRequest(TEST_REQUEST_TIMEOUT)).actionGet();
    }

    protected void setUpgradeModeTo(boolean enabled) {
        AcknowledgedResponse response = client().execute(SetUpgradeModeAction.INSTANCE, new SetUpgradeModeAction.Request(enabled))
            .actionGet();
        assertThat(response.isAcknowledged(), is(true));
        assertThat(upgradeMode(), is(enabled));
    }

    protected boolean upgradeMode() {
        ClusterState masterClusterState = clusterAdmin().prepareState().all().get().getState();
        MlMetadata mlMetadata = MlMetadata.getMlMetadata(masterClusterState);
        return mlMetadata.isUpgradeMode();
    }

    protected DeleteExpiredDataAction.Response deleteExpiredData() throws Exception {
        DeleteExpiredDataAction.Response response = client().execute(
            DeleteExpiredDataAction.INSTANCE,
            new DeleteExpiredDataAction.Request()
        ).get();

        // We need to refresh to ensure the deletion is visible
        refresh("*");

        return response;
    }

    protected DeleteExpiredDataAction.Response deleteExpiredData(Float customThrottle) throws Exception {
        DeleteExpiredDataAction.Request request = new DeleteExpiredDataAction.Request();
        request.setRequestsPerSecond(customThrottle);
        DeleteExpiredDataAction.Response response = client().execute(DeleteExpiredDataAction.INSTANCE, request).get();
        // We need to refresh to ensure the deletion is visible
        refresh("*");

        return response;
    }

    protected PutFilterAction.Response putMlFilter(MlFilter filter) {
        return client().execute(PutFilterAction.INSTANCE, new PutFilterAction.Request(filter)).actionGet();
    }

    protected static List<String> fetchAllAuditMessages(String jobId) throws Exception {
        RefreshRequest refreshRequest = new RefreshRequest(NotificationsIndex.NOTIFICATIONS_INDEX);
        BroadcastResponse refreshResponse = client().execute(RefreshAction.INSTANCE, refreshRequest).actionGet();
        assertThat(refreshResponse.getStatus().getStatus(), anyOf(equalTo(200), equalTo(201)));

        SearchRequest searchRequest = new SearchRequestBuilder(client()).setIndices(NotificationsIndex.NOTIFICATIONS_INDEX)
            .addSort("timestamp", SortOrder.ASC)
            .setQuery(QueryBuilders.termQuery("job_id", jobId))
            .setSize(100)
            .request();
        List<String> messages = new ArrayList<>();
        assertResponse(
            client().execute(TransportSearchAction.TYPE, searchRequest),
            searchResponse -> Arrays.stream(searchResponse.getHits().getHits())
                .map(hit -> (String) hit.getSourceAsMap().get("message"))
                .forEach(messages::add)
        );
        return messages;
    }

    @Override
    protected void ensureClusterStateConsistency() throws IOException {
        if (cluster() != null && cluster().size() > 0) {
            List<NamedWriteableRegistry.Entry> entries = new ArrayList<>(ClusterModule.getNamedWriteables());
            entries.addAll(new SearchModule(Settings.EMPTY, Collections.emptyList()).getNamedWriteables());
            entries.add(
                new NamedWriteableRegistry.Entry(
<<<<<<< HEAD
                    ProjectMetadata.ProjectCustom.class,
=======
                    Metadata.ProjectCustom.class,
>>>>>>> ce232018
                    TrainedModelAssignmentMetadata.NAME,
                    TrainedModelAssignmentMetadata::fromStream
                )
            );
            entries.add(
                new NamedWriteableRegistry.Entry(
                    NamedDiff.class,
                    TrainedModelAssignmentMetadata.NAME,
                    TrainedModelAssignmentMetadata::readDiffFrom
                )
            );
<<<<<<< HEAD
            entries.add(
                new NamedWriteableRegistry.Entry(ProjectMetadata.ProjectCustom.class, ModelAliasMetadata.NAME, ModelAliasMetadata::new)
            );
            entries.add(new NamedWriteableRegistry.Entry(NamedDiff.class, ModelAliasMetadata.NAME, ModelAliasMetadata::readDiffFrom));
            entries.add(
                new NamedWriteableRegistry.Entry(
                    ProjectMetadata.ProjectCustom.class,
=======
            entries.add(new NamedWriteableRegistry.Entry(Metadata.ProjectCustom.class, ModelAliasMetadata.NAME, ModelAliasMetadata::new));
            entries.add(new NamedWriteableRegistry.Entry(NamedDiff.class, ModelAliasMetadata.NAME, ModelAliasMetadata::readDiffFrom));
            entries.add(
                new NamedWriteableRegistry.Entry(
                    Metadata.ProjectCustom.class,
>>>>>>> ce232018
                    TrainedModelCacheMetadata.NAME,
                    TrainedModelCacheMetadata::new
                )
            );
            entries.add(
                new NamedWriteableRegistry.Entry(NamedDiff.class, TrainedModelCacheMetadata.NAME, TrainedModelCacheMetadata::readDiffFrom)
            );
<<<<<<< HEAD
            entries.add(new NamedWriteableRegistry.Entry(ProjectMetadata.ProjectCustom.class, "ml", MlMetadata::new));
            entries.add(
                new NamedWriteableRegistry.Entry(
                    ProjectMetadata.ProjectCustom.class,
                    IndexLifecycleMetadata.TYPE,
                    IndexLifecycleMetadata::new
                )
=======
            entries.add(new NamedWriteableRegistry.Entry(Metadata.ProjectCustom.class, "ml", MlMetadata::new));
            entries.add(
                new NamedWriteableRegistry.Entry(Metadata.ProjectCustom.class, IndexLifecycleMetadata.TYPE, IndexLifecycleMetadata::new)
>>>>>>> ce232018
            );
            entries.add(
                new NamedWriteableRegistry.Entry(
                    LifecycleType.class,
                    TimeseriesLifecycleType.TYPE,
                    (in) -> TimeseriesLifecycleType.INSTANCE
                )
            );
            entries.add(new NamedWriteableRegistry.Entry(LifecycleAction.class, DeleteAction.NAME, DeleteAction::readFrom));
            entries.add(new NamedWriteableRegistry.Entry(LifecycleAction.class, ForceMergeAction.NAME, ForceMergeAction::new));
            entries.add(new NamedWriteableRegistry.Entry(LifecycleAction.class, RolloverAction.NAME, RolloverAction::read));
            entries.add(new NamedWriteableRegistry.Entry(LifecycleAction.class, ShrinkAction.NAME, ShrinkAction::new));
            entries.add(
                new NamedWriteableRegistry.Entry(
                    PersistentTaskParams.class,
                    MlTasks.DATAFEED_TASK_NAME,
                    StartDatafeedAction.DatafeedParams::new
                )
            );
            entries.add(
                new NamedWriteableRegistry.Entry(
                    PersistentTaskParams.class,
                    MlTasks.DATA_FRAME_ANALYTICS_TASK_NAME,
                    StartDataFrameAnalyticsAction.TaskParams::new
                )
            );
            entries.add(new NamedWriteableRegistry.Entry(PersistentTaskParams.class, MlTasks.JOB_TASK_NAME, OpenJobAction.JobParams::new));
            entries.add(new NamedWriteableRegistry.Entry(PersistentTaskState.class, JobTaskState.NAME, JobTaskState::new));
            entries.add(new NamedWriteableRegistry.Entry(PersistentTaskState.class, DatafeedState.NAME, DatafeedState::fromStream));
            entries.add(
                new NamedWriteableRegistry.Entry(
                    PersistentTaskState.class,
                    DataFrameAnalyticsTaskState.NAME,
                    DataFrameAnalyticsTaskState::new
                )
            );
            entries.add(new NamedWriteableRegistry.Entry(ClusterState.Custom.class, TokenMetadata.TYPE, TokenMetadata::new));
            entries.add(new NamedWriteableRegistry.Entry(Metadata.ClusterCustom.class, AutoscalingMetadata.NAME, AutoscalingMetadata::new));
            entries.add(
                new NamedWriteableRegistry.Entry(
                    NamedDiff.class,
                    AutoscalingMetadata.NAME,
                    AutoscalingMetadata.AutoscalingMetadataDiff::new
                )
            );
            entries.add(
                new NamedWriteableRegistry.Entry(AutoscalingDeciderResult.Reason.class, MlScalingReason.NAME, MlScalingReason::new)
            );
            final NamedWriteableRegistry namedWriteableRegistry = new NamedWriteableRegistry(entries);
            ClusterState masterClusterState = clusterAdmin().prepareState().all().get().getState();
            byte[] masterClusterStateBytes = ClusterState.Builder.toBytes(masterClusterState);
            // remove local node reference
            masterClusterState = ClusterState.Builder.fromBytes(masterClusterStateBytes, null, namedWriteableRegistry);
            Map<String, Object> masterStateMap = convertToMap(masterClusterState);
            int masterClusterStateSize = ClusterState.Builder.toBytes(masterClusterState).length;
            String masterId = masterClusterState.nodes().getMasterNodeId();
            for (Client client : cluster().getClients()) {
                ClusterState localClusterState = client.admin().cluster().prepareState().all().setLocal(true).get().getState();
                byte[] localClusterStateBytes = ClusterState.Builder.toBytes(localClusterState);
                // remove local node reference
                localClusterState = ClusterState.Builder.fromBytes(localClusterStateBytes, null, namedWriteableRegistry);
                final Map<String, Object> localStateMap = convertToMap(localClusterState);
                final int localClusterStateSize = ClusterState.Builder.toBytes(localClusterState).length;
                // Check that the non-master node has the same version of the cluster state as the master and
                // that the master node matches the master (otherwise there is no requirement for the cluster state to match)
                if (masterClusterState.version() == localClusterState.version()
                    && masterId.equals(localClusterState.nodes().getMasterNodeId())) {
                    try {
                        assertEquals("clusterstate UUID does not match", masterClusterState.stateUUID(), localClusterState.stateUUID());
                        // We cannot compare serialization bytes since serialization order of maps is not guaranteed
                        // but we can compare serialization sizes - they should be the same
                        assertEquals("clusterstate size does not match", masterClusterStateSize, localClusterStateSize);
                        // Compare JSON serialization
                        assertNull(
                            "clusterstate JSON serialization does not match",
                            differenceBetweenMapsIgnoringArrayOrder(masterStateMap, localStateMap)
                        );
                    } catch (AssertionError error) {
                        logger.error(
                            "Cluster state from master:\n{}\nLocal cluster state:\n{}",
                            masterClusterState.toString(),
                            localClusterState.toString()
                        );
                        throw error;
                    }
                }
            }
        }
    }

    protected static void createDataStreamAndTemplate(String dataStreamName, String mapping) throws IOException {
        client().execute(
            TransportPutComposableIndexTemplateAction.TYPE,
            new TransportPutComposableIndexTemplateAction.Request(dataStreamName + "_template").indexTemplate(
                ComposableIndexTemplate.builder()
                    .indexPatterns(Collections.singletonList(dataStreamName))
                    .template(new Template(null, new CompressedXContent(mapping), null))
                    .dataStreamTemplate(new ComposableIndexTemplate.DataStreamTemplate())
                    .build()
            )
        ).actionGet();
        client().execute(CreateDataStreamAction.INSTANCE, new CreateDataStreamAction.Request(dataStreamName)).actionGet();
    }

    public static class MockPainlessScriptEngine extends MockScriptEngine {

        public static final String NAME = "painless";

        public static class TestPlugin extends MockScriptPlugin {
            @Override
            public ScriptEngine getScriptEngine(Settings settings, Collection<ScriptContext<?>> contexts) {
                return new MockPainlessScriptEngine();
            }

            @Override
            protected Map<String, Function<Map<String, Object>, Object>> pluginScripts() {
                return Collections.emptyMap();
            }
        }

        @Override
        public String getType() {
            return NAME;
        }

        @Override
        public <T> T compile(String name, String script, ScriptContext<T> context, Map<String, String> options) {
            if (context.instanceClazz.equals(ScoreScript.class)) {
                return context.factoryClazz.cast(new MockScoreScript(MockDeterministicScript.asDeterministic(p -> 0.0)));
            }
            if (context.name.equals("ingest")) {
                IngestScript.Factory factory = (params, ctx) -> new IngestScript(params, ctx) {
                    @Override
                    public void execute() {}
                };
                return context.factoryClazz.cast(factory);
            }
            throw new IllegalArgumentException("mock painless does not know how to handle context [" + context.name + "]");
        }
    }
}<|MERGE_RESOLUTION|>--- conflicted
+++ resolved
@@ -340,11 +340,7 @@
             entries.addAll(new SearchModule(Settings.EMPTY, Collections.emptyList()).getNamedWriteables());
             entries.add(
                 new NamedWriteableRegistry.Entry(
-<<<<<<< HEAD
                     ProjectMetadata.ProjectCustom.class,
-=======
-                    Metadata.ProjectCustom.class,
->>>>>>> ce232018
                     TrainedModelAssignmentMetadata.NAME,
                     TrainedModelAssignmentMetadata::fromStream
                 )
@@ -356,7 +352,6 @@
                     TrainedModelAssignmentMetadata::readDiffFrom
                 )
             );
-<<<<<<< HEAD
             entries.add(
                 new NamedWriteableRegistry.Entry(ProjectMetadata.ProjectCustom.class, ModelAliasMetadata.NAME, ModelAliasMetadata::new)
             );
@@ -364,13 +359,6 @@
             entries.add(
                 new NamedWriteableRegistry.Entry(
                     ProjectMetadata.ProjectCustom.class,
-=======
-            entries.add(new NamedWriteableRegistry.Entry(Metadata.ProjectCustom.class, ModelAliasMetadata.NAME, ModelAliasMetadata::new));
-            entries.add(new NamedWriteableRegistry.Entry(NamedDiff.class, ModelAliasMetadata.NAME, ModelAliasMetadata::readDiffFrom));
-            entries.add(
-                new NamedWriteableRegistry.Entry(
-                    Metadata.ProjectCustom.class,
->>>>>>> ce232018
                     TrainedModelCacheMetadata.NAME,
                     TrainedModelCacheMetadata::new
                 )
@@ -378,7 +366,6 @@
             entries.add(
                 new NamedWriteableRegistry.Entry(NamedDiff.class, TrainedModelCacheMetadata.NAME, TrainedModelCacheMetadata::readDiffFrom)
             );
-<<<<<<< HEAD
             entries.add(new NamedWriteableRegistry.Entry(ProjectMetadata.ProjectCustom.class, "ml", MlMetadata::new));
             entries.add(
                 new NamedWriteableRegistry.Entry(
@@ -386,11 +373,6 @@
                     IndexLifecycleMetadata.TYPE,
                     IndexLifecycleMetadata::new
                 )
-=======
-            entries.add(new NamedWriteableRegistry.Entry(Metadata.ProjectCustom.class, "ml", MlMetadata::new));
-            entries.add(
-                new NamedWriteableRegistry.Entry(Metadata.ProjectCustom.class, IndexLifecycleMetadata.TYPE, IndexLifecycleMetadata::new)
->>>>>>> ce232018
             );
             entries.add(
                 new NamedWriteableRegistry.Entry(
