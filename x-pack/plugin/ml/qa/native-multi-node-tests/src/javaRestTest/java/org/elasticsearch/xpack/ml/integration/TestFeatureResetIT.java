/*
 * Copyright Elasticsearch B.V. and/or licensed to Elasticsearch B.V. under one
 * or more contributor license agreements. Licensed under the Elastic License
 * 2.0; you may not use this file except in compliance with the Elastic License
 * 2.0.
 */
package org.elasticsearch.xpack.ml.integration;

import org.apache.logging.log4j.message.ParameterizedMessage;
import org.elasticsearch.action.admin.cluster.snapshots.features.ResetFeatureStateAction;
import org.elasticsearch.action.admin.cluster.snapshots.features.ResetFeatureStateRequest;
import org.elasticsearch.action.ingest.DeletePipelineAction;
import org.elasticsearch.action.ingest.DeletePipelineRequest;
import org.elasticsearch.action.ingest.PutPipelineAction;
import org.elasticsearch.action.ingest.PutPipelineRequest;
import org.elasticsearch.cluster.ClusterState;
import org.elasticsearch.common.bytes.BytesArray;
import org.elasticsearch.tasks.TaskInfo;
import org.elasticsearch.xcontent.XContentType;
import org.elasticsearch.xpack.core.ml.MlMetadata;
import org.elasticsearch.xpack.core.ml.action.PutDataFrameAnalyticsAction;
import org.elasticsearch.xpack.core.ml.action.PutTrainedModelAction;
import org.elasticsearch.xpack.core.ml.action.PutTrainedModelDefinitionPartAction;
import org.elasticsearch.xpack.core.ml.action.PutTrainedModelVocabularyAction;
import org.elasticsearch.xpack.core.ml.action.StartDataFrameAnalyticsAction;
import org.elasticsearch.xpack.core.ml.action.StartTrainedModelDeploymentAction;
import org.elasticsearch.xpack.core.ml.datafeed.DatafeedConfig;
import org.elasticsearch.xpack.core.ml.dataframe.DataFrameAnalyticsConfig;
import org.elasticsearch.xpack.core.ml.dataframe.analyses.BoostedTreeParams;
import org.elasticsearch.xpack.core.ml.dataframe.analyses.Classification;
import org.elasticsearch.xpack.core.ml.inference.TrainedModelConfig;
import org.elasticsearch.xpack.core.ml.inference.TrainedModelType;
import org.elasticsearch.xpack.core.ml.inference.trainedmodel.BertTokenization;
import org.elasticsearch.xpack.core.ml.inference.trainedmodel.PassThroughConfig;
<<<<<<< HEAD
=======
import org.elasticsearch.xpack.core.ml.inference.trainedmodel.Tokenization;
>>>>>>> 30e15ba8
import org.elasticsearch.xpack.core.ml.job.config.Job;
import org.elasticsearch.xpack.core.ml.job.config.JobState;
import org.elasticsearch.xpack.core.ml.job.process.autodetect.state.DataCounts;
import org.junit.After;

import java.util.Arrays;
import java.util.Collections;
import java.util.HashSet;
import java.util.List;
import java.util.Set;
import java.util.concurrent.TimeUnit;
import java.util.stream.Collectors;

import static org.elasticsearch.xpack.ml.inference.ingest.InferenceProcessor.Factory.countNumberInferenceProcessors;
import static org.elasticsearch.xpack.ml.integration.ClassificationIT.KEYWORD_FIELD;
import static org.elasticsearch.xpack.ml.integration.MlNativeDataFrameAnalyticsIntegTestCase.buildAnalytics;
import static org.elasticsearch.xpack.ml.integration.PyTorchModelIT.BASE_64_ENCODED_MODEL;
import static org.elasticsearch.xpack.ml.integration.PyTorchModelIT.RAW_MODEL_SIZE;
import static org.elasticsearch.xpack.ml.support.BaseMlIntegTestCase.createDatafeed;
import static org.elasticsearch.xpack.ml.support.BaseMlIntegTestCase.createScheduledJob;
import static org.elasticsearch.xpack.ml.support.BaseMlIntegTestCase.getDataCounts;
import static org.elasticsearch.xpack.ml.support.BaseMlIntegTestCase.indexDocs;
import static org.hamcrest.Matchers.containsString;
import static org.hamcrest.Matchers.empty;
import static org.hamcrest.Matchers.equalTo;
import static org.hamcrest.Matchers.greaterThan;
import static org.hamcrest.Matchers.is;

public class TestFeatureResetIT extends MlNativeAutodetectIntegTestCase {

    private final Set<String> createdPipelines = new HashSet<>();
    private final Set<String> jobIds = new HashSet<>();
    private final Set<String> datafeedIds = new HashSet<>();
    private static final String TRAINED_MODEL_ID = "trained-model-to-reset";

    void cleanupDatafeed(String datafeedId) {
        try {
            stopDatafeed(datafeedId);
        } catch (Exception e) {
            // ignore
        }
        try {
            deleteDatafeed(datafeedId);
        } catch (Exception e) {
            // ignore
        }
    }

    void cleanupJob(String jobId) {
        try {
            closeJob(jobId);
        } catch (Exception e) {
            // ignore
        }
        try {
            deleteJob(jobId);
        } catch (Exception e) {
            // ignore
        }
    }

    @Override
    // The extra work of the original native clean up causes the indices to be recreated
    // It can complicate the logging and make it difficult to determine if the reset feature API cleaned up all the indices appropriately
    protected void cleanUpResources() {
        super.cleanUpResources();
        for (String jobId : jobIds) {
            cleanupJob(jobId);
        }
        for (String datafeedId : datafeedIds) {
            cleanupDatafeed(datafeedId);
        }
    }

    @After
    public void cleanup() throws Exception {
        cleanUp();
        for (String pipeline : createdPipelines) {
            try {
                client().execute(DeletePipelineAction.INSTANCE, new DeletePipelineRequest(pipeline)).actionGet();
            } catch (Exception ex) {
                logger.warn(() -> new ParameterizedMessage("error cleaning up pipeline [{}]", pipeline), ex);
            }
        }
    }

    public void testMLFeatureReset() throws Exception {
        startRealtime("feature_reset_anomaly_job");
        putAndStartJob("feature_reset_static_anomaly_job");
        startDataFrameJob("feature_reset_data_frame_analytics_job");
        putTrainedModelIngestPipeline("feature_reset_inference_pipeline");
        createdPipelines.add("feature_reset_inference_pipeline");
        for (int i = 0; i < 100; i++) {
            indexDocForInference("feature_reset_inference_pipeline");
        }
        client().execute(DeletePipelineAction.INSTANCE, new DeletePipelineRequest("feature_reset_inference_pipeline")).actionGet();
        createdPipelines.remove("feature_reset_inference_pipeline");

        assertBusy(
            () -> assertThat(countNumberInferenceProcessors(client().admin().cluster().prepareState().get().getState()), equalTo(0))
        );
        client().execute(ResetFeatureStateAction.INSTANCE, new ResetFeatureStateRequest()).actionGet();
        assertBusy(() -> {
            List<String> indices = Arrays.asList(client().admin().indices().prepareGetIndex().addIndices(".ml*").get().indices());
            assertThat(indices.toString(), indices, is(empty()));
        });
        assertThat(isResetMode(), is(false));
        // If we have succeeded, clear the jobs and datafeeds so that the delete API doesn't recreate the notifications index
        jobIds.clear();
        datafeedIds.clear();
    }

    public void testMLFeatureResetFailureDueToPipelines() throws Exception {
        putTrainedModelIngestPipeline("feature_reset_failure_inference_pipeline");
        createdPipelines.add("feature_reset_failure_inference_pipeline");
        Exception ex = expectThrows(
            Exception.class,
            () -> client().execute(ResetFeatureStateAction.INSTANCE, new ResetFeatureStateRequest()).actionGet()
        );
        assertThat(
            ex.getMessage(),
            containsString(
                "Unable to reset machine learning feature as there are ingest pipelines still referencing trained machine learning models"
            )
        );
        client().execute(DeletePipelineAction.INSTANCE, new DeletePipelineRequest("feature_reset_failure_inference_pipeline")).actionGet();
        createdPipelines.remove("feature_reset_failure_inference_pipeline");
        assertThat(isResetMode(), is(false));
    }

    public void testMLFeatureResetWithModelDeployment() throws Exception {
        createModelDeployment();
        client().execute(ResetFeatureStateAction.INSTANCE, new ResetFeatureStateRequest()).actionGet();
        assertBusy(() -> {
            List<String> indices = Arrays.asList(client().admin().indices().prepareGetIndex().addIndices(".ml*").get().indices());
            assertThat(indices.toString(), indices, is(empty()));
        });
        assertThat(isResetMode(), is(false));
        List<String> tasksNames = client().admin()
            .cluster()
            .prepareListTasks()
            .setActions("xpack/ml/*")
            .get()
            .getTasks()
            .stream()
            .map(TaskInfo::getAction)
            .collect(Collectors.toList());
        assertThat(tasksNames, is(empty()));
    }

    void createModelDeployment() {
        client().execute(
            PutTrainedModelAction.INSTANCE,
            new PutTrainedModelAction.Request(
                TrainedModelConfig.builder()
                    .setModelType(TrainedModelType.PYTORCH)
<<<<<<< HEAD
                    .setInferenceConfig(new PassThroughConfig(null, new BertTokenization(null, false, null), null))
=======
                    .setInferenceConfig(
                        new PassThroughConfig(null, new BertTokenization(null, false, null, Tokenization.Truncate.NONE), null)
                    )
>>>>>>> 30e15ba8
                    .setModelId(TRAINED_MODEL_ID)
                    .build(),
                false
            )
        ).actionGet();
        client().execute(
            PutTrainedModelDefinitionPartAction.INSTANCE,
            new PutTrainedModelDefinitionPartAction.Request(TRAINED_MODEL_ID, new BytesArray(BASE_64_ENCODED_MODEL), 0, RAW_MODEL_SIZE, 1)
        ).actionGet();
        client().execute(
            PutTrainedModelVocabularyAction.INSTANCE,
            new PutTrainedModelVocabularyAction.Request(TRAINED_MODEL_ID, List.of("these", "are", "my", "words"))
        ).actionGet();
        client().execute(StartTrainedModelDeploymentAction.INSTANCE, new StartTrainedModelDeploymentAction.Request(TRAINED_MODEL_ID))
            .actionGet();
    }

    private boolean isResetMode() {
        ClusterState state = client().admin().cluster().prepareState().get().getState();
        return MlMetadata.getMlMetadata(state).isResetMode();
    }

    private void startDataFrameJob(String jobId) throws Exception {
        String sourceIndex = jobId + "-src";
        String destIndex = jobId + "-dest";
        ClassificationIT.createIndex(sourceIndex, false);
        ClassificationIT.indexData(sourceIndex, 300, 50, KEYWORD_FIELD);

        DataFrameAnalyticsConfig config = buildAnalytics(
            jobId,
            sourceIndex,
            destIndex,
            null,
            new Classification(
                KEYWORD_FIELD,
                BoostedTreeParams.builder().setNumTopFeatureImportanceValues(1).build(),
                null,
                null,
                null,
                null,
                null,
                null,
                null
            )
        );
        PutDataFrameAnalyticsAction.Request request = new PutDataFrameAnalyticsAction.Request(config);
        client().execute(PutDataFrameAnalyticsAction.INSTANCE, request).actionGet();

        client().execute(StartDataFrameAnalyticsAction.INSTANCE, new StartDataFrameAnalyticsAction.Request(jobId));
    }

    private void putAndStartJob(String jobId) throws Exception {
        Job.Builder job = createScheduledJob(jobId);
        jobIds.add(job.getId());
        putJob(job);
        openJob(job.getId());
        assertBusy(() -> assertEquals(getJobStats(job.getId()).get(0).getState(), JobState.OPENED));
    }

    private void startRealtime(String jobId) throws Exception {
        client().admin().indices().prepareCreate("data").setMapping("time", "type=date").get();
        long numDocs1 = randomIntBetween(32, 2048);
        long now = System.currentTimeMillis();
        long lastWeek = now - 604800000;
        indexDocs(logger, "data", numDocs1, lastWeek, now);

        putAndStartJob(jobId);
        DatafeedConfig datafeedConfig = createDatafeed(jobId + "-datafeed", jobId, Collections.singletonList("data"));
        datafeedIds.add(datafeedConfig.getId());
        putDatafeed(datafeedConfig);
        startDatafeed(datafeedConfig.getId(), 0L, null);
        assertBusy(() -> {
            DataCounts dataCounts = getDataCounts(jobId);
            assertThat(dataCounts.getProcessedRecordCount(), is(equalTo(numDocs1)));
            assertThat(dataCounts.getOutOfOrderTimeStampCount(), is(equalTo(0L)));
        });

        long numDocs2 = randomIntBetween(2, 64);
        now = System.currentTimeMillis();
        indexDocs(logger, "data", numDocs2, now + 5000, now + 6000);
        assertBusy(() -> {
            DataCounts dataCounts = getDataCounts(jobId);
            assertThat(dataCounts.getProcessedRecordCount(), greaterThan(0L));
        }, 30, TimeUnit.SECONDS);
    }

    private void putTrainedModelIngestPipeline(String pipelineId) throws Exception {
        client().execute(
            PutPipelineAction.INSTANCE,
            new PutPipelineRequest(
                pipelineId,
                new BytesArray(
                    "{\n"
                        + "    \"processors\": [\n"
                        + "      {\n"
                        + "        \"inference\": {\n"
                        + "          \"inference_config\": {\"classification\":{}},\n"
                        + "          \"model_id\": \"lang_ident_model_1\",\n"
                        + "          \"field_map\": {}\n"
                        + "        }\n"
                        + "      }\n"
                        + "    ]\n"
                        + "  }"
                ),
                XContentType.JSON
            )
        ).actionGet();
    }

    private void indexDocForInference(String pipelineId) {
        client().prepareIndex("foo").setPipeline(pipelineId).setSource("{\"text\": \"this is some plain text.\"}", XContentType.JSON).get();
    }

}<|MERGE_RESOLUTION|>--- conflicted
+++ resolved
@@ -32,10 +32,7 @@
 import org.elasticsearch.xpack.core.ml.inference.TrainedModelType;
 import org.elasticsearch.xpack.core.ml.inference.trainedmodel.BertTokenization;
 import org.elasticsearch.xpack.core.ml.inference.trainedmodel.PassThroughConfig;
-<<<<<<< HEAD
-=======
 import org.elasticsearch.xpack.core.ml.inference.trainedmodel.Tokenization;
->>>>>>> 30e15ba8
 import org.elasticsearch.xpack.core.ml.job.config.Job;
 import org.elasticsearch.xpack.core.ml.job.config.JobState;
 import org.elasticsearch.xpack.core.ml.job.process.autodetect.state.DataCounts;
@@ -192,13 +189,9 @@
             new PutTrainedModelAction.Request(
                 TrainedModelConfig.builder()
                     .setModelType(TrainedModelType.PYTORCH)
-<<<<<<< HEAD
-                    .setInferenceConfig(new PassThroughConfig(null, new BertTokenization(null, false, null), null))
-=======
                     .setInferenceConfig(
                         new PassThroughConfig(null, new BertTokenization(null, false, null, Tokenization.Truncate.NONE), null)
                     )
->>>>>>> 30e15ba8
                     .setModelId(TRAINED_MODEL_ID)
                     .build(),
                 false
