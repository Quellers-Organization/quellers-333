--- conflicted
+++ resolved
@@ -32,12 +32,7 @@
 import org.elasticsearch.xpack.core.ml.inference.TrainedModelType;
 import org.elasticsearch.xpack.core.ml.inference.persistence.InferenceIndexConstants;
 import org.elasticsearch.xpack.core.ml.inference.trainedmodel.BertTokenization;
-<<<<<<< HEAD
-import org.elasticsearch.xpack.core.ml.inference.trainedmodel.BertPassThroughConfig;
-=======
 import org.elasticsearch.xpack.core.ml.inference.trainedmodel.PassThroughConfig;
-import org.elasticsearch.xpack.core.ml.inference.trainedmodel.IndexLocation;
->>>>>>> c0a967e9
 import org.elasticsearch.xpack.core.ml.inference.trainedmodel.VocabularyConfig;
 import org.elasticsearch.xpack.core.ml.job.config.Job;
 import org.elasticsearch.xpack.core.ml.job.config.JobState;
@@ -202,7 +197,7 @@
                 TrainedModelConfig.builder()
                     .setModelType(TrainedModelType.PYTORCH)
                     .setInferenceConfig(
-                        new BertPassThroughConfig(
+                        new PassThroughConfig(
                             new VocabularyConfig(
                                 InferenceIndexConstants.nativeDefinitionStore(),
                                 TRAINED_MODEL_ID + "_vocab"
@@ -227,48 +222,7 @@
                     "\"vocab\": [\"these\", \"are\", \"my\", \"words\"]\n" +
                     "}",
                 XContentType.JSON
-<<<<<<< HEAD
             ).get();
-
-=======
-            ).setRefreshPolicy(WriteRequest.RefreshPolicy.IMMEDIATE)
-            .get();
-        client().prepareIndex(indexname)
-            .setId("trained_model_definition_doc-" + TRAINED_MODEL_ID + "-0")
-            .setSource(
-                "{  " +
-                    "\"doc_type\": \"trained_model_definition_doc\"," +
-                    "\"model_id\": \"" + TRAINED_MODEL_ID +"\"," +
-                    "\"doc_num\": 0," +
-                    "\"definition_length\":" + RAW_MODEL_SIZE + "," +
-                    "\"total_definition_length\":" + RAW_MODEL_SIZE + "," +
-                    "\"compression_version\": 1," +
-                    "\"definition\": \""  + BASE_64_ENCODED_MODEL + "\"," +
-                    "\"eos\": true" +
-                    "}",
-                XContentType.JSON
-            ).setRefreshPolicy(WriteRequest.RefreshPolicy.IMMEDIATE)
-            .get();
-        client()
-            .execute(
-                PutTrainedModelAction.INSTANCE,
-                new PutTrainedModelAction.Request(
-                    TrainedModelConfig.builder()
-                        .setModelType(TrainedModelType.PYTORCH)
-                        .setInferenceConfig(
-                            new PassThroughConfig(
-                                new VocabularyConfig(indexname, TRAINED_MODEL_ID + "_vocab"),
-                                new BertTokenization(null, false, null)
-                            )
-                        )
-                        .setLocation(new IndexLocation(indexname))
-                        .setModelId(TRAINED_MODEL_ID)
-                        .build(),
-                    false
-                )
-            )
-            .actionGet();
->>>>>>> c0a967e9
         client().execute(
             StartTrainedModelDeploymentAction.INSTANCE,
             new StartTrainedModelDeploymentAction.Request(TRAINED_MODEL_ID)
