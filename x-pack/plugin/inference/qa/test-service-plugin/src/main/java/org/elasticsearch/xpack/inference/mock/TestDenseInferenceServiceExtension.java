--- conflicted
+++ resolved
@@ -124,11 +124,7 @@
             for (int i = 0; i < input.size(); i++) {
                 float[] values = new float[dimensions];
                 for (int j = 0; j < dimensions; j++) {
-<<<<<<< HEAD
-                    values[j] = ((float) j);
-=======
                     values.add((float) stringWeight(input.get(i), j));
->>>>>>> 89d666bf
                 }
                 embeddings.add(new TextEmbeddingResults.Embedding(values));
             }
