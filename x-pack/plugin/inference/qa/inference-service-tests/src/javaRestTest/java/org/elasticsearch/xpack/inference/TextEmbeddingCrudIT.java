--- conflicted
+++ resolved
@@ -18,20 +18,13 @@
 
 import static org.hamcrest.Matchers.containsString;
 
-<<<<<<< HEAD
-public class TextEmbeddingCrudIT extends InferenceBaseRestTest {
-    // Tests disabled in CI due to the models being too large to download. Can be enabled (commented out) for local testing
-    @LuceneTestCase.AwaitsFix(bugUrl = "https://github.com/elastic/elasticsearch/issues/105198")
-    public void testPutE5Small_withNoModelVariant() throws IOException {
-=======
 // This test was previously disabled in CI due to the models being too large
 // See "https://github.com/elastic/elasticsearch/issues/105198".
 public class TextEmbeddingCrudIT extends InferenceBaseRestTest {
 
     public void testPutE5Small_withNoModelVariant() {
->>>>>>> 929b388b
         {
-            String inferenceEntityId = randomAlphaOfLength(10).toLowerCase();
+            String inferenceEntityId = "testPutE5Small_withNoModelVariant";
             expectThrows(
                 org.elasticsearch.client.ResponseException.class,
                 () -> putTextEmbeddingModel(inferenceEntityId, noModelIdVariantJsonEntity())
@@ -39,10 +32,8 @@
         }
     }
 
-    // Tests disabled in CI due to the models being too large to download. Can be enabled (commented out) for local testing
-    @LuceneTestCase.AwaitsFix(bugUrl = "https://github.com/elastic/elasticsearch/issues/105198")
     public void testPutE5Small_withPlatformAgnosticVariant() throws IOException {
-        String inferenceEntityId = randomAlphaOfLength(10).toLowerCase();
+        String inferenceEntityId = "testPutE5Small_withPlatformAgnosticVariant";
         putTextEmbeddingModel(inferenceEntityId, platformAgnosticModelVariantJsonEntity());
         var models = getTrainedModel("_all");
         assertThat(models.toString(), containsString("deployment_id=" + inferenceEntityId));
@@ -59,9 +50,8 @@
         deleteTextEmbeddingModel(inferenceEntityId);
     }
 
-    @AwaitsFix(bugUrl = "https://github.com/elastic/elasticsearch/issues/105198")
     public void testPutE5Small_withPlatformSpecificVariant() throws IOException {
-        String inferenceEntityId = randomAlphaOfLength(10).toLowerCase();
+        String inferenceEntityId = "testPutE5Small_withPlatformSpecificVariant";
         if ("linux-x86_64".equals(Platforms.PLATFORM_NAME)) {
             putTextEmbeddingModel(inferenceEntityId, platformSpecificModelVariantJsonEntity());
             var models = getTrainedModel("_all");
@@ -86,15 +76,13 @@
     }
 
     public void testPutE5Small_withFakeModelVariant() {
-        String inferenceEntityId = randomAlphaOfLength(10).toLowerCase();
+        String inferenceEntityId = "testPutE5Small_withFakeModelVariant";
         expectThrows(
             org.elasticsearch.client.ResponseException.class,
             () -> putTextEmbeddingModel(inferenceEntityId, fakeModelVariantJsonEntity())
         );
     }
 
-    // Tests disabled in CI due to the models being too large to download. Can be enabled (commented out) for local testing
-    @LuceneTestCase.AwaitsFix(bugUrl = "https://github.com/elastic/elasticsearch/issues/105198")
     public void testPutE5WithTrainedModelAndInference() throws IOException {
         putE5TrainedModels();
         deployE5TrainedModels();
