setup:
  - skip:
      version: " - 8.12.99"
      reason: semantic_text introduced in 8.13.0 # TODO change when 8.13.0 is released

  - do:
      inference.put_model:
        task_type: sparse_embedding
        inference_id: sparse-inference-id
        body: >
          {
            "service": "test_service",
            "service_settings": {
              "model": "my_model",
              "api_key": "abc64"
            },
            "task_settings": {
            }
          }
  - do:
      inference.put_model:
        task_type: text_embedding
        inference_id: dense-inference-id
        body: >
          {
            "service": "text_embedding_test_service",
            "service_settings": {
              "model": "my_model",
              "dimensions": 10,
              "api_key": "abc64"
            },
            "task_settings": {
            }
          }
<<<<<<< HEAD

  - do:
      indices.create:
        index: test-sparse-index
=======

  - do:
      indices.create:
        index: test-sparse-index
        body:
          mappings:
            properties:
              inference_field:
                type: semantic_text
                model_id: sparse-inference-id
              another_inference_field:
                type: semantic_text
                model_id: sparse-inference-id
              non_inference_field:
                type: text

  - do:
      indices.create:
        index: test-dense-index
>>>>>>> 2039fb35
        body:
          mappings:
            properties:
              inference_field:
                type: semantic_text
<<<<<<< HEAD
                model_id: sparse-inference-id
              another_inference_field:
                type: semantic_text
                model_id: sparse-inference-id
              non_inference_field:
                type: text

  - do:
      indices.create:
        index: test-dense-index
        body:
          mappings:
            properties:
              inference_field:
                type: semantic_text
                model_id: dense-inference-id
              another_inference_field:
                type: semantic_text
=======
                model_id: dense-inference-id
              another_inference_field:
                type: semantic_text
>>>>>>> 2039fb35
                model_id: dense-inference-id
              non_inference_field:
                type: text

---
"Calculates text expansion results for new documents":
    - do:
        index:
          index: test-sparse-index
          id: doc_1
          body:
            inference_field: "inference test"
            another_inference_field: "another inference test"
            non_inference_field: "non inference test"

    - do:
        get:
          index: test-sparse-index
          id: doc_1

    - match: { _source.inference_field: "inference test" }
    - match: { _source.another_inference_field: "another inference test" }
    - match: { _source.non_inference_field: "non inference test" }

    - match: { _source._semantic_text_inference.inference_field.inference_results.0.text: "inference test" }
    - match: { _source._semantic_text_inference.another_inference_field.inference_results.0.text: "another inference test" }
<<<<<<< HEAD

    - exists: _source._semantic_text_inference.inference_field.inference_results.0.inference
    - exists: _source._semantic_text_inference.another_inference_field.inference_results.0.inference

---
"Calculates text embeddings results for new documents":
  - do:
      index:
        index: test-dense-index
        id: doc_1
        body:
          inference_field: "inference test"
          another_inference_field: "another inference test"
          non_inference_field: "non inference test"

  - do:
      get:
        index: test-dense-index
        id: doc_1

  - match: { _source.inference_field: "inference test" }
  - match: { _source.another_inference_field: "another inference test" }
  - match: { _source.non_inference_field: "non inference test" }

  - match: { _source._semantic_text_inference.inference_field.inference_results.0.text: "inference test" }
  - match: { _source._semantic_text_inference.another_inference_field.inference_results.0.text: "another inference test" }

  - exists: _source._semantic_text_inference.inference_field.inference_results.0.inference
  - exists: _source._semantic_text_inference.another_inference_field.inference_results.0.inference
=======

    - exists: _source._semantic_text_inference.inference_field.inference_results.0.inference
    - exists: _source._semantic_text_inference.another_inference_field.inference_results.0.inference

---
"text expansion documents do not create new mappings":
  - do:
      indices.get_mapping:
        index: test-sparse-index

  - match: {test-sparse-index.mappings.properties.inference_field.type: semantic_text}
  - match: {test-sparse-index.mappings.properties.another_inference_field.type: semantic_text}
  - match: {test-sparse-index.mappings.properties.non_inference_field.type: text}
  - length: {test-sparse-index.mappings.properties: 3}

---
"Calculates text embeddings results for new documents":
  - do:
      index:
        index: test-dense-index
        id: doc_1
        body:
          inference_field: "inference test"
          another_inference_field: "another inference test"
          non_inference_field: "non inference test"

  - do:
      get:
        index: test-dense-index
        id: doc_1

  - match: { _source.inference_field: "inference test" }
  - match: { _source.another_inference_field: "another inference test" }
  - match: { _source.non_inference_field: "non inference test" }

  - match: { _source._semantic_text_inference.inference_field.inference_results.0.text: "inference test" }
  - match: { _source._semantic_text_inference.another_inference_field.inference_results.0.text: "another inference test" }

  - exists: _source._semantic_text_inference.inference_field.inference_results.0.inference
  - exists: _source._semantic_text_inference.another_inference_field.inference_results.0.inference


---
"text embeddings documents do not create new mappings":
  - do:
      indices.get_mapping:
        index: test-dense-index

  - match: {test-dense-index.mappings.properties.inference_field.type: semantic_text}
  - match: {test-dense-index.mappings.properties.another_inference_field.type: semantic_text}
  - match: {test-dense-index.mappings.properties.non_inference_field.type: text}
  - length: {test-dense-index.mappings.properties: 3}
>>>>>>> 2039fb35

---
"Updating non semantic_text fields does not recalculate embeddings":
    - do:
        index:
          index: test-sparse-index
          id: doc_1
          body:
            inference_field: "inference test"
            another_inference_field: "another inference test"
            non_inference_field: "non inference test"

    - do:
        get:
          index: test-sparse-index
          id: doc_1

    - set: { _source._semantic_text_inference.inference_field.inference_results.0.inference: inference_field_embedding }
    - set: { _source._semantic_text_inference.another_inference_field.inference_results.0.inference: another_inference_field_embedding }

    - do:
        update:
          index: test-sparse-index
          id: doc_1
          body:
            doc:
              non_inference_field: "another non inference test"

    - do:
        get:
          index: test-sparse-index
          id: doc_1

    - match: { _source.inference_field: "inference test" }
    - match: { _source.another_inference_field: "another inference test" }
    - match: { _source.non_inference_field: "another non inference test" }

    - match: { _source._semantic_text_inference.inference_field.inference_results.0.text: "inference test" }
    - match: { _source._semantic_text_inference.another_inference_field.inference_results.0.text: "another inference test" }

    - match: { _source._semantic_text_inference.inference_field.inference_results.0.inference: $inference_field_embedding }
    - match: { _source._semantic_text_inference.another_inference_field.inference_results.0.inference: $another_inference_field_embedding }

---
"Updating semantic_text fields recalculates embeddings":
    - do:
        index:
          index: test-sparse-index
          id: doc_1
          body:
            inference_field: "inference test"
            another_inference_field: "another inference test"
            non_inference_field: "non inference test"

    - do:
        get:
          index: test-sparse-index
          id: doc_1

    - do:
        update:
          index: test-sparse-index
          id: doc_1
          body:
            doc:
              inference_field: "updated inference test"
              another_inference_field: "another updated inference test"

    - do:
        get:
          index: test-sparse-index
          id: doc_1

    - match: { _source.inference_field: "updated inference test" }
    - match: { _source.another_inference_field: "another updated inference test" }
    - match: { _source.non_inference_field: "non inference test" }

    - match: { _source._semantic_text_inference.inference_field.inference_results.0.text: "updated inference test" }
    - match: { _source._semantic_text_inference.another_inference_field.inference_results.0.text: "another updated inference test" }

---
"Reindex works for semantic_text fields":
  - do:
      index:
        index: test-sparse-index
        id: doc_1
        body:
          inference_field: "inference test"
          another_inference_field: "another inference test"
          non_inference_field: "non inference test"

  - do:
      get:
        index: test-sparse-index
        id: doc_1

  - set: { _source._semantic_text_inference.inference_field.inference_results.0.inference: inference_field_embedding }
  - set: { _source._semantic_text_inference.another_inference_field.inference_results.0.inference: another_inference_field_embedding }

  - do:
      indices.refresh: { }

  - do:
      indices.create:
        index: destination-index
        body:
          mappings:
            properties:
              inference_field:
                type: semantic_text
                model_id: sparse-inference-id
              another_inference_field:
                type: semantic_text
                model_id: sparse-inference-id
              non_inference_field:
                type: text

  - do:
      reindex:
        wait_for_completion: true
        body:
          source:
            index: test-sparse-index
          dest:
            index: destination-index
  - do:
      get:
        index: destination-index
        id: doc_1

  - match: { _source.inference_field: "inference test" }
  - match: { _source.another_inference_field: "another inference test" }
  - match: { _source.non_inference_field: "non inference test" }

  - match: { _source._semantic_text_inference.inference_field.inference_results.0.text: "inference test" }
  - match: { _source._semantic_text_inference.another_inference_field.inference_results.0.text: "another inference test" }

  - match: { _source._semantic_text_inference.inference_field.inference_results.0.inference: $inference_field_embedding }
  - match: { _source._semantic_text_inference.another_inference_field.inference_results.0.inference: $another_inference_field_embedding }

---
"Fails for non-existent model":
  - do:
      indices.create:
        index: incorrect-test-sparse-index
        body:
          mappings:
            properties:
              inference_field:
                type: semantic_text
                model_id: non-existing-inference-id
              non_inference_field:
                type: text

  - do:
      catch: bad_request
      index:
        index: incorrect-test-sparse-index
        id: doc_1
        body:
          inference_field: "inference test"
          non_inference_field: "non inference test"

  - match: { error.reason: "No inference provider found for model ID non-existing-inference-id" }

  # Succeeds when semantic_text field is not used
  - do:
      index:
        index: incorrect-test-sparse-index
        id: doc_1
        body:
          non_inference_field: "non inference test"<|MERGE_RESOLUTION|>--- conflicted
+++ resolved
@@ -32,12 +32,6 @@
             "task_settings": {
             }
           }
-<<<<<<< HEAD
-
-  - do:
-      indices.create:
-        index: test-sparse-index
-=======
 
   - do:
       indices.create:
@@ -57,36 +51,14 @@
   - do:
       indices.create:
         index: test-dense-index
->>>>>>> 2039fb35
         body:
           mappings:
             properties:
               inference_field:
                 type: semantic_text
-<<<<<<< HEAD
-                model_id: sparse-inference-id
-              another_inference_field:
-                type: semantic_text
-                model_id: sparse-inference-id
-              non_inference_field:
-                type: text
-
-  - do:
-      indices.create:
-        index: test-dense-index
-        body:
-          mappings:
-            properties:
-              inference_field:
-                type: semantic_text
                 model_id: dense-inference-id
               another_inference_field:
                 type: semantic_text
-=======
-                model_id: dense-inference-id
-              another_inference_field:
-                type: semantic_text
->>>>>>> 2039fb35
                 model_id: dense-inference-id
               non_inference_field:
                 type: text
@@ -113,37 +85,6 @@
 
     - match: { _source._semantic_text_inference.inference_field.inference_results.0.text: "inference test" }
     - match: { _source._semantic_text_inference.another_inference_field.inference_results.0.text: "another inference test" }
-<<<<<<< HEAD
-
-    - exists: _source._semantic_text_inference.inference_field.inference_results.0.inference
-    - exists: _source._semantic_text_inference.another_inference_field.inference_results.0.inference
-
----
-"Calculates text embeddings results for new documents":
-  - do:
-      index:
-        index: test-dense-index
-        id: doc_1
-        body:
-          inference_field: "inference test"
-          another_inference_field: "another inference test"
-          non_inference_field: "non inference test"
-
-  - do:
-      get:
-        index: test-dense-index
-        id: doc_1
-
-  - match: { _source.inference_field: "inference test" }
-  - match: { _source.another_inference_field: "another inference test" }
-  - match: { _source.non_inference_field: "non inference test" }
-
-  - match: { _source._semantic_text_inference.inference_field.inference_results.0.text: "inference test" }
-  - match: { _source._semantic_text_inference.another_inference_field.inference_results.0.text: "another inference test" }
-
-  - exists: _source._semantic_text_inference.inference_field.inference_results.0.inference
-  - exists: _source._semantic_text_inference.another_inference_field.inference_results.0.inference
-=======
 
     - exists: _source._semantic_text_inference.inference_field.inference_results.0.inference
     - exists: _source._semantic_text_inference.another_inference_field.inference_results.0.inference
@@ -196,7 +137,6 @@
   - match: {test-dense-index.mappings.properties.another_inference_field.type: semantic_text}
   - match: {test-dense-index.mappings.properties.non_inference_field.type: text}
   - length: {test-dense-index.mappings.properties: 3}
->>>>>>> 2039fb35
 
 ---
 "Updating non semantic_text fields does not recalculate embeddings":
