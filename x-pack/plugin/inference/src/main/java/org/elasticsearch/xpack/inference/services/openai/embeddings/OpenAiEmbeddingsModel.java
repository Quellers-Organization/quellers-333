/*
 * Copyright Elasticsearch B.V. and/or licensed to Elasticsearch B.V. under one
 * or more contributor license agreements. Licensed under the Elastic License
 * 2.0; you may not use this file except in compliance with the Elastic License
 * 2.0.
 */

package org.elasticsearch.xpack.inference.services.openai.embeddings;

import org.elasticsearch.core.Nullable;
import org.elasticsearch.inference.ModelConfigurations;
import org.elasticsearch.inference.ModelSecrets;
import org.elasticsearch.inference.TaskType;
import org.elasticsearch.xpack.inference.external.action.ExecutableAction;
import org.elasticsearch.xpack.inference.external.action.openai.OpenAiActionVisitor;
import org.elasticsearch.xpack.inference.services.openai.OpenAiModel;
import org.elasticsearch.xpack.inference.services.openai.OpenAiServiceSettings;
import org.elasticsearch.xpack.inference.services.settings.DefaultSecretSettings;

import java.util.Map;

public class OpenAiEmbeddingsModel extends OpenAiModel {

    public OpenAiEmbeddingsModel(
        String inferenceEntityId,
        TaskType taskType,
        String service,
        Map<String, Object> serviceSettings,
        Map<String, Object> taskSettings,
        @Nullable Map<String, Object> secrets
    ) {
        this(
            inferenceEntityId,
            taskType,
            service,
            OpenAiServiceSettings.fromMap(serviceSettings),
            OpenAiEmbeddingsTaskSettings.fromMap(taskSettings),
            DefaultSecretSettings.fromMap(secrets)
        );
    }

    // Should only be used directly for testing
    OpenAiEmbeddingsModel(
        String inferenceEntityId,
        TaskType taskType,
        String service,
        OpenAiServiceSettings serviceSettings,
        OpenAiEmbeddingsTaskSettings taskSettings,
        @Nullable DefaultSecretSettings secrets
    ) {
        super(new ModelConfigurations(inferenceEntityId, taskType, service, serviceSettings, taskSettings), new ModelSecrets(secrets));
    }

    private OpenAiEmbeddingsModel(OpenAiEmbeddingsModel originalModel, OpenAiEmbeddingsTaskSettings taskSettings) {
<<<<<<< HEAD
        super(
            new ModelConfigurations(
                originalModel.getConfigurations().getInferenceEntityId(),
                originalModel.getConfigurations().getTaskType(),
                originalModel.getConfigurations().getService(),
                originalModel.getServiceSettings(),
                taskSettings
            ),
            new ModelSecrets(originalModel.getSecretSettings())
        );
    }

    public OpenAiEmbeddingsModel(OpenAiEmbeddingsModel originalModel, OpenAiServiceSettings serviceSettings) {
        super(
            new ModelConfigurations(
                originalModel.getConfigurations().getInferenceEntityId(),
                originalModel.getConfigurations().getTaskType(),
                originalModel.getConfigurations().getService(),
                serviceSettings,
                originalModel.getTaskSettings()
            ),
            new ModelSecrets(originalModel.getSecretSettings())
        );
=======
        super(originalModel, taskSettings);
    }

    public OpenAiEmbeddingsModel(OpenAiEmbeddingsModel originalModel, OpenAiServiceSettings serviceSettings) {
        super(originalModel, serviceSettings);
>>>>>>> 8927a1a0
    }

    @Override
    public OpenAiServiceSettings getServiceSettings() {
        return (OpenAiServiceSettings) super.getServiceSettings();
    }

    @Override
    public OpenAiEmbeddingsTaskSettings getTaskSettings() {
        return (OpenAiEmbeddingsTaskSettings) super.getTaskSettings();
    }

    @Override
    public DefaultSecretSettings getSecretSettings() {
        return (DefaultSecretSettings) super.getSecretSettings();
    }

    @Override
    public ExecutableAction accept(OpenAiActionVisitor creator, Map<String, Object> taskSettings) {
        return creator.create(this, taskSettings);
    }

    public OpenAiEmbeddingsModel overrideWith(Map<String, Object> taskSettings) {
        if (taskSettings == null || taskSettings.isEmpty()) {
            return this;
        }

        var requestTaskSettings = OpenAiEmbeddingsRequestTaskSettings.fromMap(taskSettings);
        return new OpenAiEmbeddingsModel(this, getTaskSettings().overrideWith(requestTaskSettings));
    }
}<|MERGE_RESOLUTION|>--- conflicted
+++ resolved
@@ -52,37 +52,11 @@
     }
 
     private OpenAiEmbeddingsModel(OpenAiEmbeddingsModel originalModel, OpenAiEmbeddingsTaskSettings taskSettings) {
-<<<<<<< HEAD
-        super(
-            new ModelConfigurations(
-                originalModel.getConfigurations().getInferenceEntityId(),
-                originalModel.getConfigurations().getTaskType(),
-                originalModel.getConfigurations().getService(),
-                originalModel.getServiceSettings(),
-                taskSettings
-            ),
-            new ModelSecrets(originalModel.getSecretSettings())
-        );
-    }
-
-    public OpenAiEmbeddingsModel(OpenAiEmbeddingsModel originalModel, OpenAiServiceSettings serviceSettings) {
-        super(
-            new ModelConfigurations(
-                originalModel.getConfigurations().getInferenceEntityId(),
-                originalModel.getConfigurations().getTaskType(),
-                originalModel.getConfigurations().getService(),
-                serviceSettings,
-                originalModel.getTaskSettings()
-            ),
-            new ModelSecrets(originalModel.getSecretSettings())
-        );
-=======
         super(originalModel, taskSettings);
     }
 
     public OpenAiEmbeddingsModel(OpenAiEmbeddingsModel originalModel, OpenAiServiceSettings serviceSettings) {
         super(originalModel, serviceSettings);
->>>>>>> 8927a1a0
     }
 
     @Override
