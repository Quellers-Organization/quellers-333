--- conflicted
+++ resolved
@@ -14,6 +14,7 @@
 import org.elasticsearch.inference.InferenceResults;
 import org.elasticsearch.inference.InferenceService;
 import org.elasticsearch.inference.Model;
+import org.elasticsearch.inference.ModelConfigurations;
 import org.elasticsearch.inference.TaskType;
 import org.elasticsearch.plugins.InferenceServicePlugin;
 import org.elasticsearch.rest.RestStatus;
@@ -22,16 +23,6 @@
 import org.elasticsearch.xpack.core.ml.action.StartTrainedModelDeploymentAction;
 import org.elasticsearch.xpack.core.ml.inference.results.TextExpansionResults;
 import org.elasticsearch.xpack.core.ml.inference.trainedmodel.TextExpansionConfigUpdate;
-<<<<<<< HEAD
-import org.elasticsearch.xpack.inference.Model;
-import org.elasticsearch.xpack.inference.ModelConfigurations;
-import org.elasticsearch.xpack.inference.TaskType;
-import org.elasticsearch.xpack.inference.results.InferenceResult;
-import org.elasticsearch.xpack.inference.results.SparseEmbeddingResult;
-import org.elasticsearch.xpack.inference.services.InferenceService;
-import org.elasticsearch.xpack.inference.services.MapParsingUtils;
-=======
->>>>>>> dd1cb826
 
 import java.util.List;
 import java.util.Map;
@@ -99,13 +90,10 @@
             return;
         }
 
-<<<<<<< HEAD
         if (model.getConfigurations().getTaskType() != TaskType.SPARSE_EMBEDDING) {
-            listener.onFailure(new IllegalStateException(unsupportedTaskTypeErrorMsg(model.getConfigurations().getTaskType())));
-=======
-        if (model.getTaskType() != TaskType.SPARSE_EMBEDDING) {
-            listener.onFailure(new IllegalStateException(TaskType.unsupportedTaskTypeErrorMsg(model.getTaskType(), NAME)));
->>>>>>> dd1cb826
+            listener.onFailure(
+                new IllegalStateException(TaskType.unsupportedTaskTypeErrorMsg(model.getConfigurations().getTaskType(), NAME))
+            );
             return;
         }
 
@@ -128,18 +116,12 @@
     public void infer(Model model, String input, Map<String, Object> taskSettings, ActionListener<InferenceResults> listener) {
         // No task settings to override with requestTaskSettings
 
-<<<<<<< HEAD
         if (model.getConfigurations().getTaskType() != TaskType.SPARSE_EMBEDDING) {
             listener.onFailure(
                 new ElasticsearchStatusException(
-                    unsupportedTaskTypeErrorMsg(model.getConfigurations().getTaskType()),
+                    TaskType.unsupportedTaskTypeErrorMsg(model.getConfigurations().getTaskType(), NAME),
                     RestStatus.BAD_REQUEST
                 )
-=======
-        if (model.getTaskType() != TaskType.SPARSE_EMBEDDING) {
-            listener.onFailure(
-                new ElasticsearchStatusException(TaskType.unsupportedTaskTypeErrorMsg(model.getTaskType(), NAME), RestStatus.BAD_REQUEST)
->>>>>>> dd1cb826
             );
             return;
         }
