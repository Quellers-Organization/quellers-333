/*
 * Copyright Elasticsearch B.V. and/or licensed to Elasticsearch B.V. under one
 * or more contributor license agreements. Licensed under the Elastic License
 * 2.0; you may not use this file except in compliance with the Elastic License
 * 2.0.
 */

package org.elasticsearch.xpack.inference.services.openai;

import org.elasticsearch.ElasticsearchStatusException;
import org.elasticsearch.TransportVersion;
import org.elasticsearch.TransportVersions;
import org.elasticsearch.action.ActionListener;
import org.elasticsearch.common.Strings;
import org.elasticsearch.core.Nullable;
import org.elasticsearch.core.TimeValue;
import org.elasticsearch.inference.ChunkedInferenceServiceResults;
import org.elasticsearch.inference.ChunkingOptions;
import org.elasticsearch.inference.ChunkingSettings;
import org.elasticsearch.inference.InferenceServiceResults;
import org.elasticsearch.inference.InputType;
import org.elasticsearch.inference.Model;
import org.elasticsearch.inference.ModelConfigurations;
import org.elasticsearch.inference.ModelSecrets;
import org.elasticsearch.inference.SimilarityMeasure;
import org.elasticsearch.inference.TaskType;
import org.elasticsearch.rest.RestStatus;
import org.elasticsearch.xpack.core.inference.ChunkingSettingsFeatureFlag;
import org.elasticsearch.xpack.inference.chunking.ChunkingSettingsBuilder;
import org.elasticsearch.xpack.inference.chunking.EmbeddingRequestChunker;
import org.elasticsearch.xpack.inference.external.action.openai.OpenAiActionCreator;
import org.elasticsearch.xpack.inference.external.http.sender.DocumentsOnlyInput;
import org.elasticsearch.xpack.inference.external.http.sender.HttpRequestSender;
import org.elasticsearch.xpack.inference.external.http.sender.InferenceInputs;
import org.elasticsearch.xpack.inference.services.ConfigurationParseContext;
import org.elasticsearch.xpack.inference.services.SenderService;
import org.elasticsearch.xpack.inference.services.ServiceComponents;
import org.elasticsearch.xpack.inference.services.ServiceUtils;
import org.elasticsearch.xpack.inference.services.openai.completion.OpenAiChatCompletionModel;
import org.elasticsearch.xpack.inference.services.openai.embeddings.OpenAiEmbeddingsModel;
import org.elasticsearch.xpack.inference.services.openai.embeddings.OpenAiEmbeddingsServiceSettings;

import java.util.List;
import java.util.Map;
import java.util.Set;

import static org.elasticsearch.xpack.inference.services.ServiceFields.MODEL_ID;
import static org.elasticsearch.xpack.inference.services.ServiceUtils.createInvalidModelException;
import static org.elasticsearch.xpack.inference.services.ServiceUtils.parsePersistedConfigErrorMsg;
import static org.elasticsearch.xpack.inference.services.ServiceUtils.removeFromMapOrDefaultEmpty;
import static org.elasticsearch.xpack.inference.services.ServiceUtils.removeFromMapOrThrowIfNull;
import static org.elasticsearch.xpack.inference.services.ServiceUtils.throwIfNotEmptyMap;
import static org.elasticsearch.xpack.inference.services.openai.OpenAiServiceFields.EMBEDDING_MAX_BATCH_SIZE;

public class OpenAiService extends SenderService {
    public static final String NAME = "openai";

    public OpenAiService(HttpRequestSender.Factory factory, ServiceComponents serviceComponents) {
        super(factory, serviceComponents);
    }

    @Override
    public String name() {
        return NAME;
    }

    @Override
    public void parseRequestConfig(
        String inferenceEntityId,
        TaskType taskType,
        Map<String, Object> config,
        Set<String> platformArchitectures,
        ActionListener<Model> parsedModelListener
    ) {
        try {
            Map<String, Object> serviceSettingsMap = removeFromMapOrThrowIfNull(config, ModelConfigurations.SERVICE_SETTINGS);
            Map<String, Object> taskSettingsMap = removeFromMapOrDefaultEmpty(config, ModelConfigurations.TASK_SETTINGS);

            ChunkingSettings chunkingSettings = null;
            if (ChunkingSettingsFeatureFlag.isEnabled() && TaskType.TEXT_EMBEDDING.equals(taskType)) {
                chunkingSettings = ChunkingSettingsBuilder.fromMap(
                    removeFromMapOrDefaultEmpty(config, ModelConfigurations.CHUNKING_SETTINGS)
                );
            }

            moveModelFromTaskToServiceSettings(taskSettingsMap, serviceSettingsMap);

            OpenAiModel model = createModel(
                inferenceEntityId,
                taskType,
                serviceSettingsMap,
                taskSettingsMap,
                chunkingSettings,
                serviceSettingsMap,
                TaskType.unsupportedTaskTypeErrorMsg(taskType, NAME),
                ConfigurationParseContext.REQUEST
            );

            throwIfNotEmptyMap(config, NAME);
            throwIfNotEmptyMap(serviceSettingsMap, NAME);
            throwIfNotEmptyMap(taskSettingsMap, NAME);

            parsedModelListener.onResponse(model);
        } catch (Exception e) {
            parsedModelListener.onFailure(e);
        }
    }

    private static OpenAiModel createModelFromPersistent(
        String inferenceEntityId,
        TaskType taskType,
        Map<String, Object> serviceSettings,
        Map<String, Object> taskSettings,
        ChunkingSettings chunkingSettings,
        @Nullable Map<String, Object> secretSettings,
        String failureMessage
    ) {
        return createModel(
            inferenceEntityId,
            taskType,
            serviceSettings,
            taskSettings,
            chunkingSettings,
            secretSettings,
            failureMessage,
            ConfigurationParseContext.PERSISTENT
        );
    }

    private static OpenAiModel createModel(
        String inferenceEntityId,
        TaskType taskType,
        Map<String, Object> serviceSettings,
        Map<String, Object> taskSettings,
        ChunkingSettings chunkingSettings,
        @Nullable Map<String, Object> secretSettings,
        String failureMessage,
        ConfigurationParseContext context
    ) {
        return switch (taskType) {
            case TEXT_EMBEDDING -> new OpenAiEmbeddingsModel(
                inferenceEntityId,
                taskType,
                NAME,
                serviceSettings,
                taskSettings,
                chunkingSettings,
                secretSettings,
                context
            );
            case COMPLETION -> new OpenAiChatCompletionModel(
                inferenceEntityId,
                taskType,
                NAME,
                serviceSettings,
                taskSettings,
                secretSettings,
                context
            );
            default -> throw new ElasticsearchStatusException(failureMessage, RestStatus.BAD_REQUEST);
        };
    }

    @Override
    public OpenAiModel parsePersistedConfigWithSecrets(
        String inferenceEntityId,
        TaskType taskType,
        Map<String, Object> config,
        Map<String, Object> secrets
    ) {
        Map<String, Object> serviceSettingsMap = removeFromMapOrThrowIfNull(config, ModelConfigurations.SERVICE_SETTINGS);
        Map<String, Object> taskSettingsMap = removeFromMapOrThrowIfNull(config, ModelConfigurations.TASK_SETTINGS);
        Map<String, Object> secretSettingsMap = removeFromMapOrDefaultEmpty(secrets, ModelSecrets.SECRET_SETTINGS);

        ChunkingSettings chunkingSettings = null;
        if (ChunkingSettingsFeatureFlag.isEnabled() && TaskType.TEXT_EMBEDDING.equals(taskType)) {
            chunkingSettings = ChunkingSettingsBuilder.fromMap(removeFromMapOrDefaultEmpty(config, ModelConfigurations.CHUNKING_SETTINGS));
        }

        moveModelFromTaskToServiceSettings(taskSettingsMap, serviceSettingsMap);

        return createModelFromPersistent(
            inferenceEntityId,
            taskType,
            serviceSettingsMap,
            taskSettingsMap,
            chunkingSettings,
            secretSettingsMap,
            parsePersistedConfigErrorMsg(inferenceEntityId, NAME)
        );
    }

    @Override
    public OpenAiModel parsePersistedConfig(String inferenceEntityId, TaskType taskType, Map<String, Object> config) {
        Map<String, Object> serviceSettingsMap = removeFromMapOrThrowIfNull(config, ModelConfigurations.SERVICE_SETTINGS);
        Map<String, Object> taskSettingsMap = removeFromMapOrDefaultEmpty(config, ModelConfigurations.TASK_SETTINGS);

        ChunkingSettings chunkingSettings = null;
        if (ChunkingSettingsFeatureFlag.isEnabled() && TaskType.TEXT_EMBEDDING.equals(taskType)) {
            chunkingSettings = ChunkingSettingsBuilder.fromMap(removeFromMapOrDefaultEmpty(config, ModelConfigurations.CHUNKING_SETTINGS));
        }

        moveModelFromTaskToServiceSettings(taskSettingsMap, serviceSettingsMap);

        return createModelFromPersistent(
            inferenceEntityId,
            taskType,
            serviceSettingsMap,
            taskSettingsMap,
            chunkingSettings,
            null,
            parsePersistedConfigErrorMsg(inferenceEntityId, NAME)
        );
    }

    @Override
    public void doInfer(
        Model model,
        InferenceInputs inputs,
        Map<String, Object> taskSettings,
        InputType inputType,
        TimeValue timeout,
        ActionListener<InferenceServiceResults> listener
    ) {
        if (model instanceof OpenAiModel == false) {
            listener.onFailure(createInvalidModelException(model));
            return;
        }

        OpenAiModel openAiModel = (OpenAiModel) model;
        var actionCreator = new OpenAiActionCreator(getSender(), getServiceComponents());

        var action = openAiModel.accept(actionCreator, taskSettings);
        action.execute(inputs, timeout, listener);
    }

    @Override
    protected void doChunkedInfer(
        Model model,
        DocumentsOnlyInput inputs,
        Map<String, Object> taskSettings,
        InputType inputType,
        ChunkingOptions chunkingOptions,
        TimeValue timeout,
        ActionListener<List<ChunkedInferenceServiceResults>> listener
    ) {
        if (model instanceof OpenAiModel == false) {
            listener.onFailure(createInvalidModelException(model));
            return;
        }

        OpenAiModel openAiModel = (OpenAiModel) model;
        var actionCreator = new OpenAiActionCreator(getSender(), getServiceComponents());

<<<<<<< HEAD
        List<EmbeddingRequestChunker.BatchRequestAndListener> batchedRequests;
        if (ChunkingSettingsFeatureFlag.isEnabled()) {
            batchedRequests = new EmbeddingRequestChunker(
                input,
                EMBEDDING_MAX_BATCH_SIZE,
                EmbeddingRequestChunker.EmbeddingType.FLOAT,
                openAiModel.getConfigurations().getChunkingSettings()
            ).batchRequestsWithListeners(listener);
        } else {
            batchedRequests = new EmbeddingRequestChunker(input, EMBEDDING_MAX_BATCH_SIZE, EmbeddingRequestChunker.EmbeddingType.FLOAT)
                .batchRequestsWithListeners(listener);
        }

=======
        var batchedRequests = new EmbeddingRequestChunker(
            inputs.getInputs(),
            EMBEDDING_MAX_BATCH_SIZE,
            EmbeddingRequestChunker.EmbeddingType.FLOAT
        ).batchRequestsWithListeners(listener);
>>>>>>> 7b523568
        for (var request : batchedRequests) {
            var action = openAiModel.accept(actionCreator, taskSettings);
            action.execute(new DocumentsOnlyInput(request.batch().inputs()), timeout, request.listener());
        }
    }

    /**
     * For text embedding models get the embedding size and
     * update the service settings.
     *
     * @param model The new model
     * @param listener The listener
     */
    @Override
    public void checkModelConfig(Model model, ActionListener<Model> listener) {
        if (model instanceof OpenAiEmbeddingsModel embeddingsModel) {
            ServiceUtils.getEmbeddingSize(
                model,
                this,
                listener.delegateFailureAndWrap((l, size) -> l.onResponse(updateModelWithEmbeddingDetails(embeddingsModel, size)))
            );
        } else {
            listener.onResponse(model);
        }
    }

    private OpenAiEmbeddingsModel updateModelWithEmbeddingDetails(OpenAiEmbeddingsModel model, int embeddingSize) {
        if (model.getServiceSettings().dimensionsSetByUser()
            && model.getServiceSettings().dimensions() != null
            && model.getServiceSettings().dimensions() != embeddingSize) {
            throw new ElasticsearchStatusException(
                Strings.format(
                    "The retrieved embeddings size [%s] does not match the size specified in the settings [%s]. "
                        + "Please recreate the [%s] configuration with the correct dimensions",
                    embeddingSize,
                    model.getServiceSettings().dimensions(),
                    model.getConfigurations().getInferenceEntityId()
                ),
                RestStatus.BAD_REQUEST
            );
        }

        var similarityFromModel = model.getServiceSettings().similarity();
        var similarityToUse = similarityFromModel == null ? SimilarityMeasure.DOT_PRODUCT : similarityFromModel;

        OpenAiEmbeddingsServiceSettings serviceSettings = new OpenAiEmbeddingsServiceSettings(
            model.getServiceSettings().modelId(),
            model.getServiceSettings().uri(),
            model.getServiceSettings().organizationId(),
            similarityToUse,
            embeddingSize,
            model.getServiceSettings().maxInputTokens(),
            model.getServiceSettings().dimensionsSetByUser(),
            model.getServiceSettings().rateLimitSettings()
        );

        return new OpenAiEmbeddingsModel(model, serviceSettings);
    }

    @Override
    public TransportVersion getMinimalSupportedVersion() {
        return TransportVersions.ML_INFERENCE_RATE_LIMIT_SETTINGS_ADDED;
    }

    /**
     * Model was originally defined in task settings, but it should
     * have been part of the service settings.
     *
     * If model or model_id are in the task settings map move
     * them to service settings ready for parsing
     *
     * @param taskSettings Task settings map
     * @param serviceSettings Service settings map
     */
    static void moveModelFromTaskToServiceSettings(Map<String, Object> taskSettings, Map<String, Object> serviceSettings) {
        if (serviceSettings.containsKey(MODEL_ID)) {
            return;
        }

        final String OLD_MODEL_ID_FIELD = "model";
        var oldModelId = taskSettings.remove(OLD_MODEL_ID_FIELD);
        if (oldModelId != null) {
            serviceSettings.put(MODEL_ID, oldModelId);
        } else {
            var modelId = taskSettings.remove(MODEL_ID);
            serviceSettings.put(MODEL_ID, modelId);
        }
    }
}<|MERGE_RESOLUTION|>--- conflicted
+++ resolved
@@ -252,27 +252,19 @@
         OpenAiModel openAiModel = (OpenAiModel) model;
         var actionCreator = new OpenAiActionCreator(getSender(), getServiceComponents());
 
-<<<<<<< HEAD
         List<EmbeddingRequestChunker.BatchRequestAndListener> batchedRequests;
         if (ChunkingSettingsFeatureFlag.isEnabled()) {
             batchedRequests = new EmbeddingRequestChunker(
-                input,
+                inputs.getInputs(),
                 EMBEDDING_MAX_BATCH_SIZE,
                 EmbeddingRequestChunker.EmbeddingType.FLOAT,
                 openAiModel.getConfigurations().getChunkingSettings()
             ).batchRequestsWithListeners(listener);
         } else {
-            batchedRequests = new EmbeddingRequestChunker(input, EMBEDDING_MAX_BATCH_SIZE, EmbeddingRequestChunker.EmbeddingType.FLOAT)
+            batchedRequests = new EmbeddingRequestChunker(inputs.getInputs(), EMBEDDING_MAX_BATCH_SIZE, EmbeddingRequestChunker.EmbeddingType.FLOAT)
                 .batchRequestsWithListeners(listener);
         }
 
-=======
-        var batchedRequests = new EmbeddingRequestChunker(
-            inputs.getInputs(),
-            EMBEDDING_MAX_BATCH_SIZE,
-            EmbeddingRequestChunker.EmbeddingType.FLOAT
-        ).batchRequestsWithListeners(listener);
->>>>>>> 7b523568
         for (var request : batchedRequests) {
             var action = openAiModel.accept(actionCreator, taskSettings);
             action.execute(new DocumentsOnlyInput(request.batch().inputs()), timeout, request.listener());
