/*
 * Copyright Elasticsearch B.V. and/or licensed to Elasticsearch B.V. under one
 * or more contributor license agreements. Licensed under the Elastic License
 * 2.0; you may not use this file except in compliance with the Elastic License
 * 2.0.
 */

package org.elasticsearch.xpack.inference.services;

import org.elasticsearch.ElasticsearchStatusException;
import org.elasticsearch.action.ActionListener;
import org.elasticsearch.common.ValidationException;
import org.elasticsearch.common.settings.SecureString;
import org.elasticsearch.core.Nullable;
import org.elasticsearch.core.Strings;
import org.elasticsearch.inference.InferenceService;
import org.elasticsearch.inference.InputType;
import org.elasticsearch.inference.Model;
import org.elasticsearch.inference.TaskType;
import org.elasticsearch.rest.RestStatus;
import org.elasticsearch.xpack.core.inference.results.TextEmbedding;
import org.elasticsearch.xpack.core.inference.results.TextEmbeddingResults;
import org.elasticsearch.xpack.inference.common.SimilarityMeasure;

import java.net.URI;
import java.net.URISyntaxException;
import java.util.Arrays;
import java.util.List;
import java.util.Locale;
import java.util.Map;
import java.util.Objects;

import static org.elasticsearch.core.Strings.format;
import static org.elasticsearch.xpack.inference.services.ServiceFields.SIMILARITY;

public class ServiceUtils {
    /**
     * Remove the object from the map and cast to the expected type.
     * If the object cannot be cast to type an ElasticsearchStatusException
     * is thrown.
     *
     * @param sourceMap Map containing fields
     * @param key The key of the object to remove
     * @param type The expected type of the removed object
     * @return {@code null} if not present else the object cast to type T
     * @param <T> The expected type
     */
    @SuppressWarnings("unchecked")
    public static <T> T removeAsType(Map<String, Object> sourceMap, String key, Class<T> type) {
        Object o = sourceMap.remove(key);
        if (o == null) {
            return null;
        }

        if (type.isAssignableFrom(o.getClass())) {
            return (T) o;
        } else {
            throw new ElasticsearchStatusException(
                "field [{}] is not of the expected type." + " The value [{}] cannot be converted to a [{}]",
                RestStatus.BAD_REQUEST,
                key,
                o,
                type.getSimpleName()
            );
        }
    }

    @SuppressWarnings("unchecked")
    public static Map<String, Object> removeFromMapOrThrowIfNull(Map<String, Object> sourceMap, String fieldName) {
        Map<String, Object> value = (Map<String, Object>) sourceMap.remove(fieldName);
        if (value == null) {
            throw new ElasticsearchStatusException("Missing required field [{}]", RestStatus.BAD_REQUEST, fieldName);
        }
        return value;
    }

    public static String removeStringOrThrowIfNull(Map<String, Object> sourceMap, String key) {
        String value = removeAsType(sourceMap, key, String.class);
        if (value == null) {
            throw new ElasticsearchStatusException("Missing required field [{}]", RestStatus.BAD_REQUEST, key);
        }
        return value;
    }

    public static void throwIfNotEmptyMap(Map<String, Object> settingsMap, String serviceName) {
        if (settingsMap != null && settingsMap.isEmpty() == false) {
            throw ServiceUtils.unknownSettingsError(settingsMap, serviceName);
        }
    }

    public static ElasticsearchStatusException unknownSettingsError(Map<String, Object> config, String serviceName) {
        // TODO map as JSON
        return new ElasticsearchStatusException(
            "Model configuration contains settings [{}] unknown to the [{}] service",
            RestStatus.BAD_REQUEST,
            config,
            serviceName
        );
    }

    public static String missingSettingErrorMsg(String settingName, String scope) {
        return Strings.format("[%s] does not contain the required setting [%s]", scope, settingName);
    }

    public static String invalidUrlErrorMsg(String url, String settingName, String settingScope) {
        return Strings.format("[%s] Invalid url [%s] received for field [%s]", settingScope, url, settingName);
    }

    public static String mustBeNonEmptyString(String settingName, String scope) {
        return Strings.format("[%s] Invalid value empty string. [%s] must be a non-empty string", scope, settingName);
    }

    public static String invalidValue(String settingName, String scope, String invalidType, String[] requiredTypes) {
        return Strings.format(
            "[%s] Invalid value [%s] received. [%s] must be one of [%s]",
            scope,
            invalidType,
            settingName,
            String.join(", ", requiredTypes)
        );
    }

    // TODO improve URI validation logic
    public static URI convertToUri(@Nullable String url, String settingName, String settingScope, ValidationException validationException) {
        try {
            if (url == null) {
                return null;
            }

            return createUri(url);
        } catch (IllegalArgumentException ignored) {
            validationException.addValidationError(ServiceUtils.invalidUrlErrorMsg(url, settingName, settingScope));
            return null;
        }
    }

    public static URI createUri(String url) throws IllegalArgumentException {
        Objects.requireNonNull(url);

        try {
            return new URI(url);
        } catch (URISyntaxException e) {
            throw new IllegalArgumentException(format("unable to parse url [%s]", url), e);
        }
    }

    public static URI createOptionalUri(String url) {
        if (url == null) {
            return null;
        }

        return createUri(url);
    }

    public static SecureString extractRequiredSecureString(
        Map<String, Object> map,
        String settingName,
        String scope,
        ValidationException validationException
    ) {
        String requiredField = extractRequiredString(map, settingName, scope, validationException);

        if (validationException.validationErrors().isEmpty() == false) {
            return null;
        }

        return new SecureString(Objects.requireNonNull(requiredField).toCharArray());
    }

    public static SimilarityMeasure extractSimilarity(Map<String, Object> map, String scope, ValidationException validationException) {
        String similarity = extractOptionalString(map, SIMILARITY, scope, validationException);

        if (similarity != null) {
            try {
                return SimilarityMeasure.fromString(similarity);
            } catch (IllegalArgumentException iae) {
                validationException.addValidationError("[" + scope + "] Unknown similarity measure [" + similarity + "]");
            }
        }

        return null;
    }

    public static String extractRequiredString(
        Map<String, Object> map,
        String settingName,
        String scope,
        ValidationException validationException
    ) {
        String requiredField = ServiceUtils.removeAsType(map, settingName, String.class);

        if (requiredField == null) {
            validationException.addValidationError(ServiceUtils.missingSettingErrorMsg(settingName, scope));
        } else if (requiredField.isEmpty()) {
            validationException.addValidationError(ServiceUtils.mustBeNonEmptyString(settingName, scope));
        }

        if (validationException.validationErrors().isEmpty() == false) {
            return null;
        }

        return requiredField;
    }

    public static String extractOptionalString(
        Map<String, Object> map,
        String settingName,
        String scope,
        ValidationException validationException
    ) {
        String optionalField = ServiceUtils.removeAsType(map, settingName, String.class);

        if (optionalField != null && optionalField.isEmpty()) {
            validationException.addValidationError(ServiceUtils.mustBeNonEmptyString(settingName, scope));
        }

        if (validationException.validationErrors().isEmpty() == false) {
            return null;
        }

        return optionalField;
    }

    public static <T> T extractOptionalEnum(
        Map<String, Object> map,
        String settingName,
        String scope,
        EnumConstructor<T> constructor,
        T[] validValues,
        ValidationException validationException
    ) {
        var enumString = extractOptionalString(map, settingName, scope, validationException);
        if (enumString == null) {
            return null;
        }

        var validValuesAsStrings = Arrays.stream(validValues).map(type -> type.toString().toLowerCase(Locale.ROOT)).toArray(String[]::new);
        try {
            var createdEnum = constructor.apply(enumString);
            validateEnumValue(createdEnum, validValues);

            return createdEnum;
        } catch (IllegalArgumentException e) {
            validationException.addValidationError(invalidValue(settingName, scope, enumString, validValuesAsStrings));
        }

        return null;
    }

<<<<<<< HEAD
    private static <T> void validateEnumValue(T enumValue, T[] validValues) {
        if (Arrays.asList(validValues).contains(enumValue) == false) {
            throw new IllegalArgumentException(Strings.format("Enum value [%s] is not one of the acceptable values", enumValue.toString()));
        }
    }

    /**
     * Functional interface for creating an enum from a string.
     * @param <T>
     */
    @FunctionalInterface
    public interface EnumConstructor<T> {
        T apply(String name) throws IllegalArgumentException;
    }

    public static String parsePersistedConfigErrorMsg(String modelId, String serviceName) {
        return format("Failed to parse stored model [%s] for [%s] service, please delete and add the service again", modelId, serviceName);
=======
    public static String parsePersistedConfigErrorMsg(String inferenceEntityId, String serviceName) {
        return format(
            "Failed to parse stored model [%s] for [%s] service, please delete and add the service again",
            inferenceEntityId,
            serviceName
        );
>>>>>>> 6608a872
    }

    public static ElasticsearchStatusException createInvalidModelException(Model model) {
        return new ElasticsearchStatusException(
            format(
                "The internal model was invalid, please delete the service [%s] with id [%s] and add it again.",
                model.getConfigurations().getService(),
                model.getConfigurations().getInferenceEntityId()
            ),
            RestStatus.INTERNAL_SERVER_ERROR
        );
    }

    /**
     * Evaluate the model and return the text embedding size
     * @param model Should be a text embedding model
     * @param service The inference service
     * @param listener Size listener
     */
    public static void getEmbeddingSize(Model model, InferenceService service, ActionListener<Integer> listener) {
        assert model.getTaskType() == TaskType.TEXT_EMBEDDING;

        service.infer(model, List.of(TEST_EMBEDDING_INPUT), Map.of(), InputType.INGEST, listener.delegateFailureAndWrap((delegate, r) -> {
            if (r instanceof TextEmbedding embeddingResults) {
                try {
                    delegate.onResponse(embeddingResults.getFirstEmbeddingSize());
                } catch (Exception e) {
                    delegate.onFailure(new ElasticsearchStatusException("Could not determine embedding size", RestStatus.BAD_REQUEST, e));
                }
            } else {
                delegate.onFailure(
                    new ElasticsearchStatusException(
                        "Could not determine embedding size. "
                            + "Expected a result of type ["
                            + TextEmbeddingResults.NAME
                            + "] got ["
                            + r.getWriteableName()
                            + "]",
                        RestStatus.BAD_REQUEST
                    )
                );
            }
        }));
    }

    private static final String TEST_EMBEDDING_INPUT = "how big";
}<|MERGE_RESOLUTION|>--- conflicted
+++ resolved
@@ -247,7 +247,6 @@
         return null;
     }
 
-<<<<<<< HEAD
     private static <T> void validateEnumValue(T enumValue, T[] validValues) {
         if (Arrays.asList(validValues).contains(enumValue) == false) {
             throw new IllegalArgumentException(Strings.format("Enum value [%s] is not one of the acceptable values", enumValue.toString()));
@@ -263,16 +262,12 @@
         T apply(String name) throws IllegalArgumentException;
     }
 
-    public static String parsePersistedConfigErrorMsg(String modelId, String serviceName) {
-        return format("Failed to parse stored model [%s] for [%s] service, please delete and add the service again", modelId, serviceName);
-=======
     public static String parsePersistedConfigErrorMsg(String inferenceEntityId, String serviceName) {
         return format(
             "Failed to parse stored model [%s] for [%s] service, please delete and add the service again",
             inferenceEntityId,
             serviceName
         );
->>>>>>> 6608a872
     }
 
     public static ElasticsearchStatusException createInvalidModelException(Model model) {
