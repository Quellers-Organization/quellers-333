--- conflicted
+++ resolved
@@ -34,30 +34,20 @@
     }
 
     @Override
-<<<<<<< HEAD
     protected RestChannelConsumer prepareRequest(RestRequest restRequest, NodeClient client) {
-        String inferenceId;
+        String inferenceEntityId;
         TaskType taskType;
         if (restRequest.hasParam(INFERENCE_ID)) {
-            inferenceId = restRequest.param(INFERENCE_ID);
+            inferenceEntityId = restRequest.param(INFERENCE_ID);
             taskType = TaskType.fromStringOrStatusException(restRequest.param(TASK_TYPE_OR_INFERENCE_ID));
         } else {
-            inferenceId = restRequest.param(TASK_TYPE_OR_INFERENCE_ID);
+            inferenceEntityId = restRequest.param(TASK_TYPE_OR_INFERENCE_ID);
             taskType = TaskType.ANY; // task type must be defined in the body
         }
 
         var request = new PutInferenceModelAction.Request(
             taskType,
-            inferenceId,
-=======
-    protected RestChannelConsumer prepareRequest(RestRequest restRequest, NodeClient client) throws IOException {
-        String taskType = restRequest.param("task_type");
-        String inferenceEntityId = restRequest.param("model_id");
-
-        var request = new PutInferenceModelAction.Request(
-            taskType,
             inferenceEntityId,
->>>>>>> ff0f83f5
             restRequest.requiredContent(),
             restRequest.getXContentType()
         );
