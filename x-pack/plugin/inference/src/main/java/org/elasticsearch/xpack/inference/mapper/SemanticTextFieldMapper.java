--- conflicted
+++ resolved
@@ -124,26 +124,23 @@
 
         private Function<MapperBuilderContext, ObjectMapper> inferenceFieldBuilder;
 
-<<<<<<< HEAD
         public static Builder from(SemanticTextFieldMapper mapper) {
             Builder builder = new Builder(
                 mapper.leafName(),
                 mapper.fieldType().indexVersionCreated,
-                mapper.fieldType().getChunksField().bitsetProducer()
+                mapper.fieldType().getChunksField().bitsetProducer(),
+                mapper.indexSettings
             );
             builder.init(mapper);
             return builder;
         }
 
-        public Builder(String name, IndexVersion indexVersionCreated, Function<Query, BitSetProducer> bitSetProducer) {
-=======
         public Builder(
             String name,
             IndexVersion indexVersionCreated,
             Function<Query, BitSetProducer> bitSetProducer,
             IndexSettings indexSettings
         ) {
->>>>>>> 4d50ab37
             super(name);
             this.indexVersionCreated = indexVersionCreated;
             this.indexSettings = indexSettings;
@@ -261,13 +258,7 @@
 
     @Override
     public FieldMapper.Builder getMergeBuilder() {
-<<<<<<< HEAD
         return Builder.from(this);
-=======
-        return new Builder(leafName(), fieldType().indexVersionCreated, fieldType().getChunksField().bitsetProducer(), indexSettings).init(
-            this
-        );
->>>>>>> 4d50ab37
     }
 
     @Override
