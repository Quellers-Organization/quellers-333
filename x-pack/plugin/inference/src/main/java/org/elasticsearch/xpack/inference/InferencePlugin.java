/*
 * Copyright Elasticsearch B.V. and/or licensed to Elasticsearch B.V. under one
 * or more contributor license agreements. Licensed under the Elastic License
 * 2.0; you may not use this file except in compliance with the Elastic License
 * 2.0.
 */

package org.elasticsearch.xpack.inference;

import org.apache.lucene.util.SetOnce;
import org.elasticsearch.action.ActionRequest;
import org.elasticsearch.action.ActionResponse;
import org.elasticsearch.cluster.metadata.IndexNameExpressionResolver;
import org.elasticsearch.cluster.node.DiscoveryNodes;
import org.elasticsearch.common.io.stream.NamedWriteableRegistry;
import org.elasticsearch.common.settings.ClusterSettings;
import org.elasticsearch.common.settings.IndexScopedSettings;
import org.elasticsearch.common.settings.Setting;
import org.elasticsearch.common.settings.Settings;
import org.elasticsearch.common.settings.SettingsFilter;
import org.elasticsearch.core.IOUtils;
import org.elasticsearch.core.TimeValue;
import org.elasticsearch.features.NodeFeature;
import org.elasticsearch.indices.SystemIndexDescriptor;
import org.elasticsearch.inference.InferenceServiceExtension;
import org.elasticsearch.inference.InferenceServiceRegistry;
import org.elasticsearch.inference.InferenceServiceRegistryImpl;
import org.elasticsearch.inference.ModelRegistry;
<<<<<<< HEAD
import org.elasticsearch.node.PluginComponentBinding;
=======
>>>>>>> 7e2610b1
import org.elasticsearch.plugins.ActionPlugin;
import org.elasticsearch.plugins.ExtensiblePlugin;
import org.elasticsearch.plugins.InferenceRegistryPlugin;
import org.elasticsearch.plugins.Plugin;
import org.elasticsearch.plugins.SystemIndexPlugin;
import org.elasticsearch.rest.RestController;
import org.elasticsearch.rest.RestHandler;
import org.elasticsearch.threadpool.ExecutorBuilder;
import org.elasticsearch.threadpool.ScalingExecutorBuilder;
import org.elasticsearch.xpack.core.ClientHelper;
import org.elasticsearch.xpack.core.action.XPackUsageFeatureAction;
import org.elasticsearch.xpack.core.inference.action.DeleteInferenceModelAction;
import org.elasticsearch.xpack.core.inference.action.GetInferenceModelAction;
import org.elasticsearch.xpack.core.inference.action.InferenceAction;
import org.elasticsearch.xpack.core.inference.action.PutInferenceModelAction;
import org.elasticsearch.xpack.inference.action.TransportDeleteInferenceModelAction;
import org.elasticsearch.xpack.inference.action.TransportGetInferenceModelAction;
import org.elasticsearch.xpack.inference.action.TransportInferenceAction;
import org.elasticsearch.xpack.inference.action.TransportInferenceUsageAction;
import org.elasticsearch.xpack.inference.action.TransportPutInferenceModelAction;
import org.elasticsearch.xpack.inference.common.Truncator;
import org.elasticsearch.xpack.inference.external.http.HttpClientManager;
import org.elasticsearch.xpack.inference.external.http.HttpSettings;
import org.elasticsearch.xpack.inference.external.http.retry.RetrySettings;
import org.elasticsearch.xpack.inference.external.http.sender.HttpRequestSenderFactory;
import org.elasticsearch.xpack.inference.logging.ThrottlerManager;
import org.elasticsearch.xpack.inference.registry.ModelRegistryImpl;
import org.elasticsearch.xpack.inference.rest.RestDeleteInferenceModelAction;
import org.elasticsearch.xpack.inference.rest.RestGetInferenceModelAction;
import org.elasticsearch.xpack.inference.rest.RestInferenceAction;
import org.elasticsearch.xpack.inference.rest.RestPutInferenceModelAction;
import org.elasticsearch.xpack.inference.services.ServiceComponents;
import org.elasticsearch.xpack.inference.services.cohere.CohereService;
import org.elasticsearch.xpack.inference.services.elser.ElserMlNodeService;
import org.elasticsearch.xpack.inference.services.huggingface.HuggingFaceService;
import org.elasticsearch.xpack.inference.services.huggingface.elser.HuggingFaceElserService;
import org.elasticsearch.xpack.inference.services.openai.OpenAiService;

import java.util.ArrayList;
import java.util.Collection;
import java.util.List;
import java.util.function.Predicate;
import java.util.function.Supplier;
import java.util.stream.Collectors;
import java.util.stream.Stream;

public class InferencePlugin extends Plugin implements ActionPlugin, ExtensiblePlugin, SystemIndexPlugin, InferenceRegistryPlugin {

    public static final String NAME = "inference";
    public static final String UTILITY_THREAD_POOL_NAME = "inference_utility";
    private final Settings settings;
    private final SetOnce<HttpRequestSenderFactory> httpFactory = new SetOnce<>();
    private final SetOnce<ServiceComponents> serviceComponents = new SetOnce<>();

    private final SetOnce<InferenceServiceRegistry> inferenceServiceRegistry = new SetOnce<>();
<<<<<<< HEAD
=======
    private final SetOnce<ModelRegistry> modelRegistry = new SetOnce<>();
>>>>>>> 7e2610b1

    private List<InferenceServiceExtension> inferenceServiceExtensions;

    public InferencePlugin(Settings settings) {
        this.settings = settings;
    }

    @Override
    public List<ActionHandler<? extends ActionRequest, ? extends ActionResponse>> getActions() {
        return List.of(
            new ActionHandler<>(InferenceAction.INSTANCE, TransportInferenceAction.class),
            new ActionHandler<>(GetInferenceModelAction.INSTANCE, TransportGetInferenceModelAction.class),
            new ActionHandler<>(PutInferenceModelAction.INSTANCE, TransportPutInferenceModelAction.class),
            new ActionHandler<>(DeleteInferenceModelAction.INSTANCE, TransportDeleteInferenceModelAction.class),
            new ActionHandler<>(XPackUsageFeatureAction.INFERENCE, TransportInferenceUsageAction.class)
        );
    }

    @Override
    public List<RestHandler> getRestHandlers(
        Settings settings,
        NamedWriteableRegistry namedWriteableRegistry,
        RestController restController,
        ClusterSettings clusterSettings,
        IndexScopedSettings indexScopedSettings,
        SettingsFilter settingsFilter,
        IndexNameExpressionResolver indexNameExpressionResolver,
        Supplier<DiscoveryNodes> nodesInCluster,
        Predicate<NodeFeature> clusterSupportsFeature
    ) {
        return List.of(
            new RestInferenceAction(),
            new RestGetInferenceModelAction(),
            new RestPutInferenceModelAction(),
            new RestDeleteInferenceModelAction()
        );
    }

    @Override
    public Collection<?> createComponents(PluginServices services) {
        var throttlerManager = new ThrottlerManager(settings, services.threadPool(), services.clusterService());
        var truncator = new Truncator(settings, services.clusterService());
        serviceComponents.set(new ServiceComponents(services.threadPool(), throttlerManager, settings, truncator));

        var httpRequestSenderFactory = new HttpRequestSenderFactory(
            services.threadPool(),
            HttpClientManager.create(settings, services.threadPool(), services.clusterService(), throttlerManager),
            services.clusterService(),
            settings
        );
        httpFactory.set(httpRequestSenderFactory);

<<<<<<< HEAD
        ModelRegistry modelRegistry = new ModelRegistryImpl(services.client());
=======
        ModelRegistry modelReg = new ModelRegistryImpl(services.client());
>>>>>>> 7e2610b1

        if (inferenceServiceExtensions == null) {
            inferenceServiceExtensions = new ArrayList<>();
        }
        var inferenceServices = new ArrayList<>(inferenceServiceExtensions);
        inferenceServices.add(this::getInferenceServiceFactories);

        var factoryContext = new InferenceServiceExtension.InferenceServiceFactoryContext(services.client());
<<<<<<< HEAD
        var registry = new InferenceServiceRegistryImpl(inferenceServices, factoryContext);
        registry.init(services.client());
        inferenceServiceRegistry.set(registry);

        return List.of(
            new PluginComponentBinding<>(ModelRegistry.class, modelRegistry),
            new PluginComponentBinding<>(InferenceServiceRegistry.class, registry)
        );
=======
        var inferenceRegistry = new InferenceServiceRegistryImpl(inferenceServices, factoryContext);
        inferenceRegistry.init(services.client());
        inferenceServiceRegistry.set(inferenceRegistry);
        modelRegistry.set(modelReg);

        // Don't return components as they will be registered using InferenceRegistryPlugin methods to retrieve them
        return List.of();
>>>>>>> 7e2610b1
    }

    @Override
    public void loadExtensions(ExtensionLoader loader) {
        inferenceServiceExtensions = loader.loadExtensions(InferenceServiceExtension.class);
        loader.loadExtensions(ModelRegistry.class);
    }

    public List<InferenceServiceExtension.Factory> getInferenceServiceFactories() {
        return List.of(
            ElserMlNodeService::new,
            context -> new HuggingFaceElserService(httpFactory, serviceComponents),
            context -> new HuggingFaceService(httpFactory, serviceComponents),
            context -> new OpenAiService(httpFactory, serviceComponents),
            context -> new CohereService(httpFactory, serviceComponents)
        );
    }

    @Override
    public List<NamedWriteableRegistry.Entry> getNamedWriteables() {
        var entries = new ArrayList<NamedWriteableRegistry.Entry>();
        entries.addAll(InferenceNamedWriteablesProvider.getNamedWriteables());
        return entries;
    }

    @Override
    public Collection<SystemIndexDescriptor> getSystemIndexDescriptors(Settings settings) {
        return List.of(
            SystemIndexDescriptor.builder()
                .setType(SystemIndexDescriptor.Type.INTERNAL_MANAGED)
                .setIndexPattern(InferenceIndex.INDEX_PATTERN)
                .setPrimaryIndex(InferenceIndex.INDEX_NAME)
                .setDescription("Contains inference service and model configuration")
                .setMappings(InferenceIndex.mappings())
                .setSettings(InferenceIndex.settings())
                .setVersionMetaKey("version")
                .setOrigin(ClientHelper.INFERENCE_ORIGIN)
                .build(),
            SystemIndexDescriptor.builder()
                .setType(SystemIndexDescriptor.Type.INTERNAL_MANAGED)
                .setIndexPattern(InferenceSecretsIndex.INDEX_PATTERN)
                .setPrimaryIndex(InferenceSecretsIndex.INDEX_NAME)
                .setDescription("Contains inference service secrets")
                .setMappings(InferenceSecretsIndex.mappings())
                .setSettings(InferenceSecretsIndex.settings())
                .setVersionMetaKey("version")
                .setOrigin(ClientHelper.INFERENCE_ORIGIN)
                .setNetNew()
                .build()
        );
    }

    @Override
    public List<ExecutorBuilder<?>> getExecutorBuilders(Settings settingsToUse) {
        return List.of(
            new ScalingExecutorBuilder(
                UTILITY_THREAD_POOL_NAME,
                0,
                10,
                TimeValue.timeValueMinutes(10),
                false,
                "xpack.inference.utility_thread_pool"
            )
        );
    }

    @Override
    public List<Setting<?>> getSettings() {
        return Stream.of(
            HttpSettings.getSettings(),
            HttpClientManager.getSettings(),
            HttpRequestSenderFactory.HttpRequestSender.getSettings(),
            ThrottlerManager.getSettings(),
            RetrySettings.getSettingsDefinitions(),
            Truncator.getSettings()
        ).flatMap(Collection::stream).collect(Collectors.toList());
    }

    @Override
    public String getFeatureName() {
        return "inference_plugin";
    }

    @Override
    public String getFeatureDescription() {
        return "Inference plugin for managing inference services and inference";
    }

    @Override
    public void close() {
        var serviceComponentsRef = serviceComponents.get();
        var throttlerToClose = serviceComponentsRef != null ? serviceComponentsRef.throttlerManager() : null;

        IOUtils.closeWhileHandlingException(inferenceServiceRegistry.get(), throttlerToClose);
    }

    @Override
    public InferenceServiceRegistry getInferenceServiceRegistry() {
        return inferenceServiceRegistry.get();
    }

    @Override
    public ModelRegistry getModelRegistry() {
        return modelRegistry.get();
    }
}<|MERGE_RESOLUTION|>--- conflicted
+++ resolved
@@ -26,10 +26,6 @@
 import org.elasticsearch.inference.InferenceServiceRegistry;
 import org.elasticsearch.inference.InferenceServiceRegistryImpl;
 import org.elasticsearch.inference.ModelRegistry;
-<<<<<<< HEAD
-import org.elasticsearch.node.PluginComponentBinding;
-=======
->>>>>>> 7e2610b1
 import org.elasticsearch.plugins.ActionPlugin;
 import org.elasticsearch.plugins.ExtensiblePlugin;
 import org.elasticsearch.plugins.InferenceRegistryPlugin;
@@ -85,10 +81,7 @@
     private final SetOnce<ServiceComponents> serviceComponents = new SetOnce<>();
 
     private final SetOnce<InferenceServiceRegistry> inferenceServiceRegistry = new SetOnce<>();
-<<<<<<< HEAD
-=======
     private final SetOnce<ModelRegistry> modelRegistry = new SetOnce<>();
->>>>>>> 7e2610b1
 
     private List<InferenceServiceExtension> inferenceServiceExtensions;
 
@@ -141,11 +134,7 @@
         );
         httpFactory.set(httpRequestSenderFactory);
 
-<<<<<<< HEAD
-        ModelRegistry modelRegistry = new ModelRegistryImpl(services.client());
-=======
         ModelRegistry modelReg = new ModelRegistryImpl(services.client());
->>>>>>> 7e2610b1
 
         if (inferenceServiceExtensions == null) {
             inferenceServiceExtensions = new ArrayList<>();
@@ -154,16 +143,6 @@
         inferenceServices.add(this::getInferenceServiceFactories);
 
         var factoryContext = new InferenceServiceExtension.InferenceServiceFactoryContext(services.client());
-<<<<<<< HEAD
-        var registry = new InferenceServiceRegistryImpl(inferenceServices, factoryContext);
-        registry.init(services.client());
-        inferenceServiceRegistry.set(registry);
-
-        return List.of(
-            new PluginComponentBinding<>(ModelRegistry.class, modelRegistry),
-            new PluginComponentBinding<>(InferenceServiceRegistry.class, registry)
-        );
-=======
         var inferenceRegistry = new InferenceServiceRegistryImpl(inferenceServices, factoryContext);
         inferenceRegistry.init(services.client());
         inferenceServiceRegistry.set(inferenceRegistry);
@@ -171,13 +150,11 @@
 
         // Don't return components as they will be registered using InferenceRegistryPlugin methods to retrieve them
         return List.of();
->>>>>>> 7e2610b1
     }
 
     @Override
     public void loadExtensions(ExtensionLoader loader) {
         inferenceServiceExtensions = loader.loadExtensions(InferenceServiceExtension.class);
-        loader.loadExtensions(ModelRegistry.class);
     }
 
     public List<InferenceServiceExtension.Factory> getInferenceServiceFactories() {
