--- conflicted
+++ resolved
@@ -18,7 +18,6 @@
 import org.elasticsearch.common.io.stream.StreamInput;
 import org.elasticsearch.common.io.stream.StreamOutput;
 import org.elasticsearch.index.mapper.MappedFieldType;
-import org.elasticsearch.index.mapper.vectors.DenseVectorFieldMapper;
 import org.elasticsearch.index.query.AbstractQueryBuilder;
 import org.elasticsearch.index.query.QueryBuilder;
 import org.elasticsearch.index.query.QueryRewriteContext;
@@ -27,17 +26,11 @@
 import org.elasticsearch.inference.InferenceServiceResults;
 import org.elasticsearch.inference.InputType;
 import org.elasticsearch.inference.TaskType;
-import org.elasticsearch.search.vectors.VectorData;
 import org.elasticsearch.xcontent.ParseField;
 import org.elasticsearch.xcontent.XContentBuilder;
 import org.elasticsearch.xcontent.XContentParser;
 import org.elasticsearch.xpack.core.inference.action.InferenceAction;
 import org.elasticsearch.xpack.core.inference.results.SparseEmbeddingResults;
-<<<<<<< HEAD
-import org.elasticsearch.xpack.core.ml.inference.results.TextEmbeddingResults;
-import org.elasticsearch.xpack.core.ml.inference.results.TextExpansionResults;
-=======
->>>>>>> 54f3e514
 import org.elasticsearch.xpack.inference.mapper.SemanticTextFieldMapper;
 
 import java.io.IOException;
@@ -233,47 +226,6 @@
         return inferenceIdsForFields;
     }
 
-<<<<<<< HEAD
-    private Query semanticQuery(InferenceResults inferenceResults, SearchExecutionContext context) {
-        // Cant use QueryBuilders because a mapper is not registered for <field>.inference, causing TermQueryBuilder#doToQuery to fail
-        String inferenceResultsFieldName = fieldName + "." + INFERENCE_CHUNKS_RESULTS;
-        Query query;
-
-        if (inferenceResults instanceof TextExpansionResults textExpansionResults) {
-            BooleanQuery.Builder queryBuilder = new BooleanQuery.Builder().setMinimumNumberShouldMatch(1);
-            for (TextExpansionResults.WeightedToken weightedToken : textExpansionResults.getWeightedTokens()) {
-                queryBuilder.add(
-                    new BoostQuery(new TermQuery(new Term(inferenceResultsFieldName, weightedToken.token())), weightedToken.weight()),
-                    BooleanClause.Occur.SHOULD
-                );
-            }
-
-            query = queryBuilder.build();
-        } else if (inferenceResults instanceof TextEmbeddingResults textEmbeddingResults) {
-            float[] inference = textEmbeddingResults.getInferenceAsFloat();
-            DenseVectorFieldMapper.DenseVectorFieldType denseVectorFieldType = new DenseVectorFieldMapper.DenseVectorFieldType(
-                inferenceResultsFieldName,
-                context.indexVersionCreated(),
-                DenseVectorFieldMapper.ElementType.FLOAT, // TODO: get element type from external source?
-                inference.length,
-                true,
-                DenseVectorFieldMapper.VectorSimilarity.COSINE, // TODO: get similarity from external source
-                Map.of()
-            );
-
-            // TODO: Need to set parent filter?
-            // TODO: Where to get numCands from?
-            query = denseVectorFieldType.createKnnQuery(VectorData.fromFloats(inference), 10, null, null , null);
-        } else {
-            throw new IllegalArgumentException("Unsupported inference results type [" + inferenceResults.getWriteableName() + "]");
-        }
-
-        BitSetProducer parentFilter = context.bitsetFilter(Queries.newNonNestedFilter(context.indexVersionCreated()));
-        return new ESToParentBlockJoinQuery(query, parentFilter, ScoreMode.Total, fieldName);
-    }
-
-=======
->>>>>>> 54f3e514
     @Override
     protected boolean doEquals(SemanticQueryBuilder other) {
         return Objects.equals(fieldName, other.fieldName)
