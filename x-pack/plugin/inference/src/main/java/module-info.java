--- conflicted
+++ resolved
@@ -18,11 +18,8 @@
     requires org.apache.httpcomponents.httpcore.nio;
     requires org.apache.lucene.core;
     requires org.elasticsearch.logging;
-<<<<<<< HEAD
     requires org.apache.lucene.join;
-=======
     requires com.ibm.icu;
->>>>>>> fe1fca00
 
     exports org.elasticsearch.xpack.inference.action;
     exports org.elasticsearch.xpack.inference.registry;
