/*
 * Copyright Elasticsearch B.V. and/or licensed to Elasticsearch B.V. under one
 * or more contributor license agreements. Licensed under the Elastic License
 * 2.0; you may not use this file except in compliance with the Elastic License
 * 2.0.
 */

package org.elasticsearch.cluster.metadata;

import org.elasticsearch.action.ActionListener;
import org.elasticsearch.action.admin.indices.mapping.put.PutMappingClusterStateUpdateRequest;
import org.elasticsearch.cluster.service.ClusterService;
import org.elasticsearch.cluster.service.ClusterStateTaskExecutorUtils;
import org.elasticsearch.index.Index;
import org.elasticsearch.index.IndexService;
import org.elasticsearch.plugins.Plugin;
import org.elasticsearch.test.ESSingleNodeTestCase;
import org.elasticsearch.xpack.inference.InferencePlugin;

import java.util.Collection;
import java.util.Collections;
import java.util.List;
import java.util.Set;

import static org.hamcrest.CoreMatchers.equalTo;

public class SemanticTextClusterMetadataTests extends ESSingleNodeTestCase {

    @Override
    protected Collection<Class<? extends Plugin>> getPlugins() {
        return List.of(InferencePlugin.class);
    }

    public void testCreateIndexWithSemanticTextField() {
        final IndexService indexService = createIndex(
            "test",
            client().admin().indices().prepareCreate("test").setMapping("field", "type=semantic_text,inference_id=test_model")
        );
<<<<<<< HEAD
        assertThat(
            indexService.getMetadata().getFieldInferenceMetadata().getFieldInferenceOptions().get("field").inferenceId(),
            equalTo("test_model")
        );
=======
        assertEquals(indexService.getMetadata().getInferenceFields().get("field").getInferenceId(), "test_model");
>>>>>>> 2e89d995
    }

    public void testSingleSourceSemanticTextField() throws Exception {
        final IndexService indexService = createIndex("test", client().admin().indices().prepareCreate("test"));
        final MetadataMappingService mappingService = getInstanceFromNode(MetadataMappingService.class);
        final MetadataMappingService.PutMappingExecutor putMappingExecutor = mappingService.new PutMappingExecutor();
        final ClusterService clusterService = getInstanceFromNode(ClusterService.class);

        final PutMappingClusterStateUpdateRequest request = new PutMappingClusterStateUpdateRequest("""
            { "properties": { "field": { "type": "semantic_text", "inference_id": "test_model" }}}""");
        request.indices(new Index[] { indexService.index() });
        final var resultingState = ClusterStateTaskExecutorUtils.executeAndAssertSuccessful(
            clusterService.state(),
            putMappingExecutor,
            singleTask(request)
        );
<<<<<<< HEAD
        FieldInferenceMetadata.FieldInferenceOptions fieldInferenceOptions = resultingState.metadata()
            .index("test")
            .getFieldInferenceMetadata()
            .getFieldInferenceOptions()
            .get("field");
        assertThat(fieldInferenceOptions.inferenceId(), equalTo("test_model"));
        assertThat(fieldInferenceOptions.sourceFields(), equalTo(Set.of("field")));
    }

    public void testCopyToSemanticTextField() throws Exception {
        final IndexService indexService = createIndex("test", client().admin().indices().prepareCreate("test"));
        final MetadataMappingService mappingService = getInstanceFromNode(MetadataMappingService.class);
        final MetadataMappingService.PutMappingExecutor putMappingExecutor = mappingService.new PutMappingExecutor();
        final ClusterService clusterService = getInstanceFromNode(ClusterService.class);

        final PutMappingClusterStateUpdateRequest request = new PutMappingClusterStateUpdateRequest("""
            {
              "properties": {
                "semantic": {
                  "type": "semantic_text",
                  "inference_id": "test_model"
                },
                "copy_origin_1": {
                  "type": "text",
                  "copy_to": "semantic"
                },
                "copy_origin_2": {
                  "type": "text",
                  "copy_to": "semantic"
                }
              }
            }
            """);
        request.indices(new Index[] { indexService.index() });
        final var resultingState = ClusterStateTaskExecutorUtils.executeAndAssertSuccessful(
            clusterService.state(),
            putMappingExecutor,
            singleTask(request)
        );
        IndexMetadata indexMetadata = resultingState.metadata().index("test");
        FieldInferenceMetadata.FieldInferenceOptions fieldInferenceOptions = indexMetadata.getFieldInferenceMetadata()
            .getFieldInferenceOptions()
            .get("semantic");
        assertThat(fieldInferenceOptions.inferenceId(), equalTo("test_model"));
        assertThat(fieldInferenceOptions.sourceFields(), equalTo(Set.of("semantic", "copy_origin_1", "copy_origin_2")));
=======
        assertEquals(resultingState.metadata().index("test").getInferenceFields().get("field").getInferenceId(), "test_model");
>>>>>>> 2e89d995
    }

    private static List<MetadataMappingService.PutMappingClusterStateUpdateTask> singleTask(PutMappingClusterStateUpdateRequest request) {
        return Collections.singletonList(new MetadataMappingService.PutMappingClusterStateUpdateTask(request, ActionListener.running(() -> {
            throw new AssertionError("task should not complete publication");
        })));
    }
}<|MERGE_RESOLUTION|>--- conflicted
+++ resolved
@@ -36,14 +36,7 @@
             "test",
             client().admin().indices().prepareCreate("test").setMapping("field", "type=semantic_text,inference_id=test_model")
         );
-<<<<<<< HEAD
-        assertThat(
-            indexService.getMetadata().getFieldInferenceMetadata().getFieldInferenceOptions().get("field").inferenceId(),
-            equalTo("test_model")
-        );
-=======
         assertEquals(indexService.getMetadata().getInferenceFields().get("field").getInferenceId(), "test_model");
->>>>>>> 2e89d995
     }
 
     public void testSingleSourceSemanticTextField() throws Exception {
@@ -60,15 +53,9 @@
             putMappingExecutor,
             singleTask(request)
         );
-<<<<<<< HEAD
-        FieldInferenceMetadata.FieldInferenceOptions fieldInferenceOptions = resultingState.metadata()
-            .index("test")
-            .getFieldInferenceMetadata()
-            .getFieldInferenceOptions()
-            .get("field");
-        assertThat(fieldInferenceOptions.inferenceId(), equalTo("test_model"));
-        assertThat(fieldInferenceOptions.sourceFields(), equalTo(Set.of("field")));
+        assertEquals(resultingState.metadata().index("test").getInferenceFields().get("field").getInferenceId(), "test_model");
     }
+
 
     public void testCopyToSemanticTextField() throws Exception {
         final IndexService indexService = createIndex("test", client().admin().indices().prepareCreate("test"));
@@ -106,9 +93,6 @@
             .get("semantic");
         assertThat(fieldInferenceOptions.inferenceId(), equalTo("test_model"));
         assertThat(fieldInferenceOptions.sourceFields(), equalTo(Set.of("semantic", "copy_origin_1", "copy_origin_2")));
-=======
-        assertEquals(resultingState.metadata().index("test").getInferenceFields().get("field").getInferenceId(), "test_model");
->>>>>>> 2e89d995
     }
 
     private static List<MetadataMappingService.PutMappingClusterStateUpdateTask> singleTask(PutMappingClusterStateUpdateRequest request) {
