--- conflicted
+++ resolved
@@ -213,11 +213,7 @@
     exports org.elasticsearch.xpack.core.watcher.trigger;
     exports org.elasticsearch.xpack.core.watcher.watch;
     exports org.elasticsearch.xpack.core.watcher;
-<<<<<<< HEAD
+    exports org.elasticsearch.xpack.core.security.action.dlm;
 
     opens org.elasticsearch.license.internal;
-
-    exports org.elasticsearch.xpack.core.security.action.dlm; // spi
-=======
->>>>>>> 3da80dc5
 }