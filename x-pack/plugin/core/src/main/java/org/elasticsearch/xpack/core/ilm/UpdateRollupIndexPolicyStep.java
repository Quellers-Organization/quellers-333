--- conflicted
+++ resolved
@@ -43,12 +43,8 @@
     }
 
     @Override
-<<<<<<< HEAD
     public void performAction(IndexMetadata indexMetadata, ClusterState currentState,
                               ClusterStateObserver observer, ActionListener<Boolean> listener) {
-        String rollupIndex = RollupStep.getRollupIndexName(indexMetadata.getIndex().getName());
-=======
-    public void performAction(IndexMetadata indexMetadata, ClusterState currentState, ClusterStateObserver observer, Listener listener) {
         final String policyName = indexMetadata.getSettings().get(LifecycleSettings.LIFECYCLE_NAME);
         final String indexName = indexMetadata.getIndex().getName();
         final LifecycleExecutionState lifecycleState = fromIndexMetadata(indexMetadata);
@@ -58,7 +54,6 @@
                 "] and index [" + indexName + "]"));
             return;
         }
->>>>>>> 75fa6457
         Settings settings = Settings.builder().put(LifecycleSettings.LIFECYCLE_NAME, rollupPolicy).build();
         UpdateSettingsRequest updateSettingsRequest = new UpdateSettingsRequest(rollupIndexName)
             .masterNodeTimeout(getMasterTimeout(currentState))
