--- conflicted
+++ resolved
@@ -52,15 +52,15 @@
 
     public WatchStatus(StreamInput in) throws IOException {
         version = in.readLong();
-        lastChecked = readOptionalDate(in, UTC);
-        lastMetCondition = readOptionalDate(in, UTC);
+        lastChecked = readOptionalDate(in);
+        lastMetCondition = readOptionalDate(in);
         int count = in.readInt();
         Map<String, ActionStatus> actions = new HashMap<>(count);
         for (int i = 0; i < count; i++) {
             actions.put(in.readString(), ActionStatus.readFrom(in));
         }
         this.actions = unmodifiableMap(actions);
-        state = new State(in.readBoolean(), readDate(in, UTC));
+        state = new State(in.readBoolean(), Instant.ofEpochMilli(in.readLong()).atZone(ZoneOffset.UTC));
         boolean executionStateExists = in.readBoolean();
         if (executionStateExists) {
             executionState = ExecutionState.resolve(in.readString());
@@ -241,35 +241,7 @@
 
     @Override
     public void readFrom(StreamInput in) throws IOException {
-<<<<<<< HEAD
         throw new UnsupportedOperationException("usage of Streamable is to be replaced by Writeable");
-=======
-        version = in.readLong();
-        lastChecked = readOptionalDate(in);
-        lastMetCondition = readOptionalDate(in);
-        int count = in.readInt();
-        Map<String, ActionStatus> actions = new HashMap<>(count);
-        for (int i = 0; i < count; i++) {
-            actions.put(in.readString(), ActionStatus.readFrom(in));
-        }
-        this.actions = unmodifiableMap(actions);
-        state = new State(in.readBoolean(), Instant.ofEpochMilli(in.readLong()).atZone(ZoneOffset.UTC));
-        boolean executionStateExists = in.readBoolean();
-        if (executionStateExists) {
-            executionState = ExecutionState.resolve(in.readString());
-        }
-        if (in.readBoolean()) {
-            headers = in.readMap(StreamInput::readString, StreamInput::readString);
-        } else {
-            headers = Collections.emptyMap();
-        }
-    }
-
-    public static WatchStatus read(StreamInput in) throws IOException {
-        WatchStatus status = new WatchStatus();
-        status.readFrom(in);
-        return status;
->>>>>>> 70b6134a
     }
 
     @Override
