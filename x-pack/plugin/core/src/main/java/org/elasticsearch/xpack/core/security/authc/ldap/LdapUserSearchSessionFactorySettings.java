/*
 * Copyright Elasticsearch B.V. and/or licensed to Elasticsearch B.V. under one
 * or more contributor license agreements. Licensed under the Elastic License
 * 2.0; you may not use this file except in compliance with the Elastic License
 * 2.0.
 */
package org.elasticsearch.xpack.core.security.authc.ldap;

import org.elasticsearch.common.settings.Setting;
import org.elasticsearch.xpack.core.security.authc.RealmSettings;
import org.elasticsearch.xpack.core.security.authc.ldap.support.LdapSearchScope;
import org.elasticsearch.xpack.core.security.authc.ldap.support.SessionFactorySettings;

import java.util.HashSet;
import java.util.Set;
import java.util.function.Function;

import static org.elasticsearch.xpack.core.security.authc.ldap.LdapRealmSettings.LDAP_TYPE;

public final class LdapUserSearchSessionFactorySettings {
    public static final Setting.AffixSetting<String> SEARCH_ATTRIBUTE = Setting.affixKeySetting(
        RealmSettings.realmSettingPrefix(LDAP_TYPE),
        "user_search.attribute",
        key -> new Setting<>(
            key,
            LdapUserSearchSessionFactorySettings.DEFAULT_USERNAME_ATTRIBUTE,
            Function.identity(),
            Setting.Property.NodeScope,
<<<<<<< HEAD
            Setting.Property.Deprecated
=======
            Setting.Property.DeprecatedWarning
>>>>>>> d90fa4eb
        )
    );

    public static final Setting.AffixSetting<String> SEARCH_BASE_DN = RealmSettings.simpleString(
        LDAP_TYPE,
        "user_search.base_dn",
        Setting.Property.NodeScope
    );

    public static final Setting.AffixSetting<String> SEARCH_FILTER = RealmSettings.simpleString(
        LDAP_TYPE,
        "user_search.filter",
        Setting.Property.NodeScope
    );

    public static final Setting.AffixSetting<LdapSearchScope> SEARCH_SCOPE = Setting.affixKeySetting(
        RealmSettings.realmSettingPrefix(LDAP_TYPE),
        "user_search.scope",
        key -> new Setting<>(
            key,
            (String) null,
            (String s) -> LdapSearchScope.resolve(s, LdapSearchScope.SUB_TREE),
            Setting.Property.NodeScope
        )
    );
    public static final Setting.AffixSetting<Boolean> POOL_ENABLED = Setting.affixKeySetting(
        RealmSettings.realmSettingPrefix(LDAP_TYPE),
        "user_search.pool.enabled",
        key -> Setting.boolSetting(key, true, Setting.Property.NodeScope)
    );
    private static final String DEFAULT_USERNAME_ATTRIBUTE = "uid";

    private LdapUserSearchSessionFactorySettings() {}

    public static Set<Setting.AffixSetting<?>> getSettings() {
        Set<Setting.AffixSetting<?>> settings = new HashSet<>();
        settings.addAll(SessionFactorySettings.getSettings(LDAP_TYPE));
        settings.addAll(PoolingSessionFactorySettings.getSettings(LDAP_TYPE));
        settings.add(SEARCH_BASE_DN);
        settings.add(SEARCH_SCOPE);
        settings.add(SEARCH_ATTRIBUTE);
        settings.add(POOL_ENABLED);
        settings.add(SEARCH_FILTER);

        settings.addAll(SearchGroupsResolverSettings.getSettings(LDAP_TYPE));
        settings.addAll(UserAttributeGroupsResolverSettings.getSettings());

        return settings;
    }
}<|MERGE_RESOLUTION|>--- conflicted
+++ resolved
@@ -26,11 +26,7 @@
             LdapUserSearchSessionFactorySettings.DEFAULT_USERNAME_ATTRIBUTE,
             Function.identity(),
             Setting.Property.NodeScope,
-<<<<<<< HEAD
-            Setting.Property.Deprecated
-=======
             Setting.Property.DeprecatedWarning
->>>>>>> d90fa4eb
         )
     );
 
