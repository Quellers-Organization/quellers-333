--- conflicted
+++ resolved
@@ -430,7 +430,6 @@
                     Collections.emptyMap()
                 );
 
-<<<<<<< HEAD
                 // Current user has potentially many roles and therefore potentially many queries
                 // defining sets of docs accessible
                 final List<Set<BytesReference>> listOfQueries = indexAccessControl.getDocumentPermissions().getListOfQueries();
@@ -441,36 +440,7 @@
                 // the "all" permission, i.e. the query can be rewritten into a MatchAll query.
                 // The following code loop through both sets queries and returns true only when both of them
                 // have the "all" permission.
-                return listOfQueries.stream().allMatch(queries -> {
-                    // Within a single set of queries, the "all" permission is allowed if any of them can be rewritten to MatchAll.
-                    for (BytesReference querySource : queries) {
-                        QueryBuilder queryBuilder = DLSRoleQueryValidator.evaluateAndVerifyRoleQuery(
-                            querySource,
-                            scriptService,
-                            queryShardContext.getParserConfig().registry(),
-                            securityContext.getUser()
-                        );
-                        QueryBuilder rewrittenQueryBuilder;
-                        try {
-                            rewrittenQueryBuilder = Rewriteable.rewrite(queryBuilder, queryShardContext);
-                        } catch (IOException e) {
-                            throw new UncheckedIOException(e);
-                        }
-                        if (rewrittenQueryBuilder instanceof MatchAllQueryBuilder) {
-                            return true;
-                        }
-                    }
-                    return false;
-                });
-=======
-                // Unfiltered access is allowed when both base role and limiting role allow it.
-                return hasMatchAllEquivalent(indexAccessControl.getDocumentPermissions().getQueries(), securityContext, queryShardContext)
-                    && hasMatchAllEquivalent(
-                        indexAccessControl.getDocumentPermissions().getLimitedByQueries(),
-                        securityContext,
-                        queryShardContext
-                    );
->>>>>>> a7d91d85
+                return listOfQueries.stream().allMatch(queries -> hasMatchAllEquivalent(queries, securityContext, queryShardContext));
             }
         }
         return true;
@@ -480,7 +450,7 @@
         Set<BytesReference> queries,
         SecurityContext securityContext,
         SearchExecutionContext queryShardContext
-    ) throws IOException {
+    ) {
         if (queries == null) {
             return true;
         }
@@ -493,7 +463,12 @@
                 queryShardContext.getParserConfig().registry(),
                 securityContext.getUser()
             );
-            QueryBuilder rewrittenQueryBuilder = Rewriteable.rewrite(queryBuilder, queryShardContext);
+            QueryBuilder rewrittenQueryBuilder;
+            try {
+                rewrittenQueryBuilder = Rewriteable.rewrite(queryBuilder, queryShardContext);
+            } catch (IOException e) {
+                throw new UncheckedIOException(e);
+            }
             if (rewrittenQueryBuilder instanceof MatchAllQueryBuilder) {
                 // One of the roles assigned has "all" permissions - allow unfettered access to termsDict
                 return true;
