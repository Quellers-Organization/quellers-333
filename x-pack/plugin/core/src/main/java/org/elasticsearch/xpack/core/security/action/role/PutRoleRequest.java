/*
 * Copyright Elasticsearch B.V. and/or licensed to Elasticsearch B.V. under one
 * or more contributor license agreements. Licensed under the Elastic License
 * 2.0; you may not use this file except in compliance with the Elastic License
 * 2.0.
 */
package org.elasticsearch.xpack.core.security.action.role;

import org.elasticsearch.action.ActionRequest;
import org.elasticsearch.action.ActionRequestValidationException;
import org.elasticsearch.action.support.TransportAction;
import org.elasticsearch.action.support.WriteRequest;
import org.elasticsearch.common.Strings;
import org.elasticsearch.common.bytes.BytesReference;
import org.elasticsearch.common.io.stream.StreamOutput;
import org.elasticsearch.core.Nullable;
import org.elasticsearch.xpack.core.security.authz.RoleDescriptor;
import org.elasticsearch.xpack.core.security.authz.permission.RemoteClusterPermissions;
import org.elasticsearch.xpack.core.security.authz.privilege.ConfigurableClusterPrivilege;
import org.elasticsearch.xpack.core.security.authz.privilege.ConfigurableClusterPrivileges;
import org.elasticsearch.xpack.core.security.support.NativeRealmValidationUtil;
import org.elasticsearch.xpack.core.security.support.Validation;

import java.io.IOException;
import java.util.ArrayList;
import java.util.Arrays;
import java.util.Collections;
import java.util.List;
import java.util.Map;

import static org.elasticsearch.action.ValidateActions.addValidationError;

/**
 * Request object for adding a role to the security index
 */
public class PutRoleRequest extends ActionRequest {

    private String name;
    private String[] clusterPrivileges = Strings.EMPTY_ARRAY;
    private ConfigurableClusterPrivilege[] configurableClusterPrivileges = ConfigurableClusterPrivileges.EMPTY_ARRAY;
    private List<RoleDescriptor.IndicesPrivileges> indicesPrivileges = new ArrayList<>();
    private List<RoleDescriptor.ApplicationResourcePrivileges> applicationPrivileges = new ArrayList<>();
    private String[] runAs = Strings.EMPTY_ARRAY;
    private WriteRequest.RefreshPolicy refreshPolicy = WriteRequest.RefreshPolicy.IMMEDIATE;
    private Map<String, Object> metadata;
    private List<RoleDescriptor.RemoteIndicesPrivileges> remoteIndicesPrivileges = new ArrayList<>();
    private RemoteClusterPermissions remoteClusterPermissions = RemoteClusterPermissions.NONE;
    private boolean restrictRequest = false;
    private String description;

    public PutRoleRequest() {}

    @Override
    public ActionRequestValidationException validate() {
        ActionRequestValidationException validationException = null;
        Validation.Error error = NativeRealmValidationUtil.validateRoleName(this.name, false);
        if (error != null) {
            validationException = addValidationError(error.toString(), validationException);
        }
        return RoleDescriptorRequestValidator.validate(roleDescriptor(), validationException);
    }

    public void name(String name) {
        this.name = name;
    }

    public void description(String description) {
        this.description = description;
    }

    public void cluster(String... clusterPrivilegesArray) {
        this.clusterPrivileges = clusterPrivilegesArray;
    }

    public void conditionalCluster(ConfigurableClusterPrivilege... configurableClusterPrivilegesArray) {
        this.configurableClusterPrivileges = configurableClusterPrivilegesArray;
    }

    public void addIndex(RoleDescriptor.IndicesPrivileges... privileges) {
        this.indicesPrivileges.addAll(Arrays.asList(privileges));
    }

    public void addRemoteIndex(RoleDescriptor.RemoteIndicesPrivileges... privileges) {
        remoteIndicesPrivileges.addAll(Arrays.asList(privileges));
    }

    public void restrictRequest(boolean restrictRequest) {
        this.restrictRequest = restrictRequest;
    }

    public boolean restrictRequest() {
        return restrictRequest;
    }

    public void putRemoteCluster(RemoteClusterPermissions remoteClusterPermissions) {
        this.remoteClusterPermissions = remoteClusterPermissions;
    }

    public void addRemoteIndex(
        final String[] remoteClusters,
        final String[] indices,
        final String[] privileges,
        final String[] grantedFields,
        final String[] deniedFields,
        final @Nullable BytesReference query,
        final boolean allowRestrictedIndices
    ) {
        remoteIndicesPrivileges.add(
            RoleDescriptor.RemoteIndicesPrivileges.builder(remoteClusters)
                .indices(indices)
                .privileges(privileges)
                .grantedFields(grantedFields)
                .deniedFields(deniedFields)
                .query(query)
                .allowRestrictedIndices(allowRestrictedIndices)
                .build()
        );
    }

    public void addIndex(
        String[] indices,
        String[] privileges,
        String[] grantedFields,
        String[] deniedFields,
        @Nullable BytesReference query,
        boolean allowRestrictedIndices
    ) {
        this.indicesPrivileges.add(
            RoleDescriptor.IndicesPrivileges.builder()
                .indices(indices)
                .privileges(privileges)
                .grantedFields(grantedFields)
                .deniedFields(deniedFields)
                .query(query)
                .allowRestrictedIndices(allowRestrictedIndices)
                .build()
        );
    }

    public void addApplicationPrivileges(RoleDescriptor.ApplicationResourcePrivileges... privileges) {
        this.applicationPrivileges.addAll(Arrays.asList(privileges));
    }

    public void runAs(String... usernames) {
        this.runAs = usernames;
    }

    public PutRoleRequest setRefreshPolicy(@Nullable String refreshPolicy) {
        if (refreshPolicy != null) {
            setRefreshPolicy(WriteRequest.RefreshPolicy.parse(refreshPolicy));
        }
        return this;
    }

    public PutRoleRequest setRefreshPolicy(WriteRequest.RefreshPolicy refreshPolicy) {
        this.refreshPolicy = refreshPolicy;
        return this;
    }

    public WriteRequest.RefreshPolicy getRefreshPolicy() {
        return refreshPolicy;
    }

    public void metadata(Map<String, Object> metadata) {
        this.metadata = metadata;
    }

    public String name() {
        return name;
    }

    public String description() {
        return description;
    }

    public String[] cluster() {
        return clusterPrivileges;
    }

    public RoleDescriptor.IndicesPrivileges[] indices() {
        return indicesPrivileges.toArray(new RoleDescriptor.IndicesPrivileges[indicesPrivileges.size()]);
    }

    public RoleDescriptor.RemoteIndicesPrivileges[] remoteIndices() {
        return remoteIndicesPrivileges.toArray(new RoleDescriptor.RemoteIndicesPrivileges[0]);
    }

    public boolean hasRemoteIndicesPrivileges() {
        return false == remoteIndicesPrivileges.isEmpty();
    }

    public List<RoleDescriptor.ApplicationResourcePrivileges> applicationPrivileges() {
        return Collections.unmodifiableList(applicationPrivileges);
    }

    public ConfigurableClusterPrivilege[] conditionalClusterPrivileges() {
        return configurableClusterPrivileges;
    }

    public String[] runAs() {
        return runAs;
    }

    public Map<String, Object> metadata() {
        return metadata;
    }

    @Override
    public void writeTo(StreamOutput out) throws IOException {
        TransportAction.localOnly();
    }

    public RoleDescriptor roleDescriptor() {
        return new RoleDescriptor(
            name,
            clusterPrivileges,
            indicesPrivileges.toArray(new RoleDescriptor.IndicesPrivileges[indicesPrivileges.size()]),
            applicationPrivileges.toArray(new RoleDescriptor.ApplicationResourcePrivileges[applicationPrivileges.size()]),
            configurableClusterPrivileges,
            runAs,
            metadata,
            Collections.emptyMap(),
            remoteIndicesPrivileges.toArray(new RoleDescriptor.RemoteIndicesPrivileges[0]),
<<<<<<< HEAD
            null,
            description
=======
            remoteClusterPermissions,
            null
>>>>>>> 02962400
        );
    }
}<|MERGE_RESOLUTION|>--- conflicted
+++ resolved
@@ -221,13 +221,9 @@
             metadata,
             Collections.emptyMap(),
             remoteIndicesPrivileges.toArray(new RoleDescriptor.RemoteIndicesPrivileges[0]),
-<<<<<<< HEAD
+            remoteClusterPermissions,
             null,
             description
-=======
-            remoteClusterPermissions,
-            null
->>>>>>> 02962400
         );
     }
 }