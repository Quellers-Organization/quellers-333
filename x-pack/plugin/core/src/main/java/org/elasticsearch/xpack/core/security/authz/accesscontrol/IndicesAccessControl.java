/*
 * Copyright Elasticsearch B.V. and/or licensed to Elasticsearch B.V. under one
 * or more contributor license agreements. Licensed under the Elastic License
 * 2.0; you may not use this file except in compliance with the Elastic License
 * 2.0.
 */
package org.elasticsearch.xpack.core.security.authz.accesscontrol;

import org.elasticsearch.common.io.stream.StreamOutput;
import org.elasticsearch.common.util.CachedSupplier;
import org.elasticsearch.common.util.Maps;
import org.elasticsearch.common.util.set.Sets;
import org.elasticsearch.core.Nullable;
import org.elasticsearch.xpack.core.security.authz.IndicesAndAliasesResolverField;
import org.elasticsearch.xpack.core.security.authz.permission.DocumentPermissions;
import org.elasticsearch.xpack.core.security.authz.permission.FieldPermissions;
import org.elasticsearch.xpack.core.security.authz.support.SecurityQueryTemplateEvaluator.DlsQueryEvaluationContext;
import org.elasticsearch.xpack.core.security.support.CacheKey;

import java.io.IOException;
import java.util.Collections;
import java.util.List;
import java.util.Map;
import java.util.Objects;
import java.util.Set;
import java.util.function.Predicate;
<<<<<<< HEAD
import java.util.function.Supplier;
import java.util.stream.Collectors;
=======
>>>>>>> 006e2ace

/**
 * Encapsulates the field and document permissions per concrete index based on the current request.
 */
public class IndicesAccessControl {

    public static final IndicesAccessControl ALLOW_NO_INDICES = new IndicesAccessControl(
        true,
        Collections.singletonMap(IndicesAndAliasesResolverField.NO_INDEX_PLACEHOLDER, IndexAccessControl.ALLOW_ALL)
    );
    public static final IndicesAccessControl DENIED = new IndicesAccessControl(false, Collections.emptyMap());

    private final boolean granted;
    private final Supplier<Map<String, IndexAccessControl>> indexPermissions;

    public IndicesAccessControl(boolean granted, Map<String, IndexAccessControl> indexPermissions) {
        this(granted, () -> Objects.requireNonNull(indexPermissions));
    }

    public IndicesAccessControl(boolean granted, Supplier<Map<String, IndexAccessControl>> indexPermissionsSupplier) {
        this.granted = granted;
        this.indexPermissions = Objects.requireNonNull(indexPermissionsSupplier);
    }

    /**
     * @return The document and field permissions for an index if exist, otherwise <code>null</code> is returned.
     *         If <code>null</code> is being returned this means that there are no field or document level restrictions.
     */
    @Nullable
    public IndexAccessControl getIndexPermissions(String index) {
        return this.getAllIndexPermissions().get(index);
    }

    public boolean hasIndexPermissions(String index) {
        return getIndexPermissions(index) != null;
    }

    /**
     * @return Whether any role / permission group is allowed to access all indices.
     */
    public boolean isGranted() {
        return granted;
    }

<<<<<<< HEAD
    public Collection<String> getDeniedIndices() {
        return this.getAllIndexPermissions()
            .entrySet()
            .stream()
            .filter(e -> e.getValue().granted == false)
            .map(Map.Entry::getKey)
            .collect(Collectors.toUnmodifiableSet());
    }

=======
>>>>>>> 006e2ace
    public DlsFlsUsage getFieldAndDocumentLevelSecurityUsage() {
        boolean hasFls = false;
        boolean hasDls = false;
        for (IndexAccessControl iac : this.getAllIndexPermissions().values()) {
            if (iac.fieldPermissions.hasFieldLevelSecurity()) {
                hasFls = true;
            }
            if (iac.documentPermissions.hasDocumentLevelPermissions()) {
                hasDls = true;
            }
            if (hasFls && hasDls) {
                return DlsFlsUsage.BOTH;
            }
        }
        if (hasFls) {
            return DlsFlsUsage.FLS;
        } else if (hasDls) {
            return DlsFlsUsage.DLS;
        } else {
            return DlsFlsUsage.NONE;
        }
    }

    public List<String> getIndicesWithFieldOrDocumentLevelSecurity() {
        return getIndexNames(iac -> iac.fieldPermissions.hasFieldLevelSecurity() || iac.documentPermissions.hasDocumentLevelPermissions());
    }

    public List<String> getIndicesWithFieldLevelSecurity() {
        return getIndexNames(iac -> iac.fieldPermissions.hasFieldLevelSecurity());
    }

    public List<String> getIndicesWithDocumentLevelSecurity() {
        return getIndexNames(iac -> iac.documentPermissions.hasDocumentLevelPermissions());
    }

    private List<String> getIndexNames(Predicate<IndexAccessControl> predicate) {
        return this.getAllIndexPermissions()
            .entrySet()
            .stream()
            .filter(entry -> predicate.test(entry.getValue()))
            .map(Map.Entry::getKey)
            .toList();
    }

    private Map<String, IndexAccessControl> getAllIndexPermissions() {
        return this.indexPermissions.get();
    }

    public enum DlsFlsUsage {
        NONE,

        DLS() {
            @Override
            public boolean hasDocumentLevelSecurity() {
                return true;
            }
        },

        FLS() {
            @Override
            public boolean hasFieldLevelSecurity() {
                return true;
            }
        },

        BOTH() {
            @Override
            public boolean hasFieldLevelSecurity() {
                return true;
            }

            @Override
            public boolean hasDocumentLevelSecurity() {
                return true;
            }
        };

        public boolean hasFieldLevelSecurity() {
            return false;
        }

        public boolean hasDocumentLevelSecurity() {
            return false;
        }
    }

    /**
     * Encapsulates the field and document permissions for an index.
     */
    public static class IndexAccessControl implements CacheKey {

        public static final IndexAccessControl ALLOW_ALL = new IndexAccessControl(null, null);

        private final FieldPermissions fieldPermissions;
        private final DocumentPermissions documentPermissions;

        public IndexAccessControl(FieldPermissions fieldPermissions, DocumentPermissions documentPermissions) {
            this.fieldPermissions = (fieldPermissions == null) ? FieldPermissions.DEFAULT : fieldPermissions;
            this.documentPermissions = (documentPermissions == null) ? DocumentPermissions.allowAll() : documentPermissions;
        }

        /**
         * @return The allowed fields for this index permissions.
         */
        public FieldPermissions getFieldPermissions() {
            return fieldPermissions;
        }

        /**
         * @return The allowed documents expressed as a query for this index permission. If <code>null</code> is returned
         *         then this means that there are no document level restrictions
         */
        public DocumentPermissions getDocumentPermissions() {
            return documentPermissions;
        }

        /**
         * Returns an instance of {@link IndexAccessControl}, where the privileges for {@code this} object are constrained by the privileges
         * contained in the provided parameter.<br>
         * Allowed fields for this index permission would be an intersection of allowed fields.<br>
         * Allowed documents for this index permission would be an intersection of allowed documents.<br>
         *
         * @param limitedByIndexAccessControl {@link IndexAccessControl}
         * @return {@link IndexAccessControl}
         * @see FieldPermissions#limitFieldPermissions(FieldPermissions)
         * @see DocumentPermissions#limitDocumentPermissions(DocumentPermissions)
         */
        public IndexAccessControl limitIndexAccessControl(IndexAccessControl limitedByIndexAccessControl) {
            FieldPermissions constrainedFieldPermissions = getFieldPermissions().limitFieldPermissions(
                limitedByIndexAccessControl.fieldPermissions
            );
            DocumentPermissions constrainedDocumentPermissions = getDocumentPermissions().limitDocumentPermissions(
                limitedByIndexAccessControl.getDocumentPermissions()
            );
            return new IndexAccessControl(constrainedFieldPermissions, constrainedDocumentPermissions);
        }

        @Override
        public String toString() {
            return "IndexAccessControl{" + "fieldPermissions=" + fieldPermissions + ", documentPermissions=" + documentPermissions + '}';
        }

        @Override
        public void buildCacheKey(StreamOutput out, DlsQueryEvaluationContext context) throws IOException {
            if (documentPermissions.hasDocumentLevelPermissions()) {
                out.writeBoolean(true);
                documentPermissions.buildCacheKey(out, context);
            } else {
                out.writeBoolean(false);
            }
            if (fieldPermissions.hasFieldLevelSecurity()) {
                out.writeBoolean(true);
                fieldPermissions.buildCacheKey(out, context);
            } else {
                out.writeBoolean(false);
            }
        }

        @Override
        public boolean equals(Object o) {
            if (this == o) return true;
            if (o == null || getClass() != o.getClass()) return false;
            IndexAccessControl that = (IndexAccessControl) o;
            return Objects.equals(fieldPermissions, that.fieldPermissions) && Objects.equals(documentPermissions, that.documentPermissions);
        }

        @Override
        public int hashCode() {
            return Objects.hash(fieldPermissions, documentPermissions);
        }
    }

    /**
     * Returns a instance of {@link IndicesAccessControl}, where the privileges for {@code this}
     * object are constrained by the privileges contained in the provided parameter.<br>
     *
     * @param limitedByIndicesAccessControl {@link IndicesAccessControl}
     * @return {@link IndicesAccessControl}
     */
    public IndicesAccessControl limitIndicesAccessControl(IndicesAccessControl limitedByIndicesAccessControl) {
        if (this instanceof AllowAllIndicesAccessControl) {
            return limitedByIndicesAccessControl;
        } else if (limitedByIndicesAccessControl instanceof AllowAllIndicesAccessControl) {
            return this;
        }

        final boolean isGranted;
        if (this.granted == limitedByIndicesAccessControl.granted) {
            isGranted = this.granted;
        } else {
            isGranted = false;
        }

        Supplier<Map<String, IndexAccessControl>> constrainedIndexPermissions = () -> {
            Set<String> indexes = this.getAllIndexPermissions().keySet();
            Set<String> otherIndexes = limitedByIndicesAccessControl.getAllIndexPermissions().keySet();
            Set<String> commonIndexes = Sets.intersection(indexes, otherIndexes);

            Map<String, IndexAccessControl> indexPermissionsMap = Maps.newMapWithExpectedSize(commonIndexes.size());
            for (String index : commonIndexes) {
                IndexAccessControl indexAccessControl = getIndexPermissions(index);
                IndexAccessControl limitedByIndexAccessControl = limitedByIndicesAccessControl.getIndexPermissions(index);
                indexPermissionsMap.put(index, indexAccessControl.limitIndexAccessControl(limitedByIndexAccessControl));
            }
            return indexPermissionsMap;
        };

        return new IndicesAccessControl(isGranted, new CachedSupplier<>(constrainedIndexPermissions));
    }

    @Override
    public String toString() {
        return "IndicesAccessControl{" + "granted=" + granted + ", indexPermissions=" + indexPermissions + '}';
    }

    public static IndicesAccessControl allowAll() {
        return AllowAllIndicesAccessControl.INSTANCE;
    }

    private static class AllowAllIndicesAccessControl extends IndicesAccessControl {

        private static final IndicesAccessControl INSTANCE = new AllowAllIndicesAccessControl();

        private AllowAllIndicesAccessControl() {
            super(true, Map.of());
        }

        @Override
        public IndexAccessControl getIndexPermissions(String index) {
            return IndexAccessControl.ALLOW_ALL;
        }

        @Override
        public String toString() {
            return "AllowAllIndicesAccessControl{}";
        }
    }

}<|MERGE_RESOLUTION|>--- conflicted
+++ resolved
@@ -24,11 +24,7 @@
 import java.util.Objects;
 import java.util.Set;
 import java.util.function.Predicate;
-<<<<<<< HEAD
 import java.util.function.Supplier;
-import java.util.stream.Collectors;
-=======
->>>>>>> 006e2ace
 
 /**
  * Encapsulates the field and document permissions per concrete index based on the current request.
@@ -73,18 +69,6 @@
         return granted;
     }
 
-<<<<<<< HEAD
-    public Collection<String> getDeniedIndices() {
-        return this.getAllIndexPermissions()
-            .entrySet()
-            .stream()
-            .filter(e -> e.getValue().granted == false)
-            .map(Map.Entry::getKey)
-            .collect(Collectors.toUnmodifiableSet());
-    }
-
-=======
->>>>>>> 006e2ace
     public DlsFlsUsage getFieldAndDocumentLevelSecurityUsage() {
         boolean hasFls = false;
         boolean hasDls = false;
@@ -278,7 +262,7 @@
             isGranted = false;
         }
 
-        Supplier<Map<String, IndexAccessControl>> constrainedIndexPermissions = () -> {
+        final Supplier<Map<String, IndexAccessControl>> limitedIndexPermissions = () -> {
             Set<String> indexes = this.getAllIndexPermissions().keySet();
             Set<String> otherIndexes = limitedByIndicesAccessControl.getAllIndexPermissions().keySet();
             Set<String> commonIndexes = Sets.intersection(indexes, otherIndexes);
@@ -291,8 +275,7 @@
             }
             return indexPermissionsMap;
         };
-
-        return new IndicesAccessControl(isGranted, new CachedSupplier<>(constrainedIndexPermissions));
+        return new IndicesAccessControl(isGranted, new CachedSupplier<>(limitedIndexPermissions));
     }
 
     @Override
