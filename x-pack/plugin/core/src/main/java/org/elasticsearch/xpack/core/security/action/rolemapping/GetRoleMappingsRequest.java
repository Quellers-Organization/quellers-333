/*
 * Copyright Elasticsearch B.V. and/or licensed to Elasticsearch B.V. under one
 * or more contributor license agreements. Licensed under the Elastic License;
 * you may not use this file except in compliance with the Elastic License.
 */
package org.elasticsearch.xpack.core.security.action.rolemapping;

import java.io.IOException;

import org.elasticsearch.action.ActionRequest;
import org.elasticsearch.action.ActionRequestValidationException;
import org.elasticsearch.common.Strings;
import org.elasticsearch.common.io.stream.StreamInput;
import org.elasticsearch.common.io.stream.StreamOutput;
import org.elasticsearch.xpack.core.security.authc.support.mapper.ExpressionRoleMapping;

import static org.elasticsearch.action.ValidateActions.addValidationError;

/**
 * Request to retrieve role-mappings from X-Pack security
 *
 * see org.elasticsearch.xpack.security.authc.support.mapper.NativeRoleMappingStore
 */
public class GetRoleMappingsRequest extends ActionRequest {

    private String[] names = Strings.EMPTY_ARRAY;

    public GetRoleMappingsRequest(StreamInput in) throws IOException {
        super(in);
        names = in.readStringArray();
    }

    public GetRoleMappingsRequest() {
    }

    @Override
    public ActionRequestValidationException validate() {
        ActionRequestValidationException validationException = null;
        if (names == null) {
            validationException = addValidationError("role-mapping names are missing",
                    validationException);
        }
        return validationException;
    }

    /**
     * Specify (by name) which role-mappings to delete.
     * @see ExpressionRoleMapping#getName()
     */
    public void setNames(String... names) {
        this.names = names;
    }

    /**
     * @see #setNames(String...)
     */
    public String[] getNames() {
        return names;
    }

    @Override
<<<<<<< HEAD
=======
    public void readFrom(StreamInput in) throws IOException {
        throw new UnsupportedOperationException("usage of Streamable is to be replaced by Writeable");
    }

    @Override
>>>>>>> 29ee20de
    public void writeTo(StreamOutput out) throws IOException {
        super.writeTo(out);
        out.writeStringArray(names);
    }
}<|MERGE_RESOLUTION|>--- conflicted
+++ resolved
@@ -5,14 +5,14 @@
  */
 package org.elasticsearch.xpack.core.security.action.rolemapping;
 
-import java.io.IOException;
-
 import org.elasticsearch.action.ActionRequest;
 import org.elasticsearch.action.ActionRequestValidationException;
 import org.elasticsearch.common.Strings;
 import org.elasticsearch.common.io.stream.StreamInput;
 import org.elasticsearch.common.io.stream.StreamOutput;
 import org.elasticsearch.xpack.core.security.authc.support.mapper.ExpressionRoleMapping;
+
+import java.io.IOException;
 
 import static org.elasticsearch.action.ValidateActions.addValidationError;
 
@@ -59,14 +59,6 @@
     }
 
     @Override
-<<<<<<< HEAD
-=======
-    public void readFrom(StreamInput in) throws IOException {
-        throw new UnsupportedOperationException("usage of Streamable is to be replaced by Writeable");
-    }
-
-    @Override
->>>>>>> 29ee20de
     public void writeTo(StreamOutput out) throws IOException {
         super.writeTo(out);
         out.writeStringArray(names);
