--- conflicted
+++ resolved
@@ -53,18 +53,6 @@
             }
         }
         final RoleDescriptor.RemoteIndicesPrivileges[] remoteIndicesPrivileges = roleDescriptor.getRemoteIndicesPrivileges();
-<<<<<<< HEAD
-        if (remoteIndicesPrivileges != null) {
-            for (RoleDescriptor.RemoteIndicesPrivileges ridp : remoteIndicesPrivileges) {
-                if (Arrays.asList(ridp.remoteClusters()).contains("")) {
-                    validationException = addValidationError("remote index cluster alias cannot be an empty string", validationException);
-                }
-                try {
-                    IndexPrivilege.get(Set.of(ridp.indicesPrivileges().getPrivileges()));
-                } catch (IllegalArgumentException ile) {
-                    validationException = addValidationError(ile.getMessage(), validationException);
-                }
-=======
         for (RoleDescriptor.RemoteIndicesPrivileges ridp : remoteIndicesPrivileges) {
             if (Arrays.asList(ridp.remoteClusters()).contains("")) {
                 validationException = addValidationError("remote index cluster alias cannot be an empty string", validationException);
@@ -73,7 +61,6 @@
                 IndexPrivilege.get(Set.of(ridp.indicesPrivileges().getPrivileges()));
             } catch (IllegalArgumentException ile) {
                 validationException = addValidationError(ile.getMessage(), validationException);
->>>>>>> ecae2229
             }
         }
         if (roleDescriptor.getApplicationPrivileges() != null) {
