/*
 * Copyright Elasticsearch B.V. and/or licensed to Elasticsearch B.V. under one
 * or more contributor license agreements. Licensed under the Elastic License
 * 2.0; you may not use this file except in compliance with the Elastic License
 * 2.0.
 */
package org.elasticsearch.xpack.core.security.authc;

import org.elasticsearch.ElasticsearchAuthenticationProcessingError;
import org.elasticsearch.ElasticsearchSecurityException;
import org.elasticsearch.common.util.concurrent.ThreadContext;
import org.elasticsearch.rest.RestRequest;
import org.elasticsearch.rest.RestStatus;
import org.elasticsearch.transport.TransportMessage;
import org.elasticsearch.xpack.core.XPackField;

import java.util.ArrayList;
import java.util.Collections;
import java.util.Comparator;
import java.util.List;
import java.util.Map;
import java.util.stream.Collectors;

import static org.elasticsearch.xpack.core.security.support.Exceptions.authenticationError;

/**
 * The default implementation of a {@link AuthenticationFailureHandler}. This
 * handler will return an exception with a RestStatus of 401 and default failure
 * response headers like 'WWW-Authenticate'
 */
public class DefaultAuthenticationFailureHandler implements AuthenticationFailureHandler {
    private volatile Map<String, List<String>> defaultFailureResponseHeaders;

    /**
     * Constructs default authentication failure handler with provided default
     * response headers.
     *
     * @param failureResponseHeaders Map of header key and list of header values to
     *            be sent as failure response.
     * @see Realm#getAuthenticationFailureHeaders()
     */
    public DefaultAuthenticationFailureHandler(final Map<String, List<String>> failureResponseHeaders) {
        if (failureResponseHeaders == null || failureResponseHeaders.isEmpty()) {
            this.defaultFailureResponseHeaders = Collections.singletonMap("WWW-Authenticate",
                    Collections.singletonList("Basic realm=\"" + XPackField.SECURITY + "\" charset=\"UTF-8\""));
        } else {
            this.defaultFailureResponseHeaders = Collections.unmodifiableMap(failureResponseHeaders.entrySet().stream().collect(Collectors
                    .toMap(entry -> entry.getKey(), entry -> {
                        if (entry.getKey().equalsIgnoreCase("WWW-Authenticate")) {
                            List<String> values = new ArrayList<>(entry.getValue());
                            values.sort(Comparator.comparing(DefaultAuthenticationFailureHandler::authSchemePriority));
                            return Collections.unmodifiableList(values);
                        } else {
                            return Collections.unmodifiableList(entry.getValue());
                        }
                    })));
        }
    }

    /**
     * This method is called when failureResponseHeaders need to be set (at startup) or updated (if license state changes)
     *
     * @param failureResponseHeaders the Map of failure response headers to be set
     */
    public void setHeaders(Map<String, List<String>> failureResponseHeaders){
        defaultFailureResponseHeaders = failureResponseHeaders;
    }

    /**
     * For given 'WWW-Authenticate' header value returns the priority based on
     * the auth-scheme. Lower number denotes more secure and preferred
     * auth-scheme than the higher number.
     *
     * @param headerValue string starting with auth-scheme name
     * @return integer value denoting priority for given auth scheme.
     */
    private static Integer authSchemePriority(final String headerValue) {
        if (headerValue.regionMatches(true, 0, "negotiate", 0, "negotiate".length())) {
            return 0;
        } else if (headerValue.regionMatches(true, 0, "bearer", 0, "bearer".length())) {
            return 1;
        } else if (headerValue.regionMatches(true, 0, "apikey", 0, "apikey".length())) {
            return 2;
        } else if (headerValue.regionMatches(true, 0, "basic", 0, "basic".length())) {
            return 3;
        } else {
            return 4;
        }
    }

    @Override
    public ElasticsearchSecurityException failedAuthentication(RestRequest request, AuthenticationToken token, ThreadContext context) {
        return createAuthenticationError("unable to authenticate user [{}] for REST request [{}]", null, token.principal(), request.uri());
    }

    @Override
    public ElasticsearchSecurityException failedAuthentication(TransportMessage message, AuthenticationToken token, String action,
            ThreadContext context) {
        return createAuthenticationError("unable to authenticate user [{}] for action [{}]", null, token.principal(), action);
    }

    @Override
    public ElasticsearchSecurityException exceptionProcessingRequest(RestRequest request, Exception e, ThreadContext context) {
<<<<<<< HEAD
        // a couple of authn processing errors can also return 500 & 503, besides the obvious 401
=======
        // a couple of authn processing errors can also return {@link RestStatus#INTERNAL_SERVER_ERROR} or
        // {@link RestStatus#SERVICE_UNAVAILABLE}, besides the obvious {@link RestStatus#UNAUTHORIZED}
>>>>>>> c2fd94f7
        if (e instanceof ElasticsearchAuthenticationProcessingError) {
            return (ElasticsearchAuthenticationProcessingError) e;
        }
        return createAuthenticationError("error attempting to authenticate request", e, (Object[]) null);
    }

    @Override
    public ElasticsearchSecurityException exceptionProcessingRequest(TransportMessage message, String action, Exception e,
            ThreadContext context) {
<<<<<<< HEAD
        // a couple of authn processing errors can also return 500 & 503, besides the obvious 401
=======
        // a couple of authn processing errors can also return {@link RestStatus#INTERNAL_SERVER_ERROR} or
        // {@link RestStatus#SERVICE_UNAVAILABLE}, besides the obvious {@link RestStatus#UNAUTHORIZED}
>>>>>>> c2fd94f7
        if (e instanceof ElasticsearchAuthenticationProcessingError) {
            return (ElasticsearchAuthenticationProcessingError) e;
        }
        return createAuthenticationError("error attempting to authenticate request", e, (Object[]) null);
    }

    @Override
    public ElasticsearchSecurityException missingToken(RestRequest request, ThreadContext context) {
        return createAuthenticationError("missing authentication credentials for REST request [{}]", null, request.uri());
    }

    @Override
    public ElasticsearchSecurityException missingToken(TransportMessage message, String action, ThreadContext context) {
        return createAuthenticationError("missing authentication credentials for action [{}]", null, action);
    }

    @Override
    public ElasticsearchSecurityException authenticationRequired(String action, ThreadContext context) {
        return createAuthenticationError("action [{}] requires authentication", null, action);
    }

    /**
     * Creates an instance of {@link ElasticsearchSecurityException} with
     * {@link RestStatus#UNAUTHORIZED} status.
     * <p>
     * Also adds default failure response headers as configured for this
     * {@link DefaultAuthenticationFailureHandler}
     * <p>
     * It may replace existing response headers if the cause is an instance of
     * {@link ElasticsearchSecurityException}
     *
     * @param message error message
     * @param t cause, if it is an instance of
     *            {@link ElasticsearchSecurityException} asserts status is
     *            RestStatus.UNAUTHORIZED and adds headers to it, else it will
     *            create a new instance of {@link ElasticsearchSecurityException}
     * @param args error message args
     * @return instance of {@link ElasticsearchSecurityException}
     */
    private ElasticsearchSecurityException createAuthenticationError(final String message, final Throwable t, final Object... args) {
        final ElasticsearchSecurityException ese;
        final boolean containsNegotiateWithToken;
        if (t instanceof ElasticsearchSecurityException) {
            assert ((ElasticsearchSecurityException) t).status() == RestStatus.UNAUTHORIZED;
            ese = (ElasticsearchSecurityException) t;
            if (ese.getHeader("WWW-Authenticate") != null && ese.getHeader("WWW-Authenticate").isEmpty() == false) {
                /**
                 * If 'WWW-Authenticate' header is present with 'Negotiate ' then do not
                 * replace. In case of kerberos spnego mechanism, we use
                 * 'WWW-Authenticate' header value to communicate outToken to peer.
                 */
                containsNegotiateWithToken =
                        ese.getHeader("WWW-Authenticate").stream()
                                .anyMatch(s -> s != null && s.regionMatches(true, 0, "Negotiate ", 0, "Negotiate ".length()));
            } else {
                containsNegotiateWithToken = false;
            }
        } else {
            ese = authenticationError(message, t, args);
            containsNegotiateWithToken = false;
        }
        defaultFailureResponseHeaders.entrySet().stream().forEach((e) -> {
            if (containsNegotiateWithToken && e.getKey().equalsIgnoreCase("WWW-Authenticate")) {
                return;
            }
            // If it is already present then it will replace the existing header.
            ese.addHeader(e.getKey(), e.getValue());
        });
        return ese;
    }
}<|MERGE_RESOLUTION|>--- conflicted
+++ resolved
@@ -101,12 +101,8 @@
 
     @Override
     public ElasticsearchSecurityException exceptionProcessingRequest(RestRequest request, Exception e, ThreadContext context) {
-<<<<<<< HEAD
-        // a couple of authn processing errors can also return 500 & 503, besides the obvious 401
-=======
         // a couple of authn processing errors can also return {@link RestStatus#INTERNAL_SERVER_ERROR} or
         // {@link RestStatus#SERVICE_UNAVAILABLE}, besides the obvious {@link RestStatus#UNAUTHORIZED}
->>>>>>> c2fd94f7
         if (e instanceof ElasticsearchAuthenticationProcessingError) {
             return (ElasticsearchAuthenticationProcessingError) e;
         }
@@ -116,12 +112,8 @@
     @Override
     public ElasticsearchSecurityException exceptionProcessingRequest(TransportMessage message, String action, Exception e,
             ThreadContext context) {
-<<<<<<< HEAD
-        // a couple of authn processing errors can also return 500 & 503, besides the obvious 401
-=======
         // a couple of authn processing errors can also return {@link RestStatus#INTERNAL_SERVER_ERROR} or
         // {@link RestStatus#SERVICE_UNAVAILABLE}, besides the obvious {@link RestStatus#UNAUTHORIZED}
->>>>>>> c2fd94f7
         if (e instanceof ElasticsearchAuthenticationProcessingError) {
             return (ElasticsearchAuthenticationProcessingError) e;
         }
