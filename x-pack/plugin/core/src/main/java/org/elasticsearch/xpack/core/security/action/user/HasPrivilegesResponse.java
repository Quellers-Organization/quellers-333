/*
 * Copyright Elasticsearch B.V. and/or licensed to Elasticsearch B.V. under one
 * or more contributor license agreements. Licensed under the Elastic License;
 * you may not use this file except in compliance with the Elastic License.
 */
package org.elasticsearch.xpack.core.security.action.user;

import org.elasticsearch.Version;
import org.elasticsearch.action.ActionResponse;
import org.elasticsearch.common.io.stream.StreamInput;
import org.elasticsearch.common.io.stream.StreamOutput;

import java.io.IOException;
import java.util.ArrayList;
import java.util.Collection;
import java.util.Collections;
import java.util.HashMap;
import java.util.List;
import java.util.Map;
import java.util.Objects;

/**
 * Response for a {@link HasPrivilegesRequest}
 */
public class HasPrivilegesResponse extends ActionResponse {
    private boolean completeMatch;
    private Map<String, Boolean> cluster;
    private List<ResourcePrivileges> index;
    private Map<String, List<ResourcePrivileges>> application;

    public HasPrivilegesResponse() {
        this(true, Collections.emptyMap(), Collections.emptyList(), Collections.emptyMap());
    }

    public HasPrivilegesResponse(boolean completeMatch, Map<String, Boolean> cluster, Collection<ResourcePrivileges> index,
                                 Map<String, Collection<ResourcePrivileges>> application) {
        super();
        this.completeMatch = completeMatch;
        this.cluster = new HashMap<>(cluster);
        this.index = new ArrayList<>(index);
        this.application = new HashMap<>();
        application.forEach((key, val) -> this.application.put(key, Collections.unmodifiableList(new ArrayList<>(val))));
    }

    public boolean isCompleteMatch() {
        return completeMatch;
    }

    public Map<String, Boolean> getClusterPrivileges() {
        return Collections.unmodifiableMap(cluster);
    }

    public List<ResourcePrivileges> getIndexPrivileges() {
        return Collections.unmodifiableList(index);
    }

    /**
     * Retrieves the results from checking application privileges,
     * @return A {@code Map} keyed by application-name
     */
    public Map<String, List<ResourcePrivileges>> getApplicationPrivileges() {
        return Collections.unmodifiableMap(application);
    }

    public void readFrom(StreamInput in) throws IOException {
        super.readFrom(in);
        completeMatch = in.readBoolean();
        index = readResourcePrivileges(in);
<<<<<<< HEAD
        if (in.getVersion().onOrAfter(Version.V_7_0_0)) {
=======
        if (in.getVersion().onOrAfter(Version.V_6_4_0)) {
>>>>>>> 9f588c95
            application = in.readMap(StreamInput::readString, HasPrivilegesResponse::readResourcePrivileges);
        }
    }

    private static List<ResourcePrivileges> readResourcePrivileges(StreamInput in) throws IOException {
        final int count = in.readVInt();
        final List<ResourcePrivileges> list = new ArrayList<>(count);
        for (int i = 0; i < count; i++) {
            final String index = in.readString();
            final Map<String, Boolean> privileges = in.readMap(StreamInput::readString, StreamInput::readBoolean);
            list.add(new ResourcePrivileges(index, privileges));
        }
        return list;
    }

    @Override
    public void writeTo(StreamOutput out) throws IOException {
        super.writeTo(out);
        out.writeBoolean(completeMatch);
        writeResourcePrivileges(out, index);
<<<<<<< HEAD
        if (out.getVersion().onOrAfter(Version.V_7_0_0)) {
=======
        if (out.getVersion().onOrAfter(Version.V_6_4_0)) {
>>>>>>> 9f588c95
            out.writeMap(application, StreamOutput::writeString, HasPrivilegesResponse::writeResourcePrivileges);
        }
    }

    private static void writeResourcePrivileges(StreamOutput out, List<ResourcePrivileges> privileges) throws IOException {
        out.writeVInt(privileges.size());
        for (ResourcePrivileges priv : privileges) {
            out.writeString(priv.resource);
            out.writeMap(priv.privileges, StreamOutput::writeString, StreamOutput::writeBoolean);
        }
    }

    public static class ResourcePrivileges {
        private final String resource;
        private final Map<String, Boolean> privileges;

        public ResourcePrivileges(String resource, Map<String, Boolean> privileges) {
            this.resource = Objects.requireNonNull(resource);
            this.privileges = Collections.unmodifiableMap(privileges);
        }

        public String getResource() {
            return resource;
        }

        public Map<String, Boolean> getPrivileges() {
            return privileges;
        }

        @Override
        public String toString() {
            return getClass().getSimpleName() + "{" +
                    "resource='" + resource + '\'' +
                    ", privileges=" + privileges +
                    '}';
        }

        @Override
        public int hashCode() {
            int result = resource.hashCode();
            result = 31 * result + privileges.hashCode();
            return result;
        }

        @Override
        public boolean equals(Object o) {
            if (this == o) {
                return true;
            }
            if (o == null || getClass() != o.getClass()) {
                return false;
            }

            final ResourcePrivileges other = (ResourcePrivileges) o;
            return this.resource.equals(other.resource) && this.privileges.equals(other.privileges);
        }
    }
}<|MERGE_RESOLUTION|>--- conflicted
+++ resolved
@@ -66,11 +66,7 @@
         super.readFrom(in);
         completeMatch = in.readBoolean();
         index = readResourcePrivileges(in);
-<<<<<<< HEAD
-        if (in.getVersion().onOrAfter(Version.V_7_0_0)) {
-=======
         if (in.getVersion().onOrAfter(Version.V_6_4_0)) {
->>>>>>> 9f588c95
             application = in.readMap(StreamInput::readString, HasPrivilegesResponse::readResourcePrivileges);
         }
     }
@@ -91,11 +87,7 @@
         super.writeTo(out);
         out.writeBoolean(completeMatch);
         writeResourcePrivileges(out, index);
-<<<<<<< HEAD
-        if (out.getVersion().onOrAfter(Version.V_7_0_0)) {
-=======
         if (out.getVersion().onOrAfter(Version.V_6_4_0)) {
->>>>>>> 9f588c95
             out.writeMap(application, StreamOutput::writeString, HasPrivilegesResponse::writeResourcePrivileges);
         }
     }
