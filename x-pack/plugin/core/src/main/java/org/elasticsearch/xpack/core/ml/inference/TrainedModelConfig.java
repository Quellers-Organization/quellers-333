/*
 * Copyright Elasticsearch B.V. and/or licensed to Elasticsearch B.V. under one
 * or more contributor license agreements. Licensed under the Elastic License
 * 2.0; you may not use this file except in compliance with the Elastic License
 * 2.0.
 */
package org.elasticsearch.xpack.core.ml.inference;

import org.apache.logging.log4j.message.ParameterizedMessage;
import org.elasticsearch.Version;
import org.elasticsearch.action.ActionRequestValidationException;
import org.elasticsearch.common.Strings;
import org.elasticsearch.common.bytes.BytesArray;
import org.elasticsearch.common.bytes.BytesReference;
import org.elasticsearch.common.io.stream.StreamInput;
import org.elasticsearch.common.io.stream.StreamOutput;
import org.elasticsearch.common.io.stream.Writeable;
import org.elasticsearch.common.unit.ByteSizeValue;
import org.elasticsearch.core.Nullable;
import org.elasticsearch.license.License;
import org.elasticsearch.xcontent.NamedXContentRegistry;
import org.elasticsearch.xcontent.ObjectParser;
import org.elasticsearch.xcontent.ParseField;
import org.elasticsearch.xcontent.ToXContentObject;
import org.elasticsearch.xcontent.XContentBuilder;
import org.elasticsearch.xcontent.XContentParser;
import org.elasticsearch.xpack.core.common.time.TimeUtils;
import org.elasticsearch.xpack.core.ml.inference.persistence.InferenceIndexConstants;
import org.elasticsearch.xpack.core.ml.inference.trainedmodel.InferenceConfig;
import org.elasticsearch.xpack.core.ml.inference.trainedmodel.LenientlyParsedInferenceConfig;
import org.elasticsearch.xpack.core.ml.inference.trainedmodel.LenientlyParsedTrainedModelLocation;
import org.elasticsearch.xpack.core.ml.inference.trainedmodel.StrictlyParsedInferenceConfig;
import org.elasticsearch.xpack.core.ml.inference.trainedmodel.StrictlyParsedTrainedModelLocation;
import org.elasticsearch.xpack.core.ml.inference.trainedmodel.TrainedModelLocation;
import org.elasticsearch.xpack.core.ml.inference.trainedmodel.metadata.FeatureImportanceBaseline;
import org.elasticsearch.xpack.core.ml.inference.trainedmodel.metadata.Hyperparameters;
import org.elasticsearch.xpack.core.ml.inference.trainedmodel.metadata.TotalFeatureImportance;
import org.elasticsearch.xpack.core.ml.job.messages.Messages;
import org.elasticsearch.xpack.core.ml.utils.ExceptionsHelper;
import org.elasticsearch.xpack.core.ml.utils.MlStrings;
import org.elasticsearch.xpack.core.ml.utils.ToXContentParams;

import java.io.IOException;
import java.nio.ByteBuffer;
import java.nio.charset.StandardCharsets;
import java.time.Instant;
import java.util.Arrays;
import java.util.Base64;
import java.util.Collections;
import java.util.HashMap;
import java.util.List;
import java.util.Map;
import java.util.Objects;
import java.util.Set;
import java.util.stream.Collectors;

import static org.elasticsearch.action.ValidateActions.addValidationError;
import static org.elasticsearch.xpack.core.ml.utils.NamedXContentObjectHelper.writeNamedObject;
import static org.elasticsearch.xpack.core.ml.utils.ToXContentParams.EXCLUDE_GENERATED;

public class TrainedModelConfig implements ToXContentObject, Writeable {

    public static final String NAME = "trained_model_config";
    public static final int CURRENT_DEFINITION_COMPRESSION_VERSION = 1;
    public static final String DECOMPRESS_DEFINITION = "decompress_definition";
    public static final String TOTAL_FEATURE_IMPORTANCE = "total_feature_importance";
    public static final String FEATURE_IMPORTANCE_BASELINE = "feature_importance_baseline";
    public static final String HYPERPARAMETERS = "hyperparameters";
    public static final String MODEL_ALIASES = "model_aliases";

    private static final String ESTIMATED_HEAP_MEMORY_USAGE_HUMAN = "estimated_heap_memory_usage";

    public static final ParseField MODEL_ID = new ParseField("model_id");
    public static final ParseField MODEL_TYPE = new ParseField("model_type");
    public static final ParseField CREATED_BY = new ParseField("created_by");
    public static final ParseField VERSION = new ParseField("version");
    public static final ParseField DESCRIPTION = new ParseField("description");
    public static final ParseField CREATE_TIME = new ParseField("create_time");
    public static final ParseField DEFINITION = new ParseField("definition");
    public static final ParseField COMPRESSED_DEFINITION = new ParseField("compressed_definition");
    public static final ParseField TAGS = new ParseField("tags");
    public static final ParseField METADATA = new ParseField("metadata");
    public static final ParseField INPUT = new ParseField("input");
    public static final ParseField ESTIMATED_HEAP_MEMORY_USAGE_BYTES = new ParseField("estimated_heap_memory_usage_bytes");
    public static final ParseField ESTIMATED_OPERATIONS = new ParseField("estimated_operations");
    public static final ParseField LICENSE_LEVEL = new ParseField("license_level");
    public static final ParseField DEFAULT_FIELD_MAP = new ParseField("default_field_map");
    public static final ParseField INFERENCE_CONFIG = new ParseField("inference_config");
    public static final ParseField LOCATION = new ParseField("location");

    public static final Version VERSION_3RD_PARTY_CONFIG_ADDED = Version.V_8_0_0;

    // These parsers follow the pattern that metadata is parsed leniently (to allow for enhancements), whilst config is parsed strictly
    public static final ObjectParser<TrainedModelConfig.Builder, Void> LENIENT_PARSER = createParser(true);
    public static final ObjectParser<TrainedModelConfig.Builder, Void> STRICT_PARSER = createParser(false);

    private static ObjectParser<TrainedModelConfig.Builder, Void> createParser(boolean ignoreUnknownFields) {
        ObjectParser<TrainedModelConfig.Builder, Void> parser = new ObjectParser<>(
            NAME,
            ignoreUnknownFields,
            TrainedModelConfig.Builder::new
        );
        parser.declareString(TrainedModelConfig.Builder::setModelId, MODEL_ID);
        parser.declareString(TrainedModelConfig.Builder::setModelType, MODEL_TYPE);
        parser.declareString(TrainedModelConfig.Builder::setCreatedBy, CREATED_BY);
        parser.declareString(TrainedModelConfig.Builder::setVersion, VERSION);
        parser.declareString(TrainedModelConfig.Builder::setDescription, DESCRIPTION);
        parser.declareField(
            TrainedModelConfig.Builder::setCreateTime,
            (p, c) -> TimeUtils.parseTimeFieldToInstant(p, CREATE_TIME.getPreferredName()),
            CREATE_TIME,
            ObjectParser.ValueType.VALUE
        );
        parser.declareStringArray(TrainedModelConfig.Builder::setTags, TAGS);
        parser.declareObject(TrainedModelConfig.Builder::setMetadata, (p, c) -> p.map(), METADATA);
        parser.declareString((trainedModelConfig, s) -> {}, InferenceIndexConstants.DOC_TYPE);
        parser.declareObject(TrainedModelConfig.Builder::setInput, (p, c) -> TrainedModelInput.fromXContent(p, ignoreUnknownFields), INPUT);
        parser.declareLong(TrainedModelConfig.Builder::setEstimatedHeapMemory, ESTIMATED_HEAP_MEMORY_USAGE_BYTES);
        parser.declareLong(TrainedModelConfig.Builder::setEstimatedOperations, ESTIMATED_OPERATIONS);
        parser.declareObject(
            TrainedModelConfig.Builder::setLazyDefinition,
            (p, c) -> TrainedModelDefinition.fromXContent(p, ignoreUnknownFields),
            DEFINITION
        );
        parser.declareString(TrainedModelConfig.Builder::setLazyDefinition, COMPRESSED_DEFINITION);
        parser.declareString(TrainedModelConfig.Builder::setLicenseLevel, LICENSE_LEVEL);
        parser.declareObject(TrainedModelConfig.Builder::setDefaultFieldMap, (p, c) -> p.mapStrings(), DEFAULT_FIELD_MAP);
        parser.declareNamedObject(
            TrainedModelConfig.Builder::setInferenceConfig,
            (p, c, n) -> ignoreUnknownFields
                ? p.namedObject(LenientlyParsedInferenceConfig.class, n, null)
                : p.namedObject(StrictlyParsedInferenceConfig.class, n, null),
            INFERENCE_CONFIG
        );
        parser.declareNamedObject(
            TrainedModelConfig.Builder::setLocation,
            (p, c, n) -> ignoreUnknownFields
                ? p.namedObject(LenientlyParsedTrainedModelLocation.class, n, null)
                : p.namedObject(StrictlyParsedTrainedModelLocation.class, n, null),
            LOCATION
        );
        return parser;
    }

    public static TrainedModelConfig.Builder fromXContent(XContentParser parser, boolean lenient) throws IOException {
        return lenient ? LENIENT_PARSER.parse(parser, null) : STRICT_PARSER.parse(parser, null);
    }

    private final String modelId;
    private final String createdBy;
    private final Version version;
    private final String description;
    private final Instant createTime;
    private final TrainedModelType modelType;
    private final List<String> tags;
    private final Map<String, Object> metadata;
    private final TrainedModelInput input;
    private final long estimatedHeapMemory;
    private final long estimatedOperations;
    private final License.OperationMode licenseLevel;
    private final Map<String, String> defaultFieldMap;
    private final InferenceConfig inferenceConfig;

    private final LazyModelDefinition definition;
    private final TrainedModelLocation location;

    TrainedModelConfig(
        String modelId,
        TrainedModelType modelType,
        String createdBy,
        Version version,
        String description,
        Instant createTime,
        LazyModelDefinition definition,
        List<String> tags,
        Map<String, Object> metadata,
        TrainedModelInput input,
        Long estimatedHeapMemory,
        Long estimatedOperations,
        String licenseLevel,
        Map<String, String> defaultFieldMap,
        InferenceConfig inferenceConfig,
        TrainedModelLocation location
    ) {
        this.modelId = ExceptionsHelper.requireNonNull(modelId, MODEL_ID);
        this.modelType = modelType;
        this.createdBy = ExceptionsHelper.requireNonNull(createdBy, CREATED_BY);
        this.version = ExceptionsHelper.requireNonNull(version, VERSION);
        this.createTime = Instant.ofEpochMilli(ExceptionsHelper.requireNonNull(createTime, CREATE_TIME).toEpochMilli());
        this.definition = definition;
        this.description = description;
        this.tags = Collections.unmodifiableList(ExceptionsHelper.requireNonNull(tags, TAGS));
        this.metadata = metadata == null ? null : Collections.unmodifiableMap(metadata);
        this.input = ExceptionsHelper.requireNonNull(handleDefaultInput(input, modelType), INPUT);
        if (ExceptionsHelper.requireNonNull(estimatedHeapMemory, ESTIMATED_HEAP_MEMORY_USAGE_BYTES) < 0) {
            throw new IllegalArgumentException(
                "[" + ESTIMATED_HEAP_MEMORY_USAGE_BYTES.getPreferredName() + "] must be greater than or equal to 0"
            );
        }
        this.estimatedHeapMemory = estimatedHeapMemory;
        if (ExceptionsHelper.requireNonNull(estimatedOperations, ESTIMATED_OPERATIONS) < 0) {
            throw new IllegalArgumentException("[" + ESTIMATED_OPERATIONS.getPreferredName() + "] must be greater than or equal to 0");
        }
        this.estimatedOperations = estimatedOperations;
        this.licenseLevel = License.OperationMode.parse(ExceptionsHelper.requireNonNull(licenseLevel, LICENSE_LEVEL));
        assert this.licenseLevel.equals(License.OperationMode.PLATINUM) || this.licenseLevel.equals(License.OperationMode.BASIC)
            : "[" + LICENSE_LEVEL.getPreferredName() + "] only [platinum] or [basic] is supported";
        this.defaultFieldMap = defaultFieldMap == null ? null : Collections.unmodifiableMap(defaultFieldMap);
        this.inferenceConfig = inferenceConfig;
        this.location = location;
    }

    private static TrainedModelInput handleDefaultInput(TrainedModelInput input, TrainedModelType modelType) {
        if (modelType == null) {
            return input;
        }
        return input == null ? modelType.getDefaultInput() : input;
    }

    public TrainedModelConfig(StreamInput in) throws IOException {
        modelId = in.readString();
        createdBy = in.readString();
        version = Version.readVersion(in);
        description = in.readOptionalString();
        createTime = in.readInstant();
        definition = in.readOptionalWriteable(LazyModelDefinition::fromStreamInput);
        tags = Collections.unmodifiableList(in.readList(StreamInput::readString));
        metadata = in.readMap();
        input = new TrainedModelInput(in);
        estimatedHeapMemory = in.readVLong();
        estimatedOperations = in.readVLong();
        licenseLevel = License.OperationMode.parse(in.readString());
        this.defaultFieldMap = in.readBoolean()
            ? Collections.unmodifiableMap(in.readMap(StreamInput::readString, StreamInput::readString))
            : null;

        this.inferenceConfig = in.readOptionalNamedWriteable(InferenceConfig.class);
        if (in.getVersion().onOrAfter(VERSION_3RD_PARTY_CONFIG_ADDED)) {
            this.modelType = in.readOptionalEnum(TrainedModelType.class);
            this.location = in.readOptionalNamedWriteable(TrainedModelLocation.class);
        } else {
            this.modelType = null;
            this.location = null;
        }
    }

    public String getModelId() {
        return modelId;
    }

    @Nullable
    public TrainedModelType getModelType() {
        return this.modelType;
    }

    public String getCreatedBy() {
        return createdBy;
    }

    public Version getVersion() {
        return version;
    }

    public String getDescription() {
        return description;
    }

    public Instant getCreateTime() {
        return createTime;
    }

    public List<String> getTags() {
        return tags;
    }

    public Map<String, Object> getMetadata() {
        return metadata;
    }

    public Map<String, String> getDefaultFieldMap() {
        return defaultFieldMap;
    }

    @Nullable
    public InferenceConfig getInferenceConfig() {
        return inferenceConfig;
    }

    @Nullable
    public BytesReference getCompressedDefinition() throws IOException {
        if (definition == null) {
            return null;
        }
        return definition.getCompressedDefinition();
    }

    public BytesReference getCompressedDefinitionIfSet() {
        if (definition == null) {
            return null;
        }
        return definition.getCompressedDefinitionIfSet();
    }

    public void clearCompressed() {
        definition.compressedRepresentation = null;
    }

    public TrainedModelConfig ensureParsedDefinition(NamedXContentRegistry xContentRegistry) throws IOException {
        if (definition == null) {
            return null;
        }
        definition.ensureParsedDefinition(xContentRegistry);
        return this;
    }

    public TrainedModelConfig ensureParsedDefinitionUnsafe(NamedXContentRegistry xContentRegistry) throws IOException {
        if (definition == null) {
            return null;
        }
        definition.ensureParsedDefinitionUnsafe(xContentRegistry);
        return this;
    }

    @Nullable
    public TrainedModelDefinition getModelDefinition() {
        if (definition == null) {
            return null;
        }
        return definition.parsedDefinition;
    }

    @Nullable
    public TrainedModelLocation getLocation() {
        return location;
    }

    public TrainedModelInput getInput() {
        return input;
    }

    public static Builder builder() {
        return new Builder();
    }

    public long getEstimatedHeapMemory() {
        return estimatedHeapMemory;
    }

    public long getEstimatedOperations() {
        return estimatedOperations;
    }

<<<<<<< HEAD
    //TODO if we ever support anything other than "basic" and platinum, we need to adjust our feature tracking logic
    // Additionally, see `MachineLearningField.featureFromLicenseLevel` for handling modes
=======
    // TODO if we ever support anything other than "basic" and platinum, we need to adjust our feature tracking logic
>>>>>>> 0d5cc321
    public License.OperationMode getLicenseLevel() {
        return licenseLevel;
    }

    public boolean isAllocateOnly() {
        return inferenceConfig.isAllocateOnly();
    }

    @Override
    public void writeTo(StreamOutput out) throws IOException {
        out.writeString(modelId);
        out.writeString(createdBy);
        Version.writeVersion(version, out);
        out.writeOptionalString(description);
        out.writeInstant(createTime);
        out.writeOptionalWriteable(definition);
        out.writeCollection(tags, StreamOutput::writeString);
        out.writeMap(metadata);
        input.writeTo(out);
        out.writeVLong(estimatedHeapMemory);
        out.writeVLong(estimatedOperations);
        out.writeString(licenseLevel.description());
        if (defaultFieldMap != null) {
            out.writeBoolean(true);
            out.writeMap(defaultFieldMap, StreamOutput::writeString, StreamOutput::writeString);
        } else {
            out.writeBoolean(false);
        }
        out.writeOptionalNamedWriteable(inferenceConfig);
        if (out.getVersion().onOrAfter(VERSION_3RD_PARTY_CONFIG_ADDED)) {
            out.writeOptionalEnum(modelType);
            out.writeOptionalNamedWriteable(location);
        }
    }

    @Override
    public XContentBuilder toXContent(XContentBuilder builder, Params params) throws IOException {
        builder.startObject();
        builder.field(MODEL_ID.getPreferredName(), modelId);
        if (modelType != null) {
            builder.field(MODEL_TYPE.getPreferredName(), modelType.toString());
        }
        // If the model is to be exported for future import to another cluster, these fields are irrelevant.
        if (params.paramAsBoolean(EXCLUDE_GENERATED, false) == false) {
            builder.field(CREATED_BY.getPreferredName(), createdBy);
            builder.field(VERSION.getPreferredName(), version.toString());
            builder.timeField(CREATE_TIME.getPreferredName(), CREATE_TIME.getPreferredName() + "_string", createTime.toEpochMilli());
            builder.humanReadableField(
                ESTIMATED_HEAP_MEMORY_USAGE_BYTES.getPreferredName(),
                ESTIMATED_HEAP_MEMORY_USAGE_HUMAN,
                ByteSizeValue.ofBytes(estimatedHeapMemory)
            );
            builder.field(ESTIMATED_OPERATIONS.getPreferredName(), estimatedOperations);
            builder.field(LICENSE_LEVEL.getPreferredName(), licenseLevel.description());
        }
        if (description != null) {
            builder.field(DESCRIPTION.getPreferredName(), description);
        }
        // We don't store the definition in the same document as the configuration
        if ((params.paramAsBoolean(ToXContentParams.FOR_INTERNAL_STORAGE, false) == false) && definition != null) {
            if (params.paramAsBoolean(DECOMPRESS_DEFINITION, false)) {
                builder.field(DEFINITION.getPreferredName(), definition);
            } else {
                builder.field(COMPRESSED_DEFINITION.getPreferredName(), definition.getBase64CompressedDefinition());
            }
        }
        builder.field(TAGS.getPreferredName(), tags);
        if (metadata != null) {
            builder.field(METADATA.getPreferredName(), metadata);
        }
        if (params.paramAsBoolean(ToXContentParams.FOR_INTERNAL_STORAGE, false)) {
            builder.field(InferenceIndexConstants.DOC_TYPE.getPreferredName(), NAME);
        }
        builder.field(INPUT.getPreferredName(), input);
        if (defaultFieldMap != null && defaultFieldMap.isEmpty() == false) {
            builder.field(DEFAULT_FIELD_MAP.getPreferredName(), defaultFieldMap);
        }
        if (inferenceConfig != null) {
            writeNamedObject(builder, params, INFERENCE_CONFIG.getPreferredName(), inferenceConfig);
        }
        if (location != null) {
            writeNamedObject(builder, params, LOCATION.getPreferredName(), location);
        }
        builder.endObject();
        return builder;
    }

    @Override
    public String toString() {
        return Strings.toString(this);
    }

    @Override
    public boolean equals(Object o) {
        if (this == o) return true;
        if (o == null || getClass() != o.getClass()) return false;
        TrainedModelConfig that = (TrainedModelConfig) o;
        return Objects.equals(modelId, that.modelId)
            && Objects.equals(modelType, that.modelType)
            && Objects.equals(createdBy, that.createdBy)
            && Objects.equals(version, that.version)
            && Objects.equals(description, that.description)
            && Objects.equals(createTime, that.createTime)
            && Objects.equals(definition, that.definition)
            && Objects.equals(tags, that.tags)
            && Objects.equals(input, that.input)
            && Objects.equals(estimatedHeapMemory, that.estimatedHeapMemory)
            && Objects.equals(estimatedOperations, that.estimatedOperations)
            && Objects.equals(licenseLevel, that.licenseLevel)
            && Objects.equals(defaultFieldMap, that.defaultFieldMap)
            && Objects.equals(inferenceConfig, that.inferenceConfig)
            && Objects.equals(metadata, that.metadata)
            && Objects.equals(location, that.location);
    }

    @Override
    public int hashCode() {
        return Objects.hash(
            modelId,
            modelType,
            createdBy,
            version,
            createTime,
            definition,
            description,
            tags,
            metadata,
            estimatedHeapMemory,
            estimatedOperations,
            input,
            licenseLevel,
            inferenceConfig,
            defaultFieldMap,
            location
        );
    }

    public static class Builder {

        private String modelId;
        private TrainedModelType modelType;
        private String createdBy;
        private Version version;
        private String description;
        private Instant createTime;
        private List<String> tags = Collections.emptyList();
        private Map<String, Object> metadata;
        private TrainedModelInput input;
        private Long estimatedHeapMemory;
        private Long estimatedOperations;
        private LazyModelDefinition definition;
        private String licenseLevel;
        private Map<String, String> defaultFieldMap;
        private InferenceConfig inferenceConfig;
        private TrainedModelLocation location;

        public Builder() {}

        public Builder(TrainedModelConfig config) {
            this.modelId = config.getModelId();
            this.modelType = config.modelType;
            this.createdBy = config.getCreatedBy();
            this.version = config.getVersion();
            this.createTime = config.getCreateTime();
            this.definition = config.definition == null ? null : new LazyModelDefinition(config.definition);
            this.description = config.getDescription();
            this.tags = config.getTags();
            this.metadata = config.getMetadata() == null ? null : new HashMap<>(config.getMetadata());
            this.input = config.getInput();
            this.estimatedOperations = config.estimatedOperations;
            this.estimatedHeapMemory = config.estimatedHeapMemory;
            this.licenseLevel = config.licenseLevel.description();
            this.defaultFieldMap = config.defaultFieldMap == null ? null : new HashMap<>(config.defaultFieldMap);
            this.inferenceConfig = config.inferenceConfig;
            this.location = config.location;
        }

        public Builder setModelId(String modelId) {
            this.modelId = modelId;
            return this;
        }

        public TrainedModelType getModelType() {
            return modelType;
        }

        private Builder setModelType(String modelType) {
            this.modelType = TrainedModelType.fromString(modelType);
            return this;
        }

        public Builder setModelType(TrainedModelType modelType) {
            this.modelType = modelType;
            return this;
        }

        public String getModelId() {
            return this.modelId;
        }

        public Builder setCreatedBy(String createdBy) {
            this.createdBy = createdBy;
            return this;
        }

        public Version getVersion() {
            return version;
        }

        public Builder setVersion(Version version) {
            this.version = version;
            return this;
        }

        private Builder setVersion(String version) {
            return this.setVersion(Version.fromString(version));
        }

        public Builder setDescription(String description) {
            this.description = description;
            return this;
        }

        public Builder setCreateTime(Instant createTime) {
            this.createTime = createTime;
            return this;
        }

        public Builder setTags(List<String> tags) {
            this.tags = ExceptionsHelper.requireNonNull(tags, TAGS);
            return this;
        }

        public Builder setMetadata(Map<String, Object> metadata) {
            this.metadata = metadata;
            return this;
        }

        public Builder setFeatureImportance(List<TotalFeatureImportance> totalFeatureImportance) {
            if (totalFeatureImportance == null) {
                return this;
            }
            return addToMetadata(
                TOTAL_FEATURE_IMPORTANCE,
                totalFeatureImportance.stream().map(TotalFeatureImportance::asMap).collect(Collectors.toList())
            );
        }

        public Builder setBaselineFeatureImportance(FeatureImportanceBaseline featureImportanceBaseline) {
            if (featureImportanceBaseline == null) {
                return this;
            }
            return addToMetadata(FEATURE_IMPORTANCE_BASELINE, featureImportanceBaseline.asMap());
        }

        public Builder setHyperparameters(List<Hyperparameters> hyperparameters) {
            if (hyperparameters == null) {
                return this;
            }
            return addToMetadata(HYPERPARAMETERS, hyperparameters.stream().map(Hyperparameters::asMap).collect(Collectors.toList()));
        }

        public Builder setModelAliases(Set<String> modelAliases) {
            if (modelAliases == null || modelAliases.isEmpty()) {
                return this;
            }
            return addToMetadata(MODEL_ALIASES, modelAliases.stream().sorted().collect(Collectors.toList()));
        }

        private Builder addToMetadata(String fieldName, Object value) {
            if (this.metadata == null) {
                this.metadata = new HashMap<>();
            }
            this.metadata.put(fieldName, value);
            return this;
        }

        public Builder setParsedDefinition(TrainedModelDefinition.Builder definition) {
            if (definition == null) {
                return this;
            }
            this.definition = LazyModelDefinition.fromParsedDefinition(definition.build());
            return this;
        }

        public Builder setDefinitionFromBytes(BytesReference definition) {
            if (definition == null) {
                return this;
            }
            this.definition = LazyModelDefinition.fromCompressedData(definition);
            return this;
        }

        public Builder clearDefinition() {
            this.definition = null;
            return this;
        }

        private Builder setLazyDefinition(TrainedModelDefinition.Builder parsedTrainedModel) {
            if (parsedTrainedModel == null) {
                return this;
            }

            if (this.definition != null) {
                throw new IllegalArgumentException(
                    new ParameterizedMessage(
                        "both [{}] and [{}] cannot be set.",
                        COMPRESSED_DEFINITION.getPreferredName(),
                        DEFINITION.getPreferredName()
                    ).getFormattedMessage()
                );
            }
            this.definition = LazyModelDefinition.fromParsedDefinition(parsedTrainedModel.build());
            return this;
        }

        private Builder setLazyDefinition(String compressedString) {
            if (compressedString == null) {
                return this;
            }

            if (this.definition != null) {
                throw new IllegalArgumentException(
                    new ParameterizedMessage(
                        "both [{}] and [{}] cannot be set.",
                        COMPRESSED_DEFINITION.getPreferredName(),
                        DEFINITION.getPreferredName()
                    ).getFormattedMessage()
                );
            }
            this.definition = LazyModelDefinition.fromBase64String(compressedString);
            return this;
        }

        public Builder setLocation(TrainedModelLocation location) {
            this.location = location;
            return this;
        }

        public Builder setInput(TrainedModelInput input) {
            this.input = input;
            return this;
        }

        public Builder setEstimatedHeapMemory(long estimatedHeapMemory) {
            this.estimatedHeapMemory = estimatedHeapMemory;
            return this;
        }

        public Builder setEstimatedOperations(long estimatedOperations) {
            this.estimatedOperations = estimatedOperations;
            return this;
        }

        public Builder setLicenseLevel(String licenseLevel) {
            this.licenseLevel = licenseLevel;
            return this;
        }

        public Builder setDefaultFieldMap(Map<String, String> defaultFieldMap) {
            this.defaultFieldMap = defaultFieldMap;
            return this;
        }

        public Builder setInferenceConfig(InferenceConfig inferenceConfig) {
            this.inferenceConfig = inferenceConfig;
            return this;
        }

        public Builder validate() {
            return validate(false);
        }

        /**
         * Runs validations against the builder.
         * @param forCreation indicates if we should validate for model creation or for a model read from storage
         * @return The current builder object if validations are successful
         * @throws ActionRequestValidationException when there are validation failures.
         */
        public Builder validate(boolean forCreation) {
            // We require a definition to be available here even though it will be stored in a different doc
            ActionRequestValidationException validationException = null;
            if (definition != null && location != null) {
                validationException = addValidationError(
                    "["
                        + DEFINITION.getPreferredName()
                        + "] "
                        + "and ["
                        + LOCATION.getPreferredName()
                        + "] are both defined but only one can be used.",
                    validationException
                );
            }
            if (definition == null && modelType == null) {
                validationException = addValidationError(
                    "[" + MODEL_TYPE.getPreferredName() + "] must be set if " + "[" + DEFINITION.getPreferredName() + "] is not defined.",
                    validationException
                );
            }
            if (modelId == null) {
                validationException = addValidationError("[" + MODEL_ID.getPreferredName() + "] must not be null.", validationException);
            }
            if (inferenceConfig == null && forCreation) {
                validationException = addValidationError(
                    "[" + INFERENCE_CONFIG.getPreferredName() + "] must not be null.",
                    validationException
                );
            }

            if (modelId != null && MlStrings.isValidId(modelId) == false) {
                validationException = addValidationError(
                    Messages.getMessage(Messages.INVALID_ID, TrainedModelConfig.MODEL_ID.getPreferredName(), modelId),
                    validationException
                );
            }
            if (modelId != null && MlStrings.hasValidLengthForId(modelId) == false) {
                validationException = addValidationError(
                    Messages.getMessage(
                        Messages.ID_TOO_LONG,
                        TrainedModelConfig.MODEL_ID.getPreferredName(),
                        modelId,
                        MlStrings.ID_LENGTH_LIMIT
                    ),
                    validationException
                );
            }
            List<String> badTags = tags.stream()
                .filter(tag -> (MlStrings.isValidId(tag) && MlStrings.hasValidLengthForId(tag)) == false)
                .collect(Collectors.toList());
            if (badTags.isEmpty() == false) {
                validationException = addValidationError(
                    Messages.getMessage(Messages.INFERENCE_INVALID_TAGS, badTags, MlStrings.ID_LENGTH_LIMIT),
                    validationException
                );
            }

            for (String tag : tags) {
                if (tag.equals(modelId)) {
                    validationException = addValidationError("none of the tags must equal the model_id", validationException);
                    break;
                }
            }
            if (input != null && input.getFieldNames().isEmpty()) {
                validationException = addValidationError("[input.field_names] must not be empty", validationException);
            }
            if (input != null
                && input.getFieldNames()
                    .stream()
                    .filter(s -> s.contains("."))
                    .flatMap(s -> Arrays.stream(Strings.delimitedListToStringArray(s, ".")))
                    .anyMatch(String::isEmpty)) {
                validationException = addValidationError(
                    "[input.field_names] must only contain valid dot delimited field names",
                    validationException
                );
            }
            if (forCreation) {
                validationException = checkIllegalSetting(version, VERSION.getPreferredName(), validationException);
                validationException = checkIllegalSetting(createdBy, CREATED_BY.getPreferredName(), validationException);
                validationException = checkIllegalSetting(createTime, CREATE_TIME.getPreferredName(), validationException);
                validationException = checkIllegalSetting(licenseLevel, LICENSE_LEVEL.getPreferredName(), validationException);
                validationException = checkIllegalSetting(location, LOCATION.getPreferredName(), validationException);
                if (metadata != null) {
                    validationException = checkIllegalSetting(
                        metadata.get(TOTAL_FEATURE_IMPORTANCE),
                        METADATA.getPreferredName() + "." + TOTAL_FEATURE_IMPORTANCE,
                        validationException
                    );
                    validationException = checkIllegalSetting(
                        metadata.get(MODEL_ALIASES),
                        METADATA.getPreferredName() + "." + MODEL_ALIASES,
                        validationException
                    );
                }
            }
            if (validationException != null) {
                throw validationException;
            }

            return this;
        }

        private static ActionRequestValidationException checkIllegalSetting(
            Object value,
            String setting,
            ActionRequestValidationException validationException
        ) {
            if (value != null) {
                return addValidationError("illegal to set [" + setting + "] at inference model creation", validationException);
            }
            return validationException;
        }

        public TrainedModelConfig build() {
            return new TrainedModelConfig(
                modelId,
                modelType,
                createdBy == null ? "user" : createdBy,
                version == null ? Version.CURRENT : version,
                description,
                createTime == null ? Instant.now() : createTime,
                definition,
                tags,
                metadata,
                input,
                estimatedHeapMemory == null ? 0 : estimatedHeapMemory,
                estimatedOperations == null ? 0 : estimatedOperations,
                licenseLevel == null ? License.OperationMode.PLATINUM.description() : licenseLevel,
                defaultFieldMap,
                inferenceConfig,
                location
            );
        }
    }

    static class LazyModelDefinition implements ToXContentObject, Writeable {

        private BytesReference compressedRepresentation;
        private TrainedModelDefinition parsedDefinition;

        public static LazyModelDefinition fromParsedDefinition(TrainedModelDefinition definition) {
            return new LazyModelDefinition(null, definition);
        }

        public static LazyModelDefinition fromCompressedData(BytesReference compressed) {
            return new LazyModelDefinition(compressed, null);
        }

        public static LazyModelDefinition fromBase64String(String base64String) {
            byte[] decodedBytes = Base64.getDecoder().decode(base64String);
            return new LazyModelDefinition(new BytesArray(decodedBytes), null);
        }

        public static LazyModelDefinition fromStreamInput(StreamInput input) throws IOException {
            if (input.getVersion().onOrAfter(Version.V_8_0_0)) { // TODO adjust on backport
                return new LazyModelDefinition(input.readBytesReference(), null);
            } else {
                return fromBase64String(input.readString());
            }
        }

        private LazyModelDefinition(LazyModelDefinition definition) {
            if (definition != null) {
                this.compressedRepresentation = definition.compressedRepresentation;
                this.parsedDefinition = definition.parsedDefinition;
            }
        }

        private LazyModelDefinition(BytesReference compressedRepresentation, TrainedModelDefinition trainedModelDefinition) {
            if (compressedRepresentation == null && trainedModelDefinition == null) {
                throw new IllegalArgumentException("unexpected null model definition");
            }
            this.compressedRepresentation = compressedRepresentation;
            this.parsedDefinition = trainedModelDefinition;
        }

        private BytesReference getCompressedDefinition() throws IOException {
            if (compressedRepresentation == null) {
                compressedRepresentation = InferenceToXContentCompressor.deflate(parsedDefinition);
            }
            return compressedRepresentation;
        }

        private BytesReference getCompressedDefinitionIfSet() {
            return compressedRepresentation;
        }

        private String getBase64CompressedDefinition() throws IOException {
            BytesReference compressedDef = getCompressedDefinition();

            ByteBuffer bb = Base64.getEncoder()
                .encode(ByteBuffer.wrap(compressedDef.array(), compressedDef.arrayOffset(), compressedDef.length()));

            return new String(bb.array(), StandardCharsets.UTF_8);
        }

        private void ensureParsedDefinition(NamedXContentRegistry xContentRegistry) throws IOException {
            if (parsedDefinition == null) {
                parsedDefinition = InferenceToXContentCompressor.inflate(
                    compressedRepresentation,
                    parser -> TrainedModelDefinition.fromXContent(parser, true).build(),
                    xContentRegistry
                );
            }
        }

        private void ensureParsedDefinitionUnsafe(NamedXContentRegistry xContentRegistry) throws IOException {
            if (parsedDefinition == null) {
                parsedDefinition = InferenceToXContentCompressor.inflateUnsafe(
                    compressedRepresentation,
                    parser -> TrainedModelDefinition.fromXContent(parser, true).build(),
                    xContentRegistry
                );
            }
        }

        @Override
        public void writeTo(StreamOutput out) throws IOException {
            if (out.getVersion().onOrAfter(Version.V_8_0_0)) { // TODO adjust on backport
                out.writeBytesReference(getCompressedDefinition());
            } else {
                out.writeString(getBase64CompressedDefinition());
            }
        }

        @Override
        public XContentBuilder toXContent(XContentBuilder builder, Params params) throws IOException {
            if (parsedDefinition != null) {
                return parsedDefinition.toXContent(builder, params);
            }
            Map<String, Object> map = InferenceToXContentCompressor.inflateToMap(compressedRepresentation);
            return builder.map(map);
        }

        @Override
        public boolean equals(Object o) {
            if (this == o) return true;
            if (o == null || getClass() != o.getClass()) return false;
            LazyModelDefinition that = (LazyModelDefinition) o;
            return Objects.equals(compressedRepresentation, that.compressedRepresentation)
                && Objects.equals(parsedDefinition, that.parsedDefinition);
        }

        @Override
        public int hashCode() {
            return Objects.hash(compressedRepresentation, parsedDefinition);
        }
    }
}<|MERGE_RESOLUTION|>--- conflicted
+++ resolved
@@ -350,12 +350,8 @@
         return estimatedOperations;
     }
 
-<<<<<<< HEAD
-    //TODO if we ever support anything other than "basic" and platinum, we need to adjust our feature tracking logic
+    // TODO if we ever support anything other than "basic" and platinum, we need to adjust our feature tracking logic
     // Additionally, see `MachineLearningField.featureFromLicenseLevel` for handling modes
-=======
-    // TODO if we ever support anything other than "basic" and platinum, we need to adjust our feature tracking logic
->>>>>>> 0d5cc321
     public License.OperationMode getLicenseLevel() {
         return licenseLevel;
     }
