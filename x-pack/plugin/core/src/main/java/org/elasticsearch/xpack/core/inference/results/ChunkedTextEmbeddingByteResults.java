/*
 * Copyright Elasticsearch B.V. and/or licensed to Elasticsearch B.V. under one
 * or more contributor license agreements. Licensed under the Elastic License
 * 2.0; you may not use this file except in compliance with the Elastic License
 * 2.0.
 */

package org.elasticsearch.xpack.core.inference.results;

import org.elasticsearch.common.io.stream.StreamInput;
import org.elasticsearch.common.io.stream.StreamOutput;
import org.elasticsearch.inference.ChunkedInferenceServiceResults;
import org.elasticsearch.inference.InferenceResults;
import org.elasticsearch.xcontent.XContentBuilder;

import java.io.IOException;
import java.util.ArrayList;
<<<<<<< HEAD
=======
import java.util.Arrays;
>>>>>>> 8bca164c
import java.util.List;
import java.util.Map;
import java.util.Objects;

import static org.elasticsearch.xpack.core.inference.results.TextEmbeddingUtils.validateInputSizeAgainstEmbeddings;

public record ChunkedTextEmbeddingByteResults(List<EmbeddingChunk<Byte>> chunks, boolean isTruncated)
    implements
        ChunkedInferenceServiceResults {

    public static final String NAME = "chunked_text_embedding_service_byte_results";
    public static final String FIELD_NAME = "text_embedding_byte_chunk";

    /**
     * Returns a list of {@link ChunkedTextEmbeddingByteResults}. The number of entries in the list will match the input list size.
     * Each {@link ChunkedTextEmbeddingByteResults} will have a single chunk containing the entire results from the
     * {@link TextEmbeddingByteResults}.
     */
    public static List<ChunkedInferenceServiceResults> of(List<String> inputs, TextEmbeddingByteResults textEmbeddings) {
        validateInputSizeAgainstEmbeddings(inputs, textEmbeddings.embeddings().size());

        var results = new ArrayList<ChunkedInferenceServiceResults>(inputs.size());
        for (int i = 0; i < inputs.size(); i++) {
            results.add(of(inputs.get(i), textEmbeddings.embeddings().get(i).getEmbedding()));
        }

        return results;
    }

<<<<<<< HEAD
    public static ChunkedTextEmbeddingByteResults of(String input, List<Byte> byteEmbeddings) {
        return new ChunkedTextEmbeddingByteResults(List.of(new EmbeddingChunk<>(input, new ByteEmbedding(byteEmbeddings))), false);
=======
    public static ChunkedTextEmbeddingByteResults of(String input, byte[] byteEmbeddings) {
        return new ChunkedTextEmbeddingByteResults(List.of(new EmbeddingChunk(input, byteEmbeddings)), false);
>>>>>>> 8bca164c
    }

    public ChunkedTextEmbeddingByteResults(StreamInput in) throws IOException {
        this(in.readCollectionAsList(in1 -> new EmbeddingChunk<Byte>(in1.readString(), new ByteEmbedding(in1))), in.readBoolean());
    }

    @Override
    public XContentBuilder toXContent(XContentBuilder builder, Params params) throws IOException {
        builder.startArray(FIELD_NAME);
        for (var embedding : chunks) {
            embedding.toXContent(builder, params);
        }
        builder.endArray();
        return builder;
    }

    @Override
    public void writeTo(StreamOutput out) throws IOException {
        out.writeCollection(chunks);
        out.writeBoolean(isTruncated);
    }

    @Override
    public List<? extends InferenceResults> transformToCoordinationFormat() {
        throw new UnsupportedOperationException("Chunked results are not returned in the coordinated action");
    }

    @Override
    public List<? extends InferenceResults> transformToLegacyFormat() {
        throw new UnsupportedOperationException("Chunked results are not returned in the legacy format");
    }

    @Override
    public Map<String, Object> asMap() {
        return Map.of(FIELD_NAME, chunks);
    }

    @Override
    public String getWriteableName() {
        return NAME;
    }

    public List<EmbeddingChunk<Byte>> getChunks() {
        return chunks;
    }
<<<<<<< HEAD
=======

    @Override
    public boolean equals(Object o) {
        if (this == o) return true;
        if (o == null || getClass() != o.getClass()) return false;
        ChunkedTextEmbeddingByteResults that = (ChunkedTextEmbeddingByteResults) o;
        return isTruncated == that.isTruncated && Objects.equals(chunks, that.chunks);
    }

    @Override
    public int hashCode() {
        return Objects.hash(chunks, isTruncated);
    }

    public record EmbeddingChunk(String matchedText, byte[] embedding) implements Writeable, ToXContentObject {

        public EmbeddingChunk(StreamInput in) throws IOException {
            this(in.readString(), in.readByteArray());
        }

        @Override
        public void writeTo(StreamOutput out) throws IOException {
            out.writeString(matchedText);
            out.writeByteArray(embedding);
        }

        @Override
        public XContentBuilder toXContent(XContentBuilder builder, Params params) throws IOException {
            builder.startObject();
            builder.field(ChunkedNlpInferenceResults.TEXT, matchedText);

            builder.startArray(ChunkedNlpInferenceResults.INFERENCE);
            for (byte value : embedding) {
                builder.value(value);
            }
            builder.endArray();

            builder.endObject();
            return builder;
        }

        @Override
        public String toString() {
            return Strings.toString(this);
        }

        @Override
        public boolean equals(Object o) {
            if (this == o) return true;
            if (o == null || getClass() != o.getClass()) return false;
            EmbeddingChunk that = (EmbeddingChunk) o;
            return Objects.equals(matchedText, that.matchedText) && Arrays.equals(embedding, that.embedding);
        }

        @Override
        public int hashCode() {
            int result = Objects.hash(matchedText);
            result = 31 * result + Arrays.hashCode(embedding);
            return result;
        }
    }
>>>>>>> 8bca164c
}<|MERGE_RESOLUTION|>--- conflicted
+++ resolved
@@ -7,25 +7,25 @@
 
 package org.elasticsearch.xpack.core.inference.results;
 
+import org.elasticsearch.common.Strings;
 import org.elasticsearch.common.io.stream.StreamInput;
 import org.elasticsearch.common.io.stream.StreamOutput;
+import org.elasticsearch.common.io.stream.Writeable;
 import org.elasticsearch.inference.ChunkedInferenceServiceResults;
 import org.elasticsearch.inference.InferenceResults;
+import org.elasticsearch.xcontent.ToXContentObject;
 import org.elasticsearch.xcontent.XContentBuilder;
+import org.elasticsearch.xpack.core.ml.inference.results.ChunkedNlpInferenceResults;
 
 import java.io.IOException;
 import java.util.ArrayList;
-<<<<<<< HEAD
-=======
-import java.util.Arrays;
->>>>>>> 8bca164c
 import java.util.List;
 import java.util.Map;
 import java.util.Objects;
 
 import static org.elasticsearch.xpack.core.inference.results.TextEmbeddingUtils.validateInputSizeAgainstEmbeddings;
 
-public record ChunkedTextEmbeddingByteResults(List<EmbeddingChunk<Byte>> chunks, boolean isTruncated)
+public record ChunkedTextEmbeddingByteResults(List<EmbeddingChunk<ByteEmbedding>> chunks, boolean isTruncated)
     implements
         ChunkedInferenceServiceResults {
 
@@ -48,13 +48,8 @@
         return results;
     }
 
-<<<<<<< HEAD
-    public static ChunkedTextEmbeddingByteResults of(String input, List<Byte> byteEmbeddings) {
-        return new ChunkedTextEmbeddingByteResults(List.of(new EmbeddingChunk<>(input, new ByteEmbedding(byteEmbeddings))), false);
-=======
     public static ChunkedTextEmbeddingByteResults of(String input, byte[] byteEmbeddings) {
         return new ChunkedTextEmbeddingByteResults(List.of(new EmbeddingChunk(input, byteEmbeddings)), false);
->>>>>>> 8bca164c
     }
 
     public ChunkedTextEmbeddingByteResults(StreamInput in) throws IOException {
@@ -100,21 +95,6 @@
     public List<EmbeddingChunk<Byte>> getChunks() {
         return chunks;
     }
-<<<<<<< HEAD
-=======
-
-    @Override
-    public boolean equals(Object o) {
-        if (this == o) return true;
-        if (o == null || getClass() != o.getClass()) return false;
-        ChunkedTextEmbeddingByteResults that = (ChunkedTextEmbeddingByteResults) o;
-        return isTruncated == that.isTruncated && Objects.equals(chunks, that.chunks);
-    }
-
-    @Override
-    public int hashCode() {
-        return Objects.hash(chunks, isTruncated);
-    }
 
     public record EmbeddingChunk(String matchedText, byte[] embedding) implements Writeable, ToXContentObject {
 
@@ -147,21 +127,5 @@
         public String toString() {
             return Strings.toString(this);
         }
-
-        @Override
-        public boolean equals(Object o) {
-            if (this == o) return true;
-            if (o == null || getClass() != o.getClass()) return false;
-            EmbeddingChunk that = (EmbeddingChunk) o;
-            return Objects.equals(matchedText, that.matchedText) && Arrays.equals(embedding, that.embedding);
-        }
-
-        @Override
-        public int hashCode() {
-            int result = Objects.hash(matchedText);
-            result = 31 * result + Arrays.hashCode(embedding);
-            return result;
-        }
     }
->>>>>>> 8bca164c
 }