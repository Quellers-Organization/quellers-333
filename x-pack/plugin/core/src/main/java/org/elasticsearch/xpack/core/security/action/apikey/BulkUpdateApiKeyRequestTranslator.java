/*
 * Copyright Elasticsearch B.V. and/or licensed to Elasticsearch B.V. under one
 * or more contributor license agreements. Licensed under the Elastic License
 * 2.0; you may not use this file except in compliance with the Elastic License
 * 2.0.
 */

package org.elasticsearch.xpack.core.security.action.apikey;

import org.elasticsearch.common.CheckedBiFunction;
import org.elasticsearch.core.TimeValue;
import org.elasticsearch.rest.RestRequest;
import org.elasticsearch.xcontent.ConstructingObjectParser;
import org.elasticsearch.xcontent.ParseField;
import org.elasticsearch.xcontent.XContentParser;
import org.elasticsearch.xpack.core.security.authz.RoleDescriptor;

import java.io.IOException;
import java.util.List;
import java.util.Map;

import static org.elasticsearch.xcontent.ConstructingObjectParser.constructorArg;
import static org.elasticsearch.xcontent.ConstructingObjectParser.optionalConstructorArg;

public interface BulkUpdateApiKeyRequestTranslator {
    BulkUpdateApiKeyRequest translate(RestRequest request) throws IOException;

    class Default implements BulkUpdateApiKeyRequestTranslator {
        private static final RoleDescriptor.Parser ROLE_DESCRIPTOR_PARSER = RoleDescriptor.parserBuilder().allowRestriction(true).build();
        private static final ConstructingObjectParser<BulkUpdateApiKeyRequest, Void> PARSER = createParser(
<<<<<<< HEAD
            (n, p) -> RoleDescriptor.parser().allowRestriction(true).parse(n, p)
=======
            (n, p) -> ROLE_DESCRIPTOR_PARSER.parse(n, p)
>>>>>>> a09ae3fd
        );

        @SuppressWarnings("unchecked")
        protected static ConstructingObjectParser<BulkUpdateApiKeyRequest, Void> createParser(
            CheckedBiFunction<String, XContentParser, RoleDescriptor, IOException> roleDescriptorParser
        ) {
            final ConstructingObjectParser<BulkUpdateApiKeyRequest, Void> parser = new ConstructingObjectParser<>(
                "bulk_update_api_key_request",
                a -> new BulkUpdateApiKeyRequest(
                    (List<String>) a[0],
                    (List<RoleDescriptor>) a[1],
                    (Map<String, Object>) a[2],
                    TimeValue.parseTimeValue((String) a[3], null, "expiration")
                )
            );
            parser.declareStringArray(constructorArg(), new ParseField("ids"));
            parser.declareNamedObjects(optionalConstructorArg(), (p, c, n) -> {
                p.nextToken();
                return roleDescriptorParser.apply(n, p);
            }, new ParseField("role_descriptors"));
            parser.declareObject(optionalConstructorArg(), (p, c) -> p.map(), new ParseField("metadata"));
            parser.declareString(optionalConstructorArg(), new ParseField("expiration"));
            return parser;
        }

        @Override
        public BulkUpdateApiKeyRequest translate(RestRequest request) throws IOException {
            try (XContentParser parser = request.contentParser()) {
                return PARSER.parse(parser, null);
            }
        }
    }
}<|MERGE_RESOLUTION|>--- conflicted
+++ resolved
@@ -28,11 +28,7 @@
     class Default implements BulkUpdateApiKeyRequestTranslator {
         private static final RoleDescriptor.Parser ROLE_DESCRIPTOR_PARSER = RoleDescriptor.parserBuilder().allowRestriction(true).build();
         private static final ConstructingObjectParser<BulkUpdateApiKeyRequest, Void> PARSER = createParser(
-<<<<<<< HEAD
-            (n, p) -> RoleDescriptor.parser().allowRestriction(true).parse(n, p)
-=======
             (n, p) -> ROLE_DESCRIPTOR_PARSER.parse(n, p)
->>>>>>> a09ae3fd
         );
 
         @SuppressWarnings("unchecked")
