/*
 * Copyright Elasticsearch B.V. and/or licensed to Elasticsearch B.V. under one
 * or more contributor license agreements. Licensed under the Elastic License
 * 2.0; you may not use this file except in compliance with the Elastic License
 * 2.0.
 */
package org.elasticsearch.license;

import org.apache.logging.log4j.Logger;
import org.apache.logging.log4j.message.ParameterizedMessage;
import org.elasticsearch.Version;
import org.elasticsearch.action.ActionListener;
import org.elasticsearch.cluster.ClusterState;
import org.elasticsearch.cluster.ClusterStateTaskExecutor;
import org.elasticsearch.cluster.ClusterStateTaskListener;
import org.elasticsearch.cluster.metadata.Metadata;
import org.elasticsearch.cluster.node.DiscoveryNodes;
import org.elasticsearch.core.Nullable;
import org.elasticsearch.xpack.core.XPackPlugin;

import java.time.Clock;
import java.util.List;
import java.util.Map;
import java.util.UUID;

public class StartBasicClusterTask implements ClusterStateTaskListener {

    private static final String ACKNOWLEDGEMENT_HEADER = "This license update requires acknowledgement. To acknowledge the license, "
        + "please read the following messages and call /start_basic again, this time with the \"acknowledge=true\" parameter:";

    private final Logger logger;
    private final String clusterName;
    private final PostStartBasicRequest request;
    private final String description;
    private final ActionListener<PostStartBasicResponse> listener;
    private final Clock clock;
<<<<<<< HEAD
    private final AtomicReference<Map<String, String[]>> ackMessages = new AtomicReference<>(Collections.emptyMap());
=======
>>>>>>> 57915671

    StartBasicClusterTask(
        Logger logger,
        String clusterName,
        Clock clock,
        PostStartBasicRequest request,
        String description,
        ActionListener<PostStartBasicResponse> listener
    ) {
        this.logger = logger;
        this.clusterName = clusterName;
        this.request = request;
        this.description = description;
        this.listener = listener;
        this.clock = clock;
    }

    @Override
    public void clusterStateProcessed(ClusterState oldState, ClusterState newState) {
<<<<<<< HEAD
        LicensesMetadata oldLicensesMetadata = oldState.metadata().custom(LicensesMetadata.TYPE);
        logger.debug("license prior to starting basic license: {}", oldLicensesMetadata);
        License oldLicense = LicensesMetadata.extractLicense(oldLicensesMetadata);
        Map<String, String[]> acknowledgeMessages = ackMessages.get();
        if (acknowledgeMessages.isEmpty() == false) {
            listener.onResponse(
                new PostStartBasicResponse(PostStartBasicResponse.Status.NEED_ACKNOWLEDGEMENT, acknowledgeMessages, ACKNOWLEDGEMENT_HEADER)
            );
        } else if (shouldGenerateNewBasicLicense(oldLicense) == false) {
            listener.onResponse(new PostStartBasicResponse(PostStartBasicResponse.Status.ALREADY_USING_BASIC));
        } else {
            listener.onResponse(new PostStartBasicResponse(PostStartBasicResponse.Status.GENERATED_BASIC));
        }
=======
        assert false : "never called";
>>>>>>> 57915671
    }

    public LicensesMetadata execute(
        LicensesMetadata currentLicensesMetadata,
        DiscoveryNodes discoveryNodes,
        ClusterStateTaskExecutor.TaskContext<StartBasicClusterTask> taskContext
    ) throws Exception {
        assert taskContext.getTask() == this;
        final var listener = ActionListener.runBefore(
            this.listener,
            () -> logger.debug("license prior to starting basic license: {}", currentLicensesMetadata)
        );
        License currentLicense = LicensesMetadata.extractLicense(currentLicensesMetadata);
        final LicensesMetadata updatedLicensesMetadata;
        if (shouldGenerateNewBasicLicense(currentLicense)) {
            License selfGeneratedLicense = generateBasicLicense(discoveryNodes);
            if (request.isAcknowledged() == false && currentLicense != null) {
                Map<String, String[]> ackMessageMap = LicenseService.getAckMessages(selfGeneratedLicense, currentLicense);
                if (ackMessageMap.isEmpty() == false) {
                    taskContext.success(
                        listener.delegateFailure(
                            (delegate, ignored) -> delegate.onResponse(
                                new PostStartBasicResponse(
                                    PostStartBasicResponse.Status.NEED_ACKNOWLEDGEMENT,
                                    ackMessageMap,
                                    ACKNOWLEDGEMENT_HEADER
                                )
                            )
                        )
                    );
                    return currentLicensesMetadata;
                }
            }
            Version trialVersion = currentLicensesMetadata != null ? currentLicensesMetadata.getMostRecentTrialVersion() : null;
            updatedLicensesMetadata = new LicensesMetadata(selfGeneratedLicense, trialVersion);
        } else {
            updatedLicensesMetadata = currentLicensesMetadata;
        }
        final var responseStatus = currentLicense != null && License.LicenseType.isBasic(currentLicense.type())
            ? PostStartBasicResponse.Status.ALREADY_USING_BASIC
            : PostStartBasicResponse.Status.GENERATED_BASIC;
        taskContext.success(listener.delegateFailure((l, s) -> l.onResponse(new PostStartBasicResponse(responseStatus))));
        return updatedLicensesMetadata;
    }

    @Override
    public void onFailure(@Nullable Exception e) {
        logger.error(new ParameterizedMessage("unexpected failure during [{}]", description), e);
        listener.onFailure(e);
    }

    private boolean shouldGenerateNewBasicLicense(License currentLicense) {
        return currentLicense == null
            || License.LicenseType.isBasic(currentLicense.type()) == false
            || LicenseService.SELF_GENERATED_LICENSE_MAX_NODES != currentLicense.maxNodes()
            || LicenseService.BASIC_SELF_GENERATED_LICENSE_EXPIRATION_MILLIS != LicenseService.getExpiryDate(currentLicense);
    }

    private License generateBasicLicense(DiscoveryNodes discoveryNodes) {
        final License.Builder specBuilder = License.builder()
            .uid(UUID.randomUUID().toString())
            .issuedTo(clusterName)
            .maxNodes(LicenseService.SELF_GENERATED_LICENSE_MAX_NODES)
            .issueDate(clock.millis())
            .type(License.LicenseType.BASIC)
            .expiryDate(LicenseService.BASIC_SELF_GENERATED_LICENSE_EXPIRATION_MILLIS);

        return SelfGeneratedLicense.create(specBuilder, discoveryNodes);
    }

    public String getDescription() {
        return description;
    }

    static class Executor implements ClusterStateTaskExecutor<StartBasicClusterTask> {
        @Override
        public ClusterState execute(ClusterState currentState, List<TaskContext<StartBasicClusterTask>> taskContexts) throws Exception {
            XPackPlugin.checkReadyForXPackCustomMetadata(currentState);
            final LicensesMetadata originalLicensesMetadata = currentState.metadata().custom(LicensesMetadata.TYPE);
            var currentLicensesMetadata = originalLicensesMetadata;
            for (final var taskContext : taskContexts) {
                currentLicensesMetadata = taskContext.getTask().execute(currentLicensesMetadata, currentState.nodes(), taskContext);
            }
            if (currentLicensesMetadata == originalLicensesMetadata) {
                return currentState;
            } else {
                return ClusterState.builder(currentState)
                    .metadata(Metadata.builder(currentState.metadata()).putCustom(LicensesMetadata.TYPE, currentLicensesMetadata))
                    .build();
            }
        }
    }
}<|MERGE_RESOLUTION|>--- conflicted
+++ resolved
@@ -34,10 +34,6 @@
     private final String description;
     private final ActionListener<PostStartBasicResponse> listener;
     private final Clock clock;
-<<<<<<< HEAD
-    private final AtomicReference<Map<String, String[]>> ackMessages = new AtomicReference<>(Collections.emptyMap());
-=======
->>>>>>> 57915671
 
     StartBasicClusterTask(
         Logger logger,
@@ -57,23 +53,7 @@
 
     @Override
     public void clusterStateProcessed(ClusterState oldState, ClusterState newState) {
-<<<<<<< HEAD
-        LicensesMetadata oldLicensesMetadata = oldState.metadata().custom(LicensesMetadata.TYPE);
-        logger.debug("license prior to starting basic license: {}", oldLicensesMetadata);
-        License oldLicense = LicensesMetadata.extractLicense(oldLicensesMetadata);
-        Map<String, String[]> acknowledgeMessages = ackMessages.get();
-        if (acknowledgeMessages.isEmpty() == false) {
-            listener.onResponse(
-                new PostStartBasicResponse(PostStartBasicResponse.Status.NEED_ACKNOWLEDGEMENT, acknowledgeMessages, ACKNOWLEDGEMENT_HEADER)
-            );
-        } else if (shouldGenerateNewBasicLicense(oldLicense) == false) {
-            listener.onResponse(new PostStartBasicResponse(PostStartBasicResponse.Status.ALREADY_USING_BASIC));
-        } else {
-            listener.onResponse(new PostStartBasicResponse(PostStartBasicResponse.Status.GENERATED_BASIC));
-        }
-=======
         assert false : "never called";
->>>>>>> 57915671
     }
 
     public LicensesMetadata execute(
