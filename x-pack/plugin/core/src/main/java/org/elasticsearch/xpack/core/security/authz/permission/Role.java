/*
 * Copyright Elasticsearch B.V. and/or licensed to Elasticsearch B.V. under one
 * or more contributor license agreements. Licensed under the Elastic License;
 * you may not use this file except in compliance with the Elastic License.
 */
package org.elasticsearch.xpack.core.security.authz.permission;

import org.elasticsearch.cluster.metadata.MetaData;
import org.elasticsearch.common.Nullable;
import org.elasticsearch.common.bytes.BytesReference;
import org.elasticsearch.common.collect.Tuple;
import org.elasticsearch.common.util.set.Sets;
import org.elasticsearch.xpack.core.security.authz.RoleDescriptor;
import org.elasticsearch.xpack.core.security.authz.accesscontrol.IndicesAccessControl;
import org.elasticsearch.xpack.core.security.authz.privilege.ApplicationPrivilege;
import org.elasticsearch.xpack.core.security.authz.privilege.ClusterPrivilege;
import org.elasticsearch.xpack.core.security.authz.privilege.ConditionalClusterPrivilege;
import org.elasticsearch.xpack.core.security.authz.privilege.IndexPrivilege;
import org.elasticsearch.xpack.core.security.authz.privilege.Privilege;

import java.util.ArrayList;
import java.util.Arrays;
import java.util.Collections;
import java.util.List;
import java.util.Map;
import java.util.Objects;
import java.util.Set;

public final class Role {

    public static final Role EMPTY = Role.builder("__empty").build();

    private final String[] names;
    private final ClusterPermission cluster;
    private final IndicesPermission indices;
    private final ApplicationPermission application;
    private final RunAsPermission runAs;

    Role(String[] names, ClusterPermission cluster, IndicesPermission indices, ApplicationPermission application, RunAsPermission runAs) {
        this.names = names;
        this.cluster = Objects.requireNonNull(cluster);
        this.indices = Objects.requireNonNull(indices);
        this.application = Objects.requireNonNull(application);
        this.runAs = Objects.requireNonNull(runAs);
    }

    public String[] names() {
        return names;
    }

    public ClusterPermission cluster() {
        return cluster;
    }

    public IndicesPermission indices() {
        return indices;
    }

    public ApplicationPermission application() {
        return application;
    }

    public RunAsPermission runAs() {
        return runAs;
    }

    public static Builder builder(String... names) {
        return new Builder(names);
    }

    public static Builder builder(RoleDescriptor rd, FieldPermissionsCache fieldPermissionsCache) {
        return new Builder(rd, fieldPermissionsCache);
    }

    /**
     * Returns whether at least one group encapsulated by this indices permissions is authorized to execute the
     * specified action with the requested indices/aliases. At the same time if field and/or document level security
     * is configured for any group also the allowed fields and role queries are resolved.
     */
    public IndicesAccessControl authorize(String action, Set<String> requestedIndicesOrAliases, MetaData metaData,
                                          FieldPermissionsCache fieldPermissionsCache) {
        Map<String, IndicesAccessControl.IndexAccessControl> indexPermissions = indices.authorize(
            action, requestedIndicesOrAliases, metaData, fieldPermissionsCache
        );

        // At least one role / indices permission set need to match with all the requested indices/aliases:
        boolean granted = true;
        for (Map.Entry<String, IndicesAccessControl.IndexAccessControl> entry : indexPermissions.entrySet()) {
            if (!entry.getValue().isGranted()) {
                granted = false;
                break;
            }
        }
        return new IndicesAccessControl(granted, indexPermissions);
    }

    public static class Builder {

        private final String[] names;
        private ClusterPermission cluster = ClusterPermission.SimpleClusterPermission.NONE;
        private RunAsPermission runAs = RunAsPermission.NONE;
        private List<IndicesPermission.Group> groups = new ArrayList<>();
        private List<Tuple<ApplicationPrivilege, Set<String>>> applicationPrivs = new ArrayList<>();

        private Builder(String[] names) {
            this.names = names;
        }

        private Builder(RoleDescriptor rd, @Nullable FieldPermissionsCache fieldPermissionsCache) {
<<<<<<< HEAD
            this.names = new String[]{rd.getName()};
            this.fieldPermissionsCache = fieldPermissionsCache;

            cluster(Sets.newHashSet(rd.getClusterPrivileges()), Arrays.asList(rd.getConditionalClusterPrivileges()));

=======
            this.names = new String[] { rd.getName() };
            if (rd.getClusterPrivileges().length == 0) {
                cluster = ClusterPermission.NONE;
            } else {
                this.cluster(ClusterPrivilege.get(Sets.newHashSet(rd.getClusterPrivileges())));
            }
>>>>>>> 02bfc8d6
            groups.addAll(convertFromIndicesPrivileges(rd.getIndicesPrivileges(), fieldPermissionsCache));

            final RoleDescriptor.ApplicationResourcePrivileges[] applicationPrivileges = rd.getApplicationPrivileges();
            for (int i = 0; i < applicationPrivileges.length; i++) {
                applicationPrivs.add(convertApplicationPrivilege(rd.getName(), i, applicationPrivileges[i]));
            }


            String[] rdRunAs = rd.getRunAs();
            if (rdRunAs != null && rdRunAs.length > 0) {
                this.runAs(new Privilege(Sets.newHashSet(rdRunAs), rdRunAs));
            }
        }

        public Builder cluster(Set<String> privilegeNames, Iterable<ConditionalClusterPrivilege> conditionalClusterPrivileges) {
            List<ClusterPermission> clusterPermissions = new ArrayList<>();
            if (privilegeNames.isEmpty() == false) {
                clusterPermissions.add(new ClusterPermission.SimpleClusterPermission(ClusterPrivilege.get(privilegeNames)));
            }
            for (ConditionalClusterPrivilege ccp : conditionalClusterPrivileges) {
                clusterPermissions.add(new ClusterPermission.ConditionalClusterPermission(ccp));
            }
            if (clusterPermissions.isEmpty()) {
                this.cluster = ClusterPermission.SimpleClusterPermission.NONE;
            } else if (clusterPermissions.size() == 1) {
                this.cluster = clusterPermissions.get(0);
            } else {
                this.cluster = new ClusterPermission.CompositeClusterPermission(clusterPermissions);
            }
            return this;
        }

        /**
         * @deprecated Use {@link #cluster(Set, Iterable)}
         */
        @Deprecated
        public Builder cluster(ClusterPrivilege privilege) {
            cluster = new ClusterPermission.SimpleClusterPermission(privilege);
            return this;
        }

        public Builder runAs(Privilege privilege) {
            runAs = new RunAsPermission(privilege);
            return this;
        }

        public Builder add(IndexPrivilege privilege, String... indices) {
            groups.add(new IndicesPermission.Group(privilege, FieldPermissions.DEFAULT, null, indices));
            return this;
        }

        public Builder add(FieldPermissions fieldPermissions, Set<BytesReference> query, IndexPrivilege privilege, String... indices) {
            groups.add(new IndicesPermission.Group(privilege, fieldPermissions, query, indices));
            return this;
        }

        public Builder addApplicationPrivilege(ApplicationPrivilege privilege, Set<String> resources) {
            applicationPrivs.add(new Tuple<>(privilege, resources));
            return this;
        }

        public Role build() {
            IndicesPermission indices = groups.isEmpty() ? IndicesPermission.NONE :
                new IndicesPermission(groups.toArray(new IndicesPermission.Group[groups.size()]));
            final ApplicationPermission applicationPermission
                = applicationPrivs.isEmpty() ? ApplicationPermission.NONE : new ApplicationPermission(applicationPrivs);
            return new Role(names, cluster, indices, applicationPermission, runAs);
        }

        static List<IndicesPermission.Group> convertFromIndicesPrivileges(RoleDescriptor.IndicesPrivileges[] indicesPrivileges,
                                                                          @Nullable FieldPermissionsCache fieldPermissionsCache) {
            List<IndicesPermission.Group> list = new ArrayList<>(indicesPrivileges.length);
            for (RoleDescriptor.IndicesPrivileges privilege : indicesPrivileges) {
                final FieldPermissions fieldPermissions;
                if (fieldPermissionsCache != null) {
                    fieldPermissions = fieldPermissionsCache.getFieldPermissions(privilege.getGrantedFields(), privilege.getDeniedFields());
                } else {
                    fieldPermissions = new FieldPermissions(
                        new FieldPermissionsDefinition(privilege.getGrantedFields(), privilege.getDeniedFields()));
                }
                final Set<BytesReference> query = privilege.getQuery() == null ? null : Collections.singleton(privilege.getQuery());
                list.add(new IndicesPermission.Group(IndexPrivilege.get(Sets.newHashSet(privilege.getPrivileges())),
                    fieldPermissions,
                    query,
                    privilege.getIndices()));

            }
            return list;
        }

        static Tuple<ApplicationPrivilege, Set<String>> convertApplicationPrivilege(String role, int index,
                                                                                    RoleDescriptor.ApplicationResourcePrivileges arp) {
            return new Tuple<>(new ApplicationPrivilege(arp.getApplication(),
                "role." + role.replaceAll("[^a-zA-Z0-9]", "") + "." + index,
                arp.getPrivileges()
            ), Sets.newHashSet(arp.getResources()));
        }
    }
}<|MERGE_RESOLUTION|>--- conflicted
+++ resolved
@@ -107,20 +107,8 @@
         }
 
         private Builder(RoleDescriptor rd, @Nullable FieldPermissionsCache fieldPermissionsCache) {
-<<<<<<< HEAD
-            this.names = new String[]{rd.getName()};
-            this.fieldPermissionsCache = fieldPermissionsCache;
-
+            this.names = new String[] { rd.getName() };
             cluster(Sets.newHashSet(rd.getClusterPrivileges()), Arrays.asList(rd.getConditionalClusterPrivileges()));
-
-=======
-            this.names = new String[] { rd.getName() };
-            if (rd.getClusterPrivileges().length == 0) {
-                cluster = ClusterPermission.NONE;
-            } else {
-                this.cluster(ClusterPrivilege.get(Sets.newHashSet(rd.getClusterPrivileges())));
-            }
->>>>>>> 02bfc8d6
             groups.addAll(convertFromIndicesPrivileges(rd.getIndicesPrivileges(), fieldPermissionsCache));
 
             final RoleDescriptor.ApplicationResourcePrivileges[] applicationPrivileges = rd.getApplicationPrivileges();
