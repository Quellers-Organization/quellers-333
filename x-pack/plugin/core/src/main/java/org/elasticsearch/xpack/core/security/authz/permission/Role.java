/*
 * Copyright Elasticsearch B.V. and/or licensed to Elasticsearch B.V. under one
 * or more contributor license agreements. Licensed under the Elastic License;
 * you may not use this file except in compliance with the Elastic License.
 */
package org.elasticsearch.xpack.core.security.authz.permission;

import org.elasticsearch.cluster.metadata.MetaData;
import org.elasticsearch.common.Nullable;
import org.elasticsearch.common.bytes.BytesReference;
import org.elasticsearch.common.collect.Tuple;
import org.elasticsearch.common.util.set.Sets;
import org.elasticsearch.xpack.core.security.authz.RoleDescriptor;
import org.elasticsearch.xpack.core.security.authz.accesscontrol.IndicesAccessControl;
import org.elasticsearch.xpack.core.security.authz.privilege.ApplicationPrivilege;
import org.elasticsearch.xpack.core.security.authz.privilege.ClusterPrivilege;
import org.elasticsearch.xpack.core.security.authz.privilege.IndexPrivilege;
import org.elasticsearch.xpack.core.security.authz.privilege.Privilege;

import java.util.ArrayList;
import java.util.Collections;
import java.util.List;
import java.util.Map;
import java.util.Objects;
import java.util.Set;

public final class Role {

    public static final Role EMPTY = Role.builder("__empty").build();

    private final String[] names;
    private final ClusterPermission cluster;
    private final IndicesPermission indices;
    private final ApplicationPermission application;
    private final RunAsPermission runAs;

    Role(String[] names, ClusterPermission cluster, IndicesPermission indices, ApplicationPermission application, RunAsPermission runAs) {
        this.names = names;
        this.cluster = Objects.requireNonNull(cluster);
        this.indices = Objects.requireNonNull(indices);
        this.application = Objects.requireNonNull(application);
        this.runAs = Objects.requireNonNull(runAs);
    }

    public String[] names() {
        return names;
    }

    public ClusterPermission cluster() {
        return cluster;
    }

    public IndicesPermission indices() {
        return indices;
    }

    public ApplicationPermission application() {
        return application;
    }

    public RunAsPermission runAs() {
        return runAs;
    }

    public static Builder builder(String... names) {
        return new Builder(names);
    }

    public static Builder builder(RoleDescriptor rd, FieldPermissionsCache fieldPermissionsCache) {
        return new Builder(rd, fieldPermissionsCache);
    }

    /**
     * Returns whether at least one group encapsulated by this indices permissions is authorized to execute the
     * specified action with the requested indices/aliases. At the same time if field and/or document level security
     * is configured for any group also the allowed fields and role queries are resolved.
     */
    public IndicesAccessControl authorize(String action, Set<String> requestedIndicesOrAliases, MetaData metaData,
                                          FieldPermissionsCache fieldPermissionsCache) {
        Map<String, IndicesAccessControl.IndexAccessControl> indexPermissions = indices.authorize(
            action, requestedIndicesOrAliases, metaData, fieldPermissionsCache
        );

        // At least one role / indices permission set need to match with all the requested indices/aliases:
        boolean granted = true;
        for (Map.Entry<String, IndicesAccessControl.IndexAccessControl> entry : indexPermissions.entrySet()) {
            if (!entry.getValue().isGranted()) {
                granted = false;
                break;
            }
        }
        return new IndicesAccessControl(granted, indexPermissions);
    }

    public static class Builder {

        private final String[] names;
        private ClusterPermission cluster = ClusterPermission.NONE;
        private RunAsPermission runAs = RunAsPermission.NONE;
        private List<IndicesPermission.Group> groups = new ArrayList<>();
<<<<<<< HEAD
        private FieldPermissionsCache fieldPermissionsCache = null;
        private List<Tuple<ApplicationPrivilege, Set<String>>> applicationPrivs = new ArrayList<>();
=======
>>>>>>> dc633e00

        private Builder(String[] names) {
            this.names = names;
        }

        private Builder(RoleDescriptor rd, @Nullable FieldPermissionsCache fieldPermissionsCache) {
<<<<<<< HEAD
            this.names = new String[]{rd.getName()};
            this.fieldPermissionsCache = fieldPermissionsCache;
=======
            this.names = new String[] { rd.getName() };
>>>>>>> dc633e00
            if (rd.getClusterPrivileges().length == 0) {
                cluster = ClusterPermission.NONE;
            } else {
                this.cluster(ClusterPrivilege.get(Sets.newHashSet(rd.getClusterPrivileges())));
            }
            groups.addAll(convertFromIndicesPrivileges(rd.getIndicesPrivileges(), fieldPermissionsCache));

            final RoleDescriptor.ApplicationResourcePrivileges[] applicationPrivileges = rd.getApplicationPrivileges();
            for (int i = 0; i < applicationPrivileges.length; i++) {
                applicationPrivs.add(convertApplicationPrivilege(rd.getName(), i, applicationPrivileges[i]));
            }

            String[] rdRunAs = rd.getRunAs();
            if (rdRunAs != null && rdRunAs.length > 0) {
                this.runAs(new Privilege(Sets.newHashSet(rdRunAs), rdRunAs));
            }
        }

        public Builder cluster(ClusterPrivilege privilege) {
            cluster = new ClusterPermission(privilege);
            return this;
        }

        public Builder runAs(Privilege privilege) {
            runAs = new RunAsPermission(privilege);
            return this;
        }

        public Builder add(IndexPrivilege privilege, String... indices) {
            groups.add(new IndicesPermission.Group(privilege, FieldPermissions.DEFAULT, null, indices));
            return this;
        }

        public Builder add(FieldPermissions fieldPermissions, Set<BytesReference> query, IndexPrivilege privilege, String... indices) {
            groups.add(new IndicesPermission.Group(privilege, fieldPermissions, query, indices));
            return this;
        }

        public Builder addApplicationPrivilege(ApplicationPrivilege privilege, Set<String> resources) {
            applicationPrivs.add(new Tuple<>(privilege, resources));
            return this;
        }

        public Role build() {
            IndicesPermission indices = groups.isEmpty() ? IndicesPermission.NONE :
                new IndicesPermission(groups.toArray(new IndicesPermission.Group[groups.size()]));
            final ApplicationPermission applicationPermission
                = applicationPrivs.isEmpty() ? ApplicationPermission.NONE : new ApplicationPermission(applicationPrivs);
            return new Role(names, cluster, indices, applicationPermission, runAs);
        }

        static List<IndicesPermission.Group> convertFromIndicesPrivileges(RoleDescriptor.IndicesPrivileges[] indicesPrivileges,
                                                                          @Nullable FieldPermissionsCache fieldPermissionsCache) {
            List<IndicesPermission.Group> list = new ArrayList<>(indicesPrivileges.length);
            for (RoleDescriptor.IndicesPrivileges privilege : indicesPrivileges) {
                final FieldPermissions fieldPermissions;
                if (fieldPermissionsCache != null) {
                    fieldPermissions = fieldPermissionsCache.getFieldPermissions(privilege.getGrantedFields(), privilege.getDeniedFields());
                } else {
                    fieldPermissions = new FieldPermissions(
                        new FieldPermissionsDefinition(privilege.getGrantedFields(), privilege.getDeniedFields()));
                }
                final Set<BytesReference> query = privilege.getQuery() == null ? null : Collections.singleton(privilege.getQuery());
                list.add(new IndicesPermission.Group(IndexPrivilege.get(Sets.newHashSet(privilege.getPrivileges())),
                    fieldPermissions,
                    query,
                    privilege.getIndices()));

            }
            return list;
        }

        static Tuple<ApplicationPrivilege, Set<String>> convertApplicationPrivilege(String role, int index,
                                                                                    RoleDescriptor.ApplicationResourcePrivileges arp) {
            return new Tuple<>(new ApplicationPrivilege(arp.getApplication(),
                "role." + role.replaceAll("[^a-zA-Z0-9]", "") + "." + index,
                arp.getPrivileges()
            ), Sets.newHashSet(arp.getResources()));
        }
    }
}<|MERGE_RESOLUTION|>--- conflicted
+++ resolved
@@ -98,23 +98,14 @@
         private ClusterPermission cluster = ClusterPermission.NONE;
         private RunAsPermission runAs = RunAsPermission.NONE;
         private List<IndicesPermission.Group> groups = new ArrayList<>();
-<<<<<<< HEAD
-        private FieldPermissionsCache fieldPermissionsCache = null;
         private List<Tuple<ApplicationPrivilege, Set<String>>> applicationPrivs = new ArrayList<>();
-=======
->>>>>>> dc633e00
 
         private Builder(String[] names) {
             this.names = names;
         }
 
         private Builder(RoleDescriptor rd, @Nullable FieldPermissionsCache fieldPermissionsCache) {
-<<<<<<< HEAD
-            this.names = new String[]{rd.getName()};
-            this.fieldPermissionsCache = fieldPermissionsCache;
-=======
             this.names = new String[] { rd.getName() };
->>>>>>> dc633e00
             if (rd.getClusterPrivileges().length == 0) {
                 cluster = ClusterPermission.NONE;
             } else {
