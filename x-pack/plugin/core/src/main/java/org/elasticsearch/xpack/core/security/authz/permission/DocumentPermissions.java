--- conflicted
+++ resolved
@@ -196,11 +196,7 @@
      */
     static void failIfQueryUsesClient(QueryBuilder queryBuilder, QueryRewriteContext original) throws IOException {
         QueryRewriteContext copy = new QueryRewriteContext(
-<<<<<<< HEAD
-            original.getXContentRegistry(),
-=======
             original.getParserConfig(),
->>>>>>> d90fa4eb
             original.getWriteableRegistry(),
             null,
             original::nowInMillis
