/*
 * Copyright Elasticsearch B.V. and/or licensed to Elasticsearch B.V. under one
 * or more contributor license agreements. Licensed under the Elastic License;
 * you may not use this file except in compliance with the Elastic License.
 */
package org.elasticsearch.xpack.core.action;

import org.elasticsearch.action.Action;
import org.elasticsearch.xpack.core.XPackField;

import java.util.Arrays;
import java.util.List;

/**
 * A base action for for usage of a feature plugin.
 *
 * This action is implemented by each feature plugin, bound to the public constants here. The
 * {@link XPackUsageAction} implementationn iterates over the {@link #ALL} list of actions to form
 * the complete usage result.
 */
public class XPackUsageFeatureAction extends Action<XPackUsageFeatureResponse> {

    private static final String BASE_NAME = "cluster:monitor/xpack/usage/";

    public static final XPackUsageFeatureAction SECURITY = new XPackUsageFeatureAction(XPackField.SECURITY);
    public static final XPackUsageFeatureAction MONITORING = new XPackUsageFeatureAction(XPackField.MONITORING);
    public static final XPackUsageFeatureAction WATCHER = new XPackUsageFeatureAction(XPackField.WATCHER);
    public static final XPackUsageFeatureAction GRAPH = new XPackUsageFeatureAction(XPackField.GRAPH);
    public static final XPackUsageFeatureAction MACHINE_LEARNING = new XPackUsageFeatureAction(XPackField.MACHINE_LEARNING);
    public static final XPackUsageFeatureAction LOGSTASH = new XPackUsageFeatureAction(XPackField.LOGSTASH);
    public static final XPackUsageFeatureAction SQL = new XPackUsageFeatureAction(XPackField.SQL);
    public static final XPackUsageFeatureAction ROLLUP = new XPackUsageFeatureAction(XPackField.ROLLUP);
    public static final XPackUsageFeatureAction INDEX_LIFECYCLE = new XPackUsageFeatureAction(XPackField.INDEX_LIFECYCLE);
    public static final XPackUsageFeatureAction CCR = new XPackUsageFeatureAction(XPackField.CCR);
    public static final XPackUsageFeatureAction DATA_FRAME = new XPackUsageFeatureAction(XPackField.DATA_FRAME);
<<<<<<< HEAD
    public static final XPackUsageFeatureAction VOTING_ONLY_NODE = new XPackUsageFeatureAction(XPackField.VOTING_ONLY_NODE);

    public static final List<XPackUsageFeatureAction> ALL = Arrays.asList(
        SECURITY, MONITORING, WATCHER, GRAPH, MACHINE_LEARNING, LOGSTASH, SQL, ROLLUP, INDEX_LIFECYCLE, CCR, DATA_FRAME, VOTING_ONLY_NODE
=======
    public static final XPackUsageFeatureAction VECTORS = new XPackUsageFeatureAction(XPackField.VECTORS);

    public static final List<XPackUsageFeatureAction> ALL = Arrays.asList(
        SECURITY, MONITORING, WATCHER, GRAPH, MACHINE_LEARNING, LOGSTASH, SQL, ROLLUP, INDEX_LIFECYCLE, CCR, DATA_FRAME, VECTORS
>>>>>>> b638cc10
    );

    private XPackUsageFeatureAction(String name) {
        super(BASE_NAME + name);
    }

    @Override
    public XPackUsageFeatureResponse newResponse() {
        return new XPackUsageFeatureResponse();
    }

    @Override
    public String toString() {
        return "Action [" + name() + "]";
    }
}<|MERGE_RESOLUTION|>--- conflicted
+++ resolved
@@ -33,17 +33,12 @@
     public static final XPackUsageFeatureAction INDEX_LIFECYCLE = new XPackUsageFeatureAction(XPackField.INDEX_LIFECYCLE);
     public static final XPackUsageFeatureAction CCR = new XPackUsageFeatureAction(XPackField.CCR);
     public static final XPackUsageFeatureAction DATA_FRAME = new XPackUsageFeatureAction(XPackField.DATA_FRAME);
-<<<<<<< HEAD
-    public static final XPackUsageFeatureAction VOTING_ONLY_NODE = new XPackUsageFeatureAction(XPackField.VOTING_ONLY_NODE);
+    public static final XPackUsageFeatureAction VECTORS = new XPackUsageFeatureAction(XPackField.VECTORS);
+    public static final XPackUsageFeatureAction VOTING_ONLY_NODE = new XPackUsageFeatureAction(XPackField.VOTING_ONLY);
 
     public static final List<XPackUsageFeatureAction> ALL = Arrays.asList(
-        SECURITY, MONITORING, WATCHER, GRAPH, MACHINE_LEARNING, LOGSTASH, SQL, ROLLUP, INDEX_LIFECYCLE, CCR, DATA_FRAME, VOTING_ONLY_NODE
-=======
-    public static final XPackUsageFeatureAction VECTORS = new XPackUsageFeatureAction(XPackField.VECTORS);
-
-    public static final List<XPackUsageFeatureAction> ALL = Arrays.asList(
-        SECURITY, MONITORING, WATCHER, GRAPH, MACHINE_LEARNING, LOGSTASH, SQL, ROLLUP, INDEX_LIFECYCLE, CCR, DATA_FRAME, VECTORS
->>>>>>> b638cc10
+        SECURITY, MONITORING, WATCHER, GRAPH, MACHINE_LEARNING, LOGSTASH, SQL, ROLLUP, INDEX_LIFECYCLE, CCR, DATA_FRAME, VECTORS,
+        VOTING_ONLY_NODE
     );
 
     private XPackUsageFeatureAction(String name) {
