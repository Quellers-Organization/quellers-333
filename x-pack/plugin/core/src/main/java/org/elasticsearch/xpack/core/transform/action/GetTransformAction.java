--- conflicted
+++ resolved
@@ -125,11 +125,7 @@
                 builder.field(TransformField.COUNT.getPreferredName(), invalidTransforms.size());
                 builder.field(TransformField.TRANSFORMS.getPreferredName(), invalidTransforms);
                 builder.endObject();
-<<<<<<< HEAD
-                deprecationLogger.critical(
-=======
                 deprecationLogger.warn(
->>>>>>> d90fa4eb
                     DeprecationCategory.OTHER,
                     "invalid_transforms",
                     INVALID_TRANSFORMS_DEPRECATION_WARNING,
