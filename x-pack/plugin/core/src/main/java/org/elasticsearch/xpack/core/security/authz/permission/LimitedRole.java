--- conflicted
+++ resolved
@@ -105,10 +105,6 @@
             aliasAndIndexLookup,
             fieldPermissionsCache
         );
-<<<<<<< HEAD
-
-=======
->>>>>>> d90fa4eb
         return indicesAccessControl.limitIndicesAccessControl(limitedByIndicesAccessControl);
     }
 
