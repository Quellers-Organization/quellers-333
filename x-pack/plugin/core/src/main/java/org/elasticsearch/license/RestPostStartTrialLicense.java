/*
 * Copyright Elasticsearch B.V. and/or licensed to Elasticsearch B.V. under one
 * or more contributor license agreements. Licensed under the Elastic License;
 * you may not use this file except in compliance with the Elastic License.
 */

package org.elasticsearch.license;

<<<<<<< HEAD
=======
import org.apache.logging.log4j.LogManager;
import org.elasticsearch.common.logging.DeprecationLogger;
import org.elasticsearch.common.settings.Settings;
>>>>>>> a2338bb1
import org.elasticsearch.common.xcontent.XContentBuilder;
import org.elasticsearch.rest.BytesRestResponse;
import org.elasticsearch.rest.RestController;
import org.elasticsearch.rest.RestRequest;
import org.elasticsearch.rest.RestResponse;
import org.elasticsearch.rest.action.RestBuilderListener;
import org.elasticsearch.xpack.core.XPackClient;
import org.elasticsearch.xpack.core.rest.XPackRestHandler;

import java.io.IOException;
import java.util.Map;

import static org.elasticsearch.rest.RestRequest.Method.POST;

public class RestPostStartTrialLicense extends XPackRestHandler {

<<<<<<< HEAD
    RestPostStartTrialLicense(RestController controller) {
        controller.registerHandler(POST, URI_BASE + "/license/start_trial", this);
=======
    private static final DeprecationLogger deprecationLogger = new DeprecationLogger(LogManager.getLogger(RestPostStartTrialLicense.class));

    RestPostStartTrialLicense(Settings settings, RestController controller) {
        super(settings);
        // TODO: remove deprecated endpoint in 8.0.0
        controller.registerWithDeprecatedHandler(
                POST, "/_license/start_trial", this,
                POST, URI_BASE + "/license/start_trial", deprecationLogger);
>>>>>>> a2338bb1
    }

    @Override
    protected RestChannelConsumer doPrepareRequest(RestRequest request, XPackClient client) throws IOException {
        PostStartTrialRequest startTrialRequest = new PostStartTrialRequest();
        startTrialRequest.setType(request.param("type", "trial"));
        startTrialRequest.acknowledge(request.paramAsBoolean("acknowledge", false));
        return channel -> client.licensing().postStartTrial(startTrialRequest,
                new RestBuilderListener<PostStartTrialResponse>(channel) {
                    @Override
                    public RestResponse buildResponse(PostStartTrialResponse response, XContentBuilder builder) throws Exception {
                        PostStartTrialResponse.Status status = response.getStatus();
                        builder.startObject();
                        builder.field("acknowledged", startTrialRequest.isAcknowledged());
                        if (status.isTrialStarted()) {
                            builder.field("trial_was_started", true);
                            builder.field("type", startTrialRequest.getType());
                        } else {
                            builder.field("trial_was_started", false);
                            builder.field("error_message", status.getErrorMessage());
                        }

                        Map<String, String[]> acknowledgementMessages = response.getAcknowledgementMessages();
                        if (acknowledgementMessages.isEmpty() == false) {
                            builder.startObject("acknowledge");
                            builder.field("message", response.getAcknowledgementMessage());
                            for (Map.Entry<String, String[]> entry : acknowledgementMessages.entrySet()) {
                                builder.startArray(entry.getKey());
                                for (String message : entry.getValue()) {
                                    builder.value(message);
                                }
                                builder.endArray();
                            }
                            builder.endObject();
                        }
                        builder.endObject();
                        return new BytesRestResponse(status.getRestStatus(), builder);
                    }
                });
    }

    @Override
    public String getName() {
        return "post_start_trial";
    }

}<|MERGE_RESOLUTION|>--- conflicted
+++ resolved
@@ -6,12 +6,8 @@
 
 package org.elasticsearch.license;
 
-<<<<<<< HEAD
-=======
 import org.apache.logging.log4j.LogManager;
 import org.elasticsearch.common.logging.DeprecationLogger;
-import org.elasticsearch.common.settings.Settings;
->>>>>>> a2338bb1
 import org.elasticsearch.common.xcontent.XContentBuilder;
 import org.elasticsearch.rest.BytesRestResponse;
 import org.elasticsearch.rest.RestController;
@@ -28,19 +24,13 @@
 
 public class RestPostStartTrialLicense extends XPackRestHandler {
 
-<<<<<<< HEAD
-    RestPostStartTrialLicense(RestController controller) {
-        controller.registerHandler(POST, URI_BASE + "/license/start_trial", this);
-=======
     private static final DeprecationLogger deprecationLogger = new DeprecationLogger(LogManager.getLogger(RestPostStartTrialLicense.class));
 
-    RestPostStartTrialLicense(Settings settings, RestController controller) {
-        super(settings);
+    RestPostStartTrialLicense(RestController controller) {
         // TODO: remove deprecated endpoint in 8.0.0
         controller.registerWithDeprecatedHandler(
                 POST, "/_license/start_trial", this,
                 POST, URI_BASE + "/license/start_trial", deprecationLogger);
->>>>>>> a2338bb1
     }
 
     @Override
