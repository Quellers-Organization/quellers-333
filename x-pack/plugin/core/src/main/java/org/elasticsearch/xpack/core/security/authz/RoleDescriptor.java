/*
 * Copyright Elasticsearch B.V. and/or licensed to Elasticsearch B.V. under one
 * or more contributor license agreements. Licensed under the Elastic License;
 * you may not use this file except in compliance with the Elastic License.
 */
package org.elasticsearch.xpack.core.security.authz;

import org.elasticsearch.ElasticsearchParseException;
import org.elasticsearch.Version;
import org.elasticsearch.common.Nullable;
import org.elasticsearch.common.ParseField;
import org.elasticsearch.common.Strings;
import org.elasticsearch.common.ValidationException;
import org.elasticsearch.common.bytes.BytesArray;
import org.elasticsearch.common.bytes.BytesReference;
import org.elasticsearch.common.io.stream.StreamInput;
import org.elasticsearch.common.io.stream.StreamOutput;
import org.elasticsearch.common.io.stream.Streamable;
import org.elasticsearch.common.xcontent.LoggingDeprecationHandler;
import org.elasticsearch.common.xcontent.NamedXContentRegistry;
import org.elasticsearch.common.xcontent.ObjectParser;
import org.elasticsearch.common.xcontent.ToXContentObject;
import org.elasticsearch.common.xcontent.XContentBuilder;
import org.elasticsearch.common.xcontent.XContentParser;
import org.elasticsearch.common.xcontent.XContentType;
import org.elasticsearch.common.xcontent.json.JsonXContent;
import org.elasticsearch.xpack.core.security.authz.privilege.ConditionalClusterPrivilege;
import org.elasticsearch.xpack.core.security.authz.privilege.ConditionalClusterPrivileges;
import org.elasticsearch.xpack.core.security.support.Validation;
import org.elasticsearch.xpack.core.security.xcontent.XContentUtils;

import java.io.IOException;
import java.io.InputStream;
import java.util.ArrayList;
import java.util.Arrays;
import java.util.Collection;
import java.util.Collections;
import java.util.List;
import java.util.Map;
import java.util.Objects;

/**
 * A holder for a Role that contains user-readable information about the Role
 * without containing the actual Role object.
 */
public class RoleDescriptor implements ToXContentObject {

    public static final String ROLE_TYPE = "role";

    private final String name;
    private final String[] clusterPrivileges;
    private final ConditionalClusterPrivilege[] conditionalClusterPrivileges;
    private final IndicesPrivileges[] indicesPrivileges;
    private final ApplicationResourcePrivileges[] applicationPrivileges;
    private final String[] runAs;
    private final Map<String, Object> metadata;
    private final Map<String, Object> transientMetadata;

    public RoleDescriptor(String name,
                          @Nullable String[] clusterPrivileges,
                          @Nullable IndicesPrivileges[] indicesPrivileges,
                          @Nullable String[] runAs) {
        this(name, clusterPrivileges, indicesPrivileges, runAs, null);
    }

    /**
     * @deprecated Use {@link #RoleDescriptor(String, String[], IndicesPrivileges[], ApplicationResourcePrivileges[],
     * ConditionalClusterPrivilege[], String[], Map, Map)}
     */
    @Deprecated
    public RoleDescriptor(String name,
                          @Nullable String[] clusterPrivileges,
                          @Nullable IndicesPrivileges[] indicesPrivileges,
                          @Nullable String[] runAs,
                          @Nullable Map<String, Object> metadata) {
        this(name, clusterPrivileges, indicesPrivileges, runAs, metadata, null);
    }

    /**
     * @deprecated Use {@link #RoleDescriptor(String, String[], IndicesPrivileges[], ApplicationResourcePrivileges[],
     * ConditionalClusterPrivilege[], String[], Map, Map)}
     */
    @Deprecated
    public RoleDescriptor(String name,
                          @Nullable String[] clusterPrivileges,
                          @Nullable IndicesPrivileges[] indicesPrivileges,
                          @Nullable String[] runAs,
                          @Nullable Map<String, Object> metadata,
                          @Nullable Map<String, Object> transientMetadata) {
        this(name, clusterPrivileges, indicesPrivileges, null, null, runAs, metadata, transientMetadata);
    }

    public RoleDescriptor(String name,
                          @Nullable String[] clusterPrivileges,
                          @Nullable IndicesPrivileges[] indicesPrivileges,
                          @Nullable ApplicationResourcePrivileges[] applicationPrivileges,
                          @Nullable ConditionalClusterPrivilege[] conditionalClusterPrivileges,
                          @Nullable String[] runAs,
                          @Nullable Map<String, Object> metadata,
                          @Nullable Map<String, Object> transientMetadata) {
        this.name = name;
        this.clusterPrivileges = clusterPrivileges != null ? clusterPrivileges : Strings.EMPTY_ARRAY;
        this.conditionalClusterPrivileges = conditionalClusterPrivileges != null
            ? conditionalClusterPrivileges : ConditionalClusterPrivileges.EMPTY_ARRAY;
        this.indicesPrivileges = indicesPrivileges != null ? indicesPrivileges : IndicesPrivileges.NONE;
        this.applicationPrivileges = applicationPrivileges != null ? applicationPrivileges : ApplicationResourcePrivileges.NONE;
        this.runAs = runAs != null ? runAs : Strings.EMPTY_ARRAY;
        this.metadata = metadata != null ? Collections.unmodifiableMap(metadata) : Collections.emptyMap();
        this.transientMetadata = transientMetadata != null ? Collections.unmodifiableMap(transientMetadata) :
                Collections.singletonMap("enabled", true);
    }

    public String getName() {
        return this.name;
    }

    public String[] getClusterPrivileges() {
        return this.clusterPrivileges;
    }

    public ConditionalClusterPrivilege[] getConditionalClusterPrivileges() {
        return this.conditionalClusterPrivileges;
    }

    public IndicesPrivileges[] getIndicesPrivileges() {
        return this.indicesPrivileges;
    }

    public ApplicationResourcePrivileges[] getApplicationPrivileges() {
        return this.applicationPrivileges;
    }

    public String[] getRunAs() {
        return this.runAs;
    }

    public Map<String, Object> getMetadata() {
        return metadata;
    }

    public Map<String, Object> getTransientMetadata() {
        return transientMetadata;
    }

    public boolean isUsingDocumentOrFieldLevelSecurity() {
        return Arrays.stream(indicesPrivileges).anyMatch(ip -> ip.isUsingDocumentLevelSecurity() || ip.isUsingFieldLevelSecurity());
    }

    @Override
    public String toString() {
        StringBuilder sb = new StringBuilder("Role[");
        sb.append("name=").append(name);
        sb.append(", cluster=[").append(Strings.arrayToCommaDelimitedString(clusterPrivileges));
        sb.append("], global=[").append(Strings.arrayToCommaDelimitedString(conditionalClusterPrivileges));
        sb.append("], indicesPrivileges=[");
        for (IndicesPrivileges group : indicesPrivileges) {
            sb.append(group.toString()).append(",");
        }
        sb.append("], applicationPrivileges=[");
        for (ApplicationResourcePrivileges privilege : applicationPrivileges) {
            sb.append(privilege.toString()).append(",");
        }
        sb.append("], runAs=[").append(Strings.arrayToCommaDelimitedString(runAs));
        sb.append("], metadata=[");
        sb.append(metadata);
        sb.append("]]");
        return sb.toString();
    }

    @Override
    public boolean equals(Object o) {
        if (this == o) return true;
        if (o == null || getClass() != o.getClass()) return false;

        RoleDescriptor that = (RoleDescriptor) o;

        if (!name.equals(that.name)) return false;
        if (!Arrays.equals(clusterPrivileges, that.clusterPrivileges)) return false;
        if (!Arrays.equals(conditionalClusterPrivileges, that.conditionalClusterPrivileges)) return false;
        if (!Arrays.equals(indicesPrivileges, that.indicesPrivileges)) return false;
        if (!Arrays.equals(applicationPrivileges, that.applicationPrivileges)) return false;
        if (!metadata.equals(that.getMetadata())) return false;
        return Arrays.equals(runAs, that.runAs);
    }

    @Override
    public int hashCode() {
        int result = name.hashCode();
        result = 31 * result + Arrays.hashCode(clusterPrivileges);
        result = 31 * result + Arrays.hashCode(conditionalClusterPrivileges);
        result = 31 * result + Arrays.hashCode(indicesPrivileges);
        result = 31 * result + Arrays.hashCode(applicationPrivileges);
        result = 31 * result + Arrays.hashCode(runAs);
        result = 31 * result + metadata.hashCode();
        return result;
    }

    @Override
    public XContentBuilder toXContent(XContentBuilder builder, Params params) throws IOException {
        return toXContent(builder, params, false);
    }

    /**
     * Generates x-content for this {@link RoleDescriptor} instance.
     *
     * @param builder     the x-content builder
     * @param params      the parameters for x-content generation directives
     * @param docCreation {@code true} if the x-content is being generated for creating a document
     *                    in the security index, {@code false} if the x-content being generated
     *                    is for API display purposes
     * @return x-content builder
     * @throws IOException if there was an error writing the x-content to the builder
     */
    public XContentBuilder toXContent(XContentBuilder builder, Params params, boolean docCreation) throws IOException {
        builder.startObject();
        builder.array(Fields.CLUSTER.getPreferredName(), clusterPrivileges);
        if (conditionalClusterPrivileges.length != 0) {
            builder.field(Fields.GLOBAL.getPreferredName());
            ConditionalClusterPrivileges.toXContent(builder, params, Arrays.asList(conditionalClusterPrivileges));
        }
        builder.array(Fields.INDICES.getPreferredName(), (Object[]) indicesPrivileges);
        builder.array(Fields.APPLICATIONS.getPreferredName(), (Object[]) applicationPrivileges);
        if (runAs != null) {
            builder.array(Fields.RUN_AS.getPreferredName(), runAs);
        }
        builder.field(Fields.METADATA.getPreferredName(), metadata);
        if (docCreation) {
            builder.field(Fields.TYPE.getPreferredName(), ROLE_TYPE);
        } else {
            builder.field(Fields.TRANSIENT_METADATA.getPreferredName(), transientMetadata);
        }
        return builder.endObject();
    }

    public static RoleDescriptor readFrom(StreamInput in) throws IOException {
        String name = in.readString();
        String[] clusterPrivileges = in.readStringArray();
        int size = in.readVInt();
        IndicesPrivileges[] indicesPrivileges = new IndicesPrivileges[size];
        for (int i = 0; i < size; i++) {
            indicesPrivileges[i] = IndicesPrivileges.createFrom(in);
        }
        String[] runAs = in.readStringArray();
        Map<String, Object> metadata = in.readMap();

        final Map<String, Object> transientMetadata;
        if (in.getVersion().onOrAfter(Version.V_5_2_0)) {
            transientMetadata = in.readMap();
        } else {
            transientMetadata = Collections.emptyMap();
        }

        final ApplicationResourcePrivileges[] applicationPrivileges;
        final ConditionalClusterPrivilege[] conditionalClusterPrivileges;
<<<<<<< HEAD
        if (in.getVersion().onOrAfter(Version.V_7_0_0)) {
=======
        if (in.getVersion().onOrAfter(Version.V_6_4_0)) {
>>>>>>> 9f588c95
            applicationPrivileges = in.readArray(ApplicationResourcePrivileges::createFrom, ApplicationResourcePrivileges[]::new);
            conditionalClusterPrivileges = ConditionalClusterPrivileges.readArray(in);
        } else {
            applicationPrivileges = ApplicationResourcePrivileges.NONE;
            conditionalClusterPrivileges = ConditionalClusterPrivileges.EMPTY_ARRAY;
        }

        return new RoleDescriptor(name, clusterPrivileges, indicesPrivileges, applicationPrivileges, conditionalClusterPrivileges,
            runAs, metadata, transientMetadata);
    }

    public static void writeTo(RoleDescriptor descriptor, StreamOutput out) throws IOException {
        out.writeString(descriptor.name);
        out.writeStringArray(descriptor.clusterPrivileges);
        out.writeVInt(descriptor.indicesPrivileges.length);
        for (IndicesPrivileges group : descriptor.indicesPrivileges) {
            group.writeTo(out);
        }
        out.writeStringArray(descriptor.runAs);
        out.writeMap(descriptor.metadata);
        if (out.getVersion().onOrAfter(Version.V_5_2_0)) {
            out.writeMap(descriptor.transientMetadata);
        }
<<<<<<< HEAD
        if (out.getVersion().onOrAfter(Version.V_7_0_0)) {
=======
        if (out.getVersion().onOrAfter(Version.V_6_4_0)) {
>>>>>>> 9f588c95
            out.writeArray(ApplicationResourcePrivileges::write, descriptor.applicationPrivileges);
            ConditionalClusterPrivileges.writeArray(out, descriptor.getConditionalClusterPrivileges());
        }
    }

    public static RoleDescriptor parse(String name, BytesReference source, boolean allow2xFormat, XContentType xContentType)
            throws IOException {
        assert name != null;
        // EMPTY is safe here because we never use namedObject
        try (InputStream stream = source.streamInput();
             XContentParser parser = xContentType.xContent()
                     .createParser(NamedXContentRegistry.EMPTY, LoggingDeprecationHandler.INSTANCE, stream)) {
            return parse(name, parser, allow2xFormat);
        }
    }

    public static RoleDescriptor parse(String name, XContentParser parser, boolean allow2xFormat) throws IOException {
        // validate name
        Validation.Error validationError = Validation.Roles.validateRoleName(name, true);
        if (validationError != null) {
            ValidationException ve = new ValidationException();
            ve.addValidationError(validationError.toString());
            throw ve;
        }

        // advance to the START_OBJECT token if needed
        XContentParser.Token token = parser.currentToken() == null ? parser.nextToken() : parser.currentToken();
        if (token != XContentParser.Token.START_OBJECT) {
            throw new ElasticsearchParseException("failed to parse role [{}]. expected an object but found [{}] instead", name, token);
        }
        String currentFieldName = null;
        IndicesPrivileges[] indicesPrivileges = null;
        String[] clusterPrivileges = null;
        List<ConditionalClusterPrivilege> conditionalClusterPrivileges = Collections.emptyList();
        ApplicationResourcePrivileges[] applicationPrivileges = null;
        String[] runAsUsers = null;
        Map<String, Object> metadata = null;
        while ((token = parser.nextToken()) != XContentParser.Token.END_OBJECT) {
            if (token == XContentParser.Token.FIELD_NAME) {
                currentFieldName = parser.currentName();
            } else if (Fields.INDEX.match(currentFieldName, parser.getDeprecationHandler())
                    || Fields.INDICES.match(currentFieldName, parser.getDeprecationHandler())) {
                indicesPrivileges = parseIndices(name, parser, allow2xFormat);
            } else if (Fields.RUN_AS.match(currentFieldName, parser.getDeprecationHandler())) {
                runAsUsers = readStringArray(name, parser, true);
            } else if (Fields.CLUSTER.match(currentFieldName, parser.getDeprecationHandler())) {
                clusterPrivileges = readStringArray(name, parser, true);
            } else if (Fields.APPLICATIONS.match(currentFieldName, parser.getDeprecationHandler())
                    || Fields.APPLICATION.match(currentFieldName, parser.getDeprecationHandler())) {
                applicationPrivileges = parseApplicationPrivileges(name, parser);
            } else if (Fields.GLOBAL.match(currentFieldName, parser.getDeprecationHandler())) {
                conditionalClusterPrivileges = ConditionalClusterPrivileges.parse(parser);
            } else if (Fields.METADATA.match(currentFieldName, parser.getDeprecationHandler())) {
                if (token != XContentParser.Token.START_OBJECT) {
                    throw new ElasticsearchParseException(
                            "expected field [{}] to be of type object, but found [{}] instead", currentFieldName, token);
                }
                metadata = parser.map();
            } else if (Fields.TRANSIENT_METADATA.match(currentFieldName, parser.getDeprecationHandler())) {
                if (token == XContentParser.Token.START_OBJECT) {
                    // consume object but just drop
                    parser.map();
                } else {
                    throw new ElasticsearchParseException("failed to parse role [{}]. unexpected field [{}]", name, currentFieldName);
                }
            } else if (Fields.TYPE.match(currentFieldName, parser.getDeprecationHandler())) {
                // don't need it
            } else {
                throw new ElasticsearchParseException("failed to parse role [{}]. unexpected field [{}]", name, currentFieldName);
            }
        }
        return new RoleDescriptor(name, clusterPrivileges, indicesPrivileges, applicationPrivileges,
            conditionalClusterPrivileges.toArray(new ConditionalClusterPrivilege[conditionalClusterPrivileges.size()]), runAsUsers,
            metadata, null);
    }

    private static String[] readStringArray(String roleName, XContentParser parser, boolean allowNull) throws IOException {
        try {
            return XContentUtils.readStringArray(parser, allowNull);
        } catch (ElasticsearchParseException e) {
            // re-wrap in order to add the role name
            throw new ElasticsearchParseException("failed to parse role [{}]", e, roleName);
        }
    }

    public static RoleDescriptor parsePrivilegesCheck(String description, BytesReference source, XContentType xContentType)
            throws IOException {
        try (InputStream stream = source.streamInput();
             XContentParser parser = xContentType.xContent()
                     .createParser(NamedXContentRegistry.EMPTY, LoggingDeprecationHandler.INSTANCE, stream)) {
            // advance to the START_OBJECT token
            XContentParser.Token token = parser.nextToken();
            if (token != XContentParser.Token.START_OBJECT) {
                throw new ElasticsearchParseException("failed to parse privileges check [{}]. expected an object but found [{}] instead",
                        description, token);
            }
            String currentFieldName = null;
            IndicesPrivileges[] indexPrivileges = null;
            String[] clusterPrivileges = null;
            ApplicationResourcePrivileges[] applicationPrivileges = null;
            while ((token = parser.nextToken()) != XContentParser.Token.END_OBJECT) {
                if (token == XContentParser.Token.FIELD_NAME) {
                    currentFieldName = parser.currentName();
                } else if (Fields.INDEX.match(currentFieldName, parser.getDeprecationHandler())) {
                    indexPrivileges = parseIndices(description, parser, false);
                } else if (Fields.CLUSTER.match(currentFieldName, parser.getDeprecationHandler())) {
                    clusterPrivileges = readStringArray(description, parser, true);
                } else if (Fields.APPLICATIONS.match(currentFieldName, parser.getDeprecationHandler())
                        || Fields.APPLICATION.match(currentFieldName, parser.getDeprecationHandler())) {
                    applicationPrivileges = parseApplicationPrivileges(description, parser);
                } else {
                    throw new ElasticsearchParseException("failed to parse privileges check [{}]. unexpected field [{}]",
                            description, currentFieldName);
                }
            }
            if (indexPrivileges == null && clusterPrivileges == null && applicationPrivileges == null) {
                throw new ElasticsearchParseException("failed to parse privileges check [{}]. All privilege fields [{},{},{}] are missing",
                        description, Fields.CLUSTER, Fields.INDEX, Fields.APPLICATIONS);
            }
            if (indexPrivileges != null) {
                if (Arrays.stream(indexPrivileges).anyMatch(IndicesPrivileges::isUsingFieldLevelSecurity)) {
                    throw new ElasticsearchParseException("Field [{}] is not supported in a has_privileges request",
                            RoleDescriptor.Fields.FIELD_PERMISSIONS);
                }
                if (Arrays.stream(indexPrivileges).anyMatch(IndicesPrivileges::isUsingDocumentLevelSecurity)) {
                    throw new ElasticsearchParseException("Field [{}] is not supported in a has_privileges request", Fields.QUERY);
                }
            }
            return new RoleDescriptor(description, clusterPrivileges, indexPrivileges, applicationPrivileges, null, null, null, null);
        }
    }

    private static RoleDescriptor.IndicesPrivileges[] parseIndices(String roleName, XContentParser parser,
                                                                   boolean allow2xFormat) throws IOException {
        if (parser.currentToken() != XContentParser.Token.START_ARRAY) {
            throw new ElasticsearchParseException("failed to parse indices privileges for role [{}]. expected field [{}] value " +
                    "to be an array, but found [{}] instead", roleName, parser.currentName(), parser.currentToken());
        }
        List<RoleDescriptor.IndicesPrivileges> privileges = new ArrayList<>();
        while (parser.nextToken() != XContentParser.Token.END_ARRAY) {
            privileges.add(parseIndex(roleName, parser, allow2xFormat));
        }
        return privileges.toArray(new IndicesPrivileges[privileges.size()]);
    }

    private static RoleDescriptor.IndicesPrivileges parseIndex(String roleName, XContentParser parser,
                                                               boolean allow2xFormat) throws IOException {
        XContentParser.Token token = parser.currentToken();
        if (token != XContentParser.Token.START_OBJECT) {
            throw new ElasticsearchParseException("failed to parse indices privileges for role [{}]. expected field [{}] value to " +
                    "be an array of objects, but found an array element of type [{}]", roleName, parser.currentName(), token);
        }
        String currentFieldName = null;
        String[] names = null;
        BytesReference query = null;
        String[] privileges = null;
        String[] grantedFields = null;
        String[] deniedFields = null;
        while ((token = parser.nextToken()) != XContentParser.Token.END_OBJECT) {
            if (token == XContentParser.Token.FIELD_NAME) {
                currentFieldName = parser.currentName();
            } else if (Fields.NAMES.match(currentFieldName, parser.getDeprecationHandler())) {
                if (token == XContentParser.Token.VALUE_STRING) {
                    names = new String[]{parser.text()};
                } else if (token == XContentParser.Token.START_ARRAY) {
                    names = readStringArray(roleName, parser, false);
                    if (names.length == 0) {
                        throw new ElasticsearchParseException("failed to parse indices privileges for role [{}]. [{}] cannot be an empty " +
                                "array", roleName, currentFieldName);
                    }
                } else {
                    throw new ElasticsearchParseException("failed to parse indices privileges for role [{}]. expected field [{}] " +
                            "value to be a string or an array of strings, but found [{}] instead", roleName, currentFieldName, token);
                }
            } else if (Fields.QUERY.match(currentFieldName, parser.getDeprecationHandler())) {
                if (token == XContentParser.Token.START_OBJECT) {
                    XContentBuilder builder = JsonXContent.contentBuilder();
                    builder.generator().copyCurrentStructure(parser);
                    query = BytesReference.bytes(builder);
                } else if (token == XContentParser.Token.VALUE_STRING) {
                    final String text = parser.text();
                    if (text.isEmpty() == false) {
                        query = new BytesArray(text);
                    }
                } else if (token != XContentParser.Token.VALUE_NULL) {
                    throw new ElasticsearchParseException("failed to parse indices privileges for role [{}]. expected field [{}] " +
                            "value to be null, a string, an array, or an object, but found [{}] instead", roleName, currentFieldName,
                            token);
                }
            } else if (Fields.FIELD_PERMISSIONS.match(currentFieldName, parser.getDeprecationHandler())) {
                if (token == XContentParser.Token.START_OBJECT) {
                    token = parser.nextToken();
                    do {
                        if (token == XContentParser.Token.FIELD_NAME) {
                            currentFieldName = parser.currentName();
                            if (Fields.GRANT_FIELDS.match(currentFieldName, parser.getDeprecationHandler())) {
                                parser.nextToken();
                                grantedFields = readStringArray(roleName, parser, true);
                                if (grantedFields == null) {
                                    throw new ElasticsearchParseException("failed to parse indices privileges for role [{}]. {} must not " +
                                            "be null.", roleName, Fields.GRANT_FIELDS);
                                }
                            } else if (Fields.EXCEPT_FIELDS.match(currentFieldName, parser.getDeprecationHandler())) {
                                parser.nextToken();
                                deniedFields = readStringArray(roleName, parser, true);
                                if (deniedFields == null) {
                                    throw new ElasticsearchParseException("failed to parse indices privileges for role [{}]. {} must not " +
                                            "be null.", roleName, Fields.EXCEPT_FIELDS);
                                }
                            } else {
                                throw new ElasticsearchParseException("failed to parse indices privileges for role [{}]. " +
                                        "\"{}\" only accepts options {} and {}, but got: {}",
                                        roleName, Fields.FIELD_PERMISSIONS, Fields.GRANT_FIELDS, Fields.EXCEPT_FIELDS
                                        , parser.currentName());
                            }
                        } else {
                            if (token == XContentParser.Token.END_OBJECT) {
                                throw new ElasticsearchParseException("failed to parse indices privileges for role [{}]. " +
                                        "\"{}\" must not be empty.", roleName, Fields.FIELD_PERMISSIONS);
                            } else {
                                throw new ElasticsearchParseException("failed to parse indices privileges for role [{}]. expected {} but " +
                                        "got {}.", roleName, XContentParser.Token.FIELD_NAME,
                                        token);
                            }
                        }
                    } while ((token = parser.nextToken()) != XContentParser.Token.END_OBJECT);
                } else {
                    throw new ElasticsearchParseException("failed to parse indices privileges for role [{}]. expected {} or {} but got {}" +
                            " in \"{}\".", roleName, XContentParser.Token.START_OBJECT,
                            XContentParser.Token.START_ARRAY, token, Fields.FIELD_PERMISSIONS);
                }
            } else if (Fields.PRIVILEGES.match(currentFieldName, parser.getDeprecationHandler())) {
                privileges = readStringArray(roleName, parser, true);
            } else if (Fields.FIELD_PERMISSIONS_2X.match(currentFieldName, parser.getDeprecationHandler())) {
                if (allow2xFormat) {
                    grantedFields = readStringArray(roleName, parser, true);
                } else {
                    throw new ElasticsearchParseException("[\"fields\": [...]] format has changed for field" +
                            " permissions in role [{}], use [\"{}\": {\"{}\":[...]," + "\"{}\":[...]}] instead",
                            roleName, Fields.FIELD_PERMISSIONS, Fields.GRANT_FIELDS, Fields.EXCEPT_FIELDS, roleName);
                }
            } else if (Fields.TRANSIENT_METADATA.match(currentFieldName, parser.getDeprecationHandler())) {
                if (token == XContentParser.Token.START_OBJECT) {
                    while (parser.nextToken() != XContentParser.Token.END_OBJECT) {
                        // it is transient metadata, skip it
                    }
                } else {
                    throw new ElasticsearchParseException("failed to parse transient metadata for role [{}]. expected {} but got {}" +
                            " in \"{}\".", roleName, XContentParser.Token.START_OBJECT, token, Fields.TRANSIENT_METADATA);
                }
            } else {
                throw new ElasticsearchParseException("failed to parse indices privileges for role [{}]. unexpected field [{}]",
                        roleName, currentFieldName);
            }
        }
        if (names == null) {
            throw new ElasticsearchParseException("failed to parse indices privileges for role [{}]. missing required [{}] field",
                    roleName, Fields.NAMES.getPreferredName());
        }
        if (privileges == null) {
            throw new ElasticsearchParseException("failed to parse indices privileges for role [{}]. missing required [{}] field",
                    roleName, Fields.PRIVILEGES.getPreferredName());
        }
        if (deniedFields != null && grantedFields == null) {
            throw new ElasticsearchParseException("failed to parse indices privileges for role [{}]. {} requires {} if {} is given",
                    roleName, Fields.FIELD_PERMISSIONS, Fields.GRANT_FIELDS, Fields.EXCEPT_FIELDS);
        }
        return RoleDescriptor.IndicesPrivileges.builder()
                .indices(names)
                .privileges(privileges)
                .grantedFields(grantedFields)
                .deniedFields(deniedFields)
                .query(query)
                .build();
    }

    private static ApplicationResourcePrivileges[] parseApplicationPrivileges(String roleName, XContentParser parser)
            throws IOException {
        if (parser.currentToken() != XContentParser.Token.START_ARRAY) {
            throw new ElasticsearchParseException("failed to parse application privileges for role [{}]. expected field [{}] value " +
                    "to be an array, but found [{}] instead", roleName, parser.currentName(), parser.currentToken());
        }
        List<ApplicationResourcePrivileges> privileges = new ArrayList<>();
        while (parser.nextToken() != XContentParser.Token.END_ARRAY) {
            privileges.add(parseApplicationPrivilege(roleName, parser));
        }
        return privileges.toArray(new ApplicationResourcePrivileges[privileges.size()]);
    }

    private static ApplicationResourcePrivileges parseApplicationPrivilege(String roleName, XContentParser parser) throws IOException {
        XContentParser.Token token = parser.currentToken();
        if (token != XContentParser.Token.START_OBJECT) {
            throw new ElasticsearchParseException("failed to parse application privileges for role [{}]. expected field [{}] value to " +
                    "be an array of objects, but found an array element of type [{}]", roleName, parser.currentName(), token);
        }
        final ApplicationResourcePrivileges.Builder builder = ApplicationResourcePrivileges.PARSER.parse(parser, null);
        if (builder.hasResources() == false) {
            throw new ElasticsearchParseException("failed to parse application privileges for role [{}]. missing required [{}] field",
                    roleName, Fields.RESOURCES.getPreferredName());
        }
        if (builder.hasPrivileges() == false) {
            throw new ElasticsearchParseException("failed to parse application privileges for role [{}]. missing required [{}] field",
                    roleName, Fields.PRIVILEGES.getPreferredName());
        }
        return builder.build();
    }

    /**
     * A class representing permissions for a group of indices mapped to
     * privileges, field permissions, and a query.
     */
    public static class IndicesPrivileges implements ToXContentObject, Streamable {

        private static final IndicesPrivileges[] NONE = new IndicesPrivileges[0];

        private String[] indices;
        private String[] privileges;
        private String[] grantedFields = null;
        private String[] deniedFields = null;
        private BytesReference query;

        private IndicesPrivileges() {
        }

        public static Builder builder() {
            return new Builder();
        }

        public String[] getIndices() {
            return this.indices;
        }

        public String[] getPrivileges() {
            return this.privileges;
        }

        @Nullable
        public String[] getGrantedFields() {
            return this.grantedFields;
        }

        @Nullable
        public String[] getDeniedFields() {
            return this.deniedFields;
        }

        @Nullable
        public BytesReference getQuery() {
            return this.query;
        }

        public boolean isUsingDocumentLevelSecurity() {
            return query != null;
        }

        public boolean isUsingFieldLevelSecurity() {
            return hasDeniedFields() || hasGrantedFields();
        }

        private boolean hasDeniedFields() {
            return deniedFields != null && deniedFields.length > 0;
        }

        private boolean hasGrantedFields() {
            if (grantedFields != null && grantedFields.length >= 0) {
                // we treat just '*' as no FLS since that's what the UI defaults to
                if (grantedFields.length == 1 && "*".equals(grantedFields[0])) {
                    return false;
                } else {
                    return true;
                }
            }
            return false;
        }

        @Override
        public String toString() {
            StringBuilder sb = new StringBuilder("IndicesPrivileges[");
            sb.append("indices=[").append(Strings.arrayToCommaDelimitedString(indices));
            sb.append("], privileges=[").append(Strings.arrayToCommaDelimitedString(privileges));
            sb.append("], ");
            if (grantedFields != null || deniedFields != null) {
                sb.append(RoleDescriptor.Fields.FIELD_PERMISSIONS).append("=[");
                if (grantedFields == null) {
                    sb.append(RoleDescriptor.Fields.GRANT_FIELDS).append("=null");
                } else {
                    sb.append(RoleDescriptor.Fields.GRANT_FIELDS).append("=[")
                            .append(Strings.arrayToCommaDelimitedString(grantedFields));
                    sb.append("]");
                }
                if (deniedFields == null) {
                    sb.append(", ").append(RoleDescriptor.Fields.EXCEPT_FIELDS).append("=null");
                } else {
                    sb.append(", ").append(RoleDescriptor.Fields.EXCEPT_FIELDS).append("=[")
                            .append(Strings.arrayToCommaDelimitedString(deniedFields));
                    sb.append("]");
                }
                sb.append("]");
            }
            if (query != null) {
                sb.append(", query=");
                sb.append(query.utf8ToString());
            }
            sb.append("]");
            return sb.toString();
        }

        @Override
        public boolean equals(Object o) {
            if (this == o) return true;
            if (o == null || getClass() != o.getClass()) return false;

            IndicesPrivileges that = (IndicesPrivileges) o;

            if (!Arrays.equals(indices, that.indices)) return false;
            if (!Arrays.equals(privileges, that.privileges)) return false;
            if (!Arrays.equals(grantedFields, that.grantedFields)) return false;
            if (!Arrays.equals(deniedFields, that.deniedFields)) return false;
            return !(query != null ? !query.equals(that.query) : that.query != null);
        }

        @Override
        public int hashCode() {
            int result = Arrays.hashCode(indices);
            result = 31 * result + Arrays.hashCode(privileges);
            result = 31 * result + Arrays.hashCode(grantedFields);
            result = 31 * result + Arrays.hashCode(deniedFields);
            result = 31 * result + (query != null ? query.hashCode() : 0);
            return result;
        }

        @Override
        public XContentBuilder toXContent(XContentBuilder builder, Params params) throws IOException {
            builder.startObject();
            builder.array("names", indices);
            builder.array("privileges", privileges);
            if (grantedFields != null || deniedFields != null) {
                builder.startObject(RoleDescriptor.Fields.FIELD_PERMISSIONS.getPreferredName());
                if (grantedFields != null) {
                    builder.array(RoleDescriptor.Fields.GRANT_FIELDS.getPreferredName(), grantedFields);
                }
                if (deniedFields != null) {
                    builder.array(RoleDescriptor.Fields.EXCEPT_FIELDS.getPreferredName(), deniedFields);
                }
                builder.endObject();
            }
            if (query != null) {
                builder.field("query", query.utf8ToString());
            }
            return builder.endObject();
        }

        public static IndicesPrivileges createFrom(StreamInput in) throws IOException {
            IndicesPrivileges ip = new IndicesPrivileges();
            ip.readFrom(in);
            return ip;
        }

        @Override
        public void readFrom(StreamInput in) throws IOException {
            this.indices = in.readStringArray();
            this.grantedFields = in.readOptionalStringArray();
            this.deniedFields = in.readOptionalStringArray();
            this.privileges = in.readStringArray();
            this.query = in.readOptionalBytesReference();
        }

        @Override
        public void writeTo(StreamOutput out) throws IOException {
            out.writeStringArray(indices);
            out.writeOptionalStringArray(grantedFields);
            out.writeOptionalStringArray(deniedFields);
            out.writeStringArray(privileges);
            out.writeOptionalBytesReference(query);
        }

        public static class Builder {

            private IndicesPrivileges indicesPrivileges = new IndicesPrivileges();

            private Builder() {
            }

            public Builder indices(String... indices) {
                indicesPrivileges.indices = indices;
                return this;
            }

            public Builder privileges(String... privileges) {
                indicesPrivileges.privileges = privileges;
                return this;
            }

            public Builder grantedFields(String... grantedFields) {
                indicesPrivileges.grantedFields = grantedFields;
                return this;
            }

            public Builder deniedFields(String... deniedFields) {
                indicesPrivileges.deniedFields = deniedFields;
                return this;
            }

            public Builder query(@Nullable String query) {
                return query(query == null ? null : new BytesArray(query));
            }

            public Builder query(@Nullable BytesReference query) {
                if (query == null) {
                    indicesPrivileges.query = null;
                } else {
                    indicesPrivileges.query = query;
                }
                return this;
            }

            public IndicesPrivileges build() {
                if (indicesPrivileges.indices == null || indicesPrivileges.indices.length == 0) {
                    throw new IllegalArgumentException("indices privileges must refer to at least one index name or index name pattern");
                }
                if (indicesPrivileges.privileges == null || indicesPrivileges.privileges.length == 0) {
                    throw new IllegalArgumentException("indices privileges must define at least one privilege");
                }
                return indicesPrivileges;
            }
        }
    }

    public static class ApplicationResourcePrivileges implements ToXContentObject, Streamable {

        private static final ApplicationResourcePrivileges[] NONE = new ApplicationResourcePrivileges[0];
        private static final ObjectParser<ApplicationResourcePrivileges.Builder, Void> PARSER = new ObjectParser<>("application",
                ApplicationResourcePrivileges::builder);

        static {
            PARSER.declareString(Builder::application, Fields.APPLICATION);
            PARSER.declareStringArray(Builder::privileges, Fields.PRIVILEGES);
            PARSER.declareStringArray(Builder::resources, Fields.RESOURCES);
        }

        private String application;
        private String[] privileges;
        private String[] resources;

        private ApplicationResourcePrivileges() {
        }

        public static Builder builder() {
            return new Builder();
        }

        public String getApplication() {
            return application;
        }

        public String[] getResources() {
            return this.resources;
        }

        public String[] getPrivileges() {
            return this.privileges;
        }

        @Override
        public String toString() {
            StringBuilder sb = new StringBuilder(getClass().getSimpleName())
                    .append("[application=")
                    .append(application)
                    .append(", privileges=[")
                    .append(Strings.arrayToCommaDelimitedString(privileges))
                    .append("], resources=[")
                    .append(Strings.arrayToCommaDelimitedString(resources))
                    .append("]]");
            return sb.toString();
        }

        @Override
        public boolean equals(Object o) {
            if (this == o) {
                return true;
            }
            if (o == null || this.getClass() != o.getClass()) {
                return false;
            }

            ApplicationResourcePrivileges that = (ApplicationResourcePrivileges) o;

            return Objects.equals(this.application, that.application)
                && Arrays.equals(this.resources, that.resources)
                && Arrays.equals(this.privileges, that.privileges);
        }

        @Override
        public int hashCode() {
            int result = Arrays.hashCode(resources);
            result = 31 * result + Arrays.hashCode(privileges);
            return result;
        }

        @Override
        public XContentBuilder toXContent(XContentBuilder builder, Params params) throws IOException {
            builder.startObject();
            builder.field(Fields.APPLICATION.getPreferredName(), application);
            builder.array(Fields.PRIVILEGES.getPreferredName(), privileges);
            builder.array(Fields.RESOURCES.getPreferredName(), resources);
            return builder.endObject();
        }

        public static ApplicationResourcePrivileges createFrom(StreamInput in) throws IOException {
            ApplicationResourcePrivileges ip = new ApplicationResourcePrivileges();
            ip.readFrom(in);
            return ip;
        }

        @Override
        public void readFrom(StreamInput in) throws IOException {
            this.application = in.readString();
            this.privileges = in.readStringArray();
            this.resources = in.readStringArray();
        }

        @Override
        public void writeTo(StreamOutput out) throws IOException {
            out.writeString(application);
            out.writeStringArray(privileges);
            out.writeStringArray(resources);
        }

        public static void write(StreamOutput out, ApplicationResourcePrivileges privileges) throws IOException {
            privileges.writeTo(out);
        }

        public static class Builder {

            private ApplicationResourcePrivileges applicationPrivileges = new ApplicationResourcePrivileges();

            private Builder() {
            }

            public Builder application(String appName) {
                applicationPrivileges.application = appName;
                return this;
            }

            public Builder resources(String... resources) {
                applicationPrivileges.resources = resources;
                return this;
            }

            public Builder resources(List<String> resources) {
                return resources(resources.toArray(new String[resources.size()]));
            }

            public Builder privileges(String... privileges) {
                applicationPrivileges.privileges = privileges;
                return this;
            }

            public Builder privileges(Collection<String> privileges) {
                return privileges(privileges.toArray(new String[privileges.size()]));
            }

            public boolean hasResources() {
                return applicationPrivileges.resources != null;
            }

            public boolean hasPrivileges() {
                return applicationPrivileges.privileges != null;
            }

            public ApplicationResourcePrivileges build() {
                if (Strings.isNullOrEmpty(applicationPrivileges.application)) {
                    throw new IllegalArgumentException("application privileges must have an application name");
                }
                if (applicationPrivileges.privileges == null || applicationPrivileges.privileges.length == 0) {
                    throw new IllegalArgumentException("application privileges must define at least one privilege");
                }
                if (applicationPrivileges.resources == null || applicationPrivileges.resources.length == 0) {
                    throw new IllegalArgumentException("application privileges must refer to at least one resource");
                }
                return applicationPrivileges;
            }

        }
    }

    public interface Fields {
        ParseField CLUSTER = new ParseField("cluster");
        ParseField GLOBAL = new ParseField("global");
        ParseField INDEX = new ParseField("index");
        ParseField INDICES = new ParseField("indices");
        ParseField APPLICATIONS = new ParseField("applications");
        ParseField RUN_AS = new ParseField("run_as");
        ParseField NAMES = new ParseField("names");
        ParseField RESOURCES = new ParseField("resources");
        ParseField QUERY = new ParseField("query");
        ParseField PRIVILEGES = new ParseField("privileges");
        ParseField APPLICATION = new ParseField("application");
        ParseField FIELD_PERMISSIONS = new ParseField("field_security");
        ParseField FIELD_PERMISSIONS_2X = new ParseField("fields");
        ParseField GRANT_FIELDS = new ParseField("grant");
        ParseField EXCEPT_FIELDS = new ParseField("except");
        ParseField METADATA = new ParseField("metadata");
        ParseField TRANSIENT_METADATA = new ParseField("transient_metadata");
        ParseField TYPE = new ParseField("type");
    }
}<|MERGE_RESOLUTION|>--- conflicted
+++ resolved
@@ -252,11 +252,7 @@
 
         final ApplicationResourcePrivileges[] applicationPrivileges;
         final ConditionalClusterPrivilege[] conditionalClusterPrivileges;
-<<<<<<< HEAD
-        if (in.getVersion().onOrAfter(Version.V_7_0_0)) {
-=======
         if (in.getVersion().onOrAfter(Version.V_6_4_0)) {
->>>>>>> 9f588c95
             applicationPrivileges = in.readArray(ApplicationResourcePrivileges::createFrom, ApplicationResourcePrivileges[]::new);
             conditionalClusterPrivileges = ConditionalClusterPrivileges.readArray(in);
         } else {
@@ -280,11 +276,7 @@
         if (out.getVersion().onOrAfter(Version.V_5_2_0)) {
             out.writeMap(descriptor.transientMetadata);
         }
-<<<<<<< HEAD
-        if (out.getVersion().onOrAfter(Version.V_7_0_0)) {
-=======
         if (out.getVersion().onOrAfter(Version.V_6_4_0)) {
->>>>>>> 9f588c95
             out.writeArray(ApplicationResourcePrivileges::write, descriptor.applicationPrivileges);
             ConditionalClusterPrivileges.writeArray(out, descriptor.getConditionalClusterPrivileges());
         }
