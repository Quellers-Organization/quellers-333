--- conflicted
+++ resolved
@@ -19,6 +19,7 @@
 import org.elasticsearch.common.io.stream.Writeable;
 import org.elasticsearch.common.settings.Settings;
 import org.elasticsearch.common.xcontent.LoggingDeprecationHandler;
+import org.elasticsearch.common.xcontent.XContentHelper;
 import org.elasticsearch.core.Nullable;
 import org.elasticsearch.xcontent.ObjectParser;
 import org.elasticsearch.xcontent.ParseField;
@@ -449,7 +450,6 @@
     }
 
     public static final class Parser {
-<<<<<<< HEAD
 
         private boolean allow2xFormat = false;
         private boolean allowRestriction = false;
@@ -469,32 +469,6 @@
 
         public Parser allowDescription(boolean allowDescription) {
             this.allowDescription = allowDescription;
-            return this;
-        }
-
-        public RoleDescriptor parse(String name, BytesReference source, XContentType xContentType) throws IOException {
-            assert name != null;
-            try (
-                XContentParser parser = createParserNotCompressed(LoggingDeprecationHandler.XCONTENT_PARSER_CONFIG, source, xContentType)
-            ) {
-                return parse(name, parser);
-            }
-        }
-
-=======
-
-        private boolean allow2xFormat = false;
-        private boolean allowRestriction = false;
-
-        private Parser() {}
-
-        public Parser allow2xFormat(boolean allow2xFormat) {
-            this.allow2xFormat = allow2xFormat;
-            return this;
-        }
-
-        public Parser allowRestriction(boolean allowRestriction) {
-            this.allowRestriction = allowRestriction;
             return this;
         }
 
@@ -511,7 +485,6 @@
             }
         }
 
->>>>>>> 621959b1
         public RoleDescriptor parse(String name, XContentParser parser) throws IOException {
             // validate name
             Validation.Error validationError = Validation.Roles.validateRoleName(name, true);
@@ -575,11 +548,8 @@
                             remoteIndicesPrivileges = parseRemoteIndices(name, parser);
                         } else if (allowRestriction && Fields.RESTRICTION.match(currentFieldName, parser.getDeprecationHandler())) {
                             restriction = Restriction.parse(name, parser);
-<<<<<<< HEAD
                         } else if (allowDescription && Fields.DESCRIPTION.match(currentFieldName, parser.getDeprecationHandler())) {
                             description = parser.text();
-=======
->>>>>>> 621959b1
                         } else if (Fields.TYPE.match(currentFieldName, parser.getDeprecationHandler())) {
                             // don't need it
                         } else {
@@ -600,12 +570,8 @@
                 metadata,
                 null,
                 remoteIndicesPrivileges,
-<<<<<<< HEAD
                 restriction,
                 description
-=======
-                restriction
->>>>>>> 621959b1
             );
 
         }
