--- conflicted
+++ resolved
@@ -229,18 +229,17 @@
             }
 
             for (Group group : groups) {
-<<<<<<< HEAD
                 if (group.checkIndex(indexOrAlias) &&
                         (group.checkAction(action) || (authorizeMappingUpdateBwcSpecialCase(group, action) &&
                                 (indexAbstraction == null || indexAbstraction.getType() != IndexAbstraction.Type.DATA_STREAM)))) {
-=======
-                // check for privilege granted directly on the requested index/alias
-                if (group.check(action, indexOrAlias) ||
-                    // check for privilege granted on parent data stream if a backing index
-                    (indexAbstraction != null && indexAbstraction.getType() == IndexAbstraction.Type.CONCRETE_INDEX &&
-                        indexAbstraction.getParentDataStream() != null &&
-                        group.check(action, indexAbstraction.getParentDataStream().getName()))) {
->>>>>>> af6d5e63
+//=======
+//                // check for privilege granted directly on the requested index/alias
+//                if (group.check(action, indexOrAlias) ||
+//                    // check for privilege granted on parent data stream if a backing index
+//                    (indexAbstraction != null && indexAbstraction.getType() == IndexAbstraction.Type.CONCRETE_INDEX &&
+//                        indexAbstraction.getParentDataStream() != null &&
+//                        group.check(action, indexAbstraction.getParentDataStream().getName()))) {
+//>>>>>>> master
                     granted = true;
                     for (String index : concreteIndices) {
                         Set<FieldPermissions> fieldPermissions = fieldPermissionsByIndex.computeIfAbsent(index, (k) -> new HashSet<>());
