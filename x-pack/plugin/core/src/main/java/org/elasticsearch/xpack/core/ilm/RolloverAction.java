--- conflicted
+++ resolved
@@ -38,13 +38,10 @@
     public static final ParseField MAX_PRIMARY_SHARD_SIZE_FIELD = new ParseField("max_primary_shard_size");
     public static final ParseField MAX_DOCS_FIELD = new ParseField("max_docs");
     public static final ParseField MAX_AGE_FIELD = new ParseField("max_age");
-<<<<<<< HEAD
+    public static final ParseField MAX_PRIMARY_SHARD_DOCS_FIELD = new ParseField("max_primary_shard_docs");
     public static final ParseField MIN_PRIMARY_SHARD_SIZE_FIELD = new ParseField("min_primary_shard_size");
     public static final ParseField MIN_DOCS_FIELD = new ParseField("min_docs");
     public static final ParseField MIN_AGE_FIELD = new ParseField("min_age");
-=======
-    public static final ParseField MAX_PRIMARY_SHARD_DOCS_FIELD = new ParseField("max_primary_shard_docs");
->>>>>>> 078bea2d
     public static final String LIFECYCLE_ROLLOVER_ALIAS = "index.lifecycle.rollover_alias";
     public static final Setting<String> LIFECYCLE_ROLLOVER_ALIAS_SETTING = Setting.simpleString(
         LIFECYCLE_ROLLOVER_ALIAS,
@@ -56,19 +53,16 @@
 
     private static final ConstructingObjectParser<RolloverAction, Void> PARSER = new ConstructingObjectParser<>(
         NAME,
-<<<<<<< HEAD
         a -> new RolloverAction(
             (ByteSizeValue) a[0],
             (ByteSizeValue) a[1],
             (TimeValue) a[2],
             (Long) a[3],
-            (ByteSizeValue) a[4],
-            (TimeValue) a[5],
-            (Long) a[6]
+            (Long) a[4],
+            (ByteSizeValue) a[5],
+            (TimeValue) a[6],
+            (Long) a[7]
         )
-=======
-        a -> new RolloverAction((ByteSizeValue) a[0], (ByteSizeValue) a[1], (TimeValue) a[2], (Long) a[3], (Long) a[4])
->>>>>>> 078bea2d
     );
 
     static {
@@ -91,7 +85,7 @@
             ValueType.VALUE
         );
         PARSER.declareLong(ConstructingObjectParser.optionalConstructorArg(), MAX_DOCS_FIELD);
-<<<<<<< HEAD
+        PARSER.declareLong(ConstructingObjectParser.optionalConstructorArg(), MAX_PRIMARY_SHARD_DOCS_FIELD);
         PARSER.declareField(
             ConstructingObjectParser.optionalConstructorArg(),
             (p, c) -> ByteSizeValue.parseBytesSizeValue(p.text(), MIN_PRIMARY_SHARD_SIZE_FIELD.getPreferredName()),
@@ -105,22 +99,16 @@
             ValueType.VALUE
         );
         PARSER.declareLong(ConstructingObjectParser.optionalConstructorArg(), MIN_DOCS_FIELD);
-=======
-        PARSER.declareLong(ConstructingObjectParser.optionalConstructorArg(), MAX_PRIMARY_SHARD_DOCS_FIELD);
->>>>>>> 078bea2d
     }
 
     private final ByteSizeValue maxSize;
     private final ByteSizeValue maxPrimaryShardSize;
     private final Long maxDocs;
     private final TimeValue maxAge;
-<<<<<<< HEAD
+    private final Long maxPrimaryShardDocs;
     private final ByteSizeValue minPrimaryShardSize;
     private final Long minDocs;
     private final TimeValue minAge;
-=======
-    private final Long maxPrimaryShardDocs;
->>>>>>> 078bea2d
 
     public static RolloverAction parse(XContentParser parser) {
         return PARSER.apply(parser, null);
@@ -131,31 +119,22 @@
         @Nullable ByteSizeValue maxPrimaryShardSize,
         @Nullable TimeValue maxAge,
         @Nullable Long maxDocs,
-<<<<<<< HEAD
+        @Nullable Long maxPrimaryShardDocs,
         @Nullable ByteSizeValue minPrimaryShardSize,
         @Nullable TimeValue minAge,
         @Nullable Long minDocs
     ) {
-        if (maxSize == null && maxPrimaryShardSize == null && maxAge == null && maxDocs == null) {
+        if (maxSize == null && maxPrimaryShardSize == null && maxAge == null && maxDocs == null && maxPrimaryShardDocs == null) {
             throw new IllegalArgumentException("At least one max_* rollover condition must be set.");
-=======
-        @Nullable Long maxPrimaryShardDocs
-    ) {
-        if (maxSize == null && maxPrimaryShardSize == null && maxAge == null && maxDocs == null && maxPrimaryShardDocs == null) {
-            throw new IllegalArgumentException("At least one rollover condition must be set.");
->>>>>>> 078bea2d
         }
         this.maxSize = maxSize;
         this.maxPrimaryShardSize = maxPrimaryShardSize;
         this.maxAge = maxAge;
         this.maxDocs = maxDocs;
-<<<<<<< HEAD
+        this.maxPrimaryShardDocs = maxPrimaryShardDocs;
         this.minPrimaryShardSize = minPrimaryShardSize;
         this.minAge = minAge;
         this.minDocs = minDocs;
-=======
-        this.maxPrimaryShardDocs = maxPrimaryShardDocs;
->>>>>>> 078bea2d
     }
 
     public RolloverAction(StreamInput in) throws IOException {
@@ -171,8 +150,8 @@
         }
         maxAge = in.readOptionalTimeValue();
         maxDocs = in.readOptionalVLong();
-<<<<<<< HEAD
-        if (in.getVersion().onOrAfter(Version.V_8_1_0)) {
+        if (in.getVersion().onOrAfter(Version.V_8_2_0)) {
+            maxPrimaryShardDocs = in.readOptionalVLong();
             if (in.readBoolean()) {
                 minPrimaryShardSize = new ByteSizeValue(in);
             } else {
@@ -181,15 +160,10 @@
             minAge = in.readOptionalTimeValue();
             minDocs = in.readOptionalVLong();
         } else {
+            maxPrimaryShardDocs = null;
             minAge = null;
             minDocs = null;
             minPrimaryShardSize = null;
-=======
-        if (in.getVersion().onOrAfter(Version.V_8_2_0)) {
-            maxPrimaryShardDocs = in.readOptionalVLong();
-        } else {
-            maxPrimaryShardDocs = null;
->>>>>>> 078bea2d
         }
     }
 
@@ -207,18 +181,14 @@
         }
         out.writeOptionalTimeValue(maxAge);
         out.writeOptionalVLong(maxDocs);
-<<<<<<< HEAD
-        if (out.getVersion().onOrAfter(Version.V_8_1_0)) {
+        if (out.getVersion().onOrAfter(Version.V_8_2_0)) {
+            out.writeOptionalVLong(maxPrimaryShardDocs);
             out.writeBoolean(minPrimaryShardSize != null);
             if (minPrimaryShardSize != null) {
                 minPrimaryShardSize.writeTo(out);
             }
             out.writeOptionalTimeValue(minAge);
             out.writeOptionalVLong(minDocs);
-=======
-        if (out.getVersion().onOrAfter(Version.V_8_2_0)) {
-            out.writeOptionalVLong(maxPrimaryShardDocs);
->>>>>>> 078bea2d
         }
     }
 
@@ -243,7 +213,10 @@
         return maxDocs;
     }
 
-<<<<<<< HEAD
+    public Long getMaxPrimaryShardDocs() {
+        return maxPrimaryShardDocs;
+    }
+
     public ByteSizeValue getMinPrimaryShardSize() {
         return minPrimaryShardSize;
     }
@@ -254,10 +227,6 @@
 
     public Long getMinDocs() {
         return minDocs;
-=======
-    public Long getMaxPrimaryShardDocs() {
-        return maxPrimaryShardDocs;
->>>>>>> 078bea2d
     }
 
     @Override
@@ -275,7 +244,9 @@
         if (maxDocs != null) {
             builder.field(MAX_DOCS_FIELD.getPreferredName(), maxDocs);
         }
-<<<<<<< HEAD
+        if (maxPrimaryShardDocs != null) {
+            builder.field(MAX_PRIMARY_SHARD_DOCS_FIELD.getPreferredName(), maxPrimaryShardDocs);
+        }
         if (minPrimaryShardSize != null) {
             builder.field(MIN_PRIMARY_SHARD_SIZE_FIELD.getPreferredName(), minPrimaryShardSize.getStringRep());
         }
@@ -284,10 +255,6 @@
         }
         if (minDocs != null) {
             builder.field(MIN_DOCS_FIELD.getPreferredName(), minDocs);
-=======
-        if (maxPrimaryShardDocs != null) {
-            builder.field(MAX_PRIMARY_SHARD_DOCS_FIELD.getPreferredName(), maxPrimaryShardDocs);
->>>>>>> 078bea2d
         }
         builder.endObject();
         return builder;
@@ -314,13 +281,10 @@
             maxPrimaryShardSize,
             maxAge,
             maxDocs,
-<<<<<<< HEAD
+            maxPrimaryShardDocs,
             minPrimaryShardSize,
             minAge,
             minDocs
-=======
-            maxPrimaryShardDocs
->>>>>>> 078bea2d
         );
         RolloverStep rolloverStep = new RolloverStep(rolloverStepKey, waitForActiveShardsKey, client);
         WaitForActiveShardsStep waitForActiveShardsStep = new WaitForActiveShardsStep(waitForActiveShardsKey, updateDateStepKey);
