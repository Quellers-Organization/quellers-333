--- conflicted
+++ resolved
@@ -296,14 +296,9 @@
             IndexScopedSettings indexScopedSettings, SettingsFilter settingsFilter, IndexNameExpressionResolver indexNameExpressionResolver,
             Supplier<DiscoveryNodes> nodesInCluster) {
         List<RestHandler> handlers = new ArrayList<>();
-<<<<<<< HEAD
         handlers.add(new RestXPackInfoAction(restController));
         handlers.add(new RestXPackUsageAction(restController));
-=======
-        handlers.add(new RestXPackInfoAction(settings, restController));
-        handlers.add(new RestXPackUsageAction(settings, restController));
-        handlers.add(new RestFreezeIndexAction(settings, restController));
->>>>>>> 38725bd3
+        handlers.add(new RestFreezeIndexAction(restController));
         handlers.addAll(licensing.getRestHandlers(settings, restController, clusterSettings, indexScopedSettings, settingsFilter,
                 indexNameExpressionResolver, nodesInCluster));
         return handlers;
