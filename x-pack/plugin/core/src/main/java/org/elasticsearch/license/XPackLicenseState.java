--- conflicted
+++ resolved
@@ -505,36 +505,14 @@
     }
 
     // Package protected: Only allowed to be called by LicensedFeature
-<<<<<<< HEAD
     boolean isAllowed(LicensedFeature feature, boolean checkExpiry) {
         if (checkExpiry) {
             String warning = status.expiryWarning;
             if (warning != null) {
                 HeaderWarning.addWarning(warning);
             }
-=======
-    boolean isAllowed(LicensedFeature feature) {
-        if (isAllowedByLicense(feature.getMinimumOperationMode(), feature.isNeedsActive())) {
-            return true;
-        }
-        return false;
-    }
-
-    private void checkForExpiry(LicensedFeature feature) {
-        final long licenseExpiryDate = getLicenseExpiryDate();
-        // TODO: this should use epochMillisProvider to avoid a system call + testability
-        final long diff = licenseExpiryDate - System.currentTimeMillis();
-        if (feature.getMinimumOperationMode().compareTo(OperationMode.BASIC) > 0 &&
-            LICENSE_EXPIRATION_WARNING_PERIOD.getMillis() > diff) {
-            final long days = TimeUnit.MILLISECONDS.toDays(diff);
-            final String expiryMessage = (days == 0 && diff > 0)? "expires today":
-                (diff > 0? String.format(Locale.ROOT, "will expire in [%d] days", days):
-                    String.format(Locale.ROOT, "expired on [%s]", LicenseService.DATE_FORMATTER.formatMillis(licenseExpiryDate)));
-            HeaderWarning.addWarning("Your license {}. " +
-                "Contact your administrator or update your license for continued use of features", expiryMessage);
->>>>>>> b7c52932
-        }
-        return isAllowedByLicense(feature.minimumOperationMode, feature.needsActive);
+        }
+        return isAllowedByLicense(feature.getMinimumOperationMode(), feature.isNeedsActive());
     }
 
     /**
