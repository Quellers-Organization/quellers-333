/*
 * Copyright Elasticsearch B.V. and/or licensed to Elasticsearch B.V. under one
 * or more contributor license agreements. Licensed under the Elastic License;
 * you may not use this file except in compliance with the Elastic License.
 */
package org.elasticsearch.license;

import org.elasticsearch.Version;
import org.elasticsearch.common.Nullable;
import org.elasticsearch.common.Strings;
import org.elasticsearch.common.logging.LoggerMessageFormat;
import org.elasticsearch.common.settings.Settings;
import org.elasticsearch.license.License.OperationMode;
import org.elasticsearch.xpack.core.XPackField;
import org.elasticsearch.xpack.core.XPackSettings;
import org.elasticsearch.xpack.core.monitoring.MonitoringField;

import java.util.Collections;
import java.util.EnumMap;
import java.util.LinkedHashMap;
import java.util.List;
import java.util.Map;
import java.util.Objects;
import java.util.Set;
import java.util.concurrent.CopyOnWriteArrayList;
import java.util.concurrent.atomic.LongAccumulator;
import java.util.function.BiFunction;
import java.util.function.Function;
import java.util.function.LongSupplier;
import java.util.function.Predicate;
import java.util.stream.Collectors;

/**
 * A holder for the current state of the license for all xpack features.
 */
public class XPackLicenseState {

    /**
     * A licensed feature.
     *
     * Each value defines the licensed state necessary for the feature to be allowed.
     */
    public enum Feature {
        SECURITY_IP_FILTERING(OperationMode.GOLD, false),
        SECURITY_AUDITING(OperationMode.GOLD, false),
        SECURITY_DLS_FLS(OperationMode.PLATINUM, false),
        SECURITY_ALL_REALMS(OperationMode.PLATINUM, false),
        SECURITY_STANDARD_REALMS(OperationMode.GOLD, false),
        SECURITY_CUSTOM_ROLE_PROVIDERS(OperationMode.PLATINUM, true),
        SECURITY_TOKEN_SERVICE(OperationMode.GOLD, false),
        SECURITY_AUTHORIZATION_REALM(OperationMode.PLATINUM, true),
        SECURITY_AUTHORIZATION_ENGINE(OperationMode.PLATINUM, true),

        WATCHER(OperationMode.STANDARD, true),
        // TODO: should just check WATCHER directly?
        MONITORING_CLUSTER_ALERTS(OperationMode.STANDARD, true),
        MONITORING_UPDATE_RETENTION(OperationMode.STANDARD, false),

        CCR(OperationMode.PLATINUM, true),

        GRAPH(OperationMode.PLATINUM, true),

        MACHINE_LEARNING(OperationMode.PLATINUM, true),

        LOGSTASH(OperationMode.STANDARD, true),

        JDBC(OperationMode.PLATINUM, true),

        ODBC(OperationMode.PLATINUM, true),

        SPATIAL_GEO_CENTROID(OperationMode.GOLD, true),

        SPATIAL_GEO_GRID(OperationMode.GOLD, true),

<<<<<<< HEAD
=======
        SPATIAL_GEO_LINE(OperationMode.GOLD, true),

        ANALYTICS(OperationMode.MISSING, true),

>>>>>>> b6d761ea
        SEARCHABLE_SNAPSHOTS(OperationMode.ENTERPRISE, true);

        final OperationMode minimumOperationMode;
        final boolean needsActive;

        Feature(OperationMode minimumOperationMode, boolean needsActive) {
            assert minimumOperationMode.compareTo(OperationMode.BASIC) > 0: minimumOperationMode.toString();
            this.minimumOperationMode = minimumOperationMode;
            this.needsActive = needsActive;
        }
    }

    // temporarily non tracked feeatures which need rework in how they are checked
    // so they are not tracked as always used
    private static final Set<Feature> NON_TRACKED_FEATURES = Set.of(
        Feature.SECURITY_IP_FILTERING,
        Feature.SECURITY_ALL_REALMS,
        Feature.SECURITY_STANDARD_REALMS
    );

    /** Messages for each feature which are printed when the license expires. */
    static final Map<String, String[]> EXPIRATION_MESSAGES;
    static {
        Map<String, String[]> messages = new LinkedHashMap<>();
        messages.put(XPackField.SECURITY, new String[] {
            "Cluster health, cluster stats and indices stats operations are blocked",
            "All data operations (read and write) continue to work"
        });
        messages.put(XPackField.WATCHER, new String[] {
            "PUT / GET watch APIs are disabled, DELETE watch API continues to work",
            "Watches execute and write to the history",
            "The actions of the watches don't execute"
        });
        messages.put(XPackField.MONITORING, new String[] {
            "The agent will stop collecting cluster and indices metrics",
            "The agent will stop automatically cleaning indices older than [xpack.monitoring.history.duration]"
        });
        messages.put(XPackField.GRAPH, new String[] {
            "Graph explore APIs are disabled"
        });
        messages.put(XPackField.MACHINE_LEARNING, new String[] {
            "Machine learning APIs are disabled"
        });
        messages.put(XPackField.LOGSTASH, new String[] {
            "Logstash will continue to poll centrally-managed pipelines"
        });
        messages.put(XPackField.BEATS, new String[] {
            "Beats will continue to poll centrally-managed configuration"
        });
        messages.put(XPackField.DEPRECATION, new String[] {
            "Deprecation APIs are disabled"
        });
        messages.put(XPackField.UPGRADE, new String[] {
            "Upgrade API is disabled"
        });
        messages.put(XPackField.SQL, new String[] {
            "SQL support is disabled"
        });
        messages.put(XPackField.ROLLUP, new String[] {
            "Creating and Starting rollup jobs will no longer be allowed.",
            "Stopping/Deleting existing jobs, RollupCaps API and RollupSearch continue to function."
        });
        messages.put(XPackField.TRANSFORM, new String[] {
            "Creating, starting, updating transforms will no longer be allowed.",
            "Stopping/Deleting existing transforms continue to function."
        });
        messages.put(XPackField.ANALYTICS, new String[] {
            "Aggregations provided by Analytics plugin are no longer usable."
        });
        messages.put(XPackField.CCR, new String[]{
            "Creating new follower indices will be blocked",
            "Configuring auto-follow patterns will be blocked",
            "Auto-follow patterns will no longer discover new leader indices",
            "The CCR monitoring endpoint will be blocked",
            "Existing follower indices will continue to replicate data"
        });
        EXPIRATION_MESSAGES = Collections.unmodifiableMap(messages);
    }

    /**
     * Messages for each feature which are printed when the license type changes.
     * The value is a function taking the old and new license type, and returns the messages for that feature.
     */
    static final Map<String, BiFunction<OperationMode, OperationMode, String[]>> ACKNOWLEDGMENT_MESSAGES;
    static {
        Map<String, BiFunction<OperationMode, OperationMode, String[]>> messages = new LinkedHashMap<>();
        messages.put(XPackField.SECURITY, XPackLicenseState::securityAcknowledgementMessages);
        messages.put(XPackField.WATCHER, XPackLicenseState::watcherAcknowledgementMessages);
        messages.put(XPackField.MONITORING, XPackLicenseState::monitoringAcknowledgementMessages);
        messages.put(XPackField.GRAPH, XPackLicenseState::graphAcknowledgementMessages);
        messages.put(XPackField.MACHINE_LEARNING, XPackLicenseState::machineLearningAcknowledgementMessages);
        messages.put(XPackField.LOGSTASH, XPackLicenseState::logstashAcknowledgementMessages);
        messages.put(XPackField.BEATS, XPackLicenseState::beatsAcknowledgementMessages);
        messages.put(XPackField.SQL, XPackLicenseState::sqlAcknowledgementMessages);
        messages.put(XPackField.CCR, XPackLicenseState::ccrAcknowledgementMessages);
        ACKNOWLEDGMENT_MESSAGES = Collections.unmodifiableMap(messages);
    }

    private static String[] securityAcknowledgementMessages(OperationMode currentMode, OperationMode newMode) {
        switch (newMode) {
            case BASIC:
                switch (currentMode) {
                    case STANDARD:
                        return new String[] {
                            "Security will default to disabled (set " + XPackSettings.SECURITY_ENABLED.getKey() + " to enable security).",
                        };
                    case TRIAL:
                    case GOLD:
                    case PLATINUM:
                    case ENTERPRISE:
                        return new String[] {
                            "Security will default to disabled (set " + XPackSettings.SECURITY_ENABLED.getKey() + " to enable security).",
                            "Authentication will be limited to the native and file realms.",
                            "Security tokens and API keys will not be supported.",
                            "IP filtering and auditing will be disabled.",
                            "Field and document level access control will be disabled.",
                            "Custom realms will be ignored.",
                            "A custom authorization engine will be ignored."
                        };
                }
                break;
            case GOLD:
                switch (currentMode) {
                    case BASIC:
                    case STANDARD:
                        // ^^ though technically it was already disabled, it's not bad to remind them
                    case TRIAL:
                    case PLATINUM:
                    case ENTERPRISE:
                        return new String[] {
                            "Field and document level access control will be disabled.",
                            "Custom realms will be ignored.",
                            "A custom authorization engine will be ignored."
                        };
                }
                break;
            case STANDARD:
                switch (currentMode) {
                    case BASIC:
                        // ^^ though technically it doesn't change the feature set, it's not bad to remind them
                    case GOLD:
                    case PLATINUM:
                    case ENTERPRISE:
                    case TRIAL:
                        return new String[] {
                            "Authentication will be limited to the native realms.",
                            "IP filtering and auditing will be disabled.",
                            "Field and document level access control will be disabled.",
                            "Custom realms will be ignored.",
                            "A custom authorization engine will be ignored."
                        };
                }
        }
        return Strings.EMPTY_ARRAY;
    }

    private static String[] watcherAcknowledgementMessages(OperationMode currentMode, OperationMode newMode) {
        switch (newMode) {
            case BASIC:
                switch (currentMode) {
                    case TRIAL:
                    case STANDARD:
                    case GOLD:
                    case PLATINUM:
                    case ENTERPRISE:
                        return new String[] { "Watcher will be disabled" };
                }
                break;
        }
        return Strings.EMPTY_ARRAY;
    }

    private static String[] monitoringAcknowledgementMessages(OperationMode currentMode, OperationMode newMode) {
        switch (newMode) {
            case BASIC:
                switch (currentMode) {
                    case TRIAL:
                    case STANDARD:
                    case GOLD:
                    case PLATINUM:
                    case ENTERPRISE:
                        return new String[] {
                            LoggerMessageFormat.format(
                                "Multi-cluster support is disabled for clusters with [{}] license. If you are\n" +
                                    "running multiple clusters, users won't be able to access the clusters with\n" +
                                    "[{}] licenses from within a single X-Pack Kibana instance. You will have to deploy a\n" +
                                    "separate and dedicated X-pack Kibana instance for each [{}] cluster you wish to monitor.",
                                newMode, newMode, newMode),
                            LoggerMessageFormat.format(
                                "Automatic index cleanup is locked to {} days for clusters with [{}] license.",
                                MonitoringField.HISTORY_DURATION.getDefault(Settings.EMPTY).days(), newMode)
                        };
                }
                break;
        }
        return Strings.EMPTY_ARRAY;
    }

    private static String[] graphAcknowledgementMessages(OperationMode currentMode, OperationMode newMode) {
        switch (newMode) {
            case BASIC:
            case STANDARD:
            case GOLD:
                switch (currentMode) {
                    case TRIAL:
                    case PLATINUM:
                    case ENTERPRISE:
                        return new String[] { "Graph will be disabled" };
                }
                break;
        }
        return Strings.EMPTY_ARRAY;
    }

    private static String[] machineLearningAcknowledgementMessages(OperationMode currentMode, OperationMode newMode) {
        switch (newMode) {
            case BASIC:
            case STANDARD:
            case GOLD:
                switch (currentMode) {
                    case TRIAL:
                    case PLATINUM:
                    case ENTERPRISE:
                        return new String[] { "Machine learning will be disabled" };
                }
                break;
        }
        return Strings.EMPTY_ARRAY;
    }

    private static String[] logstashAcknowledgementMessages(OperationMode currentMode, OperationMode newMode) {
        switch (newMode) {
            case BASIC:
                if (isBasic(currentMode) == false) {
                    return new String[] { "Logstash will no longer poll for centrally-managed pipelines" };
                }
                break;
        }
        return Strings.EMPTY_ARRAY;
    }

    private static String[] beatsAcknowledgementMessages(OperationMode currentMode, OperationMode newMode) {
        switch (newMode) {
            case BASIC:
                if (isBasic(currentMode) == false) {
                    return new String[] { "Beats will no longer be able to use centrally-managed configuration" };
                }
                break;
        }
        return Strings.EMPTY_ARRAY;
    }

    private static String[] sqlAcknowledgementMessages(OperationMode currentMode, OperationMode newMode) {
        switch (newMode) {
            case BASIC:
            case STANDARD:
            case GOLD:
                switch (currentMode) {
                    case TRIAL:
                    case PLATINUM:
                    case ENTERPRISE:
                        return new String[] {
                                "JDBC and ODBC support will be disabled, but you can continue to use SQL CLI and REST endpoint" };
                }
                break;
        }
        return Strings.EMPTY_ARRAY;
    }

    private static String[] ccrAcknowledgementMessages(final OperationMode current, final OperationMode next) {
        switch (current) {
            // the current license level permits CCR
            case TRIAL:
            case PLATINUM:
            case ENTERPRISE:
                switch (next) {
                    // the next license level does not permit CCR
                    case MISSING:
                    case BASIC:
                    case STANDARD:
                    case GOLD:
                        // so CCR will be disabled
                        return new String[]{
                            "Cross-Cluster Replication will be disabled"
                        };
                }
        }
        return Strings.EMPTY_ARRAY;
    }

    private static boolean isBasic(OperationMode mode) {
        return mode == OperationMode.BASIC;
    }

    /** A wrapper for the license mode and state, to allow atomically swapping. */
    private static class Status {

        /** The current "mode" of the license (ie license type). */
        final OperationMode mode;

        /** True if the license is active, or false if it is expired. */
        final boolean active;

        Status(OperationMode mode, boolean active) {
            this.mode = mode;
            this.active = active;
        }
    }

    private final List<LicenseStateListener> listeners;
    private final boolean isSecurityEnabled;
    private final boolean isSecurityExplicitlyEnabled;
    private final Map<Feature, LongAccumulator> lastUsed;
    private final LongSupplier epochMillisProvider;

    // Since Status is the only field that can be updated, we do not need to synchronize access to
    // XPackLicenseState. However, if status is read multiple times in a method, it can change in between
    // reads. Methods should use `executeAgainstStatus` and `checkAgainstStatus` to ensure that the status
    // is only read once.
    private volatile Status status = new Status(OperationMode.TRIAL, true);

    public XPackLicenseState(Settings settings, LongSupplier epochMillisProvider) {
        this.listeners = new CopyOnWriteArrayList<>();
        this.isSecurityEnabled = XPackSettings.SECURITY_ENABLED.get(settings);
        this.isSecurityExplicitlyEnabled = isSecurityEnabled && isSecurityExplicitlyEnabled(settings);

        // prepopulate feature last used map with entries for non basic features, which are the ones we
        // care to actually keep track of
        Map<Feature, LongAccumulator> lastUsed = new EnumMap<>(Feature.class);
        for (Feature feature : Feature.values()) {
            if (NON_TRACKED_FEATURES.contains(feature) == false) {
                lastUsed.put(feature, new LongAccumulator(Long::max, 0));
            }
        }
        this.lastUsed = lastUsed;
        this.epochMillisProvider = epochMillisProvider;
    }

    private XPackLicenseState(List<LicenseStateListener> listeners, boolean isSecurityEnabled, boolean isSecurityExplicitlyEnabled,
                              Status status, Map<Feature, LongAccumulator> lastUsed, LongSupplier epochMillisProvider) {
        this.listeners = listeners;
        this.isSecurityEnabled = isSecurityEnabled;
        this.isSecurityExplicitlyEnabled = isSecurityExplicitlyEnabled;
        this.status = status;
        this.lastUsed = lastUsed;
        this.epochMillisProvider = epochMillisProvider;
    }

    private static boolean isSecurityExplicitlyEnabled(Settings settings) {
        return settings.hasValue(XPackSettings.SECURITY_ENABLED.getKey());
    }

    /** Performs function against status, only reading the status once to avoid races */
    private <T> T executeAgainstStatus(Function<Status, T> statusFn) {
        return statusFn.apply(this.status);
    }

    /** Performs predicate against status, only reading the status once to avoid races */
    private boolean checkAgainstStatus(Predicate<Status> statusPredicate) {
        return statusPredicate.test(this.status);
    }

    /**
     * Updates the current state of the license, which will change what features are available.
     *
     * @param mode   The mode (type) of the current license.
     * @param active True if the current license exists and is within its allowed usage period; false if it is expired or missing.
     * @param mostRecentTrialVersion If this cluster has, at some point commenced a trial, the most recent version on which they did that.
     *                               May be {@code null} if they have never generated a trial license on this cluster, or the most recent
     *                               trial was prior to this metadata being tracked (6.1)
     */
    void update(OperationMode mode, boolean active, @Nullable Version mostRecentTrialVersion) {
        status = new Status(mode, active);
        listeners.forEach(LicenseStateListener::licenseStateChanged);
    }

    /** Add a listener to be notified on license change */
    public void addListener(final LicenseStateListener listener) {
        listeners.add(Objects.requireNonNull(listener));
    }

    /** Remove a listener */
    public void removeListener(final LicenseStateListener listener) {
        listeners.remove(Objects.requireNonNull(listener));
    }

    /** Return the current license type. */
    public OperationMode getOperationMode() {
        return executeAgainstStatus(status -> status.mode);
    }

    /**
     * Checks that the cluster has a valid licence of any level.
     * @see #isActive()
     */
    public boolean allowForAllLicenses() {
        return checkAgainstStatus(status -> status.active);
    }

    // Package private for tests
    /** Return true if the license is currently within its time boundaries, false otherwise. */
    public boolean isActive() {
        return checkAgainstStatus(status -> status.active);
    }

    /**
     * Checks whether the given feature is allowed, tracking the last usage time.
     */
    public boolean checkFeature(Feature feature) {
        boolean allowed = isAllowed(feature);
        LongAccumulator maxEpochAccumulator = lastUsed.get(feature);
        if (maxEpochAccumulator != null) {
            maxEpochAccumulator.accumulate(epochMillisProvider.getAsLong());
        }
        return allowed;
    }

    /**
     * Checks whether the given feature is allowed by the current license.
     * <p>
     * This method should only be used when serializing whether a feature is allowed for telemetry.
     */
    public boolean isAllowed(Feature feature) {
        return isAllowedByLicense(feature.minimumOperationMode, feature.needsActive);
    }

    /**
     * Returns a mapping of gold+ features to the last time that feature was used.
     *
     * Note that if a feature has not been used, it will not appear in the map.
     */
    public Map<Feature, Long> getLastUsed() {
        return lastUsed.entrySet().stream()
            .filter(e -> e.getValue().get() != 0) // feature was never used
            .collect(Collectors.toMap(Map.Entry::getKey, e -> e.getValue().get()));
    }

    public static boolean isMachineLearningAllowedForOperationMode(final OperationMode operationMode) {
        return isAllowedByOperationMode(operationMode, OperationMode.PLATINUM);
    }

    public static boolean isFipsAllowedForOperationMode(final OperationMode operationMode) {
        return isAllowedByOperationMode(operationMode, OperationMode.PLATINUM);
    }

    /**
     * Returns whether security is enabled, taking into account the default enabled state
     * based on the current license level.
     */
    public boolean isSecurityEnabled() {
        return isSecurityEnabled(status.mode, isSecurityExplicitlyEnabled, isSecurityEnabled);
    }

    public static boolean isTransportTlsRequired(License license, Settings settings) {
        if (license == null) {
            return false;
        }
        switch (license.operationMode()) {
            case STANDARD:
            case GOLD:
            case PLATINUM:
            case ENTERPRISE:
                return XPackSettings.SECURITY_ENABLED.get(settings);
            case BASIC:
                return XPackSettings.SECURITY_ENABLED.get(settings) && isSecurityExplicitlyEnabled(settings);
            case MISSING:
            case TRIAL:
                return false;
            default:
                throw new AssertionError("unknown operation mode [" + license.operationMode() + "]");
        }
    }

    private static boolean isSecurityEnabled(final OperationMode mode, final boolean isSecurityExplicitlyEnabled,
                                             final boolean isSecurityEnabled) {
        switch (mode) {
            case TRIAL:
            case BASIC:
                return isSecurityExplicitlyEnabled;
            default:
                return isSecurityEnabled;
        }
    }

    public static boolean isCcrAllowedForOperationMode(final OperationMode operationMode) {
        return isAllowedByOperationMode(operationMode, OperationMode.PLATINUM);
    }

    public static boolean isAllowedByOperationMode(
        final OperationMode operationMode, final OperationMode minimumMode) {
        if (OperationMode.TRIAL == operationMode) {
            return true;
        }
        return operationMode.compareTo(minimumMode) >= 0;
    }

    /**
     * Creates a copy of this object based on the state at the time the method was called. The
     * returned object will not be modified by a license update/expiration so it can be used to
     * make multiple method calls on the license state safely. This object should not be long
     * lived but instead used within a method when a consistent view of the license state
     * is needed for multiple interactions with the license state.
     */
    public XPackLicenseState copyCurrentLicenseState() {
        return executeAgainstStatus(status ->
            new XPackLicenseState(listeners, isSecurityEnabled, isSecurityExplicitlyEnabled, status, lastUsed, epochMillisProvider));
    }

    /**
     * Test whether a feature is allowed by the status of license.
     *
     * @param minimumMode  The minimum license to meet or exceed
     * @param needActive   Whether current license needs to be active
     *
     * @return true if feature is allowed, otherwise false
     */
    public boolean isAllowedByLicense(OperationMode minimumMode, boolean needActive) {
        return checkAgainstStatus(status -> {
            if (needActive && false == status.active) {
                return false;
            }
            return isAllowedByOperationMode(status.mode, minimumMode);
        });
    }

    /**
     * A convenient method to test whether a feature is by license status.
     * @see #isAllowedByLicense(OperationMode, boolean)
     *
     * @param minimumMode  The minimum license to meet or exceed
     */
    public boolean isAllowedByLicense(OperationMode minimumMode) {
        return isAllowedByLicense(minimumMode, true);
    }

}<|MERGE_RESOLUTION|>--- conflicted
+++ resolved
@@ -72,13 +72,8 @@
 
         SPATIAL_GEO_GRID(OperationMode.GOLD, true),
 
-<<<<<<< HEAD
-=======
         SPATIAL_GEO_LINE(OperationMode.GOLD, true),
 
-        ANALYTICS(OperationMode.MISSING, true),
-
->>>>>>> b6d761ea
         SEARCHABLE_SNAPSHOTS(OperationMode.ENTERPRISE, true);
 
         final OperationMode minimumOperationMode;
