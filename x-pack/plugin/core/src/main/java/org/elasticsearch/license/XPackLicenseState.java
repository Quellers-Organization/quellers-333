--- conflicted
+++ resolved
@@ -444,16 +444,8 @@
         return isAllowedByOperationMode(operationMode, OperationMode.PLATINUM);
     }
 
-<<<<<<< HEAD
     static boolean isAllowedByOperationMode(
         final OperationMode operationMode, final OperationMode minimumMode) {
-=======
-    public static boolean isCcrAllowedForOperationMode(final OperationMode operationMode) {
-        return isAllowedByOperationMode(operationMode, OperationMode.PLATINUM);
-    }
-
-    public static boolean isAllowedByOperationMode(final OperationMode operationMode, final OperationMode minimumMode) {
->>>>>>> 6e99cdc7
         if (OperationMode.TRIAL == operationMode) {
             return true;
         }
