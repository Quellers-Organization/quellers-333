/*
 * Copyright Elasticsearch B.V. and/or licensed to Elasticsearch B.V. under one
 * or more contributor license agreements. Licensed under the Elastic License;
 * you may not use this file except in compliance with the Elastic License.
 */

package org.elasticsearch.license;

<<<<<<< HEAD
=======
import org.apache.logging.log4j.LogManager;
import org.elasticsearch.common.logging.DeprecationLogger;
import org.elasticsearch.common.settings.Settings;
>>>>>>> a2338bb1
import org.elasticsearch.protocol.xpack.license.DeleteLicenseRequest;
import org.elasticsearch.rest.RestController;
import org.elasticsearch.rest.RestRequest;
import org.elasticsearch.rest.action.RestToXContentListener;
import org.elasticsearch.xpack.core.XPackClient;
import org.elasticsearch.xpack.core.rest.XPackRestHandler;

import java.io.IOException;

import static org.elasticsearch.rest.RestRequest.Method.DELETE;

public class RestDeleteLicenseAction extends XPackRestHandler {
<<<<<<< HEAD
    public RestDeleteLicenseAction(RestController controller) {
        controller.registerHandler(DELETE, URI_BASE + "/license", this);
=======

    private static final DeprecationLogger deprecationLogger = new DeprecationLogger(LogManager.getLogger(RestDeleteLicenseAction.class));

    RestDeleteLicenseAction(Settings settings, RestController controller) {
        super(settings);
        // TODO: remove deprecated endpoint in 8.0.0
        controller.registerWithDeprecatedHandler(
                DELETE, "/_license", this,
                DELETE, URI_BASE + "/license", deprecationLogger);
>>>>>>> a2338bb1
    }

    @Override
    public String getName() {
        return "delete_license";
    }

    @Override
    public RestChannelConsumer doPrepareRequest(final RestRequest request, final XPackClient client) throws IOException {
        DeleteLicenseRequest deleteLicenseRequest = new DeleteLicenseRequest();
        deleteLicenseRequest.timeout(request.paramAsTime("timeout", deleteLicenseRequest.timeout()));
        deleteLicenseRequest.masterNodeTimeout(request.paramAsTime("master_timeout", deleteLicenseRequest.masterNodeTimeout()));

        return channel -> client.es().admin().cluster().execute(DeleteLicenseAction.INSTANCE, deleteLicenseRequest,
                new RestToXContentListener<>(channel));
    }
}<|MERGE_RESOLUTION|>--- conflicted
+++ resolved
@@ -6,12 +6,8 @@
 
 package org.elasticsearch.license;
 
-<<<<<<< HEAD
-=======
 import org.apache.logging.log4j.LogManager;
 import org.elasticsearch.common.logging.DeprecationLogger;
-import org.elasticsearch.common.settings.Settings;
->>>>>>> a2338bb1
 import org.elasticsearch.protocol.xpack.license.DeleteLicenseRequest;
 import org.elasticsearch.rest.RestController;
 import org.elasticsearch.rest.RestRequest;
@@ -24,20 +20,14 @@
 import static org.elasticsearch.rest.RestRequest.Method.DELETE;
 
 public class RestDeleteLicenseAction extends XPackRestHandler {
-<<<<<<< HEAD
-    public RestDeleteLicenseAction(RestController controller) {
-        controller.registerHandler(DELETE, URI_BASE + "/license", this);
-=======
 
     private static final DeprecationLogger deprecationLogger = new DeprecationLogger(LogManager.getLogger(RestDeleteLicenseAction.class));
 
-    RestDeleteLicenseAction(Settings settings, RestController controller) {
-        super(settings);
+    RestDeleteLicenseAction(RestController controller) {
         // TODO: remove deprecated endpoint in 8.0.0
         controller.registerWithDeprecatedHandler(
                 DELETE, "/_license", this,
                 DELETE, URI_BASE + "/license", deprecationLogger);
->>>>>>> a2338bb1
     }
 
     @Override
