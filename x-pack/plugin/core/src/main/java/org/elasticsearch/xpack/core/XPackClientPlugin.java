/*
 * Copyright Elasticsearch B.V. and/or licensed to Elasticsearch B.V. under one
 * or more contributor license agreements. Licensed under the Elastic License;
 * you may not use this file except in compliance with the Elastic License.
 */
package org.elasticsearch.xpack.core;

import org.elasticsearch.action.ActionResponse;
import org.elasticsearch.action.ActionType;
import org.elasticsearch.cluster.ClusterState;
import org.elasticsearch.cluster.NamedDiff;
import org.elasticsearch.cluster.metadata.Metadata;
import org.elasticsearch.common.ParseField;
import org.elasticsearch.common.io.stream.NamedWriteableRegistry;
import org.elasticsearch.common.settings.Setting;
import org.elasticsearch.common.settings.Settings;
import org.elasticsearch.common.xcontent.NamedXContentRegistry;
import org.elasticsearch.license.DeleteLicenseAction;
import org.elasticsearch.license.GetBasicStatusAction;
import org.elasticsearch.license.GetLicenseAction;
import org.elasticsearch.license.GetTrialStatusAction;
import org.elasticsearch.license.LicenseService;
import org.elasticsearch.license.LicensesMetadata;
import org.elasticsearch.license.PostStartBasicAction;
import org.elasticsearch.license.PostStartTrialAction;
import org.elasticsearch.license.PutLicenseAction;
import org.elasticsearch.persistent.PersistentTaskParams;
import org.elasticsearch.persistent.PersistentTaskState;
import org.elasticsearch.plugins.ActionPlugin;
import org.elasticsearch.plugins.NetworkPlugin;
import org.elasticsearch.plugins.Plugin;
import org.elasticsearch.rollup.RollupV2;
import org.elasticsearch.tasks.Task;
import org.elasticsearch.xpack.ccr.CCRInfoTransportAction;
import org.elasticsearch.xpack.core.action.XPackInfoAction;
import org.elasticsearch.xpack.core.action.XPackUsageAction;
import org.elasticsearch.xpack.core.aggregatemetric.AggregateMetricFeatureSetUsage;
import org.elasticsearch.xpack.core.analytics.AnalyticsFeatureSetUsage;
import org.elasticsearch.xpack.core.async.DeleteAsyncResultAction;
import org.elasticsearch.xpack.core.ccr.AutoFollowMetadata;
import org.elasticsearch.xpack.core.datastreams.DataStreamFeatureSetUsage;
import org.elasticsearch.xpack.core.deprecation.DeprecationInfoAction;
import org.elasticsearch.xpack.core.enrich.EnrichFeatureSetUsage;
import org.elasticsearch.xpack.core.enrich.action.ExecuteEnrichPolicyStatus;
import org.elasticsearch.xpack.core.eql.EqlFeatureSetUsage;
import org.elasticsearch.xpack.core.flattened.FlattenedFeatureSetUsage;
import org.elasticsearch.xpack.core.frozen.FrozenIndicesFeatureSetUsage;
import org.elasticsearch.xpack.core.frozen.action.FreezeIndexAction;
import org.elasticsearch.xpack.core.graph.GraphFeatureSetUsage;
import org.elasticsearch.xpack.core.graph.action.GraphExploreAction;
import org.elasticsearch.xpack.core.ilm.AllocateAction;
import org.elasticsearch.xpack.core.ilm.DeleteAction;
import org.elasticsearch.xpack.core.ilm.ForceMergeAction;
import org.elasticsearch.xpack.core.ilm.FreezeAction;
import org.elasticsearch.xpack.core.ilm.IndexLifecycleFeatureSetUsage;
import org.elasticsearch.xpack.core.ilm.IndexLifecycleMetadata;
import org.elasticsearch.xpack.core.ilm.LifecycleAction;
import org.elasticsearch.xpack.core.ilm.LifecycleType;
import org.elasticsearch.xpack.core.ilm.MigrateAction;
import org.elasticsearch.xpack.core.ilm.ReadOnlyAction;
import org.elasticsearch.xpack.core.ilm.RolloverAction;
import org.elasticsearch.xpack.core.ilm.RollupILMAction;
import org.elasticsearch.xpack.core.ilm.SearchableSnapshotAction;
import org.elasticsearch.xpack.core.ilm.SetPriorityAction;
import org.elasticsearch.xpack.core.ilm.ShrinkAction;
import org.elasticsearch.xpack.core.ilm.TimeseriesLifecycleType;
import org.elasticsearch.xpack.core.ilm.UnfollowAction;
import org.elasticsearch.xpack.core.ilm.WaitForSnapshotAction;
import org.elasticsearch.xpack.core.ilm.action.DeleteLifecycleAction;
import org.elasticsearch.xpack.core.ilm.action.ExplainLifecycleAction;
import org.elasticsearch.xpack.core.ilm.action.GetLifecycleAction;
import org.elasticsearch.xpack.core.ilm.action.MoveToStepAction;
import org.elasticsearch.xpack.core.ilm.action.PutLifecycleAction;
import org.elasticsearch.xpack.core.ilm.action.RemoveIndexLifecyclePolicyAction;
import org.elasticsearch.xpack.core.ilm.action.RetryAction;
import org.elasticsearch.xpack.core.logstash.LogstashFeatureSetUsage;
import org.elasticsearch.xpack.core.ml.MachineLearningFeatureSetUsage;
import org.elasticsearch.xpack.core.ml.MlMetadata;
import org.elasticsearch.xpack.core.ml.MlTasks;
import org.elasticsearch.xpack.core.ml.action.CloseJobAction;
import org.elasticsearch.xpack.core.ml.action.DeleteCalendarAction;
import org.elasticsearch.xpack.core.ml.action.DeleteCalendarEventAction;
import org.elasticsearch.xpack.core.ml.action.DeleteDataFrameAnalyticsAction;
import org.elasticsearch.xpack.core.ml.action.DeleteDatafeedAction;
import org.elasticsearch.xpack.core.ml.action.DeleteExpiredDataAction;
import org.elasticsearch.xpack.core.ml.action.DeleteFilterAction;
import org.elasticsearch.xpack.core.ml.action.DeleteForecastAction;
import org.elasticsearch.xpack.core.ml.action.DeleteJobAction;
import org.elasticsearch.xpack.core.ml.action.DeleteModelSnapshotAction;
import org.elasticsearch.xpack.core.ml.action.DeleteTrainedModelAction;
import org.elasticsearch.xpack.core.ml.action.EvaluateDataFrameAction;
import org.elasticsearch.xpack.core.ml.action.ExplainDataFrameAnalyticsAction;
import org.elasticsearch.xpack.core.ml.action.FinalizeJobExecutionAction;
import org.elasticsearch.xpack.core.ml.action.FindFileStructureAction;
import org.elasticsearch.xpack.core.ml.action.FlushJobAction;
import org.elasticsearch.xpack.core.ml.action.ForecastJobAction;
import org.elasticsearch.xpack.core.ml.action.GetBucketsAction;
import org.elasticsearch.xpack.core.ml.action.GetCalendarEventsAction;
import org.elasticsearch.xpack.core.ml.action.GetCalendarsAction;
import org.elasticsearch.xpack.core.ml.action.GetCategoriesAction;
import org.elasticsearch.xpack.core.ml.action.GetDataFrameAnalyticsAction;
import org.elasticsearch.xpack.core.ml.action.GetDataFrameAnalyticsStatsAction;
import org.elasticsearch.xpack.core.ml.action.GetDatafeedsAction;
import org.elasticsearch.xpack.core.ml.action.GetDatafeedsStatsAction;
import org.elasticsearch.xpack.core.ml.action.GetFiltersAction;
import org.elasticsearch.xpack.core.ml.action.GetInfluencersAction;
import org.elasticsearch.xpack.core.ml.action.GetJobsAction;
import org.elasticsearch.xpack.core.ml.action.GetJobsStatsAction;
import org.elasticsearch.xpack.core.ml.action.GetModelSnapshotsAction;
import org.elasticsearch.xpack.core.ml.action.GetOverallBucketsAction;
import org.elasticsearch.xpack.core.ml.action.GetRecordsAction;
import org.elasticsearch.xpack.core.ml.action.GetTrainedModelsAction;
import org.elasticsearch.xpack.core.ml.action.GetTrainedModelsStatsAction;
import org.elasticsearch.xpack.core.ml.action.InternalInferModelAction;
import org.elasticsearch.xpack.core.ml.action.IsolateDatafeedAction;
import org.elasticsearch.xpack.core.ml.action.KillProcessAction;
import org.elasticsearch.xpack.core.ml.action.MlInfoAction;
import org.elasticsearch.xpack.core.ml.action.OpenJobAction;
import org.elasticsearch.xpack.core.ml.action.PersistJobAction;
import org.elasticsearch.xpack.core.ml.action.PostCalendarEventsAction;
import org.elasticsearch.xpack.core.ml.action.PostDataAction;
import org.elasticsearch.xpack.core.ml.action.PreviewDatafeedAction;
import org.elasticsearch.xpack.core.ml.action.PutCalendarAction;
import org.elasticsearch.xpack.core.ml.action.PutDataFrameAnalyticsAction;
import org.elasticsearch.xpack.core.ml.action.PutDatafeedAction;
import org.elasticsearch.xpack.core.ml.action.PutFilterAction;
import org.elasticsearch.xpack.core.ml.action.PutJobAction;
import org.elasticsearch.xpack.core.ml.action.PutTrainedModelAction;
import org.elasticsearch.xpack.core.ml.action.RevertModelSnapshotAction;
import org.elasticsearch.xpack.core.ml.action.SetUpgradeModeAction;
import org.elasticsearch.xpack.core.ml.action.StartDataFrameAnalyticsAction;
import org.elasticsearch.xpack.core.ml.action.StartDatafeedAction;
import org.elasticsearch.xpack.core.ml.action.StopDatafeedAction;
import org.elasticsearch.xpack.core.ml.action.UpdateCalendarJobAction;
import org.elasticsearch.xpack.core.ml.action.UpdateDataFrameAnalyticsAction;
import org.elasticsearch.xpack.core.ml.action.UpdateDatafeedAction;
import org.elasticsearch.xpack.core.ml.action.UpdateFilterAction;
import org.elasticsearch.xpack.core.ml.action.UpdateJobAction;
import org.elasticsearch.xpack.core.ml.action.UpdateModelSnapshotAction;
import org.elasticsearch.xpack.core.ml.action.UpdateProcessAction;
import org.elasticsearch.xpack.core.ml.action.ValidateDetectorAction;
import org.elasticsearch.xpack.core.ml.action.ValidateJobConfigAction;
import org.elasticsearch.xpack.core.ml.datafeed.DatafeedState;
import org.elasticsearch.xpack.core.ml.dataframe.DataFrameAnalyticsTaskState;
import org.elasticsearch.xpack.core.ml.job.config.JobTaskState;
import org.elasticsearch.xpack.core.ml.job.snapshot.upgrade.SnapshotUpgradeTaskState;
import org.elasticsearch.xpack.core.monitoring.MonitoringFeatureSetUsage;
import org.elasticsearch.xpack.core.rollup.RollupFeatureSetUsage;
import org.elasticsearch.xpack.core.rollup.RollupField;
import org.elasticsearch.xpack.core.rollup.action.DeleteRollupJobAction;
import org.elasticsearch.xpack.core.rollup.action.GetRollupCapsAction;
import org.elasticsearch.xpack.core.rollup.action.GetRollupJobsAction;
import org.elasticsearch.xpack.core.rollup.action.PutRollupJobAction;
import org.elasticsearch.xpack.core.rollup.action.RollupSearchAction;
import org.elasticsearch.xpack.core.rollup.action.StartRollupJobAction;
import org.elasticsearch.xpack.core.rollup.action.StopRollupJobAction;
import org.elasticsearch.xpack.core.rollup.job.RollupJob;
import org.elasticsearch.xpack.core.rollup.job.RollupJobStatus;
import org.elasticsearch.xpack.core.rollup.v2.RollupAction;
import org.elasticsearch.xpack.core.runtimefields.RuntimeFieldsFeatureSetUsage;
import org.elasticsearch.xpack.core.search.action.GetAsyncSearchAction;
import org.elasticsearch.xpack.core.search.action.SubmitAsyncSearchAction;
import org.elasticsearch.xpack.core.searchablesnapshots.SearchableSnapshotFeatureSetUsage;
import org.elasticsearch.xpack.core.security.SecurityFeatureSetUsage;
import org.elasticsearch.xpack.core.security.action.CreateApiKeyAction;
import org.elasticsearch.xpack.core.security.action.GetApiKeyAction;
import org.elasticsearch.xpack.core.security.action.InvalidateApiKeyAction;
import org.elasticsearch.xpack.core.security.action.realm.ClearRealmCacheAction;
import org.elasticsearch.xpack.core.security.action.role.ClearRolesCacheAction;
import org.elasticsearch.xpack.core.security.action.role.DeleteRoleAction;
import org.elasticsearch.xpack.core.security.action.role.GetRolesAction;
import org.elasticsearch.xpack.core.security.action.role.PutRoleAction;
import org.elasticsearch.xpack.core.security.action.rolemapping.DeleteRoleMappingAction;
import org.elasticsearch.xpack.core.security.action.rolemapping.GetRoleMappingsAction;
import org.elasticsearch.xpack.core.security.action.rolemapping.PutRoleMappingAction;
import org.elasticsearch.xpack.core.security.action.token.CreateTokenAction;
import org.elasticsearch.xpack.core.security.action.token.InvalidateTokenAction;
import org.elasticsearch.xpack.core.security.action.token.RefreshTokenAction;
import org.elasticsearch.xpack.core.security.action.user.AuthenticateAction;
import org.elasticsearch.xpack.core.security.action.user.ChangePasswordAction;
import org.elasticsearch.xpack.core.security.action.user.DeleteUserAction;
import org.elasticsearch.xpack.core.security.action.user.GetUsersAction;
import org.elasticsearch.xpack.core.security.action.user.HasPrivilegesAction;
import org.elasticsearch.xpack.core.security.action.user.PutUserAction;
import org.elasticsearch.xpack.core.security.action.user.SetEnabledAction;
import org.elasticsearch.xpack.core.security.authc.TokenMetadata;
import org.elasticsearch.xpack.core.security.authc.support.mapper.expressiondsl.AllExpression;
import org.elasticsearch.xpack.core.security.authc.support.mapper.expressiondsl.AnyExpression;
import org.elasticsearch.xpack.core.security.authc.support.mapper.expressiondsl.ExceptExpression;
import org.elasticsearch.xpack.core.security.authc.support.mapper.expressiondsl.FieldExpression;
import org.elasticsearch.xpack.core.security.authc.support.mapper.expressiondsl.RoleMapperExpression;
import org.elasticsearch.xpack.core.security.authz.privilege.ConfigurableClusterPrivilege;
import org.elasticsearch.xpack.core.security.authz.privilege.ConfigurableClusterPrivileges;
import org.elasticsearch.xpack.core.slm.SLMFeatureSetUsage;
import org.elasticsearch.xpack.core.slm.SnapshotLifecycleMetadata;
import org.elasticsearch.xpack.core.slm.action.DeleteSnapshotLifecycleAction;
import org.elasticsearch.xpack.core.slm.action.ExecuteSnapshotLifecycleAction;
import org.elasticsearch.xpack.core.slm.action.GetSnapshotLifecycleAction;
import org.elasticsearch.xpack.core.slm.action.GetSnapshotLifecycleStatsAction;
import org.elasticsearch.xpack.core.slm.action.PutSnapshotLifecycleAction;
import org.elasticsearch.xpack.core.spatial.SpatialFeatureSetUsage;
import org.elasticsearch.xpack.core.sql.SqlFeatureSetUsage;
import org.elasticsearch.xpack.core.ssl.action.GetCertificateInfoAction;
import org.elasticsearch.xpack.core.transform.TransformFeatureSetUsage;
import org.elasticsearch.xpack.core.transform.TransformField;
import org.elasticsearch.xpack.core.transform.action.DeleteTransformAction;
import org.elasticsearch.xpack.core.transform.action.GetTransformAction;
import org.elasticsearch.xpack.core.transform.action.GetTransformStatsAction;
import org.elasticsearch.xpack.core.transform.action.PreviewTransformAction;
import org.elasticsearch.xpack.core.transform.action.PutTransformAction;
import org.elasticsearch.xpack.core.transform.action.StartTransformAction;
import org.elasticsearch.xpack.core.transform.action.StopTransformAction;
import org.elasticsearch.xpack.core.transform.transforms.SyncConfig;
import org.elasticsearch.xpack.core.transform.transforms.TimeSyncConfig;
import org.elasticsearch.xpack.core.transform.transforms.TransformState;
import org.elasticsearch.xpack.core.transform.transforms.TransformTaskParams;
import org.elasticsearch.xpack.core.vectors.VectorsFeatureSetUsage;
import org.elasticsearch.xpack.core.votingonly.VotingOnlyNodeFeatureSetUsage;
import org.elasticsearch.xpack.core.watcher.WatcherFeatureSetUsage;
import org.elasticsearch.xpack.core.watcher.WatcherMetadata;
import org.elasticsearch.xpack.core.watcher.transport.actions.ack.AckWatchAction;
import org.elasticsearch.xpack.core.watcher.transport.actions.activate.ActivateWatchAction;
import org.elasticsearch.xpack.core.watcher.transport.actions.delete.DeleteWatchAction;
import org.elasticsearch.xpack.core.watcher.transport.actions.execute.ExecuteWatchAction;
import org.elasticsearch.xpack.core.watcher.transport.actions.get.GetWatchAction;
import org.elasticsearch.xpack.core.watcher.transport.actions.put.PutWatchAction;
import org.elasticsearch.xpack.core.watcher.transport.actions.service.WatcherServiceAction;
import org.elasticsearch.xpack.core.watcher.transport.actions.stats.WatcherStatsAction;

import java.util.ArrayList;
import java.util.Arrays;
import java.util.List;
import java.util.Optional;

// TODO: merge this into XPackPlugin
public class XPackClientPlugin extends Plugin implements ActionPlugin, NetworkPlugin {

    static Optional<String> X_PACK_FEATURE = Optional.of("x-pack");

    private final Settings settings;

    public XPackClientPlugin(final Settings settings) {
        this.settings = settings;
    }

    @Override
    public List<Setting<?>> getSettings() {
        ArrayList<Setting<?>> settings = new ArrayList<>();
        // the only licensing one
        settings.add(Setting.groupSetting("license.", Setting.Property.NodeScope));

        //TODO split these settings up
        settings.addAll(XPackSettings.getAllSettings());

        settings.add(LicenseService.SELF_GENERATED_LICENSE_TYPE);
        settings.add(LicenseService.ALLOWED_LICENSE_TYPES_SETTING);

        // we add the `xpack.version` setting to all internal indices
        settings.add(Setting.simpleString("index.xpack.version", Setting.Property.IndexScope));

        return settings;
    }

    @Override
    public List<ActionType<? extends ActionResponse>> getClientActions() {
        List<ActionType<? extends ActionResponse>> actions = new ArrayList<>(Arrays.asList(
            // deprecation
            DeprecationInfoAction.INSTANCE,
            // graph
            GraphExploreAction.INSTANCE,
            // ML
            GetJobsAction.INSTANCE,
            GetJobsStatsAction.INSTANCE,
            MlInfoAction.INSTANCE,
            PutJobAction.INSTANCE,
            UpdateJobAction.INSTANCE,
            DeleteJobAction.INSTANCE,
            OpenJobAction.INSTANCE,
            GetFiltersAction.INSTANCE,
            PutFilterAction.INSTANCE,
            UpdateFilterAction.INSTANCE,
            DeleteFilterAction.INSTANCE,
            KillProcessAction.INSTANCE,
            GetBucketsAction.INSTANCE,
            GetInfluencersAction.INSTANCE,
            GetOverallBucketsAction.INSTANCE,
            GetRecordsAction.INSTANCE,
            PostDataAction.INSTANCE,
            CloseJobAction.INSTANCE,
            FinalizeJobExecutionAction.INSTANCE,
            FlushJobAction.INSTANCE,
            ValidateDetectorAction.INSTANCE,
            ValidateJobConfigAction.INSTANCE,
            GetCategoriesAction.INSTANCE,
            GetModelSnapshotsAction.INSTANCE,
            RevertModelSnapshotAction.INSTANCE,
            UpdateModelSnapshotAction.INSTANCE,
            GetDatafeedsAction.INSTANCE,
            GetDatafeedsStatsAction.INSTANCE,
            PutDatafeedAction.INSTANCE,
            UpdateDatafeedAction.INSTANCE,
            DeleteDatafeedAction.INSTANCE,
            PreviewDatafeedAction.INSTANCE,
            StartDatafeedAction.INSTANCE,
            StopDatafeedAction.INSTANCE,
            IsolateDatafeedAction.INSTANCE,
            DeleteModelSnapshotAction.INSTANCE,
            UpdateProcessAction.INSTANCE,
            DeleteExpiredDataAction.INSTANCE,
            ForecastJobAction.INSTANCE,
            DeleteForecastAction.INSTANCE,
            GetCalendarsAction.INSTANCE,
            PutCalendarAction.INSTANCE,
            DeleteCalendarAction.INSTANCE,
            DeleteCalendarEventAction.INSTANCE,
            UpdateCalendarJobAction.INSTANCE,
            GetCalendarEventsAction.INSTANCE,
            PostCalendarEventsAction.INSTANCE,
            PersistJobAction.INSTANCE,
            FindFileStructureAction.INSTANCE,
            SetUpgradeModeAction.INSTANCE,
            PutDataFrameAnalyticsAction.INSTANCE,
            GetDataFrameAnalyticsAction.INSTANCE,
            GetDataFrameAnalyticsStatsAction.INSTANCE,
            UpdateDataFrameAnalyticsAction.INSTANCE,
            DeleteDataFrameAnalyticsAction.INSTANCE,
            StartDataFrameAnalyticsAction.INSTANCE,
            EvaluateDataFrameAction.INSTANCE,
            ExplainDataFrameAnalyticsAction.INSTANCE,
            InternalInferModelAction.INSTANCE,
            GetTrainedModelsAction.INSTANCE,
            DeleteTrainedModelAction.INSTANCE,
            GetTrainedModelsStatsAction.INSTANCE,
            PutTrainedModelAction.INSTANCE,
            // security
            ClearRealmCacheAction.INSTANCE,
            ClearRolesCacheAction.INSTANCE,
            GetUsersAction.INSTANCE,
            PutUserAction.INSTANCE,
            DeleteUserAction.INSTANCE,
            GetRolesAction.INSTANCE,
            PutRoleAction.INSTANCE,
            DeleteRoleAction.INSTANCE,
            ChangePasswordAction.INSTANCE,
            AuthenticateAction.INSTANCE,
            SetEnabledAction.INSTANCE,
            HasPrivilegesAction.INSTANCE,
            GetRoleMappingsAction.INSTANCE,
            PutRoleMappingAction.INSTANCE,
            DeleteRoleMappingAction.INSTANCE,
            CreateTokenAction.INSTANCE,
            InvalidateTokenAction.INSTANCE,
            GetCertificateInfoAction.INSTANCE,
            RefreshTokenAction.INSTANCE,
            CreateApiKeyAction.INSTANCE,
            InvalidateApiKeyAction.INSTANCE,
            GetApiKeyAction.INSTANCE,
            // watcher
            PutWatchAction.INSTANCE,
            DeleteWatchAction.INSTANCE,
            GetWatchAction.INSTANCE,
            WatcherStatsAction.INSTANCE,
            AckWatchAction.INSTANCE,
            ActivateWatchAction.INSTANCE,
            WatcherServiceAction.INSTANCE,
            ExecuteWatchAction.INSTANCE,
            // license
            PutLicenseAction.INSTANCE,
            GetLicenseAction.INSTANCE,
            DeleteLicenseAction.INSTANCE,
            PostStartTrialAction.INSTANCE,
            GetTrialStatusAction.INSTANCE,
            PostStartBasicAction.INSTANCE,
            GetBasicStatusAction.INSTANCE,
            // x-pack
            XPackInfoAction.INSTANCE,
            XPackUsageAction.INSTANCE,
            // rollup
            RollupSearchAction.INSTANCE,
            PutRollupJobAction.INSTANCE,
            StartRollupJobAction.INSTANCE,
            StopRollupJobAction.INSTANCE,
            DeleteRollupJobAction.INSTANCE,
            GetRollupJobsAction.INSTANCE,
            GetRollupCapsAction.INSTANCE,
            // ILM
            DeleteLifecycleAction.INSTANCE,
            GetLifecycleAction.INSTANCE,
            PutLifecycleAction.INSTANCE,
            ExplainLifecycleAction.INSTANCE,
            RemoveIndexLifecyclePolicyAction.INSTANCE,
            MoveToStepAction.INSTANCE,
            RetryAction.INSTANCE,
            PutSnapshotLifecycleAction.INSTANCE,
            GetSnapshotLifecycleAction.INSTANCE,
            DeleteSnapshotLifecycleAction.INSTANCE,
            ExecuteSnapshotLifecycleAction.INSTANCE,
            GetSnapshotLifecycleStatsAction.INSTANCE,
            // Freeze
            FreezeIndexAction.INSTANCE,
            // Data Frame
            PutTransformAction.INSTANCE,
            StartTransformAction.INSTANCE,
            StopTransformAction.INSTANCE,
            DeleteTransformAction.INSTANCE,
            GetTransformAction.INSTANCE,
            GetTransformStatsAction.INSTANCE,
            PreviewTransformAction.INSTANCE,
            // Async Search
            SubmitAsyncSearchAction.INSTANCE,
            GetAsyncSearchAction.INSTANCE,
            DeleteAsyncResultAction.INSTANCE
        ));

        // rollupV2
        if (RollupV2.isEnabled()) {
            actions.add(RollupAction.INSTANCE);
        }

        return actions;
    }

    @Override
    public List<NamedWriteableRegistry.Entry> getNamedWriteables() {
        List<NamedWriteableRegistry.Entry> namedWriteables = new ArrayList<>(Arrays.asList(
            // graph
            new NamedWriteableRegistry.Entry(XPackFeatureSet.Usage.class, XPackField.GRAPH, GraphFeatureSetUsage::new),
            // logstash
            new NamedWriteableRegistry.Entry(XPackFeatureSet.Usage.class, XPackField.LOGSTASH, LogstashFeatureSetUsage::new),
            // ML
            new NamedWriteableRegistry.Entry(XPackFeatureSet.Usage.class, XPackField.MACHINE_LEARNING, MachineLearningFeatureSetUsage::new),
            // monitoring
            new NamedWriteableRegistry.Entry(XPackFeatureSet.Usage.class, XPackField.MONITORING, MonitoringFeatureSetUsage::new),
            // security
            new NamedWriteableRegistry.Entry(ClusterState.Custom.class, TokenMetadata.TYPE, TokenMetadata::new),
            new NamedWriteableRegistry.Entry(NamedDiff.class, TokenMetadata.TYPE, TokenMetadata::readDiffFrom),
            new NamedWriteableRegistry.Entry(XPackFeatureSet.Usage.class, XPackField.SECURITY, SecurityFeatureSetUsage::new),
            // security : conditional privileges
            new NamedWriteableRegistry.Entry(ConfigurableClusterPrivilege.class,
                ConfigurableClusterPrivileges.ManageApplicationPrivileges.WRITEABLE_NAME,
                ConfigurableClusterPrivileges.ManageApplicationPrivileges::createFrom),
            // security : role-mappings
            new NamedWriteableRegistry.Entry(RoleMapperExpression.class, AllExpression.NAME, AllExpression::new),
            new NamedWriteableRegistry.Entry(RoleMapperExpression.class, AnyExpression.NAME, AnyExpression::new),
            new NamedWriteableRegistry.Entry(RoleMapperExpression.class, FieldExpression.NAME, FieldExpression::new),
            new NamedWriteableRegistry.Entry(RoleMapperExpression.class, ExceptExpression.NAME, ExceptExpression::new),
            // eql
            new NamedWriteableRegistry.Entry(XPackFeatureSet.Usage.class, XPackField.EQL, EqlFeatureSetUsage::new),
            // sql
            new NamedWriteableRegistry.Entry(XPackFeatureSet.Usage.class, XPackField.SQL, SqlFeatureSetUsage::new),
            // watcher
            new NamedWriteableRegistry.Entry(Metadata.Custom.class, WatcherMetadata.TYPE, WatcherMetadata::new),
            new NamedWriteableRegistry.Entry(NamedDiff.class, WatcherMetadata.TYPE, WatcherMetadata::readDiffFrom),
            new NamedWriteableRegistry.Entry(XPackFeatureSet.Usage.class, XPackField.WATCHER, WatcherFeatureSetUsage::new),
            // licensing
            new NamedWriteableRegistry.Entry(Metadata.Custom.class, LicensesMetadata.TYPE, LicensesMetadata::new),
            new NamedWriteableRegistry.Entry(NamedDiff.class, LicensesMetadata.TYPE, LicensesMetadata::readDiffFrom),
            // rollup
            new NamedWriteableRegistry.Entry(XPackFeatureSet.Usage.class, XPackField.ROLLUP, RollupFeatureSetUsage::new),
            new NamedWriteableRegistry.Entry(PersistentTaskParams.class, RollupJob.NAME, RollupJob::new),
            new NamedWriteableRegistry.Entry(Task.Status.class, RollupJobStatus.NAME, RollupJobStatus::new),
            new NamedWriteableRegistry.Entry(PersistentTaskState.class, RollupJobStatus.NAME, RollupJobStatus::new),
            // ccr
            new NamedWriteableRegistry.Entry(AutoFollowMetadata.class, AutoFollowMetadata.TYPE, AutoFollowMetadata::new),
            new NamedWriteableRegistry.Entry(Metadata.Custom.class, AutoFollowMetadata.TYPE, AutoFollowMetadata::new),
            new NamedWriteableRegistry.Entry(NamedDiff.class, AutoFollowMetadata.TYPE,
                in -> AutoFollowMetadata.readDiffFrom(Metadata.Custom.class, AutoFollowMetadata.TYPE, in)),
            new NamedWriteableRegistry.Entry(XPackFeatureSet.Usage.class, XPackField.CCR, CCRInfoTransportAction.Usage::new),
            // ILM
            new NamedWriteableRegistry.Entry(XPackFeatureSet.Usage.class, XPackField.INDEX_LIFECYCLE,
                IndexLifecycleFeatureSetUsage::new),
            // SLM
            new NamedWriteableRegistry.Entry(XPackFeatureSet.Usage.class, XPackField.SNAPSHOT_LIFECYCLE,
                SLMFeatureSetUsage::new),
            // ILM - Custom Metadata
            new NamedWriteableRegistry.Entry(Metadata.Custom.class, IndexLifecycleMetadata.TYPE, IndexLifecycleMetadata::new),
            new NamedWriteableRegistry.Entry(NamedDiff.class, IndexLifecycleMetadata.TYPE,
                IndexLifecycleMetadata.IndexLifecycleMetadataDiff::new),
            new NamedWriteableRegistry.Entry(Metadata.Custom.class, SnapshotLifecycleMetadata.TYPE, SnapshotLifecycleMetadata::new),
            new NamedWriteableRegistry.Entry(NamedDiff.class, SnapshotLifecycleMetadata.TYPE,
                SnapshotLifecycleMetadata.SnapshotLifecycleMetadataDiff::new),
            // ILM - LifecycleTypes
            new NamedWriteableRegistry.Entry(LifecycleType.class, TimeseriesLifecycleType.TYPE,
                (in) -> TimeseriesLifecycleType.INSTANCE),
            // ILM - Lifecycle Actions
            new NamedWriteableRegistry.Entry(LifecycleAction.class, AllocateAction.NAME, AllocateAction::new),
            new NamedWriteableRegistry.Entry(LifecycleAction.class, ForceMergeAction.NAME, ForceMergeAction::new),
            new NamedWriteableRegistry.Entry(LifecycleAction.class, ReadOnlyAction.NAME, ReadOnlyAction::new),
            new NamedWriteableRegistry.Entry(LifecycleAction.class, RolloverAction.NAME, RolloverAction::new),
            new NamedWriteableRegistry.Entry(LifecycleAction.class, ShrinkAction.NAME, ShrinkAction::new),
            new NamedWriteableRegistry.Entry(LifecycleAction.class, DeleteAction.NAME, DeleteAction::new),
            new NamedWriteableRegistry.Entry(LifecycleAction.class, FreezeAction.NAME, FreezeAction::new),
            new NamedWriteableRegistry.Entry(LifecycleAction.class, SetPriorityAction.NAME, SetPriorityAction::new),
            new NamedWriteableRegistry.Entry(LifecycleAction.class, UnfollowAction.NAME, UnfollowAction::new),
            new NamedWriteableRegistry.Entry(LifecycleAction.class, WaitForSnapshotAction.NAME, WaitForSnapshotAction::new),
            new NamedWriteableRegistry.Entry(LifecycleAction.class, SearchableSnapshotAction.NAME, SearchableSnapshotAction::new),
            new NamedWriteableRegistry.Entry(LifecycleAction.class, MigrateAction.NAME, MigrateAction::new),
            // Transforms
            new NamedWriteableRegistry.Entry(XPackFeatureSet.Usage.class, XPackField.TRANSFORM, TransformFeatureSetUsage::new),
            new NamedWriteableRegistry.Entry(PersistentTaskParams.class, TransformField.TASK_NAME, TransformTaskParams::new),
            new NamedWriteableRegistry.Entry(Task.Status.class, TransformField.TASK_NAME, TransformState::new),
            new NamedWriteableRegistry.Entry(PersistentTaskState.class, TransformField.TASK_NAME, TransformState::new),
            new NamedWriteableRegistry.Entry(SyncConfig.class, TransformField.TIME_BASED_SYNC.getPreferredName(), TimeSyncConfig::new),
            // Flattened for backward compatibility with 7.x
            new NamedWriteableRegistry.Entry(XPackFeatureSet.Usage.class, XPackField.FLATTENED, FlattenedFeatureSetUsage::new),
            // Vectors
            new NamedWriteableRegistry.Entry(XPackFeatureSet.Usage.class, XPackField.VECTORS, VectorsFeatureSetUsage::new),
            // Voting Only Node
            new NamedWriteableRegistry.Entry(XPackFeatureSet.Usage.class, XPackField.VOTING_ONLY, VotingOnlyNodeFeatureSetUsage::new),
            // Frozen indices
            new NamedWriteableRegistry.Entry(XPackFeatureSet.Usage.class, XPackField.FROZEN_INDICES, FrozenIndicesFeatureSetUsage::new),
            // Spatial
            new NamedWriteableRegistry.Entry(XPackFeatureSet.Usage.class, XPackField.SPATIAL, SpatialFeatureSetUsage::new),
            // Analytics
            new NamedWriteableRegistry.Entry(XPackFeatureSet.Usage.class, XPackField.ANALYTICS, AnalyticsFeatureSetUsage::new),
            // Aggregate metric field type
            new NamedWriteableRegistry.Entry(XPackFeatureSet.Usage.class, XPackField.AGGREGATE_METRIC, AggregateMetricFeatureSetUsage::new),
            // Enrich
            new NamedWriteableRegistry.Entry(XPackFeatureSet.Usage.class, XPackField.ENRICH, EnrichFeatureSetUsage::new),
            new NamedWriteableRegistry.Entry(Task.Status.class, ExecuteEnrichPolicyStatus.NAME, ExecuteEnrichPolicyStatus::new),
            // Searchable snapshots
            new NamedWriteableRegistry.Entry(XPackFeatureSet.Usage.class, XPackField.SEARCHABLE_SNAPSHOTS,
                SearchableSnapshotFeatureSetUsage::new),
            // Data Streams
            new NamedWriteableRegistry.Entry(XPackFeatureSet.Usage.class, XPackField.DATA_STREAMS, DataStreamFeatureSetUsage::new),
            // Data Tiers
<<<<<<< HEAD
            new NamedWriteableRegistry.Entry(XPackFeatureSet.Usage.class, XPackField.DATA_TIERS, DataTiersFeatureSetUsage::new)
        ));

        if (RollupV2.isEnabled()) {
            namedWriteables.add(new NamedWriteableRegistry.Entry(LifecycleAction.class, RollupILMAction.NAME, RollupILMAction::new));
        }

        return namedWriteables;
=======
            new NamedWriteableRegistry.Entry(XPackFeatureSet.Usage.class, XPackField.DATA_TIERS, DataTiersFeatureSetUsage::new),
            new NamedWriteableRegistry.Entry(XPackFeatureSet.Usage.class, XPackField.RUNTIME_FIELDS, RuntimeFieldsFeatureSetUsage::new)
        );
>>>>>>> 2a5da4c5
    }

    @Override
    public List<NamedXContentRegistry.Entry> getNamedXContent() {
        return Arrays.asList(
                // ML - Custom metadata
                new NamedXContentRegistry.Entry(Metadata.Custom.class, new ParseField("ml"),
                        parser -> MlMetadata.LENIENT_PARSER.parse(parser, null).build()),
                // ML - Persistent action requests
                new NamedXContentRegistry.Entry(PersistentTaskParams.class, new ParseField(MlTasks.DATAFEED_TASK_NAME),
                        StartDatafeedAction.DatafeedParams::fromXContent),
                new NamedXContentRegistry.Entry(PersistentTaskParams.class, new ParseField(MlTasks.JOB_TASK_NAME),
                        OpenJobAction.JobParams::fromXContent),
                new NamedXContentRegistry.Entry(PersistentTaskParams.class, new ParseField(MlTasks.DATA_FRAME_ANALYTICS_TASK_NAME),
                        StartDataFrameAnalyticsAction.TaskParams::fromXContent),
                // ML - Task states
                new NamedXContentRegistry.Entry(PersistentTaskState.class, new ParseField(DatafeedState.NAME), DatafeedState::fromXContent),
                new NamedXContentRegistry.Entry(PersistentTaskState.class, new ParseField(JobTaskState.NAME), JobTaskState::fromXContent),
                new NamedXContentRegistry.Entry(PersistentTaskState.class, new ParseField(DataFrameAnalyticsTaskState.NAME),
                    DataFrameAnalyticsTaskState::fromXContent),
                new NamedXContentRegistry.Entry(PersistentTaskState.class, new ParseField(SnapshotUpgradeTaskState.NAME),
                    SnapshotUpgradeTaskState::fromXContent),
                // watcher
                new NamedXContentRegistry.Entry(Metadata.Custom.class, new ParseField(WatcherMetadata.TYPE),
                        WatcherMetadata::fromXContent),
                // licensing
                new NamedXContentRegistry.Entry(Metadata.Custom.class, new ParseField(LicensesMetadata.TYPE),
                        LicensesMetadata::fromXContent),
                //rollup
                new NamedXContentRegistry.Entry(PersistentTaskParams.class, new ParseField(RollupField.TASK_NAME),
                        RollupJob::fromXContent),
                new NamedXContentRegistry.Entry(Task.Status.class, new ParseField(RollupJobStatus.NAME),
                        RollupJobStatus::fromXContent),
                new NamedXContentRegistry.Entry(PersistentTaskState.class, new ParseField(RollupJobStatus.NAME),
                        RollupJobStatus::fromXContent),
            // Transforms
                new NamedXContentRegistry.Entry(PersistentTaskParams.class, new ParseField(TransformField.TASK_NAME),
                        TransformTaskParams::fromXContent),
                new NamedXContentRegistry.Entry(Task.Status.class, new ParseField(TransformField.TASK_NAME),
                        TransformState::fromXContent),
                new NamedXContentRegistry.Entry(PersistentTaskState.class, new ParseField(TransformField.TASK_NAME),
                        TransformState::fromXContent)
            );
    }
}<|MERGE_RESOLUTION|>--- conflicted
+++ resolved
@@ -524,8 +524,8 @@
             // Data Streams
             new NamedWriteableRegistry.Entry(XPackFeatureSet.Usage.class, XPackField.DATA_STREAMS, DataStreamFeatureSetUsage::new),
             // Data Tiers
-<<<<<<< HEAD
-            new NamedWriteableRegistry.Entry(XPackFeatureSet.Usage.class, XPackField.DATA_TIERS, DataTiersFeatureSetUsage::new)
+            new NamedWriteableRegistry.Entry(XPackFeatureSet.Usage.class, XPackField.DATA_TIERS, DataTiersFeatureSetUsage::new),
+            new NamedWriteableRegistry.Entry(XPackFeatureSet.Usage.class, XPackField.RUNTIME_FIELDS, RuntimeFieldsFeatureSetUsage::new)
         ));
 
         if (RollupV2.isEnabled()) {
@@ -533,11 +533,6 @@
         }
 
         return namedWriteables;
-=======
-            new NamedWriteableRegistry.Entry(XPackFeatureSet.Usage.class, XPackField.DATA_TIERS, DataTiersFeatureSetUsage::new),
-            new NamedWriteableRegistry.Entry(XPackFeatureSet.Usage.class, XPackField.RUNTIME_FIELDS, RuntimeFieldsFeatureSetUsage::new)
-        );
->>>>>>> 2a5da4c5
     }
 
     @Override
