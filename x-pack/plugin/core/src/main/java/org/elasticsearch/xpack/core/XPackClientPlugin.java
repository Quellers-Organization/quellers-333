/*
 * Copyright Elasticsearch B.V. and/or licensed to Elasticsearch B.V. under one
 * or more contributor license agreements. Licensed under the Elastic License
 * 2.0; you may not use this file except in compliance with the Elastic License
 * 2.0.
 */
package org.elasticsearch.xpack.core;

import org.elasticsearch.action.ActionResponse;
import org.elasticsearch.action.ActionType;
import org.elasticsearch.cluster.ClusterState;
import org.elasticsearch.cluster.NamedDiff;
import org.elasticsearch.cluster.metadata.Metadata;
import org.elasticsearch.common.io.stream.NamedWriteableRegistry;
import org.elasticsearch.common.settings.Setting;
import org.elasticsearch.common.settings.Settings;
import org.elasticsearch.license.DeleteLicenseAction;
import org.elasticsearch.license.GetBasicStatusAction;
import org.elasticsearch.license.GetLicenseAction;
import org.elasticsearch.license.GetTrialStatusAction;
import org.elasticsearch.license.LicenseService;
import org.elasticsearch.license.LicensesMetadata;
import org.elasticsearch.license.PostStartBasicAction;
import org.elasticsearch.license.PostStartTrialAction;
import org.elasticsearch.license.PutLicenseAction;
import org.elasticsearch.persistent.PersistentTaskParams;
import org.elasticsearch.persistent.PersistentTaskState;
import org.elasticsearch.plugins.ActionPlugin;
import org.elasticsearch.plugins.NetworkPlugin;
import org.elasticsearch.plugins.Plugin;
import org.elasticsearch.rollup.RollupV2;
import org.elasticsearch.tasks.Task;
import org.elasticsearch.xcontent.NamedXContentRegistry;
import org.elasticsearch.xcontent.ParseField;
import org.elasticsearch.xpack.cluster.action.MigrateToDataTiersAction;
import org.elasticsearch.xpack.core.action.XPackInfoAction;
import org.elasticsearch.xpack.core.action.XPackUsageAction;
import org.elasticsearch.xpack.core.aggregatemetric.AggregateMetricFeatureSetUsage;
import org.elasticsearch.xpack.core.analytics.AnalyticsFeatureSetUsage;
import org.elasticsearch.xpack.core.async.DeleteAsyncResultAction;
import org.elasticsearch.xpack.core.ccr.AutoFollowMetadata;
import org.elasticsearch.xpack.core.datastreams.DataStreamFeatureSetUsage;
import org.elasticsearch.xpack.core.enrich.EnrichFeatureSetUsage;
import org.elasticsearch.xpack.core.enrich.action.ExecuteEnrichPolicyStatus;
import org.elasticsearch.xpack.core.eql.EqlFeatureSetUsage;
import org.elasticsearch.xpack.core.frozen.FrozenIndicesFeatureSetUsage;
import org.elasticsearch.xpack.core.frozen.action.FreezeIndexAction;
import org.elasticsearch.xpack.core.graph.GraphFeatureSetUsage;
import org.elasticsearch.xpack.core.graph.action.GraphExploreAction;
import org.elasticsearch.xpack.core.ilm.AllocateAction;
import org.elasticsearch.xpack.core.ilm.DeleteAction;
import org.elasticsearch.xpack.core.ilm.ForceMergeAction;
import org.elasticsearch.xpack.core.ilm.FreezeAction;
import org.elasticsearch.xpack.core.ilm.IndexLifecycleFeatureSetUsage;
import org.elasticsearch.xpack.core.ilm.IndexLifecycleMetadata;
import org.elasticsearch.xpack.core.ilm.LifecycleAction;
import org.elasticsearch.xpack.core.ilm.LifecycleType;
import org.elasticsearch.xpack.core.ilm.MigrateAction;
import org.elasticsearch.xpack.core.ilm.ReadOnlyAction;
import org.elasticsearch.xpack.core.ilm.RolloverAction;
import org.elasticsearch.xpack.core.ilm.RollupILMAction;
import org.elasticsearch.xpack.core.ilm.SearchableSnapshotAction;
import org.elasticsearch.xpack.core.ilm.SetPriorityAction;
import org.elasticsearch.xpack.core.ilm.ShrinkAction;
import org.elasticsearch.xpack.core.ilm.TimeseriesLifecycleType;
import org.elasticsearch.xpack.core.ilm.UnfollowAction;
import org.elasticsearch.xpack.core.ilm.WaitForSnapshotAction;
import org.elasticsearch.xpack.core.ilm.action.DeleteLifecycleAction;
import org.elasticsearch.xpack.core.ilm.action.ExplainLifecycleAction;
import org.elasticsearch.xpack.core.ilm.action.GetLifecycleAction;
import org.elasticsearch.xpack.core.ilm.action.MoveToStepAction;
import org.elasticsearch.xpack.core.ilm.action.PutLifecycleAction;
import org.elasticsearch.xpack.core.ilm.action.RemoveIndexLifecyclePolicyAction;
import org.elasticsearch.xpack.core.ilm.action.RetryAction;
import org.elasticsearch.xpack.core.logstash.LogstashFeatureSetUsage;
import org.elasticsearch.xpack.core.ml.MachineLearningFeatureSetUsage;
import org.elasticsearch.xpack.core.ml.MlMetadata;
import org.elasticsearch.xpack.core.ml.MlTasks;
import org.elasticsearch.xpack.core.ml.action.CloseJobAction;
import org.elasticsearch.xpack.core.ml.action.DeleteCalendarAction;
import org.elasticsearch.xpack.core.ml.action.DeleteCalendarEventAction;
import org.elasticsearch.xpack.core.ml.action.DeleteDataFrameAnalyticsAction;
import org.elasticsearch.xpack.core.ml.action.DeleteDatafeedAction;
import org.elasticsearch.xpack.core.ml.action.DeleteExpiredDataAction;
import org.elasticsearch.xpack.core.ml.action.DeleteFilterAction;
import org.elasticsearch.xpack.core.ml.action.DeleteForecastAction;
import org.elasticsearch.xpack.core.ml.action.DeleteJobAction;
import org.elasticsearch.xpack.core.ml.action.DeleteModelSnapshotAction;
import org.elasticsearch.xpack.core.ml.action.DeleteTrainedModelAction;
import org.elasticsearch.xpack.core.ml.action.EvaluateDataFrameAction;
import org.elasticsearch.xpack.core.ml.action.ExplainDataFrameAnalyticsAction;
import org.elasticsearch.xpack.core.ml.action.FinalizeJobExecutionAction;
import org.elasticsearch.xpack.core.ml.action.FlushJobAction;
import org.elasticsearch.xpack.core.ml.action.ForecastJobAction;
import org.elasticsearch.xpack.core.ml.action.GetBucketsAction;
import org.elasticsearch.xpack.core.ml.action.GetCalendarEventsAction;
import org.elasticsearch.xpack.core.ml.action.GetCalendarsAction;
import org.elasticsearch.xpack.core.ml.action.GetCategoriesAction;
import org.elasticsearch.xpack.core.ml.action.GetDataFrameAnalyticsAction;
import org.elasticsearch.xpack.core.ml.action.GetDataFrameAnalyticsStatsAction;
import org.elasticsearch.xpack.core.ml.action.GetDatafeedsAction;
import org.elasticsearch.xpack.core.ml.action.GetDatafeedsStatsAction;
import org.elasticsearch.xpack.core.ml.action.GetFiltersAction;
import org.elasticsearch.xpack.core.ml.action.GetInfluencersAction;
import org.elasticsearch.xpack.core.ml.action.GetJobsAction;
import org.elasticsearch.xpack.core.ml.action.GetJobsStatsAction;
import org.elasticsearch.xpack.core.ml.action.GetModelSnapshotsAction;
import org.elasticsearch.xpack.core.ml.action.GetOverallBucketsAction;
import org.elasticsearch.xpack.core.ml.action.GetRecordsAction;
import org.elasticsearch.xpack.core.ml.action.GetTrainedModelsAction;
import org.elasticsearch.xpack.core.ml.action.GetTrainedModelsStatsAction;
import org.elasticsearch.xpack.core.ml.action.InternalInferModelAction;
import org.elasticsearch.xpack.core.ml.action.IsolateDatafeedAction;
import org.elasticsearch.xpack.core.ml.action.KillProcessAction;
import org.elasticsearch.xpack.core.ml.action.MlInfoAction;
import org.elasticsearch.xpack.core.ml.action.OpenJobAction;
import org.elasticsearch.xpack.core.ml.action.PersistJobAction;
import org.elasticsearch.xpack.core.ml.action.PostCalendarEventsAction;
import org.elasticsearch.xpack.core.ml.action.PostDataAction;
import org.elasticsearch.xpack.core.ml.action.PreviewDatafeedAction;
import org.elasticsearch.xpack.core.ml.action.PutCalendarAction;
import org.elasticsearch.xpack.core.ml.action.PutDataFrameAnalyticsAction;
import org.elasticsearch.xpack.core.ml.action.PutDatafeedAction;
import org.elasticsearch.xpack.core.ml.action.PutFilterAction;
import org.elasticsearch.xpack.core.ml.action.PutJobAction;
import org.elasticsearch.xpack.core.ml.action.PutTrainedModelAction;
import org.elasticsearch.xpack.core.ml.action.RevertModelSnapshotAction;
import org.elasticsearch.xpack.core.ml.action.SetUpgradeModeAction;
import org.elasticsearch.xpack.core.ml.action.StartDataFrameAnalyticsAction;
import org.elasticsearch.xpack.core.ml.action.StartDatafeedAction;
import org.elasticsearch.xpack.core.ml.action.StopDatafeedAction;
import org.elasticsearch.xpack.core.ml.action.UpdateCalendarJobAction;
import org.elasticsearch.xpack.core.ml.action.UpdateDataFrameAnalyticsAction;
import org.elasticsearch.xpack.core.ml.action.UpdateDatafeedAction;
import org.elasticsearch.xpack.core.ml.action.UpdateFilterAction;
import org.elasticsearch.xpack.core.ml.action.UpdateJobAction;
import org.elasticsearch.xpack.core.ml.action.UpdateModelSnapshotAction;
import org.elasticsearch.xpack.core.ml.action.UpdateProcessAction;
import org.elasticsearch.xpack.core.ml.action.ValidateDetectorAction;
import org.elasticsearch.xpack.core.ml.action.ValidateJobConfigAction;
import org.elasticsearch.xpack.core.ml.datafeed.DatafeedState;
import org.elasticsearch.xpack.core.ml.dataframe.DataFrameAnalyticsTaskState;
import org.elasticsearch.xpack.core.ml.job.config.JobTaskState;
import org.elasticsearch.xpack.core.ml.job.snapshot.upgrade.SnapshotUpgradeTaskState;
import org.elasticsearch.xpack.core.monitoring.MonitoringFeatureSetUsage;
import org.elasticsearch.xpack.core.rollup.RollupFeatureSetUsage;
import org.elasticsearch.xpack.core.rollup.RollupField;
import org.elasticsearch.xpack.core.rollup.action.DeleteRollupJobAction;
import org.elasticsearch.xpack.core.rollup.action.GetRollupCapsAction;
import org.elasticsearch.xpack.core.rollup.action.GetRollupJobsAction;
import org.elasticsearch.xpack.core.rollup.action.PutRollupJobAction;
import org.elasticsearch.xpack.core.rollup.action.RollupAction;
import org.elasticsearch.xpack.core.rollup.action.RollupIndexerAction;
import org.elasticsearch.xpack.core.rollup.action.RollupSearchAction;
import org.elasticsearch.xpack.core.rollup.action.StartRollupJobAction;
import org.elasticsearch.xpack.core.rollup.action.StopRollupJobAction;
import org.elasticsearch.xpack.core.rollup.job.RollupJob;
import org.elasticsearch.xpack.core.rollup.job.RollupJobStatus;
import org.elasticsearch.xpack.core.search.action.GetAsyncSearchAction;
import org.elasticsearch.xpack.core.search.action.SubmitAsyncSearchAction;
import org.elasticsearch.xpack.core.searchablesnapshots.SearchableSnapshotFeatureSetUsage;
import org.elasticsearch.xpack.core.security.SecurityFeatureSetUsage;
import org.elasticsearch.xpack.core.security.action.CreateApiKeyAction;
import org.elasticsearch.xpack.core.security.action.GetApiKeyAction;
import org.elasticsearch.xpack.core.security.action.InvalidateApiKeyAction;
import org.elasticsearch.xpack.core.security.action.realm.ClearRealmCacheAction;
import org.elasticsearch.xpack.core.security.action.role.ClearRolesCacheAction;
import org.elasticsearch.xpack.core.security.action.role.DeleteRoleAction;
import org.elasticsearch.xpack.core.security.action.role.GetRolesAction;
import org.elasticsearch.xpack.core.security.action.role.PutRoleAction;
import org.elasticsearch.xpack.core.security.action.rolemapping.DeleteRoleMappingAction;
import org.elasticsearch.xpack.core.security.action.rolemapping.GetRoleMappingsAction;
import org.elasticsearch.xpack.core.security.action.rolemapping.PutRoleMappingAction;
import org.elasticsearch.xpack.core.security.action.token.CreateTokenAction;
import org.elasticsearch.xpack.core.security.action.token.InvalidateTokenAction;
import org.elasticsearch.xpack.core.security.action.token.RefreshTokenAction;
import org.elasticsearch.xpack.core.security.action.user.AuthenticateAction;
import org.elasticsearch.xpack.core.security.action.user.ChangePasswordAction;
import org.elasticsearch.xpack.core.security.action.user.DeleteUserAction;
import org.elasticsearch.xpack.core.security.action.user.GetUsersAction;
import org.elasticsearch.xpack.core.security.action.user.HasPrivilegesAction;
import org.elasticsearch.xpack.core.security.action.user.PutUserAction;
import org.elasticsearch.xpack.core.security.action.user.SetEnabledAction;
import org.elasticsearch.xpack.core.security.authc.TokenMetadata;
import org.elasticsearch.xpack.core.security.authc.support.mapper.expressiondsl.AllExpression;
import org.elasticsearch.xpack.core.security.authc.support.mapper.expressiondsl.AnyExpression;
import org.elasticsearch.xpack.core.security.authc.support.mapper.expressiondsl.ExceptExpression;
import org.elasticsearch.xpack.core.security.authc.support.mapper.expressiondsl.FieldExpression;
import org.elasticsearch.xpack.core.security.authc.support.mapper.expressiondsl.RoleMapperExpression;
import org.elasticsearch.xpack.core.security.authz.privilege.ConfigurableClusterPrivilege;
import org.elasticsearch.xpack.core.security.authz.privilege.ConfigurableClusterPrivileges;
import org.elasticsearch.xpack.core.slm.SLMFeatureSetUsage;
import org.elasticsearch.xpack.core.slm.SnapshotLifecycleMetadata;
import org.elasticsearch.xpack.core.slm.action.DeleteSnapshotLifecycleAction;
import org.elasticsearch.xpack.core.slm.action.ExecuteSnapshotLifecycleAction;
import org.elasticsearch.xpack.core.slm.action.GetSnapshotLifecycleAction;
import org.elasticsearch.xpack.core.slm.action.GetSnapshotLifecycleStatsAction;
import org.elasticsearch.xpack.core.slm.action.PutSnapshotLifecycleAction;
import org.elasticsearch.xpack.core.spatial.SpatialFeatureSetUsage;
import org.elasticsearch.xpack.core.sql.SqlFeatureSetUsage;
import org.elasticsearch.xpack.core.ssl.action.GetCertificateInfoAction;
import org.elasticsearch.xpack.core.termsenum.action.TermsEnumAction;
import org.elasticsearch.xpack.core.textstructure.action.FindStructureAction;
import org.elasticsearch.xpack.core.transform.TransformFeatureSetUsage;
import org.elasticsearch.xpack.core.transform.TransformField;
import org.elasticsearch.xpack.core.transform.TransformMetadata;
import org.elasticsearch.xpack.core.transform.action.DeleteTransformAction;
import org.elasticsearch.xpack.core.transform.action.GetTransformAction;
import org.elasticsearch.xpack.core.transform.action.GetTransformStatsAction;
import org.elasticsearch.xpack.core.transform.action.PreviewTransformAction;
import org.elasticsearch.xpack.core.transform.action.PutTransformAction;
import org.elasticsearch.xpack.core.transform.action.StartTransformAction;
import org.elasticsearch.xpack.core.transform.action.StopTransformAction;
import org.elasticsearch.xpack.core.transform.transforms.RetentionPolicyConfig;
import org.elasticsearch.xpack.core.transform.transforms.SyncConfig;
import org.elasticsearch.xpack.core.transform.transforms.TimeRetentionPolicyConfig;
import org.elasticsearch.xpack.core.transform.transforms.TimeSyncConfig;
import org.elasticsearch.xpack.core.transform.transforms.TransformState;
import org.elasticsearch.xpack.core.transform.transforms.TransformTaskParams;
import org.elasticsearch.xpack.core.votingonly.VotingOnlyNodeFeatureSetUsage;
import org.elasticsearch.xpack.core.watcher.WatcherFeatureSetUsage;
import org.elasticsearch.xpack.core.watcher.WatcherMetadata;
import org.elasticsearch.xpack.core.watcher.transport.actions.ack.AckWatchAction;
import org.elasticsearch.xpack.core.watcher.transport.actions.activate.ActivateWatchAction;
import org.elasticsearch.xpack.core.watcher.transport.actions.delete.DeleteWatchAction;
import org.elasticsearch.xpack.core.watcher.transport.actions.execute.ExecuteWatchAction;
import org.elasticsearch.xpack.core.watcher.transport.actions.get.GetWatchAction;
import org.elasticsearch.xpack.core.watcher.transport.actions.put.PutWatchAction;
import org.elasticsearch.xpack.core.watcher.transport.actions.service.WatcherServiceAction;
import org.elasticsearch.xpack.core.watcher.transport.actions.stats.WatcherStatsAction;

import java.util.ArrayList;
import java.util.Arrays;
import java.util.List;
import java.util.Optional;

// TODO: merge this into XPackPlugin
public class XPackClientPlugin extends Plugin implements ActionPlugin, NetworkPlugin {

    static Optional<String> X_PACK_FEATURE = Optional.of("x-pack");

    private final Settings settings;

    public XPackClientPlugin(final Settings settings) {
        this.settings = settings;
    }

    @Override
    public List<Setting<?>> getSettings() {
        ArrayList<Setting<?>> settings = new ArrayList<>();
        // the only licensing one
        settings.add(Setting.groupSetting("license.", Setting.Property.NodeScope));

        // TODO split these settings up
        settings.addAll(XPackSettings.getAllSettings());

        settings.add(LicenseService.SELF_GENERATED_LICENSE_TYPE);
        settings.add(LicenseService.ALLOWED_LICENSE_TYPES_SETTING);

        // we add the `xpack.version` setting to all internal indices
        settings.add(Setting.simpleString("index.xpack.version", Setting.Property.IndexScope));

        return settings;
    }

    @Override
    public List<ActionType<? extends ActionResponse>> getClientActions() {
        List<ActionType<? extends ActionResponse>> actions = new ArrayList<>(
            Arrays.asList(
                // graph
                GraphExploreAction.INSTANCE,
                // ML
                GetJobsAction.INSTANCE,
                GetJobsStatsAction.INSTANCE,
                MlInfoAction.INSTANCE,
                PutJobAction.INSTANCE,
                UpdateJobAction.INSTANCE,
                DeleteJobAction.INSTANCE,
                OpenJobAction.INSTANCE,
                GetFiltersAction.INSTANCE,
                PutFilterAction.INSTANCE,
                UpdateFilterAction.INSTANCE,
                DeleteFilterAction.INSTANCE,
                KillProcessAction.INSTANCE,
                GetBucketsAction.INSTANCE,
                GetInfluencersAction.INSTANCE,
                GetOverallBucketsAction.INSTANCE,
                GetRecordsAction.INSTANCE,
                PostDataAction.INSTANCE,
                CloseJobAction.INSTANCE,
                FinalizeJobExecutionAction.INSTANCE,
                FlushJobAction.INSTANCE,
                ValidateDetectorAction.INSTANCE,
                ValidateJobConfigAction.INSTANCE,
                GetCategoriesAction.INSTANCE,
                GetModelSnapshotsAction.INSTANCE,
                RevertModelSnapshotAction.INSTANCE,
                UpdateModelSnapshotAction.INSTANCE,
                GetDatafeedsAction.INSTANCE,
                GetDatafeedsStatsAction.INSTANCE,
                PutDatafeedAction.INSTANCE,
                UpdateDatafeedAction.INSTANCE,
                DeleteDatafeedAction.INSTANCE,
                PreviewDatafeedAction.INSTANCE,
                StartDatafeedAction.INSTANCE,
                StopDatafeedAction.INSTANCE,
                IsolateDatafeedAction.INSTANCE,
                DeleteModelSnapshotAction.INSTANCE,
                UpdateProcessAction.INSTANCE,
                DeleteExpiredDataAction.INSTANCE,
                ForecastJobAction.INSTANCE,
                DeleteForecastAction.INSTANCE,
                GetCalendarsAction.INSTANCE,
                PutCalendarAction.INSTANCE,
                DeleteCalendarAction.INSTANCE,
                DeleteCalendarEventAction.INSTANCE,
                UpdateCalendarJobAction.INSTANCE,
                GetCalendarEventsAction.INSTANCE,
                PostCalendarEventsAction.INSTANCE,
                PersistJobAction.INSTANCE,
                SetUpgradeModeAction.INSTANCE,
                PutDataFrameAnalyticsAction.INSTANCE,
                GetDataFrameAnalyticsAction.INSTANCE,
                GetDataFrameAnalyticsStatsAction.INSTANCE,
                UpdateDataFrameAnalyticsAction.INSTANCE,
                DeleteDataFrameAnalyticsAction.INSTANCE,
                StartDataFrameAnalyticsAction.INSTANCE,
                EvaluateDataFrameAction.INSTANCE,
                ExplainDataFrameAnalyticsAction.INSTANCE,
                InternalInferModelAction.INSTANCE,
                GetTrainedModelsAction.INSTANCE,
                DeleteTrainedModelAction.INSTANCE,
                GetTrainedModelsStatsAction.INSTANCE,
                PutTrainedModelAction.INSTANCE,
                // security
                ClearRealmCacheAction.INSTANCE,
                ClearRolesCacheAction.INSTANCE,
                GetUsersAction.INSTANCE,
                PutUserAction.INSTANCE,
                DeleteUserAction.INSTANCE,
                GetRolesAction.INSTANCE,
                PutRoleAction.INSTANCE,
                DeleteRoleAction.INSTANCE,
                ChangePasswordAction.INSTANCE,
                AuthenticateAction.INSTANCE,
                SetEnabledAction.INSTANCE,
                HasPrivilegesAction.INSTANCE,
                GetRoleMappingsAction.INSTANCE,
                PutRoleMappingAction.INSTANCE,
                DeleteRoleMappingAction.INSTANCE,
                CreateTokenAction.INSTANCE,
                InvalidateTokenAction.INSTANCE,
                GetCertificateInfoAction.INSTANCE,
                RefreshTokenAction.INSTANCE,
                CreateApiKeyAction.INSTANCE,
                InvalidateApiKeyAction.INSTANCE,
                GetApiKeyAction.INSTANCE,
                // watcher
                PutWatchAction.INSTANCE,
                DeleteWatchAction.INSTANCE,
                GetWatchAction.INSTANCE,
                WatcherStatsAction.INSTANCE,
                AckWatchAction.INSTANCE,
                ActivateWatchAction.INSTANCE,
                WatcherServiceAction.INSTANCE,
                ExecuteWatchAction.INSTANCE,
                // license
                PutLicenseAction.INSTANCE,
                GetLicenseAction.INSTANCE,
                DeleteLicenseAction.INSTANCE,
                PostStartTrialAction.INSTANCE,
                GetTrialStatusAction.INSTANCE,
                PostStartBasicAction.INSTANCE,
                GetBasicStatusAction.INSTANCE,
                // x-pack
                XPackInfoAction.INSTANCE,
                XPackUsageAction.INSTANCE,
                // rollup
                RollupSearchAction.INSTANCE,
                PutRollupJobAction.INSTANCE,
                StartRollupJobAction.INSTANCE,
                StopRollupJobAction.INSTANCE,
                DeleteRollupJobAction.INSTANCE,
                GetRollupJobsAction.INSTANCE,
                GetRollupCapsAction.INSTANCE,
                // ILM
                DeleteLifecycleAction.INSTANCE,
                GetLifecycleAction.INSTANCE,
                PutLifecycleAction.INSTANCE,
                ExplainLifecycleAction.INSTANCE,
                RemoveIndexLifecyclePolicyAction.INSTANCE,
                MoveToStepAction.INSTANCE,
                RetryAction.INSTANCE,
                PutSnapshotLifecycleAction.INSTANCE,
                GetSnapshotLifecycleAction.INSTANCE,
                DeleteSnapshotLifecycleAction.INSTANCE,
                ExecuteSnapshotLifecycleAction.INSTANCE,
                GetSnapshotLifecycleStatsAction.INSTANCE,
                MigrateToDataTiersAction.INSTANCE,

                // Freeze
                FreezeIndexAction.INSTANCE,
                // Data Frame
                PutTransformAction.INSTANCE,
                StartTransformAction.INSTANCE,
                StopTransformAction.INSTANCE,
                DeleteTransformAction.INSTANCE,
                GetTransformAction.INSTANCE,
                GetTransformStatsAction.INSTANCE,
                PreviewTransformAction.INSTANCE,
                // Async Search
                SubmitAsyncSearchAction.INSTANCE,
                GetAsyncSearchAction.INSTANCE,
                DeleteAsyncResultAction.INSTANCE,
                // Text Structure
                FindStructureAction.INSTANCE,
                // Terms enum API
                TermsEnumAction.INSTANCE
            )
        );

        // rollupV2
        if (RollupV2.isEnabled()) {
            actions.add(RollupIndexerAction.INSTANCE);
            actions.add(RollupAction.INSTANCE);
        }

        return actions;
    }

    @Override
    public List<NamedWriteableRegistry.Entry> getNamedWriteables() {
        List<NamedWriteableRegistry.Entry> namedWriteables = new ArrayList<>(
            Arrays.asList(
                // graph
                new NamedWriteableRegistry.Entry(XPackFeatureSet.Usage.class, XPackField.GRAPH, GraphFeatureSetUsage::new),
                // logstash
                new NamedWriteableRegistry.Entry(XPackFeatureSet.Usage.class, XPackField.LOGSTASH, LogstashFeatureSetUsage::new),
                // ML
                new NamedWriteableRegistry.Entry(
                    XPackFeatureSet.Usage.class,
                    XPackField.MACHINE_LEARNING,
                    MachineLearningFeatureSetUsage::new
                ),
                // monitoring
                new NamedWriteableRegistry.Entry(XPackFeatureSet.Usage.class, XPackField.MONITORING, MonitoringFeatureSetUsage::new),
                // security
                new NamedWriteableRegistry.Entry(ClusterState.Custom.class, TokenMetadata.TYPE, TokenMetadata::new),
                new NamedWriteableRegistry.Entry(NamedDiff.class, TokenMetadata.TYPE, TokenMetadata::readDiffFrom),
                new NamedWriteableRegistry.Entry(XPackFeatureSet.Usage.class, XPackField.SECURITY, SecurityFeatureSetUsage::new),
                // security : conditional privileges
                new NamedWriteableRegistry.Entry(
                    ConfigurableClusterPrivilege.class,
                    ConfigurableClusterPrivileges.ManageApplicationPrivileges.WRITEABLE_NAME,
                    ConfigurableClusterPrivileges.ManageApplicationPrivileges::createFrom
                ),
                // security : role-mappings
                new NamedWriteableRegistry.Entry(RoleMapperExpression.class, AllExpression.NAME, AllExpression::new),
                new NamedWriteableRegistry.Entry(RoleMapperExpression.class, AnyExpression.NAME, AnyExpression::new),
                new NamedWriteableRegistry.Entry(RoleMapperExpression.class, FieldExpression.NAME, FieldExpression::new),
                new NamedWriteableRegistry.Entry(RoleMapperExpression.class, ExceptExpression.NAME, ExceptExpression::new),
                // eql
                new NamedWriteableRegistry.Entry(XPackFeatureSet.Usage.class, XPackField.EQL, EqlFeatureSetUsage::new),
                // sql
                new NamedWriteableRegistry.Entry(XPackFeatureSet.Usage.class, XPackField.SQL, SqlFeatureSetUsage::new),
                // watcher
                new NamedWriteableRegistry.Entry(Metadata.Custom.class, WatcherMetadata.TYPE, WatcherMetadata::new),
                new NamedWriteableRegistry.Entry(NamedDiff.class, WatcherMetadata.TYPE, WatcherMetadata::readDiffFrom),
                new NamedWriteableRegistry.Entry(XPackFeatureSet.Usage.class, XPackField.WATCHER, WatcherFeatureSetUsage::new),
                // licensing
                new NamedWriteableRegistry.Entry(Metadata.Custom.class, LicensesMetadata.TYPE, LicensesMetadata::new),
                new NamedWriteableRegistry.Entry(NamedDiff.class, LicensesMetadata.TYPE, LicensesMetadata::readDiffFrom),
                // rollup
                new NamedWriteableRegistry.Entry(XPackFeatureSet.Usage.class, XPackField.ROLLUP, RollupFeatureSetUsage::new),
                new NamedWriteableRegistry.Entry(PersistentTaskParams.class, RollupJob.NAME, RollupJob::new),
                new NamedWriteableRegistry.Entry(Task.Status.class, RollupJobStatus.NAME, RollupJobStatus::new),
                new NamedWriteableRegistry.Entry(PersistentTaskState.class, RollupJobStatus.NAME, RollupJobStatus::new),
                // ccr
                new NamedWriteableRegistry.Entry(AutoFollowMetadata.class, AutoFollowMetadata.TYPE, AutoFollowMetadata::new),
                new NamedWriteableRegistry.Entry(Metadata.Custom.class, AutoFollowMetadata.TYPE, AutoFollowMetadata::new),
                new NamedWriteableRegistry.Entry(
                    NamedDiff.class,
                    AutoFollowMetadata.TYPE,
                    in -> AutoFollowMetadata.readDiffFrom(Metadata.Custom.class, AutoFollowMetadata.TYPE, in)
                ),
                // ILM
                new NamedWriteableRegistry.Entry(
                    XPackFeatureSet.Usage.class,
                    XPackField.INDEX_LIFECYCLE,
                    IndexLifecycleFeatureSetUsage::new
                ),
                // SLM
                new NamedWriteableRegistry.Entry(XPackFeatureSet.Usage.class, XPackField.SNAPSHOT_LIFECYCLE, SLMFeatureSetUsage::new),
                // ILM - Custom Metadata
                new NamedWriteableRegistry.Entry(Metadata.Custom.class, IndexLifecycleMetadata.TYPE, IndexLifecycleMetadata::new),
                new NamedWriteableRegistry.Entry(
                    NamedDiff.class,
                    IndexLifecycleMetadata.TYPE,
                    IndexLifecycleMetadata.IndexLifecycleMetadataDiff::new
                ),
                new NamedWriteableRegistry.Entry(Metadata.Custom.class, SnapshotLifecycleMetadata.TYPE, SnapshotLifecycleMetadata::new),
                new NamedWriteableRegistry.Entry(
                    NamedDiff.class,
                    SnapshotLifecycleMetadata.TYPE,
                    SnapshotLifecycleMetadata.SnapshotLifecycleMetadataDiff::new
                ),
                // ILM - LifecycleTypes
                new NamedWriteableRegistry.Entry(
                    LifecycleType.class,
                    TimeseriesLifecycleType.TYPE,
                    (in) -> TimeseriesLifecycleType.INSTANCE
                ),
                // ILM - Lifecycle Actions
                new NamedWriteableRegistry.Entry(LifecycleAction.class, AllocateAction.NAME, AllocateAction::new),
                new NamedWriteableRegistry.Entry(LifecycleAction.class, ForceMergeAction.NAME, ForceMergeAction::new),
                new NamedWriteableRegistry.Entry(LifecycleAction.class, ReadOnlyAction.NAME, ReadOnlyAction::new),
                new NamedWriteableRegistry.Entry(LifecycleAction.class, RolloverAction.NAME, RolloverAction::new),
                new NamedWriteableRegistry.Entry(LifecycleAction.class, ShrinkAction.NAME, ShrinkAction::new),
<<<<<<< HEAD
                new NamedWriteableRegistry.Entry(LifecycleAction.class, DeleteAction.NAME, DeleteAction::new),
                new NamedWriteableRegistry.Entry(LifecycleAction.class, FreezeAction.NAME, FreezeAction::new),
                new NamedWriteableRegistry.Entry(LifecycleAction.class, SetPriorityAction.NAME, SetPriorityAction::new),
                new NamedWriteableRegistry.Entry(LifecycleAction.class, UnfollowAction.NAME, UnfollowAction::new),
                new NamedWriteableRegistry.Entry(LifecycleAction.class, WaitForSnapshotAction.NAME, WaitForSnapshotAction::new),
                new NamedWriteableRegistry.Entry(LifecycleAction.class, SearchableSnapshotAction.NAME, SearchableSnapshotAction::new),
                new NamedWriteableRegistry.Entry(LifecycleAction.class, MigrateAction.NAME, MigrateAction::new),
=======
                new NamedWriteableRegistry.Entry(LifecycleAction.class, DeleteAction.NAME, DeleteAction::readFrom),
                new NamedWriteableRegistry.Entry(LifecycleAction.class, FreezeAction.NAME, in -> FreezeAction.INSTANCE),
                new NamedWriteableRegistry.Entry(LifecycleAction.class, SetPriorityAction.NAME, SetPriorityAction::new),
                new NamedWriteableRegistry.Entry(LifecycleAction.class, UnfollowAction.NAME, in -> UnfollowAction.INSTANCE),
                new NamedWriteableRegistry.Entry(LifecycleAction.class, WaitForSnapshotAction.NAME, WaitForSnapshotAction::new),
                new NamedWriteableRegistry.Entry(LifecycleAction.class, SearchableSnapshotAction.NAME, SearchableSnapshotAction::new),
                new NamedWriteableRegistry.Entry(LifecycleAction.class, MigrateAction.NAME, MigrateAction::readFrom),
>>>>>>> d90fa4eb
                // Transforms
                new NamedWriteableRegistry.Entry(Metadata.Custom.class, TransformMetadata.TYPE, TransformMetadata::new),
                new NamedWriteableRegistry.Entry(NamedDiff.class, TransformMetadata.TYPE, TransformMetadata.TransformMetadataDiff::new),
                new NamedWriteableRegistry.Entry(XPackFeatureSet.Usage.class, XPackField.TRANSFORM, TransformFeatureSetUsage::new),
                new NamedWriteableRegistry.Entry(PersistentTaskParams.class, TransformField.TASK_NAME, TransformTaskParams::new),
                new NamedWriteableRegistry.Entry(Task.Status.class, TransformField.TASK_NAME, TransformState::new),
                new NamedWriteableRegistry.Entry(PersistentTaskState.class, TransformField.TASK_NAME, TransformState::new),
                new NamedWriteableRegistry.Entry(SyncConfig.class, TransformField.TIME.getPreferredName(), TimeSyncConfig::new),
                new NamedWriteableRegistry.Entry(
                    RetentionPolicyConfig.class,
                    TransformField.TIME.getPreferredName(),
                    TimeRetentionPolicyConfig::new
                ),
                // Voting Only Node
                new NamedWriteableRegistry.Entry(XPackFeatureSet.Usage.class, XPackField.VOTING_ONLY, VotingOnlyNodeFeatureSetUsage::new),
                // Frozen indices
                new NamedWriteableRegistry.Entry(XPackFeatureSet.Usage.class, XPackField.FROZEN_INDICES, FrozenIndicesFeatureSetUsage::new),
                // Spatial
                new NamedWriteableRegistry.Entry(XPackFeatureSet.Usage.class, XPackField.SPATIAL, SpatialFeatureSetUsage::new),
                // Analytics
                new NamedWriteableRegistry.Entry(XPackFeatureSet.Usage.class, XPackField.ANALYTICS, AnalyticsFeatureSetUsage::new),
                // Aggregate metric field type
                new NamedWriteableRegistry.Entry(
                    XPackFeatureSet.Usage.class,
                    XPackField.AGGREGATE_METRIC,
                    AggregateMetricFeatureSetUsage::new
                ),
                // Enrich
                new NamedWriteableRegistry.Entry(XPackFeatureSet.Usage.class, XPackField.ENRICH, EnrichFeatureSetUsage::new),
                new NamedWriteableRegistry.Entry(Task.Status.class, ExecuteEnrichPolicyStatus.NAME, ExecuteEnrichPolicyStatus::new),
                // Searchable snapshots
                new NamedWriteableRegistry.Entry(
                    XPackFeatureSet.Usage.class,
                    XPackField.SEARCHABLE_SNAPSHOTS,
                    SearchableSnapshotFeatureSetUsage::new
                ),
                // Data Streams
                new NamedWriteableRegistry.Entry(XPackFeatureSet.Usage.class, XPackField.DATA_STREAMS, DataStreamFeatureSetUsage::new),
                // Data Tiers
                new NamedWriteableRegistry.Entry(XPackFeatureSet.Usage.class, XPackField.DATA_TIERS, DataTiersFeatureSetUsage::new)
            )
        );

        if (RollupV2.isEnabled()) {
            namedWriteables.add(new NamedWriteableRegistry.Entry(LifecycleAction.class, RollupILMAction.NAME, RollupILMAction::new));
        }

        return namedWriteables;
    }

    @Override
    public List<NamedXContentRegistry.Entry> getNamedXContent() {
        return Arrays.asList(
            // ML - Custom metadata
            new NamedXContentRegistry.Entry(
                Metadata.Custom.class,
                new ParseField("ml"),
                parser -> MlMetadata.LENIENT_PARSER.parse(parser, null).build()
            ),
            // ML - Persistent action requests
            new NamedXContentRegistry.Entry(
                PersistentTaskParams.class,
                new ParseField(MlTasks.DATAFEED_TASK_NAME),
                StartDatafeedAction.DatafeedParams::fromXContent
            ),
            new NamedXContentRegistry.Entry(
                PersistentTaskParams.class,
                new ParseField(MlTasks.JOB_TASK_NAME),
                OpenJobAction.JobParams::fromXContent
            ),
            new NamedXContentRegistry.Entry(
                PersistentTaskParams.class,
                new ParseField(MlTasks.DATA_FRAME_ANALYTICS_TASK_NAME),
                StartDataFrameAnalyticsAction.TaskParams::fromXContent
            ),
            // ML - Task states
            new NamedXContentRegistry.Entry(PersistentTaskState.class, new ParseField(DatafeedState.NAME), DatafeedState::fromXContent),
            new NamedXContentRegistry.Entry(PersistentTaskState.class, new ParseField(JobTaskState.NAME), JobTaskState::fromXContent),
            new NamedXContentRegistry.Entry(
                PersistentTaskState.class,
                new ParseField(DataFrameAnalyticsTaskState.NAME),
                DataFrameAnalyticsTaskState::fromXContent
            ),
            new NamedXContentRegistry.Entry(
                PersistentTaskState.class,
                new ParseField(SnapshotUpgradeTaskState.NAME),
                SnapshotUpgradeTaskState::fromXContent
            ),
            // watcher
            new NamedXContentRegistry.Entry(Metadata.Custom.class, new ParseField(WatcherMetadata.TYPE), WatcherMetadata::fromXContent),
            // licensing
            new NamedXContentRegistry.Entry(Metadata.Custom.class, new ParseField(LicensesMetadata.TYPE), LicensesMetadata::fromXContent),
            // rollup
            new NamedXContentRegistry.Entry(PersistentTaskParams.class, new ParseField(RollupField.TASK_NAME), RollupJob::fromXContent),
            new NamedXContentRegistry.Entry(Task.Status.class, new ParseField(RollupJobStatus.NAME), RollupJobStatus::fromXContent),
            new NamedXContentRegistry.Entry(PersistentTaskState.class, new ParseField(RollupJobStatus.NAME), RollupJobStatus::fromXContent),
            // Transforms
            new NamedXContentRegistry.Entry(
                PersistentTaskParams.class,
                new ParseField(TransformField.TASK_NAME),
                TransformTaskParams::fromXContent
            ),
            new NamedXContentRegistry.Entry(Task.Status.class, new ParseField(TransformField.TASK_NAME), TransformState::fromXContent),
            new NamedXContentRegistry.Entry(
                PersistentTaskState.class,
                new ParseField(TransformField.TASK_NAME),
                TransformState::fromXContent
            ),
            new NamedXContentRegistry.Entry(
                Metadata.Custom.class,
                new ParseField(TransformMetadata.TYPE),
                parser -> TransformMetadata.LENIENT_PARSER.parse(parser, null).build()
            )
        );
    }
}<|MERGE_RESOLUTION|>--- conflicted
+++ resolved
@@ -516,15 +516,6 @@
                 new NamedWriteableRegistry.Entry(LifecycleAction.class, ReadOnlyAction.NAME, ReadOnlyAction::new),
                 new NamedWriteableRegistry.Entry(LifecycleAction.class, RolloverAction.NAME, RolloverAction::new),
                 new NamedWriteableRegistry.Entry(LifecycleAction.class, ShrinkAction.NAME, ShrinkAction::new),
-<<<<<<< HEAD
-                new NamedWriteableRegistry.Entry(LifecycleAction.class, DeleteAction.NAME, DeleteAction::new),
-                new NamedWriteableRegistry.Entry(LifecycleAction.class, FreezeAction.NAME, FreezeAction::new),
-                new NamedWriteableRegistry.Entry(LifecycleAction.class, SetPriorityAction.NAME, SetPriorityAction::new),
-                new NamedWriteableRegistry.Entry(LifecycleAction.class, UnfollowAction.NAME, UnfollowAction::new),
-                new NamedWriteableRegistry.Entry(LifecycleAction.class, WaitForSnapshotAction.NAME, WaitForSnapshotAction::new),
-                new NamedWriteableRegistry.Entry(LifecycleAction.class, SearchableSnapshotAction.NAME, SearchableSnapshotAction::new),
-                new NamedWriteableRegistry.Entry(LifecycleAction.class, MigrateAction.NAME, MigrateAction::new),
-=======
                 new NamedWriteableRegistry.Entry(LifecycleAction.class, DeleteAction.NAME, DeleteAction::readFrom),
                 new NamedWriteableRegistry.Entry(LifecycleAction.class, FreezeAction.NAME, in -> FreezeAction.INSTANCE),
                 new NamedWriteableRegistry.Entry(LifecycleAction.class, SetPriorityAction.NAME, SetPriorityAction::new),
@@ -532,7 +523,6 @@
                 new NamedWriteableRegistry.Entry(LifecycleAction.class, WaitForSnapshotAction.NAME, WaitForSnapshotAction::new),
                 new NamedWriteableRegistry.Entry(LifecycleAction.class, SearchableSnapshotAction.NAME, SearchableSnapshotAction::new),
                 new NamedWriteableRegistry.Entry(LifecycleAction.class, MigrateAction.NAME, MigrateAction::readFrom),
->>>>>>> d90fa4eb
                 // Transforms
                 new NamedWriteableRegistry.Entry(Metadata.Custom.class, TransformMetadata.TYPE, TransformMetadata::new),
                 new NamedWriteableRegistry.Entry(NamedDiff.class, TransformMetadata.TYPE, TransformMetadata.TransformMetadataDiff::new),
