/*
 * Copyright Elasticsearch B.V. and/or licensed to Elasticsearch B.V. under one
 * or more contributor license agreements. Licensed under the Elastic License;
 * you may not use this file except in compliance with the Elastic License.
 */
package org.elasticsearch.xpack.core.rollup.action;

import org.elasticsearch.common.ParseField;
import org.elasticsearch.common.io.stream.StreamInput;
import org.elasticsearch.common.io.stream.StreamOutput;
import org.elasticsearch.common.io.stream.Writeable;
import org.elasticsearch.common.xcontent.ToXContentFragment;
import org.elasticsearch.common.xcontent.ToXContentObject;
import org.elasticsearch.common.xcontent.XContentBuilder;
import org.elasticsearch.search.aggregations.bucket.histogram.DateHistogramAggregationBuilder;
import org.elasticsearch.search.aggregations.bucket.histogram.HistogramAggregationBuilder;
import org.elasticsearch.search.aggregations.bucket.terms.TermsAggregationBuilder;
import org.elasticsearch.xpack.core.rollup.job.DateHistogramGroupConfig;
import org.elasticsearch.xpack.core.rollup.job.GroupConfig;
import org.elasticsearch.xpack.core.rollup.job.HistogramGroupConfig;
import org.elasticsearch.xpack.core.rollup.job.MetricConfig;
import org.elasticsearch.xpack.core.rollup.job.RollupJobConfig;
import org.elasticsearch.xpack.core.rollup.job.TermsGroupConfig;

import java.io.IOException;
import java.util.ArrayList;
import java.util.Arrays;
import java.util.Collections;
import java.util.HashMap;
import java.util.List;
import java.util.Map;
import java.util.Objects;
import java.util.stream.Collectors;

import static java.util.Collections.singletonMap;

/**
 * Represents the Rollup capabilities for a specific job on a single rollup index
 */
public class RollupJobCaps implements Writeable, ToXContentObject {
    private static ParseField JOB_ID = new ParseField("job_id");
    private static ParseField ROLLUP_INDEX = new ParseField("rollup_index");
    private static ParseField INDEX_PATTERN = new ParseField("index_pattern");
    private static ParseField FIELDS = new ParseField("fields");

    private final String jobID;
    private final String rollupIndex;
    private final String indexPattern;
    private final Map<String, RollupFieldCaps> fieldCapLookup;

    // TODO now that these rollup caps are being used more widely (e.g. search), perhaps we should
    // store the RollupJob and translate into FieldCaps on demand for json output.  Would make working with
    // it internally a lot easier
    public RollupJobCaps(RollupJobConfig job) {
        jobID = job.getId();
        rollupIndex = job.getRollupIndex();
        indexPattern = job.getIndexPattern();
        fieldCapLookup = createRollupFieldCaps(job);
    }

    public RollupJobCaps(String jobID, String rollupIndex, String indexPattern, Map<String, RollupFieldCaps> fieldCapLookup) {
        this.jobID = jobID;
        this.rollupIndex = rollupIndex;
        this.indexPattern = indexPattern;
        this.fieldCapLookup = Collections.unmodifiableMap(Objects.requireNonNull(fieldCapLookup));
    }

    public RollupJobCaps(StreamInput in) throws IOException {
        this.jobID = in.readString();
        this.rollupIndex = in.readString();
        this.indexPattern = in.readString();
        this.fieldCapLookup = in.readMap(StreamInput::readString, RollupFieldCaps::new);
    }

    public Map<String, RollupFieldCaps> getFieldCaps() {
        return fieldCapLookup;
    }

    public String getRollupIndex() {
        return rollupIndex;
    }

    public String getIndexPattern() {
        return indexPattern;
    }

    public String getJobID() {
        return jobID;
    }

    @Override
    public void writeTo(StreamOutput out) throws IOException {
        out.writeString(jobID);
        out.writeString(rollupIndex);
        out.writeString(indexPattern);
        out.writeMap(fieldCapLookup, StreamOutput::writeString, (o, value) -> value.writeTo(o));
    }

    @Override
    public XContentBuilder toXContent(XContentBuilder builder, Params params) throws IOException {
        builder.startObject();
        {
            builder.field(JOB_ID.getPreferredName(), jobID);
            builder.field(ROLLUP_INDEX.getPreferredName(), rollupIndex);
            builder.field(INDEX_PATTERN.getPreferredName(), indexPattern);
            builder.startObject(FIELDS.getPreferredName());
            {
                for (Map.Entry<String, RollupFieldCaps> fieldCap : fieldCapLookup.entrySet()) {
                    builder.array(fieldCap.getKey(), fieldCap.getValue());
                }
            }
            builder.endObject();
        }
        builder.endObject();
        return builder;
    }

    @Override
    public boolean equals(Object other) {
        if (this == other) {
            return true;
        }

        if (other == null || getClass() != other.getClass()) {
            return false;
        }

        RollupJobCaps that = (RollupJobCaps) other;

        return Objects.equals(this.jobID, that.jobID)
            && Objects.equals(this.rollupIndex, that.rollupIndex)
            && Objects.equals(this.fieldCapLookup, that.fieldCapLookup);
    }

    @Override
    public int hashCode() {
        return Objects.hash(jobID, rollupIndex, fieldCapLookup, indexPattern);
    }

    private static Map<String, RollupFieldCaps> createRollupFieldCaps(final RollupJobConfig rollupJobConfig) {
        final Map<String, List<Map<String, Object>>> tempFieldCaps = new HashMap<>();

        final GroupConfig groupConfig = rollupJobConfig.getGroupConfig();
        if (groupConfig != null) {
            // Create RollupFieldCaps for the date histogram
            final DateHistogramGroupConfig dateHistogram = groupConfig.getDateHistogram();
            final Map<String, Object> dateHistogramAggCap = new HashMap<>();
            dateHistogramAggCap.put("agg", DateHistogramAggregationBuilder.NAME);
            dateHistogramAggCap.put(DateHistogramGroupConfig.INTERVAL, dateHistogram.getInterval().toString());
            if (dateHistogram.getDelay() != null) {
                dateHistogramAggCap.put(DateHistogramGroupConfig.DELAY, dateHistogram.getDelay().toString());
            }
            dateHistogramAggCap.put(DateHistogramGroupConfig.TIME_ZONE, dateHistogram.getTimeZone());

            List<Map<String, Object>> dateAggCaps = tempFieldCaps.getOrDefault(dateHistogram.getField(), new ArrayList<>());
            dateAggCaps.add(dateHistogramAggCap);
            tempFieldCaps.put(dateHistogram.getField(), dateAggCaps);

            // Create RollupFieldCaps for the histogram
            final HistogramGroupConfig histogram = groupConfig.getHistogram();
            if (histogram != null) {
                final Map<String, Object> histogramAggCap = new HashMap<>();
                histogramAggCap.put("agg", HistogramAggregationBuilder.NAME);
                histogramAggCap.put(HistogramGroupConfig.INTERVAL, histogram.getInterval());
                Arrays.stream(rollupJobConfig.getGroupConfig().getHistogram().getFields()).forEach(field -> {
                    List<Map<String, Object>> caps = tempFieldCaps.getOrDefault(field, new ArrayList<>());
                    caps.add(histogramAggCap);
                    tempFieldCaps.put(field, caps);
                });
            }

            // Create RollupFieldCaps for the term
            final TermsGroupConfig terms = groupConfig.getTerms();
            if (terms != null) {
                final Map<String, Object> termsAggCap = singletonMap("agg", TermsAggregationBuilder.NAME);
                Arrays.stream(rollupJobConfig.getGroupConfig().getTerms().getFields()).forEach(field -> {
                    List<Map<String, Object>> caps = tempFieldCaps.getOrDefault(field, new ArrayList<>());
                    caps.add(termsAggCap);
                    tempFieldCaps.put(field, caps);
                });
            }
        }

        // Create RollupFieldCaps for the metrics
        final List<MetricConfig> metricsConfig = rollupJobConfig.getMetricsConfig();
<<<<<<< HEAD
        if (metricsConfig.size() > 0) {
            metricsConfig.forEach(metricConfig -> {
                final List<Map<String, Object>> metrics = metricConfig.getMetrics().stream()
                    .map(metric -> singletonMap("agg", (Object) metric))
                    .collect(Collectors.toList());

                metrics.forEach(m -> {
                    RollupFieldCaps caps = fieldCapLookup.get(metricConfig.getField());
                    if (caps == null) {
                        caps = new RollupFieldCaps();
                    }
                    caps.addAgg(m);
                    fieldCapLookup.put(metricConfig.getField(), caps);
=======
            if (metricsConfig.size() > 0) {
                rollupJobConfig.getMetricsConfig().forEach(metricConfig -> {
                    final List<Map<String, Object>> metrics = metricConfig.getMetrics().stream()
                        .map(metric -> singletonMap("agg", (Object) metric))
                        .collect(Collectors.toList());
                    metrics.forEach(m -> {
                        List<Map<String, Object>> caps = tempFieldCaps
                            .getOrDefault(metricConfig.getField(), new ArrayList<>());
                        caps.add(m);
                        tempFieldCaps.put(metricConfig.getField(), caps);
                    });
>>>>>>> 45546e71
                });
        }

        return Collections.unmodifiableMap(tempFieldCaps.entrySet()
            .stream()
            .collect(Collectors.toMap(Map.Entry::getKey,
                e -> new RollupFieldCaps(e.getValue()))));
    }

    public static class RollupFieldCaps implements Writeable, ToXContentFragment {
        private final List<Map<String, Object>> aggs;

        RollupFieldCaps(StreamInput in) throws IOException {
            int size = in.readInt();
            List<Map<String, Object>> inAggs = new ArrayList<>(size);
            for (int i = 0; i < size; i++) {
                inAggs.add(in.readMap());
            }
            this.aggs = Collections.unmodifiableList(inAggs);
        }

        RollupFieldCaps(List<Map<String, Object>> aggs) {
            this.aggs = Collections.unmodifiableList(Objects.requireNonNull(aggs));
        }

        public List<Map<String, Object>> getAggs() {
            return aggs;
        }

        @Override
        public void writeTo(StreamOutput out) throws IOException {
            out.writeInt(aggs.size());
            for (Map<String, Object> agg : aggs) {
                out.writeMap(agg);
            }
        }

        @Override
        public XContentBuilder toXContent(XContentBuilder builder, Params params) throws IOException {
            for (Map<String, Object> agg : aggs) {
                builder.map(agg);
            }
            return builder;
        }

        @Override
        public boolean equals(Object other) {
            if (this == other) {
                return true;
            }

            if (other == null || getClass() != other.getClass()) {
                return false;
            }

            RollupFieldCaps that = (RollupFieldCaps) other;
            return Objects.equals(this.aggs, that.aggs);
        }

        @Override
        public int hashCode() {
            return Objects.hash(aggs);
        }
    }
}<|MERGE_RESOLUTION|>--- conflicted
+++ resolved
@@ -183,21 +183,6 @@
 
         // Create RollupFieldCaps for the metrics
         final List<MetricConfig> metricsConfig = rollupJobConfig.getMetricsConfig();
-<<<<<<< HEAD
-        if (metricsConfig.size() > 0) {
-            metricsConfig.forEach(metricConfig -> {
-                final List<Map<String, Object>> metrics = metricConfig.getMetrics().stream()
-                    .map(metric -> singletonMap("agg", (Object) metric))
-                    .collect(Collectors.toList());
-
-                metrics.forEach(m -> {
-                    RollupFieldCaps caps = fieldCapLookup.get(metricConfig.getField());
-                    if (caps == null) {
-                        caps = new RollupFieldCaps();
-                    }
-                    caps.addAgg(m);
-                    fieldCapLookup.put(metricConfig.getField(), caps);
-=======
             if (metricsConfig.size() > 0) {
                 rollupJobConfig.getMetricsConfig().forEach(metricConfig -> {
                     final List<Map<String, Object>> metrics = metricConfig.getMetrics().stream()
@@ -209,7 +194,6 @@
                         caps.add(m);
                         tempFieldCaps.put(metricConfig.getField(), caps);
                     });
->>>>>>> 45546e71
                 });
         }
 
