/*
 * Copyright Elasticsearch B.V. and/or licensed to Elasticsearch B.V. under one
 * or more contributor license agreements. Licensed under the Elastic License;
 * you may not use this file except in compliance with the Elastic License.
 */

package org.elasticsearch.license;

<<<<<<< HEAD
import org.elasticsearch.common.inject.Inject;
=======
import org.apache.logging.log4j.LogManager;
import org.elasticsearch.common.logging.DeprecationLogger;
import org.elasticsearch.common.settings.Settings;
>>>>>>> a2338bb1
import org.elasticsearch.common.xcontent.ToXContent;
import org.elasticsearch.common.xcontent.XContentBuilder;
import org.elasticsearch.protocol.xpack.license.GetLicenseRequest;
import org.elasticsearch.rest.BytesRestResponse;
import org.elasticsearch.rest.RestController;
import org.elasticsearch.rest.RestRequest;
import org.elasticsearch.rest.RestResponse;
import org.elasticsearch.rest.action.RestBuilderListener;
import org.elasticsearch.xpack.core.XPackClient;
import org.elasticsearch.xpack.core.rest.XPackRestHandler;

import java.io.IOException;
import java.util.HashMap;
import java.util.Map;

import static org.elasticsearch.rest.RestRequest.Method.GET;
import static org.elasticsearch.rest.RestStatus.NOT_FOUND;
import static org.elasticsearch.rest.RestStatus.OK;

public class RestGetLicenseAction extends XPackRestHandler {

<<<<<<< HEAD
    @Inject
    public RestGetLicenseAction(RestController controller) {
        controller.registerHandler(GET,  URI_BASE + "/license", this);
=======
    private static final DeprecationLogger deprecationLogger = new DeprecationLogger(LogManager.getLogger(RestGetLicenseAction.class));

    RestGetLicenseAction(Settings settings, RestController controller) {
        super(settings);
        // TODO: remove deprecated endpoint in 8.0.0
        controller.registerWithDeprecatedHandler(
                GET, "/_license", this,
                GET,  URI_BASE + "/license", deprecationLogger);
>>>>>>> a2338bb1
    }

    @Override
    public String getName() {
        return "get_license";
    }

    /**
     * There will be only one license displayed per feature, the selected license will have the latest expiry_date
     * out of all other licenses for the feature.
     * <p>
     * The licenses are sorted by latest issue_date
     */
    @Override
    public RestChannelConsumer doPrepareRequest(final RestRequest request, final XPackClient client) throws IOException {
        final Map<String, String> overrideParams = new HashMap<>(2);
        overrideParams.put(License.REST_VIEW_MODE, "true");
        overrideParams.put(License.LICENSE_VERSION_MODE, String.valueOf(License.VERSION_CURRENT));
        final ToXContent.Params params = new ToXContent.DelegatingMapParams(overrideParams, request);
        GetLicenseRequest getLicenseRequest = new GetLicenseRequest();
        getLicenseRequest.local(request.paramAsBoolean("local", getLicenseRequest.local()));
        return channel -> client.es().admin().cluster().execute(GetLicenseAction.INSTANCE, getLicenseRequest,
                new RestBuilderListener<GetLicenseResponse>(channel) {
                    @Override
                    public RestResponse buildResponse(GetLicenseResponse response, XContentBuilder builder) throws Exception {
                        // Default to pretty printing, but allow ?pretty=false to disable
                        if (!request.hasParam("pretty")) {
                            builder.prettyPrint().lfAtEnd();
                        }
                        boolean hasLicense = response.license() != null;
                        builder.startObject();
                        if (hasLicense) {
                            builder.startObject("license");
                            response.license().toInnerXContent(builder, params);
                            builder.endObject();
                        }
                        builder.endObject();
                        return new BytesRestResponse(hasLicense ? OK : NOT_FOUND, builder);
                    }
                });
    }

}<|MERGE_RESOLUTION|>--- conflicted
+++ resolved
@@ -6,13 +6,8 @@
 
 package org.elasticsearch.license;
 
-<<<<<<< HEAD
-import org.elasticsearch.common.inject.Inject;
-=======
 import org.apache.logging.log4j.LogManager;
 import org.elasticsearch.common.logging.DeprecationLogger;
-import org.elasticsearch.common.settings.Settings;
->>>>>>> a2338bb1
 import org.elasticsearch.common.xcontent.ToXContent;
 import org.elasticsearch.common.xcontent.XContentBuilder;
 import org.elasticsearch.protocol.xpack.license.GetLicenseRequest;
@@ -34,20 +29,13 @@
 
 public class RestGetLicenseAction extends XPackRestHandler {
 
-<<<<<<< HEAD
-    @Inject
-    public RestGetLicenseAction(RestController controller) {
-        controller.registerHandler(GET,  URI_BASE + "/license", this);
-=======
     private static final DeprecationLogger deprecationLogger = new DeprecationLogger(LogManager.getLogger(RestGetLicenseAction.class));
 
-    RestGetLicenseAction(Settings settings, RestController controller) {
-        super(settings);
+    RestGetLicenseAction(RestController controller) {
         // TODO: remove deprecated endpoint in 8.0.0
         controller.registerWithDeprecatedHandler(
                 GET, "/_license", this,
                 GET,  URI_BASE + "/license", deprecationLogger);
->>>>>>> a2338bb1
     }
 
     @Override
