--- conflicted
+++ resolved
@@ -12,11 +12,7 @@
 import org.elasticsearch.index.seqno.RetentionLeaseSyncAction;
 import org.elasticsearch.persistent.CompletionPersistentTaskAction;
 import org.elasticsearch.transport.TransportActionProxy;
-<<<<<<< HEAD
-import org.elasticsearch.xpack.core.security.action.settings.ReloadRemoteClusterCredentialsAction;
-=======
 import org.elasticsearch.xpack.core.security.action.ActionTypes;
->>>>>>> 161fe67c
 import org.elasticsearch.xpack.core.security.support.StringMatcher;
 
 import java.util.Collections;
@@ -49,11 +45,7 @@
         "indices:admin/refresh", // needed for SystemIndexMigrator
         "indices:admin/aliases", // needed for SystemIndexMigrator
         TransportSearchShardsAction.TYPE.name(), // added so this API can be called with the system user by other APIs
-<<<<<<< HEAD
-        ReloadRemoteClusterCredentialsAction.NAME // needed for Security plugin reload of remote cluster credentials
-=======
         ActionTypes.RELOAD_REMOTE_CLUSTER_CREDENTIALS_ACTION.name() // needed for Security plugin reload of remote cluster credentials
->>>>>>> 161fe67c
     );
 
     private static final Predicate<String> PREDICATE = (action) -> {
