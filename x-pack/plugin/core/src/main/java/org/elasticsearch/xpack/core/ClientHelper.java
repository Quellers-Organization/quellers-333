/*
 * Copyright Elasticsearch B.V. and/or licensed to Elasticsearch B.V. under one
 * or more contributor license agreements. Licensed under the Elastic License
 * 2.0; you may not use this file except in compliance with the Elastic License
 * 2.0.
 */
package org.elasticsearch.xpack.core;

import org.elasticsearch.TransportVersion;
import org.elasticsearch.action.ActionListener;
import org.elasticsearch.action.ActionRequest;
import org.elasticsearch.action.ActionRequestBuilder;
import org.elasticsearch.action.ActionResponse;
import org.elasticsearch.action.ActionType;
import org.elasticsearch.action.support.ContextPreservingActionListener;
import org.elasticsearch.client.internal.Client;
import org.elasticsearch.client.internal.OriginSettingClient;
import org.elasticsearch.cluster.ClusterState;
import org.elasticsearch.common.util.concurrent.ThreadContext;
import org.elasticsearch.core.Assertions;
import org.elasticsearch.core.CheckedFunction;
import org.elasticsearch.xpack.core.security.authc.Authentication;
import org.elasticsearch.xpack.core.security.authc.AuthenticationField;
import org.elasticsearch.xpack.core.security.authc.AuthenticationServiceField;
import org.elasticsearch.xpack.core.security.authc.support.AuthenticationContextSerializer;
import org.elasticsearch.xpack.core.security.authc.support.SecondaryAuthentication;

import java.io.IOException;
import java.io.UncheckedIOException;
import java.util.HashMap;
import java.util.Map;
import java.util.Objects;
import java.util.Set;
import java.util.function.BiConsumer;
import java.util.function.Supplier;
import java.util.regex.Pattern;
import java.util.stream.Collectors;

/**
 * Utility class to help with the execution of requests made using a {@link Client} such that they
 * have the origin as a transient and listeners have the appropriate context upon invocation
 */
public final class ClientHelper {

    private static final Pattern authorizationHeaderPattern = Pattern.compile(
        "\\s*" + Pattern.quote("Authorization") + "\\s*",
        Pattern.CASE_INSENSITIVE
    );

    public static void assertNoAuthorizationHeader(Map<String, String> headers) {
        if (Assertions.ENABLED) {
            for (String header : headers.keySet()) {
                if (authorizationHeaderPattern.matcher(header).find()) {
                    assert false : "headers contain \"Authorization\"";
                }
            }
        }
    }

    /**
     * List of headers that are related to security
     */
    public static final Set<String> SECURITY_HEADER_FILTERS = Set.of(
        AuthenticationServiceField.RUN_AS_USER_HEADER,
        AuthenticationField.AUTHENTICATION_KEY,
        SecondaryAuthentication.THREAD_CTX_KEY
    );

    /**
     * Leaves only headers that are related to security and filters out the rest.
     *
     * @param headers Headers to be filtered
     * @return A portion of entries that are related to security
     */
    public static Map<String, String> filterSecurityHeaders(Map<String, String> headers) {
        if (SECURITY_HEADER_FILTERS.containsAll(headers.keySet())) {
            // fast-track to skip the artifice below
            return headers;
        } else {
            return Objects.requireNonNull(headers)
                .entrySet()
                .stream()
                .filter(e -> SECURITY_HEADER_FILTERS.contains(e.getKey()))
                .collect(Collectors.toMap(Map.Entry::getKey, Map.Entry::getValue));
        }
    }

    /**
     * In addition to {@link #filterSecurityHeaders}, also check the version of Authentication objects
     * and rewrite them using minNodeVersion so that they are safe to be persisted as index data
     * and loaded by all nodes in the cluster.
     */
    public static Map<String, String> getPersistableSafeSecurityHeaders(ThreadContext threadContext, ClusterState clusterState) {
        return maybeRewriteAuthenticationHeadersForVersion(
            filterSecurityHeaders(threadContext.getHeaders()),
            key -> new AuthenticationContextSerializer(key).readFromContext(threadContext),
            clusterState.getMinTransportVersion()
        );
    }

    /**
     * Similar to {@link #getPersistableSafeSecurityHeaders(ThreadContext, ClusterState)},
     * but works on a Map of headers instead of ThreadContext.
     */
    public static Map<String, String> getPersistableSafeSecurityHeaders(Map<String, String> headers, ClusterState clusterState) {
        final CheckedFunction<String, Authentication, IOException> authenticationReader = key -> {
            final String authHeader = headers.get(key);
            return authHeader == null ? null : AuthenticationContextSerializer.decode(authHeader);
        };
        return maybeRewriteAuthenticationHeadersForVersion(
            filterSecurityHeaders(headers),
            authenticationReader,
            clusterState.getMinTransportVersion()
        );
    }

    private static Map<String, String> maybeRewriteAuthenticationHeadersForVersion(
        Map<String, String> filteredHeaders,
        CheckedFunction<String, Authentication, IOException> authenticationReader,
        TransportVersion minNodeVersion
    ) {
        Map<String, String> newHeaders = null;

        final String authHeader = maybeRewriteSingleAuthenticationHeaderForVersion(
            authenticationReader,
            AuthenticationField.AUTHENTICATION_KEY,
            minNodeVersion
        );
        if (authHeader != null) {
            newHeaders = new HashMap<>();
            newHeaders.put(AuthenticationField.AUTHENTICATION_KEY, authHeader);
        }

        final String secondaryHeader = maybeRewriteSingleAuthenticationHeaderForVersion(
            authenticationReader,
            SecondaryAuthentication.THREAD_CTX_KEY,
            minNodeVersion
        );
        if (secondaryHeader != null) {
            if (newHeaders == null) {
                newHeaders = new HashMap<>();
            }
            newHeaders.put(SecondaryAuthentication.THREAD_CTX_KEY, secondaryHeader);
        }

        if (newHeaders != null) {
            final HashMap<String, String> mutableHeaders = new HashMap<>(filteredHeaders);
            mutableHeaders.putAll(newHeaders);
            return Map.copyOf(mutableHeaders);
        } else {
            return filteredHeaders;
        }
    }

    private static String maybeRewriteSingleAuthenticationHeaderForVersion(
        CheckedFunction<String, Authentication, IOException> authenticationReader,
        String authenticationHeaderKey,
        TransportVersion minNodeVersion
    ) {
        try {
            final Authentication authentication = authenticationReader.apply(authenticationHeaderKey);
            if (authentication != null && authentication.getEffectiveSubject().getTransportVersion().after(minNodeVersion)) {
                return authentication.maybeRewriteForOlderVersion(minNodeVersion).encode();
            }
        } catch (IOException e) {
            throw new UncheckedIOException("failed to read authentication with key [" + authenticationHeaderKey + "]", e);
        }
        return null;
    }

    /**
     * .
     * @deprecated use ThreadContext.ACTION_ORIGIN_TRANSIENT_NAME
     */
    @Deprecated
    public static final String ACTION_ORIGIN_TRANSIENT_NAME = ThreadContext.ACTION_ORIGIN_TRANSIENT_NAME;
    public static final String SECURITY_ORIGIN = "security";
    public static final String SECURITY_PROFILE_ORIGIN = "security_profile";
    public static final String WATCHER_ORIGIN = "watcher";
    public static final String ML_ORIGIN = "ml";
    public static final String INDEX_LIFECYCLE_ORIGIN = "index_lifecycle";
    public static final String MONITORING_ORIGIN = "monitoring";
    public static final String DEPRECATION_ORIGIN = "deprecation";
    public static final String ROLLUP_ORIGIN = "rollup";
    public static final String ENRICH_ORIGIN = "enrich";
    public static final String TRANSFORM_ORIGIN = "transform";
    public static final String ASYNC_SEARCH_ORIGIN = "async_search";
    public static final String IDP_ORIGIN = "idp";
    public static final String PROFILING_ORIGIN = "profiling";
    public static final String STACK_ORIGIN = "stack";
    public static final String SEARCHABLE_SNAPSHOTS_ORIGIN = "searchable_snapshots";
    public static final String LOGSTASH_MANAGEMENT_ORIGIN = "logstash_management";
    public static final String FLEET_ORIGIN = "fleet";
    public static final String ENT_SEARCH_ORIGIN = "enterprise_search";
<<<<<<< HEAD
    public static final String APM_ORIGIN = "apm";
=======
    public static final String INFERENCE_ORIGIN = "inference";
>>>>>>> ebe00a61

    private ClientHelper() {}

    /**
     * Returns a client that will always set the appropriate origin and ensure the proper context is restored by listeners
     * @deprecated use {@link OriginSettingClient} instead
     */
    @Deprecated
    public static Client clientWithOrigin(Client client, String origin) {
        return new OriginSettingClient(client, origin);
    }

    /**
     * Executes a consumer after setting the origin and wrapping the listener so that the proper context is restored
     */
    public static <Request extends ActionRequest, Response extends ActionResponse> void executeAsyncWithOrigin(
        ThreadContext threadContext,
        String origin,
        Request request,
        ActionListener<Response> listener,
        BiConsumer<Request, ActionListener<Response>> consumer
    ) {
        final Supplier<ThreadContext.StoredContext> supplier = threadContext.newRestorableContext(false);
        try (ThreadContext.StoredContext ignore = threadContext.stashWithOrigin(origin)) {
            consumer.accept(request, new ContextPreservingActionListener<>(supplier, listener));
        }
    }

    /**
     * Executes an asynchronous action using the provided client. The origin is set in the context and the listener
     * is wrapped to ensure the proper context is restored
     */
    public static <
        Request extends ActionRequest,
        Response extends ActionResponse,
        RequestBuilder extends ActionRequestBuilder<Request, Response>> void executeAsyncWithOrigin(
            Client client,
            String origin,
            ActionType<Response> action,
            Request request,
            ActionListener<Response> listener
        ) {
        final ThreadContext threadContext = client.threadPool().getThreadContext();
        final Supplier<ThreadContext.StoredContext> supplier = threadContext.newRestorableContext(false);
        try (ThreadContext.StoredContext ignore = threadContext.stashWithOrigin(origin)) {
            client.execute(action, request, new ContextPreservingActionListener<>(supplier, listener));
        }
    }

    /**
     * Execute a client operation and return the response, try to run an action
     * with least privileges, when headers exist
     *
     * @param headers
     *            Request headers, ideally including security headers
     * @param origin
     *            The origin to fall back to if there are no security headers
     * @param client
     *            The client used to query
     * @param supplier
     *            The action to run
     * @return An instance of the response class
     */
    public static <T extends ActionResponse> T executeWithHeaders(
        Map<String, String> headers,
        String origin,
        Client client,
        Supplier<T> supplier
    ) {
        // No need to rewrite authentication header because it will be handled by Security Interceptor
        Map<String, String> filteredHeaders = filterSecurityHeaders(headers);

        // no security headers, we will have to use the xpack internal user for
        // our execution by specifying the origin
        if (filteredHeaders.isEmpty()) {
            try (ThreadContext.StoredContext ignore = client.threadPool().getThreadContext().stashWithOrigin(origin)) {
                return supplier.get();
            }
        } else {
            try (ThreadContext.StoredContext ignore = client.threadPool().getThreadContext().stashContext()) {
                client.threadPool().getThreadContext().copyHeaders(filteredHeaders.entrySet());
                return supplier.get();
            }
        }
    }

    /**
     * Execute a client operation asynchronously, try to run an action with
     * least privileges, when headers exist
     *
     * @param headers
     *            Request headers, ideally including security headers
     * @param origin
     *            The origin to fall back to if there are no security headers
     * @param action
     *            The action to execute
     * @param request
     *            The request object for the action
     * @param listener
     *            The listener to call when the action is complete
     */
    public static <Request extends ActionRequest, Response extends ActionResponse> void executeWithHeadersAsync(
        Map<String, String> headers,
        String origin,
        Client client,
        ActionType<Response> action,
        Request request,
        ActionListener<Response> listener
    ) {
        // No need to rewrite authentication header because it will be handled by Security Interceptor
        final Map<String, String> filteredHeaders = filterSecurityHeaders(headers);
        final ThreadContext threadContext = client.threadPool().getThreadContext();
        // No headers (e.g. security not installed/in use) so execute as origin
        if (filteredHeaders.isEmpty()) {
            ClientHelper.executeAsyncWithOrigin(client, origin, action, request, listener);
        } else {
            // Otherwise stash the context and copy in the saved headers before executing
            final Supplier<ThreadContext.StoredContext> supplier = threadContext.newRestorableContext(false);
            try (ThreadContext.StoredContext ignore = stashWithHeaders(threadContext, filteredHeaders)) {
                client.execute(action, request, new ContextPreservingActionListener<>(supplier, listener));
            }
        }
    }

    private static ThreadContext.StoredContext stashWithHeaders(ThreadContext threadContext, Map<String, String> headers) {
        final ThreadContext.StoredContext storedContext = threadContext.stashContext();
        assertNoAuthorizationHeader(headers);
        threadContext.copyHeaders(headers.entrySet());
        return storedContext;
    }
}<|MERGE_RESOLUTION|>--- conflicted
+++ resolved
@@ -192,11 +192,8 @@
     public static final String LOGSTASH_MANAGEMENT_ORIGIN = "logstash_management";
     public static final String FLEET_ORIGIN = "fleet";
     public static final String ENT_SEARCH_ORIGIN = "enterprise_search";
-<<<<<<< HEAD
+    public static final String INFERENCE_ORIGIN = "inference";
     public static final String APM_ORIGIN = "apm";
-=======
-    public static final String INFERENCE_ORIGIN = "inference";
->>>>>>> ebe00a61
 
     private ClientHelper() {}
 
