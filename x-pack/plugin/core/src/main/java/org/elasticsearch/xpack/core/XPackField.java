--- conflicted
+++ resolved
@@ -53,13 +53,10 @@
     public static final String ANALYTICS = "analytics";
     /** Name constant for the enrich plugin. */
     public static final String ENRICH = "enrich";
-<<<<<<< HEAD
+    /** Name constant for indices. */
+    public static final String INDEX = "index";
     /** Name constant for the aggregate_metric plugin. */
     public static final String AGGREGATE_METRIC = "aggregate_metric";
-=======
-    /** Name constant for indices. */
-    public static final String INDEX = "index";
->>>>>>> 24e1858a
 
     private XPackField() {}
 
