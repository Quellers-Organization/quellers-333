--- conflicted
+++ resolved
@@ -61,13 +61,10 @@
     public static final String ENRICH = "enrich";
     /** Name constant for the searchable snapshots feature. */
     public static final String SEARCHABLE_SNAPSHOTS = "searchable_snapshots";
-<<<<<<< HEAD
+    /** Name constant for the data streams feature. */
+    public static final String DATA_STREAMS = "data_streams";
     /** Name constant for the aggregate_metric plugin. */
     public static final String AGGREGATE_METRIC = "aggregate_metric";
-=======
-    /** Name constant for the data streams feature. */
-    public static final String DATA_STREAMS = "data_streams";
->>>>>>> 8762cd6d
 
     private XPackField() {}
 
