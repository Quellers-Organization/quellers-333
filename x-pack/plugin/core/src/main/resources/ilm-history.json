{
  "index_patterns": [
    "ilm-history-${xpack.ilm_history.template.version}*"
  ],
<<<<<<< HEAD
  "order": 2147483647,
  "settings": {
    "index.number_of_shards": 1,
    "index.number_of_replicas": 0,
    "index.auto_expand_replicas": "0-1",
    "index.lifecycle.name": "ilm-history-ilm-policy",
    "index.lifecycle.rollover_alias": "ilm-history-${xpack.ilm_history.template.version}",
    "index.hidden": true,
    "index.format": 1
  },
  "allow_auto_create": true,
  "mappings": {
    "_doc": {
      "dynamic": false,
      "properties": {
        "@timestamp": {
          "type": "date",
          "format": "epoch_millis"
        },
        "policy": {
          "type": "keyword"
        },
        "index": {
          "type": "keyword"
        },
        "index_age":{
          "type": "long"
        },
        "success": {
          "type": "boolean"
        },
        "state": {
          "type": "object",
          "dynamic": true,
          "properties": {
            "phase": {
              "type": "keyword"
            },
            "action": {
              "type": "keyword"
            },
            "step": {
              "type": "keyword"
            },
            "failed_step": {
              "type": "keyword"
            },
            "is_auto-retryable_error": {
              "type": "keyword"
            },
            "creation_date": {
              "type": "date",
              "format": "epoch_millis"
            },
            "phase_time": {
              "type": "date",
              "format": "epoch_millis"
            },
            "action_time": {
              "type": "date",
              "format": "epoch_millis"
            },
            "step_time": {
              "type": "date",
              "format": "epoch_millis"
            },
            "phase_definition": {
              "type": "text"
            },
            "step_info": {
              "type": "text"
=======
  "template": {
    "settings": {
      "index.number_of_shards": 1,
      "index.number_of_replicas": 0,
      "index.auto_expand_replicas": "0-1",
      "index.lifecycle.name": "ilm-history-ilm-policy"
    },
    "mappings": {
        "dynamic": false,
        "properties": {
          "@timestamp": {
            "type": "date",
            "format": "epoch_millis"
          },
          "policy": {
            "type": "keyword"
          },
          "index": {
            "type": "keyword"
          },
          "index_age": {
            "type": "long"
          },
          "success": {
            "type": "boolean"
          },
          "state": {
            "type": "object",
            "dynamic": true,
            "properties": {
              "phase": {
                "type": "keyword"
              },
              "action": {
                "type": "keyword"
              },
              "step": {
                "type": "keyword"
              },
              "failed_step": {
                "type": "keyword"
              },
              "is_auto-retryable_error": {
                "type": "keyword"
              },
              "creation_date": {
                "type": "date",
                "format": "epoch_millis"
              },
              "phase_time": {
                "type": "date",
                "format": "epoch_millis"
              },
              "action_time": {
                "type": "date",
                "format": "epoch_millis"
              },
              "step_time": {
                "type": "date",
                "format": "epoch_millis"
              },
              "phase_definition": {
                "type": "text"
              },
              "step_info": {
                "type": "text"
              }
>>>>>>> 49f886d1
            }
          },
          "error_details": {
            "type": "text"
          }
        }
      }
  },
  "_meta": {
    "description": "index template for ILM history indices",
    "managed": true
  },
  "priority": 2147483647,
  "version": ${xpack.ilm_history.template.version}
}<|MERGE_RESOLUTION|>--- conflicted
+++ resolved
@@ -2,79 +2,6 @@
   "index_patterns": [
     "ilm-history-${xpack.ilm_history.template.version}*"
   ],
-<<<<<<< HEAD
-  "order": 2147483647,
-  "settings": {
-    "index.number_of_shards": 1,
-    "index.number_of_replicas": 0,
-    "index.auto_expand_replicas": "0-1",
-    "index.lifecycle.name": "ilm-history-ilm-policy",
-    "index.lifecycle.rollover_alias": "ilm-history-${xpack.ilm_history.template.version}",
-    "index.hidden": true,
-    "index.format": 1
-  },
-  "allow_auto_create": true,
-  "mappings": {
-    "_doc": {
-      "dynamic": false,
-      "properties": {
-        "@timestamp": {
-          "type": "date",
-          "format": "epoch_millis"
-        },
-        "policy": {
-          "type": "keyword"
-        },
-        "index": {
-          "type": "keyword"
-        },
-        "index_age":{
-          "type": "long"
-        },
-        "success": {
-          "type": "boolean"
-        },
-        "state": {
-          "type": "object",
-          "dynamic": true,
-          "properties": {
-            "phase": {
-              "type": "keyword"
-            },
-            "action": {
-              "type": "keyword"
-            },
-            "step": {
-              "type": "keyword"
-            },
-            "failed_step": {
-              "type": "keyword"
-            },
-            "is_auto-retryable_error": {
-              "type": "keyword"
-            },
-            "creation_date": {
-              "type": "date",
-              "format": "epoch_millis"
-            },
-            "phase_time": {
-              "type": "date",
-              "format": "epoch_millis"
-            },
-            "action_time": {
-              "type": "date",
-              "format": "epoch_millis"
-            },
-            "step_time": {
-              "type": "date",
-              "format": "epoch_millis"
-            },
-            "phase_definition": {
-              "type": "text"
-            },
-            "step_info": {
-              "type": "text"
-=======
   "template": {
     "settings": {
       "index.number_of_shards": 1,
@@ -82,6 +9,7 @@
       "index.auto_expand_replicas": "0-1",
       "index.lifecycle.name": "ilm-history-ilm-policy"
     },
+    "allow_auto_create": true,
     "mappings": {
         "dynamic": false,
         "properties": {
@@ -142,7 +70,6 @@
               "step_info": {
                 "type": "text"
               }
->>>>>>> 49f886d1
             }
           },
           "error_details": {
