/*
 * Copyright Elasticsearch B.V. and/or licensed to Elasticsearch B.V. under one
 * or more contributor license agreements. Licensed under the Elastic License
 * 2.0; you may not use this file except in compliance with the Elastic License
 * 2.0.
 */
package org.elasticsearch.xpack.core.security.authz;

import org.elasticsearch.ElasticsearchParseException;
import org.elasticsearch.TransportVersion;
import org.elasticsearch.common.Strings;
import org.elasticsearch.common.bytes.BytesArray;
import org.elasticsearch.common.bytes.BytesReference;
import org.elasticsearch.common.cache.Cache;
import org.elasticsearch.common.io.stream.ByteBufferStreamInput;
import org.elasticsearch.common.io.stream.BytesStreamOutput;
import org.elasticsearch.common.io.stream.NamedWriteableAwareStreamInput;
import org.elasticsearch.common.io.stream.NamedWriteableRegistry;
import org.elasticsearch.common.io.stream.StreamInput;
import org.elasticsearch.common.settings.Settings;
import org.elasticsearch.common.util.set.Sets;
import org.elasticsearch.common.xcontent.XContentHelper;
import org.elasticsearch.test.ESTestCase;
import org.elasticsearch.test.TestMatchers;
import org.elasticsearch.test.TransportVersionUtils;
import org.elasticsearch.xcontent.ToXContent;
import org.elasticsearch.xcontent.XContentBuilder;
import org.elasticsearch.xcontent.XContentParserConfiguration;
import org.elasticsearch.xcontent.XContentType;
import org.elasticsearch.xpack.core.XPackClientPlugin;
import org.elasticsearch.xpack.core.security.authz.RoleDescriptor.ApplicationResourcePrivileges;
import org.elasticsearch.xpack.core.security.authz.permission.FieldPermissionsCache;
import org.elasticsearch.xpack.core.security.authz.permission.WorkflowPermission;
import org.elasticsearch.xpack.core.security.authz.permission.WorkflowPermissionResolver;
import org.elasticsearch.xpack.core.security.authz.privilege.ClusterPrivilegeResolver;
import org.elasticsearch.xpack.core.security.authz.privilege.ConfigurableClusterPrivilege;
import org.elasticsearch.xpack.core.security.authz.privilege.ConfigurableClusterPrivileges;
import org.elasticsearch.xpack.core.security.authz.privilege.IndexPrivilege;
import org.elasticsearch.xpack.core.security.support.MetadataUtils;
import org.hamcrest.Matchers;

import java.io.IOException;
import java.util.Arrays;
import java.util.Collections;
import java.util.HashMap;
import java.util.LinkedHashSet;
import java.util.List;
import java.util.Map;
import java.util.Set;

import static org.elasticsearch.transport.RemoteClusterPortSettings.TRANSPORT_VERSION_ADVANCED_REMOTE_CLUSTER_SECURITY_CCS;
import static org.elasticsearch.xcontent.XContentFactory.jsonBuilder;
import static org.hamcrest.Matchers.arrayContaining;
import static org.hamcrest.Matchers.containsInAnyOrder;
import static org.hamcrest.Matchers.containsString;
import static org.hamcrest.Matchers.emptyArray;
import static org.hamcrest.Matchers.equalTo;
import static org.hamcrest.Matchers.greaterThan;
import static org.hamcrest.Matchers.instanceOf;
import static org.hamcrest.Matchers.lessThan;
import static org.hamcrest.Matchers.nullValue;
import static org.hamcrest.core.Is.is;

public class RoleDescriptorTests extends ESTestCase {

    public void testIndexGroup() throws Exception {
        RoleDescriptor.IndicesPrivileges privs = RoleDescriptor.IndicesPrivileges.builder()
            .indices("idx")
            .privileges("priv")
            .allowRestrictedIndices(true)
            .build();
        XContentBuilder b = jsonBuilder();
        privs.toXContent(b, ToXContent.EMPTY_PARAMS);
        assertEquals("{\"names\":[\"idx\"],\"privileges\":[\"priv\"],\"allow_restricted_indices\":true}", Strings.toString(b));
    }

    public void testRemoteIndexGroup() throws Exception {
        RoleDescriptor.RemoteIndicesPrivileges privs = RoleDescriptor.RemoteIndicesPrivileges.builder("remote")
            .indices("idx")
            .privileges("priv")
            .allowRestrictedIndices(true)
            .build();
        XContentBuilder b = jsonBuilder();
        privs.toXContent(b, ToXContent.EMPTY_PARAMS);
        assertEquals(
            "{\"names\":[\"idx\"],\"privileges\":[\"priv\"],\"allow_restricted_indices\":true,\"clusters\":[\"remote\"]}",
            Strings.toString(b)
        );
    }

    public void testRemoteIndexGroupThrowsOnEmptyClusters() {
        IllegalArgumentException ex = expectThrows(
            IllegalArgumentException.class,
            () -> RoleDescriptor.RemoteIndicesPrivileges.builder().indices("idx").privileges("priv").build()
        );
        assertThat(
            ex.getMessage(),
            containsString("the [remote_indices] sub-field [clusters] must refer to at least one cluster alias or cluster alias pattern")
        );
    }

    public void testEqualsOnEmptyRoles() {
        RoleDescriptor nullRoleDescriptor = new RoleDescriptor(
            "null_role",
            randomFrom((String[]) null, new String[0]),
            randomFrom((RoleDescriptor.IndicesPrivileges[]) null, new RoleDescriptor.IndicesPrivileges[0]),
            randomFrom((ApplicationResourcePrivileges[]) null, new ApplicationResourcePrivileges[0]),
            randomFrom((ConfigurableClusterPrivilege[]) null, new ConfigurableClusterPrivilege[0]),
            randomFrom((String[]) null, new String[0]),
            randomFrom((Map<String, Object>) null, Map.of()),
            Map.of("transient", "meta", "is", "ignored")
        );
        assertTrue(nullRoleDescriptor.equals(new RoleDescriptor("null_role", null, null, null, null, null, null, null)));
    }

    public void testToString() {
        RoleDescriptor.IndicesPrivileges[] groups = new RoleDescriptor.IndicesPrivileges[] {
            RoleDescriptor.IndicesPrivileges.builder()
                .indices("i1", "i2")
                .privileges("read")
                .grantedFields("body", "title")
                .query("{\"match_all\": {}}")
                .build() };
        final ApplicationResourcePrivileges[] applicationPrivileges = {
            ApplicationResourcePrivileges.builder().application("my_app").privileges("read", "write").resources("*").build() };

        final ConfigurableClusterPrivilege[] configurableClusterPrivileges = new ConfigurableClusterPrivilege[] {
            new ConfigurableClusterPrivileges.WriteProfileDataPrivileges(new LinkedHashSet<>(Arrays.asList("app*"))),
            new ConfigurableClusterPrivileges.ManageApplicationPrivileges(new LinkedHashSet<>(Arrays.asList("app01", "app02"))) };

        RoleDescriptor descriptor = new RoleDescriptor(
            "test",
            new String[] { "all", "none" },
            groups,
            applicationPrivileges,
            configurableClusterPrivileges,
            new String[] { "sudo" },
            Collections.emptyMap(),
            Collections.emptyMap()
        );

        assertThat(
            descriptor.toString(),
            is(
                "Role[name=test, cluster=[all,none]"
                    + ", global=[{APPLICATION:manage:applications=app01,app02},{PROFILE:write:applications=app*}]"
                    + ", indicesPrivileges=[IndicesPrivileges[indices=[i1,i2], allowRestrictedIndices=[false], privileges=[read]"
                    + ", field_security=[grant=[body,title], except=null], query={\"match_all\": {}}],]"
                    + ", applicationPrivileges=[ApplicationResourcePrivileges[application=my_app, privileges=[read,write], resources=[*]],]"
                    + ", runAs=[sudo], metadata=[{}], remoteIndicesPrivileges=[], workflows=[]]"
            )
        );
    }

    public void testToXContentRoundtrip() throws Exception {
        final RoleDescriptor descriptor = randomRoleDescriptor(true, true, true);
        final XContentType xContentType = randomFrom(XContentType.values());
        final BytesReference xContentValue = toShuffledXContent(descriptor, xContentType, ToXContent.EMPTY_PARAMS, false);
        final RoleDescriptor parsed = RoleDescriptor.parse(descriptor.getName(), xContentValue, false, xContentType);
        assertThat(parsed, equalTo(descriptor));
    }

    public void testParse() throws Exception {
        String q = "{\"cluster\":[\"a\", \"b\"]}";
        RoleDescriptor rd = RoleDescriptor.parse("test", new BytesArray(q), false, XContentType.JSON);
        assertEquals("test", rd.getName());
        assertArrayEquals(new String[] { "a", "b" }, rd.getClusterPrivileges());
        assertEquals(0, rd.getIndicesPrivileges().length);
        assertArrayEquals(Strings.EMPTY_ARRAY, rd.getRunAs());

        q = """
            {
              "cluster": [ "a", "b" ],
              "run_as": [ "m", "n" ]
            }""";
        rd = RoleDescriptor.parse("test", new BytesArray(q), false, XContentType.JSON);
        assertEquals("test", rd.getName());
        assertArrayEquals(new String[] { "a", "b" }, rd.getClusterPrivileges());
        assertEquals(0, rd.getIndicesPrivileges().length);
        assertArrayEquals(new String[] { "m", "n" }, rd.getRunAs());

        q = """
            {
              "cluster": [ "a", "b" ],
              "run_as": [ "m", "n" ],
              "index": [
                {
                  "names": "idx1",
                  "privileges": [ "p1", "p2" ]
                },
                {
                  "names": "idx2",
                  "allow_restricted_indices": true,
                  "privileges": [ "p3" ],
                  "field_security": {
                    "grant": [ "f1", "f2" ]
                  }
                },
                {
                  "names": "idx2",
                  "allow_restricted_indices": false,
                  "privileges": [ "p3" ],
                  "field_security": {
                    "grant": [ "f1", "f2" ]
                  },
                  "query": {
                    "match_all": {}
                  }
                }
              ],
              "remote_indices": [
                {
                  "names": "idx1",
                  "privileges": [ "p1", "p2" ],
                  "clusters": ["r1"]
                },
                {
                  "names": "idx2",
                  "allow_restricted_indices": true,
                  "privileges": [ "p3" ],
                  "field_security": {
                    "grant": [ "f1", "f2" ]
                  },
                  "clusters": ["r1", "*-*"]
                },
                {
                  "names": "idx2",
                  "allow_restricted_indices": false,
                  "privileges": [ "p3" ],
                  "field_security": {
                    "grant": [ "f1", "f2" ]
                  },
                  "query": {
                    "match_all": {}
                  },
                  "clusters": ["*"]
                }
              ]
            }""";
        rd = RoleDescriptor.parse("test", new BytesArray(q), false, XContentType.JSON);
        assertEquals("test", rd.getName());
        assertArrayEquals(new String[] { "a", "b" }, rd.getClusterPrivileges());
        assertEquals(3, rd.getIndicesPrivileges().length);
        assertEquals(3, rd.getRemoteIndicesPrivileges().length);
        assertArrayEquals(new String[] { "r1" }, rd.getRemoteIndicesPrivileges()[0].remoteClusters());
        assertArrayEquals(new String[] { "r1", "*-*" }, rd.getRemoteIndicesPrivileges()[1].remoteClusters());
        assertArrayEquals(new String[] { "*" }, rd.getRemoteIndicesPrivileges()[2].remoteClusters());
        assertArrayEquals(new String[] { "m", "n" }, rd.getRunAs());

        q = """
            {
              "cluster": [ "a", "b" ],
              "run_as": [ "m", "n" ],
              "index": [
                {
                  "names": [ "idx1", "idx2" ],
                  "privileges": [ "p1", "p2" ],
                  "allow_restricted_indices": true
                }
              ],
              "global": {
                "profile": {
                }
              }
            }""";
        rd = RoleDescriptor.parse("test", new BytesArray(q), false, XContentType.JSON);
        assertEquals("test", rd.getName());
        assertArrayEquals(new String[] { "a", "b" }, rd.getClusterPrivileges());
        assertEquals(1, rd.getIndicesPrivileges().length);
        assertArrayEquals(new String[] { "idx1", "idx2" }, rd.getIndicesPrivileges()[0].getIndices());
        assertTrue(rd.getIndicesPrivileges()[0].allowRestrictedIndices());
        assertArrayEquals(new String[] { "m", "n" }, rd.getRunAs());
        assertNull(rd.getIndicesPrivileges()[0].getQuery());

        q = """
            {"cluster":["a", "b"], "metadata":{"foo":"bar"}}""";
        rd = RoleDescriptor.parse("test", new BytesArray(q), false, XContentType.JSON);
        assertEquals("test", rd.getName());
        assertArrayEquals(new String[] { "a", "b" }, rd.getClusterPrivileges());
        assertEquals(0, rd.getIndicesPrivileges().length);
        assertArrayEquals(Strings.EMPTY_ARRAY, rd.getRunAs());
        assertNotNull(rd.getMetadata());
        assertThat(rd.getMetadata().size(), is(1));
        assertThat(rd.getMetadata().get("foo"), is("bar"));

        q = """
            {
              "cluster": [ "a", "b" ],
              "run_as": [ "m", "n" ],
              "index": [
                {
                  "names": [ "idx1", "idx2" ],
                  "allow_restricted_indices": false,
                  "privileges": [ "p1", "p2" ]
                }
              ],
              "applications": [
                {
                  "resources": [ "object-123", "object-456" ],
                  "privileges": [ "read", "delete" ],
                  "application": "app1"
                },
                {
                  "resources": [ "*" ],
                  "privileges": [ "admin" ],
                  "application": "app2"
                }
              ],
              "global": {
                "application": {
                  "manage": {
                    "applications": [ "kibana", "logstash" ]
                  }
                },
                "profile": {
                }
              }
            }""";
        rd = RoleDescriptor.parse("test", new BytesArray(q), false, XContentType.JSON);
        assertThat(rd.getName(), equalTo("test"));
        assertThat(rd.getClusterPrivileges(), arrayContaining("a", "b"));
        assertThat(rd.getIndicesPrivileges().length, equalTo(1));
        assertThat(rd.getIndicesPrivileges()[0].getIndices(), arrayContaining("idx1", "idx2"));
        assertThat(rd.getIndicesPrivileges()[0].allowRestrictedIndices(), is(false));
        assertThat(rd.getIndicesPrivileges()[0].getQuery(), nullValue());
        assertThat(rd.getRunAs(), arrayContaining("m", "n"));
        assertThat(rd.getApplicationPrivileges().length, equalTo(2));
        assertThat(rd.getApplicationPrivileges()[0].getResources(), arrayContaining("object-123", "object-456"));
        assertThat(rd.getApplicationPrivileges()[0].getPrivileges(), arrayContaining("read", "delete"));
        assertThat(rd.getApplicationPrivileges()[0].getApplication(), equalTo("app1"));
        assertThat(rd.getApplicationPrivileges()[1].getResources(), arrayContaining("*"));
        assertThat(rd.getApplicationPrivileges()[1].getPrivileges(), arrayContaining("admin"));
        assertThat(rd.getApplicationPrivileges()[1].getApplication(), equalTo("app2"));
        assertThat(rd.getConditionalClusterPrivileges(), Matchers.arrayWithSize(1));

        ConfigurableClusterPrivilege conditionalPrivilege = rd.getConditionalClusterPrivileges()[0];
        assertThat(conditionalPrivilege.getCategory(), equalTo(ConfigurableClusterPrivilege.Category.APPLICATION));
        assertThat(conditionalPrivilege, instanceOf(ConfigurableClusterPrivileges.ManageApplicationPrivileges.class));
        assertThat(
            ((ConfigurableClusterPrivileges.ManageApplicationPrivileges) conditionalPrivilege).getApplicationNames(),
            containsInAnyOrder("kibana", "logstash")
        );

        q = """
            {
              "cluster": [ "manage" ],
              "global": {
                "profile": {
                  "write": {
                    "applications": [ "", "kibana-*" ]
                  }
                },
                "application": {
                  "manage": {
                    "applications": [ "apm*", "kibana-1" ]
                  }
                }
              }
            }""";
        rd = RoleDescriptor.parse("testUpdateProfile", new BytesArray(q), false, XContentType.JSON);
        assertThat(rd.getName(), is("testUpdateProfile"));
        assertThat(rd.getClusterPrivileges(), arrayContaining("manage"));
        assertThat(rd.getIndicesPrivileges(), Matchers.emptyArray());
        assertThat(rd.getRunAs(), Matchers.emptyArray());
        assertThat(rd.getApplicationPrivileges(), Matchers.emptyArray());
        assertThat(rd.getConditionalClusterPrivileges(), Matchers.arrayWithSize(2));

        conditionalPrivilege = rd.getConditionalClusterPrivileges()[0];
        assertThat(conditionalPrivilege.getCategory(), equalTo(ConfigurableClusterPrivilege.Category.APPLICATION));
        assertThat(conditionalPrivilege, instanceOf(ConfigurableClusterPrivileges.ManageApplicationPrivileges.class));
        assertThat(
            ((ConfigurableClusterPrivileges.ManageApplicationPrivileges) conditionalPrivilege).getApplicationNames(),
            containsInAnyOrder("apm*", "kibana-1")
        );
        conditionalPrivilege = rd.getConditionalClusterPrivileges()[1];
        assertThat(conditionalPrivilege.getCategory(), equalTo(ConfigurableClusterPrivilege.Category.PROFILE));
        assertThat(conditionalPrivilege, instanceOf(ConfigurableClusterPrivileges.WriteProfileDataPrivileges.class));
        assertThat(
            ((ConfigurableClusterPrivileges.WriteProfileDataPrivileges) conditionalPrivilege).getApplicationNames(),
            containsInAnyOrder("", "kibana-*")
        );

        q = """
            {"applications": [{"application": "myapp", "resources": ["*"], "privileges": ["login" ]}] }""";
        rd = RoleDescriptor.parse("test", new BytesArray(q), false, XContentType.JSON);
        assertThat(rd.getName(), equalTo("test"));
        assertThat(rd.getClusterPrivileges(), emptyArray());
        assertThat(rd.getIndicesPrivileges(), emptyArray());
        assertThat(rd.getApplicationPrivileges().length, equalTo(1));
        assertThat(rd.getApplicationPrivileges()[0].getResources(), arrayContaining("*"));
        assertThat(rd.getApplicationPrivileges()[0].getPrivileges(), arrayContaining("login"));
        assertThat(rd.getApplicationPrivileges()[0].getApplication(), equalTo("myapp"));
        assertThat(rd.getConditionalClusterPrivileges(), Matchers.arrayWithSize(0));

        final String badJson = """
            {"applications":[{"not_supported": true, "resources": ["*"], "privileges": ["my-app:login" ]}] }""";
        final IllegalArgumentException ex = expectThrows(
            IllegalArgumentException.class,
            () -> RoleDescriptor.parse("test", new BytesArray(badJson), false, XContentType.JSON)
        );
        assertThat(ex.getMessage(), containsString("not_supported"));
    }

    public void testParsingFieldPermissionsUsesCache() throws IOException {
        FieldPermissionsCache fieldPermissionsCache = new FieldPermissionsCache(Settings.EMPTY);
        RoleDescriptor.setFieldPermissionsCache(fieldPermissionsCache);

        final Cache.CacheStats beforeStats = fieldPermissionsCache.getCacheStats();

        final String json = """
            {
              "index": [
                {
                  "names": "index-001",
                  "privileges": [ "read" ],
                  "field_security": {
                    "grant": [ "field-001", "field-002" ]
                  }
                },
                {
                  "names": "index-001",
                  "privileges": [ "read" ],
                  "field_security": {
                    "grant": [ "*" ],
                    "except": [ "field-003" ]
                  }
                }
              ]
            }
            """;
        RoleDescriptor.parse("test", new BytesArray(json), false, XContentType.JSON);

        final int numberOfFieldSecurityBlocks = 2;
        final Cache.CacheStats betweenStats = fieldPermissionsCache.getCacheStats();
        assertThat(betweenStats.getMisses(), equalTo(beforeStats.getMisses() + numberOfFieldSecurityBlocks));
        assertThat(betweenStats.getHits(), equalTo(beforeStats.getHits()));

        final int iterations = randomIntBetween(1, 5);
        for (int i = 0; i < iterations; i++) {
            RoleDescriptor.parse("test", new BytesArray(json), false, XContentType.JSON);
        }

        final Cache.CacheStats afterStats = fieldPermissionsCache.getCacheStats();
        assertThat(afterStats.getMisses(), equalTo(betweenStats.getMisses()));
        assertThat(afterStats.getHits(), equalTo(beforeStats.getHits() + numberOfFieldSecurityBlocks * iterations));
    }

    public void testSerializationForCurrentVersion() throws Exception {
        final TransportVersion version = TransportVersionUtils.randomCompatibleVersion(random());
<<<<<<< HEAD
        final boolean canIncludeRemoteIndices = version.onOrAfter(TRANSPORT_VERSION_ADVANCED_REMOTE_CLUSTER_SECURITY);
        final boolean canIncludeWorkflows = version.onOrAfter(WorkflowPermission.WORKFLOW_VERSION);
=======
        final boolean canIncludeRemoteIndices = version.onOrAfter(TRANSPORT_VERSION_ADVANCED_REMOTE_CLUSTER_SECURITY_CCS);
>>>>>>> 5a148d3d
        logger.info("Testing serialization with version {}", version);
        BytesStreamOutput output = new BytesStreamOutput();
        output.setTransportVersion(version);

        final RoleDescriptor descriptor = randomRoleDescriptor(true, canIncludeRemoteIndices, canIncludeWorkflows);
        descriptor.writeTo(output);
        final NamedWriteableRegistry registry = new NamedWriteableRegistry(new XPackClientPlugin().getNamedWriteables());
        StreamInput streamInput = new NamedWriteableAwareStreamInput(
            ByteBufferStreamInput.wrap(BytesReference.toBytes(output.bytes())),
            registry
        );
        streamInput.setTransportVersion(version);
        final RoleDescriptor serialized = new RoleDescriptor(streamInput);

        assertThat(serialized, equalTo(descriptor));
    }

    public void testSerializationWithRemoteIndicesThrowsOnUnsupportedVersions() throws IOException {
        final TransportVersion versionBeforeRemoteIndices = TransportVersionUtils.getPreviousVersion(
            TRANSPORT_VERSION_ADVANCED_REMOTE_CLUSTER_SECURITY_CCS
        );
        final TransportVersion version = TransportVersionUtils.randomVersionBetween(
            random(),
            TransportVersion.V_7_17_0,
            versionBeforeRemoteIndices
        );
        final BytesStreamOutput output = new BytesStreamOutput();
        output.setTransportVersion(version);

        final RoleDescriptor descriptor = randomRoleDescriptor(true, true, false);
        descriptor.writeTo(output);
        final NamedWriteableRegistry registry = new NamedWriteableRegistry(new XPackClientPlugin().getNamedWriteables());
        StreamInput streamInput = new NamedWriteableAwareStreamInput(
            ByteBufferStreamInput.wrap(BytesReference.toBytes(output.bytes())),
            registry
        );
        streamInput.setTransportVersion(version);
        final RoleDescriptor serialized = new RoleDescriptor(streamInput);
        if (descriptor.hasRemoteIndicesPrivileges()) {
            assertThat(
                serialized,
                equalTo(
                    new RoleDescriptor(
                        descriptor.getName(),
                        descriptor.getClusterPrivileges(),
                        descriptor.getIndicesPrivileges(),
                        descriptor.getApplicationPrivileges(),
                        descriptor.getConditionalClusterPrivileges(),
                        descriptor.getRunAs(),
                        descriptor.getMetadata(),
                        descriptor.getTransientMetadata(),
                        null,
                        descriptor.getWorkflowPrivileges()
                    )
                )
            );
        } else {
            assertThat(descriptor, equalTo(serialized));
        }
    }

    public void testParseEmptyQuery() throws Exception {
        String json = """
            {
                "cluster": [ "a", "b" ],
                "run_as": [ "m", "n" ],
                "index": [
                  {
                    "names": [ "idx1", "idx2" ],
                    "privileges": [ "p1", "p2" ],
                    "query": ""
                  }
                ]
              }""";
        RoleDescriptor rd = RoleDescriptor.parse("test", new BytesArray(json), false, XContentType.JSON);
        assertEquals("test", rd.getName());
        assertArrayEquals(new String[] { "a", "b" }, rd.getClusterPrivileges());
        assertEquals(1, rd.getIndicesPrivileges().length);
        assertArrayEquals(new String[] { "idx1", "idx2" }, rd.getIndicesPrivileges()[0].getIndices());
        assertArrayEquals(new String[] { "m", "n" }, rd.getRunAs());
        assertNull(rd.getIndicesPrivileges()[0].getQuery());
    }

    public void testParseNullQuery() throws Exception {
        String json = """
            {
              "cluster": [ "a", "b" ],
              "run_as": [ "m", "n" ],
              "index": [
                {
                  "names": [ "idx1", "idx2" ],
                  "privileges": [ "p1", "p2" ],
                  "query": null
                }
              ]
            }""";
        RoleDescriptor rd = RoleDescriptor.parse("test", new BytesArray(json), false, XContentType.JSON);
        assertEquals("test", rd.getName());
        assertArrayEquals(new String[] { "a", "b" }, rd.getClusterPrivileges());
        assertEquals(1, rd.getIndicesPrivileges().length);
        assertArrayEquals(new String[] { "idx1", "idx2" }, rd.getIndicesPrivileges()[0].getIndices());
        assertArrayEquals(new String[] { "m", "n" }, rd.getRunAs());
        assertNull(rd.getIndicesPrivileges()[0].getQuery());
    }

    public void testParseEmptyQueryUsingDeprecatedIndicesField() throws Exception {
        String json = """
            {
              "cluster": [ "a", "b" ],
              "run_as": [ "m", "n" ],
              "indices": [
                {
                  "names": [ "idx1", "idx2" ],
                  "privileges": [ "p1", "p2" ],
                  "query": ""
                }
              ]
            }""";
        RoleDescriptor rd = RoleDescriptor.parse("test", new BytesArray(json), false, XContentType.JSON);
        assertEquals("test", rd.getName());
        assertArrayEquals(new String[] { "a", "b" }, rd.getClusterPrivileges());
        assertEquals(1, rd.getIndicesPrivileges().length);
        assertArrayEquals(new String[] { "idx1", "idx2" }, rd.getIndicesPrivileges()[0].getIndices());
        assertArrayEquals(new String[] { "m", "n" }, rd.getRunAs());
        assertNull(rd.getIndicesPrivileges()[0].getQuery());
    }

    public void testParseIgnoresTransientMetadata() throws Exception {
        final RoleDescriptor descriptor = new RoleDescriptor(
            "test",
            new String[] { "all" },
            null,
            null,
            null,
            null,
            Collections.singletonMap("_unlicensed_feature", true),
            Collections.singletonMap("foo", "bar")
        );
        XContentBuilder b = jsonBuilder();
        descriptor.toXContent(b, ToXContent.EMPTY_PARAMS);
        RoleDescriptor parsed = RoleDescriptor.parse("test", BytesReference.bytes(b), false, XContentType.JSON);
        assertNotNull(parsed);
        assertEquals(1, parsed.getTransientMetadata().size());
        assertEquals(true, parsed.getTransientMetadata().get("enabled"));
    }

    public void testParseIndicesPrivilegesSucceedsWhenExceptFieldsIsSubsetOfGrantedFields() throws IOException {
        final boolean grantAll = randomBoolean();
        final String grant = grantAll ? "\"*\"" : "\"f1\",\"f2\"";
        final String except = grantAll ? "\"_fx\",\"f8\"" : "\"f1\"";

        final String json = Strings.format("""
            {
              "indices": [
                {
                  "names": [ "idx1", "idx2" ],
                  "privileges": [ "p1", "p2" ],
                  "field_security": {
                    "grant": [ %s ],
                    "except": [ %s ]
                  }
                }
              ]
            }""", grant, except);
        final RoleDescriptor rd = RoleDescriptor.parse("test", new BytesArray(json), false, XContentType.JSON);
        assertEquals("test", rd.getName());
        assertEquals(1, rd.getIndicesPrivileges().length);
        assertArrayEquals(new String[] { "idx1", "idx2" }, rd.getIndicesPrivileges()[0].getIndices());
        assertArrayEquals((grantAll) ? new String[] { "*" } : new String[] { "f1", "f2" }, rd.getIndicesPrivileges()[0].getGrantedFields());
        assertArrayEquals(
            (grantAll) ? new String[] { "_fx", "f8" } : new String[] { "f1" },
            rd.getIndicesPrivileges()[0].getDeniedFields()
        );
    }

    public void testParseIndicesPrivilegesFailsWhenExceptFieldsAreNotSubsetOfGrantedFields() {
        resetFieldPermssionsCache();

        final String json = """
            {
              "indices": [
                {
                  "names": [ "idx1", "idx2" ],
                  "privileges": [ "p1", "p2" ],
                  "field_security": {
                    "grant": [ "f1", "f2" ],
                    "except": [ "f3" ]
                  }
                }
              ]
            }""";
        final ElasticsearchParseException epe = expectThrows(
            ElasticsearchParseException.class,
            () -> RoleDescriptor.parse("test", new BytesArray(json), false, XContentType.JSON)
        );
        assertThat(epe, TestMatchers.throwableWithMessage(containsString("must be a subset of the granted fields ")));
        assertThat(epe, TestMatchers.throwableWithMessage(containsString("f1")));
        assertThat(epe, TestMatchers.throwableWithMessage(containsString("f2")));
        assertThat(epe, TestMatchers.throwableWithMessage(containsString("f3")));
    }

    public void testParseRemoteIndicesPrivilegesFailsWhenClustersFieldMissing() {
        final String json = """
            {
              "remote_indices": [
                {
                  "names": [ "idx1", "idx2" ],
                  "privileges": [ "all" ]
                }
              ]
            }""";
        final ElasticsearchParseException epe = expectThrows(
            ElasticsearchParseException.class,
            () -> RoleDescriptor.parse("test", new BytesArray(json), false, XContentType.JSON)
        );
        assertThat(
            epe,
            TestMatchers.throwableWithMessage(
                containsString("failed to parse remote indices privileges for role [test]. missing required [clusters] field")
            )
        );
    }

    public void testParseRemoteIndicesPrivilegesFailsWhenUntrustedRemoteClusterEnabledFlagIsFalse() {
        final String json = """
            {
              "remote_indices": [
                {
                  "names": [ "idx1", "idx2" ],
                  "privileges": [ "all" ],
                  "clusters": ["rmt"]
                }
              ]
            }""";
        final ElasticsearchParseException epe = expectThrows(
            ElasticsearchParseException.class,
            () -> RoleDescriptor.parse(
                "test",
                XContentHelper.createParser(XContentParserConfiguration.EMPTY, new BytesArray(json), XContentType.JSON),
                false,
                false
            )
        );
        assertThat(
            epe,
            TestMatchers.throwableWithMessage(containsString("failed to parse role [test]. unexpected field [remote_indices]"))
        );
    }

    public void testParseIndicesPrivilegesFailsWhenClustersFieldPresent() {
        final String json = """
            {
              "indices": [
                {
                  "names": [ "idx1", "idx2" ],
                  "privileges": [ "all" ],
                  "clusters": ["remote"]
                }
              ]
            }""";
        final ElasticsearchParseException epe = expectThrows(
            ElasticsearchParseException.class,
            () -> RoleDescriptor.parse("test", new BytesArray(json), false, XContentType.JSON)
        );
        assertThat(
            epe,
            TestMatchers.throwableWithMessage(
                containsString("failed to parse indices privileges for role [test]. unexpected field [clusters]")
            )
        );
    }

    public void testIndicesPrivilegesCompareTo() {
        final RoleDescriptor.IndicesPrivileges indexPrivilege = randomIndicesPrivilegesBuilder().build();
        @SuppressWarnings({ "EqualsWithItself" })
        final int actual = indexPrivilege.compareTo(indexPrivilege);
        assertThat(actual, equalTo(0));
        assertThat(
            indexPrivilege.compareTo(
                RoleDescriptor.IndicesPrivileges.builder()
                    .indices(indexPrivilege.getIndices().clone())
                    .privileges(indexPrivilege.getPrivileges().clone())
                    // test for both cases when the query is the same instance or a copy
                    .query(
                        (indexPrivilege.getQuery() == null || randomBoolean())
                            ? indexPrivilege.getQuery()
                            : new BytesArray(indexPrivilege.getQuery().toBytesRef())
                    )
                    .grantedFields(indexPrivilege.getGrantedFields() == null ? null : indexPrivilege.getGrantedFields().clone())
                    .deniedFields(indexPrivilege.getDeniedFields() == null ? null : indexPrivilege.getDeniedFields().clone())
                    .allowRestrictedIndices(indexPrivilege.allowRestrictedIndices())
                    .build()
            ),
            equalTo(0)
        );

        RoleDescriptor.IndicesPrivileges first = randomIndicesPrivilegesBuilder().allowRestrictedIndices(false).build();
        RoleDescriptor.IndicesPrivileges second = randomIndicesPrivilegesBuilder().allowRestrictedIndices(true).build();
        assertThat(first.compareTo(second), lessThan(0));
        assertThat(second.compareTo(first), greaterThan(0));

        first = randomIndicesPrivilegesBuilder().indices("a", "b").build();
        second = randomIndicesPrivilegesBuilder().indices("b", "a").allowRestrictedIndices(first.allowRestrictedIndices()).build();
        assertThat(first.compareTo(second), lessThan(0));
        assertThat(second.compareTo(first), greaterThan(0));

        first = randomIndicesPrivilegesBuilder().privileges("read", "write").build();
        second = randomIndicesPrivilegesBuilder().allowRestrictedIndices(first.allowRestrictedIndices())
            .privileges("write", "read")
            .indices(first.getIndices())
            .build();
        assertThat(first.compareTo(second), lessThan(0));
        assertThat(second.compareTo(first), greaterThan(0));

        first = randomIndicesPrivilegesBuilder().query(randomBoolean() ? null : "{\"match\":{\"field-a\":\"a\"}}").build();
        second = randomIndicesPrivilegesBuilder().allowRestrictedIndices(first.allowRestrictedIndices())
            .query("{\"match\":{\"field-b\":\"b\"}}")
            .indices(first.getIndices())
            .privileges(first.getPrivileges())
            .build();
        assertThat(first.compareTo(second), lessThan(0));
        assertThat(second.compareTo(first), greaterThan(0));

        first = randomIndicesPrivilegesBuilder().grantedFields(randomBoolean() ? null : new String[] { "a", "b" }).build();
        second = randomIndicesPrivilegesBuilder().allowRestrictedIndices(first.allowRestrictedIndices())
            .grantedFields("b", "a")
            .indices(first.getIndices())
            .privileges(first.getPrivileges())
            .query(first.getQuery())
            .build();
        assertThat(first.compareTo(second), lessThan(0));
        assertThat(second.compareTo(first), greaterThan(0));

        first = randomIndicesPrivilegesBuilder().deniedFields(randomBoolean() ? null : new String[] { "a", "b" }).build();
        second = randomIndicesPrivilegesBuilder().allowRestrictedIndices(first.allowRestrictedIndices())
            .deniedFields("b", "a")
            .indices(first.getIndices())
            .privileges(first.getPrivileges())
            .query(first.getQuery())
            .grantedFields(first.getGrantedFields())
            .build();
        assertThat(first.compareTo(second), lessThan(0));
        assertThat(second.compareTo(first), greaterThan(0));
    }

    public void testGlobalPrivilegesOrdering() throws IOException {
        final String roleName = randomAlphaOfLengthBetween(3, 30);
        final String[] applicationNames = generateRandomStringArray(3, randomIntBetween(0, 3), false, true);
        final String[] profileNames = generateRandomStringArray(3, randomIntBetween(0, 3), false, true);
        ConfigurableClusterPrivilege[] configurableClusterPrivileges = new ConfigurableClusterPrivilege[] {
            new ConfigurableClusterPrivileges.WriteProfileDataPrivileges(Sets.newHashSet(profileNames)),
            new ConfigurableClusterPrivileges.ManageApplicationPrivileges(Sets.newHashSet(applicationNames)) };
        RoleDescriptor role1 = new RoleDescriptor(
            roleName,
            new String[0],
            new RoleDescriptor.IndicesPrivileges[0],
            new RoleDescriptor.ApplicationResourcePrivileges[0],
            configurableClusterPrivileges,
            new String[0],
            Map.of(),
            Map.of()
        );
        // swap
        var temp = configurableClusterPrivileges[0];
        configurableClusterPrivileges[0] = configurableClusterPrivileges[1];
        configurableClusterPrivileges[1] = temp;
        RoleDescriptor role2 = new RoleDescriptor(
            roleName,
            new String[0],
            new RoleDescriptor.IndicesPrivileges[0],
            new RoleDescriptor.ApplicationResourcePrivileges[0],
            configurableClusterPrivileges,
            new String[0],
            Map.of(),
            Map.of()
        );
        assertThat(role2, is(role1));
        StringBuilder applicationNamesString = new StringBuilder();
        for (int i = 0; i < applicationNames.length; i++) {
            if (i > 0) {
                applicationNamesString.append(", ");
            }
            applicationNamesString.append("\"" + applicationNames[i] + "\"");
        }
        StringBuilder profileNamesString = new StringBuilder();
        for (int i = 0; i < profileNames.length; i++) {
            if (i > 0) {
                profileNamesString.append(", ");
            }
            profileNamesString.append("\"" + profileNames[i] + "\"");
        }
        String json = Strings.format("""
            {
              "global": {
                "profile": {
                  "write": {
                    "applications": [ %s ]
                  }
                },
                "application": {
                  "manage": {
                    "applications": [ %s ]
                  }
                }
              }
            }""", profileNamesString, applicationNamesString);
        RoleDescriptor role3 = RoleDescriptor.parse(roleName, new BytesArray(json), false, XContentType.JSON);
        assertThat(role3, is(role1));
        json = Strings.format("""
            {
              "global": {
                "application": {
                  "manage": {
                    "applications": [ %s ]
                  }
                },
                "profile": {
                  "write": {
                    "applications": [ %s ]
                  }
                }
              }
            }""", applicationNamesString, profileNamesString);
        RoleDescriptor role4 = RoleDescriptor.parse(roleName, new BytesArray(json), false, XContentType.JSON);
        assertThat(role4, is(role1));
    }

    public void testIsEmpty() {
        assertTrue(new RoleDescriptor(randomAlphaOfLengthBetween(1, 10), null, null, null, null, null, null, null).isEmpty());

        assertTrue(
            new RoleDescriptor(
                randomAlphaOfLengthBetween(1, 10),
                new String[0],
                new RoleDescriptor.IndicesPrivileges[0],
                new ApplicationResourcePrivileges[0],
                new ConfigurableClusterPrivilege[0],
                new String[0],
                new HashMap<>(),
                new HashMap<>(),
                new RoleDescriptor.RemoteIndicesPrivileges[0],
                new String[0]
            ).isEmpty()
        );

        final List<Boolean> booleans = Arrays.asList(
            randomBoolean(),
            randomBoolean(),
            randomBoolean(),
            randomBoolean(),
            randomBoolean(),
            randomBoolean(),
            randomBoolean(),
            randomBoolean()
        );

        final RoleDescriptor roleDescriptor = new RoleDescriptor(
            randomAlphaOfLengthBetween(1, 10),
            booleans.get(0) ? new String[0] : new String[] { "foo" },
            booleans.get(1)
                ? new RoleDescriptor.IndicesPrivileges[0]
                : new RoleDescriptor.IndicesPrivileges[] {
                    RoleDescriptor.IndicesPrivileges.builder().indices("idx").privileges("foo").build() },
            booleans.get(2)
                ? new ApplicationResourcePrivileges[0]
                : new ApplicationResourcePrivileges[] {
                    ApplicationResourcePrivileges.builder().application("app").privileges("foo").resources("res").build() },
            booleans.get(3)
                ? new ConfigurableClusterPrivilege[0]
                : new ConfigurableClusterPrivilege[] {
                    randomBoolean()
                        ? new ConfigurableClusterPrivileges.ManageApplicationPrivileges(Collections.singleton("foo"))
                        : new ConfigurableClusterPrivileges.WriteProfileDataPrivileges(Collections.singleton("bar")) },
            booleans.get(4) ? new String[0] : new String[] { "foo" },
            booleans.get(5) ? new HashMap<>() : Collections.singletonMap("foo", "bar"),
            Collections.singletonMap("foo", "bar"),
            booleans.get(6)
                ? new RoleDescriptor.RemoteIndicesPrivileges[0]
                : new RoleDescriptor.RemoteIndicesPrivileges[] {
                    RoleDescriptor.RemoteIndicesPrivileges.builder("rmt").indices("idx").privileges("foo").build() },
            booleans.get(7) ? new String[0] : new String[] { "foo" }
        );

        if (booleans.stream().anyMatch(e -> e.equals(false))) {
            assertFalse(roleDescriptor.isEmpty());
        } else {
            assertTrue(roleDescriptor.isEmpty());
        }
    }

    public void testHasPrivilegesOtherThanIndex() {
        assertThat(
            new RoleDescriptor(
                "name",
                null,
                randomBoolean() ? null : randomIndicesPrivileges(1, 5),
                null,
                null,
                null,
                null,
                null,
                null,
                null
            ).hasPrivilegesOtherThanIndex(),
            is(false)
        );
        final RoleDescriptor roleDescriptor = randomRoleDescriptor();
        final boolean expected = roleDescriptor.hasClusterPrivileges()
            || roleDescriptor.hasConfigurableClusterPrivileges()
            || roleDescriptor.hasApplicationPrivileges()
            || roleDescriptor.hasRunAs()
            || roleDescriptor.hasRemoteIndicesPrivileges();
        assertThat(roleDescriptor.hasPrivilegesOtherThanIndex(), equalTo(expected));
    }

    public static List<RoleDescriptor> randomUniquelyNamedRoleDescriptors(int minSize, int maxSize) {
        return randomValueOtherThanMany(
            roleDescriptors -> roleDescriptors.stream().map(RoleDescriptor::getName).distinct().count() != roleDescriptors.size(),
            () -> randomList(minSize, maxSize, () -> randomRoleDescriptor(false))
        );
    }

    public static RoleDescriptor randomRoleDescriptor() {
        return randomRoleDescriptor(true);
    }

    public static RoleDescriptor randomRoleDescriptor(boolean allowReservedMetadata) {
        return randomRoleDescriptor(allowReservedMetadata, false, false);
    }

    public static RoleDescriptor randomRoleDescriptor(boolean allowReservedMetadata, boolean allowRemoteIndices, boolean allowWorkflows) {
        final RoleDescriptor.RemoteIndicesPrivileges[] remoteIndexPrivileges;
        if (false == allowRemoteIndices || randomBoolean()) {
            remoteIndexPrivileges = null;
        } else {
            remoteIndexPrivileges = randomRemoteIndicesPrivileges(0, 3);
        }

        return new RoleDescriptor(
            randomAlphaOfLengthBetween(3, 90),
            randomSubsetOf(ClusterPrivilegeResolver.names()).toArray(String[]::new),
            randomIndicesPrivileges(0, 3),
            randomApplicationPrivileges(),
            randomClusterPrivileges(),
            generateRandomStringArray(5, randomIntBetween(2, 8), false, true),
            randomRoleDescriptorMetadata(allowReservedMetadata),
            Map.of(),
            remoteIndexPrivileges,
            allowWorkflows ? randomSubsetOf(WorkflowPermissionResolver.names()).toArray(String[]::new) : null
        );
    }

    public static Map<String, Object> randomRoleDescriptorMetadata(boolean allowReservedMetadata) {
        final Map<String, Object> metadata = new HashMap<>();
        while (randomBoolean()) {
            String key = randomAlphaOfLengthBetween(4, 12);
            if (allowReservedMetadata && randomBoolean()) {
                key = MetadataUtils.RESERVED_PREFIX + key;
            }
            final Object value = randomBoolean() ? randomInt() : randomAlphaOfLengthBetween(3, 50);
            metadata.put(key, value);
        }
        return metadata;
    }

    public static ConfigurableClusterPrivilege[] randomClusterPrivileges() {
        final ConfigurableClusterPrivilege[] configurableClusterPrivileges = switch (randomIntBetween(0, 4)) {
            case 0 -> new ConfigurableClusterPrivilege[0];
            case 1 -> new ConfigurableClusterPrivilege[] {
                new ConfigurableClusterPrivileges.ManageApplicationPrivileges(
                    Sets.newHashSet(generateRandomStringArray(3, randomIntBetween(4, 12), false, false))
                ) };
            case 2 -> new ConfigurableClusterPrivilege[] {
                new ConfigurableClusterPrivileges.WriteProfileDataPrivileges(
                    Sets.newHashSet(generateRandomStringArray(3, randomIntBetween(4, 12), false, false))
                ) };
            case 3 -> new ConfigurableClusterPrivilege[] {
                new ConfigurableClusterPrivileges.WriteProfileDataPrivileges(
                    Sets.newHashSet(generateRandomStringArray(3, randomIntBetween(4, 12), false, false))
                ),
                new ConfigurableClusterPrivileges.ManageApplicationPrivileges(
                    Sets.newHashSet(generateRandomStringArray(3, randomIntBetween(4, 12), false, false))
                ) };
            case 4 -> new ConfigurableClusterPrivilege[] {
                new ConfigurableClusterPrivileges.ManageApplicationPrivileges(
                    Sets.newHashSet(generateRandomStringArray(3, randomIntBetween(4, 12), false, false))
                ),
                new ConfigurableClusterPrivileges.WriteProfileDataPrivileges(
                    Sets.newHashSet(generateRandomStringArray(3, randomIntBetween(4, 12), false, false))
                ) };
            default -> throw new IllegalStateException("Unexpected value");
        };
        return configurableClusterPrivileges;
    }

    public static ApplicationResourcePrivileges[] randomApplicationPrivileges() {
        final ApplicationResourcePrivileges[] applicationPrivileges = new ApplicationResourcePrivileges[randomIntBetween(0, 2)];
        for (int i = 0; i < applicationPrivileges.length; i++) {
            final ApplicationResourcePrivileges.Builder builder = ApplicationResourcePrivileges.builder();
            builder.application("app" + randomAlphaOfLengthBetween(5, 12) + (randomBoolean() ? "*" : ""));
            if (randomBoolean()) {
                builder.privileges("*");
            } else {
                builder.privileges(generateRandomStringArray(6, randomIntBetween(4, 8), false, false));
            }
            if (randomBoolean()) {
                builder.resources("*");
            } else {
                builder.resources(generateRandomStringArray(6, randomIntBetween(4, 8), false, false));
            }
            applicationPrivileges[i] = builder.build();
        }
        return applicationPrivileges;
    }

    public static RoleDescriptor.RemoteIndicesPrivileges[] randomRemoteIndicesPrivileges(int min, int max) {
        return randomRemoteIndicesPrivileges(min, max, Set.of());
    }

    public static RoleDescriptor.RemoteIndicesPrivileges[] randomRemoteIndicesPrivileges(int min, int max, Set<String> excludedPrivileges) {
        final RoleDescriptor.IndicesPrivileges[] innerIndexPrivileges = randomIndicesPrivileges(min, max, excludedPrivileges);
        final RoleDescriptor.RemoteIndicesPrivileges[] remoteIndexPrivileges =
            new RoleDescriptor.RemoteIndicesPrivileges[innerIndexPrivileges.length];
        for (int i = 0; i < remoteIndexPrivileges.length; i++) {
            remoteIndexPrivileges[i] = new RoleDescriptor.RemoteIndicesPrivileges(
                innerIndexPrivileges[i],
                generateRandomStringArray(5, randomIntBetween(3, 9), false, false)
            );
        }
        return remoteIndexPrivileges;
    }

    public static RoleDescriptor.IndicesPrivileges[] randomIndicesPrivileges(int min, int max) {
        return randomIndicesPrivileges(min, max, Set.of());
    }

    public static RoleDescriptor.IndicesPrivileges[] randomIndicesPrivileges(int min, int max, Set<String> excludedPrivileges) {
        final RoleDescriptor.IndicesPrivileges[] indexPrivileges = new RoleDescriptor.IndicesPrivileges[randomIntBetween(min, max)];
        for (int i = 0; i < indexPrivileges.length; i++) {
            indexPrivileges[i] = randomIndicesPrivilegesBuilder(excludedPrivileges).build();
        }
        return indexPrivileges;
    }

    private static RoleDescriptor.IndicesPrivileges.Builder randomIndicesPrivilegesBuilder() {
        return randomIndicesPrivilegesBuilder(Set.of());
    }

    private static RoleDescriptor.IndicesPrivileges.Builder randomIndicesPrivilegesBuilder(Set<String> excludedPrivileges) {
        final Set<String> candidatePrivilegesNames = Sets.difference(IndexPrivilege.names(), excludedPrivileges);
        assert false == candidatePrivilegesNames.isEmpty() : "no candidate privilege names to random from";
        final RoleDescriptor.IndicesPrivileges.Builder builder = RoleDescriptor.IndicesPrivileges.builder()
            .privileges(randomSubsetOf(randomIntBetween(1, 4), candidatePrivilegesNames))
            .indices(generateRandomStringArray(5, randomIntBetween(3, 9), false, false))
            .allowRestrictedIndices(randomBoolean());
        if (randomBoolean()) {
            builder.query(
                randomBoolean()
                    ? "{ \"term\": { \"" + randomAlphaOfLengthBetween(3, 24) + "\" : \"" + randomAlphaOfLengthBetween(3, 24) + "\" }"
                    : "{ \"match_all\": {} }"
            );
        }
        if (randomBoolean()) {
            if (randomBoolean()) {
                builder.grantedFields("*");
                builder.deniedFields(generateRandomStringArray(4, randomIntBetween(4, 9), false, false));
            } else {
                builder.grantedFields(generateRandomStringArray(4, randomIntBetween(4, 9), false, false));
            }
        }
        return builder;
    }

    private static void resetFieldPermssionsCache() {
        RoleDescriptor.setFieldPermissionsCache(new FieldPermissionsCache(Settings.EMPTY));
    }
}<|MERGE_RESOLUTION|>--- conflicted
+++ resolved
@@ -447,12 +447,8 @@
 
     public void testSerializationForCurrentVersion() throws Exception {
         final TransportVersion version = TransportVersionUtils.randomCompatibleVersion(random());
-<<<<<<< HEAD
-        final boolean canIncludeRemoteIndices = version.onOrAfter(TRANSPORT_VERSION_ADVANCED_REMOTE_CLUSTER_SECURITY);
+        final boolean canIncludeRemoteIndices = version.onOrAfter(TRANSPORT_VERSION_ADVANCED_REMOTE_CLUSTER_SECURITY_CCS);
         final boolean canIncludeWorkflows = version.onOrAfter(WorkflowPermission.WORKFLOW_VERSION);
-=======
-        final boolean canIncludeRemoteIndices = version.onOrAfter(TRANSPORT_VERSION_ADVANCED_REMOTE_CLUSTER_SECURITY_CCS);
->>>>>>> 5a148d3d
         logger.info("Testing serialization with version {}", version);
         BytesStreamOutput output = new BytesStreamOutput();
         output.setTransportVersion(version);
