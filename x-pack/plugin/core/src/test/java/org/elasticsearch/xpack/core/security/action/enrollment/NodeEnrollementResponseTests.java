--- conflicted
+++ resolved
@@ -44,10 +44,7 @@
             randomAlphaOfLengthBetween(50, 100),
             randomAlphaOfLengthBetween(50, 100),
             randomAlphaOfLengthBetween(50, 100),
-<<<<<<< HEAD
-=======
             randomAlphaOfLengthBetween(50, 100),
->>>>>>> 30e15ba8
             randomList(10, () -> buildNewFakeTransportAddress().toString())
         );
     }
@@ -76,18 +73,11 @@
         a -> {
             final String httpCaKey = (String) a[0];
             final String httpCaCert = (String) a[1];
-<<<<<<< HEAD
-            final String transportKey = (String) a[2];
-            final String transportCert = (String) a[3];
-            final List<String> nodesAddresses = (List<String>) a[4];
-            return new NodeEnrollmentResponse(httpCaKey, httpCaCert, transportKey, transportCert, nodesAddresses);
-=======
             final String transportCaCert = (String) a[2];
             final String transportKey = (String) a[3];
             final String transportCert = (String) a[4];
             final List<String> nodesAddresses = (List<String>) a[5];
             return new NodeEnrollmentResponse(httpCaKey, httpCaCert, transportCaCert, transportKey, transportCert, nodesAddresses);
->>>>>>> 30e15ba8
         }
     );
 
