/*
 * Copyright Elasticsearch B.V. and/or licensed to Elasticsearch B.V. under one
 * or more contributor license agreements. Licensed under the Elastic License
 * 2.0; you may not use this file except in compliance with the Elastic License
 * 2.0.
 */
package org.elasticsearch.license;

import org.elasticsearch.common.util.iterable.Iterables;
import org.elasticsearch.license.License.OperationMode;
import org.elasticsearch.license.XPackLicenseState.Feature;
import org.elasticsearch.test.ESTestCase;
import org.elasticsearch.xpack.core.XPackField;

import java.util.Arrays;
import java.util.Map;
import java.util.concurrent.atomic.AtomicInteger;
import java.util.function.Predicate;
import java.util.stream.Collectors;

import static org.elasticsearch.license.License.OperationMode.BASIC;
import static org.elasticsearch.license.License.OperationMode.ENTERPRISE;
import static org.elasticsearch.license.License.OperationMode.GOLD;
import static org.elasticsearch.license.License.OperationMode.PLATINUM;
import static org.elasticsearch.license.License.OperationMode.STANDARD;
import static org.elasticsearch.license.License.OperationMode.TRIAL;
import static org.hamcrest.Matchers.aMapWithSize;
import static org.hamcrest.Matchers.containsInAnyOrder;
import static org.hamcrest.Matchers.equalTo;
import static org.hamcrest.Matchers.is;
import static org.hamcrest.Matchers.nullValue;
import static org.hamcrest.collection.IsMapContaining.hasKey;
import static org.hamcrest.core.IsNot.not;

/**
 * Unit tests for the {@link XPackLicenseState}
 */
public class XPackLicenseStateTests extends ESTestCase {

    /** Creates a license state with the given license type and active state, and checks the given method returns expected. */
    void assertAllowed(OperationMode mode, boolean active, Predicate<XPackLicenseState> predicate, boolean expected) {
        XPackLicenseState licenseState = buildLicenseState(mode, active);
        assertEquals(expected, predicate.test(licenseState));
    }

    XPackLicenseState buildLicenseState(OperationMode mode, boolean active) {
        XPackLicenseState licenseState = TestUtils.newTestLicenseState();
        licenseState.update(mode, active, null);
        return licenseState;
    }

    /**
     * Checks the ack message going from the  {@code from} license type to {@code to} license type.
     * TODO: check the actual messages, not just the number of them! This was copied from previous license tests...
     */
    void assertAckMessages(String feature, OperationMode from, OperationMode to, int expectedMessages) {
        String[] gotMessages = XPackLicenseState.ACKNOWLEDGMENT_MESSAGES.get(feature).apply(from, to);
        assertEquals(expectedMessages, gotMessages.length);
    }

    static <T> T randomFrom(T[] values, Predicate<T> filter) {
        return randomFrom(Arrays.stream(values).filter(filter).collect(Collectors.toList()));
    }

    static OperationMode randomMode() {
        return randomFrom(OperationMode.values());
    }

    public static OperationMode randomTrialStandardGoldOrPlatinumMode() {
        return randomFrom(TRIAL, STANDARD, GOLD, PLATINUM);
    }

    public static OperationMode randomTrialOrPlatinumMode() {
        return randomFrom(TRIAL, PLATINUM);
    }

    public static OperationMode randomTrialGoldOrPlatinumMode() {
        return randomFrom(TRIAL, GOLD, PLATINUM);
    }

    public static OperationMode randomTrialBasicStandardGoldOrPlatinumMode() {
        return randomFrom(TRIAL, BASIC, STANDARD, GOLD, PLATINUM);
    }

    public static OperationMode randomBasicStandardOrGold() {
        return randomFrom(BASIC, STANDARD, GOLD);
    }

    public void testSecurityDefaults() {
        XPackLicenseState licenseState = new XPackLicenseState(() -> 0);
        assertThat(licenseState.checkFeature(Feature.SECURITY_AUDITING), is(true));
<<<<<<< HEAD
        assertThat(licenseState.checkFeature(Feature.SECURITY_DLS_FLS), is(true));
=======
        assertThat(licenseState.checkFeature(Feature.SECURITY_CUSTOM_ROLE_PROVIDERS), is(true));
>>>>>>> eea8b257
    }

    public void testSecurityStandard() {
        XPackLicenseState licenseState = new XPackLicenseState(() -> 0);
        licenseState.update(STANDARD, true, null);

        assertThat(licenseState.checkFeature(Feature.SECURITY_AUDITING), is(false));
<<<<<<< HEAD
        assertThat(licenseState.checkFeature(Feature.SECURITY_DLS_FLS), is(false));
=======
        assertThat(licenseState.checkFeature(Feature.SECURITY_CUSTOM_ROLE_PROVIDERS), is(false));
>>>>>>> eea8b257
        assertThat(licenseState.checkFeature(Feature.SECURITY_TOKEN_SERVICE), is(true));
    }

    public void testSecurityStandardExpired() {
        XPackLicenseState licenseState = new XPackLicenseState( () -> 0);
        licenseState.update(STANDARD, false, null);

        assertThat(licenseState.checkFeature(Feature.SECURITY_AUDITING), is(false));
<<<<<<< HEAD
        assertThat(licenseState.checkFeature(Feature.SECURITY_DLS_FLS), is(false));
=======
        assertThat(licenseState.checkFeature(Feature.SECURITY_CUSTOM_ROLE_PROVIDERS), is(false));
>>>>>>> eea8b257
        assertThat(licenseState.checkFeature(Feature.SECURITY_TOKEN_SERVICE), is(true));
    }

    public void testSecurityBasic() {
        XPackLicenseState licenseState = new XPackLicenseState( () -> 0);
        licenseState.update(BASIC, true, null);

        assertThat(licenseState.checkFeature(Feature.SECURITY_AUDITING), is(false));
<<<<<<< HEAD
        assertThat(licenseState.checkFeature(Feature.SECURITY_DLS_FLS), is(false));
=======
        assertThat(licenseState.checkFeature(Feature.SECURITY_CUSTOM_ROLE_PROVIDERS), is(false));
>>>>>>> eea8b257
        assertThat(licenseState.checkFeature(Feature.SECURITY_TOKEN_SERVICE), is(false));
    }

    public void testSecurityGold() {
        XPackLicenseState licenseState = new XPackLicenseState(() -> 0);
        licenseState.update(GOLD, true, null);

        assertThat(licenseState.checkFeature(Feature.SECURITY_AUDITING), is(true));
<<<<<<< HEAD
        assertThat(licenseState.checkFeature(Feature.SECURITY_DLS_FLS), is(false));
=======
        assertThat(licenseState.checkFeature(Feature.SECURITY_CUSTOM_ROLE_PROVIDERS), is(false));
>>>>>>> eea8b257
        assertThat(licenseState.checkFeature(Feature.SECURITY_TOKEN_SERVICE), is(true));
    }

    public void testSecurityGoldExpired() {
        XPackLicenseState licenseState = new XPackLicenseState(() -> 0);
        licenseState.update(GOLD, false, null);

        assertThat(licenseState.checkFeature(Feature.SECURITY_AUDITING), is(true));
<<<<<<< HEAD
        assertThat(licenseState.checkFeature(Feature.SECURITY_DLS_FLS), is(false));
=======
        assertThat(licenseState.checkFeature(Feature.SECURITY_CUSTOM_ROLE_PROVIDERS), is(false));
>>>>>>> eea8b257
        assertThat(licenseState.checkFeature(Feature.SECURITY_TOKEN_SERVICE), is(true));
    }

    public void testSecurityPlatinum() {
        XPackLicenseState licenseState = new XPackLicenseState(() -> 0);
        licenseState.update(PLATINUM, true, null);

        assertThat(licenseState.checkFeature(Feature.SECURITY_AUDITING), is(true));
<<<<<<< HEAD
        assertThat(licenseState.checkFeature(Feature.SECURITY_DLS_FLS), is(true));
=======
        assertThat(licenseState.checkFeature(Feature.SECURITY_CUSTOM_ROLE_PROVIDERS), is(true));
>>>>>>> eea8b257
        assertThat(licenseState.checkFeature(Feature.SECURITY_TOKEN_SERVICE), is(true));
    }

    public void testSecurityPlatinumExpired() {
        XPackLicenseState licenseState = new XPackLicenseState(() -> 0);
        licenseState.update(PLATINUM, false, null);

        assertThat(licenseState.checkFeature(Feature.SECURITY_AUDITING), is(true));
<<<<<<< HEAD
        assertThat(licenseState.checkFeature(Feature.SECURITY_DLS_FLS), is(true));
=======
        assertThat(licenseState.checkFeature(Feature.SECURITY_CUSTOM_ROLE_PROVIDERS), is(false));
>>>>>>> eea8b257
        assertThat(licenseState.checkFeature(Feature.SECURITY_TOKEN_SERVICE), is(true));
    }

    public void testSecurityAckBasicToNotGoldOrStandard() {
        OperationMode toMode = randomFrom(OperationMode.values(), mode -> mode != GOLD && mode != STANDARD);
        assertAckMessages(XPackField.SECURITY, BASIC, toMode, 0);
    }

    public void testSecurityAckAnyToTrialOrPlatinum() {
        assertAckMessages(XPackField.SECURITY, randomMode(), randomTrialOrPlatinumMode(), 0);
    }

    public void testSecurityAckTrialGoldOrPlatinumToBasic() {
        assertAckMessages(XPackField.SECURITY, randomTrialGoldOrPlatinumMode(), BASIC, 6);
    }

    public void testSecurityAckStandardToBasic() {
        assertAckMessages(XPackField.SECURITY, STANDARD, BASIC, 0);
    }

    public void testSecurityAckAnyToStandard() {
        OperationMode from = randomFrom(BASIC, GOLD, PLATINUM, TRIAL);
        assertAckMessages(XPackField.SECURITY, from, STANDARD, 5);
    }

    public void testSecurityAckBasicStandardTrialOrPlatinumToGold() {
        OperationMode from = randomFrom(BASIC, PLATINUM, TRIAL, STANDARD);
        assertAckMessages(XPackField.SECURITY, from, GOLD, 3);
    }

    public void testMonitoringAckBasicToAny() {
        assertAckMessages(XPackField.MONITORING, BASIC, randomMode(), 0);
    }

    public void testMonitoringAckAnyToTrialGoldOrPlatinum() {
        assertAckMessages(XPackField.MONITORING, randomMode(), randomTrialStandardGoldOrPlatinumMode(), 0);
    }

    public void testMonitoringAckNotBasicToBasic() {
        OperationMode from = randomFrom(STANDARD, GOLD, PLATINUM, TRIAL);
        assertAckMessages(XPackField.MONITORING, from, BASIC, 1);
    }

    public void testSqlAckAnyToTrialOrPlatinum() {
        assertAckMessages(XPackField.SQL, randomMode(), randomTrialOrPlatinumMode(), 0);
    }

    public void testSqlAckTrialOrPlatinumToNotTrialOrPlatinum() {
        assertAckMessages(XPackField.SQL, randomTrialOrPlatinumMode(), randomBasicStandardOrGold(), 1);
    }

    public void testCcrAckAnyToTrialOrPlatinum() {
        assertAckMessages(XPackField.CCR, randomMode(), randomTrialOrPlatinumMode(), 0);
    }

    public void testCcrAckTrialOrPlatinumToNotTrialOrPlatinum() {
        assertAckMessages(XPackField.CCR, randomTrialOrPlatinumMode(), randomBasicStandardOrGold(), 1);
    }

    public void testExpiredLicense() {
        // use standard feature which would normally be allowed at all license levels
        LicensedFeature feature = LicensedFeature.momentary("family", "enterpriseFeature", STANDARD);
        assertAllowed(STANDARD, false, s -> s.isAllowed(feature), false);
        assertAllowed(GOLD, false, s -> s.isAllowed(feature), false);
        assertAllowed(PLATINUM, false, s -> s.isAllowed(feature), false);
        assertAllowed(ENTERPRISE, false, s -> s.isAllowed(feature), false);
        assertAllowed(TRIAL, false, s -> s.isAllowed(feature), false);
    }

    public void testStandardFeature() {
        LicensedFeature feature = LicensedFeature.momentary("family", "standardFeature", STANDARD);
        assertAllowed(BASIC, true, s -> s.isAllowed(feature), false);
        assertAllowed(STANDARD, true, s -> s.isAllowed(feature), true);
        assertAllowed(GOLD, true, s -> s.isAllowed(feature), true);
        assertAllowed(PLATINUM, true, s -> s.isAllowed(feature), true);
        assertAllowed(ENTERPRISE, true, s -> s.isAllowed(feature), true);
        assertAllowed(TRIAL, true, s -> s.isAllowed(feature), true);
    }

    public void testGoldFeature() {
        LicensedFeature feature = LicensedFeature.momentary("family", "goldFeature", GOLD);
        assertAllowed(BASIC, true, s -> s.isAllowed(feature), false);
        assertAllowed(STANDARD, true, s -> s.isAllowed(feature), false);
        assertAllowed(GOLD, true, s -> s.isAllowed(feature), true);
        assertAllowed(PLATINUM, true, s -> s.isAllowed(feature), true);
        assertAllowed(ENTERPRISE, true, s -> s.isAllowed(feature), true);
        assertAllowed(TRIAL, true, s -> s.isAllowed(feature), true);
    }

    public void testPlatinumFeature() {
        LicensedFeature feature = LicensedFeature.momentary("family", "platinumFeature", PLATINUM);
        assertAllowed(BASIC, true, s -> s.isAllowed(feature), false);
        assertAllowed(STANDARD, true, s -> s.isAllowed(feature), false);
        assertAllowed(GOLD, true, s -> s.isAllowed(feature), false);
        assertAllowed(PLATINUM, true, s -> s.isAllowed(feature), true);
        assertAllowed(ENTERPRISE, true, s -> s.isAllowed(feature), true);
        assertAllowed(TRIAL, true, s -> s.isAllowed(feature), true);
    }

    public void testEnterpriseFeature() {
        LicensedFeature feature = LicensedFeature.momentary("family", "enterpriseFeature", ENTERPRISE);
        assertAllowed(BASIC, true, s -> s.isAllowed(feature), false);
        assertAllowed(STANDARD, true, s -> s.isAllowed(feature), false);
        assertAllowed(GOLD, true, s -> s.isAllowed(feature), false);
        assertAllowed(PLATINUM, true, s -> s.isAllowed(feature), false);
        assertAllowed(ENTERPRISE, true, s -> s.isAllowed(feature), true);
        assertAllowed(TRIAL, true, s -> s.isAllowed(feature), true);
    }

    public void testStatusDescription() {
        assertThat(buildLicenseState(BASIC, true).statusDescription(), is("active basic license"));
        assertThat(buildLicenseState(STANDARD, true).statusDescription(), is("active standard license"));
        assertThat(buildLicenseState(GOLD, false).statusDescription(), is("expired gold license"));
        assertThat(buildLicenseState(PLATINUM, false).statusDescription(), is("expired platinum license"));
        assertThat(buildLicenseState(ENTERPRISE, true).statusDescription(), is("active enterprise license"));
        assertThat(buildLicenseState(TRIAL, false).statusDescription(), is("expired trial license"));
    }

    public void testLastUsedMomentaryFeature() {
        LicensedFeature.Momentary goldFeature = LicensedFeature.momentary("family", "goldFeature", GOLD);
        AtomicInteger currentTime = new AtomicInteger(100); // non zero start time
        XPackLicenseState licenseState = new XPackLicenseState(currentTime::get);
        Map<XPackLicenseState.FeatureUsage, Long> lastUsed = licenseState.getLastUsed();
        assertThat("initial epoch time", lastUsed, not(hasKey(goldFeature)));

        licenseState.isAllowed(goldFeature);
        lastUsed = licenseState.getLastUsed();
        assertThat("isAllowed does not track", lastUsed, not(hasKey(goldFeature)));

        goldFeature.check(licenseState);
        lastUsed = licenseState.getLastUsed();
        assertThat("feature.check tracks usage", lastUsed, aMapWithSize(1));

        XPackLicenseState.FeatureUsage usage = Iterables.get(lastUsed.keySet(), 0);
        assertThat(usage.feature().getName(), equalTo("goldFeature"));
        assertThat(usage.contextName(), nullValue());
        assertThat(lastUsed.get(usage), equalTo(100L));

        currentTime.set(200);
        goldFeature.check(licenseState);
        lastUsed = licenseState.getLastUsed();
        assertThat("feature.check updates usage", lastUsed.keySet(), containsInAnyOrder(usage));
        assertThat(lastUsed.get(usage), equalTo(200L));
    }

    public void testLastUsedPersistentFeature() {
        LicensedFeature.Persistent goldFeature = LicensedFeature.persistent("family", "goldFeature", GOLD);
        AtomicInteger currentTime = new AtomicInteger(100); // non zero start time
        XPackLicenseState licenseState = new XPackLicenseState(currentTime::get);
        Map<XPackLicenseState.FeatureUsage, Long> lastUsed = licenseState.getLastUsed();
        assertThat("initial epoch time", lastUsed, not(hasKey(goldFeature)));

        licenseState.isAllowed(goldFeature);
        lastUsed = licenseState.getLastUsed();
        assertThat("isAllowed does not track", lastUsed, not(hasKey(goldFeature)));

        goldFeature.checkAndStartTracking(licenseState, "somecontext");
        currentTime.set(200); // advance time after starting tracking
        lastUsed = licenseState.getLastUsed();
        assertThat(lastUsed, aMapWithSize(1));

        XPackLicenseState.FeatureUsage usage = Iterables.get(lastUsed.keySet(), 0);
        assertThat(usage.feature().getName(), equalTo("goldFeature"));
        assertThat(usage.contextName(), equalTo("somecontext"));
        assertThat(lastUsed.get(usage), equalTo(200L));

        currentTime.set(300);
        goldFeature.stopTracking(licenseState, "somecontext");
        lastUsed = licenseState.getLastUsed();
        assertThat("stopTracking sets time to current", lastUsed.keySet(), containsInAnyOrder(usage));
        assertThat(lastUsed.get(usage), equalTo(300L));

        currentTime.set(400);
        lastUsed = licenseState.getLastUsed();
        assertThat("last used no longer returns current", lastUsed.keySet(), containsInAnyOrder(usage));
        assertThat(lastUsed.get(usage), equalTo(300L));
    }

    public void testWarningHeader() {
        XPackLicenseState licenseState = new XPackLicenseState(() -> 0);
        License.OperationMode licenseLevel = randomFrom(STANDARD, GOLD, PLATINUM, ENTERPRISE);
        LicensedFeature.Momentary feature = LicensedFeature.momentary(null, "testfeature", licenseLevel);

        licenseState.update(licenseLevel, true, null);
        feature.check(licenseState);
        ensureNoWarnings();

        String warningSoon = "warning: license expiring soon";
        licenseState.update(licenseLevel, true, warningSoon);
        feature.check(licenseState);
        assertWarnings(warningSoon);

        /*
        TODO: this does not yet work because the active comes before expiry check as a chance
        String warningExpired = "warning: license expired";
        licenseState.update(licenseLevel, false, warningExpired);
        feature.check(licenseState);
        assertWarnings(warningExpired);
         */
    }
}<|MERGE_RESOLUTION|>--- conflicted
+++ resolved
@@ -89,11 +89,6 @@
     public void testSecurityDefaults() {
         XPackLicenseState licenseState = new XPackLicenseState(() -> 0);
         assertThat(licenseState.checkFeature(Feature.SECURITY_AUDITING), is(true));
-<<<<<<< HEAD
-        assertThat(licenseState.checkFeature(Feature.SECURITY_DLS_FLS), is(true));
-=======
-        assertThat(licenseState.checkFeature(Feature.SECURITY_CUSTOM_ROLE_PROVIDERS), is(true));
->>>>>>> eea8b257
     }
 
     public void testSecurityStandard() {
@@ -101,11 +96,6 @@
         licenseState.update(STANDARD, true, null);
 
         assertThat(licenseState.checkFeature(Feature.SECURITY_AUDITING), is(false));
-<<<<<<< HEAD
-        assertThat(licenseState.checkFeature(Feature.SECURITY_DLS_FLS), is(false));
-=======
-        assertThat(licenseState.checkFeature(Feature.SECURITY_CUSTOM_ROLE_PROVIDERS), is(false));
->>>>>>> eea8b257
         assertThat(licenseState.checkFeature(Feature.SECURITY_TOKEN_SERVICE), is(true));
     }
 
@@ -114,11 +104,6 @@
         licenseState.update(STANDARD, false, null);
 
         assertThat(licenseState.checkFeature(Feature.SECURITY_AUDITING), is(false));
-<<<<<<< HEAD
-        assertThat(licenseState.checkFeature(Feature.SECURITY_DLS_FLS), is(false));
-=======
-        assertThat(licenseState.checkFeature(Feature.SECURITY_CUSTOM_ROLE_PROVIDERS), is(false));
->>>>>>> eea8b257
         assertThat(licenseState.checkFeature(Feature.SECURITY_TOKEN_SERVICE), is(true));
     }
 
@@ -127,11 +112,6 @@
         licenseState.update(BASIC, true, null);
 
         assertThat(licenseState.checkFeature(Feature.SECURITY_AUDITING), is(false));
-<<<<<<< HEAD
-        assertThat(licenseState.checkFeature(Feature.SECURITY_DLS_FLS), is(false));
-=======
-        assertThat(licenseState.checkFeature(Feature.SECURITY_CUSTOM_ROLE_PROVIDERS), is(false));
->>>>>>> eea8b257
         assertThat(licenseState.checkFeature(Feature.SECURITY_TOKEN_SERVICE), is(false));
     }
 
@@ -140,11 +120,6 @@
         licenseState.update(GOLD, true, null);
 
         assertThat(licenseState.checkFeature(Feature.SECURITY_AUDITING), is(true));
-<<<<<<< HEAD
-        assertThat(licenseState.checkFeature(Feature.SECURITY_DLS_FLS), is(false));
-=======
-        assertThat(licenseState.checkFeature(Feature.SECURITY_CUSTOM_ROLE_PROVIDERS), is(false));
->>>>>>> eea8b257
         assertThat(licenseState.checkFeature(Feature.SECURITY_TOKEN_SERVICE), is(true));
     }
 
@@ -153,11 +128,6 @@
         licenseState.update(GOLD, false, null);
 
         assertThat(licenseState.checkFeature(Feature.SECURITY_AUDITING), is(true));
-<<<<<<< HEAD
-        assertThat(licenseState.checkFeature(Feature.SECURITY_DLS_FLS), is(false));
-=======
-        assertThat(licenseState.checkFeature(Feature.SECURITY_CUSTOM_ROLE_PROVIDERS), is(false));
->>>>>>> eea8b257
         assertThat(licenseState.checkFeature(Feature.SECURITY_TOKEN_SERVICE), is(true));
     }
 
@@ -166,11 +136,6 @@
         licenseState.update(PLATINUM, true, null);
 
         assertThat(licenseState.checkFeature(Feature.SECURITY_AUDITING), is(true));
-<<<<<<< HEAD
-        assertThat(licenseState.checkFeature(Feature.SECURITY_DLS_FLS), is(true));
-=======
-        assertThat(licenseState.checkFeature(Feature.SECURITY_CUSTOM_ROLE_PROVIDERS), is(true));
->>>>>>> eea8b257
         assertThat(licenseState.checkFeature(Feature.SECURITY_TOKEN_SERVICE), is(true));
     }
 
@@ -179,11 +144,6 @@
         licenseState.update(PLATINUM, false, null);
 
         assertThat(licenseState.checkFeature(Feature.SECURITY_AUDITING), is(true));
-<<<<<<< HEAD
-        assertThat(licenseState.checkFeature(Feature.SECURITY_DLS_FLS), is(true));
-=======
-        assertThat(licenseState.checkFeature(Feature.SECURITY_CUSTOM_ROLE_PROVIDERS), is(false));
->>>>>>> eea8b257
         assertThat(licenseState.checkFeature(Feature.SECURITY_TOKEN_SERVICE), is(true));
     }
 
