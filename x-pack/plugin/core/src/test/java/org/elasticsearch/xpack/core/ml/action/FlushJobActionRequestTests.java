/*
 * Copyright Elasticsearch B.V. and/or licensed to Elasticsearch B.V. under one
 * or more contributor license agreements. Licensed under the Elastic License
 * 2.0; you may not use this file except in compliance with the Elastic License
 * 2.0.
 */
package org.elasticsearch.xpack.core.ml.action;

import org.elasticsearch.TransportVersion;
import org.elasticsearch.TransportVersions;
import org.elasticsearch.common.io.stream.Writeable;
import org.elasticsearch.xpack.core.ml.AbstractBWCWireSerializationTestCase;
import org.elasticsearch.xpack.core.ml.action.FlushJobAction.Request;

public class FlushJobActionRequestTests extends AbstractBWCWireSerializationTestCase<Request> {

    @Override
    protected Request createTestInstance() {
        Request request = new Request(randomAlphaOfLengthBetween(1, 20));
        if (randomBoolean()) {
            request.setWaitForNormalization(randomBoolean());
        }
        if (randomBoolean()) {
            request.setRefreshRequired(randomBoolean());
        }
        if (randomBoolean()) {
            request.setCalcInterim(randomBoolean());
        }
        if (randomBoolean()) {
            request.setStart(Long.toString(randomNonNegativeLong()));
        }
        if (randomBoolean()) {
            request.setEnd(Long.toString(randomNonNegativeLong()));
        }
        if (randomBoolean()) {
            request.setAdvanceTime(Long.toString(randomNonNegativeLong()));
        }
        if (randomBoolean()) {
            request.setSkipTime(Long.toString(randomNonNegativeLong()));
        }
        return request;
    }

    @Override
    protected Request mutateInstance(Request instance) {
        return null;// TODO implement https://github.com/elastic/elasticsearch/issues/25929
    }

    @Override
    protected Writeable.Reader<Request> instanceReader() {
        return Request::new;
    }

    @Override
    protected Request mutateInstanceForVersion(Request instance, TransportVersion version) {
<<<<<<< HEAD
        if (version.before(TransportVersions.V_8_500_012)) {
=======
        if (version.before(TransportVersion.V_8_500_020)) {
>>>>>>> 8752d804
            instance.setRefreshRequired(true);
        }
        return instance;
    }
}<|MERGE_RESOLUTION|>--- conflicted
+++ resolved
@@ -53,11 +53,7 @@
 
     @Override
     protected Request mutateInstanceForVersion(Request instance, TransportVersion version) {
-<<<<<<< HEAD
-        if (version.before(TransportVersions.V_8_500_012)) {
-=======
-        if (version.before(TransportVersion.V_8_500_020)) {
->>>>>>> 8752d804
+        if (version.before(TransportVersions.V_8_500_020)) {
             instance.setRefreshRequired(true);
         }
         return instance;
