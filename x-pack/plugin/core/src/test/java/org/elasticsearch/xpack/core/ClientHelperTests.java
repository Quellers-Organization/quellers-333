/*
 * Copyright Elasticsearch B.V. and/or licensed to Elasticsearch B.V. under one
 * or more contributor license agreements. Licensed under the Elastic License
 * 2.0; you may not use this file except in compliance with the Elastic License
 * 2.0.
 */
package org.elasticsearch.xpack.core;

import org.elasticsearch.Version;
import org.elasticsearch.action.ActionListener;
import org.elasticsearch.action.admin.cluster.health.ClusterHealthAction;
import org.elasticsearch.action.admin.cluster.health.ClusterHealthRequest;
import org.elasticsearch.action.admin.cluster.health.ClusterHealthResponse;
import org.elasticsearch.action.search.SearchAction;
import org.elasticsearch.action.search.SearchRequest;
import org.elasticsearch.action.search.SearchResponse;
import org.elasticsearch.action.search.ShardSearchFailure;
import org.elasticsearch.action.support.PlainActionFuture;
import org.elasticsearch.client.internal.Client;
import org.elasticsearch.cluster.ClusterState;
import org.elasticsearch.cluster.node.DiscoveryNodes;
import org.elasticsearch.common.collect.MapBuilder;
import org.elasticsearch.common.settings.Settings;
import org.elasticsearch.common.util.Maps;
import org.elasticsearch.common.util.concurrent.ThreadContext;
import org.elasticsearch.search.internal.InternalSearchResponse;
import org.elasticsearch.test.ESTestCase;
import org.elasticsearch.test.VersionUtils;
import org.elasticsearch.threadpool.ThreadPool;
import org.elasticsearch.xpack.core.security.authc.Authentication;
import org.elasticsearch.xpack.core.security.authc.AuthenticationField;
import org.elasticsearch.xpack.core.security.authc.AuthenticationServiceField;
import org.elasticsearch.xpack.core.security.authc.support.AuthenticationContextSerializer;
import org.elasticsearch.xpack.core.security.authc.support.SecondaryAuthentication;
import org.elasticsearch.xpack.core.security.user.User;

import java.io.IOException;
import java.util.Collections;
import java.util.HashMap;
import java.util.Map;
import java.util.concurrent.CountDownLatch;
import java.util.function.Consumer;

import static org.elasticsearch.xpack.core.ClientHelper.ACTION_ORIGIN_TRANSIENT_NAME;
import static org.hamcrest.Matchers.aMapWithSize;
import static org.hamcrest.Matchers.anEmptyMap;
import static org.hamcrest.Matchers.equalTo;
import static org.hamcrest.Matchers.hasEntry;
import static org.hamcrest.Matchers.hasKey;
import static org.hamcrest.Matchers.hasSize;
import static org.hamcrest.Matchers.is;
import static org.hamcrest.Matchers.not;
import static org.hamcrest.Matchers.nullValue;
import static org.mockito.ArgumentMatchers.any;
import static org.mockito.Mockito.doAnswer;
import static org.mockito.Mockito.mock;
import static org.mockito.Mockito.when;

public class ClientHelperTests extends ESTestCase {
    public void testExecuteAsyncWrapsListener() throws Exception {
        final ThreadContext threadContext = new ThreadContext(Settings.EMPTY);
        final String headerName = randomAlphaOfLengthBetween(4, 16);
        final String headerValue = randomAlphaOfLengthBetween(4, 16);
        final String origin = randomAlphaOfLengthBetween(4, 16);
        final CountDownLatch latch = new CountDownLatch(2);
        final ActionListener<ClusterHealthResponse> listener = ActionListener.wrap(v -> {
            assertNull(threadContext.getTransient(ClientHelper.ACTION_ORIGIN_TRANSIENT_NAME));
            assertEquals(headerValue, threadContext.getHeader(headerName));
            latch.countDown();
        }, e -> fail(e.getMessage()));

        final ClusterHealthRequest request = new ClusterHealthRequest();
        threadContext.putHeader(headerName, headerValue);

        ClientHelper.executeAsyncWithOrigin(threadContext, origin, request, listener, (req, listener1) -> {
            assertSame(request, req);
            assertEquals(origin, threadContext.getTransient(ClientHelper.ACTION_ORIGIN_TRANSIENT_NAME));
            assertNull(threadContext.getHeader(headerName));
            latch.countDown();
            listener1.onResponse(null);
        });

        latch.await();
    }

    public void testExecuteWithClient() throws Exception {
        final ThreadContext threadContext = new ThreadContext(Settings.EMPTY);
        final Client client = mock(Client.class);
        final ThreadPool threadPool = mock(ThreadPool.class);
        when(client.threadPool()).thenReturn(threadPool);
        when(threadPool.getThreadContext()).thenReturn(threadContext);

        final String headerName = randomAlphaOfLengthBetween(4, 16);
        final String headerValue = randomAlphaOfLengthBetween(4, 16);
        final String origin = randomAlphaOfLengthBetween(4, 16);
        final CountDownLatch latch = new CountDownLatch(2);
        final ActionListener<ClusterHealthResponse> listener = ActionListener.wrap(v -> {
            assertNull(threadContext.getTransient(ClientHelper.ACTION_ORIGIN_TRANSIENT_NAME));
            assertEquals(headerValue, threadContext.getHeader(headerName));
            latch.countDown();
        }, e -> fail(e.getMessage()));

        doAnswer(invocationOnMock -> {
            assertEquals(origin, threadContext.getTransient(ClientHelper.ACTION_ORIGIN_TRANSIENT_NAME));
            assertNull(threadContext.getHeader(headerName));
            latch.countDown();
            ((ActionListener<?>) invocationOnMock.getArguments()[2]).onResponse(null);
            return null;
        }).when(client).execute(any(), any(), any());

        threadContext.putHeader(headerName, headerValue);
        ClientHelper.executeAsyncWithOrigin(client, origin, ClusterHealthAction.INSTANCE, new ClusterHealthRequest(), listener);

        latch.await();
    }

    public void testClientWithOrigin() throws Exception {
        final ThreadContext threadContext = new ThreadContext(Settings.EMPTY);
        final Client client = mock(Client.class);
        final ThreadPool threadPool = mock(ThreadPool.class);
        when(client.threadPool()).thenReturn(threadPool);
        when(threadPool.getThreadContext()).thenReturn(threadContext);
        when(client.settings()).thenReturn(Settings.EMPTY);

        final String headerName = randomAlphaOfLengthBetween(4, 16);
        final String headerValue = randomAlphaOfLengthBetween(4, 16);
        final String origin = randomAlphaOfLengthBetween(4, 16);
        final CountDownLatch latch = new CountDownLatch(2);
        final ActionListener<ClusterHealthResponse> listener = ActionListener.wrap(v -> {
            assertNull(threadContext.getTransient(ClientHelper.ACTION_ORIGIN_TRANSIENT_NAME));
            assertEquals(headerValue, threadContext.getHeader(headerName));
            latch.countDown();
        }, e -> fail(e.getMessage()));

        doAnswer(invocationOnMock -> {
            assertEquals(origin, threadContext.getTransient(ClientHelper.ACTION_ORIGIN_TRANSIENT_NAME));
            assertNull(threadContext.getHeader(headerName));
            latch.countDown();
            ((ActionListener<?>) invocationOnMock.getArguments()[2]).onResponse(null);
            return null;
        }).when(client).execute(any(), any(), any());

        threadContext.putHeader(headerName, headerValue);
        Client clientWithOrigin = ClientHelper.clientWithOrigin(client, origin);
        clientWithOrigin.execute(null, null, listener);
        latch.await();
    }

    public void testExecuteWithHeadersAsyncNoHeaders() throws InterruptedException {
        final ThreadContext threadContext = new ThreadContext(Settings.EMPTY);
        final Client client = mock(Client.class);
        final ThreadPool threadPool = mock(ThreadPool.class);
        when(client.threadPool()).thenReturn(threadPool);
        when(threadPool.getThreadContext()).thenReturn(threadContext);

        final CountDownLatch latch = new CountDownLatch(2);
        final ActionListener<SearchResponse> listener = ActionListener.wrap(v -> {
            assertTrue(threadContext.getHeaders().isEmpty());
            latch.countDown();
        }, e -> fail(e.getMessage()));

        doAnswer(invocationOnMock -> {
            assertTrue(threadContext.getHeaders().isEmpty());
            latch.countDown();
            ((ActionListener<?>) invocationOnMock.getArguments()[2]).onResponse(null);
            return null;
        }).when(client).execute(any(), any(), any());

        SearchRequest request = new SearchRequest("foo");

        String originName = randomFrom(ClientHelper.ML_ORIGIN, ClientHelper.WATCHER_ORIGIN, ClientHelper.ROLLUP_ORIGIN);
        ClientHelper.executeWithHeadersAsync(Collections.emptyMap(), originName, client, SearchAction.INSTANCE, request, listener);

        latch.await();
    }

    public void testExecuteWithHeadersAsyncWrongHeaders() throws InterruptedException {
        final ThreadContext threadContext = new ThreadContext(Settings.EMPTY);
        final Client client = mock(Client.class);
        final ThreadPool threadPool = mock(ThreadPool.class);
        when(client.threadPool()).thenReturn(threadPool);
        when(threadPool.getThreadContext()).thenReturn(threadContext);

        final CountDownLatch latch = new CountDownLatch(2);
        final ActionListener<SearchResponse> listener = ActionListener.wrap(v -> {
            assertTrue(threadContext.getHeaders().isEmpty());
            latch.countDown();
        }, e -> fail(e.getMessage()));

        doAnswer(invocationOnMock -> {
            assertTrue(threadContext.getHeaders().isEmpty());
            latch.countDown();
            ((ActionListener<?>) invocationOnMock.getArguments()[2]).onResponse(null);
            return null;
        }).when(client).execute(any(), any(), any());

        SearchRequest request = new SearchRequest("foo");
        Map<String, String> headers = Maps.newMapWithExpectedSize(1);
        headers.put("foo", "foo");
        headers.put("bar", "bar");

        String originName = randomFrom(ClientHelper.ML_ORIGIN, ClientHelper.WATCHER_ORIGIN, ClientHelper.ROLLUP_ORIGIN);
        ClientHelper.executeWithHeadersAsync(headers, originName, client, SearchAction.INSTANCE, request, listener);

        latch.await();
    }

    public void testExecuteWithHeadersAsyncWithHeaders() throws Exception {
        final ThreadContext threadContext = new ThreadContext(Settings.EMPTY);
        final Client client = mock(Client.class);
        final ThreadPool threadPool = mock(ThreadPool.class);
        when(client.threadPool()).thenReturn(threadPool);
        when(threadPool.getThreadContext()).thenReturn(threadContext);

        final CountDownLatch latch = new CountDownLatch(2);
        final ActionListener<SearchResponse> listener = ActionListener.wrap(v -> {
            assertTrue(threadContext.getHeaders().isEmpty());
            latch.countDown();
        }, e -> fail(e.getMessage()));

        doAnswer(invocationOnMock -> {
            assertThat(threadContext.getHeaders().size(), equalTo(2));
            assertThat(threadContext.getHeaders().get("es-security-runas-user"), equalTo("foo"));
            assertThat(threadContext.getHeaders().get("_xpack_security_authentication"), equalTo("bar"));
            latch.countDown();
            ((ActionListener<?>) invocationOnMock.getArguments()[2]).onResponse(null);
            return null;
        }).when(client).execute(any(), any(), any());

        SearchRequest request = new SearchRequest("foo");
        Map<String, String> headers = Maps.newMapWithExpectedSize(1);
        headers.put("es-security-runas-user", "foo");
        headers.put("_xpack_security_authentication", "bar");

        String originName = randomFrom(ClientHelper.ML_ORIGIN, ClientHelper.WATCHER_ORIGIN, ClientHelper.ROLLUP_ORIGIN);
        ClientHelper.executeWithHeadersAsync(headers, originName, client, SearchAction.INSTANCE, request, listener);

        latch.await();
    }

    public void testExecuteWithHeadersNoHeaders() {
        Client client = mock(Client.class);
        ThreadPool threadPool = mock(ThreadPool.class);
        ThreadContext threadContext = new ThreadContext(Settings.EMPTY);
        when(threadPool.getThreadContext()).thenReturn(threadContext);
        when(client.threadPool()).thenReturn(threadPool);

        PlainActionFuture<SearchResponse> searchFuture = PlainActionFuture.newFuture();
        searchFuture.onResponse(
            new SearchResponse(
                InternalSearchResponse.EMPTY_WITH_TOTAL_HITS,
                null,
                0,
                0,
                0,
                0L,
                ShardSearchFailure.EMPTY_ARRAY,
                SearchResponse.Clusters.EMPTY
            )
        );
        when(client.search(any())).thenReturn(searchFuture);
        assertExecutionWithOrigin(Collections.emptyMap(), client);
    }

    public void testExecuteWithHeaders() {
        Client client = mock(Client.class);
        ThreadPool threadPool = mock(ThreadPool.class);
        ThreadContext threadContext = new ThreadContext(Settings.EMPTY);
        when(threadPool.getThreadContext()).thenReturn(threadContext);
        when(client.threadPool()).thenReturn(threadPool);

        PlainActionFuture<SearchResponse> searchFuture = PlainActionFuture.newFuture();
        searchFuture.onResponse(
            new SearchResponse(
                InternalSearchResponse.EMPTY_WITH_TOTAL_HITS,
                null,
                0,
                0,
                0,
                0L,
                ShardSearchFailure.EMPTY_ARRAY,
                SearchResponse.Clusters.EMPTY
            )
        );
        when(client.search(any())).thenReturn(searchFuture);
        Map<String, String> headers = MapBuilder.<String, String>newMapBuilder()
            .put(AuthenticationField.AUTHENTICATION_KEY, "anything")
            .put(AuthenticationServiceField.RUN_AS_USER_HEADER, "anything")
            .map();

        assertRunAsExecution(headers, h -> {
            assertThat(h.keySet(), hasSize(2));
            assertThat(h, hasEntry(AuthenticationField.AUTHENTICATION_KEY, "anything"));
            assertThat(h, hasEntry(AuthenticationServiceField.RUN_AS_USER_HEADER, "anything"));
        }, client);
    }

    public void testExecuteWithHeadersNoSecurityHeaders() {
        Client client = mock(Client.class);
        ThreadPool threadPool = mock(ThreadPool.class);
        ThreadContext threadContext = new ThreadContext(Settings.EMPTY);
        when(threadPool.getThreadContext()).thenReturn(threadContext);
        when(client.threadPool()).thenReturn(threadPool);

        PlainActionFuture<SearchResponse> searchFuture = PlainActionFuture.newFuture();
        searchFuture.onResponse(
            new SearchResponse(
                InternalSearchResponse.EMPTY_WITH_TOTAL_HITS,
                null,
                0,
                0,
                0,
                0L,
                ShardSearchFailure.EMPTY_ARRAY,
                SearchResponse.Clusters.EMPTY
            )
        );
        when(client.search(any())).thenReturn(searchFuture);
        Map<String, String> unrelatedHeaders = MapBuilder.<String, String>newMapBuilder().put(randomAlphaOfLength(10), "anything").map();

        assertExecutionWithOrigin(unrelatedHeaders, client);
    }

    /**
     * This method executes a search and checks if the thread context was
     * enriched with the ml origin
     */
    private void assertExecutionWithOrigin(Map<String, String> storedHeaders, Client client) {
        String originName = randomFrom(ClientHelper.ML_ORIGIN, ClientHelper.WATCHER_ORIGIN, ClientHelper.ROLLUP_ORIGIN);
        ClientHelper.executeWithHeaders(storedHeaders, originName, client, () -> {
            Object origin = client.threadPool().getThreadContext().getTransient(ACTION_ORIGIN_TRANSIENT_NAME);
            assertThat(origin, is(originName));

            // Check that headers are not set
            Map<String, String> headers = client.threadPool().getThreadContext().getHeaders();
            assertThat(headers, not(hasEntry(AuthenticationField.AUTHENTICATION_KEY, "anything")));
            assertThat(headers, not(hasEntry(AuthenticationServiceField.RUN_AS_USER_HEADER, "anything")));

            return client.search(new SearchRequest()).actionGet();
        });
    }

    /**
     * This method executes a search and ensures no stashed origin thread
     * context was created, so that the regular node client was used, to emulate
     * a run_as function
     */
    public void assertRunAsExecution(Map<String, String> storedHeaders, Consumer<Map<String, String>> consumer, Client client) {
        String originName = randomFrom(ClientHelper.ML_ORIGIN, ClientHelper.WATCHER_ORIGIN, ClientHelper.ROLLUP_ORIGIN);
        ClientHelper.executeWithHeaders(storedHeaders, originName, client, () -> {
            Object origin = client.threadPool().getThreadContext().getTransient(ACTION_ORIGIN_TRANSIENT_NAME);
            assertThat(origin, is(nullValue()));

            consumer.accept(client.threadPool().getThreadContext().getHeaders());
            return client.search(new SearchRequest()).actionGet();
        });
    }

    public void testFilterSecurityHeaders() {
        {  // Empty map
            assertThat(ClientHelper.filterSecurityHeaders(Collections.emptyMap()), is(anEmptyMap()));
        }
        {  // Singleton map with no security-related headers
            assertThat(ClientHelper.filterSecurityHeaders(Collections.singletonMap("non-security-header", "value")), is(anEmptyMap()));
        }
        {  // Singleton map with a security-related header
            assertThat(
                ClientHelper.filterSecurityHeaders(Collections.singletonMap(AuthenticationServiceField.RUN_AS_USER_HEADER, "value")),
                hasEntry(AuthenticationServiceField.RUN_AS_USER_HEADER, "value")
            );
        }
        {  // Map with 3 headers out of which only 1 is security-related
            Map<String, String> headers = new HashMap<>();
            headers.put("non-security-header-1", "value-1");
            headers.put(AuthenticationServiceField.RUN_AS_USER_HEADER, "value-2");
            headers.put("other-non-security-header", "value-3");
            Map<String, String> filteredHeaders = ClientHelper.filterSecurityHeaders(headers);
            assertThat(filteredHeaders, is(aMapWithSize(1)));
            assertThat(filteredHeaders, hasEntry(AuthenticationServiceField.RUN_AS_USER_HEADER, "value-2"));
        }
        {  // null
            expectThrows(NullPointerException.class, () -> ClientHelper.filterSecurityHeaders(null));
        }
    }

    public void testGetPersistableSafeSecurityHeaders() throws IOException {
        final ClusterState clusterState = mock(ClusterState.class);
        final DiscoveryNodes discoveryNodes = mock(DiscoveryNodes.class);
        when(clusterState.nodes()).thenReturn(discoveryNodes);
        when(discoveryNodes.getMinNodeVersion()).thenReturn(VersionUtils.randomPreviousCompatibleVersion(random(), Version.CURRENT));
        // No security header
        ThreadContext threadContext = new ThreadContext(Settings.EMPTY);
        final String nonSecurityHeaderKey = "not-a-security-header";
        if (randomBoolean()) {
            threadContext.putHeader(nonSecurityHeaderKey, randomAlphaOfLength(8));
        }
        assertThat(ClientHelper.getPersistableSafeSecurityHeaders(threadContext, clusterState), anEmptyMap());

        final boolean hasRunAsHeader = randomBoolean();
        if (hasRunAsHeader) {
            threadContext.putHeader(AuthenticationServiceField.RUN_AS_USER_HEADER, "run_as_header");
        }

        final Authentication authentication = Authentication.newRealmAuthentication(
            new User(randomAlphaOfLength(8)),
            new Authentication.RealmRef("name", "type", "node")
        );

        final boolean hasAuthHeader = randomBoolean();
        // There maybe a secondary header
        final boolean hasSecondaryAuthHeader = randomFrom(hasAuthHeader == false, true);
        if (hasAuthHeader) {
            new AuthenticationContextSerializer().writeToContext(authentication, threadContext);
        }
        if (hasSecondaryAuthHeader) {
            new AuthenticationContextSerializer(SecondaryAuthentication.THREAD_CTX_KEY).writeToContext(authentication, threadContext);
        }

        // No rewriting for current version
        when(discoveryNodes.getMinNodeVersion()).thenReturn(Version.CURRENT);
        final Map<String, String> headers1;
        if (randomBoolean()) {
            headers1 = ClientHelper.getPersistableSafeSecurityHeaders(threadContext, clusterState);
        } else {
            headers1 = ClientHelper.getPersistableSafeSecurityHeaders(threadContext.getHeaders(), clusterState);
        }
        assertThat(headers1, not(hasKey(nonSecurityHeaderKey)));
        if (hasAuthHeader) {
            assertThat(headers1, hasKey(AuthenticationField.AUTHENTICATION_KEY));
            assertThat(
                headers1.get(AuthenticationField.AUTHENTICATION_KEY),
                equalTo(threadContext.getHeader(AuthenticationField.AUTHENTICATION_KEY))
            );
        }
        if (hasSecondaryAuthHeader) {
            assertThat(headers1, hasKey(SecondaryAuthentication.THREAD_CTX_KEY));
            assertThat(
                headers1.get(SecondaryAuthentication.THREAD_CTX_KEY),
                equalTo(threadContext.getHeader(SecondaryAuthentication.THREAD_CTX_KEY))
            );
        }

        // Rewritten for older version
        final Version previousVersion = VersionUtils.randomPreviousCompatibleVersion(random(), Version.CURRENT);
        when(discoveryNodes.getMinNodeVersion()).thenReturn(previousVersion);
        final Map<String, String> headers2;
        if (randomBoolean()) {
            headers2 = ClientHelper.getPersistableSafeSecurityHeaders(threadContext, clusterState);
        } else {
            headers2 = ClientHelper.getPersistableSafeSecurityHeaders(threadContext.getHeaders(), clusterState);
        }
        assertThat(headers2, not(hasKey(nonSecurityHeaderKey)));
        if (hasAuthHeader) {
            final Authentication rewrittenAuth = AuthenticationContextSerializer.decode(
                headers2.get(AuthenticationField.AUTHENTICATION_KEY)
            );
<<<<<<< HEAD
            assertThat(rewrittenAuth.getVersion(), equalTo(previousVersion));
            assertThat(rewrittenAuth.getEffectiveSubject().getUser(), equalTo(authentication.getEffectiveSubject().getUser()));
=======
            assertThat(rewrittenAuth.getEffectiveSubject().getVersion(), equalTo(previousVersion));
            assertThat(rewrittenAuth.getUser(), equalTo(authentication.getUser()));
>>>>>>> c123edde
        }
        if (hasSecondaryAuthHeader) {
            final Authentication rewrittenSecondaryAuth = AuthenticationContextSerializer.decode(
                headers2.get(SecondaryAuthentication.THREAD_CTX_KEY)
            );
<<<<<<< HEAD
            assertThat(rewrittenSecondaryAuth.getVersion(), equalTo(previousVersion));
            assertThat(rewrittenSecondaryAuth.getEffectiveSubject().getUser(), equalTo(authentication.getEffectiveSubject().getUser()));
=======
            assertThat(rewrittenSecondaryAuth.getEffectiveSubject().getVersion(), equalTo(previousVersion));
            assertThat(rewrittenSecondaryAuth.getUser(), equalTo(authentication.getUser()));
>>>>>>> c123edde
        }
    }
}<|MERGE_RESOLUTION|>--- conflicted
+++ resolved
@@ -454,25 +454,15 @@
             final Authentication rewrittenAuth = AuthenticationContextSerializer.decode(
                 headers2.get(AuthenticationField.AUTHENTICATION_KEY)
             );
-<<<<<<< HEAD
-            assertThat(rewrittenAuth.getVersion(), equalTo(previousVersion));
+            assertThat(rewrittenAuth.getEffectiveSubject().getVersion(), equalTo(previousVersion));
             assertThat(rewrittenAuth.getEffectiveSubject().getUser(), equalTo(authentication.getEffectiveSubject().getUser()));
-=======
-            assertThat(rewrittenAuth.getEffectiveSubject().getVersion(), equalTo(previousVersion));
-            assertThat(rewrittenAuth.getUser(), equalTo(authentication.getUser()));
->>>>>>> c123edde
         }
         if (hasSecondaryAuthHeader) {
             final Authentication rewrittenSecondaryAuth = AuthenticationContextSerializer.decode(
                 headers2.get(SecondaryAuthentication.THREAD_CTX_KEY)
             );
-<<<<<<< HEAD
-            assertThat(rewrittenSecondaryAuth.getVersion(), equalTo(previousVersion));
+            assertThat(rewrittenSecondaryAuth.getEffectiveSubject().getVersion(), equalTo(previousVersion));
             assertThat(rewrittenSecondaryAuth.getEffectiveSubject().getUser(), equalTo(authentication.getEffectiveSubject().getUser()));
-=======
-            assertThat(rewrittenSecondaryAuth.getEffectiveSubject().getVersion(), equalTo(previousVersion));
-            assertThat(rewrittenSecondaryAuth.getUser(), equalTo(authentication.getUser()));
->>>>>>> c123edde
         }
     }
 }