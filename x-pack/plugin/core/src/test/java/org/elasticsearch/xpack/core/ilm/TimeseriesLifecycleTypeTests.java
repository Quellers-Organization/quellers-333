/*
 * Copyright Elasticsearch B.V. and/or licensed to Elasticsearch B.V. under one
 * or more contributor license agreements. Licensed under the Elastic License
 * 2.0; you may not use this file except in compliance with the Elastic License
 * 2.0.
 */
package org.elasticsearch.xpack.core.ilm;

import org.elasticsearch.common.Strings;
import org.elasticsearch.common.unit.ByteSizeValue;
import org.elasticsearch.core.TimeValue;
import org.elasticsearch.search.aggregations.bucket.histogram.DateHistogramInterval;
import org.elasticsearch.test.ESTestCase;
import org.elasticsearch.xpack.core.rollup.RollupActionConfig;
import org.elasticsearch.xpack.core.rollup.RollupActionDateHistogramGroupConfig;
import org.elasticsearch.xpack.core.rollup.RollupActionGroupConfig;
import org.elasticsearch.xpack.core.rollup.job.MetricConfig;

import java.util.ArrayList;
import java.util.Arrays;
import java.util.Collection;
import java.util.Collections;
import java.util.HashMap;
import java.util.List;
import java.util.Map;
import java.util.concurrent.ConcurrentMap;
import java.util.function.Consumer;
import java.util.function.Function;
import java.util.stream.Collectors;

import static org.elasticsearch.xpack.core.ilm.TimeseriesLifecycleType.ACTIONS_CANNOT_FOLLOW_SEARCHABLE_SNAPSHOT;
import static org.elasticsearch.xpack.core.ilm.TimeseriesLifecycleType.COLD_PHASE;
import static org.elasticsearch.xpack.core.ilm.TimeseriesLifecycleType.DELETE_PHASE;
import static org.elasticsearch.xpack.core.ilm.TimeseriesLifecycleType.FROZEN_PHASE;
import static org.elasticsearch.xpack.core.ilm.TimeseriesLifecycleType.HOT_PHASE;
import static org.elasticsearch.xpack.core.ilm.TimeseriesLifecycleType.ORDERED_VALID_COLD_ACTIONS;
import static org.elasticsearch.xpack.core.ilm.TimeseriesLifecycleType.ORDERED_VALID_DELETE_ACTIONS;
import static org.elasticsearch.xpack.core.ilm.TimeseriesLifecycleType.ORDERED_VALID_HOT_ACTIONS;
import static org.elasticsearch.xpack.core.ilm.TimeseriesLifecycleType.ORDERED_VALID_PHASES;
import static org.elasticsearch.xpack.core.ilm.TimeseriesLifecycleType.ORDERED_VALID_WARM_ACTIONS;
import static org.elasticsearch.xpack.core.ilm.TimeseriesLifecycleType.VALID_COLD_ACTIONS;
import static org.elasticsearch.xpack.core.ilm.TimeseriesLifecycleType.VALID_DELETE_ACTIONS;
import static org.elasticsearch.xpack.core.ilm.TimeseriesLifecycleType.VALID_FROZEN_ACTIONS;
import static org.elasticsearch.xpack.core.ilm.TimeseriesLifecycleType.VALID_HOT_ACTIONS;
import static org.elasticsearch.xpack.core.ilm.TimeseriesLifecycleType.VALID_WARM_ACTIONS;
import static org.elasticsearch.xpack.core.ilm.TimeseriesLifecycleType.WARM_PHASE;
import static org.elasticsearch.xpack.core.ilm.TimeseriesLifecycleType.validateAllSearchableSnapshotActionsUseSameRepository;
import static org.elasticsearch.xpack.core.ilm.TimeseriesLifecycleType.validateFrozenPhaseHasSearchableSnapshotAction;
import static org.elasticsearch.xpack.core.ilm.TimeseriesLifecycleType.validateMonotonicallyIncreasingPhaseTimings;
import static org.hamcrest.Matchers.containsInAnyOrder;
import static org.hamcrest.Matchers.containsString;
import static org.hamcrest.Matchers.equalTo;
import static org.hamcrest.Matchers.is;
import static org.hamcrest.Matchers.notNullValue;

public class TimeseriesLifecycleTypeTests extends ESTestCase {

    private static final AllocateAction TEST_ALLOCATE_ACTION = new AllocateAction(
        2,
        20,
        Collections.singletonMap("node", "node1"),
        null,
        null
    );
    private static final DeleteAction TEST_DELETE_ACTION = DeleteAction.WITH_SNAPSHOT_DELETE;

    private static final WaitForSnapshotAction TEST_WAIT_FOR_SNAPSHOT_ACTION = new WaitForSnapshotAction("policy");
    private static final ForceMergeAction TEST_FORCE_MERGE_ACTION = new ForceMergeAction(1, null);
    private static final RolloverAction TEST_ROLLOVER_ACTION = new RolloverAction(new ByteSizeValue(1), null, null, null, null);
    private static final ShrinkAction TEST_SHRINK_ACTION = new ShrinkAction(1, null);
    private static final ReadOnlyAction TEST_READ_ONLY_ACTION = new ReadOnlyAction();
    private static final SetPriorityAction TEST_PRIORITY_ACTION = new SetPriorityAction(0);

    private static final SearchableSnapshotAction TEST_SEARCHABLE_SNAPSHOT_ACTION = new SearchableSnapshotAction("repo");
    // keeping the migrate action disabled as otherwise it could conflict with the allocate action if both are randomly selected for the
    // same phase
    private static final MigrateAction TEST_MIGRATE_ACTION = MigrateAction.DISABLED;
    private static final RollupILMAction TEST_ROLLUP_ACTION = new RollupILMAction(
        new RollupActionConfig(
            new RollupActionGroupConfig(new RollupActionDateHistogramGroupConfig.FixedInterval("field", DateHistogramInterval.DAY)),
            Collections.singletonList(new MetricConfig("field", Collections.singletonList("max")))
        ),
        null
    );

    public void testValidatePhases() {
        boolean invalid = randomBoolean();
        String phaseName = randomFrom("hot", "warm", "cold", "delete");
        if (invalid) {
            phaseName += randomAlphaOfLength(5);
        }
        Map<String, Phase> phases = Collections.singletonMap(phaseName, new Phase(phaseName, TimeValue.ZERO, Collections.emptyMap()));
        if (invalid) {
            Exception e = expectThrows(IllegalArgumentException.class, () -> TimeseriesLifecycleType.INSTANCE.validate(phases.values()));
            assertThat(e.getMessage(), equalTo("Timeseries lifecycle does not support phase [" + phaseName + "]"));
        } else {
            TimeseriesLifecycleType.INSTANCE.validate(phases.values());
        }
    }

    public void testValidateHotPhase() {
        LifecycleAction invalidAction = null;
        Map<String, LifecycleAction> actions = VALID_HOT_ACTIONS.stream()
            .map(this::getTestAction)
            .collect(Collectors.toMap(LifecycleAction::getWriteableName, Function.identity()));
        if (randomBoolean()) {
            invalidAction = getTestAction(randomFrom("allocate", "delete", "freeze"));
            actions.put(invalidAction.getWriteableName(), invalidAction);
        }
        Map<String, Phase> hotPhase = Collections.singletonMap("hot", new Phase("hot", TimeValue.ZERO, actions));

        if (invalidAction != null) {
            Exception e = expectThrows(IllegalArgumentException.class, () -> TimeseriesLifecycleType.INSTANCE.validate(hotPhase.values()));
            assertThat(e.getMessage(), equalTo("invalid action [" + invalidAction.getWriteableName() + "] defined in phase [hot]"));
        } else {
            TimeseriesLifecycleType.INSTANCE.validate(hotPhase.values());
        }

        {
            final Consumer<Collection<String>> validateHotActions = hotActions -> {
                final Map<String, LifecycleAction> hotActionMap = hotActions.stream()
                    .map(this::getTestAction)
                    .collect(Collectors.toMap(LifecycleAction::getWriteableName, Function.identity()));
                TimeseriesLifecycleType.INSTANCE.validate(Collections.singleton(new Phase("hot", TimeValue.ZERO, hotActionMap)));
            };

            validateHotActions.accept(Arrays.asList(RolloverAction.NAME));
            validateHotActions.accept(Arrays.asList(RolloverAction.NAME, ForceMergeAction.NAME));
            IllegalArgumentException e = expectThrows(
                IllegalArgumentException.class,
                () -> validateHotActions.accept(Arrays.asList(ForceMergeAction.NAME))
            );
            assertThat(
                e.getMessage(),
                containsString("the [forcemerge] action(s) may not be used in the [hot] phase without an accompanying [rollover] action")
            );
        }
    }

    public void testValidateWarmPhase() {
        LifecycleAction invalidAction = null;
        Map<String, LifecycleAction> actions = randomSubsetOf(VALID_WARM_ACTIONS).stream()
            .map(this::getTestAction)
            .collect(Collectors.toMap(LifecycleAction::getWriteableName, Function.identity()));
        if (randomBoolean()) {
            invalidAction = getTestAction(randomFrom("rollover", "delete", "freeze"));
            actions.put(invalidAction.getWriteableName(), invalidAction);
        }
        Map<String, Phase> warmPhase = Collections.singletonMap("warm", new Phase("warm", TimeValue.ZERO, actions));

        if (invalidAction != null) {
            Exception e = expectThrows(IllegalArgumentException.class, () -> TimeseriesLifecycleType.INSTANCE.validate(warmPhase.values()));
            assertThat(e.getMessage(), equalTo("invalid action [" + invalidAction.getWriteableName() + "] defined in phase [warm]"));
        } else {
            TimeseriesLifecycleType.INSTANCE.validate(warmPhase.values());
        }
    }

    public void testValidateColdPhase() {
        LifecycleAction invalidAction = null;
        Map<String, LifecycleAction> actions = randomSubsetOf(VALID_COLD_ACTIONS).stream()
            .map(this::getTestAction)
            .collect(Collectors.toMap(LifecycleAction::getWriteableName, Function.identity()));
        if (randomBoolean()) {
            invalidAction = getTestAction(randomFrom("rollover", "delete", "forcemerge", "shrink"));
            actions.put(invalidAction.getWriteableName(), invalidAction);
        }
        Map<String, Phase> coldPhase = Collections.singletonMap("cold", new Phase("cold", TimeValue.ZERO, actions));

        if (invalidAction != null) {
            Exception e = expectThrows(IllegalArgumentException.class, () -> TimeseriesLifecycleType.INSTANCE.validate(coldPhase.values()));
            assertThat(e.getMessage(), equalTo("invalid action [" + invalidAction.getWriteableName() + "] defined in phase [cold]"));
        } else {
            TimeseriesLifecycleType.INSTANCE.validate(coldPhase.values());
        }
    }

    public void testValidateFrozenPhase() {
        LifecycleAction invalidAction = null;
        Map<String, LifecycleAction> actions = randomSubsetOf(VALID_FROZEN_ACTIONS).stream()
            .map(this::getTestAction)
            .collect(Collectors.toMap(LifecycleAction::getWriteableName, Function.identity()));
        // Frozen requires the searchable snapshot action to be present
        actions.put(SearchableSnapshotAction.NAME, new SearchableSnapshotAction("repo", randomBoolean()));
        if (randomBoolean()) {
            invalidAction = getTestAction(randomFrom("rollover", "delete", "forcemerge", "shrink"));
            actions.put(invalidAction.getWriteableName(), invalidAction);
        }
        Map<String, Phase> frozenPhase = Collections.singletonMap("frozen", new Phase("frozen", TimeValue.ZERO, actions));

        if (invalidAction != null) {
            Exception e = expectThrows(
                IllegalArgumentException.class,
                () -> TimeseriesLifecycleType.INSTANCE.validate(frozenPhase.values())
            );
            assertThat(e.getMessage(), equalTo("invalid action [" + invalidAction.getWriteableName() + "] defined in phase [frozen]"));
        } else {
            TimeseriesLifecycleType.INSTANCE.validate(frozenPhase.values());
        }
    }

    public void testValidateDeletePhase() {
        LifecycleAction invalidAction = null;
        Map<String, LifecycleAction> actions = VALID_DELETE_ACTIONS.stream()
            .map(this::getTestAction)
            .collect(Collectors.toMap(LifecycleAction::getWriteableName, Function.identity()));
        if (randomBoolean()) {
            invalidAction = getTestAction(randomFrom("allocate", "rollover", "forcemerge", "shrink", "freeze", "set_priority"));
            actions.put(invalidAction.getWriteableName(), invalidAction);
        }
        Map<String, Phase> deletePhase = Collections.singletonMap("delete", new Phase("delete", TimeValue.ZERO, actions));

        if (invalidAction != null) {
            Exception e = expectThrows(
                IllegalArgumentException.class,
                () -> TimeseriesLifecycleType.INSTANCE.validate(deletePhase.values())
            );
            assertThat(e.getMessage(), equalTo("invalid action [" + invalidAction.getWriteableName() + "] defined in phase [delete]"));
        } else {
            TimeseriesLifecycleType.INSTANCE.validate(deletePhase.values());
        }
    }

    public void testValidateConflictingDataMigrationConfigurations() {
        Map<String, LifecycleAction> actions = new HashMap<>();
        actions.put(TEST_MIGRATE_ACTION.getWriteableName(), MigrateAction.ENABLED);
        actions.put(TEST_ALLOCATE_ACTION.getWriteableName(), TEST_ALLOCATE_ACTION);
        List<Phase> phases = List.of(new Phase(WARM_PHASE, TimeValue.ZERO, actions), new Phase(COLD_PHASE, TimeValue.ZERO, actions));

        Exception validationException = expectThrows(
            IllegalArgumentException.class,
            () -> TimeseriesLifecycleType.INSTANCE.validate(phases)
        );
        assertThat(
            validationException.getMessage(),
            equalTo(
                "phases [warm,cold] specify an enabled migrate action and an allocate "
                    + "action with allocation rules. specify only a single data migration in each phase"
            )
        );

        // disabling the migrate action makes the phases definition valid as only the allocate action will perform data migration
        actions.put(TEST_MIGRATE_ACTION.getWriteableName(), MigrateAction.DISABLED);
        try {
            TimeseriesLifecycleType.INSTANCE.validate(phases);
        } catch (Exception e) {
            fail("not expecting a failure for phases that specify one action that migrates data" + e);
        }
    }

    public void testActionsThatCannotFollowSearchableSnapshot() {
        assertThat(ACTIONS_CANNOT_FOLLOW_SEARCHABLE_SNAPSHOT.size(), is(4));
        assertThat(
            ACTIONS_CANNOT_FOLLOW_SEARCHABLE_SNAPSHOT,
            containsInAnyOrder(ShrinkAction.NAME, FreezeAction.NAME, ForceMergeAction.NAME, RollupILMAction.NAME)
        );
    }

    public void testValidateActionsFollowingSearchableSnapshot() {
        {
            Phase hotPhase = new Phase("hot", TimeValue.ZERO, Map.of(SearchableSnapshotAction.NAME, new SearchableSnapshotAction("repo")));
            Phase warmPhase = new Phase("warm", TimeValue.ZERO, Map.of(ShrinkAction.NAME, new ShrinkAction(1, null)));
            Phase coldPhase = new Phase("cold", TimeValue.ZERO, Map.of(FreezeAction.NAME, FreezeAction.INSTANCE));
            IllegalArgumentException e = expectThrows(
                IllegalArgumentException.class,
                () -> TimeseriesLifecycleType.validateActionsFollowingSearchableSnapshot(List.of(hotPhase, warmPhase, coldPhase))
            );
            assertThat(
                e.getMessage(),
                is(
                    "phases [warm,cold] define one or more of [forcemerge, freeze, shrink, rollup] actions"
                        + " which are not allowed after a managed index is mounted as a searchable snapshot"
                )
            );
        }

        {
            Phase warmPhase = new Phase("warm", TimeValue.ZERO, Map.of(ShrinkAction.NAME, new ShrinkAction(1, null)));
            Phase coldPhase = new Phase(
                "cold",
                TimeValue.ZERO,
                Map.of(SearchableSnapshotAction.NAME, new SearchableSnapshotAction("repo"))
            );
            Phase frozenPhase = new Phase("frozen", TimeValue.ZERO, Map.of(FreezeAction.NAME, FreezeAction.INSTANCE));
            IllegalArgumentException e = expectThrows(
                IllegalArgumentException.class,
                () -> TimeseriesLifecycleType.validateActionsFollowingSearchableSnapshot(List.of(warmPhase, coldPhase, frozenPhase))
            );
            assertThat(
                e.getMessage(),
                is(
                    "phases [frozen] define one or more of [forcemerge, freeze, shrink, rollup] actions"
                        + " which are not allowed after a managed index is mounted as a searchable snapshot"
                )
            );
        }

        {
            Phase hotPhase = new Phase("hot", TimeValue.ZERO, Map.of(SearchableSnapshotAction.NAME, new SearchableSnapshotAction("repo")));
            Phase warmPhase = new Phase("warm", TimeValue.ZERO, Map.of(ShrinkAction.NAME, new ShrinkAction(1, null)));
            Phase coldPhase = new Phase(
                "cold",
                TimeValue.ZERO,
                Map.of(SearchableSnapshotAction.NAME, new SearchableSnapshotAction("repo"))
            );
            Phase frozenPhase = new Phase("frozen", TimeValue.ZERO, Map.of(FreezeAction.NAME, FreezeAction.INSTANCE));
            IllegalArgumentException e = expectThrows(
                IllegalArgumentException.class,
                () -> TimeseriesLifecycleType.validateActionsFollowingSearchableSnapshot(
                    List.of(hotPhase, warmPhase, coldPhase, frozenPhase)
                )
            );
            assertThat(
                e.getMessage(),
                is(
                    "phases [warm,frozen] define one or more of [forcemerge, freeze, shrink, rollup] actions"
                        + " which are not allowed after a managed index is mounted as a searchable snapshot"
                )
            );
        }

        {
            Phase hot = new Phase(
                "hot",
                TimeValue.ZERO,
                Map.of(
                    RolloverAction.NAME,
                    new RolloverAction(null, null, null, 1L, null),
                    SearchableSnapshotAction.NAME,
                    new SearchableSnapshotAction(randomAlphaOfLengthBetween(4, 10))
                )
            );
            Phase warm = new Phase("warm", TimeValue.ZERO, Map.of(ForceMergeAction.NAME, new ForceMergeAction(1, null)));
            Phase cold = new Phase("cold", TimeValue.ZERO, Map.of(FreezeAction.NAME, FreezeAction.INSTANCE));
            IllegalArgumentException e = expectThrows(
                IllegalArgumentException.class,
                () -> TimeseriesLifecycleType.validateActionsFollowingSearchableSnapshot(List.of(warm, hot, cold))
            );
            assertThat(
                e.getMessage(),
                is(
                    "phases [warm,cold] define one or more of [forcemerge, freeze, shrink, rollup] actions"
                        + " which are not allowed after a managed index is mounted as a searchable snapshot"
                )
            );
        }

        {
            Phase frozenPhase = new Phase(
                "frozen",
                TimeValue.ZERO,
                Map.of(FreezeAction.NAME, FreezeAction.INSTANCE, SearchableSnapshotAction.NAME, new SearchableSnapshotAction("repo"))
            );
            try {
                TimeseriesLifecycleType.validateActionsFollowingSearchableSnapshot(List.of(frozenPhase));
            } catch (Exception e) {
                fail("unexpected exception while validating phase [ " + frozenPhase + " ] but got [" + e.getMessage() + "]");
            }
        }
    }

    public void testGetOrderedPhases() {
        Map<String, Phase> phaseMap = new HashMap<>();
        for (String phaseName : randomSubsetOf(randomIntBetween(0, ORDERED_VALID_PHASES.size()), ORDERED_VALID_PHASES)) {
            phaseMap.put(phaseName, new Phase(phaseName, TimeValue.ZERO, Collections.emptyMap()));
        }

        assertTrue(isSorted(TimeseriesLifecycleType.INSTANCE.getOrderedPhases(phaseMap), Phase::getName, ORDERED_VALID_PHASES));
    }

    public void testGetOrderedPhasesInsertsMigrateAction() {
        Map<String, Phase> phaseMap = new HashMap<>();
        phaseMap.put(HOT_PHASE, new Phase(HOT_PHASE, TimeValue.ZERO, Map.of()));
        phaseMap.put(WARM_PHASE, new Phase(WARM_PHASE, TimeValue.ZERO, Map.of()));

        List<Phase> orderedPhases = TimeseriesLifecycleType.INSTANCE.getOrderedPhases(phaseMap);
        assertTrue(isSorted(orderedPhases, Phase::getName, ORDERED_VALID_PHASES));
        Phase warmPhase = orderedPhases.get(1);
        assertThat(warmPhase, is(notNullValue()));
        assertThat(warmPhase.getActions().get(MigrateAction.NAME), is(notNullValue()));
    }

    public void testUnfollowInjections() {
        assertTrue(isUnfollowInjected("hot", RolloverAction.NAME));
        assertTrue(isUnfollowInjected("warm", ShrinkAction.NAME));
        assertTrue(isUnfollowInjected("cold", SearchableSnapshotAction.NAME));
        assertTrue(isUnfollowInjected("frozen", SearchableSnapshotAction.NAME));

        assertFalse(isUnfollowInjected("hot", SetPriorityAction.NAME));
        assertFalse(isUnfollowInjected("warm", SetPriorityAction.NAME));
        assertFalse(isUnfollowInjected("warm", AllocateAction.NAME));
        assertFalse(isUnfollowInjected("warm", ReadOnlyAction.NAME));
        assertFalse(isUnfollowInjected("warm", ForceMergeAction.NAME));
        assertFalse(isUnfollowInjected("cold", SetPriorityAction.NAME));
        assertFalse(isUnfollowInjected("cold", AllocateAction.NAME));
        assertFalse(isUnfollowInjected("cold", FreezeAction.NAME));
        assertFalse(isUnfollowInjected("delete", DeleteAction.NAME));

    }

    private boolean isUnfollowInjected(String phaseName, String actionName) {
        Map<String, Phase> phaseMap = new HashMap<>();
        Map<String, LifecycleAction> actionsMap = new HashMap<>();
        actionsMap.put(actionName, getTestAction(actionName));
        Phase warmPhase = new Phase(phaseName, TimeValue.ZERO, actionsMap);
        phaseMap.put(phaseName, warmPhase);
        List<Phase> phases = TimeseriesLifecycleType.INSTANCE.getOrderedPhases(phaseMap);
        Phase processedWarmPhase = phases.stream().filter(phase -> phase.getName().equals(phaseName)).findFirst().get();
        return processedWarmPhase.getActions().containsKey("unfollow");
    }

    public void testGetOrderedActionsInvalidPhase() {
        IllegalArgumentException exception = expectThrows(
            IllegalArgumentException.class,
            () -> TimeseriesLifecycleType.INSTANCE.getOrderedActions(new Phase("invalid", TimeValue.ZERO, Collections.emptyMap()))
        );
        assertThat(exception.getMessage(), equalTo("lifecycle type [timeseries] does not support phase [invalid]"));
    }

    public void testGetOrderedActionsHot() {
        Map<String, LifecycleAction> actions = VALID_HOT_ACTIONS.stream()
            .map(this::getTestAction)
            .collect(Collectors.toMap(LifecycleAction::getWriteableName, Function.identity()));
        Phase hotPhase = new Phase("hot", TimeValue.ZERO, actions);
        List<LifecycleAction> orderedActions = TimeseriesLifecycleType.INSTANCE.getOrderedActions(hotPhase);
        assertTrue(isSorted(orderedActions, LifecycleAction::getWriteableName, ORDERED_VALID_HOT_ACTIONS));
        assertThat(orderedActions.indexOf(TEST_PRIORITY_ACTION), equalTo(0));
    }

    public void testGetOrderedActionsWarm() {
        Map<String, LifecycleAction> actions = VALID_WARM_ACTIONS.stream()
            .map(this::getTestAction)
            .collect(Collectors.toMap(LifecycleAction::getWriteableName, Function.identity()));
        Phase warmPhase = new Phase("warm", TimeValue.ZERO, actions);
        List<LifecycleAction> orderedActions = TimeseriesLifecycleType.INSTANCE.getOrderedActions(warmPhase);
        assertTrue(isSorted(orderedActions, LifecycleAction::getWriteableName, ORDERED_VALID_WARM_ACTIONS));
        assertThat(orderedActions.indexOf(TEST_PRIORITY_ACTION), equalTo(0));
    }

    public void testGetOrderedActionsCold() {
        Map<String, LifecycleAction> actions = VALID_COLD_ACTIONS.stream()
            .map(this::getTestAction)
            .collect(Collectors.toMap(LifecycleAction::getWriteableName, Function.identity()));
        Phase coldPhase = new Phase("cold", TimeValue.ZERO, actions);
        List<LifecycleAction> orderedActions = TimeseriesLifecycleType.INSTANCE.getOrderedActions(coldPhase);
        assertTrue(isSorted(orderedActions, LifecycleAction::getWriteableName, ORDERED_VALID_COLD_ACTIONS));
        assertThat(orderedActions.indexOf(TEST_PRIORITY_ACTION), equalTo(0));
    }

    public void testGetOrderedActionsDelete() {
        Map<String, LifecycleAction> actions = VALID_DELETE_ACTIONS.stream()
            .map(this::getTestAction)
            .collect(Collectors.toMap(LifecycleAction::getWriteableName, Function.identity()));
        Phase deletePhase = new Phase("delete", TimeValue.ZERO, actions);
        List<LifecycleAction> orderedActions = TimeseriesLifecycleType.INSTANCE.getOrderedActions(deletePhase);
        assertTrue(isSorted(orderedActions, LifecycleAction::getWriteableName, ORDERED_VALID_DELETE_ACTIONS));
    }

    public void testGetNextPhaseName() {
        assertNextPhaseName("hot", "warm", new String[] { "hot", "warm" });
        assertNextPhaseName("hot", "warm", new String[] { "hot", "warm", "cold" });
        assertNextPhaseName("hot", "warm", new String[] { "hot", "warm", "cold", "delete" });
        assertNextPhaseName("hot", "warm", new String[] { "warm", "cold", "delete" });
        assertNextPhaseName("hot", "warm", new String[] { "warm", "cold", "delete" });
        assertNextPhaseName("hot", "warm", new String[] { "warm", "delete" });
        assertNextPhaseName("hot", "cold", new String[] { "cold", "delete" });
        assertNextPhaseName("hot", "cold", new String[] { "cold" });
        assertNextPhaseName("hot", "delete", new String[] { "hot", "delete" });
        assertNextPhaseName("hot", "delete", new String[] { "delete" });
        assertNextPhaseName("hot", null, new String[] { "hot" });
        assertNextPhaseName("hot", null, new String[] {});

        assertNextPhaseName("warm", "cold", new String[] { "hot", "warm", "cold", "delete" });
        assertNextPhaseName("warm", "cold", new String[] { "warm", "cold", "delete" });
        assertNextPhaseName("warm", "cold", new String[] { "cold", "delete" });
        assertNextPhaseName("warm", "cold", new String[] { "cold" });
        assertNextPhaseName("warm", "delete", new String[] { "hot", "warm", "delete" });
        assertNextPhaseName("warm", null, new String[] { "hot", "warm" });
        assertNextPhaseName("warm", null, new String[] { "warm" });
        assertNextPhaseName("warm", null, new String[] { "hot" });
        assertNextPhaseName("warm", null, new String[] {});

        assertNextPhaseName("cold", "delete", new String[] { "hot", "warm", "cold", "delete" });
        assertNextPhaseName("cold", "delete", new String[] { "warm", "cold", "delete" });
        assertNextPhaseName("cold", "delete", new String[] { "cold", "delete" });
        assertNextPhaseName("cold", "delete", new String[] { "delete" });
        assertNextPhaseName("cold", "delete", new String[] { "hot", "warm", "delete" });
        assertNextPhaseName("cold", null, new String[] { "hot", "warm", "cold" });
        assertNextPhaseName("cold", null, new String[] { "hot", "warm" });
        assertNextPhaseName("cold", null, new String[] { "cold" });
        assertNextPhaseName("cold", null, new String[] { "hot" });
        assertNextPhaseName("cold", null, new String[] {});

        assertNextPhaseName("delete", null, new String[] { "hot", "warm", "cold" });
        assertNextPhaseName("delete", null, new String[] { "hot", "warm" });
        assertNextPhaseName("delete", null, new String[] { "cold" });
        assertNextPhaseName("delete", null, new String[] { "hot" });
        assertNextPhaseName("delete", null, new String[] {});
        assertNextPhaseName("delete", null, new String[] { "hot", "warm", "cold", "delete" });
        assertNextPhaseName("delete", null, new String[] { "hot", "warm", "delete" });
        assertNextPhaseName("delete", null, new String[] { "cold", "delete" });
        assertNextPhaseName("delete", null, new String[] { "delete" });
        assertNextPhaseName("delete", null, new String[] {});

        IllegalArgumentException exception = expectThrows(
            IllegalArgumentException.class,
            () -> TimeseriesLifecycleType.INSTANCE.getNextPhaseName("foo", Collections.emptyMap())
        );
        assertEquals("[foo] is not a valid phase for lifecycle type [" + TimeseriesLifecycleType.TYPE + "]", exception.getMessage());
        exception = expectThrows(
            IllegalArgumentException.class,
            () -> TimeseriesLifecycleType.INSTANCE.getNextPhaseName(
                "foo",
                Collections.singletonMap("foo", new Phase("foo", TimeValue.ZERO, Collections.emptyMap()))
            )
        );
        assertEquals("[foo] is not a valid phase for lifecycle type [" + TimeseriesLifecycleType.TYPE + "]", exception.getMessage());
    }

    public void testGetPreviousPhaseName() {
        assertPreviousPhaseName("hot", null, new String[] { "hot", "warm" });
        assertPreviousPhaseName("hot", null, new String[] { "hot", "warm", "cold" });
        assertPreviousPhaseName("hot", null, new String[] { "hot", "warm", "cold", "delete" });
        assertPreviousPhaseName("hot", null, new String[] { "warm", "cold", "delete" });
        assertPreviousPhaseName("hot", null, new String[] { "warm", "delete" });
        assertPreviousPhaseName("hot", null, new String[] { "cold", "delete" });
        assertPreviousPhaseName("hot", null, new String[] { "cold" });
        assertPreviousPhaseName("hot", null, new String[] { "hot", "delete" });
        assertPreviousPhaseName("hot", null, new String[] { "delete" });
        assertPreviousPhaseName("hot", null, new String[] { "hot" });
        assertPreviousPhaseName("hot", null, new String[] {});

        assertPreviousPhaseName("warm", "hot", new String[] { "hot", "warm", "cold", "delete" });
        assertPreviousPhaseName("warm", null, new String[] { "warm", "cold", "delete" });
        assertPreviousPhaseName("warm", "hot", new String[] { "hot", "cold", "delete" });
        assertPreviousPhaseName("warm", null, new String[] { "cold", "delete" });
        assertPreviousPhaseName("warm", "hot", new String[] { "hot", "delete" });
        assertPreviousPhaseName("warm", null, new String[] { "delete" });
        assertPreviousPhaseName("warm", "hot", new String[] { "hot" });
        assertPreviousPhaseName("warm", null, new String[] {});

        assertPreviousPhaseName("cold", "warm", new String[] { "hot", "warm", "cold", "delete" });
        assertPreviousPhaseName("cold", "hot", new String[] { "hot", "cold", "delete" });
        assertPreviousPhaseName("cold", "warm", new String[] { "warm", "cold", "delete" });
        assertPreviousPhaseName("cold", null, new String[] { "cold", "delete" });
        assertPreviousPhaseName("cold", "warm", new String[] { "hot", "warm", "delete" });
        assertPreviousPhaseName("cold", "hot", new String[] { "hot", "delete" });
        assertPreviousPhaseName("cold", "warm", new String[] { "warm", "delete" });
        assertPreviousPhaseName("cold", null, new String[] { "delete" });
        assertPreviousPhaseName("cold", "warm", new String[] { "hot", "warm" });
        assertPreviousPhaseName("cold", "hot", new String[] { "hot" });
        assertPreviousPhaseName("cold", "warm", new String[] { "warm" });
        assertPreviousPhaseName("cold", null, new String[] {});

        assertPreviousPhaseName("delete", "cold", new String[] { "hot", "warm", "cold", "delete" });
        assertPreviousPhaseName("delete", "cold", new String[] { "warm", "cold", "delete" });
        assertPreviousPhaseName("delete", "warm", new String[] { "hot", "warm", "delete" });
        assertPreviousPhaseName("delete", "hot", new String[] { "hot", "delete" });
        assertPreviousPhaseName("delete", "cold", new String[] { "cold", "delete" });
        assertPreviousPhaseName("delete", null, new String[] { "delete" });
        assertPreviousPhaseName("delete", "cold", new String[] { "hot", "warm", "cold" });
        assertPreviousPhaseName("delete", "cold", new String[] { "warm", "cold" });
        assertPreviousPhaseName("delete", "warm", new String[] { "hot", "warm" });
        assertPreviousPhaseName("delete", "hot", new String[] { "hot" });
        assertPreviousPhaseName("delete", "cold", new String[] { "cold" });
        assertPreviousPhaseName("delete", null, new String[] {});

        IllegalArgumentException exception = expectThrows(
            IllegalArgumentException.class,
            () -> TimeseriesLifecycleType.INSTANCE.getPreviousPhaseName("foo", Collections.emptyMap())
        );
        assertEquals("[foo] is not a valid phase for lifecycle type [" + TimeseriesLifecycleType.TYPE + "]", exception.getMessage());
        exception = expectThrows(
            IllegalArgumentException.class,
            () -> TimeseriesLifecycleType.INSTANCE.getPreviousPhaseName(
                "foo",
                Collections.singletonMap("foo", new Phase("foo", TimeValue.ZERO, Collections.emptyMap()))
            )
        );
        assertEquals("[foo] is not a valid phase for lifecycle type [" + TimeseriesLifecycleType.TYPE + "]", exception.getMessage());
    }

    public void testGetNextActionName() {
        // Hot Phase
        assertNextActionName("hot", SetPriorityAction.NAME, UnfollowAction.NAME, new String[] { UnfollowAction.NAME, RolloverAction.NAME });
        assertNextActionName("hot", SetPriorityAction.NAME, RolloverAction.NAME, new String[] { RolloverAction.NAME });
        assertNextActionName("hot", SetPriorityAction.NAME, null, new String[] {});

        assertNextActionName("hot", RolloverAction.NAME, null, new String[] {});
        assertNextActionName("hot", RolloverAction.NAME, null, new String[] { RolloverAction.NAME });
        assertNextActionName("hot", RolloverAction.NAME, ForceMergeAction.NAME, ForceMergeAction.NAME, RolloverAction.NAME);
        assertNextActionName("hot", ForceMergeAction.NAME, null, RolloverAction.NAME, ForceMergeAction.NAME);

        assertInvalidAction("hot", "foo", new String[] { RolloverAction.NAME });
        assertInvalidAction("hot", AllocateAction.NAME, new String[] { RolloverAction.NAME });
        assertInvalidAction("hot", DeleteAction.NAME, new String[] { RolloverAction.NAME });

        // Warm Phase
        assertNextActionName(
            "warm",
            SetPriorityAction.NAME,
            UnfollowAction.NAME,
            new String[] {
                SetPriorityAction.NAME,
                UnfollowAction.NAME,
                ReadOnlyAction.NAME,
                AllocateAction.NAME,
                ShrinkAction.NAME,
                ForceMergeAction.NAME }
        );
        assertNextActionName(
            "warm",
            SetPriorityAction.NAME,
            ReadOnlyAction.NAME,
            new String[] { SetPriorityAction.NAME, ReadOnlyAction.NAME, AllocateAction.NAME, ShrinkAction.NAME, ForceMergeAction.NAME }
        );
        assertNextActionName(
            "warm",
            SetPriorityAction.NAME,
            AllocateAction.NAME,
            new String[] { SetPriorityAction.NAME, AllocateAction.NAME, ShrinkAction.NAME, ForceMergeAction.NAME }
        );
        assertNextActionName(
            "warm",
            SetPriorityAction.NAME,
            ShrinkAction.NAME,
            new String[] { SetPriorityAction.NAME, ShrinkAction.NAME, ForceMergeAction.NAME }
        );
        assertNextActionName(
            "warm",
            SetPriorityAction.NAME,
            ForceMergeAction.NAME,
            new String[] { SetPriorityAction.NAME, ForceMergeAction.NAME }
        );
        assertNextActionName("warm", SetPriorityAction.NAME, null, new String[] { SetPriorityAction.NAME });

        assertNextActionName(
            "warm",
            UnfollowAction.NAME,
            ReadOnlyAction.NAME,
            new String[] { SetPriorityAction.NAME, ReadOnlyAction.NAME, AllocateAction.NAME, ShrinkAction.NAME, ForceMergeAction.NAME }
        );
        assertNextActionName(
            "warm",
            UnfollowAction.NAME,
            ReadOnlyAction.NAME,
            new String[] { ReadOnlyAction.NAME, AllocateAction.NAME, ShrinkAction.NAME, ForceMergeAction.NAME }
        );
        assertNextActionName(
            "warm",
            UnfollowAction.NAME,
            AllocateAction.NAME,
            new String[] { AllocateAction.NAME, ShrinkAction.NAME, ForceMergeAction.NAME }
        );
        assertNextActionName("warm", UnfollowAction.NAME, ShrinkAction.NAME, new String[] { ShrinkAction.NAME, ForceMergeAction.NAME });
        assertNextActionName("warm", UnfollowAction.NAME, ForceMergeAction.NAME, new String[] { ForceMergeAction.NAME });
        assertNextActionName("warm", UnfollowAction.NAME, null, new String[] {});

        assertNextActionName(
            "warm",
            ReadOnlyAction.NAME,
            AllocateAction.NAME,
            new String[] { ReadOnlyAction.NAME, AllocateAction.NAME, ShrinkAction.NAME, ForceMergeAction.NAME }
        );
        assertNextActionName(
            "warm",
            ReadOnlyAction.NAME,
            ShrinkAction.NAME,
            new String[] { ReadOnlyAction.NAME, ShrinkAction.NAME, ForceMergeAction.NAME }
        );
        assertNextActionName(
            "warm",
            ReadOnlyAction.NAME,
            ForceMergeAction.NAME,
            new String[] { ReadOnlyAction.NAME, ForceMergeAction.NAME }
        );
        assertNextActionName("warm", ReadOnlyAction.NAME, null, new String[] { ReadOnlyAction.NAME });

        assertNextActionName(
            "warm",
            ReadOnlyAction.NAME,
            AllocateAction.NAME,
            new String[] { AllocateAction.NAME, ShrinkAction.NAME, ForceMergeAction.NAME }
        );
        assertNextActionName("warm", ReadOnlyAction.NAME, ShrinkAction.NAME, new String[] { ShrinkAction.NAME, ForceMergeAction.NAME });
        assertNextActionName("warm", ReadOnlyAction.NAME, ForceMergeAction.NAME, new String[] { ForceMergeAction.NAME });
        assertNextActionName("warm", ReadOnlyAction.NAME, null, new String[] {});

        assertNextActionName(
            "warm",
            AllocateAction.NAME,
            ShrinkAction.NAME,
            new String[] { ReadOnlyAction.NAME, AllocateAction.NAME, ShrinkAction.NAME, ForceMergeAction.NAME }
        );
        assertNextActionName(
            "warm",
            AllocateAction.NAME,
            ForceMergeAction.NAME,
            new String[] { ReadOnlyAction.NAME, AllocateAction.NAME, ForceMergeAction.NAME }
        );
        assertNextActionName("warm", AllocateAction.NAME, null, new String[] { ReadOnlyAction.NAME, AllocateAction.NAME });

        assertNextActionName("warm", AllocateAction.NAME, ShrinkAction.NAME, new String[] { ShrinkAction.NAME, ForceMergeAction.NAME });
        assertNextActionName("warm", AllocateAction.NAME, ForceMergeAction.NAME, new String[] { ForceMergeAction.NAME });
        assertNextActionName("warm", AllocateAction.NAME, null, new String[] {});

        assertNextActionName(
            "warm",
            ShrinkAction.NAME,
            ForceMergeAction.NAME,
            new String[] { ReadOnlyAction.NAME, AllocateAction.NAME, ShrinkAction.NAME, ForceMergeAction.NAME }
        );
        assertNextActionName("warm", ShrinkAction.NAME, null, new String[] { ReadOnlyAction.NAME, AllocateAction.NAME, ShrinkAction.NAME });

        assertNextActionName("warm", ShrinkAction.NAME, ForceMergeAction.NAME, new String[] { ForceMergeAction.NAME });
        assertNextActionName("warm", ShrinkAction.NAME, null, new String[] {});

        assertNextActionName(
            "warm",
            ForceMergeAction.NAME,
            null,
            new String[] { ReadOnlyAction.NAME, AllocateAction.NAME, ShrinkAction.NAME, ForceMergeAction.NAME }
        );

        assertNextActionName("warm", ForceMergeAction.NAME, null, new String[] {});

        assertInvalidAction("warm", "foo", new String[] { RolloverAction.NAME });
        assertInvalidAction(
            "warm",
            DeleteAction.NAME,
            new String[] { ReadOnlyAction.NAME, AllocateAction.NAME, ShrinkAction.NAME, ForceMergeAction.NAME }
        );
        assertInvalidAction(
            "warm",
            RolloverAction.NAME,
            new String[] { ReadOnlyAction.NAME, AllocateAction.NAME, ShrinkAction.NAME, ForceMergeAction.NAME }
        );

        // Cold Phase
        assertNextActionName(
            "cold",
            SetPriorityAction.NAME,
            UnfollowAction.NAME,
            new String[] { UnfollowAction.NAME, SetPriorityAction.NAME, FreezeAction.NAME }
        );
        assertNextActionName("cold", SetPriorityAction.NAME, FreezeAction.NAME, new String[] { SetPriorityAction.NAME, FreezeAction.NAME });
        assertNextActionName(
            "cold",
            SetPriorityAction.NAME,
            AllocateAction.NAME,
            new String[] { SetPriorityAction.NAME, AllocateAction.NAME }
        );
        assertNextActionName("cold", SetPriorityAction.NAME, null, new String[] { SetPriorityAction.NAME });
        assertNextActionName("cold", SetPriorityAction.NAME, null, new String[] {});

        assertNextActionName(
            "cold",
            UnfollowAction.NAME,
            ReadOnlyAction.NAME,
            new String[] { ReadOnlyAction.NAME, SearchableSnapshotAction.NAME, SetPriorityAction.NAME, AllocateAction.NAME }
        );
        assertNextActionName(
            "cold",
            UnfollowAction.NAME,
            SearchableSnapshotAction.NAME,
            new String[] { SearchableSnapshotAction.NAME, AllocateAction.NAME, FreezeAction.NAME }
        );
        assertNextActionName(
            "cold",
            UnfollowAction.NAME,
            AllocateAction.NAME,
            new String[] { SetPriorityAction.NAME, AllocateAction.NAME, FreezeAction.NAME }
        );
        assertNextActionName("cold", UnfollowAction.NAME, AllocateAction.NAME, new String[] { AllocateAction.NAME, FreezeAction.NAME });
        assertNextActionName("cold", UnfollowAction.NAME, FreezeAction.NAME, new String[] { FreezeAction.NAME });
        assertNextActionName("cold", UnfollowAction.NAME, null, new String[] {});

        assertNextActionName("cold", AllocateAction.NAME, null, new String[] { AllocateAction.NAME });
        assertNextActionName("cold", AllocateAction.NAME, null, new String[] {});
        assertNextActionName("cold", AllocateAction.NAME, null, new String[] {});
        assertNextActionName("cold", AllocateAction.NAME, FreezeAction.NAME, FreezeAction.NAME);

        assertNextActionName("cold", FreezeAction.NAME, null);
        assertNextActionName("cold", FreezeAction.NAME, null, AllocateAction.NAME);

        assertInvalidAction("cold", "foo", new String[] { AllocateAction.NAME });
        assertInvalidAction("cold", DeleteAction.NAME, new String[] { AllocateAction.NAME });
        assertInvalidAction("cold", ForceMergeAction.NAME, new String[] { AllocateAction.NAME });
        assertInvalidAction("cold", RolloverAction.NAME, new String[] { AllocateAction.NAME });
        assertInvalidAction("cold", ShrinkAction.NAME, new String[] { AllocateAction.NAME });

        // Delete Phase
        assertNextActionName("delete", DeleteAction.NAME, null, new String[] {});
        assertNextActionName("delete", DeleteAction.NAME, null, new String[] { DeleteAction.NAME });

        assertInvalidAction("delete", "foo", new String[] { DeleteAction.NAME });
        assertInvalidAction("delete", AllocateAction.NAME, new String[] { DeleteAction.NAME });
        assertInvalidAction("delete", ForceMergeAction.NAME, new String[] { DeleteAction.NAME });
        assertInvalidAction("delete", ReadOnlyAction.NAME, new String[] { DeleteAction.NAME });
        assertInvalidAction("delete", RolloverAction.NAME, new String[] { DeleteAction.NAME });
        assertInvalidAction("delete", ShrinkAction.NAME, new String[] { DeleteAction.NAME });
        assertInvalidAction("delete", FreezeAction.NAME, new String[] { DeleteAction.NAME });
        assertInvalidAction("delete", SetPriorityAction.NAME, new String[] { DeleteAction.NAME });
        assertInvalidAction("delete", UnfollowAction.NAME, new String[] { DeleteAction.NAME });

        Phase phase = new Phase("foo", TimeValue.ZERO, Collections.emptyMap());
        IllegalArgumentException exception = expectThrows(
            IllegalArgumentException.class,
            () -> TimeseriesLifecycleType.INSTANCE.getNextActionName(ShrinkAction.NAME, phase)
        );
        assertEquals(
            "lifecycle type [" + TimeseriesLifecycleType.TYPE + "] does not support phase [" + phase.getName() + "]",
            exception.getMessage()
        );
    }

    public void testShouldMigrateDataToTiers() {
        {
            // there's an allocate action
            Map<String, LifecycleAction> actions = new HashMap<>();
            actions.put(
                TEST_ALLOCATE_ACTION.getWriteableName(),
                randomFrom(TEST_ALLOCATE_ACTION, new AllocateAction(2, 20, null, null, null))
            );
            Phase phase = new Phase(WARM_PHASE, TimeValue.ZERO, actions);
            assertThat(TimeseriesLifecycleType.shouldInjectMigrateStepForPhase(phase), is(true));
        }

        {
            // there's a migrate action
            Map<String, LifecycleAction> actions = new HashMap<>();
            actions.put(TEST_MIGRATE_ACTION.getWriteableName(), randomBoolean() ? MigrateAction.ENABLED : MigrateAction.DISABLED);
            Phase phase = new Phase(WARM_PHASE, TimeValue.ZERO, actions);
            assertThat(TimeseriesLifecycleType.shouldInjectMigrateStepForPhase(phase), is(false));
        }

        {
            // there's a searchable_snapshot action
            Map<String, LifecycleAction> actions = new HashMap<>();
            actions.put(TEST_SEARCHABLE_SNAPSHOT_ACTION.getWriteableName(), TEST_SEARCHABLE_SNAPSHOT_ACTION);
            Phase phase = new Phase(randomFrom(COLD_PHASE, FROZEN_PHASE), TimeValue.ZERO, actions);
            assertThat(TimeseriesLifecycleType.shouldInjectMigrateStepForPhase(phase), is(false));
        }

    }

    public void testValidatingSearchableSnapshotRepos() {
        Map<String, LifecycleAction> hotActions = new HashMap<>();
        Map<String, LifecycleAction> coldActions = new HashMap<>();
        Map<String, LifecycleAction> frozenActions = new HashMap<>();

        {
            hotActions.put(SearchableSnapshotAction.NAME, new SearchableSnapshotAction("repo1", randomBoolean()));
            coldActions.put(SearchableSnapshotAction.NAME, new SearchableSnapshotAction("repo1", randomBoolean()));
            frozenActions.put(SearchableSnapshotAction.NAME, new SearchableSnapshotAction("repo1", randomBoolean()));

            Phase hotPhase = new Phase(HOT_PHASE, TimeValue.ZERO, hotActions);
            Phase coldPhase = new Phase(HOT_PHASE, TimeValue.ZERO, coldActions);
            Phase frozenPhase = new Phase(HOT_PHASE, TimeValue.ZERO, frozenActions);

            validateAllSearchableSnapshotActionsUseSameRepository(Arrays.asList(hotPhase, coldPhase, frozenPhase));
        }

        {
            hotActions.put(SearchableSnapshotAction.NAME, new SearchableSnapshotAction("repo1", randomBoolean()));
            coldActions.put(SearchableSnapshotAction.NAME, new SearchableSnapshotAction("repo2", randomBoolean()));
            frozenActions.put(SearchableSnapshotAction.NAME, new SearchableSnapshotAction("repo1", randomBoolean()));

            Phase hotPhase = new Phase(HOT_PHASE, TimeValue.ZERO, hotActions);
            Phase coldPhase = new Phase(HOT_PHASE, TimeValue.ZERO, coldActions);
            Phase frozenPhase = new Phase(HOT_PHASE, TimeValue.ZERO, frozenActions);

            IllegalArgumentException e = expectThrows(
                IllegalArgumentException.class,
                () -> validateAllSearchableSnapshotActionsUseSameRepository(Arrays.asList(hotPhase, coldPhase, frozenPhase))
            );
            assertThat(
                e.getMessage(),
                containsString(
                    "policy specifies [searchable_snapshot]"
                        + " action multiple times with differing repositories [repo2, repo1],"
                        + " the same repository must be used for all searchable snapshot actions"
                )
            );
        }
    }

    public void testValidatingIncreasingAges() {
        {
            Phase hotPhase = new Phase(HOT_PHASE, TimeValue.timeValueDays(1), Collections.emptyMap());
            Phase warmPhase = new Phase(WARM_PHASE, TimeValue.ZERO, Collections.emptyMap());
            Phase coldPhase = new Phase(COLD_PHASE, TimeValue.ZERO, Collections.emptyMap());
            Phase frozenPhase = new Phase(FROZEN_PHASE, TimeValue.ZERO, Collections.emptyMap());
            Phase deletePhase = new Phase(DELETE_PHASE, TimeValue.ZERO, Collections.emptyMap());

            assertFalse(
                Strings.hasText(
                    validateMonotonicallyIncreasingPhaseTimings(Arrays.asList(hotPhase, warmPhase, coldPhase, frozenPhase, deletePhase))
                )
            );
        }

        {
            Phase hotPhase = new Phase(HOT_PHASE, TimeValue.timeValueDays(1), Collections.emptyMap());
            Phase warmPhase = new Phase(WARM_PHASE, TimeValue.timeValueDays(1), Collections.emptyMap());
            Phase coldPhase = new Phase(COLD_PHASE, TimeValue.timeValueDays(1), Collections.emptyMap());
            Phase frozenPhase = new Phase(FROZEN_PHASE, TimeValue.timeValueDays(1), Collections.emptyMap());
            Phase deletePhase = new Phase(DELETE_PHASE, TimeValue.timeValueDays(1), Collections.emptyMap());

            List<Phase> phases = new ArrayList<>();
            phases.add(hotPhase);
            if (randomBoolean()) {
                phases.add(warmPhase);
            }
            if (randomBoolean()) {
                phases.add(coldPhase);
            }
            if (randomBoolean()) {
                phases.add(frozenPhase);
            }
            if (randomBoolean()) {
                phases.add(deletePhase);
            }
            assertFalse(Strings.hasText(validateMonotonicallyIncreasingPhaseTimings(phases)));
        }

        {
            Phase hotPhase = new Phase(HOT_PHASE, TimeValue.timeValueDays(1), Collections.emptyMap());
            Phase warmPhase = new Phase(WARM_PHASE, TimeValue.ZERO, Collections.emptyMap());
            Phase coldPhase = new Phase(COLD_PHASE, TimeValue.timeValueHours(12), Collections.emptyMap());
            Phase frozenPhase = new Phase(FROZEN_PHASE, TimeValue.ZERO, Collections.emptyMap());
            Phase deletePhase = new Phase(DELETE_PHASE, TimeValue.ZERO, Collections.emptyMap());

            String err = validateMonotonicallyIncreasingPhaseTimings(
                Arrays.asList(hotPhase, warmPhase, coldPhase, frozenPhase, deletePhase)
            );

            assertThat(
                err,
                containsString(
                    "Your policy is configured to run the cold phase "
                        + "(min_age: 12h) before the hot phase (min_age: 1d). You should change "
                        + "the phase timing so that the phases will execute in the order of hot, warm, then cold."
                )
            );
        }

        {
            Phase hotPhase = new Phase(HOT_PHASE, TimeValue.timeValueDays(1), Collections.emptyMap());
            Phase warmPhase = new Phase(WARM_PHASE, TimeValue.timeValueDays(3), Collections.emptyMap());
            Phase coldPhase = new Phase(COLD_PHASE, null, Collections.emptyMap());
            Phase frozenPhase = new Phase(FROZEN_PHASE, TimeValue.timeValueDays(1), Collections.emptyMap());
            Phase deletePhase = new Phase(DELETE_PHASE, TimeValue.timeValueDays(2), Collections.emptyMap());

            String err = validateMonotonicallyIncreasingPhaseTimings(
                Arrays.asList(hotPhase, warmPhase, coldPhase, frozenPhase, deletePhase)
            );

            assertThat(
                err,
                containsString(
                    "Your policy is configured to run the frozen phase "
                        + "(min_age: 1d) and the delete phase (min_age: 2d) before the warm phase (min_age: 3d)."
                        + " You should change the phase timing so that the phases will execute in the order of hot, warm, then cold."
                )
            );
        }

        {
            Phase hotPhase = new Phase(HOT_PHASE, TimeValue.timeValueDays(1), Collections.emptyMap());
            Phase warmPhase = new Phase(WARM_PHASE, TimeValue.timeValueDays(3), Collections.emptyMap());
            Phase coldPhase = new Phase(COLD_PHASE, null, Collections.emptyMap());
            Phase frozenPhase = new Phase(FROZEN_PHASE, TimeValue.timeValueDays(2), Collections.emptyMap());
            Phase deletePhase = new Phase(DELETE_PHASE, TimeValue.timeValueDays(1), Collections.emptyMap());

            String err = validateMonotonicallyIncreasingPhaseTimings(
                Arrays.asList(hotPhase, warmPhase, coldPhase, frozenPhase, deletePhase)
            );

            assertThat(
                err,
                containsString(
                    "Your policy is configured to run the frozen phase "
                        + "(min_age: 2d) and the delete phase (min_age: 1d) before the warm phase (min_age: 3d)."
                        + " You should change the phase timing so that the phases will execute in the order of hot, warm, then cold."
                )
            );
        }

        {
            Phase hotPhase = new Phase(HOT_PHASE, TimeValue.timeValueDays(3), Collections.emptyMap());
            Phase warmPhase = new Phase(WARM_PHASE, TimeValue.timeValueDays(2), Collections.emptyMap());
            Phase coldPhase = new Phase(COLD_PHASE, null, Collections.emptyMap());
            Phase frozenPhase = new Phase(FROZEN_PHASE, TimeValue.timeValueDays(2), Collections.emptyMap());
            Phase deletePhase = new Phase(DELETE_PHASE, TimeValue.timeValueDays(1), Collections.emptyMap());

            String err = validateMonotonicallyIncreasingPhaseTimings(
                Arrays.asList(hotPhase, warmPhase, coldPhase, frozenPhase, deletePhase)
            );

            assertThat(
                err,
                containsString(
                    "Your policy is configured to run the frozen phase "
                        + "(min_age: 2d), the delete phase (min_age: 1d) and the warm phase (min_age: 2d) before the"
                        + " hot phase (min_age: 3d). You should change the phase timing so that the phases will execute"
                        + " in the order of hot, warm, then cold."
                )
            );
        }

        {
            Phase hotPhase = new Phase(HOT_PHASE, TimeValue.timeValueDays(3), Collections.emptyMap());
            Phase warmPhase = new Phase(WARM_PHASE, TimeValue.timeValueDays(2), Collections.emptyMap());
            Phase coldPhase = new Phase(COLD_PHASE, TimeValue.timeValueDays(2), Collections.emptyMap());
            Phase frozenPhase = new Phase(FROZEN_PHASE, TimeValue.timeValueDays(2), Collections.emptyMap());
            Phase deletePhase = new Phase(DELETE_PHASE, TimeValue.timeValueDays(1), Collections.emptyMap());

            String err = validateMonotonicallyIncreasingPhaseTimings(
                Arrays.asList(hotPhase, warmPhase, coldPhase, frozenPhase, deletePhase)
            );

            assertThat(
                err,
                containsString(
                    "Your policy is configured to run the cold phase (min_age: 2d), the frozen phase "
                        + "(min_age: 2d), the delete phase (min_age: 1d) and the warm phase (min_age: 2d) before the"
                        + " hot phase (min_age: 3d). You should change the phase timing so that the phases will execute"
                        + " in the order of hot, warm, then cold."
                )
            );
        }
    }

    public void testValidateFrozenPhaseHasSearchableSnapshot() {
        {
            Map<String, LifecycleAction> frozenActions = new HashMap<>();
            frozenActions.put(SearchableSnapshotAction.NAME, new SearchableSnapshotAction("repo1", randomBoolean()));
            Phase frozenPhase = new Phase(FROZEN_PHASE, TimeValue.ZERO, frozenActions);
            validateFrozenPhaseHasSearchableSnapshotAction(Collections.singleton(frozenPhase));
        }

        {
            Map<String, LifecycleAction> frozenActions = new HashMap<>();
            Phase frozenPhase = new Phase(FROZEN_PHASE, TimeValue.ZERO, frozenActions);
            IllegalArgumentException e = expectThrows(
                IllegalArgumentException.class,
                () -> validateFrozenPhaseHasSearchableSnapshotAction(Collections.singleton(frozenPhase))
            );
            assertThat(
                e.getMessage(),
                containsString(
                    "policy specifies the [frozen] phase without a corresponding "
                        + "[searchable_snapshot] action, but a searchable snapshot action is required in the frozen phase"
                )
            );
        }
    }

    private void assertNextActionName(String phaseName, String currentAction, String expectedNextAction, String... availableActionNames) {
        Map<String, LifecycleAction> availableActions = convertActionNamesToActions(availableActionNames);
        Phase phase = new Phase(phaseName, TimeValue.ZERO, availableActions);
        String nextAction = TimeseriesLifecycleType.INSTANCE.getNextActionName(currentAction, phase);
        assertEquals(expectedNextAction, nextAction);
    }

    private void assertInvalidAction(String phaseName, String currentAction, String... availableActionNames) {
        Map<String, LifecycleAction> availableActions = convertActionNamesToActions(availableActionNames);
        Phase phase = new Phase(phaseName, TimeValue.ZERO, availableActions);
        IllegalArgumentException exception = expectThrows(
            IllegalArgumentException.class,
            () -> TimeseriesLifecycleType.INSTANCE.getNextActionName(currentAction, phase)
        );
        assertEquals(
            "["
                + currentAction
                + "] is not a valid action for phase ["
                + phaseName
                + "] in lifecycle type ["
                + TimeseriesLifecycleType.TYPE
                + "]",
            exception.getMessage()
        );
    }

    private ConcurrentMap<String, LifecycleAction> convertActionNamesToActions(String... availableActionNames) {
        return Arrays.asList(availableActionNames).stream().map(n -> {
<<<<<<< HEAD
            switch (n) {
                case AllocateAction.NAME:
                    return new AllocateAction(
                        null,
                        null,
                        Collections.singletonMap("foo", "bar"),
                        Collections.emptyMap(),
                        Collections.emptyMap()
                    );
                case DeleteAction.NAME:
                    return DeleteAction.WITH_SNAPSHOT_DELETE;
                case ForceMergeAction.NAME:
                    return new ForceMergeAction(1, null);
                case ReadOnlyAction.NAME:
                    return new ReadOnlyAction();
                case RolloverAction.NAME:
                    return new RolloverAction(
                        ByteSizeValue.parseBytesSizeValue("0b", "test"),
                        ByteSizeValue.parseBytesSizeValue("0b", "test"),
                        TimeValue.ZERO,
                        1L,
                        1L
                    );
                case ShrinkAction.NAME:
                    return new ShrinkAction(1, null);
                case FreezeAction.NAME:
                    return FreezeAction.INSTANCE;
                case SetPriorityAction.NAME:
                    return new SetPriorityAction(0);
                case UnfollowAction.NAME:
                    return UnfollowAction.INSTANCE;
                case MigrateAction.NAME:
                    return MigrateAction.ENABLED;
                case RollupILMAction.NAME:
                    return TEST_ROLLUP_ACTION;
                case SearchableSnapshotAction.NAME:
                    return TEST_SEARCHABLE_SNAPSHOT_ACTION;
            }
            return DeleteAction.WITH_SNAPSHOT_DELETE;
=======
            return switch (n) {
                case AllocateAction.NAME -> new AllocateAction(
                    null,
                    null,
                    Collections.singletonMap("foo", "bar"),
                    Collections.emptyMap(),
                    Collections.emptyMap()
                );
                case DeleteAction.NAME -> DeleteAction.WITH_SNAPSHOT_DELETE;
                case ForceMergeAction.NAME -> new ForceMergeAction(1, null);
                case ReadOnlyAction.NAME -> new ReadOnlyAction();
                case RolloverAction.NAME -> new RolloverAction(
                    ByteSizeValue.parseBytesSizeValue("0b", "test"),
                    ByteSizeValue.parseBytesSizeValue("0b", "test"),
                    TimeValue.ZERO,
                    1L
                );
                case ShrinkAction.NAME -> new ShrinkAction(1, null);
                case FreezeAction.NAME -> FreezeAction.INSTANCE;
                case SetPriorityAction.NAME -> new SetPriorityAction(0);
                case UnfollowAction.NAME -> UnfollowAction.INSTANCE;
                case MigrateAction.NAME -> MigrateAction.ENABLED;
                case RollupILMAction.NAME -> TEST_ROLLUP_ACTION;
                case SearchableSnapshotAction.NAME -> TEST_SEARCHABLE_SNAPSHOT_ACTION;
                default -> DeleteAction.WITH_SNAPSHOT_DELETE;
            };
>>>>>>> 30b8cdc1
        }).collect(Collectors.toConcurrentMap(LifecycleAction::getWriteableName, Function.identity()));
    }

    private void assertNextPhaseName(String currentPhase, String expectedNextPhase, String... availablePhaseNames) {
        Map<String, Phase> availablePhases = Arrays.asList(availablePhaseNames)
            .stream()
            .map(n -> new Phase(n, TimeValue.ZERO, Collections.emptyMap()))
            .collect(Collectors.toMap(Phase::getName, Function.identity()));
        String nextPhase = TimeseriesLifecycleType.INSTANCE.getNextPhaseName(currentPhase, availablePhases);
        assertEquals(expectedNextPhase, nextPhase);
    }

    private void assertPreviousPhaseName(String currentPhase, String expectedNextPhase, String... availablePhaseNames) {
        Map<String, Phase> availablePhases = Arrays.asList(availablePhaseNames)
            .stream()
            .map(n -> new Phase(n, TimeValue.ZERO, Collections.emptyMap()))
            .collect(Collectors.toMap(Phase::getName, Function.identity()));
        String nextPhase = TimeseriesLifecycleType.INSTANCE.getPreviousPhaseName(currentPhase, availablePhases);
        assertEquals(expectedNextPhase, nextPhase);
    }

    /**
     * checks whether an ordered list of objects (usually Phase and LifecycleAction) are found in the same
     * order as the ordered VALID_PHASES/VALID_HOT_ACTIONS/... lists
     * @param orderedObjects the ordered objects to verify sort order of
     * @param getKey the way to retrieve the key to sort against (Phase#getName, LifecycleAction#getName)
     * @param validOrderedKeys the source of truth of the sort order
     * @param <T> the type of object
     */
    private <T> boolean isSorted(List<T> orderedObjects, Function<T, String> getKey, List<String> validOrderedKeys) {
        int validIndex = 0;
        for (T obj : orderedObjects) {
            String key = getKey.apply(obj);
            int i = validIndex;
            for (; i < validOrderedKeys.size(); i++) {
                if (validOrderedKeys.get(i).equals(key)) {
                    validIndex = i;
                    break;
                }
            }
            if (i == validOrderedKeys.size()) {
                return false;
            }
        }
        return true;
    }

    private LifecycleAction getTestAction(String actionName) {
        return switch (actionName) {
            case AllocateAction.NAME -> TEST_ALLOCATE_ACTION;
            case WaitForSnapshotAction.NAME -> TEST_WAIT_FOR_SNAPSHOT_ACTION;
            case DeleteAction.NAME -> TEST_DELETE_ACTION;
            case ForceMergeAction.NAME -> TEST_FORCE_MERGE_ACTION;
            case ReadOnlyAction.NAME -> TEST_READ_ONLY_ACTION;
            case RolloverAction.NAME -> TEST_ROLLOVER_ACTION;
            case ShrinkAction.NAME -> TEST_SHRINK_ACTION;
            case FreezeAction.NAME -> FreezeAction.INSTANCE;
            case SetPriorityAction.NAME -> TEST_PRIORITY_ACTION;
            case UnfollowAction.NAME -> UnfollowAction.INSTANCE;
            case SearchableSnapshotAction.NAME -> TEST_SEARCHABLE_SNAPSHOT_ACTION;
            case MigrateAction.NAME -> TEST_MIGRATE_ACTION;
            case RollupILMAction.NAME -> TEST_ROLLUP_ACTION;
            default -> throw new IllegalArgumentException("unsupported timeseries phase action [" + actionName + "]");
        };
    }
}<|MERGE_RESOLUTION|>--- conflicted
+++ resolved
@@ -1085,47 +1085,6 @@
 
     private ConcurrentMap<String, LifecycleAction> convertActionNamesToActions(String... availableActionNames) {
         return Arrays.asList(availableActionNames).stream().map(n -> {
-<<<<<<< HEAD
-            switch (n) {
-                case AllocateAction.NAME:
-                    return new AllocateAction(
-                        null,
-                        null,
-                        Collections.singletonMap("foo", "bar"),
-                        Collections.emptyMap(),
-                        Collections.emptyMap()
-                    );
-                case DeleteAction.NAME:
-                    return DeleteAction.WITH_SNAPSHOT_DELETE;
-                case ForceMergeAction.NAME:
-                    return new ForceMergeAction(1, null);
-                case ReadOnlyAction.NAME:
-                    return new ReadOnlyAction();
-                case RolloverAction.NAME:
-                    return new RolloverAction(
-                        ByteSizeValue.parseBytesSizeValue("0b", "test"),
-                        ByteSizeValue.parseBytesSizeValue("0b", "test"),
-                        TimeValue.ZERO,
-                        1L,
-                        1L
-                    );
-                case ShrinkAction.NAME:
-                    return new ShrinkAction(1, null);
-                case FreezeAction.NAME:
-                    return FreezeAction.INSTANCE;
-                case SetPriorityAction.NAME:
-                    return new SetPriorityAction(0);
-                case UnfollowAction.NAME:
-                    return UnfollowAction.INSTANCE;
-                case MigrateAction.NAME:
-                    return MigrateAction.ENABLED;
-                case RollupILMAction.NAME:
-                    return TEST_ROLLUP_ACTION;
-                case SearchableSnapshotAction.NAME:
-                    return TEST_SEARCHABLE_SNAPSHOT_ACTION;
-            }
-            return DeleteAction.WITH_SNAPSHOT_DELETE;
-=======
             return switch (n) {
                 case AllocateAction.NAME -> new AllocateAction(
                     null,
@@ -1141,6 +1100,7 @@
                     ByteSizeValue.parseBytesSizeValue("0b", "test"),
                     ByteSizeValue.parseBytesSizeValue("0b", "test"),
                     TimeValue.ZERO,
+                    1L,
                     1L
                 );
                 case ShrinkAction.NAME -> new ShrinkAction(1, null);
@@ -1152,7 +1112,6 @@
                 case SearchableSnapshotAction.NAME -> TEST_SEARCHABLE_SNAPSHOT_ACTION;
                 default -> DeleteAction.WITH_SNAPSHOT_DELETE;
             };
->>>>>>> 30b8cdc1
         }).collect(Collectors.toConcurrentMap(LifecycleAction::getWriteableName, Function.identity()));
     }
 
