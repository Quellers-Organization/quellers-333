--- conflicted
+++ resolved
@@ -33,10 +33,6 @@
 import org.elasticsearch.xpack.core.security.user.CrossClusterAccessUser;
 import org.elasticsearch.xpack.core.security.user.InternalUser;
 import org.elasticsearch.xpack.core.security.user.InternalUsers;
-<<<<<<< HEAD
-import org.elasticsearch.xpack.core.security.user.SystemUser;
-=======
->>>>>>> be0d5ccb
 import org.elasticsearch.xpack.core.security.user.User;
 import org.elasticsearch.xpack.core.security.user.UsernamesField;
 
@@ -82,11 +78,7 @@
 
     private static final List<InternalUser> INTERNAL_USERS_WITH_ROLE_DESCRIPTOR = InternalUsers.get()
         .stream()
-<<<<<<< HEAD
-        .filter(u -> u.getLocalClusterRole().isPresent())
-=======
         .filter(u -> u.getLocalClusterRoleDescriptor().isPresent())
->>>>>>> be0d5ccb
         .toList();
 
     public static AuthenticationTestBuilder builder() {
@@ -108,11 +100,7 @@
         return INTERNAL_USERS_WITH_ROLE_DESCRIPTOR;
     }
 
-<<<<<<< HEAD
-    public static InternalUser randomInternalUserWithRoleDescriptor() {
-=======
     public static InternalUser randomInternalUserWithLocalRoleDescriptor() {
->>>>>>> be0d5ccb
         return ESTestCase.randomFrom(INTERNAL_USERS_WITH_ROLE_DESCRIPTOR);
     }
 
@@ -645,11 +633,7 @@
                         if (user instanceof InternalUser internalUser) {
                             assert realmRef == null : "cannot specify realm type for internal authentication";
                             String nodeName = ESTestCase.randomAlphaOfLengthBetween(3, 8);
-<<<<<<< HEAD
-                            if (internalUser == SystemUser.INSTANCE) {
-=======
                             if (internalUser == InternalUsers.SYSTEM_USER) {
->>>>>>> be0d5ccb
                                 authentication = ESTestCase.randomFrom(
                                     Authentication.newInternalAuthentication(internalUser, TransportVersion.CURRENT, nodeName),
                                     Authentication.newInternalFallbackAuthentication(user, nodeName)
