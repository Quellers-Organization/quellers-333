--- conflicted
+++ resolved
@@ -7,8 +7,10 @@
 
 import org.elasticsearch.test.ESTestCase;
 
-<<<<<<< HEAD
 import java.util.Arrays;
+import java.util.Collections;
+import java.util.HashMap;
+import java.util.Map;
 
 import static org.hamcrest.CoreMatchers.equalTo;
 
@@ -20,15 +22,7 @@
         for (int i = 0; i < n; i++) {
             results[i] = randomDouble();
         }
-        return new RawInferenceResults(results);
-=======
-import java.util.Collections;
-
-public class RawInferenceResultsTests extends AbstractWireSerializingTestCase<RawInferenceResults> {
-
-    public static RawInferenceResults createRandomResults() {
-        return new RawInferenceResults(randomDouble(), randomBoolean() ? Collections.emptyMap() : Collections.singletonMap("foo", 1.08));
->>>>>>> 28582d80
+        return new RawInferenceResults(results, randomBoolean() ? Collections.emptyMap() : Collections.singletonMap("foo", 1.08));
     }
 
     public void testEqualityAndHashcode() {
@@ -37,8 +31,9 @@
         for (int i = 0; i < n; i++) {
             results[i] = randomDouble();
         }
-        RawInferenceResults lft = new RawInferenceResults(results);
-        RawInferenceResults rgt = new RawInferenceResults(Arrays.copyOf(results, n));
+        Map<String, Double> importance = randomBoolean() ? Collections.emptyMap() : Collections.singletonMap("foo", 1.08);
+        RawInferenceResults lft = new RawInferenceResults(results, new HashMap<>(importance));
+        RawInferenceResults rgt = new RawInferenceResults(Arrays.copyOf(results, n), new HashMap<>(importance));
         assertThat(lft, equalTo(rgt));
         assertThat(lft.hashCode(), equalTo(rgt.hashCode()));
     }
