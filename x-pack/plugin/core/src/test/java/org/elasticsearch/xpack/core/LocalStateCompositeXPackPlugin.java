--- conflicted
+++ resolved
@@ -530,9 +530,6 @@
         return factories;
     }
 
-<<<<<<< HEAD
-    @SuppressWarnings("unchecked")
-=======
     @Override
     public List<IndexFoldersDeletionListener> getIndexFoldersDeletionListeners() {
         final List<IndexFoldersDeletionListener> listeners = new ArrayList<>();
@@ -547,7 +544,7 @@
         return suppliers;
     }
 
->>>>>>> d181b947
+    @SuppressWarnings("unchecked")
     private <T> List<T> filterPlugins(Class<T> type) {
         return plugins.stream().filter(x -> type.isAssignableFrom(x.getClass())).map(p -> ((T)p))
                 .collect(Collectors.toList());
