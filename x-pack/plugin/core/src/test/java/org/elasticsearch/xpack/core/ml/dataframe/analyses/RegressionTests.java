--- conflicted
+++ resolved
@@ -120,47 +120,9 @@
             instance.getRandomizeSeed(),
             instance.getLossFunction(),
             instance.getLossFunctionParameter(),
-<<<<<<< HEAD
-            version.onOrAfter(Version.V_7_10_0) ? instance.getFeatureProcessors() : Collections.emptyList(),
-            instance.getEarlyStoppingEnabled()
-        );
-    }
-
-    @Override
-    protected void assertOnBWCObject(Regression bwcSerializedObject, Regression testInstance, Version version) {
-        if (version.onOrAfter(Version.V_7_6_0)) {
-            super.assertOnBWCObject(bwcSerializedObject, testInstance, version);
-            return;
-        }
-
-        Regression newBwc = new Regression(
-            bwcSerializedObject.getDependentVariable(),
-            bwcSerializedObject.getBoostedTreeParams(),
-            bwcSerializedObject.getPredictionFieldName(),
-            bwcSerializedObject.getTrainingPercent(),
-            42L,
-            bwcSerializedObject.getLossFunction(),
-            bwcSerializedObject.getLossFunctionParameter(),
-            bwcSerializedObject.getFeatureProcessors(),
-            bwcSerializedObject.getEarlyStoppingEnabled()
-        );
-        Regression newInstance = new Regression(
-            testInstance.getDependentVariable(),
-            testInstance.getBoostedTreeParams(),
-            testInstance.getPredictionFieldName(),
-            testInstance.getTrainingPercent(),
-            42L,
-            testInstance.getLossFunction(),
-            testInstance.getLossFunctionParameter(),
-            testInstance.getFeatureProcessors(),
-            testInstance.getEarlyStoppingEnabled()
-        );
-        super.assertOnBWCObject(newBwc, newInstance, version);
-=======
             instance.getFeatureProcessors(),
             instance.getEarlyStoppingEnabled()
         );
->>>>>>> 30e15ba8
     }
 
     @Override
