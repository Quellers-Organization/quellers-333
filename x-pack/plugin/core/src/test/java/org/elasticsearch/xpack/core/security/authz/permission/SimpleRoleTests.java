/*
 * Copyright Elasticsearch B.V. and/or licensed to Elasticsearch B.V. under one
 * or more contributor license agreements. Licensed under the Elastic License
 * 2.0; you may not use this file except in compliance with the Elastic License
 * 2.0.
 */

package org.elasticsearch.xpack.core.security.authz.permission;

import org.elasticsearch.TransportVersion;
import org.elasticsearch.common.settings.Settings;
import org.elasticsearch.test.ESTestCase;
import org.elasticsearch.xpack.core.security.authz.AuthorizationEngine;
import org.elasticsearch.xpack.core.security.authz.RoleDescriptor;
import org.elasticsearch.xpack.core.security.authz.RoleDescriptorsIntersection;
import org.elasticsearch.xpack.core.security.authz.privilege.ApplicationPrivilegeDescriptor;
import org.elasticsearch.xpack.core.security.authz.privilege.ApplicationPrivilegeTests;
import org.elasticsearch.xpack.core.security.authz.privilege.ClusterPrivilegeResolver;
import org.elasticsearch.xpack.core.security.authz.privilege.IndexPrivilege;
import org.elasticsearch.xpack.core.security.authz.restriction.WorkflowResolver;

import java.util.Arrays;
import java.util.List;
import java.util.Map;
import java.util.Set;
import java.util.concurrent.ExecutionException;

import static org.elasticsearch.xpack.core.security.test.TestRestrictedIndices.RESTRICTED_INDICES;
import static org.hamcrest.Matchers.emptyArray;
import static org.hamcrest.Matchers.equalTo;
import static org.hamcrest.Matchers.is;
import static org.hamcrest.Matchers.notNullValue;
import static org.hamcrest.Matchers.nullValue;
import static org.hamcrest.Matchers.sameInstance;

public class SimpleRoleTests extends ESTestCase {

    public void testEmptyRoleHasNoEmptyListOfNames() {
        assertThat(Role.EMPTY.names(), emptyArray());
    }

    public void testHasPrivilegesCache() throws ExecutionException {
        final SimpleRole role = Role.buildFromRoleDescriptor(
            new RoleDescriptor(randomAlphaOfLengthBetween(3, 8), new String[] { "monitor" }, null, null),
            new FieldPermissionsCache(Settings.EMPTY),
            RESTRICTED_INDICES
        );

        // cache is null to begin with
        assertThat(role.getHasPrivilegesCache(), nullValue());

        final AuthorizationEngine.PrivilegesToCheck privilegesToCheck = new AuthorizationEngine.PrivilegesToCheck(
            new String[] { "monitor" },
            new RoleDescriptor.IndicesPrivileges[0],
            new RoleDescriptor.ApplicationResourcePrivileges[0],
            true
        );
        final AuthorizationEngine.PrivilegesCheckResult privilegesCheckResult = new AuthorizationEngine.PrivilegesCheckResult(
            true,
            new AuthorizationEngine.PrivilegesCheckResult.Details(Map.of("monitor", true), Map.of(), Map.of())
        );
        role.cacheHasPrivileges(Settings.EMPTY, privilegesToCheck, privilegesCheckResult);

        assertThat(role.getHasPrivilegesCache(), notNullValue());
        assertThat(role.getHasPrivilegesCache().count(), equalTo(1));
        assertThat(role.getHasPrivilegesCache().get(privilegesToCheck), equalTo(privilegesCheckResult));

        assertThat(role.checkPrivilegesWithCache(privilegesToCheck), equalTo(privilegesCheckResult));
    }

    public void testBuildFromRoleDescriptorWithApplicationPrivileges() {
        final boolean wildcardApplication = randomBoolean();
        final boolean wildcardPrivileges = randomBoolean();
        final boolean wildcardResources = randomBoolean();
        final RoleDescriptor.ApplicationResourcePrivileges applicationPrivilege = RoleDescriptor.ApplicationResourcePrivileges.builder()
            .application(wildcardApplication ? "*" : randomAlphaOfLengthBetween(5, 12))
            // concrete privileges need to be prefixed with lower case letters to be considered valid, so use "app"
            .privileges(wildcardPrivileges ? "*" : "app" + randomAlphaOfLengthBetween(5, 12))
            .resources(wildcardResources ? new String[] { "*" } : generateRandomStringArray(6, randomIntBetween(4, 8), false, false))
            .build();

        final String allowedApplicationActionPattern = randomAlphaOfLengthBetween(5, 12);
        final SimpleRole role = Role.buildFromRoleDescriptor(
            new RoleDescriptor(
                "r1",
                null,
                null,
                new RoleDescriptor.ApplicationResourcePrivileges[] { applicationPrivilege },
                null,
                null,
                null,
                null
            ),
            new FieldPermissionsCache(Settings.EMPTY),
            RESTRICTED_INDICES,
            wildcardPrivileges
                ? List.of()
                : List.of(
                    new ApplicationPrivilegeDescriptor(
                        applicationPrivilege.getApplication(),
                        Arrays.stream(applicationPrivilege.getPrivileges()).iterator().next(),
                        Set.of(allowedApplicationActionPattern),
                        Map.of()
                    )
                )
        );
        assertThat(
            "expected grant for role with application privilege to be: " + applicationPrivilege,
            role.application()
                .grants(
                    ApplicationPrivilegeTests.createPrivilege(
                        wildcardApplication ? randomAlphaOfLengthBetween(1, 10) : applicationPrivilege.getApplication(),
                        wildcardPrivileges ? Set.of(randomAlphaOfLengthBetween(1, 10)) : Set.of(applicationPrivilege.getPrivileges()),
                        wildcardPrivileges ? randomAlphaOfLengthBetween(1, 10) : allowedApplicationActionPattern
                    ),
                    wildcardResources ? randomAlphaOfLengthBetween(1, 10) : randomFrom(applicationPrivilege.getResources())
                ),
            is(true)
        );
        // This gives decent but not complete coverage of denial cases; for any non-wildcard field we pick a mismatched value to force a
        // denial
        assertThat(
            "expected grant for role with application privilege to be: " + applicationPrivilege,
            role.application()
                .grants(
                    ApplicationPrivilegeTests.createPrivilege(
                        false == wildcardApplication
                            ? randomValueOtherThan(applicationPrivilege.getApplication(), () -> randomAlphaOfLengthBetween(1, 10))
                            : randomAlphaOfLengthBetween(1, 10),
                        false == wildcardPrivileges
                            ? randomValueOtherThan(
                                Set.of(applicationPrivilege.getPrivileges()),
                                () -> Set.of(randomAlphaOfLengthBetween(1, 10))
                            )
                            : Set.of(randomAlphaOfLengthBetween(1, 10)),
                        false == wildcardPrivileges
                            ? randomValueOtherThan(allowedApplicationActionPattern, () -> randomAlphaOfLengthBetween(1, 10))
                            : randomAlphaOfLengthBetween(1, 10)
                    ),
                    false == wildcardResources
                        ? randomValueOtherThanMany(
                            it -> List.of(applicationPrivilege.getResources()).contains(it),
                            () -> randomAlphaOfLengthBetween(1, 10)
                        )
                        : randomAlphaOfLengthBetween(1, 10)
                ),
            // If all are wildcards, then we necessarily get a grant, otherwise expect a denial
            is(wildcardApplication && wildcardPrivileges && wildcardResources)
        );
    }

    public void testGetRoleDescriptorsIntersectionForRemoteCluster() {
        SimpleRole role = Role.builder(RESTRICTED_INDICES, randomAlphaOfLength(6))
            .addRemoteIndicesGroup(
                Set.of("remote-cluster-a"),
                FieldPermissions.DEFAULT,
                null,
                IndexPrivilege.READ,
                true,
                "remote-index-a-1",
                "remote-index-a-2"
            )
            .addRemoteIndicesGroup(Set.of("remote-*-a"), FieldPermissions.DEFAULT, null, IndexPrivilege.READ, false, "remote-index-a-3")
            // This privilege should be ignored (wrong alias)
            .addRemoteIndicesGroup(
                Set.of("remote-cluster-b"),
                FieldPermissions.DEFAULT,
                null,
                IndexPrivilege.READ,
                false,
                "remote-index-b-1",
                "remote-index-b-2"
            )
            // This privilege should be ignored (wrong alias)
            .addRemoteIndicesGroup(
                Set.of(randomAlphaOfLength(8)),
                new FieldPermissions(new FieldPermissionsDefinition(new String[] { randomAlphaOfLength(5) }, null)),
                null,
                IndexPrivilege.get(Set.of(randomFrom(IndexPrivilege.names()))),
                randomBoolean(),
                randomAlphaOfLength(9)
            )
            .addRemoteClusterPermissions(
                new RemoteClusterPermissions().addGroup(
                    new RemoteClusterPermissionGroup(
                        RemoteClusterPermissions.getSupportedRemoteClusterPermissions().toArray(new String[0]),
                        new String[] { "remote-cluster-a" }
                    )
                )
                    // this group should be ignored (wrong alias)
                    .addGroup(
                        new RemoteClusterPermissionGroup(
                            RemoteClusterPermissions.getSupportedRemoteClusterPermissions().toArray(new String[0]),
                            new String[] { randomAlphaOfLength(3) }
                        )
                    )
            )
            .build();

        RoleDescriptorsIntersection intersection = role.getRoleDescriptorsIntersectionForRemoteCluster(
            "remote-cluster-a",
            TransportVersion.current()
        );

        assertThat(intersection.roleDescriptorsList().isEmpty(), equalTo(false));
        assertThat(
            intersection,
            equalTo(
                new RoleDescriptorsIntersection(
                    new RoleDescriptor(
                        Role.REMOTE_USER_ROLE_NAME,
                        RemoteClusterPermissions.getSupportedRemoteClusterPermissions().toArray(new String[0]),
                        new RoleDescriptor.IndicesPrivileges[] {
                            RoleDescriptor.IndicesPrivileges.builder()
                                .privileges(IndexPrivilege.READ.name())
                                .indices("remote-index-a-3")
                                .allowRestrictedIndices(false)
                                .build(),
                            RoleDescriptor.IndicesPrivileges.builder()
                                .privileges(IndexPrivilege.READ.name())
                                .indices("remote-index-a-1", "remote-index-a-2")
                                .allowRestrictedIndices(true)
                                .build() },
                        null,
                        null,
                        null,
                        null,
                        null
                    )
                )
            )
        );

        // Requesting role descriptors intersection for a cluster alias
        // that has no cross cluster access defined should result in an empty intersection.
        assertThat(
            role.getRoleDescriptorsIntersectionForRemoteCluster("non-existing-cluster-alias", TransportVersion.current()),
            equalTo(RoleDescriptorsIntersection.EMPTY)
        );
    }

    public void testGetRoleDescriptorsIntersectionForRemoteClusterWithoutRemoteIndicesPermissions() {
        final SimpleRole role = Role.buildFromRoleDescriptor(
            new RoleDescriptor(
                randomAlphaOfLengthBetween(3, 8),
                new String[] { randomFrom(ClusterPrivilegeResolver.names()) },
                new RoleDescriptor.IndicesPrivileges[] {
                    RoleDescriptor.IndicesPrivileges.builder()
                        .privileges(randomFrom(IndexPrivilege.names()))
                        .indices(randomAlphaOfLengthBetween(4, 6), randomAlphaOfLengthBetween(4, 6))
                        .allowRestrictedIndices(randomBoolean())
                        .grantedFields(randomAlphaOfLength(4))
                        .build() },
                new String[] { randomAlphaOfLength(7) }
            ),
            new FieldPermissionsCache(Settings.EMPTY),
            RESTRICTED_INDICES
        );

        assertThat(
            role.getRoleDescriptorsIntersectionForRemoteCluster(randomAlphaOfLength(8), TransportVersion.current()),
            equalTo(RoleDescriptorsIntersection.EMPTY)
        );
    }

    public void testForWorkflowWithRestriction() {
        final SimpleRole role = Role.buildFromRoleDescriptor(
            new RoleDescriptor(
                "r1",
                null,
                null,
                null,
                null,
                null,
                null,
                null,
                null,
<<<<<<< HEAD
                new RoleDescriptor.Restriction(new String[] { WorkflowResolver.SEARCH_APPLICATION_QUERY_WORKFLOW.name() }),
                null
=======
                null,
                new RoleDescriptor.Restriction(new String[] { WorkflowResolver.SEARCH_APPLICATION_QUERY_WORKFLOW.name() })
>>>>>>> 02962400
            ),
            new FieldPermissionsCache(Settings.EMPTY),
            RESTRICTED_INDICES,
            List.of()
        );

        assertThat(role.hasWorkflowsRestriction(), equalTo(true));
        assertThat(role.forWorkflow(WorkflowResolver.SEARCH_APPLICATION_QUERY_WORKFLOW.name()), sameInstance(role));
        assertThat(role.forWorkflow(randomFrom(randomAlphaOfLength(9), null, "")), sameInstance(Role.EMPTY_RESTRICTED_BY_WORKFLOW));
    }

    public void testForWorkflowWithoutRestriction() {
        final SimpleRole role = Role.buildFromRoleDescriptor(
            new RoleDescriptor("r1", null, null, null, null, null, null, null, null, null, null),
            new FieldPermissionsCache(Settings.EMPTY),
            RESTRICTED_INDICES,
            List.of()
        );

        assertThat(role.hasWorkflowsRestriction(), equalTo(false));
        String workflow = randomFrom(WorkflowResolver.SEARCH_APPLICATION_QUERY_WORKFLOW.name(), null, "", randomAlphaOfLength(9));
        assertThat(role.forWorkflow(workflow), sameInstance(role));
    }
}<|MERGE_RESOLUTION|>--- conflicted
+++ resolved
@@ -275,13 +275,9 @@
                 null,
                 null,
                 null,
-<<<<<<< HEAD
+                null,
                 new RoleDescriptor.Restriction(new String[] { WorkflowResolver.SEARCH_APPLICATION_QUERY_WORKFLOW.name() }),
                 null
-=======
-                null,
-                new RoleDescriptor.Restriction(new String[] { WorkflowResolver.SEARCH_APPLICATION_QUERY_WORKFLOW.name() })
->>>>>>> 02962400
             ),
             new FieldPermissionsCache(Settings.EMPTY),
             RESTRICTED_INDICES,
@@ -295,7 +291,7 @@
 
     public void testForWorkflowWithoutRestriction() {
         final SimpleRole role = Role.buildFromRoleDescriptor(
-            new RoleDescriptor("r1", null, null, null, null, null, null, null, null, null, null),
+            new RoleDescriptor("r1", null, null, null, null, null, null, null, null, null, null, null),
             new FieldPermissionsCache(Settings.EMPTY),
             RESTRICTED_INDICES,
             List.of()
