--- conflicted
+++ resolved
@@ -580,7 +580,6 @@
         assertEquals(TimeValue.timeValueHours(1), datafeed.defaultFrequency(TimeValue.timeValueHours(12)));
     }
 
-<<<<<<< HEAD
     public void testGetAggDeprecations() {
         DatafeedConfig datafeed = createDatafeedWithDateHistogram("1h");
         String deprecationWarning = "Warning";
@@ -607,7 +606,8 @@
         DatafeedConfig spiedConfig = spy(datafeed);
         spiedConfig.getQueryDeprecations();
         verify(spiedConfig).getQueryDeprecations(DatafeedConfig.lazyQueryParser);
-=======
+    }
+
     public void testSerializationOfComplexAggs() throws IOException {
         MaxAggregationBuilder maxTime = AggregationBuilders.max("timestamp").field("timestamp");
         AvgAggregationBuilder avgAggregationBuilder = AggregationBuilders.avg("bytes_in_avg").field("system.network.in.bytes");
@@ -698,7 +698,6 @@
                 assertEquals(terms, streamedDatafeedConfig.getParsedQuery());
             }
         }
->>>>>>> adc8355c
     }
 
     public static String randomValidDatafeedId() {
