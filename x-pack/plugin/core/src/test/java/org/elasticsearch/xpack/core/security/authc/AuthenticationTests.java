/*
 * Copyright Elasticsearch B.V. and/or licensed to Elasticsearch B.V. under one
 * or more contributor license agreements. Licensed under the Elastic License
 * 2.0; you may not use this file except in compliance with the Elastic License
 * 2.0.
 */

package org.elasticsearch.xpack.core.security.authc;

import org.elasticsearch.TransportVersion;
import org.elasticsearch.Version;
import org.elasticsearch.common.bytes.BytesReference;
import org.elasticsearch.common.io.stream.BytesStreamOutput;
import org.elasticsearch.common.io.stream.StreamInput;
import org.elasticsearch.common.settings.Settings;
import org.elasticsearch.common.xcontent.XContentHelper;
import org.elasticsearch.test.ESTestCase;
import org.elasticsearch.test.TransportVersionUtils;
import org.elasticsearch.test.VersionUtils;
import org.elasticsearch.xcontent.ToXContent;
import org.elasticsearch.xcontent.XContentBuilder;
import org.elasticsearch.xcontent.XContentType;
import org.elasticsearch.xpack.core.security.authc.Authentication.RealmRef;
import org.elasticsearch.xpack.core.security.authc.esnative.NativeRealmSettings;
import org.elasticsearch.xpack.core.security.authc.file.FileRealmSettings;
import org.elasticsearch.xpack.core.security.authc.service.ServiceAccountSettings;
import org.elasticsearch.xpack.core.security.authc.support.AuthenticationContextSerializer;
import org.elasticsearch.xpack.core.security.authz.RoleDescriptorsIntersection;
import org.elasticsearch.xpack.core.security.user.AnonymousUser;
import org.elasticsearch.xpack.core.security.user.User;

import java.io.IOException;
import java.util.Arrays;
import java.util.Map;
import java.util.Set;
import java.util.function.Consumer;
import java.util.stream.Collectors;

import static org.hamcrest.Matchers.containsString;
import static org.hamcrest.Matchers.equalTo;
import static org.hamcrest.Matchers.hasEntry;
import static org.hamcrest.Matchers.hasKey;
import static org.hamcrest.Matchers.is;
import static org.hamcrest.Matchers.not;
import static org.hamcrest.Matchers.notNullValue;
import static org.hamcrest.Matchers.nullValue;
import static org.hamcrest.Matchers.sameInstance;

public class AuthenticationTests extends ESTestCase {

    public void testIsFailedRunAs() {
        final Authentication failedAuthentication = randomRealmAuthentication(randomBoolean()).runAs(randomUser(), null);
        assertTrue(failedAuthentication.isRunAs());
        assertTrue(failedAuthentication.isFailedRunAs());

        final Authentication authentication = AuthenticationTestHelper.builder().realm().runAs().build();
        assertTrue(authentication.isRunAs());
        assertFalse(authentication.isFailedRunAs());
    }

    public void testCanAccessResourcesOf() {
        // Same user is the same
        final User user1 = randomUser();
        final RealmRef realm1 = randomRealmRef(false);
        assertCanAccessResources(randomAuthentication(user1, realm1), randomAuthentication(user1, realm1));

        // Different username is different no matter which realm it is from
        final User user2 = randomValueOtherThanMany(u -> u.principal().equals(user1.principal()), AuthenticationTests::randomUser);
        // user 2 can be from either the same realm or a different realm
        final RealmRef realm2 = randomFrom(realm1, randomRealmRef(false));

        assertCannotAccessResources(randomAuthentication(user1, realm2), randomAuthentication(user2, realm2));

        // Same username but different realm is different
        final RealmRef realm3;
        switch (randomIntBetween(0, 2)) {
            case 0: // change name
                realm3 = mutateRealm(realm1, randomAlphaOfLengthBetween(3, 8), null);
                if (realmIsSingleton(realm1)) {
                    assertCanAccessResources(randomAuthentication(user1, realm1), randomAuthentication(user1, realm3));
                } else {
                    assertCannotAccessResources(randomAuthentication(user1, realm1), randomAuthentication(user1, realm3));
                }
                break;
            case 1: // change type
                realm3 = mutateRealm(realm1, null, randomAlphaOfLengthBetween(3, 8));
                assertCannotAccessResources(randomAuthentication(user1, realm1), randomAuthentication(user1, realm3));
                break;
            case 2: // both
                realm3 = mutateRealm(realm1, randomAlphaOfLengthBetween(3, 8), randomAlphaOfLengthBetween(3, 8));
                assertCannotAccessResources(randomAuthentication(user1, realm1), randomAuthentication(user1, realm3));
                break;
            default:
                assert false : "Case number out of range";
        }

        // User and its API key are not the same owner
        assertCannotAccessResources(
            randomAuthentication(user1, realm1),
            randomApiKeyAuthentication(user1, randomAlphaOfLengthBetween(10, 20))
        );

        // Same API key ID are the same owner
        final String apiKeyId1 = randomAlphaOfLengthBetween(10, 20);
        assertCanAccessResources(randomApiKeyAuthentication(user1, apiKeyId1), randomApiKeyAuthentication(user1, apiKeyId1));

        // Two API keys (2 API key IDs) are not the same owner
        final String apiKeyId2 = randomValueOtherThan(apiKeyId1, () -> randomAlphaOfLengthBetween(10, 20));
        assertCannotAccessResources(
            randomApiKeyAuthentication(randomFrom(user1, user2), apiKeyId1),
            randomApiKeyAuthentication(randomFrom(user1, user2), apiKeyId2)
        );
        final User user3 = randomValueOtherThanMany(
            u -> u.principal().equals(user1.principal()) || u.principal().equals(user2.principal()),
            AuthenticationTests::randomUser
        );

        // Same API key but run-as different user are not the same owner
        assertCannotAccessResources(
            randomApiKeyAuthentication(user1, apiKeyId1).runAs(user2, realm2),
            randomApiKeyAuthentication(user1, apiKeyId1).runAs(user3, realm2)
        );

        // Same or different API key run-as the same user are the same owner
        assertCanAccessResources(
            randomApiKeyAuthentication(user1, apiKeyId1).runAs(user3, realm2),
            randomApiKeyAuthentication(user1, apiKeyId1).runAs(user3, realm2)
        );
        assertCanAccessResources(
            randomApiKeyAuthentication(user1, apiKeyId1).runAs(user3, realm2),
            randomApiKeyAuthentication(user2, apiKeyId2).runAs(user3, realm2)
        );

        // No resource sharing for remote access authentication for now
        final RemoteAccessAuthentication randomRemoteAccessAuthentication = AuthenticationTestHelper.randomRemoteAccessAuthentication();
        final Authentication remoteAccessAuthentication = AuthenticationTestHelper.builder()
            .remoteAccess(apiKeyId1, randomRemoteAccessAuthentication)
            .build(false);
        assertCannotAccessResources(remoteAccessAuthentication, remoteAccessAuthentication);
        assertCannotAccessResources(remoteAccessAuthentication, randomRemoteAccessAuthentication.getAuthentication());
    }

    public void testTokenAccessResourceOf() {
        final User user = randomUser();
        final RealmRef realmRef = randomRealmRef(false);
        Authentication original = Authentication.newRealmAuthentication(user, realmRef);
        Authentication token = original.token();
        assertCanAccessResources(original, token);
        assertCanAccessResources(original, token.token());
        assertCanAccessResources(token, token.token());

        Authentication original2 = randomApiKeyAuthentication(user, randomAlphaOfLengthBetween(10, 20));
        Authentication token2 = original2.token();
        assertCanAccessResources(original2, token2);
        assertCanAccessResources(original2, token2.token());
        assertCanAccessResources(token2, token2.token());

        assertCannotAccessResources(original, original2);
        assertCannotAccessResources(original, token2);
        assertCannotAccessResources(token, original2);
        assertCannotAccessResources(token, token2);
        assertCannotAccessResources(token.token(), token2);
        assertCannotAccessResources(token, token2.token());

        Authentication original3 = Authentication.newAnonymousAuthentication(
            new AnonymousUser(Settings.EMPTY),
            randomAlphaOfLengthBetween(3, 8)
        );
        Authentication token3 = original3.token();
        assertCanAccessResources(original3, token3);
        assertCanAccessResources(original3, token3.token());
        assertCanAccessResources(token3, token3.token());
    }

    public void testRunAsAccessResourceOf() {
        final User user = randomUser();
        final User otherUser = randomValueOtherThan(user, () -> randomUser());
        final RealmRef realmRef = randomRealmRef(false);
        final RealmRef otherRealmRef = randomValueOtherThan(realmRef, () -> randomRealmRef(false));
        Authentication original = Authentication.newRealmAuthentication(user, realmRef);

        // can
        Authentication runAs1 = Authentication.newRealmAuthentication(otherUser, otherRealmRef).runAs(user, realmRef);
        assertCanAccessResources(original, runAs1);
        assertCanAccessResources(original.token(), runAs1);
        assertCanAccessResources(original, runAs1.token());
        assertCanAccessResources(original.token(), runAs1.token());

        Authentication runAs2 = randomApiKeyAuthentication(otherUser, randomAlphaOfLength(8)).runAs(user, realmRef);
        assertCanAccessResources(original, runAs2);
        assertCanAccessResources(original.token(), runAs2);
        assertCanAccessResources(original, runAs2.token());
        assertCanAccessResources(original.token(), runAs2.token());

        assertCanAccessResources(runAs1, runAs2);
        assertCanAccessResources(runAs1.token(), runAs2);
        assertCanAccessResources(runAs1, runAs2.token());
        assertCanAccessResources(runAs1.token(), runAs2.token());

        // cannot
        Authentication runAs3 = original.runAs(otherUser, realmRef);
        assertCannotAccessResources(original, runAs3);
        assertCannotAccessResources(original.token(), runAs3);
        assertCannotAccessResources(original, runAs3.token());
        assertCannotAccessResources(original.token(), runAs3.token());

        Authentication runAs4 = original.runAs(user, otherRealmRef);
        if (FileRealmSettings.TYPE.equals(realmRef.getType()) && FileRealmSettings.TYPE.equals(otherRealmRef.getType())
            || NativeRealmSettings.TYPE.equals(realmRef.getType()) && NativeRealmSettings.TYPE.equals(otherRealmRef.getType())) {
            assertCanAccessResources(original, runAs4);
            assertCanAccessResources(original.token(), runAs4);
            assertCanAccessResources(original, runAs4.token());
            assertCanAccessResources(original.token(), runAs4.token());
        } else {
            assertCannotAccessResources(original, runAs4);
            assertCannotAccessResources(original.token(), runAs4);
            assertCannotAccessResources(original, runAs4.token());
            assertCannotAccessResources(original.token(), runAs4.token());
        }
    }

    public void testIsServiceAccount() {
        final boolean isServiceAccount = randomBoolean();
        final Authentication authentication;
        if (isServiceAccount) {
            authentication = AuthenticationTestHelper.builder().serviceAccount().build();
        } else {
            authentication = randomValueOtherThanMany(
                authc -> "_service_account".equals(authc.getAuthenticatingSubject().getRealm().getName()),
                () -> AuthenticationTestHelper.builder().build()
            );
        }

        if (isServiceAccount) {
            assertThat(authentication.isServiceAccount(), is(true));
            assertThat(authentication.isAuthenticatedWithServiceAccount(), is(true));
        } else {
            assertThat(authentication.isServiceAccount(), is(false));
            assertThat(authentication.isAuthenticatedWithServiceAccount(), is(false));
        }
    }

    public void testIsRemoteAccess() {
        final boolean isRemoteAccess = randomBoolean();
        final Authentication authentication;
        if (isRemoteAccess) {
            authentication = AuthenticationTestHelper.builder().remoteAccess().build();
        } else {
            authentication = randomValueOtherThanMany(
                authc -> AuthenticationField.REMOTE_ACCESS_REALM_TYPE.equals(authc.getAuthenticatingSubject().getRealm().getType()),
                () -> AuthenticationTestHelper.builder().build()
            );
        }

        if (isRemoteAccess) {
            assertThat(authentication.isRemoteAccess(), is(true));
            // Also validate that this does not clash with API keys
            assertThat(authentication.isApiKey(), is(false));
            assertThat(authentication.isAuthenticatedAsApiKey(), is(false));
        } else {
            assertThat(authentication.isRemoteAccess(), is(false));
        }
    }

    public void testNonRealmAuthenticationsNoDomain() {
        final String apiKeyId = randomAlphaOfLengthBetween(10, 20);
        Authentication apiAuthentication = randomApiKeyAuthentication(randomUser(), apiKeyId);
        assertThat(apiAuthentication.isAssignedToDomain(), is(false));
        assertThat(apiAuthentication.getDomain(), nullValue());
        apiAuthentication = apiAuthentication.token();
        assertThat(apiAuthentication.isAssignedToDomain(), is(false));
        assertThat(apiAuthentication.getDomain(), nullValue());
        Authentication anonAuthentication = randomAnonymousAuthentication();
        assertThat(anonAuthentication.isAssignedToDomain(), is(false));
        assertThat(anonAuthentication.getDomain(), nullValue());
        Authentication serviceAccountAuthentication = randomServiceAccountAuthentication();
        assertThat(serviceAccountAuthentication.isAssignedToDomain(), is(false));
        assertThat(serviceAccountAuthentication.getDomain(), nullValue());
        Authentication internalAuthentication = randomInternalAuthentication();
        assertThat(internalAuthentication.isAssignedToDomain(), is(false));
        assertThat(internalAuthentication.getDomain(), nullValue());
        Authentication remoteAccessAuthentication = AuthenticationTestHelper.builder().remoteAccess().build();
        assertThat(remoteAccessAuthentication.isAssignedToDomain(), is(false));
        assertThat(remoteAccessAuthentication.getDomain(), nullValue());
    }

    public void testRealmAuthenticationIsAssignedToDomain() {
        Authentication realmAuthn = randomRealmAuthentication(true);
        assertThat(realmAuthn.isAssignedToDomain(), is(true));
        realmAuthn = realmAuthn.token();
        assertThat(realmAuthn.isAssignedToDomain(), is(true));
        realmAuthn = randomRealmAuthentication(false);
        assertThat(realmAuthn.isAssignedToDomain(), is(false));
        realmAuthn = realmAuthn.token();
        assertThat(realmAuthn.isAssignedToDomain(), is(false));
    }

    public void testRunAsAuthenticationWithDomain() {
        RealmRef authnRealmRef = randomRealmRef(true);
        RealmRef lookupRealmRef = randomRealmRef(true);
        // realm/token run-as
        Authentication test = Authentication.newRealmAuthentication(randomUser(), authnRealmRef);
        test = test.runAs(randomUser(), lookupRealmRef);
        if (randomBoolean()) {
            test = test.token();
        }
        assertThat(test.isAssignedToDomain(), is(true));
        assertThat(test.getDomain(), is(lookupRealmRef.getDomain()));
        test = Authentication.newRealmAuthentication(randomUser(), randomRealmRef(false));
        test = test.runAs(randomUser(), lookupRealmRef);
        if (randomBoolean()) {
            test = test.token();
        }
        assertThat(test.isAssignedToDomain(), is(true));
        assertThat(test.getDomain(), is(lookupRealmRef.getDomain()));
        test = Authentication.newRealmAuthentication(randomUser(), authnRealmRef);
        test = test.runAs(randomUser(), randomRealmRef(false));
        if (randomBoolean()) {
            test = test.token();
        }
        assertThat(test.isAssignedToDomain(), is(false));
        assertThat(test.getDomain(), nullValue());
        test = Authentication.newRealmAuthentication(randomUser(), randomRealmRef(false));
        test = test.runAs(randomUser(), lookupRealmRef);
        if (randomBoolean()) {
            test = test.token();
        }
        assertThat(test.isAssignedToDomain(), is(true));
        assertThat(test.getDomain(), is(lookupRealmRef.getDomain()));
        // api key run-as
        test = randomApiKeyAuthentication(randomUser(), randomAlphaOfLengthBetween(10, 20), TransportVersion.CURRENT);
        assertThat(test.isAssignedToDomain(), is(false));
        assertThat(test.getDomain(), nullValue());
        if (randomBoolean()) {
            test = test.runAs(randomUser(), lookupRealmRef);
            if (randomBoolean()) {
                test = test.token();
            }
            assertThat(test.isAssignedToDomain(), is(true));
            assertThat(test.getDomain(), is(lookupRealmRef.getDomain()));
        } else {
            test = test.runAs(randomUser(), randomRealmRef(false));
            if (randomBoolean()) {
                test = test.token();
            }
            assertThat(test.isAssignedToDomain(), is(false));
            assertThat(test.getDomain(), nullValue());
        }
        // service account cannot run-as
        test = randomServiceAccountAuthentication();
        assertThat(test.isAssignedToDomain(), is(false));
        assertThat(test.getDomain(), nullValue());
    }

    public void testCanAccessAcrossDomain() {
        RealmRef accessRealmRef = randomRealmRef(true);
        User accessUser = randomUser();
        Authentication accessAuthentication = Authentication.newRealmAuthentication(accessUser, accessRealmRef);

        RealmDomain otherDomain = randomDomain(randomBoolean());
        RealmConfig.RealmIdentifier otherRealmIdentifier = randomFrom(otherDomain.realms());
        RealmRef otherRealmRef = new RealmRef(
            otherRealmIdentifier.getName(),
            otherRealmIdentifier.getType(),
            randomAlphaOfLengthBetween(3, 8),
            otherDomain
        );

        // same user other realm
        Authentication otherRealmAuthentication = Authentication.newRealmAuthentication(accessUser, otherRealmRef);
        Authentication otherRealmRunAsAuthentication = Authentication.newRealmAuthentication(randomUser(), randomRealmRef(randomBoolean()))
            .runAs(accessUser, otherRealmRef);
        if ((accessRealmRef.getDomain().realms().contains(otherRealmIdentifier))
            || (otherRealmIdentifier.getType().equals(FileRealmSettings.TYPE)
                && accessRealmRef.getDomain().realms().stream().anyMatch(r -> FileRealmSettings.TYPE.equals(r.getType())))
            || (otherRealmIdentifier.getType().equals(NativeRealmSettings.TYPE)
                && accessRealmRef.getDomain().realms().stream().anyMatch(r -> NativeRealmSettings.TYPE.equals(r.getType())))) {
            assertThat(accessAuthentication.canAccessResourcesOf(otherRealmAuthentication), is(true));
            assertThat(accessAuthentication.canAccessResourcesOf(otherRealmAuthentication.token()), is(true));
            assertThat(accessAuthentication.canAccessResourcesOf(otherRealmRunAsAuthentication), is(true));
            assertThat(accessAuthentication.canAccessResourcesOf(otherRealmRunAsAuthentication.token()), is(true));
        } else {
            assertThat(accessAuthentication.canAccessResourcesOf(otherRealmAuthentication), is(false));
            assertThat(accessAuthentication.canAccessResourcesOf(otherRealmAuthentication.token()), is(false));
            assertThat(accessAuthentication.canAccessResourcesOf(otherRealmRunAsAuthentication), is(false));
            assertThat(accessAuthentication.canAccessResourcesOf(otherRealmRunAsAuthentication.token()), is(false));
        }
        // different user
        User differentUsername = new User(
            randomValueOtherThan(accessUser.principal(), () -> randomAlphaOfLengthBetween(3, 8)),
            randomArray(1, 3, String[]::new, () -> randomAlphaOfLengthBetween(3, 8))
        );
        Authentication otherUserAuthentication = Authentication.newRealmAuthentication(
            differentUsername,
            randomFrom(otherRealmRef, accessRealmRef)
        );
        assertThat(accessAuthentication.canAccessResourcesOf(otherUserAuthentication), is(false));
        assertThat(accessAuthentication.canAccessResourcesOf(otherUserAuthentication.token()), is(false));
        // different user when run-as
        Authentication otherRunasAuthentication = accessAuthentication.runAs(differentUsername, randomFrom(otherRealmRef, accessRealmRef));
        assertThat(accessAuthentication.canAccessResourcesOf(otherRunasAuthentication), is(false));
        assertThat(accessAuthentication.canAccessResourcesOf(otherRunasAuthentication.token()), is(false));

        // authn API Key run-as
        User runAsUser = randomUser();
        RealmRef runAsRealmRef = randomRealmRef(true);
        Authentication runAsAuthentication = randomApiKeyAuthentication(randomUser(), randomAlphaOfLength(8)).runAs(
            runAsUser,
            runAsRealmRef
        );
        otherRealmAuthentication = Authentication.newRealmAuthentication(runAsUser, otherRealmRef);
        if ((runAsRealmRef.getDomain().realms().contains(otherRealmIdentifier))
            || (otherRealmIdentifier.getType().equals(FileRealmSettings.TYPE)
                && runAsRealmRef.getDomain().realms().stream().anyMatch(r -> FileRealmSettings.TYPE.equals(r.getType())))
            || (otherRealmIdentifier.getType().equals(NativeRealmSettings.TYPE)
                && runAsRealmRef.getDomain().realms().stream().anyMatch(r -> NativeRealmSettings.TYPE.equals(r.getType())))) {
            assertThat(runAsAuthentication.canAccessResourcesOf(otherRealmAuthentication), is(true));
            assertThat(runAsAuthentication.canAccessResourcesOf(otherRealmAuthentication.token()), is(true));
        } else {
            assertThat(runAsAuthentication.canAccessResourcesOf(otherRealmAuthentication), is(false));
            assertThat(runAsAuthentication.canAccessResourcesOf(otherRealmAuthentication.token()), is(false));
        }
    }

    public void testDomainSerialize() throws Exception {
        Authentication test = randomRealmAuthentication(true);
        boolean runAs = randomBoolean();
        if (runAs) {
            test = test.runAs(randomUser(), randomRealmRef(true));
        }
        try (BytesStreamOutput out = new BytesStreamOutput()) {
            test.writeTo(out);
            StreamInput in = out.bytes().streamInput();
            Authentication testBack = new Authentication(in);
            assertThat(test.getDomain(), is(testBack.getDomain()));
        }

        try (BytesStreamOutput out = new BytesStreamOutput()) {
            out.setTransportVersion(TransportVersion.V_8_0_0);
            test.writeTo(out);
            StreamInput in = out.bytes().streamInput();
            in.setTransportVersion(TransportVersion.V_8_0_0);
            Authentication testBack = new Authentication(in);
            assertThat(testBack.getDomain(), nullValue());
            assertThat(testBack.isAssignedToDomain(), is(false));
        }
    }

    public void testRemoteAccessAuthentication() throws IOException {
        final String remoteAccessApiKeyId = ESTestCase.randomAlphaOfLength(20);
        final RemoteAccessAuthentication remoteAccessAuthentication = AuthenticationTestHelper.randomRemoteAccessAuthentication();
        final Authentication authentication = AuthenticationTestHelper.builder()
            .remoteAccess(remoteAccessApiKeyId, remoteAccessAuthentication)
            .build(false);

        assertThat(authentication.getAuthenticationType(), equalTo(Authentication.AuthenticationType.API_KEY));
        assertThat(authentication.getEffectiveSubject(), sameInstance(authentication.getAuthenticatingSubject()));
        assertThat(
            authentication.getEffectiveSubject().getUser(),
            equalTo(AuthenticationTestHelper.stripRoles(authentication.getEffectiveSubject().getUser()))
        );
        assertThat(authentication.isRemoteAccess(), is(true));
        assertThat(
            authentication.getAuthenticatingSubject().getRealm(),
            equalTo(
                new RealmRef(
                    AuthenticationField.REMOTE_ACCESS_REALM_NAME,
                    AuthenticationField.REMOTE_ACCESS_REALM_TYPE,
                    authentication.getAuthenticatingSubject().getRealm().getNodeName()
                )
            )
        );
        assertThat(
            authentication.getAuthenticatingSubject().getMetadata(),
            hasEntry(AuthenticationField.API_KEY_ID_KEY, remoteAccessApiKeyId)
        );
        assertThat(
            authentication.getAuthenticatingSubject().getMetadata(),
            hasEntry(AuthenticationField.REMOTE_ACCESS_AUTHENTICATION_KEY, remoteAccessAuthentication.getAuthentication().encode())
        );
        assertThat(
            authentication.getAuthenticatingSubject().getMetadata(),
            hasEntry(AuthenticationField.REMOTE_ACCESS_ROLE_DESCRIPTORS_KEY, remoteAccessAuthentication.getRoleDescriptorsBytesList())
        );
    }

    public void testSupportsRunAs() {
        final Settings.Builder settingsBuilder = Settings.builder();
        if (randomBoolean()) {
            settingsBuilder.putList(AnonymousUser.ROLES_SETTING.getKey(), randomList(1, 3, () -> randomAlphaOfLengthBetween(3, 8)));
        }
        final AnonymousUser anonymousUser = new AnonymousUser(settingsBuilder.build());

        // Both realm authentication and a token for it can run-as
        assertThat(AuthenticationTestHelper.builder().realm().build(false).supportsRunAs(anonymousUser), is(true));
        assertThat(AuthenticationTestHelper.builder().realm().build(false).token().supportsRunAs(anonymousUser), is(true));
        // but not when it is already a run-as
        assertThat(AuthenticationTestHelper.builder().realm().build(true).supportsRunAs(anonymousUser), is(false));
        assertThat(AuthenticationTestHelper.builder().realm().build(true).token().supportsRunAs(anonymousUser), is(false));

        // API Key or its token both can run-as
        assertThat(AuthenticationTestHelper.builder().apiKey().build(false).supportsRunAs(anonymousUser), is(true));
        assertThat(AuthenticationTestHelper.builder().apiKey().build(false).token().supportsRunAs(anonymousUser), is(true));
        // But not when it already run-as another user
        assertThat(AuthenticationTestHelper.builder().apiKey().runAs().build().supportsRunAs(anonymousUser), is(false));

        // Service account cannot run-as
        assertThat(AuthenticationTestHelper.builder().serviceAccount().build().supportsRunAs(anonymousUser), is(false));

        // Neither internal user nor its token can run-as
        assertThat(AuthenticationTestHelper.builder().internal().build().supportsRunAs(anonymousUser), is(false));
        assertThat(AuthenticationTestHelper.builder().internal().build().token().supportsRunAs(anonymousUser), is(false));

        // Neither anonymous user nor its token can run-as
        assertThat(AuthenticationTestHelper.builder().anonymous(anonymousUser).build().supportsRunAs(anonymousUser), is(false));
        assertThat(AuthenticationTestHelper.builder().anonymous(anonymousUser).build().token().supportsRunAs(anonymousUser), is(false));

        // Remote access cannot run-as
        assertThat(AuthenticationTestHelper.builder().remoteAccess().build().supportsRunAs(anonymousUser), is(false));
    }

    private void assertCanAccessResources(Authentication authentication0, Authentication authentication1) {
        assertTrue(authentication0.canAccessResourcesOf(authentication1));
        assertTrue(authentication1.canAccessResourcesOf(authentication0));
    }

    public void testToXContentWithApiKey() throws IOException {
        final String apiKeyId = randomAlphaOfLength(20);
        final Authentication authentication1 = randomApiKeyAuthentication(randomUser(), apiKeyId);
        final String apiKeyName = (String) authentication1.getAuthenticatingSubject()
            .getMetadata()
            .get(AuthenticationField.API_KEY_NAME_KEY);
        runWithAuthenticationToXContent(
            authentication1,
            m -> assertThat(
                m,
                hasEntry("api_key", apiKeyName != null ? Map.of("id", apiKeyId, "name", apiKeyName) : Map.of("id", apiKeyId))
            )
        );

        final Authentication authentication2 = authentication1.runAs(randomUser(), randomRealmRef(false));
        runWithAuthenticationToXContent(authentication2, m -> assertThat(m, not(hasKey("api_key"))));
    }

    public void testToXContentWithRemoteAccess() throws IOException {
        final String apiKeyId = randomAlphaOfLength(20);
        final Authentication authentication = AuthenticationTestHelper.builder()
            .remoteAccess(apiKeyId, AuthenticationTestHelper.randomRemoteAccessAuthentication())
            .build(false);
        final String apiKeyName = (String) authentication.getAuthenticatingSubject()
            .getMetadata()
            .get(AuthenticationField.API_KEY_NAME_KEY);
        runWithAuthenticationToXContent(
            authentication,
            m -> assertThat(
                m,
                hasEntry("api_key", apiKeyName != null ? Map.of("id", apiKeyId, "name", apiKeyName) : Map.of("id", apiKeyId))
            )
        );
    }

    public void testToXContentWithServiceAccount() throws IOException {
        final Authentication authentication1 = randomServiceAccountAuthentication();
        final String tokenName = (String) authentication1.getAuthenticatingSubject()
            .getMetadata()
            .get(ServiceAccountSettings.TOKEN_NAME_FIELD);
        final String tokenType = ServiceAccountSettings.REALM_TYPE
            + "_"
            + authentication1.getAuthenticatingSubject().getMetadata().get(ServiceAccountSettings.TOKEN_SOURCE_FIELD);
        runWithAuthenticationToXContent(
            authentication1,
            m -> assertThat(m, hasEntry("token", Map.of("name", tokenName, "type", tokenType)))
        );
    }

    public void testBwcWithStoredAuthenticationHeaders() throws IOException {
        // Version 6.6.1
        final String headerV6 = "p/HxAgANZWxhc3RpYy1hZG1pbgEJc3VwZXJ1c2VyCgAAAAEABG5vZGUFZmlsZTEEZmlsZQA=";
        final Authentication authenticationV6 = AuthenticationContextSerializer.decode(headerV6);
        assertThat(authenticationV6.getEffectiveSubject().getTransportVersion(), equalTo(TransportVersion.fromId(6_06_01_99)));
        assertThat(authenticationV6.getEffectiveSubject().getUser(), equalTo(new User("elastic-admin", "superuser")));
        assertThat(authenticationV6.getAuthenticationType(), equalTo(Authentication.AuthenticationType.REALM));
        assertThat(authenticationV6.isRunAs(), is(false));
        assertThat(authenticationV6.encode(), equalTo(headerV6));

        // Rewrite for a different version
        final Version nodeVersion = VersionUtils.randomIndexCompatibleVersion(random());// TODO are we going to use transport version for
                                                                                        // index compatibility?
        final Authentication rewrittenAuthentication = authenticationV6.maybeRewriteForOlderVersion(nodeVersion.transportVersion);
        assertThat(rewrittenAuthentication.getEffectiveSubject().getTransportVersion(), equalTo(nodeVersion.transportVersion));
        assertThat(rewrittenAuthentication.getEffectiveSubject().getUser(), equalTo(authenticationV6.getEffectiveSubject().getUser()));
        assertThat(rewrittenAuthentication.getAuthenticationType(), equalTo(Authentication.AuthenticationType.REALM));
        assertThat(rewrittenAuthentication.isRunAs(), is(false));

        // Version 7.2.1
        final String headerV7 = "p72sAwANZWxhc3RpYy1hZG1pbgENX2VzX3Rlc3Rfcm9vdAoAAAABAARub2RlBWZpbGUxBGZpbGUAAAoA";
        final Authentication authenticationV7 = AuthenticationContextSerializer.decode(headerV7);
        assertThat(authenticationV7.getEffectiveSubject().getTransportVersion(), equalTo(TransportVersion.fromId(7_02_01_99)));
        assertThat(authenticationV7.getEffectiveSubject().getUser(), equalTo(new User("elastic-admin", "_es_test_root")));
        assertThat(authenticationV7.getAuthenticationType(), equalTo(Authentication.AuthenticationType.REALM));
        assertThat(authenticationV7.isRunAs(), is(false));
        assertThat(authenticationV7.encode(), equalTo(headerV7));
    }

<<<<<<< HEAD
    public void testMaybeRewriteForOlderVersionWithRemoteAccessThrowsOnUnsupportedVersion() {
        final Authentication authentication = randomBoolean()
            ? AuthenticationTestHelper.builder().remoteAccess().build()
            : AuthenticationTestHelper.builder().build();

        final Version versionBeforeRemoteAccessRealm = VersionUtils.getPreviousVersion(Version.V_8_7_0);
        final Version version = VersionUtils.randomVersionBetween(
            random(),
            versionBeforeRemoteAccessRealm.minimumCompatibilityVersion(),
            versionBeforeRemoteAccessRealm
        );

        if (authentication.isRemoteAccess()) {
            final var ex = expectThrows(
                IllegalArgumentException.class,
                () -> authentication.maybeRewriteForOlderVersion(version.transportVersion)
            );
            assertThat(
                ex.getMessage(),
                containsString(
                    "versions of Elasticsearch before ["
                        + Authentication.VERSION_REMOTE_ACCESS_REALM
                        + "] can't handle remote access authentication and attempted to rewrite for ["
                        + version.transportVersion
                        + "]"
                )
            );
        } else {
            // Assert that rewriting took place; the details of rewriting logic are checked in other tests
            assertThat(authentication.maybeRewriteForOlderVersion(version.transportVersion), not(equalTo(authentication)));
        }
    }

    public void testMaybeRewriteForOlderVersionWithRemoteAccessRewritesAuthenticationInMetadata() throws IOException {
        // This is a hack for 8.7, to enable testing a scenario where a remote access authentication is rewritten for a node on an older
        // version. There are two factors why we need this hack:
        // We introduced a new rewrite mechanism for remote access authentication in 8.7, to stay future-proof.
        // Rewriting a remote access authentication is only valid if it's towards a node on version 8.7 or later (it's prevented by an
        // internal validation check).
        // To test the new rewrite mechanism in 8.7, we call authentication.maybeRewriteForOlderVersion(version, remoteAccessRealmVersion)
        // with a version that precedes 8.7, thus circumventing the internal validation error
        // TODO in 8.8, simply set remoteAccessRealmVersion to Authentication.VERSION_REMOTE_ACCESS_REALM
        final TransportVersion remoteAccessRealmVersion = TransportVersion.CURRENT.equals(Authentication.VERSION_REMOTE_ACCESS_REALM)
            ? TransportVersionUtils.getPreviousVersion(Authentication.VERSION_REMOTE_ACCESS_REALM)
            : Authentication.VERSION_REMOTE_ACCESS_REALM;
        final TransportVersion version = TransportVersionUtils.randomVersionBetween(
            random(),
            remoteAccessRealmVersion,
            TransportVersion.CURRENT
        );
        final Authentication innerAuthentication = AuthenticationTestHelper.builder().transportVersion(version).build();
        final Authentication authentication = AuthenticationTestHelper.builder()
            .remoteAccess(randomAlphaOfLength(20), new RemoteAccessAuthentication(innerAuthentication, RoleDescriptorsIntersection.EMPTY))
            .build();
        final TransportVersion maybeOldVersion = TransportVersionUtils.randomVersionBetween(random(), remoteAccessRealmVersion, version);

        final Authentication actual = authentication.maybeRewriteForOlderVersion(maybeOldVersion, remoteAccessRealmVersion);

        final Authentication innerActualAuthentication = AuthenticationContextSerializer.decode(
            (String) actual.getAuthenticatingSubject().getMetadata().get(AuthenticationField.REMOTE_ACCESS_AUTHENTICATION_KEY)
        );
        assertThat(innerActualAuthentication, equalTo(innerAuthentication.maybeRewriteForOlderVersion(maybeOldVersion)));
    }

    public void testMaybeRewriteMetadataForRemoteAccessAuthentication() throws IOException {
        final Authentication innerAuthentication = AuthenticationTestHelper.builder().build();
        final Authentication authentication = AuthenticationTestHelper.builder()
            .remoteAccess(randomAlphaOfLength(20), new RemoteAccessAuthentication(innerAuthentication, RoleDescriptorsIntersection.EMPTY))
            .build();
        // pick a version before that of the authentication instance to force a rewrite
        final TransportVersion olderVersion = TransportVersionUtils.randomPreviousCompatibleVersion(
            random(),
            authentication.getEffectiveSubject().getTransportVersion()
        );

        final Map<String, Object> rewrittenMetadata = Authentication.maybeRewriteMetadataForRemoteAccessAuthentication(
            olderVersion,
            authentication
        );

        final Authentication innerRewritten = AuthenticationContextSerializer.decode(
            (String) rewrittenMetadata.get(AuthenticationField.REMOTE_ACCESS_AUTHENTICATION_KEY)
        );
        assertThat(innerRewritten, equalTo(innerAuthentication.maybeRewriteForOlderVersion(olderVersion)));
=======
    public void testMaybeRewriteForOlderVersionErasesDomainForVersionsBeforeDomains() {
        final TransportVersion olderVersion = TransportVersionUtils.randomPreviousCompatibleVersion(
            random(),
            Authentication.VERSION_REALM_DOMAINS
        );
        final Authentication authentication = AuthenticationTestHelper.builder()
            .realm() // randomize to test both when realm is null on the original auth and non-null, instead of setting `underDomain`
            .transportVersion(TransportVersionUtils.randomVersionBetween(random(), Authentication.VERSION_REALM_DOMAINS, null))
            .build();
        assertThat(authentication.getEffectiveSubject().getTransportVersion().after(olderVersion), is(true));

        final Authentication actual = authentication.maybeRewriteForOlderVersion(olderVersion);

        assertThat(actual.getEffectiveSubject().getTransportVersion(), equalTo(olderVersion));
        assertThat(actual.getAuthenticatingSubject().getRealm().getDomain(), nullValue());
        assertThat(actual.getEffectiveSubject().getRealm().getDomain(), nullValue());
    }

    public void testMaybeRewriteForOlderVersionDoesNotEraseDomainForVersionsAfterDomains() {
        final TransportVersion olderVersion = TransportVersionUtils.randomVersionBetween(
            random(),
            Authentication.VERSION_REALM_DOMAINS,
            // Don't include CURRENT, so we always have at least one newer version available below
            TransportVersionUtils.getPreviousVersion()
        );
        TransportVersion transportVersion = TransportVersionUtils.randomVersionBetween(random(), olderVersion, null);
        final Authentication authentication = AuthenticationTestHelper.builder()
            .realm() // randomize to test both when realm is null on the original auth and non-null, instead of setting `underDomain`
            // Use CURRENT to force newer version in case randomVersionBetween above picks olderVersion
            .transportVersion(transportVersion.equals(olderVersion) ? TransportVersion.CURRENT : transportVersion)
            .build();

        final Authentication actual = authentication.maybeRewriteForOlderVersion(olderVersion);

        assertThat(
            actual.getAuthenticatingSubject().getRealm().getDomain(),
            equalTo(authentication.getAuthenticatingSubject().getRealm().getDomain())
        );
        assertThat(
            actual.getEffectiveSubject().getRealm().getDomain(),
            equalTo(authentication.getEffectiveSubject().getRealm().getDomain())
        );
    }

    public void testMaybeRewriteRealmRef() {
        final RealmRef realmRefWithDomain = AuthenticationTests.randomRealmRef(true);
        assertThat(realmRefWithDomain.getDomain(), notNullValue());

        assertThat(
            Authentication.maybeRewriteRealmRef(
                TransportVersionUtils.randomVersionBetween(
                    random(),
                    null,
                    TransportVersionUtils.getPreviousVersion(Authentication.VERSION_REALM_DOMAINS)
                ),
                realmRefWithDomain
            ).getDomain(),
            nullValue()
        );

        assertThat(
            Authentication.maybeRewriteRealmRef(
                TransportVersionUtils.randomVersionBetween(random(), Authentication.VERSION_REALM_DOMAINS, null),
                realmRefWithDomain
            ),
            equalTo(realmRefWithDomain)
        );
>>>>>>> 98769777
    }

    private void runWithAuthenticationToXContent(Authentication authentication, Consumer<Map<String, Object>> consumer) throws IOException {
        try (XContentBuilder builder = XContentBuilder.builder(XContentType.JSON.xContent())) {
            authentication.toXContent(builder, ToXContent.EMPTY_PARAMS);
            consumer.accept(XContentHelper.convertToMap(BytesReference.bytes(builder), false, XContentType.JSON).v2());
        }
    }

    private void assertCannotAccessResources(Authentication authentication0, Authentication authentication1) {
        assertFalse(authentication0.canAccessResourcesOf(authentication1));
        assertFalse(authentication1.canAccessResourcesOf(authentication0));
    }

    private RealmRef mutateRealm(RealmRef original, String name, String type) {
        return new RealmRef(
            name == null ? original.getName() : name,
            type == null ? original.getType() : type,
            randomBoolean() ? original.getNodeName() : randomAlphaOfLengthBetween(3, 8)
        );
    }

    public static User randomUser() {
        return AuthenticationTestHelper.randomUser();
    }

    public static RealmRef randomRealmRef(boolean underDomain) {
        return AuthenticationTestHelper.randomRealmRef(underDomain);
    }

    public static RealmDomain randomDomain(boolean includeInternal) {
        return AuthenticationTestHelper.randomDomain(includeInternal);
    }

    public static RealmRef randomRealmRef(boolean underDomain, boolean includeInternal) {
        return AuthenticationTestHelper.randomRealmRef(underDomain, includeInternal);
    }

    /**
     * Randomly create an authentication that has either realm or token authentication type.
     * The authentication can have any version from 7.0.0 (or from 8.2.0, if the realm has a domain) to current and random metadata.
     */
    public static Authentication randomAuthentication(User user, RealmRef realmRef) {
        return randomAuthentication(user, realmRef, randomBoolean());
    }

    public static Authentication randomAuthentication(User user, RealmRef realmRef, boolean isRunAs) {
        if (user == null) {
            user = randomUser();
        }
        if (realmRef == null) {
            realmRef = randomRealmRef(false);
        }
        // If the realm is expected to have a domain, we need a version that's at least compatible with domains
        final TransportVersion minVersion = realmRef.getDomain() != null ? Authentication.VERSION_REALM_DOMAINS : TransportVersion.V_7_0_0;
        final TransportVersion version = TransportVersionUtils.randomVersionBetween(random(), minVersion, TransportVersion.CURRENT);
        final Map<String, Object> metadata;
        if (randomBoolean()) {
            metadata = Map.of(randomAlphaOfLengthBetween(3, 8), randomAlphaOfLengthBetween(3, 8));
        } else {
            metadata = Arrays.stream(randomArray(1, 5, String[]::new, () -> randomAlphaOfLengthBetween(3, 8)))
                .distinct()
                .collect(Collectors.toMap(s -> s, s -> randomAlphaOfLengthBetween(3, 8)));
        }
        return AuthenticationTestHelper.builder().user(user).realmRef(realmRef).transportVersion(version).metadata(metadata).build(isRunAs);
    }

    public static Authentication randomApiKeyAuthentication(User user, String apiKeyId) {
        return randomApiKeyAuthentication(
            user,
            apiKeyId,
            TransportVersionUtils.randomVersionBetween(random(), TransportVersion.V_7_0_0, TransportVersion.CURRENT)
        );
    }

    public static Authentication randomApiKeyAuthentication(User user, String apiKeyId, TransportVersion version) {
        return randomApiKeyAuthentication(
            user,
            apiKeyId,
            AuthenticationField.API_KEY_CREATOR_REALM_NAME,
            AuthenticationField.API_KEY_CREATOR_REALM_TYPE,
            version
        );
    }

    public static Authentication randomApiKeyAuthentication(
        User user,
        String apiKeyId,
        String creatorRealmName,
        String creatorRealmType,
        TransportVersion version
    ) {
        return AuthenticationTestHelper.builder()
            .apiKey(apiKeyId)
            .user(user)
            .transportVersion(version)
            .metadata(
                Map.of(
                    AuthenticationField.API_KEY_CREATOR_REALM_NAME,
                    creatorRealmName,
                    AuthenticationField.API_KEY_CREATOR_REALM_TYPE,
                    creatorRealmType
                )
            )
            .build();
    }

    public static Authentication randomServiceAccountAuthentication() {
        return AuthenticationTestHelper.builder().serviceAccount().build();
    }

    public static Authentication randomRealmAuthentication(boolean underDomain) {
        return AuthenticationTestHelper.builder().realm(underDomain).build(false);
    }

    public static Authentication randomInternalAuthentication() {
        return AuthenticationTestHelper.builder().internal().build();
    }

    public static Authentication randomAnonymousAuthentication() {
        return AuthenticationTestHelper.builder().anonymous().build();
    }

    private boolean realmIsSingleton(RealmRef realmRef) {
        return Set.of(FileRealmSettings.TYPE, NativeRealmSettings.TYPE).contains(realmRef.getType());
    }
}<|MERGE_RESOLUTION|>--- conflicted
+++ resolved
@@ -602,7 +602,6 @@
         assertThat(authenticationV7.encode(), equalTo(headerV7));
     }
 
-<<<<<<< HEAD
     public void testMaybeRewriteForOlderVersionWithRemoteAccessThrowsOnUnsupportedVersion() {
         final Authentication authentication = randomBoolean()
             ? AuthenticationTestHelper.builder().remoteAccess().build()
@@ -687,7 +686,8 @@
             (String) rewrittenMetadata.get(AuthenticationField.REMOTE_ACCESS_AUTHENTICATION_KEY)
         );
         assertThat(innerRewritten, equalTo(innerAuthentication.maybeRewriteForOlderVersion(olderVersion)));
-=======
+    }
+
     public void testMaybeRewriteForOlderVersionErasesDomainForVersionsBeforeDomains() {
         final TransportVersion olderVersion = TransportVersionUtils.randomPreviousCompatibleVersion(
             random(),
@@ -755,7 +755,6 @@
             ),
             equalTo(realmRefWithDomain)
         );
->>>>>>> 98769777
     }
 
     private void runWithAuthenticationToXContent(Authentication authentication, Consumer<Map<String, Object>> consumer) throws IOException {
