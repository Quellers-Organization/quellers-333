--- conflicted
+++ resolved
@@ -139,7 +139,7 @@
     public void testRemoteAccessCanAccessResourceOf() throws IOException {
         final String apiKeyId1 = randomAlphaOfLengthBetween(10, 20);
         final RemoteAccessAuthentication remoteAccessAuthentication1 = randomValueOtherThanMany(
-            ra -> User.isInternal(ra.getAuthentication().getEffectiveSubject().getUser()) || ra.getAuthentication().isApiKey(),
+            ra -> User.isInternal(ra.getAuthentication().getEffectiveSubject().getUser()),
             () -> AuthenticationTestHelper.randomRemoteAccessAuthentication()
         );
         final Authentication authentication = AuthenticationTestHelper.builder()
@@ -917,15 +917,10 @@
     }
 
     public void testMaybeRemoveRemoteIndicesFromRoleDescriptors() {
-<<<<<<< HEAD
-        final BytesReference roleWithoutRemoteIndices = new BytesArray("""
-            {"user_role":{"cluster":["all"]}}""");
-=======
         final boolean includeClusterPrivileges = randomBoolean();
         final BytesReference roleWithoutRemoteIndices = new BytesArray(Strings.format("""
             {"user_role":{%s}}""", includeClusterPrivileges ? """
             "cluster":["all"]""" : ""));
->>>>>>> cf80784c
 
         // role without remote indices should stay the same
         assertThat(
@@ -936,18 +931,11 @@
         // role with remote indices should be filtered
         assertThat(
             roleWithoutRemoteIndices.toBytesRef(),
-<<<<<<< HEAD
-            equalTo(Authentication.maybeRemoveRemoteIndicesFromRoleDescriptors(new BytesArray("""
-                {"user_role":{"cluster":["all"],
-                "remote_indices":{"names":["logs-*"],"privileges":["read"],"clusters":["my_cluster*","other_cluster"]}}
-                }""")).toBytesRef())
-=======
             equalTo(Authentication.maybeRemoveRemoteIndicesFromRoleDescriptors(new BytesArray(Strings.format("""
                 {"user_role":{%s
                 "remote_indices":{"names":["logs-*"],"privileges":["read"],"clusters":["my_cluster*","other_cluster"]}}
                 }""", includeClusterPrivileges ? """
                 "cluster":["all"],""" : ""))).toBytesRef())
->>>>>>> cf80784c
         );
 
         // check null value
