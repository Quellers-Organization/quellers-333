/*
 * Copyright Elasticsearch B.V. and/or licensed to Elasticsearch B.V. under one
 * or more contributor license agreements. Licensed under the Elastic License
 * 2.0; you may not use this file except in compliance with the Elastic License
 * 2.0.
 */

package org.elasticsearch.xpack.core.ml.inference.trainedmodel;

import org.elasticsearch.ElasticsearchException;
import org.elasticsearch.Version;
import org.elasticsearch.common.io.stream.NamedWriteableRegistry;
import org.elasticsearch.common.io.stream.Writeable;
import org.elasticsearch.xcontent.NamedXContentRegistry;
import org.elasticsearch.xcontent.XContentParser;
import org.elasticsearch.xpack.core.ml.AbstractBWCSerializationTestCase;
import org.elasticsearch.xpack.core.ml.inference.MlInferenceNamedXContentProvider;

import java.io.IOException;
import java.util.Collections;
import java.util.HashMap;
import java.util.Map;

import static org.hamcrest.Matchers.equalTo;
import static org.hamcrest.Matchers.sameInstance;

public class PassThroughConfigUpdateTests extends AbstractBWCSerializationTestCase<PassThroughConfigUpdate> {

    public void testFromMap() {
<<<<<<< HEAD
        PassThroughConfigUpdate expected = new PassThroughConfigUpdate("ml-results");
        Map<String, Object> config = new HashMap<>() {
            {
                put(NlpConfig.RESULTS_FIELD.getPreferredName(), "ml-results");
=======
        PassThroughConfigUpdate expected = new PassThroughConfigUpdate(
            "ml-results",
            new BertTokenizationUpdate(Tokenization.Truncate.FIRST)
        );
        Map<String, Object> config = new HashMap<>() {
            {
                put(NlpConfig.RESULTS_FIELD.getPreferredName(), "ml-results");
                Map<String, Object> truncate = new HashMap<>();
                truncate.put("truncate", "first");
                Map<String, Object> bert = new HashMap<>();
                bert.put("bert", truncate);
                put("tokenization", bert);
>>>>>>> d90fa4eb
            }
        };
        assertThat(PassThroughConfigUpdate.fromMap(config), equalTo(expected));
    }

    public void testFromMapWithUnknownField() {
        ElasticsearchException ex = expectThrows(
            ElasticsearchException.class,
            () -> PassThroughConfigUpdate.fromMap(Collections.singletonMap("some_key", 1))
        );
        assertThat(ex.getMessage(), equalTo("Unrecognized fields [some_key]."));
    }

    public void testApply() {
        PassThroughConfig originalConfig = PassThroughConfigTests.createRandom();

        assertThat(originalConfig, sameInstance(new PassThroughConfigUpdate.Builder().build().apply(originalConfig)));

        assertThat(
            new PassThroughConfig(originalConfig.getVocabularyConfig(), originalConfig.getTokenization(), "ml-results"),
            equalTo(new PassThroughConfigUpdate.Builder().setResultsField("ml-results").build().apply(originalConfig))
        );
<<<<<<< HEAD
=======

        Tokenization.Truncate truncate = randomFrom(Tokenization.Truncate.values());
        Tokenization tokenization = new BertTokenization(
            originalConfig.getTokenization().doLowerCase(),
            originalConfig.getTokenization().withSpecialTokens(),
            originalConfig.getTokenization().maxSequenceLength(),
            truncate
        );
        assertThat(
            new PassThroughConfig(originalConfig.getVocabularyConfig(), tokenization, originalConfig.getResultsField()),
            equalTo(
                new PassThroughConfigUpdate.Builder().setTokenizationUpdate(new BertTokenizationUpdate(truncate))
                    .build()
                    .apply(originalConfig)
            )
        );
>>>>>>> d90fa4eb
    }

    @Override
    protected PassThroughConfigUpdate doParseInstance(XContentParser parser) throws IOException {
        return PassThroughConfigUpdate.fromXContentStrict(parser);
    }

    @Override
    protected Writeable.Reader<PassThroughConfigUpdate> instanceReader() {
        return PassThroughConfigUpdate::new;
    }

    @Override
    protected PassThroughConfigUpdate createTestInstance() {
        PassThroughConfigUpdate.Builder builder = new PassThroughConfigUpdate.Builder();
        if (randomBoolean()) {
            builder.setResultsField(randomAlphaOfLength(8));
        }
        if (randomBoolean()) {
            builder.setTokenizationUpdate(new BertTokenizationUpdate(randomFrom(Tokenization.Truncate.values())));
        }
        return builder.build();
    }

    @Override
    protected PassThroughConfigUpdate mutateInstanceForVersion(PassThroughConfigUpdate instance, Version version) {
        if (version.before(Version.V_8_1_0)) {
            return new PassThroughConfigUpdate(instance.getResultsField(), null);
        }
        return instance;
    }

    @Override
    protected NamedXContentRegistry xContentRegistry() {
        return new NamedXContentRegistry(new MlInferenceNamedXContentProvider().getNamedXContentParsers());
    }

    @Override
    protected NamedWriteableRegistry getNamedWriteableRegistry() {
        return new NamedWriteableRegistry(new MlInferenceNamedXContentProvider().getNamedWriteables());
    }
}<|MERGE_RESOLUTION|>--- conflicted
+++ resolved
@@ -27,12 +27,6 @@
 public class PassThroughConfigUpdateTests extends AbstractBWCSerializationTestCase<PassThroughConfigUpdate> {
 
     public void testFromMap() {
-<<<<<<< HEAD
-        PassThroughConfigUpdate expected = new PassThroughConfigUpdate("ml-results");
-        Map<String, Object> config = new HashMap<>() {
-            {
-                put(NlpConfig.RESULTS_FIELD.getPreferredName(), "ml-results");
-=======
         PassThroughConfigUpdate expected = new PassThroughConfigUpdate(
             "ml-results",
             new BertTokenizationUpdate(Tokenization.Truncate.FIRST)
@@ -45,7 +39,6 @@
                 Map<String, Object> bert = new HashMap<>();
                 bert.put("bert", truncate);
                 put("tokenization", bert);
->>>>>>> d90fa4eb
             }
         };
         assertThat(PassThroughConfigUpdate.fromMap(config), equalTo(expected));
@@ -68,8 +61,6 @@
             new PassThroughConfig(originalConfig.getVocabularyConfig(), originalConfig.getTokenization(), "ml-results"),
             equalTo(new PassThroughConfigUpdate.Builder().setResultsField("ml-results").build().apply(originalConfig))
         );
-<<<<<<< HEAD
-=======
 
         Tokenization.Truncate truncate = randomFrom(Tokenization.Truncate.values());
         Tokenization tokenization = new BertTokenization(
@@ -86,7 +77,6 @@
                     .apply(originalConfig)
             )
         );
->>>>>>> d90fa4eb
     }
 
     @Override
