/*
 * Copyright Elasticsearch B.V. and/or licensed to Elasticsearch B.V. under one
 * or more contributor license agreements. Licensed under the Elastic License
 * 2.0; you may not use this file except in compliance with the Elastic License
 * 2.0.
 */

package org.elasticsearch.xpack.core.ml.inference.trainedmodel;

import org.elasticsearch.ElasticsearchStatusException;
import org.elasticsearch.test.ESTestCase;

import java.util.HashMap;
import java.util.Map;

import static org.hamcrest.Matchers.containsString;
import static org.hamcrest.Matchers.equalTo;
import static org.hamcrest.Matchers.nullValue;

public class NlpConfigUpdateTests extends ESTestCase {

    public void testTokenizationFromMap() {

        Map<String, Object> config = new HashMap<>() {
            {
                Map<String, Object> truncate = new HashMap<>();
                truncate.put("truncate", "first");
                Map<String, Object> bert = new HashMap<>();
                bert.put("bert", truncate);
                put("tokenization", bert);
            }
        };
        assertThat(NlpConfigUpdate.tokenizationFromMap(config), equalTo(new BertTokenizationUpdate(Tokenization.Truncate.FIRST, null)));
        config = new HashMap<>() {
            {
                Map<String, Object> truncate = new HashMap<>();
                truncate.put("truncate", "first");
                truncate.put("span", 0);
                Map<String, Object> bert = new HashMap<>();
                bert.put("bert", truncate);
                put("tokenization", bert);
            }
        };
        assertThat(NlpConfigUpdate.tokenizationFromMap(config), equalTo(new BertTokenizationUpdate(Tokenization.Truncate.FIRST, 0)));

        config = new HashMap<>();
        assertThat(NlpConfigUpdate.tokenizationFromMap(config), nullValue());

        config = new HashMap<>() {
            {
                Map<String, Object> truncate = new HashMap<>();
                // only the truncate option is updatable
                truncate.put("do_lower_case", true);
                Map<String, Object> bert = new HashMap<>();
                bert.put("bert", truncate);
                put("tokenization", bert);
            }
        };
        assertThat(NlpConfigUpdate.tokenizationFromMap(config), nullValue());

        Map<String, Object> finalConfig = new HashMap<>() {
            {
                Map<String, Object> truncate = new HashMap<>();
                truncate.put("truncate", "first");
                Map<String, Object> bert = new HashMap<>();
                bert.put("not_bert", truncate);
                put("tokenization", bert);
            }
        };
        ElasticsearchStatusException e = expectThrows(
            ElasticsearchStatusException.class,
            () -> NlpConfigUpdate.tokenizationFromMap(finalConfig)
        );
        assertThat(
            e.getMessage(),
<<<<<<< HEAD
            containsString("unknown tokenization type expecting one of [bert, mpnet, roberta, xlm_roberta] got [not_bert]")
=======
            containsString("unknown tokenization type expecting one of [bert, bert_ja, mpnet, roberta] got [not_bert]")
>>>>>>> 65fc5e56
        );
    }

    public void testTokenizationFromMap_MpNet() {
        Map<String, Object> config = new HashMap<>() {
            {
                Map<String, Object> truncate = new HashMap<>();
                truncate.put("truncate", "first");
                Map<String, Object> tokenizer = new HashMap<>();
                tokenizer.put("mpnet", truncate);
                put("tokenization", tokenizer);
            }
        };
        assertThat(NlpConfigUpdate.tokenizationFromMap(config), equalTo(new MPNetTokenizationUpdate(Tokenization.Truncate.FIRST, null)));

        config = new HashMap<>() {
            {
                Map<String, Object> truncate = new HashMap<>();
                truncate.put("truncate", "first");
                truncate.put("span", 0);
                Map<String, Object> tokenizer = new HashMap<>();
                tokenizer.put("mpnet", truncate);
                put("tokenization", tokenizer);
            }
        };
        assertThat(NlpConfigUpdate.tokenizationFromMap(config), equalTo(new MPNetTokenizationUpdate(Tokenization.Truncate.FIRST, 0)));
    }

    public void testTokenizationFromMap_Roberta() {
        Map<String, Object> config = new HashMap<>() {
            {
                Map<String, Object> truncate = new HashMap<>();
                truncate.put("truncate", "first");
                Map<String, Object> tokenizer = new HashMap<>();
                tokenizer.put("roberta", truncate);
                put("tokenization", tokenizer);
            }
        };
        assertThat(NlpConfigUpdate.tokenizationFromMap(config), equalTo(new RobertaTokenizationUpdate(Tokenization.Truncate.FIRST, null)));

        config = new HashMap<>() {
            {
                Map<String, Object> truncate = new HashMap<>();
                truncate.put("truncate", "first");
                truncate.put("span", 0);
                Map<String, Object> tokenizer = new HashMap<>();
                tokenizer.put("roberta", truncate);
                put("tokenization", tokenizer);
            }
        };
        assertThat(NlpConfigUpdate.tokenizationFromMap(config), equalTo(new RobertaTokenizationUpdate(Tokenization.Truncate.FIRST, 0)));
    }
}<|MERGE_RESOLUTION|>--- conflicted
+++ resolved
@@ -73,11 +73,7 @@
         );
         assertThat(
             e.getMessage(),
-<<<<<<< HEAD
-            containsString("unknown tokenization type expecting one of [bert, mpnet, roberta, xlm_roberta] got [not_bert]")
-=======
-            containsString("unknown tokenization type expecting one of [bert, bert_ja, mpnet, roberta] got [not_bert]")
->>>>>>> 65fc5e56
+            containsString("unknown tokenization type expecting one of [bert, bert_ja, mpnet, roberta, xlm_roberta] got [not_bert]")
         );
     }
 
