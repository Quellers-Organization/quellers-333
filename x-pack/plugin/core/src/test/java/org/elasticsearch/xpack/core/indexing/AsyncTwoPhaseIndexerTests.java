--- conflicted
+++ resolved
@@ -331,17 +331,12 @@
             assertThat(indexer.getState(), equalTo(IndexerState.STARTED));
             assertTrue(indexer.maybeTriggerAsyncJob(System.currentTimeMillis()));
             assertThat(indexer.getState(), equalTo(IndexerState.INDEXING));
-<<<<<<< HEAD
-            assertTrue(awaitBusy(() -> indexer.getPosition() == 2));
+            assertBusy(() -> assertThat(indexer.getPosition(), equalTo(2)));
             countDownLatch.countDown();
-            assertTrue(awaitBusy(() -> isFinished.get()));
+            assertBusy(() -> assertTrue(isFinished.get()));
             assertThat(indexer.getPosition(), equalTo(3));
 
             assertFalse(isStopped.get());
-=======
-            assertThat(indexer.getPosition(), equalTo(2));
-            ESTestCase.assertBusy(() -> assertTrue(isFinished.get()));
->>>>>>> 668870d0
             assertThat(indexer.getStep(), equalTo(6));
             assertThat(indexer.getStats().getNumInvocations(), equalTo(1L));
             assertThat(indexer.getStats().getNumPages(), equalTo(1L));
@@ -361,8 +356,7 @@
             indexer.start();
             assertThat(indexer.getState(), equalTo(IndexerState.STARTED));
             assertTrue(indexer.maybeTriggerAsyncJob(System.currentTimeMillis()));
-<<<<<<< HEAD
-            assertTrue(awaitBusy(() -> isFinished.get(), 10000, TimeUnit.SECONDS));
+            assertBusy(() -> assertTrue(isFinished.get()), 10000, TimeUnit.SECONDS));
             assertThat(indexer.getStep(), equalTo(3));
 
         } finally {
@@ -390,10 +384,6 @@
             executor.shutdownNow();
         }
     }
-=======
-            ESTestCase.assertBusy(() -> assertTrue(isFinished.get()));
-            assertThat(indexer.getStep(), equalTo(4));
->>>>>>> 668870d0
 
     public void testFiveRuns() throws InterruptedException {
         AtomicReference<IndexerState> state = new AtomicReference<>(IndexerState.STOPPED);
