/*
 * Copyright Elasticsearch B.V. and/or licensed to Elasticsearch B.V. under one
 * or more contributor license agreements. Licensed under the Elastic License;
 * you may not use this file except in compliance with the Elastic License.
 */

package org.elasticsearch.xpack.core.indexing;

import org.apache.lucene.search.TotalHits;
import org.elasticsearch.action.ActionListener;
import org.elasticsearch.action.bulk.BulkItemResponse;
import org.elasticsearch.action.bulk.BulkRequest;
import org.elasticsearch.action.bulk.BulkResponse;
import org.elasticsearch.action.index.IndexRequest;
import org.elasticsearch.action.search.SearchRequest;
import org.elasticsearch.action.search.SearchResponse;
import org.elasticsearch.action.search.SearchResponseSections;
import org.elasticsearch.action.search.ShardSearchFailure;
import org.elasticsearch.common.settings.Settings;
import org.elasticsearch.common.unit.TimeValue;
import org.elasticsearch.common.xcontent.XContentBuilder;
import org.elasticsearch.search.SearchHit;
import org.elasticsearch.search.SearchHits;
import org.elasticsearch.test.ESTestCase;
import org.elasticsearch.threadpool.ExecutorBuilder;
import org.elasticsearch.threadpool.TestThreadPool;
import org.elasticsearch.threadpool.ThreadPool;
import org.junit.Before;

import java.io.IOException;
import java.util.ArrayList;
import java.util.Collection;
import java.util.Collections;
import java.util.List;
import java.util.concurrent.CountDownLatch;
import java.util.concurrent.TimeUnit;
import java.util.concurrent.atomic.AtomicBoolean;
import java.util.concurrent.atomic.AtomicReference;

import static org.hamcrest.Matchers.equalTo;

public class AsyncTwoPhaseIndexerTests extends ESTestCase {

    AtomicBoolean isFinished = new AtomicBoolean(false);
    AtomicBoolean isStopped = new AtomicBoolean(false);

    @Before
    public void reset() {
        isFinished.set(false);
        isStopped.set(false);
    }

    private class MockIndexer extends AsyncTwoPhaseIndexer<Integer, MockJobStats> {

        private final CountDownLatch latch;
        // test the execution order
        private volatile int step;
        private final boolean stoppedBeforeFinished;

        protected MockIndexer(ThreadPool threadPool, String executorName, AtomicReference<IndexerState> initialState,
                              Integer initialPosition, CountDownLatch latch, boolean stoppedBeforeFinished) {
            super(threadPool, executorName, initialState, initialPosition, new MockJobStats());
            this.latch = latch;
            this.stoppedBeforeFinished = stoppedBeforeFinished;
        }

        @Override
        protected String getJobId() {
            return "mock";
        }

        @Override
        protected IterationResult<Integer> doProcess(SearchResponse searchResponse) {
            assertFalse("should not be called as stoppedBeforeFinished is false", stoppedBeforeFinished);
            assertThat(step, equalTo(3));
            ++step;
            return new IterationResult<>(Collections.emptyList(), 3, true);
        }

        private void awaitForLatch() {
            try {
                latch.await(10, TimeUnit.SECONDS);
            } catch (InterruptedException e) {
                throw new RuntimeException(e);
            }
        }

        @Override
        protected SearchRequest buildSearchRequest(long waitTimeInNanos) {
            assertThat(step, equalTo(1));
            ++step;
            return new SearchRequest();
        }

        @Override
        protected void onStart(long now, ActionListener<Boolean> listener) {
            assertThat(step, equalTo(0));
            ++step;
            listener.onResponse(true);
        }

        @Override
        protected void doNextSearch(SearchRequest request, ActionListener<SearchResponse> nextPhase) {
            assertThat(step, equalTo(2));
            ++step;
            final SearchResponseSections sections = new SearchResponseSections(
                new SearchHits(new SearchHit[0], new TotalHits(0, TotalHits.Relation.EQUAL_TO), 0), null,
                null, false, null, null, 1);

            // block till latch has been counted down, simulating network latency
            awaitForLatch();
            nextPhase.onResponse(new SearchResponse(sections, null, 1, 1, 0, 0, ShardSearchFailure.EMPTY_ARRAY, null, null));
        }

        @Override
        protected void doNextBulk(BulkRequest request, ActionListener<BulkResponse> nextPhase) {
            fail("should not be called");
        }

        @Override
        protected void doSaveState(IndexerState state, Integer position, Runnable next) {
            // for stop before finished we do not know if its stopped before are after the search
            if (stoppedBeforeFinished == false) {
                assertThat(step, equalTo(5));
            }
            ++step;
            next.run();
        }

        @Override
        protected void onFailure(Exception exc) {
            fail(exc.getMessage());
        }

        @Override
        protected void onFinish(ActionListener<Void> listener) {
            assertThat(step, equalTo(4));
            ++step;
            listener.onResponse(null);
            assertTrue(isFinished.compareAndSet(false, true));
        }

        @Override
        protected void onStop() {
            assertTrue(isStopped.compareAndSet(false, true));
        }

        @Override
        protected void onAbort() {
        }

        public int getStep() {
            return step;
        }

    }

    private class MockIndexerFiveRuns extends AsyncTwoPhaseIndexer<Integer, MockJobStats> {

        private final long startTime;
        private final CountDownLatch latch;
        private volatile float maxDocsPerSecond;

        // counters
        private volatile boolean started = false;
        private volatile boolean waitingForLatch = false;
        private volatile int searchRequests = 0;
        private volatile int searchOps = 0;
        private volatile int processOps = 0;
        private volatile int bulkOps = 0;

        protected MockIndexerFiveRuns(ThreadPool threadPool, String executorName, AtomicReference<IndexerState> initialState,
                Integer initialPosition, float maxDocsPerSecond, CountDownLatch latch) {
            super(threadPool, executorName, initialState, initialPosition, new MockJobStats());
            startTime = System.nanoTime();
            this.latch = latch;
            this.maxDocsPerSecond = maxDocsPerSecond;
        }

        public void rethrottle(float maxDocsPerSecond) {
            this.maxDocsPerSecond = maxDocsPerSecond;
            rethrottle();
        }

        @Override
        protected String getJobId() {
            return "mock_5_runs";
        }

        @Override
        protected float getMaxDocsPerSecond() {
            return maxDocsPerSecond;
        }

        @Override
        protected IterationResult<Integer> doProcess(SearchResponse searchResponse) {
            // increment doc count for throttling
            getStats().incrementNumDocuments(1000);

            ++processOps;
            if (processOps == 5) {
                return new IterationResult<>(Collections.singletonList(new IndexRequest()), processOps, true);
            }
            else if (processOps % 2 == 0) {
                return new IterationResult<>(Collections.emptyList(), processOps, false);
            }

            return new IterationResult<>(Collections.singletonList(new IndexRequest()), processOps, false);
        }

        @Override
        protected SearchRequest buildSearchRequest(long waitTimeInNanos) {
            ++searchRequests;
            return new SearchRequest();
        }

        @Override
        protected void onStart(long now, ActionListener<Boolean> listener) {
            started = true;
            listener.onResponse(true);
        }

        private void awaitForLatch() {
            if (latch == null) {
                return;
            }
            try {
                waitingForLatch = true;
                latch.await(10, TimeUnit.SECONDS);
                waitingForLatch = false;
            } catch (InterruptedException e) {
                throw new RuntimeException(e);
            }
        }

        public boolean waitingForLatchCountDown() {
            return waitingForLatch;
        }

        @Override
        protected void doNextSearch(SearchRequest request, ActionListener<SearchResponse> nextPhase) {
            ++searchOps;
            final SearchResponseSections sections = new SearchResponseSections(
                new SearchHits(new SearchHit[0], new TotalHits(0, TotalHits.Relation.EQUAL_TO), 0), null,
                null, false, null, null, 1);

<<<<<<< HEAD
            nextPhase.onResponse(new SearchResponse(sections, null, 1, 1, 0, 0, ShardSearchFailure.EMPTY_ARRAY, null, null));
=======
            if (processOps == 3) {
                awaitForLatch();
            }

            nextPhase.onResponse(new SearchResponse(sections, null, 1, 1, 0, 0, ShardSearchFailure.EMPTY_ARRAY, null));
>>>>>>> 839ac4dd
        }

        @Override
        protected void doNextBulk(BulkRequest request, ActionListener<BulkResponse> nextPhase) {
            ++bulkOps;
            nextPhase.onResponse(new BulkResponse(new BulkItemResponse[0], 100));
        }

        @Override
        protected void doSaveState(IndexerState state, Integer position, Runnable next) {
            next.run();
        }

        @Override
        protected void onFailure(Exception exc) {
            fail(exc.getMessage());
        }

        @Override
        protected void onFinish(ActionListener<Void> listener) {
            assertTrue(isFinished.compareAndSet(false, true));
            listener.onResponse(null);
        }

        @Override
        protected void onStop() {
            assertTrue(isStopped.compareAndSet(false, true));
        }

        @Override
        protected void onAbort() {
        }

        @Override
        protected long getTimeNanos() {
            return startTime + searchOps * 50_000_000L;
        }

        public void assertCounters() {
            assertTrue(started);
            assertEquals(5L, searchRequests);
            assertEquals(5L, searchOps);
            assertEquals(5L, processOps);
            assertEquals(2L, bulkOps);
        }

    }

    private class MockIndexerThrowsFirstSearch extends AsyncTwoPhaseIndexer<Integer, MockJobStats> {

        // test the execution order
        private int step;

        protected MockIndexerThrowsFirstSearch(ThreadPool threadPool, String executorName, AtomicReference<IndexerState> initialState,
                                               Integer initialPosition) {
            super(threadPool, executorName, initialState, initialPosition, new MockJobStats());
        }

        @Override
        protected String getJobId() {
            return "mock";
        }

        @Override
        protected IterationResult<Integer> doProcess(SearchResponse searchResponse) {
            fail("should not be called");
            return null;
        }

        @Override
        protected SearchRequest buildSearchRequest(long waitTimeInNanos) {
            assertThat(step, equalTo(1));
            ++step;
            return new SearchRequest();
        }

        @Override
        protected void onStart(long now, ActionListener<Boolean> listener) {
            assertThat(step, equalTo(0));
            ++step;
            listener.onResponse(true);
        }

        @Override
        protected void doNextSearch(SearchRequest request, ActionListener<SearchResponse> nextPhase) {
            throw new RuntimeException("Failed to build search request");
        }

        @Override
        protected void doNextBulk(BulkRequest request, ActionListener<BulkResponse> nextPhase) {
            fail("should not be called");
        }

        @Override
        protected void doSaveState(IndexerState state, Integer position, Runnable next) {
            fail("should not be called");
        }

        @Override
        protected void onFailure(Exception exc) {
            assertThat(step, equalTo(2));
            ++step;
            assertTrue(isFinished.compareAndSet(false, true));
        }

        @Override
        protected void onFinish(ActionListener<Void> listener) {
            fail("should not be called");
        }

        @Override
        protected void onAbort() {
            fail("should not be called");
        }

        public int getStep() {
            return step;
        }
    }

    private static class MockJobStats extends IndexerJobStats {

        @Override
        public XContentBuilder toXContent(XContentBuilder builder, Params params) throws IOException {
            return null;
        }
    }

    private class MockThreadPool extends TestThreadPool {

        private List<TimeValue> delays = new ArrayList<>();

        MockThreadPool(String name, ExecutorBuilder<?>... customBuilders) {
            super(name, Settings.EMPTY, customBuilders);
        }

        @Override
        public ScheduledCancellable schedule(Runnable command, TimeValue delay, String executor) {
            delays.add(delay);

            return super.schedule(command, TimeValue.ZERO, executor);
        }

        public void assertCountersAndDelay(Collection<TimeValue> expectedDelays) {
            assertThat(delays, equalTo(expectedDelays));
        }
    }

    public void testStateMachine() throws Exception {
        AtomicReference<IndexerState> state = new AtomicReference<>(IndexerState.STOPPED);
        final ThreadPool threadPool = new TestThreadPool(getTestName());
        try {
            CountDownLatch countDownLatch = new CountDownLatch(1);
            MockIndexer indexer = new MockIndexer(threadPool, ThreadPool.Names.GENERIC, state, 2, countDownLatch, false);
            indexer.start();
            assertThat(indexer.getState(), equalTo(IndexerState.STARTED));
            assertTrue(indexer.maybeTriggerAsyncJob(System.currentTimeMillis()));
            assertThat(indexer.getState(), equalTo(IndexerState.INDEXING));
            assertBusy(() -> assertThat(indexer.getPosition(), equalTo(2)));

            countDownLatch.countDown();
            assertBusy(() -> assertTrue(isFinished.get()));
            assertThat(indexer.getPosition(), equalTo(3));

            assertFalse(isStopped.get());
            assertThat(indexer.getStep(), equalTo(6));
            assertThat(indexer.getStats().getNumInvocations(), equalTo(1L));
            assertThat(indexer.getStats().getNumPages(), equalTo(1L));
            assertThat(indexer.getStats().getOutputDocuments(), equalTo(0L));
            assertTrue(indexer.abort());
        } finally {
            ThreadPool.terminate(threadPool, 30, TimeUnit.SECONDS);
        }
    }

    public void testStateMachineBrokenSearch() throws Exception {
        AtomicReference<IndexerState> state = new AtomicReference<>(IndexerState.STOPPED);
        final ThreadPool threadPool = new TestThreadPool(getTestName());

        try {
            MockIndexerThrowsFirstSearch indexer = new MockIndexerThrowsFirstSearch(threadPool, ThreadPool.Names.GENERIC, state, 2);
            indexer.start();
            assertThat(indexer.getState(), equalTo(IndexerState.STARTED));
            assertTrue(indexer.maybeTriggerAsyncJob(System.currentTimeMillis()));
            assertBusy(() -> assertTrue(isFinished.get()), 10000, TimeUnit.SECONDS);
            assertThat(indexer.getStep(), equalTo(3));
        } finally {
            ThreadPool.terminate(threadPool, 30, TimeUnit.SECONDS);
        }
    }

    public void testStop_WhileIndexing() throws Exception {
        AtomicReference<IndexerState> state = new AtomicReference<>(IndexerState.STOPPED);
        final ThreadPool threadPool = new TestThreadPool(getTestName());
        try {
            CountDownLatch countDownLatch = new CountDownLatch(1);
            MockIndexer indexer = new MockIndexer(threadPool, ThreadPool.Names.GENERIC, state, 2, countDownLatch, true);
            indexer.start();
            assertThat(indexer.getState(), equalTo(IndexerState.STARTED));
            assertTrue(indexer.maybeTriggerAsyncJob(System.currentTimeMillis()));
            assertThat(indexer.getState(), equalTo(IndexerState.INDEXING));
            indexer.stop();
            countDownLatch.countDown();

            assertThat(indexer.getPosition(), equalTo(2));
            assertBusy(() -> assertTrue(isStopped.get()));
            assertFalse(isFinished.get());
        } finally {
            ThreadPool.terminate(threadPool, 30, TimeUnit.SECONDS);
        }
    }

    public void testFiveRuns() throws Exception {
        doTestFiveRuns(-1, Collections.emptyList());
    }

    public void testFiveRunsThrottled100() throws Exception {
        // expect throttling to kick in
        doTestFiveRuns(100, timeValueCollectionFromMilliseconds(9950L, 9950L, 9950L, 9950L));
    }

    public void testFiveRunsThrottled1000() throws Exception {
        // expect throttling to kick in
        doTestFiveRuns(1_000, timeValueCollectionFromMilliseconds(950L, 950L, 950L, 950L));
    }

    public void testFiveRunsThrottled18000() throws Exception {
        // expect throttling to not kick in due to min wait time
        doTestFiveRuns(18_000, Collections.emptyList());
    }

    public void testFiveRunsThrottled1000000() throws Exception {
        // docs per seconds is set high, so throttling does not kick in
        doTestFiveRuns(1_000_000, Collections.emptyList());
    }

    public void doTestFiveRuns(float docsPerSecond, Collection<TimeValue> expectedDelays) throws Exception {
        AtomicReference<IndexerState> state = new AtomicReference<>(IndexerState.STOPPED);
        final MockThreadPool threadPool = new MockThreadPool(getTestName());
        try {
            MockIndexerFiveRuns indexer = new MockIndexerFiveRuns (threadPool, ThreadPool.Names.GENERIC, state, 2, docsPerSecond,
                null);
            indexer.start();
            assertThat(indexer.getState(), equalTo(IndexerState.STARTED));
            assertTrue(indexer.maybeTriggerAsyncJob(System.currentTimeMillis()));
            assertBusy(() -> assertTrue(isFinished.get()));
            indexer.assertCounters();
            threadPool.assertCountersAndDelay(expectedDelays);
        } finally {
            ThreadPool.terminate(threadPool, 30, TimeUnit.SECONDS);
        }
    }

    public void testFiveRunsRethrottle0_100() throws Exception {
        doTestFiveRunsRethrottle(-1, 100, timeValueCollectionFromMilliseconds(9950L));
    }

    public void testFiveRunsRethrottle100_0() throws Exception {
        doTestFiveRunsRethrottle(100, 0, timeValueCollectionFromMilliseconds(9950L, 9950L, 9950L));
    }

    public void testFiveRunsRethrottle100_1000() throws Exception {
        doTestFiveRunsRethrottle(100, 1000, timeValueCollectionFromMilliseconds(9950L, 9950L, 9950L, 950L));
    }

    public void testFiveRunsRethrottle1000_100() throws Exception {
        doTestFiveRunsRethrottle(1000, 100, timeValueCollectionFromMilliseconds(950L, 950L, 950L, 9950L));
    }

    public void doTestFiveRunsRethrottle(
        float docsPerSecond,
        float docsPerSecondRethrottle,
        Collection<TimeValue> expectedDelays
    ) throws Exception {
        AtomicReference<IndexerState> state = new AtomicReference<>(IndexerState.STOPPED);

        final MockThreadPool threadPool = new MockThreadPool(getTestName());
        try {
            CountDownLatch latch = new CountDownLatch(1);
            MockIndexerFiveRuns indexer = new MockIndexerFiveRuns (threadPool, ThreadPool.Names.GENERIC, state, 2, docsPerSecond,
                latch);
            indexer.start();
            assertThat(indexer.getState(), equalTo(IndexerState.STARTED));
            assertTrue(indexer.maybeTriggerAsyncJob(System.currentTimeMillis()));
            // wait until the indexer starts waiting on the latch
            assertBusy(() -> assertTrue(indexer.waitingForLatchCountDown()));
            // rethrottle
            indexer.rethrottle(docsPerSecondRethrottle);
            latch.countDown();
            // let it finish
            assertBusy(() -> assertTrue(isFinished.get()));
            indexer.assertCounters();
            threadPool.assertCountersAndDelay(expectedDelays);
        } finally {
            ThreadPool.terminate(threadPool, 30, TimeUnit.SECONDS);
        }
    }

    public void testCalculateThrottlingDelay() {
        // negative docs per second, throttling turned off
        assertThat(AsyncTwoPhaseIndexer.calculateThrottlingDelay(-100, 100, 1_000, 1_000), equalTo(TimeValue.ZERO));

        // negative docs per second, throttling turned off
        assertThat(AsyncTwoPhaseIndexer.calculateThrottlingDelay(0, 100, 1_000, 1_000), equalTo(TimeValue.ZERO));

        // 100 docs/s with 100 docs -> 1s delay
        assertThat(AsyncTwoPhaseIndexer.calculateThrottlingDelay(100, 100, 1_000_000, 1_000_000), equalTo(TimeValue.timeValueSeconds(1)));

        // 100 docs/s with 100 docs, 200ms passed -> 800ms delay
        assertThat(
            AsyncTwoPhaseIndexer.calculateThrottlingDelay(100, 100, 1_000_000_000L, 1_200_000_000L),
            equalTo(TimeValue.timeValueMillis(800))
        );

        // 100 docs/s with 100 docs done, time passed -> no delay
        assertThat(AsyncTwoPhaseIndexer.calculateThrottlingDelay(100, 100, 1_000_000_000L, 5_000_000_000L), equalTo(TimeValue.ZERO));

        // 1_000_000 docs/s with 1 doc done, time passed -> no delay
        assertThat(AsyncTwoPhaseIndexer.calculateThrottlingDelay(1_000_000, 1, 1_000_000_000L, 1_000_000_000L), equalTo(TimeValue.ZERO));

        // max: 1 docs/s with 1_000_000 docs done, time passed -> no delay
        assertThat(
            AsyncTwoPhaseIndexer.calculateThrottlingDelay(1, 1_000_000, 1_000_000_000L, 1_000_000_000L),
            equalTo(TimeValue.timeValueHours(1))
        );

        // min: 100 docs/s with 100 docs, 995ms passed -> no delay, because minimum not reached
        assertThat(AsyncTwoPhaseIndexer.calculateThrottlingDelay(100, 100, 1_000_000_000L, 1_995_000_000L), equalTo(TimeValue.ZERO));

    }

    private static Collection<TimeValue> timeValueCollectionFromMilliseconds(Long... milliseconds) {
        List<TimeValue> timeValues = new ArrayList<>();
        for (Long m: milliseconds) {
            timeValues.add(TimeValue.timeValueMillis(m));
        }

        return timeValues;
    }
}<|MERGE_RESOLUTION|>--- conflicted
+++ resolved
@@ -244,15 +244,11 @@
                 new SearchHits(new SearchHit[0], new TotalHits(0, TotalHits.Relation.EQUAL_TO), 0), null,
                 null, false, null, null, 1);
 
-<<<<<<< HEAD
-            nextPhase.onResponse(new SearchResponse(sections, null, 1, 1, 0, 0, ShardSearchFailure.EMPTY_ARRAY, null, null));
-=======
             if (processOps == 3) {
                 awaitForLatch();
             }
 
-            nextPhase.onResponse(new SearchResponse(sections, null, 1, 1, 0, 0, ShardSearchFailure.EMPTY_ARRAY, null));
->>>>>>> 839ac4dd
+            nextPhase.onResponse(new SearchResponse(sections, null, 1, 1, 0, 0, ShardSearchFailure.EMPTY_ARRAY, null, null));
         }
 
         @Override
