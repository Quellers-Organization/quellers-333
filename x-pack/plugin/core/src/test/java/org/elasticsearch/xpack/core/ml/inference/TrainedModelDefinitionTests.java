/*
 * Copyright Elasticsearch B.V. and/or licensed to Elasticsearch B.V. under one
 * or more contributor license agreements. Licensed under the Elastic License;
 * you may not use this file except in compliance with the Elastic License.
 */
package org.elasticsearch.xpack.core.ml.inference;

import org.elasticsearch.common.io.stream.NamedWriteableRegistry;
import org.elasticsearch.common.io.stream.Writeable;
import org.elasticsearch.common.settings.Settings;
import org.elasticsearch.common.xcontent.DeprecationHandler;
import org.elasticsearch.common.xcontent.NamedXContentRegistry;
import org.elasticsearch.common.xcontent.ToXContent;
import org.elasticsearch.common.xcontent.XContentFactory;
import org.elasticsearch.common.xcontent.XContentParser;
import org.elasticsearch.common.xcontent.XContentType;
import org.elasticsearch.search.SearchModule;
import org.elasticsearch.test.AbstractSerializingTestCase;
import org.elasticsearch.xpack.core.ml.inference.preprocessing.FrequencyEncodingTests;
import org.elasticsearch.xpack.core.ml.inference.preprocessing.OneHotEncodingTests;
import org.elasticsearch.xpack.core.ml.inference.preprocessing.TargetMeanEncodingTests;
import org.elasticsearch.xpack.core.ml.inference.trainedmodel.ensemble.Ensemble;
import org.elasticsearch.xpack.core.ml.inference.trainedmodel.tree.Tree;
import org.elasticsearch.xpack.core.ml.inference.trainedmodel.tree.TreeTests;
import org.junit.Before;

import java.io.IOException;
import java.util.ArrayList;
import java.util.Collections;
import java.util.List;
import java.util.function.Predicate;
import java.util.stream.Collectors;
import java.util.stream.Stream;

import static org.elasticsearch.xpack.core.ml.utils.ToXContentParams.FOR_INTERNAL_STORAGE;
import static org.hamcrest.Matchers.equalTo;
import static org.hamcrest.Matchers.greaterThan;


public class TrainedModelDefinitionTests extends AbstractSerializingTestCase<TrainedModelDefinition> {

    private boolean lenient;

    @Before
    public void chooseStrictOrLenient() {
        lenient = randomBoolean();
    }

    @Override
    protected TrainedModelDefinition doParseInstance(XContentParser parser) throws IOException {
        return TrainedModelDefinition.fromXContent(parser, lenient).build();
    }

    @Override
    protected boolean supportsUnknownFields() {
        return lenient;
    }

    @Override
    protected Predicate<String> getRandomFieldsExcludeFilter() {
        return field -> !field.isEmpty();
    }

<<<<<<< HEAD
    @Override
    protected ToXContent.Params getToXContentParams() {
        return lenient ? ToXContent.EMPTY_PARAMS : new ToXContent.MapParams(Collections.singletonMap(FOR_INTERNAL_STORAGE, "true"));
    }

    @Override
    protected boolean assertToXContentEquivalence() {
        return false;
    }

    public static TrainedModelDefinition.Builder createRandomBuilder() {
=======
    public static TrainedModelDefinition.Builder createRandomBuilder(String modelId) {
>>>>>>> 1b3c1d23
        int numberOfProcessors = randomIntBetween(1, 10);
        return new TrainedModelDefinition.Builder()
            .setModelId(modelId)
            .setPreProcessors(
                randomBoolean() ? null :
                    Stream.generate(() -> randomFrom(FrequencyEncodingTests.createRandom(),
                        OneHotEncodingTests.createRandom(),
                        TargetMeanEncodingTests.createRandom()))
                        .limit(numberOfProcessors)
                        .collect(Collectors.toList()))
            .setTrainedModel(randomFrom(TreeTests.createRandom()));
    }

    private static final String ENSEMBLE_MODEL = "" +
        "{\n" +
        "  \"preprocessors\": [\n" +
        "    {\n" +
        "      \"one_hot_encoding\": {\n" +
        "        \"field\": \"col1\",\n" +
        "        \"hot_map\": {\n" +
        "          \"male\": \"col1_male\",\n" +
        "          \"female\": \"col1_female\"\n" +
        "        }\n" +
        "      }\n" +
        "    },\n" +
        "    {\n" +
        "      \"target_mean_encoding\": {\n" +
        "        \"field\": \"col2\",\n" +
        "        \"feature_name\": \"col2_encoded\",\n" +
        "        \"target_map\": {\n" +
        "          \"S\": 5.0,\n" +
        "          \"M\": 10.0,\n" +
        "          \"L\": 20\n" +
        "        },\n" +
        "        \"default_value\": 5.0\n" +
        "      }\n" +
        "    },\n" +
        "    {\n" +
        "      \"frequency_encoding\": {\n" +
        "        \"field\": \"col3\",\n" +
        "        \"feature_name\": \"col3_encoded\",\n" +
        "        \"frequency_map\": {\n" +
        "          \"none\": 0.75,\n" +
        "          \"true\": 0.10,\n" +
        "          \"false\": 0.15\n" +
        "        }\n" +
        "      }\n" +
        "    }\n" +
        "  ],\n" +
        "  \"trained_model\": {\n" +
        "    \"ensemble\": {\n" +
        "      \"feature_names\": [\n" +
        "        \"col1_male\",\n" +
        "        \"col1_female\",\n" +
        "        \"col2_encoded\",\n" +
        "        \"col3_encoded\",\n" +
        "        \"col4\"\n" +
        "      ],\n" +
        "      \"aggregate_output\": {\n" +
        "        \"weighted_sum\": {\n" +
        "          \"weights\": [\n" +
        "            0.5,\n" +
        "            0.5\n" +
        "          ]\n" +
        "        }\n" +
        "      },\n" +
        "      \"target_type\": \"regression\",\n" +
        "      \"trained_models\": [\n" +
        "        {\n" +
        "          \"tree\": {\n" +
        "            \"feature_names\": [\n" +
        "              \"col1_male\",\n" +
        "              \"col1_female\",\n" +
        "              \"col4\"\n" +
        "            ],\n" +
        "            \"tree_structure\": [\n" +
        "              {\n" +
        "                \"node_index\": 0,\n" +
        "                \"split_feature\": 0,\n" +
        "                \"split_gain\": 12.0,\n" +
        "                \"threshold\": 10.0,\n" +
        "                \"decision_type\": \"lte\",\n" +
        "                \"default_left\": true,\n" +
        "                \"left_child\": 1,\n" +
        "                \"right_child\": 2\n" +
        "              },\n" +
        "              {\n" +
        "                \"node_index\": 1,\n" +
        "                \"leaf_value\": 1\n" +
        "              },\n" +
        "              {\n" +
        "                \"node_index\": 2,\n" +
        "                \"leaf_value\": 2\n" +
        "              }\n" +
        "            ],\n" +
        "            \"target_type\": \"regression\"\n" +
        "          }\n" +
        "        },\n" +
        "        {\n" +
        "          \"tree\": {\n" +
        "            \"feature_names\": [\n" +
        "              \"col2_encoded\",\n" +
        "              \"col3_encoded\",\n" +
        "              \"col4\"\n" +
        "            ],\n" +
        "            \"tree_structure\": [\n" +
        "              {\n" +
        "                \"node_index\": 0,\n" +
        "                \"split_feature\": 0,\n" +
        "                \"split_gain\": 12.0,\n" +
        "                \"threshold\": 10.0,\n" +
        "                \"decision_type\": \"lte\",\n" +
        "                \"default_left\": true,\n" +
        "                \"left_child\": 1,\n" +
        "                \"right_child\": 2\n" +
        "              },\n" +
        "              {\n" +
        "                \"node_index\": 1,\n" +
        "                \"leaf_value\": 1\n" +
        "              },\n" +
        "              {\n" +
        "                \"node_index\": 2,\n" +
        "                \"leaf_value\": 2\n" +
        "              }\n" +
        "            ],\n" +
        "            \"target_type\": \"regression\"\n" +
        "          }\n" +
        "        }\n" +
        "      ]\n" +
        "    }\n" +
        "  }\n" +
        "}";
    private static final String TREE_MODEL = "" +
        "{\n" +
        "  \"preprocessors\": [\n" +
        "    {\n" +
        "      \"one_hot_encoding\": {\n" +
        "        \"field\": \"col1\",\n" +
        "        \"hot_map\": {\n" +
        "          \"male\": \"col1_male\",\n" +
        "          \"female\": \"col1_female\"\n" +
        "        }\n" +
        "      }\n" +
        "    },\n" +
        "    {\n" +
        "      \"target_mean_encoding\": {\n" +
        "        \"field\": \"col2\",\n" +
        "        \"feature_name\": \"col2_encoded\",\n" +
        "        \"target_map\": {\n" +
        "          \"S\": 5.0,\n" +
        "          \"M\": 10.0,\n" +
        "          \"L\": 20\n" +
        "        },\n" +
        "        \"default_value\": 5.0\n" +
        "      }\n" +
        "    },\n" +
        "    {\n" +
        "      \"frequency_encoding\": {\n" +
        "        \"field\": \"col3\",\n" +
        "        \"feature_name\": \"col3_encoded\",\n" +
        "        \"frequency_map\": {\n" +
        "          \"none\": 0.75,\n" +
        "          \"true\": 0.10,\n" +
        "          \"false\": 0.15\n" +
        "        }\n" +
        "      }\n" +
        "    }\n" +
        "  ],\n" +
        "  \"trained_model\": {\n" +
        "    \"tree\": {\n" +
        "      \"feature_names\": [\n" +
        "        \"col1_male\",\n" +
        "        \"col1_female\",\n" +
        "        \"col4\"\n" +
        "      ],\n" +
        "      \"tree_structure\": [\n" +
        "        {\n" +
        "          \"node_index\": 0,\n" +
        "          \"split_feature\": 0,\n" +
        "          \"split_gain\": 12.0,\n" +
        "          \"threshold\": 10.0,\n" +
        "          \"decision_type\": \"lte\",\n" +
        "          \"default_left\": true,\n" +
        "          \"left_child\": 1,\n" +
        "          \"right_child\": 2\n" +
        "        },\n" +
        "        {\n" +
        "          \"node_index\": 1,\n" +
        "          \"leaf_value\": 1\n" +
        "        },\n" +
        "        {\n" +
        "          \"node_index\": 2,\n" +
        "          \"leaf_value\": 2\n" +
        "        }\n" +
        "      ],\n" +
        "      \"target_type\": \"regression\"\n" +
        "    }\n" +
        "  }\n" +
        "}";

    public void testEnsembleSchemaDeserialization() throws IOException {
        XContentParser parser = XContentFactory.xContent(XContentType.JSON)
            .createParser(xContentRegistry(), DeprecationHandler.THROW_UNSUPPORTED_OPERATION, ENSEMBLE_MODEL);
        TrainedModelDefinition definition = TrainedModelDefinition.fromXContent(parser, false).build();
        assertThat(definition.getTrainedModel().getClass(), equalTo(Ensemble.class));
    }

    public void testTreeSchemaDeserialization() throws IOException {
        XContentParser parser = XContentFactory.xContent(XContentType.JSON)
            .createParser(xContentRegistry(), DeprecationHandler.THROW_UNSUPPORTED_OPERATION, TREE_MODEL);
        TrainedModelDefinition definition = TrainedModelDefinition.fromXContent(parser, false).build();
        assertThat(definition.getTrainedModel().getClass(), equalTo(Tree.class));
    }

    @Override
    protected TrainedModelDefinition createTestInstance() {
        return createRandomBuilder(null).build();
    }

    @Override
    protected Writeable.Reader<TrainedModelDefinition> instanceReader() {
        return TrainedModelDefinition::new;
    }

    @Override
    protected NamedXContentRegistry xContentRegistry() {
        List<NamedXContentRegistry.Entry> namedXContent = new ArrayList<>();
        namedXContent.addAll(new MlInferenceNamedXContentProvider().getNamedXContentParsers());
        namedXContent.addAll(new SearchModule(Settings.EMPTY, Collections.emptyList()).getNamedXContents());
        return new NamedXContentRegistry(namedXContent);
    }

    @Override
    protected NamedWriteableRegistry getNamedWriteableRegistry() {
        List<NamedWriteableRegistry.Entry> entries = new ArrayList<>();
        entries.addAll(new MlInferenceNamedXContentProvider().getNamedWriteables());
        return new NamedWriteableRegistry(entries);
    }

    public void testRamUsageEstimation() {
        TrainedModelDefinition test = createTestInstance();
        assertThat(test.ramBytesUsed(), greaterThan(0L));
    }

}<|MERGE_RESOLUTION|>--- conflicted
+++ resolved
@@ -61,7 +61,6 @@
         return field -> !field.isEmpty();
     }
 
-<<<<<<< HEAD
     @Override
     protected ToXContent.Params getToXContentParams() {
         return lenient ? ToXContent.EMPTY_PARAMS : new ToXContent.MapParams(Collections.singletonMap(FOR_INTERNAL_STORAGE, "true"));
@@ -72,10 +71,7 @@
         return false;
     }
 
-    public static TrainedModelDefinition.Builder createRandomBuilder() {
-=======
     public static TrainedModelDefinition.Builder createRandomBuilder(String modelId) {
->>>>>>> 1b3c1d23
         int numberOfProcessors = randomIntBetween(1, 10);
         return new TrainedModelDefinition.Builder()
             .setModelId(modelId)
