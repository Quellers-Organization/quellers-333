/*
 * Copyright Elasticsearch B.V. and/or licensed to Elasticsearch B.V. under one
 * or more contributor license agreements. Licensed under the Elastic License;
 * you may not use this file except in compliance with the Elastic License.
 */
package org.elasticsearch.xpack.core.ssl;

import org.apache.http.client.methods.HttpGet;
import org.apache.http.impl.client.CloseableHttpClient;
import org.apache.http.impl.client.HttpClients;
import org.apache.http.ssl.SSLContextBuilder;
import org.elasticsearch.common.CheckedRunnable;
import org.elasticsearch.common.settings.MockSecureSettings;
import org.elasticsearch.common.settings.Settings;
import org.elasticsearch.env.Environment;
import org.elasticsearch.env.TestEnvironment;
import org.elasticsearch.test.ESTestCase;
import org.elasticsearch.test.http.MockResponse;
import org.elasticsearch.test.http.MockWebServer;
import org.elasticsearch.threadpool.TestThreadPool;
import org.elasticsearch.threadpool.ThreadPool;
import org.elasticsearch.watcher.ResourceWatcherService;
import org.junit.After;
import org.junit.Before;

import javax.net.ssl.SSLContext;
import javax.net.ssl.SSLHandshakeException;

import java.io.IOException;
import java.io.InputStream;
import java.io.OutputStream;
import java.nio.file.AtomicMoveNotSupportedException;
import java.nio.file.Files;
import java.nio.file.Path;
import java.nio.file.StandardCopyOption;
import java.nio.file.StandardOpenOption;
import java.security.AccessController;
import java.security.KeyManagementException;
import java.security.KeyStore;
import java.security.KeyStoreException;
import java.security.NoSuchAlgorithmException;
import java.security.PrivilegedActionException;
import java.security.PrivilegedExceptionAction;
import java.security.UnrecoverableKeyException;
import java.security.cert.Certificate;
import java.security.cert.CertificateException;
import java.util.Collections;
import java.util.List;
import java.util.concurrent.CountDownLatch;
import java.util.function.Consumer;

import static org.hamcrest.Matchers.containsString;
import static org.hamcrest.Matchers.sameInstance;

/**
 * Unit tests for the reloading of SSL configuration
 */
public class SSLConfigurationReloaderTests extends ESTestCase {

    private ThreadPool threadPool;
    private ResourceWatcherService resourceWatcherService;

    @Before
    public void setup() {
        threadPool = new TestThreadPool("reload tests");
        resourceWatcherService =
                new ResourceWatcherService(Settings.builder().put("resource.reload.interval.high", "1s").build(), threadPool);
        resourceWatcherService.start();
    }

    @After
    public void cleanup() throws Exception {
        if (threadPool != null) {
            terminate(threadPool);
        }
    }

    /**
     * Tests reloading a keystore that is used in the KeyManager of SSLContext
     */
    public void testReloadingKeyStore() throws Exception {
        assumeFalse("Can't run in a FIPS JVM", inFipsJvm());
        final Path tempDir = createTempDir();
        final Path keystorePath = tempDir.resolve("testnode.jks");
        final Path updatedKeystorePath = tempDir.resolve("testnode_updated.jks");
        Files.copy(getDataPath("/org/elasticsearch/xpack/security/transport/ssl/certs/simple/testnode.jks"), keystorePath);
        Files.copy(getDataPath("/org/elasticsearch/xpack/security/transport/ssl/certs/simple/testnode_updated.jks"), updatedKeystorePath);
        MockSecureSettings secureSettings = new MockSecureSettings();
        secureSettings.setString("xpack.security.transport.ssl.keystore.secure_password", "testnode");
        final Settings settings = Settings.builder()
<<<<<<< HEAD
                .put("path.home", createTempDir())
                .put("xpack.security.transport.ssl.keystore.path", keystorePath)
                .setSecureSettings(secureSettings)
                .build();
=======
            .put("path.home", createTempDir())
            .put("xpack.ssl.keystore.path", keystorePath)
            .setSecureSettings(secureSettings)
            .build();
>>>>>>> 71a39d10
        final Environment env = randomBoolean() ? null : TestEnvironment.newEnvironment(settings);
        //Load HTTPClient only once. Client uses the same store as a truststore
        try (CloseableHttpClient client = getSSLClient(keystorePath, "testnode")) {
            final Consumer<SSLContext> keyMaterialPreChecks = (context) -> {
                try (MockWebServer server = new MockWebServer(context, true)) {
                    server.enqueue(new MockResponse().setResponseCode(200).setBody("body"));
                    server.start();
                    privilegedConnect(() -> client.execute(new HttpGet("https://localhost:" + server.getPort())).close());
                } catch (Exception e) {
                    throw new RuntimeException("Exception starting or connecting to the mock server", e);
                }
            };

            final Runnable modifier = () -> {
                try {
                    atomicMoveIfPossible(updatedKeystorePath, keystorePath);
                } catch (Exception e) {
                    throw new RuntimeException("modification failed", e);
                }
            };

            // The new server certificate is not in the client's truststore so SSLHandshake should fail
            final Consumer<SSLContext> keyMaterialPostChecks = (updatedContext) -> {
                try (MockWebServer server = new MockWebServer(updatedContext, true)) {
                    server.enqueue(new MockResponse().setResponseCode(200).setBody("body"));
                    server.start();
                    SSLHandshakeException sslException = expectThrows(SSLHandshakeException.class, () ->
                        privilegedConnect(() -> client.execute(new HttpGet("https://localhost:" + server.getPort())).close()));
                    assertThat(sslException.getCause().getMessage(), containsString("PKIX path validation failed"));
                } catch (Exception e) {
                    throw new RuntimeException("Exception starting or connecting to the mock server", e);
                }
            };
            validateSSLConfigurationIsReloaded(settings, env, keyMaterialPreChecks, modifier, keyMaterialPostChecks);
        }
    }
    /**
     * Tests the reloading of SSLContext when a PEM key and certificate are used.
     */
    public void testPEMKeyConfigReloading() throws Exception {
        Path tempDir = createTempDir();
        Path keyPath = tempDir.resolve("testnode.pem");
        Path updatedKeyPath = tempDir.resolve("testnode_updated.pem");
        Path certPath = tempDir.resolve("testnode.crt");
        Path updatedCertPath = tempDir.resolve("testnode_updated.crt");
        Files.copy(getDataPath("/org/elasticsearch/xpack/security/transport/ssl/certs/simple/testnode.pem"), keyPath);
        Files.copy(getDataPath("/org/elasticsearch/xpack/security/transport/ssl/certs/simple/testnode_updated.pem"), updatedKeyPath);
        Files.copy(getDataPath("/org/elasticsearch/xpack/security/transport/ssl/certs/simple/testnode_updated.crt"), updatedCertPath);
        Files.copy(getDataPath("/org/elasticsearch/xpack/security/transport/ssl/certs/simple/testnode.crt"), certPath);
        MockSecureSettings secureSettings = new MockSecureSettings();
        secureSettings.setString("xpack.security.transport.ssl.secure_key_passphrase", "testnode");
        final Settings settings = Settings.builder()
<<<<<<< HEAD
                .put("path.home", createTempDir())
                .put("xpack.security.transport.ssl.key", keyPath)
                .put("xpack.security.transport.ssl.certificate", certPath)
                .putList("xpack.security.transport.ssl.certificate_authorities", certPath.toString(), clientCertPath.toString())
                .setSecureSettings(secureSettings)
                .build();
=======
            .put("path.home", createTempDir())
            .put("xpack.ssl.key", keyPath)
            .put("xpack.ssl.certificate", certPath)
            .setSecureSettings(secureSettings)
            .build();
>>>>>>> 71a39d10
        final Environment env = randomBoolean() ? null :
            TestEnvironment.newEnvironment(Settings.builder().put("path.home", createTempDir()).build());
        // Load HTTPClient once. Client uses a keystore containing testnode key/cert as a truststore
        try (CloseableHttpClient client = getSSLClient(Collections.singletonList(certPath))) {
            final Consumer<SSLContext> keyMaterialPreChecks = (context) -> {
                try (MockWebServer server = new MockWebServer(context, false)) {
                    server.enqueue(new MockResponse().setResponseCode(200).setBody("body"));
                    server.start();
                    privilegedConnect(() -> client.execute(new HttpGet("https://localhost:" + server.getPort())).close());
                } catch (Exception e) {
                    throw new RuntimeException("Exception starting or connecting to the mock server", e);
                }
            };
            final Runnable modifier = () -> {
                try {
                    atomicMoveIfPossible(updatedKeyPath, keyPath);
                    atomicMoveIfPossible(updatedCertPath, certPath);
                } catch (Exception e) {
                    throw new RuntimeException("failed to modify file", e);
                }
            };

            // The new server certificate is not in the client's truststore so SSLHandshake should fail
            final Consumer<SSLContext> keyMaterialPostChecks = (updatedContext) -> {
                try (MockWebServer server = new MockWebServer(updatedContext, false)) {
                    server.enqueue(new MockResponse().setResponseCode(200).setBody("body"));
                    server.start();
                    SSLHandshakeException sslException = expectThrows(SSLHandshakeException.class, () ->
                        privilegedConnect(() -> client.execute(new HttpGet("https://localhost:" + server.getPort())).close()));
                    assertThat(sslException.getCause().getMessage(), containsString("PKIX path validation failed"));
                } catch (Exception e) {
                    throw new RuntimeException("Exception starting or connecting to the mock server", e);
                }
            };
            validateSSLConfigurationIsReloaded(settings, env, keyMaterialPreChecks, modifier, keyMaterialPostChecks);
        }
    }

    /**
     * Tests the reloading of SSLContext when the trust store is modified. The same store is used as a TrustStore (for the
     * reloadable SSLContext used in the HTTPClient) and as a KeyStore for the MockWebServer
     */
    public void testReloadingTrustStore() throws Exception {
        assumeFalse("Can't run in a FIPS JVM", inFipsJvm());
        Path tempDir = createTempDir();
        Path trustStorePath = tempDir.resolve("testnode.jks");
        Path updatedTruststorePath = tempDir.resolve("testnode_updated.jks");
        Files.copy(getDataPath("/org/elasticsearch/xpack/security/transport/ssl/certs/simple/testnode.jks"), trustStorePath);
        Files.copy(getDataPath("/org/elasticsearch/xpack/security/transport/ssl/certs/simple/testnode_updated.jks"),
            updatedTruststorePath);
        MockSecureSettings secureSettings = new MockSecureSettings();
        secureSettings.setString("xpack.security.transport.ssl.truststore.secure_password", "testnode");
        Settings settings = Settings.builder()
<<<<<<< HEAD
                .put("xpack.security.transport.ssl.truststore.path", trustStorePath)
                .put("path.home", createTempDir())
                .setSecureSettings(secureSettings)
                .build();
=======
            .put("xpack.ssl.truststore.path", trustStorePath)
            .put("path.home", createTempDir())
            .setSecureSettings(secureSettings)
            .build();
>>>>>>> 71a39d10
        Environment env = randomBoolean() ? null : TestEnvironment.newEnvironment(settings);
        // Create the MockWebServer once for both pre and post checks
        try (MockWebServer server = getSslServer(trustStorePath, "testnode")) {
            final Consumer<SSLContext> trustMaterialPreChecks = (context) -> {
                try (CloseableHttpClient client = HttpClients.custom().setSSLContext(context).build()) {
                    privilegedConnect(() -> client.execute(new HttpGet("https://localhost:" + server.getPort())).close());
                } catch (Exception e) {
                    throw new RuntimeException("Error connecting to the mock server", e);
                }
            };

            final Runnable modifier = () -> {
                try {
                    atomicMoveIfPossible(updatedTruststorePath, trustStorePath);
                } catch (Exception e) {
                    throw new RuntimeException("failed to modify file", e);
                }
            };

            // Client's truststore doesn't contain the server's certificate anymore so SSLHandshake should fail
            final Consumer<SSLContext> trustMaterialPostChecks = (updatedContext) -> {
                try (CloseableHttpClient client = HttpClients.custom().setSSLContext(updatedContext).build()) {
                    SSLHandshakeException sslException = expectThrows(SSLHandshakeException.class, () ->
                        privilegedConnect(() -> client.execute(new HttpGet("https://localhost:" + server.getPort())).close()));
                    assertThat(sslException.getCause().getMessage(), containsString("PKIX path building failed"));
                } catch (Exception e) {
                    throw new RuntimeException("Error closing CloseableHttpClient", e);
                }
            };
            validateSSLConfigurationIsReloaded(settings, env, trustMaterialPreChecks, modifier, trustMaterialPostChecks);
        }
    }
    /**
     * Test the reloading of SSLContext whose trust config is backed by PEM certificate files.
     */
    public void testReloadingPEMTrustConfig() throws Exception {
        Path tempDir = createTempDir();
        Path serverCertPath = tempDir.resolve("testnode.crt");
        Path serverKeyPath = tempDir.resolve("testnode.pem");
        Path updatedCert = tempDir.resolve("updated.crt");
        //Our keystore contains two Certificates it can present. One build from the RSA keypair and one build from the EC keypair. EC is
        // used since it keyManager presents the first one in alias alphabetical order (and testnode_ec comes before testnode_rsa)
        Files.copy(getDataPath("/org/elasticsearch/xpack/security/transport/ssl/certs/simple/testnode.crt"), serverCertPath);
        Files.copy(getDataPath("/org/elasticsearch/xpack/security/transport/ssl/certs/simple/testnode.pem"), serverKeyPath);
        Files.copy(getDataPath("/org/elasticsearch/xpack/security/transport/ssl/certs/simple/testnode_updated.crt"), updatedCert);
        Settings settings = Settings.builder()
<<<<<<< HEAD
                .putList("xpack.security.transport.ssl.certificate_authorities", clientCertPath.toString())
                .put("path.home", createTempDir())
                .build();
=======
            .put("xpack.ssl.certificate_authorities", serverCertPath)
            .put("path.home", createTempDir())
            .build();
>>>>>>> 71a39d10
        Environment env = randomBoolean() ? null : TestEnvironment.newEnvironment(settings);
        // Create the MockWebServer once for both pre and post checks
        try (MockWebServer server = getSslServer(serverKeyPath, serverCertPath, "testnode")) {
            final Consumer<SSLContext> trustMaterialPreChecks = (context) -> {
                try (CloseableHttpClient client = HttpClients.custom().setSSLContext(context).build()) {
                    privilegedConnect(() -> client.execute(new HttpGet("https://localhost:" + server.getPort())).close());
                } catch (Exception e) {
                    throw new RuntimeException("Exception connecting to the mock server", e);
                }
            };

            final Runnable modifier = () -> {
                try {
                    atomicMoveIfPossible(updatedCert, serverCertPath);
                } catch (Exception e) {
                    throw new RuntimeException("failed to modify file", e);
                }
            };

            // Client doesn't trust the Server certificate anymore so SSLHandshake should fail
            final Consumer<SSLContext> trustMaterialPostChecks = (updatedContext) -> {
                try (CloseableHttpClient client = HttpClients.custom().setSSLContext(updatedContext).build()) {
                    SSLHandshakeException sslException = expectThrows(SSLHandshakeException.class, () ->
                        privilegedConnect(() -> client.execute(new HttpGet("https://localhost:" + server.getPort())).close()));
                    assertThat(sslException.getCause().getMessage(), containsString("PKIX path validation failed"));
                } catch (Exception e) {
                    throw new RuntimeException("Error closing CloseableHttpClient", e);
                }
            };
            validateSSLConfigurationIsReloaded(settings, env, trustMaterialPreChecks, modifier, trustMaterialPostChecks);
        }
    }

    /**
     * Tests the reloading of a keystore when there is an exception during reloading. An exception is caused by truncating the keystore
     * that is being monitored
     */
    public void testReloadingKeyStoreException() throws Exception {
        assumeFalse("Can't run in a FIPS JVM", inFipsJvm());
        Path tempDir = createTempDir();
        Path keystorePath = tempDir.resolve("testnode.jks");
        Files.copy(getDataPath("/org/elasticsearch/xpack/security/transport/ssl/certs/simple/testnode.jks"), keystorePath);
        MockSecureSettings secureSettings = new MockSecureSettings();
        secureSettings.setString("xpack.security.transport.ssl.keystore.secure_password", "testnode");
        Settings settings = Settings.builder()
<<<<<<< HEAD
                .put("xpack.security.transport.ssl.keystore.path", keystorePath)
                .setSecureSettings(secureSettings)
                .put("path.home", createTempDir())
                .build();
        Environment env = randomBoolean() ? null : TestEnvironment.newEnvironment(settings);
        final SSLService sslService = new SSLService(settings, env);
        final SSLConfiguration config = sslService.sslConfiguration(settings.getByPrefix("xpack.security.transport.ssl."));
        new SSLConfigurationReloader(settings, env, sslService, resourceWatcherService) {
=======
            .put("xpack.ssl.keystore.path", keystorePath)
            .setSecureSettings(secureSettings)
            .put("path.home", createTempDir())
            .build();
        Environment env = randomBoolean() ? null : TestEnvironment.newEnvironment(settings);
        final SSLService sslService = new SSLService(settings, env);
        final SSLConfiguration config = sslService.getSSLConfiguration("xpack.ssl");
        new SSLConfigurationReloader(env, sslService, resourceWatcherService) {
>>>>>>> 71a39d10
            @Override
            void reloadSSLContext(SSLConfiguration configuration) {
                fail("reload should not be called! [keystore reload exception]");
            }
        };

        final SSLContext context = sslService.sslContextHolder(config).sslContext();

        // truncate the keystore
        try (OutputStream out = Files.newOutputStream(keystorePath, StandardOpenOption.TRUNCATE_EXISTING)) {
        }

        // we intentionally don't wait here as we rely on concurrency to catch a failure
        assertThat(sslService.sslContextHolder(config).sslContext(), sameInstance(context));
    }

    /**
     * Tests the reloading of a key config backed by pem files when there is an exception during reloading. An exception is caused by
     * truncating the key file that is being monitored
     */
    public void testReloadingPEMKeyConfigException() throws Exception {
        Path tempDir = createTempDir();
        Path keyPath = tempDir.resolve("testnode.pem");
        Path certPath = tempDir.resolve("testnode.crt");
        Path clientCertPath = tempDir.resolve("testclient.crt");
        Files.copy(getDataPath("/org/elasticsearch/xpack/security/transport/ssl/certs/simple/testnode.pem"), keyPath);
        Files.copy(getDataPath("/org/elasticsearch/xpack/security/transport/ssl/certs/simple/testnode.crt"), certPath);
        Files.copy(getDataPath("/org/elasticsearch/xpack/security/transport/ssl/certs/simple/testclient.crt"), clientCertPath);
        MockSecureSettings secureSettings = new MockSecureSettings();
        secureSettings.setString("xpack.security.transport.ssl.secure_key_passphrase", "testnode");
        Settings settings = Settings.builder()
<<<<<<< HEAD
                .put("xpack.security.transport.ssl.key", keyPath)
                .put("xpack.security.transport.ssl.certificate", certPath)
                .putList("xpack.security.transport.ssl.certificate_authorities", certPath.toString(), clientCertPath.toString())
                .put("path.home", createTempDir())
                .setSecureSettings(secureSettings)
                .build();
        Environment env = randomBoolean() ? null : TestEnvironment.newEnvironment(settings);
        final SSLService sslService = new SSLService(settings, env);
        final SSLConfiguration config = sslService.sslConfiguration(settings.getByPrefix("xpack.security.transport.ssl."));
        new SSLConfigurationReloader(settings, env, sslService, resourceWatcherService) {
=======
            .put("xpack.ssl.key", keyPath)
            .put("xpack.ssl.certificate", certPath)
            .putList("xpack.ssl.certificate_authorities", certPath.toString(), clientCertPath.toString())
            .put("path.home", createTempDir())
            .setSecureSettings(secureSettings)
            .build();
        Environment env = randomBoolean() ? null : TestEnvironment.newEnvironment(settings);
        final SSLService sslService = new SSLService(settings, env);
        final SSLConfiguration config = sslService.getSSLConfiguration("xpack.ssl");
        new SSLConfigurationReloader(env, sslService, resourceWatcherService) {
>>>>>>> 71a39d10
            @Override
            void reloadSSLContext(SSLConfiguration configuration) {
                fail("reload should not be called! [pem key reload exception]");
            }
        };

        final SSLContext context = sslService.sslContextHolder(config).sslContext();

        // truncate the file
        try (OutputStream os = Files.newOutputStream(keyPath, StandardOpenOption.TRUNCATE_EXISTING)) {
        }

        // we intentionally don't wait here as we rely on concurrency to catch a failure
        assertThat(sslService.sslContextHolder(config).sslContext(), sameInstance(context));
    }

    /**
     * Tests the reloading of a truststore when there is an exception during reloading. An exception is caused by truncating the truststore
     * that is being monitored
     */
    public void testTrustStoreReloadException() throws Exception {
        Path tempDir = createTempDir();
        Path trustStorePath = tempDir.resolve("testnode.jks");
        Files.copy(getDataPath("/org/elasticsearch/xpack/security/transport/ssl/certs/simple/testnode.jks"), trustStorePath);
        MockSecureSettings secureSettings = new MockSecureSettings();
        secureSettings.setString("xpack.security.transport.ssl.truststore.secure_password", "testnode");
        Settings settings = Settings.builder()
<<<<<<< HEAD
                .put("xpack.security.transport.ssl.truststore.path", trustStorePath)
                .put("path.home", createTempDir())
                .setSecureSettings(secureSettings)
                .build();
        Environment env = randomBoolean() ? null : TestEnvironment.newEnvironment(settings);
        final SSLService sslService = new SSLService(settings, env);
        final SSLConfiguration config = sslService.sslConfiguration(settings.getByPrefix("xpack.security.transport.ssl."));
        new SSLConfigurationReloader(settings, env, sslService, resourceWatcherService) {
=======
            .put("xpack.ssl.truststore.path", trustStorePath)
            .put("path.home", createTempDir())
            .setSecureSettings(secureSettings)
            .build();
        Environment env = randomBoolean() ? null : TestEnvironment.newEnvironment(settings);
        final SSLService sslService = new SSLService(settings, env);
        final SSLConfiguration config = sslService.getSSLConfiguration("xpack.ssl");
        new SSLConfigurationReloader(env, sslService, resourceWatcherService) {
>>>>>>> 71a39d10
            @Override
            void reloadSSLContext(SSLConfiguration configuration) {
                fail("reload should not be called! [truststore reload exception]");
            }
        };

        final SSLContext context = sslService.sslContextHolder(config).sslContext();

        // truncate the truststore
        try (OutputStream os = Files.newOutputStream(trustStorePath, StandardOpenOption.TRUNCATE_EXISTING)) {
        }

        // we intentionally don't wait here as we rely on concurrency to catch a failure
        assertThat(sslService.sslContextHolder(config).sslContext(), sameInstance(context));
    }

    /**
     * Tests the reloading of a trust config backed by pem files when there is an exception during reloading. An exception is caused by
     * truncating the certificate file that is being monitored
     */
    public void testPEMTrustReloadException() throws Exception {
        Path tempDir = createTempDir();
        Path clientCertPath = tempDir.resolve("testclient.crt");
        Files.copy(getDataPath("/org/elasticsearch/xpack/security/transport/ssl/certs/simple/testclient.crt"), clientCertPath);
        Settings settings = Settings.builder()
<<<<<<< HEAD
                .putList("xpack.security.transport.ssl.certificate_authorities", clientCertPath.toString())
                .put("path.home", createTempDir())
                .build();
        Environment env = randomBoolean() ? null : TestEnvironment.newEnvironment(settings);
        final SSLService sslService = new SSLService(settings, env);
        final SSLConfiguration config = sslService.sslConfiguration(settings.getByPrefix("xpack.security.transport.ssl."));
        new SSLConfigurationReloader(settings, env, sslService, resourceWatcherService) {
=======
            .putList("xpack.ssl.certificate_authorities", clientCertPath.toString())
            .put("path.home", createTempDir())
            .build();
        Environment env = randomBoolean() ? null : TestEnvironment.newEnvironment(settings);
        final SSLService sslService = new SSLService(settings, env);
        final SSLConfiguration config = sslService.getSSLConfiguration("xpack.ssl");
        new SSLConfigurationReloader(env, sslService, resourceWatcherService) {
>>>>>>> 71a39d10
            @Override
            void reloadSSLContext(SSLConfiguration configuration) {
                fail("reload should not be called! [pem trust reload exception]");
            }
        };

        final SSLContext context = sslService.sslContextHolder(config).sslContext();

        // write bad file
        Path updatedCert = tempDir.resolve("updated.crt");
        try (OutputStream os = Files.newOutputStream(updatedCert)) {
            os.write(randomByte());
        }
        atomicMoveIfPossible(updatedCert, clientCertPath);

        // we intentionally don't wait here as we rely on concurrency to catch a failure
        assertThat(sslService.sslContextHolder(config).sslContext(), sameInstance(context));

    }
    private void validateSSLConfigurationIsReloaded(Settings settings, Environment env,
                                                    Consumer<SSLContext> preChecks,
                                                    Runnable modificationFunction,
                                                    Consumer<SSLContext> postChecks)
        throws Exception {

        final CountDownLatch reloadLatch = new CountDownLatch(1);
        final SSLService sslService = new SSLService(settings, env);
<<<<<<< HEAD
        final SSLConfiguration config = sslService.sslConfiguration(settings.getByPrefix("xpack.security.transport.ssl."));
        new SSLConfigurationReloader(settings, env, sslService, resourceWatcherService) {
=======
        final SSLConfiguration config = sslService.getSSLConfiguration("xpack.ssl");
        new SSLConfigurationReloader(env, sslService, resourceWatcherService) {
>>>>>>> 71a39d10
            @Override
            void reloadSSLContext(SSLConfiguration configuration) {
                super.reloadSSLContext(configuration);
                reloadLatch.countDown();
            }
        };
        // Baseline checks
        preChecks.accept(sslService.sslContextHolder(config).sslContext());

        assertEquals("nothing should have called reload", 1, reloadLatch.getCount());

        // modify
        modificationFunction.run();
        reloadLatch.await();
        // checks after reload
        postChecks.accept(sslService.sslContextHolder(config).sslContext());
    }

    private static void atomicMoveIfPossible(Path source, Path target) throws IOException {
        try {
            Files.move(source, target, StandardCopyOption.REPLACE_EXISTING, StandardCopyOption.ATOMIC_MOVE);
        } catch (AtomicMoveNotSupportedException e) {
            Files.move(source, target, StandardCopyOption.REPLACE_EXISTING);
        }
    }

    private static MockWebServer getSslServer(Path keyStorePath, String keyStorePass) throws KeyStoreException, CertificateException,
        NoSuchAlgorithmException, IOException, KeyManagementException, UnrecoverableKeyException {
        KeyStore keyStore = KeyStore.getInstance(KeyStore.getDefaultType());
        try (InputStream is = Files.newInputStream(keyStorePath)) {
            keyStore.load(is, keyStorePass.toCharArray());
        }
        final SSLContext sslContext = new SSLContextBuilder().loadKeyMaterial(keyStore, keyStorePass.toCharArray())
            .build();
        MockWebServer server = new MockWebServer(sslContext, false);
        server.enqueue(new MockResponse().setResponseCode(200).setBody("body"));
        server.start();
        return server;
    }

    private static MockWebServer getSslServer(Path keyPath, Path certPath, String password) throws KeyStoreException, CertificateException,
        NoSuchAlgorithmException, IOException, KeyManagementException, UnrecoverableKeyException {
        KeyStore keyStore = KeyStore.getInstance(KeyStore.getDefaultType());
        keyStore.load(null, password.toCharArray());
        keyStore.setKeyEntry("testnode_ec", PemUtils.readPrivateKey(keyPath, password::toCharArray), password.toCharArray(),
            CertParsingUtils.readCertificates(Collections.singletonList(certPath)));
        final SSLContext sslContext = new SSLContextBuilder().loadKeyMaterial(keyStore, password.toCharArray())
            .build();
        MockWebServer server = new MockWebServer(sslContext, false);
        server.enqueue(new MockResponse().setResponseCode(200).setBody("body"));
        server.start();
        return server;
    }

    private static CloseableHttpClient getSSLClient(Path trustStorePath, String trustStorePass) throws KeyStoreException,
        NoSuchAlgorithmException,
        KeyManagementException, IOException, CertificateException {
        KeyStore trustStore = KeyStore.getInstance(KeyStore.getDefaultType());
        try (InputStream is = Files.newInputStream(trustStorePath)) {
            trustStore.load(is, trustStorePass.toCharArray());
        }
        final SSLContext sslContext = new SSLContextBuilder().loadTrustMaterial(trustStore, null).build();
        return HttpClients.custom().setSSLContext(sslContext).build();
    }

    /**
     * Creates a {@link CloseableHttpClient} that only trusts the given certificate(s)
     *
     * @param trustedCertificatePaths The certificates this client trusts
     **/
    private static CloseableHttpClient getSSLClient(List<Path> trustedCertificatePaths) throws KeyStoreException,
        NoSuchAlgorithmException,
        KeyManagementException, IOException, CertificateException {
        KeyStore trustStore = KeyStore.getInstance(KeyStore.getDefaultType());
        trustStore.load(null, null);
        for (Certificate cert : CertParsingUtils.readCertificates(trustedCertificatePaths)) {
            trustStore.setCertificateEntry(cert.toString(), cert);
        }
        final SSLContext sslContext = new SSLContextBuilder().loadTrustMaterial(trustStore, null).build();
        return HttpClients.custom().setSSLContext(sslContext).build();
    }

    private static void privilegedConnect(CheckedRunnable<Exception> runnable) throws Exception {
        try {
            AccessController.doPrivileged((PrivilegedExceptionAction<Void>) () -> {
                runnable.run();
                return null;
            });
        } catch (PrivilegedActionException e) {
            throw (Exception) e.getCause();
        }
    }
}<|MERGE_RESOLUTION|>--- conflicted
+++ resolved
@@ -69,7 +69,7 @@
     }
 
     @After
-    public void cleanup() throws Exception {
+    public void cleanup() {
         if (threadPool != null) {
             terminate(threadPool);
         }
@@ -88,17 +88,10 @@
         MockSecureSettings secureSettings = new MockSecureSettings();
         secureSettings.setString("xpack.security.transport.ssl.keystore.secure_password", "testnode");
         final Settings settings = Settings.builder()
-<<<<<<< HEAD
-                .put("path.home", createTempDir())
-                .put("xpack.security.transport.ssl.keystore.path", keystorePath)
-                .setSecureSettings(secureSettings)
-                .build();
-=======
-            .put("path.home", createTempDir())
-            .put("xpack.ssl.keystore.path", keystorePath)
+            .put("path.home", createTempDir())
+            .put("xpack.security.transport.ssl.keystore.path", keystorePath)
             .setSecureSettings(secureSettings)
             .build();
->>>>>>> 71a39d10
         final Environment env = randomBoolean() ? null : TestEnvironment.newEnvironment(settings);
         //Load HTTPClient only once. Client uses the same store as a truststore
         try (CloseableHttpClient client = getSSLClient(keystorePath, "testnode")) {
@@ -151,20 +144,12 @@
         MockSecureSettings secureSettings = new MockSecureSettings();
         secureSettings.setString("xpack.security.transport.ssl.secure_key_passphrase", "testnode");
         final Settings settings = Settings.builder()
-<<<<<<< HEAD
-                .put("path.home", createTempDir())
-                .put("xpack.security.transport.ssl.key", keyPath)
-                .put("xpack.security.transport.ssl.certificate", certPath)
-                .putList("xpack.security.transport.ssl.certificate_authorities", certPath.toString(), clientCertPath.toString())
-                .setSecureSettings(secureSettings)
-                .build();
-=======
-            .put("path.home", createTempDir())
-            .put("xpack.ssl.key", keyPath)
-            .put("xpack.ssl.certificate", certPath)
+            .put("path.home", createTempDir())
+            .put("xpack.security.transport.ssl.key", keyPath)
+            .put("xpack.security.transport.ssl.certificate", certPath)
+            .putList("xpack.security.transport.ssl.certificate_authorities", certPath.toString())
             .setSecureSettings(secureSettings)
             .build();
->>>>>>> 71a39d10
         final Environment env = randomBoolean() ? null :
             TestEnvironment.newEnvironment(Settings.builder().put("path.home", createTempDir()).build());
         // Load HTTPClient once. Client uses a keystore containing testnode key/cert as a truststore
@@ -218,17 +203,10 @@
         MockSecureSettings secureSettings = new MockSecureSettings();
         secureSettings.setString("xpack.security.transport.ssl.truststore.secure_password", "testnode");
         Settings settings = Settings.builder()
-<<<<<<< HEAD
-                .put("xpack.security.transport.ssl.truststore.path", trustStorePath)
-                .put("path.home", createTempDir())
-                .setSecureSettings(secureSettings)
-                .build();
-=======
-            .put("xpack.ssl.truststore.path", trustStorePath)
+            .put("xpack.security.transport.ssl.truststore.path", trustStorePath)
             .put("path.home", createTempDir())
             .setSecureSettings(secureSettings)
             .build();
->>>>>>> 71a39d10
         Environment env = randomBoolean() ? null : TestEnvironment.newEnvironment(settings);
         // Create the MockWebServer once for both pre and post checks
         try (MockWebServer server = getSslServer(trustStorePath, "testnode")) {
@@ -275,15 +253,9 @@
         Files.copy(getDataPath("/org/elasticsearch/xpack/security/transport/ssl/certs/simple/testnode.pem"), serverKeyPath);
         Files.copy(getDataPath("/org/elasticsearch/xpack/security/transport/ssl/certs/simple/testnode_updated.crt"), updatedCert);
         Settings settings = Settings.builder()
-<<<<<<< HEAD
-                .putList("xpack.security.transport.ssl.certificate_authorities", clientCertPath.toString())
-                .put("path.home", createTempDir())
-                .build();
-=======
-            .put("xpack.ssl.certificate_authorities", serverCertPath)
-            .put("path.home", createTempDir())
-            .build();
->>>>>>> 71a39d10
+            .putList("xpack.security.transport.ssl.certificate_authorities", serverCertPath.toString())
+            .put("path.home", createTempDir())
+            .build();
         Environment env = randomBoolean() ? null : TestEnvironment.newEnvironment(settings);
         // Create the MockWebServer once for both pre and post checks
         try (MockWebServer server = getSslServer(serverKeyPath, serverCertPath, "testnode")) {
@@ -329,25 +301,14 @@
         MockSecureSettings secureSettings = new MockSecureSettings();
         secureSettings.setString("xpack.security.transport.ssl.keystore.secure_password", "testnode");
         Settings settings = Settings.builder()
-<<<<<<< HEAD
-                .put("xpack.security.transport.ssl.keystore.path", keystorePath)
-                .setSecureSettings(secureSettings)
-                .put("path.home", createTempDir())
-                .build();
+            .put("xpack.security.transport.ssl.keystore.path", keystorePath)
+            .setSecureSettings(secureSettings)
+            .put("path.home", createTempDir())
+            .build();
         Environment env = randomBoolean() ? null : TestEnvironment.newEnvironment(settings);
         final SSLService sslService = new SSLService(settings, env);
-        final SSLConfiguration config = sslService.sslConfiguration(settings.getByPrefix("xpack.security.transport.ssl."));
-        new SSLConfigurationReloader(settings, env, sslService, resourceWatcherService) {
-=======
-            .put("xpack.ssl.keystore.path", keystorePath)
-            .setSecureSettings(secureSettings)
-            .put("path.home", createTempDir())
-            .build();
-        Environment env = randomBoolean() ? null : TestEnvironment.newEnvironment(settings);
-        final SSLService sslService = new SSLService(settings, env);
-        final SSLConfiguration config = sslService.getSSLConfiguration("xpack.ssl");
+        final SSLConfiguration config = sslService.getSSLConfiguration("xpack.security.transport.ssl.");
         new SSLConfigurationReloader(env, sslService, resourceWatcherService) {
->>>>>>> 71a39d10
             @Override
             void reloadSSLContext(SSLConfiguration configuration) {
                 fail("reload should not be called! [keystore reload exception]");
@@ -379,29 +340,16 @@
         MockSecureSettings secureSettings = new MockSecureSettings();
         secureSettings.setString("xpack.security.transport.ssl.secure_key_passphrase", "testnode");
         Settings settings = Settings.builder()
-<<<<<<< HEAD
-                .put("xpack.security.transport.ssl.key", keyPath)
-                .put("xpack.security.transport.ssl.certificate", certPath)
-                .putList("xpack.security.transport.ssl.certificate_authorities", certPath.toString(), clientCertPath.toString())
-                .put("path.home", createTempDir())
-                .setSecureSettings(secureSettings)
-                .build();
+            .put("xpack.security.transport.ssl.key", keyPath)
+            .put("xpack.security.transport.ssl.certificate", certPath)
+            .putList("xpack.security.transport.ssl.certificate_authorities", certPath.toString(), clientCertPath.toString())
+            .put("path.home", createTempDir())
+            .setSecureSettings(secureSettings)
+            .build();
         Environment env = randomBoolean() ? null : TestEnvironment.newEnvironment(settings);
         final SSLService sslService = new SSLService(settings, env);
-        final SSLConfiguration config = sslService.sslConfiguration(settings.getByPrefix("xpack.security.transport.ssl."));
-        new SSLConfigurationReloader(settings, env, sslService, resourceWatcherService) {
-=======
-            .put("xpack.ssl.key", keyPath)
-            .put("xpack.ssl.certificate", certPath)
-            .putList("xpack.ssl.certificate_authorities", certPath.toString(), clientCertPath.toString())
-            .put("path.home", createTempDir())
-            .setSecureSettings(secureSettings)
-            .build();
-        Environment env = randomBoolean() ? null : TestEnvironment.newEnvironment(settings);
-        final SSLService sslService = new SSLService(settings, env);
-        final SSLConfiguration config = sslService.getSSLConfiguration("xpack.ssl");
+        final SSLConfiguration config = sslService.getSSLConfiguration("xpack.security.transport.ssl.");
         new SSLConfigurationReloader(env, sslService, resourceWatcherService) {
->>>>>>> 71a39d10
             @Override
             void reloadSSLContext(SSLConfiguration configuration) {
                 fail("reload should not be called! [pem key reload exception]");
@@ -429,25 +377,14 @@
         MockSecureSettings secureSettings = new MockSecureSettings();
         secureSettings.setString("xpack.security.transport.ssl.truststore.secure_password", "testnode");
         Settings settings = Settings.builder()
-<<<<<<< HEAD
-                .put("xpack.security.transport.ssl.truststore.path", trustStorePath)
-                .put("path.home", createTempDir())
-                .setSecureSettings(secureSettings)
-                .build();
+            .put("xpack.security.transport.ssl.truststore.path", trustStorePath)
+            .put("path.home", createTempDir())
+            .setSecureSettings(secureSettings)
+            .build();
         Environment env = randomBoolean() ? null : TestEnvironment.newEnvironment(settings);
         final SSLService sslService = new SSLService(settings, env);
-        final SSLConfiguration config = sslService.sslConfiguration(settings.getByPrefix("xpack.security.transport.ssl."));
-        new SSLConfigurationReloader(settings, env, sslService, resourceWatcherService) {
-=======
-            .put("xpack.ssl.truststore.path", trustStorePath)
-            .put("path.home", createTempDir())
-            .setSecureSettings(secureSettings)
-            .build();
-        Environment env = randomBoolean() ? null : TestEnvironment.newEnvironment(settings);
-        final SSLService sslService = new SSLService(settings, env);
-        final SSLConfiguration config = sslService.getSSLConfiguration("xpack.ssl");
+        final SSLConfiguration config = sslService.getSSLConfiguration("xpack.security.transport.ssl.");
         new SSLConfigurationReloader(env, sslService, resourceWatcherService) {
->>>>>>> 71a39d10
             @Override
             void reloadSSLContext(SSLConfiguration configuration) {
                 fail("reload should not be called! [truststore reload exception]");
@@ -473,23 +410,13 @@
         Path clientCertPath = tempDir.resolve("testclient.crt");
         Files.copy(getDataPath("/org/elasticsearch/xpack/security/transport/ssl/certs/simple/testclient.crt"), clientCertPath);
         Settings settings = Settings.builder()
-<<<<<<< HEAD
-                .putList("xpack.security.transport.ssl.certificate_authorities", clientCertPath.toString())
-                .put("path.home", createTempDir())
-                .build();
+            .putList("xpack.security.transport.ssl.certificate_authorities", clientCertPath.toString())
+            .put("path.home", createTempDir())
+            .build();
         Environment env = randomBoolean() ? null : TestEnvironment.newEnvironment(settings);
         final SSLService sslService = new SSLService(settings, env);
         final SSLConfiguration config = sslService.sslConfiguration(settings.getByPrefix("xpack.security.transport.ssl."));
-        new SSLConfigurationReloader(settings, env, sslService, resourceWatcherService) {
-=======
-            .putList("xpack.ssl.certificate_authorities", clientCertPath.toString())
-            .put("path.home", createTempDir())
-            .build();
-        Environment env = randomBoolean() ? null : TestEnvironment.newEnvironment(settings);
-        final SSLService sslService = new SSLService(settings, env);
-        final SSLConfiguration config = sslService.getSSLConfiguration("xpack.ssl");
         new SSLConfigurationReloader(env, sslService, resourceWatcherService) {
->>>>>>> 71a39d10
             @Override
             void reloadSSLContext(SSLConfiguration configuration) {
                 fail("reload should not be called! [pem trust reload exception]");
@@ -517,13 +444,8 @@
 
         final CountDownLatch reloadLatch = new CountDownLatch(1);
         final SSLService sslService = new SSLService(settings, env);
-<<<<<<< HEAD
-        final SSLConfiguration config = sslService.sslConfiguration(settings.getByPrefix("xpack.security.transport.ssl."));
-        new SSLConfigurationReloader(settings, env, sslService, resourceWatcherService) {
-=======
-        final SSLConfiguration config = sslService.getSSLConfiguration("xpack.ssl");
+        final SSLConfiguration config = sslService.getSSLConfiguration("xpack.security.transport.ssl");
         new SSLConfigurationReloader(env, sslService, resourceWatcherService) {
->>>>>>> 71a39d10
             @Override
             void reloadSSLContext(SSLConfiguration configuration) {
                 super.reloadSSLContext(configuration);
