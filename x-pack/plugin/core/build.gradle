--- conflicted
+++ resolved
@@ -23,41 +23,8 @@
 }
 
 dependencies {
-<<<<<<< HEAD
-    compileOnly project(":server")
-    compile project(":libs:elasticsearch-ssl-config")
-    compile "org.apache.httpcomponents:httpclient:${versions.httpclient}"
-    compile "org.apache.httpcomponents:httpcore:${versions.httpcore}"
-    compile "org.apache.httpcomponents:httpcore-nio:${versions.httpcore}"
-    compile "org.apache.httpcomponents:httpasyncclient:${versions.httpasyncclient}"
-
-    compile "commons-logging:commons-logging:${versions.commonslogging}"
-    compile "org.apache.logging.log4j:log4j-1.2-api:${versions.log4j}"
-    compile "commons-codec:commons-codec:${versions.commonscodec}"
-
-    // security deps
-    compile 'com.unboundid:unboundid-ldapsdk:4.0.8'
-    compile project(path: ':modules:transport-netty4', configuration: 'runtime')
-    compile(project(path: ':plugins:transport-nio', configuration: 'runtime')) {
-        // TODO: core exclusion should not be necessary, since it is a transitive dep of all plugins
-        exclude group: "org.elasticsearch", module: "elasticsearch-core"
-    }
-
-    testCompile 'org.elasticsearch:securemock:1.2'
-    testCompile "org.elasticsearch:mocksocket:${versions.mocksocket}"
-    testCompile "org.apache.logging.log4j:log4j-slf4j-impl:${versions.log4j}"
-    testCompile "org.slf4j:slf4j-api:${versions.slf4j}"
-    testCompile project(path: ':modules:reindex', configuration: 'runtime')
-    testCompile project(path: ':modules:parent-join', configuration: 'runtime')
-    testCompile project(path: ':modules:lang-mustache', configuration: 'runtime')
-    testCompile project(path: ':modules:analysis-common', configuration: 'runtime')
-    testCompile project(":client:rest-high-level")
-
-    testCompile(project(':x-pack:license-tools')) {
-          transitive = false
-    }
-=======
   compileOnly project(":server")
+  compile project(":libs:elasticsearch-ssl-config")
   compile "org.apache.httpcomponents:httpclient:${versions.httpclient}"
   compile "org.apache.httpcomponents:httpcore:${versions.httpcore}"
   compile "org.apache.httpcomponents:httpcore-nio:${versions.httpcore}"
@@ -88,7 +55,6 @@
   testCompile(project(':x-pack:license-tools')) {
     transitive = false
   }
->>>>>>> 8e5dd0b3
 
 }
 
