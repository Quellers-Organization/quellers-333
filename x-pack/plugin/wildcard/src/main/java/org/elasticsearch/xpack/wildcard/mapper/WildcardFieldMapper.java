/*
 * Copyright Elasticsearch B.V. and/or licensed to Elasticsearch B.V. under one
 * or more contributor license agreements. Licensed under the Elastic License;
 * you may not use this file except in compliance with the Elastic License.
 */


package org.elasticsearch.xpack.wildcard.mapper;

import org.apache.lucene.analysis.Analyzer;
import org.apache.lucene.analysis.LowerCaseFilter;
import org.apache.lucene.analysis.TokenFilter;
import org.apache.lucene.analysis.TokenStream;
import org.apache.lucene.analysis.Tokenizer;
import org.apache.lucene.analysis.ngram.NGramTokenizer;
import org.apache.lucene.analysis.tokenattributes.CharTermAttribute;
import org.apache.lucene.document.Field;
import org.apache.lucene.document.FieldType;
import org.apache.lucene.index.IndexOptions;
import org.apache.lucene.index.IndexableField;
import org.apache.lucene.index.Term;
import org.apache.lucene.search.BooleanClause;
import org.apache.lucene.search.BooleanClause.Occur;
import org.apache.lucene.search.BooleanQuery;
import org.apache.lucene.search.ConstantScoreQuery;
import org.apache.lucene.search.DocValuesFieldExistsQuery;
import org.apache.lucene.search.FuzzyQuery;
import org.apache.lucene.search.MatchAllDocsQuery;
import org.apache.lucene.search.MatchNoDocsQuery;
import org.apache.lucene.search.MultiTermQuery;
import org.apache.lucene.search.MultiTermQuery.RewriteMethod;
import org.apache.lucene.search.PrefixQuery;
import org.apache.lucene.search.Query;
import org.apache.lucene.search.TermQuery;
import org.apache.lucene.search.TermRangeQuery;
import org.apache.lucene.search.WildcardQuery;
import org.apache.lucene.util.BytesRef;
import org.apache.lucene.util.automaton.Automaton;
import org.apache.lucene.util.automaton.RegExp;
import org.apache.lucene.util.automaton.RegExp.Kind;
import org.elasticsearch.ElasticsearchParseException;
import org.elasticsearch.Version;
import org.elasticsearch.common.geo.ShapeRelation;
import org.elasticsearch.common.lucene.BytesRefs;
import org.elasticsearch.common.lucene.Lucene;
import org.elasticsearch.common.lucene.search.AutomatonQueries;
import org.elasticsearch.common.time.DateMathParser;
import org.elasticsearch.common.unit.Fuzziness;
import org.elasticsearch.common.xcontent.XContentParser;
import org.elasticsearch.index.analysis.AnalyzerScope;
import org.elasticsearch.index.analysis.LowercaseNormalizer;
import org.elasticsearch.index.analysis.NamedAnalyzer;
import org.elasticsearch.index.fielddata.IndexFieldData;
import org.elasticsearch.index.fielddata.plain.StringBinaryIndexFieldData;
import org.elasticsearch.index.mapper.BinaryFieldMapper.CustomBinaryDocValuesField;
import org.elasticsearch.index.mapper.FieldMapper;
import org.elasticsearch.index.mapper.KeywordFieldMapper;
import org.elasticsearch.index.mapper.MappedFieldType;
import org.elasticsearch.index.mapper.MapperService;
import org.elasticsearch.index.mapper.ParseContext;
import org.elasticsearch.index.mapper.ParseContext.Document;
import org.elasticsearch.index.mapper.SourceValueFetcher;
import org.elasticsearch.index.mapper.TextSearchInfo;
import org.elasticsearch.index.mapper.ValueFetcher;
import org.elasticsearch.index.query.QueryShardContext;
import org.elasticsearch.search.aggregations.support.CoreValuesSourceType;
import org.elasticsearch.search.lookup.SearchLookup;

import java.io.IOException;
import java.nio.charset.StandardCharsets;
import java.time.ZoneId;
import java.util.ArrayList;
import java.util.Arrays;
import java.util.Collections;
import java.util.HashSet;
import java.util.LinkedHashSet;
import java.util.List;
import java.util.Map;
import java.util.Set;
import java.util.function.Supplier;

/**
 * A {@link FieldMapper} for indexing fields with ngrams for efficient wildcard matching
 */
public class WildcardFieldMapper extends FieldMapper {

    public static final String CONTENT_TYPE = "wildcard";
    public static short MAX_CLAUSES_IN_APPROXIMATION_QUERY = 10;
    public static final int NGRAM_SIZE = 3;

    static final NamedAnalyzer WILDCARD_ANALYZER_7_10 = new NamedAnalyzer("_wildcard_7_10", AnalyzerScope.GLOBAL, new Analyzer() {
        @Override
        public TokenStreamComponents createComponents(String fieldName) {
            Tokenizer tokenizer = new NGramTokenizer(NGRAM_SIZE, NGRAM_SIZE);
            TokenStream tok = new LowerCaseFilter(tokenizer);
            tok = new PunctuationFoldingFilter(tok);
            return new TokenStreamComponents(tokenizer::setReader, tok);
        }
    });

    @Deprecated
    // @deprecated - used for BWC with elasticsearch 7.9
    static final NamedAnalyzer WILDCARD_ANALYZER_7_9 = new NamedAnalyzer("_wildcard", AnalyzerScope.GLOBAL, new Analyzer() {
        @Override
        public TokenStreamComponents createComponents(String fieldName) {
            Tokenizer tokenizer = new NGramTokenizer(NGRAM_SIZE, NGRAM_SIZE);
            TokenStream tok = new LowerCaseFilter(tokenizer);
            return new TokenStreamComponents(tokenizer::setReader, tok);
        }
    });

    public static class PunctuationFoldingFilter extends TokenFilter {
        private final CharTermAttribute termAtt = addAttribute(CharTermAttribute.class);

        /**
         * Create a new PunctuationFoldingFilter, that normalizes token text such that even-numbered ascii values
         * are made odd and punctuation is replaced with /
         *
         * @param in TokenStream to filter
         */
        public PunctuationFoldingFilter(TokenStream in) {
          super(in);
        }

        @Override
        public final boolean incrementToken() throws IOException {
          if (input.incrementToken()) {
              normalize(termAtt.buffer(), 0, termAtt.length());
            return true;
          } else
            return false;
        }

        public static String normalize(String s) {
            char[] chars = s.toCharArray();
            normalize(chars, 0, chars.length);
            return new String(chars);
        }

        /**
         * Normalizes a token
         */
        public static void normalize(final char[] buffer, final int offset, final int limit) {
          assert buffer.length >= limit;
          assert 0 <= offset && offset <= buffer.length;
          for (int i = offset; i < limit;) {
            int codepoint = Character.codePointAt(buffer, i, limit);
            i += Character.toChars(
                    normalize(codepoint), buffer, i);
           }
        }

        private static int normalize(int codepoint) {
            if (codepoint == TOKEN_START_OR_END_CHAR) {
                return codepoint;
            }
            if (Character.isLetterOrDigit(codepoint) == false) {
                // Replace non letters or digits with /
                return 47;
            }
            // All other ascii characters, normalize even numbers to prior odd.
            if (codepoint > 48 && codepoint <= 128 && codepoint % 2 == 0) {
                // Odd ascii chars in 0-9 a-z range.
                return codepoint - 1;
            } else {
                // return even ascii char or non-ascii chars
                return codepoint;
            }
        }

      }

    public static class Defaults {
        public static final FieldType FIELD_TYPE = new FieldType();
        static {
            FIELD_TYPE.setTokenized(false);
            FIELD_TYPE.setIndexOptions(IndexOptions.DOCS);
            FIELD_TYPE.setStoreTermVectorOffsets(false);
            FIELD_TYPE.setOmitNorms(true);
            FIELD_TYPE.freeze();
        }
        public static final TextSearchInfo TEXT_SEARCH_INFO
            = new TextSearchInfo(FIELD_TYPE, null, Lucene.KEYWORD_ANALYZER, Lucene.KEYWORD_ANALYZER);
        public static final int IGNORE_ABOVE = Integer.MAX_VALUE;
    }

    private static WildcardFieldMapper toType(FieldMapper in) {
        return (WildcardFieldMapper) in;
    }

    public static class Builder extends FieldMapper.Builder {

        final Parameter<Integer> ignoreAbove
            = Parameter.intParam("ignore_above", true, m -> toType(m).ignoreAbove, Defaults.IGNORE_ABOVE)
            .setValidator(v -> {
                if (v < 0) {
                    throw new IllegalArgumentException("[ignore_above] must be positive, got [" + v + "]");
                }
            });
        final Parameter<String> nullValue
            = Parameter.stringParam("null_value", false, m -> toType(m).nullValue, null).acceptsNull();

        final Parameter<Map<String, String>> meta = Parameter.metaParam();

        final Version indexVersionCreated;

        public Builder(String name, Version indexVersionCreated) {
            super(name);
            this.indexVersionCreated = indexVersionCreated;
        }

        @Override
        protected List<Parameter<?>> getParameters() {
            return Arrays.asList(ignoreAbove, nullValue, meta);
        }

        Builder ignoreAbove(int ignoreAbove) {
            this.ignoreAbove.setValue(ignoreAbove);
            return this;
        }

        Builder nullValue(String nullValue) {
            this.nullValue.setValue(nullValue);
            return this;
        }

        @Override
        public WildcardFieldMapper build(BuilderContext context) {
            return new WildcardFieldMapper(
                name,
                new WildcardFieldType(buildFullName(context), nullValue.get(), ignoreAbove.get(), indexVersionCreated, meta.get()),
                ignoreAbove.get(),
                multiFieldsBuilder.build(this, context),
                copyTo.build(),
                nullValue.get(),
                indexVersionCreated
            );
        }
    }

    public static TypeParser PARSER = new TypeParser((n, c) -> new Builder(n, c.indexVersionCreated()));

     public static final char TOKEN_START_OR_END_CHAR = 0;
     public static final String TOKEN_START_STRING = Character.toString(TOKEN_START_OR_END_CHAR);
     public static final String TOKEN_END_STRING = TOKEN_START_STRING + TOKEN_START_STRING;

     public static final class WildcardFieldType extends MappedFieldType {

        static Analyzer lowercaseNormalizer = new LowercaseNormalizer();

        private final String nullValue;
        private final int ignoreAbove;
        private final NamedAnalyzer analyzer;

        private WildcardFieldType(String name, String nullValue, int ignoreAbove,
                                  Version version, Map<String, String> meta) {
            super(name, true, false, true, Defaults.TEXT_SEARCH_INFO, meta);
            if (version.onOrAfter(Version.V_7_10_0)) {
                this.analyzer = WILDCARD_ANALYZER_7_10;
            } else {
                this.analyzer = WILDCARD_ANALYZER_7_9;
            }
            this.nullValue = nullValue;
            this.ignoreAbove = ignoreAbove;
        }

        @Override
        public Query wildcardQuery(String wildcardPattern, RewriteMethod method, boolean caseInsensitive, QueryShardContext context) {

            String ngramIndexPattern = addLineEndChars(wildcardPattern);
            // Break search term into tokens
            Set<String> tokens = new LinkedHashSet<>();
            StringBuilder sequence = new StringBuilder();
            int numWildcardChars = 0;
            int numWildcardStrings = 0;
            for (int i = 0; i < ngramIndexPattern.length();) {
                final int c = ngramIndexPattern.codePointAt(i);
                int length = Character.charCount(c);
                switch (c) {
                    case WildcardQuery.WILDCARD_STRING:
                        if (sequence.length() > 0) {
                            getNgramTokens(tokens, sequence.toString());
                            sequence = new StringBuilder();
                        }
                        numWildcardStrings++;
                        break;
                    case WildcardQuery.WILDCARD_CHAR:
                        if (sequence.length() > 0) {
                            getNgramTokens(tokens, sequence.toString());
                            sequence = new StringBuilder();
                        }
                        numWildcardChars++;
                        break;
                    case WildcardQuery.WILDCARD_ESCAPE:
                        // add the next codepoint instead, if it exists
                        if (i + length < ngramIndexPattern.length()) {
                            final int nextChar = ngramIndexPattern.codePointAt(i + length);
                            length += Character.charCount(nextChar);
                            sequence.append(Character.toChars(nextChar));
                        } else {
                            sequence.append(Character.toChars(c));
                        }
                        break;

                    default:
                        sequence.append(Character.toChars(c));
                }
                i += length;
            }

            if (sequence.length() > 0) {
                getNgramTokens(tokens, sequence.toString());
            }

            BooleanQuery.Builder rewritten = new BooleanQuery.Builder();
            int clauseCount = 0;
            for (String string : tokens) {
                if (clauseCount >= MAX_CLAUSES_IN_APPROXIMATION_QUERY) {
                    break;
                }
                addClause(string, rewritten, Occur.MUST);
                clauseCount++;
            }
            Supplier<Automaton> deferredAutomatonSupplier = () -> {
                if(caseInsensitive) {
                    return AutomatonQueries.toCaseInsensitiveWildcardAutomaton(new Term(name(), wildcardPattern), Integer.MAX_VALUE);
                } else {
                    return WildcardQuery.toAutomaton(new Term(name(), wildcardPattern));
                }
            };
            AutomatonQueryOnBinaryDv verifyingQuery = new AutomatonQueryOnBinaryDv(name(), wildcardPattern, deferredAutomatonSupplier);
            if (clauseCount > 0) {
                // We can accelerate execution with the ngram query
                BooleanQuery approxQuery = rewritten.build();
                BooleanQuery.Builder verifyingBuilder = new BooleanQuery.Builder();
                verifyingBuilder.add(new BooleanClause(approxQuery, Occur.MUST));
                verifyingBuilder.add(new BooleanClause(verifyingQuery, Occur.MUST));
                return verifyingBuilder.build();
            } else if (numWildcardChars == 0 || numWildcardStrings > 0) {
                // We have no concrete characters and we're not a pure length query e.g. ???
                return new DocValuesFieldExistsQuery(name());
            }
            return verifyingQuery;

        }

        @Override
        public Query regexpQuery(String value, int syntaxFlags, int matchFlags, int maxDeterminizedStates,
            RewriteMethod method, QueryShardContext context) {
            if (value.length() == 0) {
                return new MatchNoDocsQuery();
            }

            RegExp ngramRegex = new RegExp(addLineEndChars(value), syntaxFlags, matchFlags);

            Query approxBooleanQuery = toApproximationQuery(ngramRegex);
            Query approxNgramQuery = rewriteBoolToNgramQuery(approxBooleanQuery);

            // MatchAll is a special case meaning the regex is known to match everything .* and
            // there is no need for verification.
            if (approxNgramQuery instanceof MatchAllDocsQuery) {
                return existsQuery(context);
            }
            Supplier<Automaton> deferredAutomatonSupplier = ()-> {
                RegExp regex = new RegExp(value, syntaxFlags, matchFlags);
                return regex.toAutomaton(maxDeterminizedStates);
            };

            AutomatonQueryOnBinaryDv verifyingQuery = new AutomatonQueryOnBinaryDv(name(), value, deferredAutomatonSupplier);

            // MatchAllButRequireVerificationQuery is a special case meaning the regex is reduced to a single
            // clause which we can't accelerate at all and needs verification. Example would be ".."
            if (approxNgramQuery instanceof MatchAllButRequireVerificationQuery) {
                return verifyingQuery;
            }

            // We can accelerate execution with the ngram query
            BooleanQuery.Builder verifyingBuilder = new BooleanQuery.Builder();
            verifyingBuilder.add(new BooleanClause(approxNgramQuery, Occur.MUST));
            verifyingBuilder.add(new BooleanClause(verifyingQuery, Occur.MUST));
            return verifyingBuilder.build();
        }

        // Convert a regular expression to a simplified query consisting of BooleanQuery and TermQuery objects
        // which captures as much of the logic as possible. Query can produce some false positives but shouldn't
        // produce any false negatives.
        // In addition to Term and BooleanQuery clauses there are MatchAllDocsQuery objects (e.g for .*) and
        // a RegExpQuery if we can't resolve to any of the above.
        // *  If an expression resolves to a single MatchAllDocsQuery eg .* then a match all shortcut is possible with
        //    no verification needed.
        // * If an expression resolves to a RegExpQuery eg ?? then only the verification
        //   query is run.
        // * Anything else is a concrete query that should be run on the ngram index.
        public static Query toApproximationQuery(RegExp r) throws IllegalArgumentException {
            Query result = null;
            switch (r.kind) {
                case REGEXP_UNION:
                    result = createUnionQuery(r);
                    break;
                case REGEXP_CONCATENATION:
                    result = createConcatenationQuery(r);
                    break;
                case REGEXP_STRING:
                    String normalizedString = toLowerCase(r.s);
                    result = new TermQuery(new Term("", normalizedString));
                    break;
                case REGEXP_CHAR:
                    String cs = Character.toString(r.c);
                    String normalizedChar = toLowerCase(cs);
                    result = new TermQuery(new Term("", normalizedChar));
                    break;
                case REGEXP_REPEAT:
                    // Repeat is zero or more times so zero matches = match all
                    result = new MatchAllDocsQuery();
                    break;

                case REGEXP_REPEAT_MIN:
                case REGEXP_REPEAT_MINMAX:
                    if (r.min > 0) {
                        result = toApproximationQuery(r.exp1);
                        if(result instanceof TermQuery) {
                            // Wrap the repeating expression so that it is not concatenated by a parent which concatenates
                            // plain TermQuery objects together. Boolean queries are interpreted as a black box and not
                            // concatenated.
                            BooleanQuery.Builder wrapper = new BooleanQuery.Builder();
                            wrapper.add(result, Occur.MUST);
                            result = wrapper.build();
                        }
                    } else {
                        // Expressions like (a){0,3} match empty string or up to 3 a's.
                        result = new MatchAllButRequireVerificationQuery();
                    }
                    break;
                case REGEXP_ANYSTRING:
                    // optimisation for .* queries - match all and no verification stage required.
                    result = new MatchAllDocsQuery();
                    break;
                // All other kinds of expression cannot be represented as a boolean or term query so return an object
                // that indicates verification is required
                case REGEXP_OPTIONAL:
                case REGEXP_INTERSECTION:
                case REGEXP_COMPLEMENT:
                case REGEXP_CHAR_RANGE:
                case REGEXP_ANYCHAR:
                case REGEXP_INTERVAL:
                case REGEXP_EMPTY:
                case REGEXP_AUTOMATON:
                    result = new MatchAllButRequireVerificationQuery();
                    break;
            }
            assert result != null; // All regex types are understood and translated to a query.
            return result;
        }

        private static Query createConcatenationQuery(RegExp r) {
            // Create ANDs of expressions plus collapse consecutive TermQuerys into single longer ones
            ArrayList<Query> queries = new ArrayList<>();
            findLeaves(r.exp1, Kind.REGEXP_CONCATENATION, queries);
            findLeaves(r.exp2, Kind.REGEXP_CONCATENATION, queries);
            BooleanQuery.Builder bAnd = new BooleanQuery.Builder();
            StringBuilder sequence = new StringBuilder();
            for (Query query : queries) {
                if (query instanceof TermQuery) {
                    TermQuery tq = (TermQuery) query;
                    sequence.append(tq.getTerm().text());
                } else {
                    if (sequence.length() > 0) {
                        bAnd.add(new TermQuery(new Term("", sequence.toString())), Occur.MUST);
                        sequence = new StringBuilder();
                    }
                    bAnd.add(query, Occur.MUST);
                }
            }
            if (sequence.length() > 0) {
                bAnd.add(new TermQuery(new Term("", sequence.toString())), Occur.MUST);
            }
            BooleanQuery combined = bAnd.build();
            if (combined.clauses().size() > 0) {
                return combined;
            }
            // There's something in the regex we couldn't represent as a query - resort to a match all with verification
            return new MatchAllButRequireVerificationQuery();

        }

        private static Query createUnionQuery(RegExp r) {
            // Create an OR of clauses
            ArrayList<Query> queries = new ArrayList<>();
            findLeaves(r.exp1, Kind.REGEXP_UNION, queries);
            findLeaves(r.exp2, Kind.REGEXP_UNION, queries);
            BooleanQuery.Builder bOr = new BooleanQuery.Builder();
            HashSet<Query> uniqueClauses = new HashSet<>();
            for (Query query : queries) {
                if (uniqueClauses.add(query)) {
                    bOr.add(query, Occur.SHOULD);
                }
            }
            if (uniqueClauses.size() > 0) {
                if (uniqueClauses.size() == 1) {
                    // Fully-understood ORs that collapse to a single term should be returned minus
                    // the BooleanQuery wrapper so that they might be concatenated.
                    // Helps turn [Pp][Oo][Ww][Ee][Rr][Ss][Hh][Ee][Ll][Ll] into "powershell"
                    // Each char pair eg (P OR p) can be normalized to (p) which can be a single term
                    return uniqueClauses.iterator().next();
                } else {
                    return bOr.build();
                }
            }
            // There's something in the regex we couldn't represent as a query - resort to a match all with verification
            return new MatchAllButRequireVerificationQuery();
        }

        private static void findLeaves(RegExp exp, Kind kind, List<Query> queries) {
            if (exp.kind == kind) {
                findLeaves(exp.exp1, kind, queries);
                findLeaves( exp.exp2, kind, queries);
            } else {
                queries.add(toApproximationQuery(exp));
            }
        }

        private static String toLowerCase(String string) {
            return lowercaseNormalizer.normalize(null, string).utf8ToString();
        }

        // Takes a BooleanQuery + TermQuery tree representing query logic and rewrites using ngrams of appropriate size.
        private Query rewriteBoolToNgramQuery(Query approxQuery) {
            //TODO optimise more intelligently so we:
            // 1) favour full-length term queries eg abc over short eg a* when pruning too many clauses.
            // 2) make MAX_CLAUSES_IN_APPROXIMATION_QUERY a global cap rather than per-boolean clause.
            if (approxQuery == null) {
                return null;
            }
            if (approxQuery instanceof BooleanQuery) {
                BooleanQuery bq = (BooleanQuery) approxQuery;
                BooleanQuery.Builder rewritten = new BooleanQuery.Builder();
                int clauseCount = 0;
                for (BooleanClause clause : bq) {
                    Query q = rewriteBoolToNgramQuery(clause.getQuery());
                    if (q != null) {
                        if (clause.getOccur().equals(Occur.MUST)) {
                            // Can't drop "should" clauses because it can elevate a sibling optional item
                            // to mandatory (shoulds with 1 clause) causing false negatives
                            // Dropping MUSTs increase false positives which are OK because are verified anyway.
                            clauseCount++;
                            if (clauseCount >= MAX_CLAUSES_IN_APPROXIMATION_QUERY) {
                                break;
                            }
                        }
                        rewritten.add(q, clause.getOccur());
                    }
                }
                return simplify(rewritten.build());
            }
            if (approxQuery instanceof TermQuery) {
                TermQuery tq = (TermQuery) approxQuery;

                //Remove simple terms that are only string beginnings or ends.
                String s = tq.getTerm().text();
                if (s.equals(WildcardFieldMapper.TOKEN_START_STRING) || s.equals(WildcardFieldMapper.TOKEN_END_STRING)) {
                    return new MatchAllButRequireVerificationQuery();
                }

                // Break term into tokens
                Set<String> tokens = new LinkedHashSet<>();
                getNgramTokens(tokens, s);
                BooleanQuery.Builder rewritten = new BooleanQuery.Builder();
                for (String string : tokens) {
                    addClause(string, rewritten, Occur.MUST);
                }
                return simplify(rewritten.build());
            }
            if (isMatchAll(approxQuery)) {
                return approxQuery;
            }
            throw new IllegalStateException("Invalid query type found parsing regex query:" + approxQuery);
        }

        static Query simplify(Query input) {
            if (input instanceof BooleanQuery == false) {
                return input;
            }
            BooleanQuery result = (BooleanQuery) input;
            if (result.clauses().size() == 0) {
                // A ".*" clause can produce zero clauses in which case we return MatchAll
                return new MatchAllDocsQuery();
            }
            if (result.clauses().size() == 1) {
                return simplify(result.clauses().get(0).getQuery());
            }

            // We may have a mix of MatchAll and concrete queries - assess if we can simplify
            int matchAllCount = 0;
            int verifyCount = 0;
            boolean allConcretesAreOptional = true;
            for (BooleanClause booleanClause : result.clauses()) {
                Query q = booleanClause.getQuery();
                if (q instanceof MatchAllDocsQuery) {
                    matchAllCount++;
                } else if (q instanceof MatchAllButRequireVerificationQuery) {
                    verifyCount++;
                } else {
                    // Concrete query
                    if (booleanClause.getOccur() != Occur.SHOULD) {
                        allConcretesAreOptional = false;
                    }
                }
            }

            if ((allConcretesAreOptional && matchAllCount > 0)) {
                // Any match all expression takes precedence over all optional concrete queries.
                return new MatchAllDocsQuery();
            }

            if ((allConcretesAreOptional && verifyCount > 0)) {
                // Any match all expression that needs verification takes precedence over all optional concrete queries.
                return new MatchAllButRequireVerificationQuery();
            }

            // We have some mandatory concrete queries - strip out the superfluous match all expressions
            if (allConcretesAreOptional == false && matchAllCount + verifyCount > 0) {
                BooleanQuery.Builder rewritten = new BooleanQuery.Builder();
                for (BooleanClause booleanClause : result.clauses()) {
                    if (isMatchAll(booleanClause.getQuery()) == false) {
                        rewritten.add(booleanClause);
                    }
                }
                return simplify(rewritten.build());
            }
            return result;
        }


        static boolean isMatchAll(Query q) {
            return q instanceof MatchAllDocsQuery || q instanceof MatchAllButRequireVerificationQuery;
        }

        protected void getNgramTokens(Set<String> tokens, String fragment) {
            if (fragment.equals(TOKEN_START_STRING) || fragment.equals(TOKEN_END_STRING)) {
                // If a regex is a form of match-all e.g. ".*" we only produce the token start/end markers as search
                // terms which can be ignored.
                return;
            }
            // Break fragment into multiple Ngrams
            TokenStream tokenizer = analyzer.tokenStream(name(), fragment);
            CharTermAttribute termAtt = tokenizer.addAttribute(CharTermAttribute.class);
            int foundTokens = 0;
            try {
                tokenizer.reset();
                while (tokenizer.incrementToken()) {
                    String tokenValue = termAtt.toString();
                    tokens.add(tokenValue);
                    foundTokens++;
                }
                tokenizer.end();
                tokenizer.close();
            } catch (IOException ioe) {
                throw new ElasticsearchParseException("Error parsing wildcard regex pattern fragment [" + fragment + "]");
            }

            if (foundTokens == 0 && fragment.length() > 0) {
                // fragment must have been less than NGRAM_SIZE - add a placeholder which may be used in a prefix query e.g. ab*
                fragment = toLowerCase(fragment);
                if (analyzer == WILDCARD_ANALYZER_7_10) {
                    fragment = PunctuationFoldingFilter.normalize(fragment);
                }
                tokens.add(fragment);
            }
        }


        private void addClause(String token, BooleanQuery.Builder bqBuilder, Occur occur) {
            assert token.codePointCount(0, token.length()) <= NGRAM_SIZE;
            int tokenSize = token.codePointCount(0, token.length());
            if (tokenSize < 2 || token.equals(WildcardFieldMapper.TOKEN_END_STRING)) {
                // there's something concrete to be searched but it's too short
                // Require verification.
                bqBuilder.add(new BooleanClause(new MatchAllButRequireVerificationQuery(), occur));
                return;
            }
            if (tokenSize == NGRAM_SIZE) {
                TermQuery tq = new TermQuery(new Term(name(), token));
                bqBuilder.add(new BooleanClause(tq, occur));
            } else {
                PrefixQuery wq = new PrefixQuery(new Term(name(), token));
                wq.setRewriteMethod(MultiTermQuery.CONSTANT_SCORE_REWRITE);
                bqBuilder.add(new BooleanClause(wq, occur));
            }
        }

        @Override
        public Query rangeQuery(
            Object lowerTerm,
            Object upperTerm,
            boolean includeLower,
            boolean includeUpper,
            ShapeRelation relation,
            ZoneId timeZone,
            DateMathParser parser,
            QueryShardContext context
        ) {
            BytesRef lower = lowerTerm == null ? null : BytesRefs.toBytesRef(lowerTerm);
            BytesRef upper = upperTerm == null ? null : BytesRefs.toBytesRef(upperTerm);
            Query accelerationQuery = null;
            if (lowerTerm != null && upperTerm != null) {
                // Long common prefixes e.g. "C:/Program Files/a,txt" to "C:/Program Files/z,txt"
                // can be accelerated by searching for all the common leading ngrams e.g. c:/, /pr, rog, gra etc
                StringBuilder commonPrefix = new StringBuilder();
                String lowerS = addLineEndChars(lower.utf8ToString());
                String upperS = addLineEndChars(upper.utf8ToString());
                for (int i = 0; i < Math.min(lowerS.length(), upperS.length());) {
                    final int cL = lowerS.codePointAt(i);
                    final int cU = upperS.codePointAt(i);
                    if (cL == cU) {
                        commonPrefix.append(Character.toChars(cL));
                    } else {
                        break;
                    }
                    int length = Character.charCount(cL);
                    i += length;
                }

                if (commonPrefix.length() > 0) {
                    Set<String> tokens = new HashSet<>();
                    getNgramTokens(tokens, commonPrefix.toString());
                    BooleanQuery.Builder bqBuilder = new BooleanQuery.Builder();
                    for (String token : tokens) {
                        int tokenSize = token.codePointCount(0, token.length());
                        if (tokenSize < 2 || token.equals(WildcardFieldMapper.TOKEN_END_STRING)) {
                            continue;
                        }

                        if (tokenSize == NGRAM_SIZE) {
                            TermQuery tq = new TermQuery(new Term(name(), token));
                            bqBuilder.add(new BooleanClause(tq, Occur.MUST));
                        } else {
                            PrefixQuery wq = new PrefixQuery(new Term(name(), token));
                            wq.setRewriteMethod(MultiTermQuery.CONSTANT_SCORE_REWRITE);
                            bqBuilder.add(new BooleanClause(wq, Occur.MUST));
                        }
                    }
                    BooleanQuery bq = bqBuilder.build();
                    if (bq.clauses().size() > 0) {
                        accelerationQuery = bq;
                    }
                }
            }
            Supplier <Automaton> deferredAutomatonSupplier
                = () -> TermRangeQuery.toAutomaton(lower, upper, includeLower, includeUpper);
            AutomatonQueryOnBinaryDv slowQuery = new AutomatonQueryOnBinaryDv(name(), lower + "-" + upper, deferredAutomatonSupplier);

            if (accelerationQuery == null) {
                return slowQuery;
            }

            BooleanQuery.Builder qBuilder = new BooleanQuery.Builder();
            qBuilder.add(accelerationQuery, Occur.MUST);
            qBuilder.add(slowQuery, Occur.MUST);
            return qBuilder.build();
        }

        @Override
        public Query fuzzyQuery(
            Object value,
            Fuzziness fuzziness,
            int prefixLength,
            int maxExpansions,
            boolean transpositions,
            QueryShardContext context
        ) {
            String searchTerm = BytesRefs.toString(value);
            try {
                BooleanQuery.Builder bqBuilder = new BooleanQuery.Builder();
                //The approximation query can have a prefix and any number of ngrams.
                BooleanQuery.Builder approxBuilder = new BooleanQuery.Builder();

                String postPrefixString = searchTerm;

                // Add all content prior to prefixLength as a MUST clause to the ngram index query
                if (prefixLength > 0) {
                    Set<String> prefixTokens = new LinkedHashSet<>();
                    postPrefixString = searchTerm.substring(prefixLength);
                    String prefixCandidate = TOKEN_START_OR_END_CHAR + searchTerm.substring(0,  prefixLength);
                    getNgramTokens(prefixTokens, prefixCandidate);
                    for (String prefixToken : prefixTokens) {
                        addClause(prefixToken, approxBuilder, Occur.MUST);
                    }
                }
                // Tokenize all content after the prefix
                TokenStream tokenizer = analyzer.tokenStream(name(), postPrefixString);
                CharTermAttribute termAtt = tokenizer.addAttribute(CharTermAttribute.class);
                ArrayList<String> postPrefixTokens = new ArrayList<>();
                String firstToken = null;
                tokenizer.reset();
                int tokenNumber = 0;
                while (tokenizer.incrementToken()) {
                    if (tokenNumber == 0) {
                        String token = termAtt.toString();
                        if (firstToken == null) {
                            firstToken = token;
                        }
                        postPrefixTokens.add(token);
                    }
                    // Take every 3rd ngram so they are all disjoint. Our calculation for min_should_match
                    // number relies on there being no overlaps
                    tokenNumber++;
                    if (tokenNumber == 3) {
                        tokenNumber = 0;
                    }
                }
                tokenizer.end();
                tokenizer.close();

                BooleanQuery.Builder ngramBuilder = new BooleanQuery.Builder();
                int numClauses = 0;
                for (String token : postPrefixTokens) {
                    addClause(token, ngramBuilder, Occur.SHOULD);
                    numClauses++;
                }

                // Approximation query
                if (numClauses > fuzziness.asDistance(searchTerm)) {
                    // Useful accelerant - set min should match based on number of permitted edits.
                    ngramBuilder.setMinimumNumberShouldMatch(numClauses - fuzziness.asDistance(searchTerm));
                    approxBuilder.add(ngramBuilder.build(), Occur.MUST);
                }

                BooleanQuery ngramQ = approxBuilder.build();
                if (ngramQ.clauses().size()>0) {
                    bqBuilder.add(ngramQ, Occur.MUST);
                }

                Supplier <Automaton> deferredAutomatonSupplier = ()->{
                    // Verification query
                    FuzzyQuery fq = new FuzzyQuery(
                        new Term(name(), searchTerm),
                        fuzziness.asDistance(searchTerm),
                        prefixLength,
                        maxExpansions,
                        transpositions
                    );
                    return fq.getAutomata().automaton;
                };
                bqBuilder.add(new AutomatonQueryOnBinaryDv(name(), searchTerm, deferredAutomatonSupplier), Occur.MUST);

                return bqBuilder.build();
            } catch (IOException ioe) {
                throw new ElasticsearchParseException("Error parsing wildcard field fuzzy string [" + searchTerm + "]");
            }
        }

        @Override
        public String typeName() {
            return CONTENT_TYPE;
        }

        @Override
        public String familyTypeName() {
            return KeywordFieldMapper.CONTENT_TYPE;
        }

        @Override
        public Query termQuery(Object value, QueryShardContext context) {
            String searchTerm = BytesRefs.toString(value);
            return wildcardQuery(escapeWildcardSyntax(searchTerm),  MultiTermQuery.CONSTANT_SCORE_REWRITE, false, context);
        }

        private String escapeWildcardSyntax(String term) {
            StringBuilder result = new StringBuilder();
            for (int i = 0; i < term.length();) {
                final int c = term.codePointAt(i);
                int length = Character.charCount(c);
                // Escape any reserved characters
                if (c == WildcardQuery.WILDCARD_STRING || c == WildcardQuery.WILDCARD_CHAR || c == WildcardQuery.WILDCARD_ESCAPE) {
                    result.append("\\");
                }
                result.appendCodePoint(c);
                i += length;
            }
            return result.toString();
        }

        @Override
        public Query termQueryCaseInsensitive(Object value, QueryShardContext context) {
            String searchTerm = BytesRefs.toString(value);
            return wildcardQuery(escapeWildcardSyntax(searchTerm), MultiTermQuery.CONSTANT_SCORE_REWRITE, true, context);
        }

        @Override
        public Query prefixQuery(String value, MultiTermQuery.RewriteMethod method, boolean caseInsensitive, QueryShardContext context) {
            return wildcardQuery(escapeWildcardSyntax(value) + "*", method, caseInsensitive, context);
        }

        @Override
        public Query termsQuery(List<?> values, QueryShardContext context) {
            BooleanQuery.Builder bq = new BooleanQuery.Builder();
            for (Object value : values) {
                bq.add(termQuery(value, context), Occur.SHOULD);
            }
            return new ConstantScoreQuery(bq.build());
        }

        @Override
        public IndexFieldData.Builder fielddataBuilder(String fullyQualifiedIndexName, Supplier<SearchLookup> searchLookup) {
            failIfNoDocValues();
            return (cache, breakerService) -> new StringBinaryIndexFieldData(name(), CoreValuesSourceType.BYTES);
        }

         @Override
         public ValueFetcher valueFetcher(MapperService mapperService, SearchLookup searchLookup, String format) {
             if (format != null) {
                 throw new IllegalArgumentException("Field [" + name() + "] of type [" + typeName() + "] doesn't support formats.");
             }

             return new SourceValueFetcher(name(), mapperService, nullValue) {
                 @Override
                 protected String parseSourceValue(Object value) {
                     String keywordValue = value.toString();
                     if (keywordValue.length() > ignoreAbove) {
                         return null;
                     }
                     return keywordValue;
                 }
             };
         }

     }

    private final int ignoreAbove;
    private final String nullValue;
    private final FieldType ngramFieldType;
    private final Version indexVersionCreated;

    private WildcardFieldMapper(String simpleName, MappedFieldType mappedFieldType,
                                int ignoreAbove, MultiFields multiFields, CopyTo copyTo,
                                String nullValue, Version indexVersionCreated) {
        super(simpleName, mappedFieldType, multiFields, copyTo);
        this.nullValue = nullValue;
        this.ignoreAbove = ignoreAbove;
        this.indexVersionCreated = indexVersionCreated;
        this.ngramFieldType = new FieldType(Defaults.FIELD_TYPE);
        this.ngramFieldType.setTokenized(true);
        this.ngramFieldType.freeze();
        assert ngramFieldType.indexOptions() == IndexOptions.DOCS;
    }

    /** Values that have more chars than the return value of this method will
     *  be skipped at parsing time. */
    // pkg-private for testing
    int ignoreAbove() {
        return ignoreAbove;
    }

    @Override
    public WildcardFieldType fieldType() {
        return (WildcardFieldType) super.fieldType();
    }

    @Override
    protected void parseCreateField(ParseContext context) throws IOException {
        final String value;
        if (context.externalValueSet()) {
            value = context.externalValue().toString();
        } else {
            XContentParser parser = context.parser();
            if (parser.currentToken() == XContentParser.Token.VALUE_NULL) {
                value = nullValue;
            } else {
                value =  parser.textOrNull();
            }
        }
        ParseContext.Document parseDoc = context.doc();

        List<IndexableField> fields = new ArrayList<>();
        createFields(value, parseDoc, fields);
        parseDoc.addAll(fields);
    }

    void createFields(String value, Document parseDoc, List<IndexableField>fields) {
        if (value == null || value.length() > ignoreAbove) {
            return;
        }
        String ngramValue = addLineEndChars(value);
        Field ngramField = new Field(fieldType().name(), ngramValue, ngramFieldType);
        fields.add(ngramField);

        CustomBinaryDocValuesField dvField = (CustomBinaryDocValuesField) parseDoc.getByKey(fieldType().name());
        if (dvField == null) {
            dvField = new CustomBinaryDocValuesField(fieldType().name(), value.getBytes(StandardCharsets.UTF_8));
            parseDoc.addWithKey(fieldType().name(), dvField);
        } else {
            dvField.add(value.getBytes(StandardCharsets.UTF_8));
        }
    }

    // Values held in the ngram index are encoded with special characters to denote start and end of values.
    static String addLineEndChars(String value) {
        return TOKEN_START_OR_END_CHAR + value + TOKEN_START_OR_END_CHAR + TOKEN_START_OR_END_CHAR;
    }

    @Override
    protected String contentType() {
        return CONTENT_TYPE;
    }

    @Override
<<<<<<< HEAD
    public Map<String, NamedAnalyzer> indexAnalyzers() {
        return Collections.singletonMap(name(), fieldType().analyzer);
    }

    @Override
    public ParametrizedFieldMapper.Builder getMergeBuilder() {
=======
    public FieldMapper.Builder getMergeBuilder() {
>>>>>>> 639126e0
        return new Builder(simpleName(), indexVersionCreated).init(this);
    }
}<|MERGE_RESOLUTION|>--- conflicted
+++ resolved
@@ -1004,16 +1004,11 @@
     }
 
     @Override
-<<<<<<< HEAD
     public Map<String, NamedAnalyzer> indexAnalyzers() {
         return Collections.singletonMap(name(), fieldType().analyzer);
     }
 
-    @Override
-    public ParametrizedFieldMapper.Builder getMergeBuilder() {
-=======
     public FieldMapper.Builder getMergeBuilder() {
->>>>>>> 639126e0
         return new Builder(simpleName(), indexVersionCreated).init(this);
     }
 }