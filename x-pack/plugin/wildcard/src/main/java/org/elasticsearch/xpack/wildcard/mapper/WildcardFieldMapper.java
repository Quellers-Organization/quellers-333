--- conflicted
+++ resolved
@@ -231,7 +231,7 @@
         public WildcardFieldMapper build(MapperBuilderContext context) {
             return new WildcardFieldMapper(
                 name,
-                new MappedField<>(
+                new MappedField(
                     context.buildFullName(name),
                     new WildcardFieldType(nullValue.get(), ignoreAbove.get(), indexVersionCreated, meta.get())
                 ),
@@ -356,11 +356,7 @@
                 return new BinaryDvConfirmedAutomatonQuery(approxQuery, name, wildcardPattern, automaton);
             } else if (numWildcardChars == 0 || numWildcardStrings > 0) {
                 // We have no concrete characters and we're not a pure length query e.g. ???
-<<<<<<< HEAD
-                return new DocValuesFieldExistsQuery(name);
-=======
-                return new FieldExistsQuery(name());
->>>>>>> 4cc8484d
+                return new FieldExistsQuery(name);
             }
             return new BinaryDvConfirmedAutomatonQuery(new MatchAllDocsQuery(), name, wildcardPattern, automaton);
 
@@ -891,7 +887,7 @@
 
     private WildcardFieldMapper(
         String simpleName,
-        MappedField<WildcardFieldType> mappedField,
+        MappedField mappedField,
         int ignoreAbove,
         MultiFields multiFields,
         CopyTo copyTo,
