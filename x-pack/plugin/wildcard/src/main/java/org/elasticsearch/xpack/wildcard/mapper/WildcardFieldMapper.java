--- conflicted
+++ resolved
@@ -893,11 +893,7 @@
         }
 
         @Override
-<<<<<<< HEAD
-        public Query termsQuery(Collection<?> values, QueryShardContext context) {
-=======
-        public Query termsQuery(List<?> values, SearchExecutionContext context) {
->>>>>>> 3798d7ef
+        public Query termsQuery(Collection<?> values, SearchExecutionContext context) {
             BooleanQuery.Builder bq = new BooleanQuery.Builder();
             for (Object value : values) {
                 bq.add(termQuery(value, context), Occur.SHOULD);
