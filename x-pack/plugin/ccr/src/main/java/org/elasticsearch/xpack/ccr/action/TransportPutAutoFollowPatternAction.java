/*
 * Copyright Elasticsearch B.V. and/or licensed to Elasticsearch B.V. under one
 * or more contributor license agreements. Licensed under the Elastic License;
 * you may not use this file except in compliance with the Elastic License.
 */
package org.elasticsearch.xpack.ccr.action;

import org.elasticsearch.action.ActionListener;
import org.elasticsearch.action.admin.cluster.state.ClusterStateRequest;
import org.elasticsearch.action.support.ActionFilters;
import org.elasticsearch.action.support.master.AcknowledgedResponse;
import org.elasticsearch.action.support.master.TransportMasterNodeAction;
import org.elasticsearch.client.Client;
import org.elasticsearch.cluster.AckedClusterStateUpdateTask;
import org.elasticsearch.cluster.ClusterState;
import org.elasticsearch.cluster.block.ClusterBlockException;
import org.elasticsearch.cluster.block.ClusterBlockLevel;
import org.elasticsearch.cluster.metadata.IndexMetaData;
import org.elasticsearch.cluster.metadata.IndexNameExpressionResolver;
import org.elasticsearch.cluster.metadata.MetaData;
import org.elasticsearch.cluster.service.ClusterService;
import org.elasticsearch.common.inject.Inject;
import org.elasticsearch.common.settings.Settings;
import org.elasticsearch.license.LicenseUtils;
import org.elasticsearch.threadpool.ThreadPool;
import org.elasticsearch.transport.TransportService;
import org.elasticsearch.xpack.ccr.CcrLicenseChecker;
import org.elasticsearch.xpack.core.ccr.AutoFollowMetadata;
import org.elasticsearch.xpack.core.ccr.AutoFollowMetadata.AutoFollowPattern;

import java.util.ArrayList;
import java.util.HashMap;
import java.util.List;
import java.util.Map;
import java.util.Objects;
import java.util.stream.Collectors;

public class TransportPutAutoFollowPatternAction extends
    TransportMasterNodeAction<PutAutoFollowPatternAction.Request, AcknowledgedResponse> {

    private final Client client;
    private final CcrLicenseChecker ccrLicenseChecker;

    @Inject
    public TransportPutAutoFollowPatternAction(
            final Settings settings,
            final TransportService transportService,
            final ClusterService clusterService,
            final ThreadPool threadPool,
            final ActionFilters actionFilters,
            final Client client,
            final IndexNameExpressionResolver indexNameExpressionResolver,
            final CcrLicenseChecker ccrLicenseChecker) {
        super(settings, PutAutoFollowPatternAction.NAME, transportService, clusterService, threadPool, actionFilters,
            indexNameExpressionResolver, PutAutoFollowPatternAction.Request::new);
        this.client = client;
        this.ccrLicenseChecker = Objects.requireNonNull(ccrLicenseChecker, "ccrLicenseChecker");
    }

    @Override
    protected String executor() {
        return ThreadPool.Names.SAME;
    }

    @Override
    protected AcknowledgedResponse newResponse() {
        return new AcknowledgedResponse();
    }

    @Override
    protected void masterOperation(PutAutoFollowPatternAction.Request request,
                                   ClusterState state,
                                   ActionListener<AcknowledgedResponse> listener) throws Exception {
        if (ccrLicenseChecker.isCcrAllowed() == false) {
            listener.onFailure(LicenseUtils.newComplianceException("ccr"));
            return;
        }
        final Client leaderClient;
        if (request.getLeaderClusterAlias().equals("_local_")) {
            leaderClient = client;
        } else {
            leaderClient = client.getRemoteClusterClient(request.getLeaderClusterAlias());
        }

        final ClusterStateRequest clusterStateRequest = new ClusterStateRequest();
        clusterStateRequest.clear();
        clusterStateRequest.metaData(true);

        Map<String, String> filteredHeaders = threadPool.getThreadContext().getHeaders().entrySet().stream()
            .filter(e -> ShardFollowTask.HEADER_FILTERS.contains(e.getKey()))
            .collect(Collectors.toMap(Map.Entry::getKey, Map.Entry::getValue));

        leaderClient.admin().cluster().state(
                clusterStateRequest,
                ActionListener.wrap(
                        clusterStateResponse -> {
                            final ClusterState leaderClusterState = clusterStateResponse.getState();
                            clusterService.submitStateUpdateTask("put-auto-follow-pattern-" + request.getLeaderClusterAlias(),
                                    new AckedClusterStateUpdateTask<AcknowledgedResponse>(request, listener) {

                                        @Override
                                        protected AcknowledgedResponse newResponse(boolean acknowledged) {
                                            return new AcknowledgedResponse(acknowledged);
                                        }

                                        @Override
                                        public ClusterState execute(ClusterState currentState) throws Exception {
                                            return innerPut(request, filteredHeaders, currentState, leaderClusterState);
                                        }
                                    });
                        },
                        listener::onFailure));
    }

    static ClusterState innerPut(PutAutoFollowPatternAction.Request request,
                                 Map<String, String> filteredHeaders,
                                 ClusterState localState,
                                 ClusterState leaderClusterState) {
        // auto patterns are always overwritten
        // only already followed index uuids are updated

        AutoFollowMetadata currentAutoFollowMetadata = localState.metaData().custom(AutoFollowMetadata.TYPE);
        Map<String, List<String>> followedLeaderIndices;
        Map<String, AutoFollowPattern> patterns;
        if (currentAutoFollowMetadata != null) {
            patterns = new HashMap<>(currentAutoFollowMetadata.getPatterns());
            followedLeaderIndices = new HashMap<>(currentAutoFollowMetadata.getFollowedLeaderIndexUUIDs());
        } else {
            patterns = new HashMap<>();
            followedLeaderIndices = new HashMap<>();
        }

        AutoFollowPattern previousPattern = patterns.get(request.getLeaderClusterAlias());
        List<String> followedIndexUUIDs = followedLeaderIndices.get(request.getLeaderClusterAlias());
        if (followedIndexUUIDs == null) {
            followedIndexUUIDs = new ArrayList<>();
            followedLeaderIndices.put(request.getLeaderClusterAlias(), followedIndexUUIDs);
        }

        // Mark existing leader indices as already auto followed:
        if (previousPattern != null) {
            markExistingIndicesAsAutoFollowedForNewPatterns(request.getLeaderIndexPatterns(), leaderClusterState.metaData(),
                previousPattern, followedIndexUUIDs);
        } else {
            markExistingIndicesAsAutoFollowed(request.getLeaderIndexPatterns(), leaderClusterState.metaData(),
                followedIndexUUIDs);
        }

        AutoFollowPattern autoFollowPattern = new AutoFollowPattern(
            request.getLeaderIndexPatterns(),
            request.getFollowIndexNamePattern(),
            request.getMaxBatchOperationCount(),
            request.getMaxConcurrentReadBatches(),
            request.getMaxOperationSizeInBytes(),
            request.getMaxConcurrentWriteBatches(),
            request.getMaxWriteBufferSize(),
<<<<<<< HEAD
            request.getRetryTimeout(),
            request.getIdleShardRetryDelay(),
            filteredHeaders);
=======
            request.getMaxRetryDelay(),
            request.getIdleShardRetryDelay()
        );
>>>>>>> 2eb2313b
        patterns.put(request.getLeaderClusterAlias(), autoFollowPattern);
        ClusterState.Builder newState = ClusterState.builder(localState);
        newState.metaData(MetaData.builder(localState.getMetaData())
            .putCustom(AutoFollowMetadata.TYPE, new AutoFollowMetadata(patterns, followedLeaderIndices))
            .build());
        return newState.build();
    }

    private static void markExistingIndicesAsAutoFollowedForNewPatterns(
        List<String> leaderIndexPatterns,
        MetaData leaderMetaData,
        AutoFollowPattern previousPattern,
        List<String> followedIndexUUIDS) {

        final List<String> newPatterns = leaderIndexPatterns
            .stream()
            .filter(p -> previousPattern.getLeaderIndexPatterns().contains(p) == false)
            .collect(Collectors.toList());
        markExistingIndicesAsAutoFollowed(newPatterns, leaderMetaData, followedIndexUUIDS);
    }

    private static void markExistingIndicesAsAutoFollowed(
        List<String> patterns,
        MetaData leaderMetaData,
        List<String> followedIndexUUIDS) {

        for (final IndexMetaData indexMetaData : leaderMetaData) {
            if (AutoFollowPattern.match(patterns, indexMetaData.getIndex().getName())) {
                followedIndexUUIDS.add(indexMetaData.getIndexUUID());
            }
        }
    }

    @Override
    protected ClusterBlockException checkBlock(PutAutoFollowPatternAction.Request request, ClusterState state) {
        return state.blocks().globalBlockedException(ClusterBlockLevel.METADATA_WRITE);
    }
}<|MERGE_RESOLUTION|>--- conflicted
+++ resolved
@@ -154,15 +154,9 @@
             request.getMaxOperationSizeInBytes(),
             request.getMaxConcurrentWriteBatches(),
             request.getMaxWriteBufferSize(),
-<<<<<<< HEAD
-            request.getRetryTimeout(),
+            request.getMaxRetryDelay(),
             request.getIdleShardRetryDelay(),
             filteredHeaders);
-=======
-            request.getMaxRetryDelay(),
-            request.getIdleShardRetryDelay()
-        );
->>>>>>> 2eb2313b
         patterns.put(request.getLeaderClusterAlias(), autoFollowPattern);
         ClusterState.Builder newState = ClusterState.builder(localState);
         newState.metaData(MetaData.builder(localState.getMetaData())
