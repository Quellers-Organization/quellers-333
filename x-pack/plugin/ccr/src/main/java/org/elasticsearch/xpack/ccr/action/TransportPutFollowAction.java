--- conflicted
+++ resolved
@@ -132,12 +132,12 @@
         }
 
         final Settings.Builder settingsBuilder = Settings.builder()
-            .put(IndexMetaData.SETTING_INDEX_PROVIDED_NAME, request.getFollowRequest().getFollowerIndex())
+            .put(IndexMetaData.SETTING_INDEX_PROVIDED_NAME, request.getBody().getFollowerIndex())
             .put(CcrSettings.CCR_FOLLOWING_INDEX_SETTING.getKey(), true);
-        final String leaderClusterRepoName = CcrRepository.NAME_PREFIX + request.getRemoteCluster();
+        final String leaderClusterRepoName = CcrRepository.NAME_PREFIX + request.getBody().getRemoteCluster();
         final RestoreSnapshotRequest restoreRequest = new RestoreSnapshotRequest(leaderClusterRepoName, CcrRepository.LATEST)
-            .indices(request.getLeaderIndex()).indicesOptions(request.indicesOptions()).renamePattern("^(.*)$")
-            .renameReplacement(request.getFollowRequest().getFollowerIndex()).masterNodeTimeout(request.masterNodeTimeout())
+            .indices(request.getBody().getLeaderIndex()).indicesOptions(request.indicesOptions()).renamePattern("^(.*)$")
+            .renameReplacement(request.getBody().getFollowerIndex()).masterNodeTimeout(request.masterNodeTimeout())
             .indexSettings(settingsBuilder);
 
         final Client clientWithHeaders = CcrLicenseChecker.wrapClient(this.client, threadPool.getThreadContext().getHeaders());
@@ -149,43 +149,6 @@
             }
 
             @Override
-<<<<<<< HEAD
-            public ClusterState execute(final ClusterState currentState) throws Exception {
-                String followIndex = request.getBody().getFollowerIndex();
-                IndexMetaData currentIndex = currentState.metaData().index(followIndex);
-                if (currentIndex != null) {
-                    throw new ResourceAlreadyExistsException(currentIndex.getIndex());
-                }
-
-                MetaData.Builder mdBuilder = MetaData.builder(currentState.metaData());
-                IndexMetaData.Builder imdBuilder = IndexMetaData.builder(followIndex);
-
-                // Adding the leader index uuid for each shard as custom metadata:
-                Map<String, String> metadata = new HashMap<>();
-                metadata.put(Ccr.CCR_CUSTOM_METADATA_LEADER_INDEX_SHARD_HISTORY_UUIDS, String.join(",", historyUUIDs));
-                metadata.put(Ccr.CCR_CUSTOM_METADATA_LEADER_INDEX_UUID_KEY, leaderIndexMetaData.getIndexUUID());
-                metadata.put(Ccr.CCR_CUSTOM_METADATA_LEADER_INDEX_NAME_KEY, leaderIndexMetaData.getIndex().getName());
-                metadata.put(Ccr.CCR_CUSTOM_METADATA_REMOTE_CLUSTER_NAME_KEY, request.getBody().getRemoteCluster());
-                imdBuilder.putCustom(Ccr.CCR_CUSTOM_METADATA_KEY, metadata);
-
-                // Copy all settings, but overwrite a few settings.
-                Settings.Builder settingsBuilder = Settings.builder();
-                settingsBuilder.put(leaderIndexMetaData.getSettings());
-                // Overwriting UUID here, because otherwise we can't follow indices in the same cluster
-                settingsBuilder.put(IndexMetaData.SETTING_INDEX_UUID, UUIDs.randomBase64UUID());
-                settingsBuilder.put(IndexMetaData.SETTING_INDEX_PROVIDED_NAME, followIndex);
-                settingsBuilder.put(CcrSettings.CCR_FOLLOWING_INDEX_SETTING.getKey(), true);
-                settingsBuilder.put(IndexSettings.INDEX_SOFT_DELETES_SETTING.getKey(), true);
-                imdBuilder.settings(settingsBuilder);
-
-                // Copy mappings from leader IMD to follow IMD
-                for (ObjectObjectCursor<String, MappingMetaData> cursor : leaderIndexMetaData.getMappings()) {
-                    imdBuilder.putMapping(cursor.value);
-                }
-                imdBuilder.setRoutingNumShards(leaderIndexMetaData.getRoutingNumShards());
-                IndexMetaData followIMD = imdBuilder.build();
-                mdBuilder.put(followIMD, false);
-=======
             protected void doRun() throws Exception {
                 restoreService.restoreSnapshot(restoreRequest, new ActionListener<RestoreService.RestoreCompletionResponse>() {
 
@@ -202,7 +165,6 @@
             }
         });
     }
->>>>>>> 5433af28
 
     private void afterRestoreStarted(Client clientWithHeaders, PutFollowAction.Request request,
                                      ActionListener<PutFollowAction.Response> originalListener,
@@ -217,13 +179,6 @@
                     logger.debug("put follow {} completed with {}", request, response);
                 }
 
-<<<<<<< HEAD
-                RoutingTable.Builder routingTableBuilder = RoutingTable.builder(updatedState.routingTable())
-                        .addAsNew(updatedState.metaData().index(request.getBody().getFollowerIndex()));
-                updatedState = allocationService.reroute(
-                        ClusterState.builder(updatedState).routingTable(routingTableBuilder.build()).build(),
-                        "follow index [" + request.getBody().getFollowerIndex() + "] created");
-=======
                 @Override
                 public void onFailure(Exception e) {
                     logger.debug(() -> new ParameterizedMessage("put follow {} failed during the restore process", request), e);
@@ -232,7 +187,6 @@
         } else {
             listener = originalListener;
         }
->>>>>>> 5433af28
 
         RestoreClusterStateListener.createAndRegisterListener(clusterService, response, new ActionListener<RestoreSnapshotResponse>() {
             @Override
@@ -259,13 +213,14 @@
     }
 
     private void initiateFollowing(
-<<<<<<< HEAD
-            final PutFollowAction.Request request,
-            final ActionListener<PutFollowAction.Response> listener) {
+        final Client client,
+        final PutFollowAction.Request request,
+        final ActionListener<PutFollowAction.Response> listener) {
+        assert request.waitForActiveShards() != ActiveShardCount.DEFAULT : "PutFollowAction does not support DEFAULT.";
         activeShardsObserver.waitForActiveShards(new String[]{request.getBody().getFollowerIndex()},
-                ActiveShardCount.DEFAULT, request.timeout(), result -> {
-                    if (result) {
-                        ResumeFollowAction.Request resumeFollowRequest = new ResumeFollowAction.Request();
+            request.waitForActiveShards(), request.timeout(), result -> {
+                if (result) {
+                    ResumeFollowAction.Request resumeFollowRequest = new ResumeFollowAction.Request();
                         resumeFollowRequest.getBody().setFollowerIndex(request.getBody().getFollowerIndex());
                         resumeFollowRequest.getBody().setMaxOutstandingReadRequests(request.getBody().getMaxOutstandingReadRequests());
                         resumeFollowRequest.getBody().setMaxOutstandingWriteRequests(request.getBody().getMaxOutstandingWriteRequests());
@@ -279,22 +234,6 @@
                         resumeFollowRequest.getBody().setReadPollTimeout(request.getBody().getReadPollTimeout());
                         resumeFollowRequest.getBody().setMaxRetryDelay(request.getBody().getMaxRetryDelay());
                         client.execute(ResumeFollowAction.INSTANCE, resumeFollowRequest, ActionListener.wrap(
-                                r -> listener.onResponse(new PutFollowAction.Response(true, true, r.isAcknowledged())),
-                                listener::onFailure
-                        ));
-                    } else {
-                        listener.onResponse(new PutFollowAction.Response(true, false, false));
-                    }
-                }, listener::onFailure);
-=======
-        final Client client,
-        final PutFollowAction.Request request,
-        final ActionListener<PutFollowAction.Response> listener) {
-        assert request.waitForActiveShards() != ActiveShardCount.DEFAULT : "PutFollowAction does not support DEFAULT.";
-        activeShardsObserver.waitForActiveShards(new String[]{request.getFollowRequest().getFollowerIndex()},
-            request.waitForActiveShards(), request.timeout(), result -> {
-                if (result) {
-                    client.execute(ResumeFollowAction.INSTANCE, request.getFollowRequest(), ActionListener.wrap(
                         r -> listener.onResponse(new PutFollowAction.Response(true, true, r.isAcknowledged())),
                         listener::onFailure
                     ));
@@ -302,7 +241,6 @@
                     listener.onResponse(new PutFollowAction.Response(true, false, false));
                 }
             }, listener::onFailure);
->>>>>>> 5433af28
     }
 
     @Override
