--- conflicted
+++ resolved
@@ -18,11 +18,7 @@
 import org.elasticsearch.cluster.routing.IndexRoutingTable;
 import org.elasticsearch.common.settings.Settings;
 import org.elasticsearch.common.unit.TimeValue;
-<<<<<<< HEAD
-=======
 import org.elasticsearch.common.util.concurrent.EsRejectedExecutionException;
-import org.elasticsearch.common.util.concurrent.ThreadContext;
->>>>>>> 222f4227
 import org.elasticsearch.common.xcontent.XContentType;
 import org.elasticsearch.index.Index;
 import org.elasticsearch.index.seqno.SeqNoStats;
@@ -88,12 +84,7 @@
         } else {
             leaderClient = wrapClient(client, params.getHeaders());
         }
-<<<<<<< HEAD
         Client followerClient = wrapClient(client, params.getHeaders());
-        BiConsumer<TimeValue, Runnable> scheduler =
-            (delay, command) -> threadPool.schedule(delay, Ccr.CCR_THREAD_POOL_NAME, command);
-=======
-        Client followerClient = wrapClient(client, params);
         BiConsumer<TimeValue, Runnable> scheduler = (delay, command) -> {
             try {
                 threadPool.schedule(delay, Ccr.CCR_THREAD_POOL_NAME, command);
@@ -105,7 +96,6 @@
                 }
             }
         };
->>>>>>> 222f4227
         return new ShardFollowNodeTask(
                 id, type, action, getDescription(taskInProgress), parentTaskId, headers, params, scheduler, System::nanoTime) {
 
