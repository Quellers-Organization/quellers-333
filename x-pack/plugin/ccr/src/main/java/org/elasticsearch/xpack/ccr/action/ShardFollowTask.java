--- conflicted
+++ resolved
@@ -94,7 +94,6 @@
     private final String recordedLeaderIndexHistoryUUID;
     private final Map<String, String> headers;
 
-<<<<<<< HEAD
     ShardFollowTask(
                     String leaderClusterAlias,
                     ShardId followShardId,
@@ -104,15 +103,10 @@
                     long maxBatchSizeInBytes,
                     int maxConcurrentWriteBatches,
                     int maxWriteBufferSize,
-                    TimeValue retryTimeout,
+                    TimeValue maxRetryDelay,
                     TimeValue idleShardRetryDelay,
                     String recordedLeaderIndexHistoryUUID,
                     Map<String, String> headers) {
-=======
-    ShardFollowTask(String leaderClusterAlias, ShardId followShardId, ShardId leaderShardId, int maxBatchOperationCount,
-                    int maxConcurrentReadBatches, long maxBatchSizeInBytes, int maxConcurrentWriteBatches,
-                    int maxWriteBufferSize, TimeValue maxRetryDelay, TimeValue idleShardRetryDelay, Map<String, String> headers) {
->>>>>>> 96c49e5e
         this.leaderClusterAlias = leaderClusterAlias;
         this.followShardId = followShardId;
         this.leaderShardId = leaderShardId;
@@ -264,25 +258,8 @@
 
     @Override
     public int hashCode() {
-<<<<<<< HEAD
-        return Objects.hash(
-            leaderClusterAlias,
-            followShardId,
-            leaderShardId,
-            maxBatchOperationCount,
-            maxConcurrentReadBatches,
-            maxConcurrentWriteBatches,
-            maxBatchSizeInBytes,
-            maxWriteBufferSize,
-            retryTimeout,
-            idleShardRetryDelay,
-            recordedLeaderIndexHistoryUUID,
-            headers
-        );
-=======
         return Objects.hash(leaderClusterAlias, followShardId, leaderShardId, maxBatchOperationCount, maxConcurrentReadBatches,
-            maxConcurrentWriteBatches, maxBatchSizeInBytes, maxWriteBufferSize, maxRetryDelay, idleShardRetryDelay, headers);
->>>>>>> 96c49e5e
+            maxConcurrentWriteBatches, maxBatchSizeInBytes, maxWriteBufferSize, maxRetryDelay, idleShardRetryDelay,recordedLeaderIndexHistoryUUID, headers);
     }
 
     public String toString() {
