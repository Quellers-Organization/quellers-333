/*
 * Copyright Elasticsearch B.V. and/or licensed to Elasticsearch B.V. under one
 * or more contributor license agreements. Licensed under the Elastic License;
 * you may not use this file except in compliance with the Elastic License.
 */

package org.elasticsearch.xpack.ccr;

import org.elasticsearch.action.ActionRequest;
import org.elasticsearch.action.ActionResponse;
import org.elasticsearch.client.Client;
import org.elasticsearch.cluster.metadata.IndexNameExpressionResolver;
import org.elasticsearch.cluster.node.DiscoveryNodes;
import org.elasticsearch.cluster.service.ClusterService;
import org.elasticsearch.common.ParseField;
import org.elasticsearch.common.io.stream.NamedWriteableRegistry;
import org.elasticsearch.common.settings.ClusterSettings;
import org.elasticsearch.common.settings.IndexScopedSettings;
import org.elasticsearch.common.settings.Setting;
import org.elasticsearch.common.settings.Settings;
import org.elasticsearch.common.settings.SettingsFilter;
import org.elasticsearch.common.settings.SettingsModule;
import org.elasticsearch.common.xcontent.NamedXContentRegistry;
import org.elasticsearch.env.Environment;
import org.elasticsearch.env.NodeEnvironment;
import org.elasticsearch.index.IndexModule;
import org.elasticsearch.index.IndexSettings;
import org.elasticsearch.index.engine.EngineFactory;
import org.elasticsearch.license.XPackLicenseState;
import org.elasticsearch.persistent.PersistentTaskParams;
import org.elasticsearch.persistent.PersistentTasksExecutor;
import org.elasticsearch.plugins.ActionPlugin;
import org.elasticsearch.plugins.EnginePlugin;
import org.elasticsearch.plugins.PersistentTaskPlugin;
import org.elasticsearch.plugins.Plugin;
import org.elasticsearch.plugins.RepositoryPlugin;
import org.elasticsearch.repositories.Repository;
import org.elasticsearch.rest.RestController;
import org.elasticsearch.rest.RestHandler;
import org.elasticsearch.script.ScriptService;
import org.elasticsearch.tasks.Task;
import org.elasticsearch.threadpool.ExecutorBuilder;
import org.elasticsearch.threadpool.FixedExecutorBuilder;
import org.elasticsearch.threadpool.ThreadPool;
import org.elasticsearch.watcher.ResourceWatcherService;
import org.elasticsearch.xpack.ccr.action.AutoFollowCoordinator;
import org.elasticsearch.xpack.ccr.action.ShardChangesAction;
import org.elasticsearch.xpack.ccr.action.ShardFollowTask;
import org.elasticsearch.xpack.ccr.action.ShardFollowTasksExecutor;
import org.elasticsearch.xpack.ccr.action.TransportCcrStatsAction;
import org.elasticsearch.xpack.ccr.action.TransportDeleteAutoFollowPatternAction;
import org.elasticsearch.xpack.ccr.action.TransportFollowStatsAction;
import org.elasticsearch.xpack.ccr.action.TransportGetAutoFollowPatternAction;
import org.elasticsearch.xpack.ccr.action.TransportPauseFollowAction;
import org.elasticsearch.xpack.ccr.action.TransportPutAutoFollowPatternAction;
import org.elasticsearch.xpack.ccr.action.TransportPutFollowAction;
import org.elasticsearch.xpack.ccr.action.TransportResumeFollowAction;
import org.elasticsearch.xpack.ccr.action.TransportUnfollowAction;
import org.elasticsearch.xpack.ccr.action.bulk.BulkShardOperationsAction;
import org.elasticsearch.xpack.ccr.action.bulk.TransportBulkShardOperationsAction;
import org.elasticsearch.xpack.ccr.action.repositories.ClearCcrRestoreSessionAction;
import org.elasticsearch.xpack.ccr.action.repositories.DeleteInternalCcrRepositoryAction;
import org.elasticsearch.xpack.ccr.action.repositories.PutCcrRestoreSessionAction;
import org.elasticsearch.xpack.ccr.action.repositories.PutInternalCcrRepositoryAction;
import org.elasticsearch.xpack.ccr.index.engine.FollowingEngineFactory;
import org.elasticsearch.xpack.ccr.repository.CcrRepository;
import org.elasticsearch.xpack.ccr.repository.CcrRestoreSourceService;
import org.elasticsearch.xpack.ccr.rest.RestCcrStatsAction;
import org.elasticsearch.xpack.ccr.rest.RestDeleteAutoFollowPatternAction;
import org.elasticsearch.xpack.ccr.rest.RestFollowStatsAction;
import org.elasticsearch.xpack.ccr.rest.RestGetAutoFollowPatternAction;
import org.elasticsearch.xpack.ccr.rest.RestPauseFollowAction;
import org.elasticsearch.xpack.ccr.rest.RestPutAutoFollowPatternAction;
import org.elasticsearch.xpack.ccr.rest.RestPutFollowAction;
import org.elasticsearch.xpack.ccr.rest.RestResumeFollowAction;
import org.elasticsearch.xpack.ccr.rest.RestUnfollowAction;
import org.elasticsearch.xpack.core.XPackPlugin;
import org.elasticsearch.xpack.core.ccr.ShardFollowNodeTaskStatus;
import org.elasticsearch.xpack.core.ccr.action.CcrStatsAction;
import org.elasticsearch.xpack.core.ccr.action.DeleteAutoFollowPatternAction;
import org.elasticsearch.xpack.core.ccr.action.FollowStatsAction;
import org.elasticsearch.xpack.core.ccr.action.GetAutoFollowPatternAction;
import org.elasticsearch.xpack.core.ccr.action.PauseFollowAction;
import org.elasticsearch.xpack.core.ccr.action.PutAutoFollowPatternAction;
import org.elasticsearch.xpack.core.ccr.action.PutFollowAction;
import org.elasticsearch.xpack.core.ccr.action.ResumeFollowAction;
import org.elasticsearch.xpack.core.ccr.action.UnfollowAction;

import java.util.Arrays;
import java.util.Collection;
import java.util.Collections;
import java.util.List;
import java.util.Map;
import java.util.Objects;
import java.util.Optional;
import java.util.function.Supplier;

import static java.util.Collections.emptyList;
import static org.elasticsearch.xpack.ccr.CcrSettings.CCR_FOLLOWING_INDEX_SETTING;
import static org.elasticsearch.xpack.core.XPackSettings.CCR_ENABLED_SETTING;

/**
 * Container class for CCR functionality.
 */
public class Ccr extends Plugin implements ActionPlugin, PersistentTaskPlugin, EnginePlugin, RepositoryPlugin {

    public static final String CCR_THREAD_POOL_NAME = "ccr";
    public static final String CCR_CUSTOM_METADATA_KEY = "ccr";
    public static final String CCR_CUSTOM_METADATA_LEADER_INDEX_SHARD_HISTORY_UUIDS = "leader_index_shard_history_uuids";
    public static final String CCR_CUSTOM_METADATA_LEADER_INDEX_UUID_KEY = "leader_index_uuid";
    public static final String CCR_CUSTOM_METADATA_LEADER_INDEX_NAME_KEY = "leader_index_name";
    public static final String CCR_CUSTOM_METADATA_REMOTE_CLUSTER_NAME_KEY = "remote_cluster_name";

    private final boolean enabled;
    private final Settings settings;
    private final CcrLicenseChecker ccrLicenseChecker;
<<<<<<< HEAD
    private final SetOnce<CcrRepositoryManager> repositoryManager = new SetOnce<>();
    private final SetOnce<CcrRestoreSourceService> restoreSourceService = new SetOnce<>();
=======
>>>>>>> f0f2b261
    private Client client;

    /**
     * Construct an instance of the CCR container with the specified settings.
     *
     * @param settings the settings
     */
    @SuppressWarnings("unused") // constructed reflectively by the plugin infrastructure
    public Ccr(final Settings settings) {
        this(settings, new CcrLicenseChecker());
    }

    /**
     * Construct an instance of the CCR container with the specified settings and license checker.
     *
     * @param settings          the settings
     * @param ccrLicenseChecker the CCR license checker
     */
    Ccr(final Settings settings, final CcrLicenseChecker ccrLicenseChecker) {
        this.settings = settings;
        this.enabled = CCR_ENABLED_SETTING.get(settings);
        this.ccrLicenseChecker = Objects.requireNonNull(ccrLicenseChecker);
    }

    @Override
    public Collection<Object> createComponents(
            final Client client,
            final ClusterService clusterService,
            final ThreadPool threadPool,
            final ResourceWatcherService resourceWatcherService,
            final ScriptService scriptService,
            final NamedXContentRegistry xContentRegistry,
            final Environment environment,
            final NodeEnvironment nodeEnvironment,
            final NamedWriteableRegistry namedWriteableRegistry) {
        this.client = client;
        if (enabled == false) {
            return emptyList();
        }

<<<<<<< HEAD
        this.repositoryManager.set(new CcrRepositoryManager(settings, clusterService, client));
        CcrRestoreSourceService restoreSourceService = new CcrRestoreSourceService(settings);
        this.restoreSourceService.set(restoreSourceService);
        return Arrays.asList(
            ccrLicenseChecker,
            restoreSourceService,
=======
        return Arrays.asList(
            ccrLicenseChecker,
            new CcrRepositoryManager(settings, clusterService, client),
>>>>>>> f0f2b261
            new AutoFollowCoordinator(client, clusterService, ccrLicenseChecker, threadPool::relativeTimeInMillis)
        );
    }

    @Override
    public List<PersistentTasksExecutor<?>> getPersistentTasksExecutor(ClusterService clusterService,
                                                                       ThreadPool threadPool,
                                                                       Client client,
                                                                       SettingsModule settingsModule) {
        IndexScopedSettings indexScopedSettings = settingsModule.getIndexScopedSettings();
        return Collections.singletonList(new ShardFollowTasksExecutor(client, threadPool, clusterService, indexScopedSettings));
    }

    public List<ActionHandler<? extends ActionRequest, ? extends ActionResponse>> getActions() {
        if (enabled == false) {
            return emptyList();
        }

        return Arrays.asList(
                // internal actions
                new ActionHandler<>(BulkShardOperationsAction.INSTANCE, TransportBulkShardOperationsAction.class),
                new ActionHandler<>(ShardChangesAction.INSTANCE, ShardChangesAction.TransportAction.class),
                new ActionHandler<>(PutInternalCcrRepositoryAction.INSTANCE,
                    PutInternalCcrRepositoryAction.TransportPutInternalRepositoryAction.class),
                new ActionHandler<>(DeleteInternalCcrRepositoryAction.INSTANCE,
                    DeleteInternalCcrRepositoryAction.TransportDeleteInternalRepositoryAction.class),
                new ActionHandler<>(PutCcrRestoreSessionAction.INSTANCE,
                    PutCcrRestoreSessionAction.TransportPutCcrRestoreSessionAction.class),
                new ActionHandler<>(ClearCcrRestoreSessionAction.INSTANCE,
                    ClearCcrRestoreSessionAction.TransportDeleteCcrRestoreSessionAction.class),
                // stats action
                new ActionHandler<>(FollowStatsAction.INSTANCE, TransportFollowStatsAction.class),
                new ActionHandler<>(CcrStatsAction.INSTANCE, TransportCcrStatsAction.class),
                // follow actions
                new ActionHandler<>(PutFollowAction.INSTANCE, TransportPutFollowAction.class),
                new ActionHandler<>(ResumeFollowAction.INSTANCE, TransportResumeFollowAction.class),
                new ActionHandler<>(PauseFollowAction.INSTANCE, TransportPauseFollowAction.class),
                new ActionHandler<>(UnfollowAction.INSTANCE, TransportUnfollowAction.class),
                // auto-follow actions
                new ActionHandler<>(DeleteAutoFollowPatternAction.INSTANCE, TransportDeleteAutoFollowPatternAction.class),
                new ActionHandler<>(PutAutoFollowPatternAction.INSTANCE, TransportPutAutoFollowPatternAction.class),
                new ActionHandler<>(GetAutoFollowPatternAction.INSTANCE, TransportGetAutoFollowPatternAction.class));
    }

    public List<RestHandler> getRestHandlers(Settings settings, RestController restController, ClusterSettings clusterSettings,
                                             IndexScopedSettings indexScopedSettings, SettingsFilter settingsFilter,
                                             IndexNameExpressionResolver indexNameExpressionResolver,
                                             Supplier<DiscoveryNodes> nodesInCluster) {
        if (enabled == false) {
            return emptyList();
        }

        return Arrays.asList(
                // stats API
                new RestFollowStatsAction(settings, restController),
                new RestCcrStatsAction(settings, restController),
                // follow APIs
                new RestPutFollowAction(settings, restController),
                new RestResumeFollowAction(settings, restController),
                new RestPauseFollowAction(settings, restController),
                new RestUnfollowAction(settings, restController),
                // auto-follow APIs
                new RestDeleteAutoFollowPatternAction(settings, restController),
                new RestPutAutoFollowPatternAction(settings, restController),
                new RestGetAutoFollowPatternAction(settings, restController));
    }

    public List<NamedWriteableRegistry.Entry> getNamedWriteables() {
        return Arrays.asList(
                // Persistent action requests
                new NamedWriteableRegistry.Entry(PersistentTaskParams.class, ShardFollowTask.NAME,
                        ShardFollowTask::new),

                // Task statuses
                new NamedWriteableRegistry.Entry(Task.Status.class, ShardFollowNodeTaskStatus.STATUS_PARSER_NAME,
                        ShardFollowNodeTaskStatus::new)
        );
    }

    public List<NamedXContentRegistry.Entry> getNamedXContent() {
        return Arrays.asList(
                // Persistent action requests
                new NamedXContentRegistry.Entry(PersistentTaskParams.class, new ParseField(ShardFollowTask.NAME),
                        ShardFollowTask::fromXContent),

                // Task statuses
                new NamedXContentRegistry.Entry(
                        ShardFollowNodeTaskStatus.class,
                        new ParseField(ShardFollowNodeTaskStatus.STATUS_PARSER_NAME),
                        ShardFollowNodeTaskStatus::fromXContent));
    }

    /**
     * The settings defined by CCR.
     *
     * @return the settings
     */
    public List<Setting<?>> getSettings() {
        return CcrSettings.getSettings();
    }

    /**
     * The optional engine factory for CCR. This method inspects the index settings for the {@link CcrSettings#CCR_FOLLOWING_INDEX_SETTING}
     * setting to determine whether or not the engine implementation should be a following engine.
     *
     * @return the optional engine factory
     */
    public Optional<EngineFactory> getEngineFactory(final IndexSettings indexSettings) {
        if (CCR_FOLLOWING_INDEX_SETTING.get(indexSettings.getSettings())) {
            return Optional.of(new FollowingEngineFactory());
        } else {
            return Optional.empty();
        }
    }

    public List<ExecutorBuilder<?>> getExecutorBuilders(Settings settings) {
        if (enabled == false) {
            return Collections.emptyList();
        }

        return Collections.singletonList(new FixedExecutorBuilder(settings, CCR_THREAD_POOL_NAME, 32, 100, "xpack.ccr.ccr_thread_pool"));
    }

    @Override
    public Map<String, Repository.Factory> getInternalRepositories(Environment env, NamedXContentRegistry namedXContentRegistry) {
        Repository.Factory repositoryFactory = (metadata) -> new CcrRepository(metadata, client, ccrLicenseChecker, settings);
        return Collections.singletonMap(CcrRepository.TYPE, repositoryFactory);
    }

    @Override
    public void onIndexModule(IndexModule indexModule) {
        indexModule.addIndexEventListener(this.restoreSourceService.get());
    }

    protected XPackLicenseState getLicenseState() { return XPackPlugin.getSharedLicenseState(); }

}<|MERGE_RESOLUTION|>--- conflicted
+++ resolved
@@ -6,6 +6,7 @@
 
 package org.elasticsearch.xpack.ccr;
 
+import org.apache.lucene.util.SetOnce;
 import org.elasticsearch.action.ActionRequest;
 import org.elasticsearch.action.ActionResponse;
 import org.elasticsearch.client.Client;
@@ -114,11 +115,7 @@
     private final boolean enabled;
     private final Settings settings;
     private final CcrLicenseChecker ccrLicenseChecker;
-<<<<<<< HEAD
-    private final SetOnce<CcrRepositoryManager> repositoryManager = new SetOnce<>();
     private final SetOnce<CcrRestoreSourceService> restoreSourceService = new SetOnce<>();
-=======
->>>>>>> f0f2b261
     private Client client;
 
     /**
@@ -159,18 +156,12 @@
             return emptyList();
         }
 
-<<<<<<< HEAD
-        this.repositoryManager.set(new CcrRepositoryManager(settings, clusterService, client));
         CcrRestoreSourceService restoreSourceService = new CcrRestoreSourceService(settings);
         this.restoreSourceService.set(restoreSourceService);
         return Arrays.asList(
             ccrLicenseChecker,
             restoreSourceService,
-=======
-        return Arrays.asList(
-            ccrLicenseChecker,
             new CcrRepositoryManager(settings, clusterService, client),
->>>>>>> f0f2b261
             new AutoFollowCoordinator(client, clusterService, ccrLicenseChecker, threadPool::relativeTimeInMillis)
         );
     }
