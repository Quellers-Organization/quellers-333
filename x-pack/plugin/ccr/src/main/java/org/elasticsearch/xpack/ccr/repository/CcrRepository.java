/*
 * Copyright Elasticsearch B.V. and/or licensed to Elasticsearch B.V. under one
 * or more contributor license agreements. Licensed under the Elastic License
 * 2.0; you may not use this file except in compliance with the Elastic License
 * 2.0.
 */

package org.elasticsearch.xpack.ccr.repository;

import org.apache.logging.log4j.LogManager;
import org.apache.logging.log4j.Logger;
import org.elasticsearch.ElasticsearchException;
import org.elasticsearch.ElasticsearchSecurityException;
import org.elasticsearch.ExceptionsHelper;
import org.elasticsearch.Version;
import org.elasticsearch.action.ActionListener;
import org.elasticsearch.action.ActionResponse;
import org.elasticsearch.action.ActionRunnable;
import org.elasticsearch.action.admin.cluster.state.ClusterStateRequest;
import org.elasticsearch.action.admin.cluster.state.ClusterStateResponse;
import org.elasticsearch.action.admin.indices.mapping.put.PutMappingRequest;
import org.elasticsearch.action.admin.indices.stats.IndicesStatsResponse;
import org.elasticsearch.action.admin.indices.stats.ShardStats;
import org.elasticsearch.action.support.ListenerTimeouts;
import org.elasticsearch.action.support.PlainActionFuture;
import org.elasticsearch.action.support.ThreadedActionListener;
import org.elasticsearch.client.internal.Client;
import org.elasticsearch.cluster.ClusterName;
import org.elasticsearch.cluster.ClusterState;
import org.elasticsearch.cluster.ClusterStateUpdateTask;
import org.elasticsearch.cluster.metadata.IndexMetadata;
import org.elasticsearch.cluster.metadata.MappingMetadata;
import org.elasticsearch.cluster.metadata.Metadata;
import org.elasticsearch.cluster.metadata.RepositoryMetadata;
import org.elasticsearch.cluster.node.DiscoveryNode;
import org.elasticsearch.cluster.routing.ShardRouting;
import org.elasticsearch.common.Strings;
import org.elasticsearch.common.UUIDs;
import org.elasticsearch.common.component.AbstractLifecycleComponent;
import org.elasticsearch.common.metrics.CounterMetric;
import org.elasticsearch.common.settings.Settings;
import org.elasticsearch.common.unit.ByteSizeValue;
import org.elasticsearch.common.util.Maps;
import org.elasticsearch.common.util.concurrent.ThreadContext;
import org.elasticsearch.core.IOUtils;
import org.elasticsearch.core.Releasable;
import org.elasticsearch.core.TimeValue;
import org.elasticsearch.index.Index;
import org.elasticsearch.index.engine.EngineException;
import org.elasticsearch.index.seqno.RetentionLeaseAlreadyExistsException;
import org.elasticsearch.index.seqno.RetentionLeaseInvalidRetainingSeqNoException;
import org.elasticsearch.index.seqno.RetentionLeaseNotFoundException;
import org.elasticsearch.index.shard.IndexShardRecoveryException;
import org.elasticsearch.index.shard.ShardId;
import org.elasticsearch.index.snapshots.IndexShardRestoreFailedException;
import org.elasticsearch.index.snapshots.IndexShardSnapshotStatus;
import org.elasticsearch.index.snapshots.blobstore.BlobStoreIndexShardSnapshot.FileInfo;
import org.elasticsearch.index.snapshots.blobstore.SnapshotFiles;
import org.elasticsearch.index.store.Store;
import org.elasticsearch.index.store.StoreFileMetadata;
import org.elasticsearch.indices.recovery.MultiChunkTransfer;
import org.elasticsearch.indices.recovery.MultiFileWriter;
import org.elasticsearch.indices.recovery.RecoveryState;
import org.elasticsearch.repositories.FinalizeSnapshotContext;
import org.elasticsearch.repositories.GetSnapshotInfoContext;
import org.elasticsearch.repositories.IndexId;
import org.elasticsearch.repositories.IndexMetaDataGenerations;
import org.elasticsearch.repositories.Repository;
import org.elasticsearch.repositories.RepositoryData;
import org.elasticsearch.repositories.RepositoryShardId;
import org.elasticsearch.repositories.ShardGeneration;
import org.elasticsearch.repositories.ShardGenerations;
import org.elasticsearch.repositories.ShardSnapshotResult;
import org.elasticsearch.repositories.SnapshotShardContext;
import org.elasticsearch.repositories.blobstore.FileRestoreContext;
import org.elasticsearch.snapshots.Snapshot;
import org.elasticsearch.snapshots.SnapshotId;
import org.elasticsearch.snapshots.SnapshotInfo;
import org.elasticsearch.snapshots.SnapshotState;
import org.elasticsearch.threadpool.Scheduler;
import org.elasticsearch.threadpool.ThreadPool;
import org.elasticsearch.xpack.ccr.Ccr;
import org.elasticsearch.xpack.ccr.CcrLicenseChecker;
import org.elasticsearch.xpack.ccr.CcrRetentionLeases;
import org.elasticsearch.xpack.ccr.CcrSettings;
import org.elasticsearch.xpack.ccr.action.CcrRequests;
import org.elasticsearch.xpack.ccr.action.repositories.ClearCcrRestoreSessionAction;
import org.elasticsearch.xpack.ccr.action.repositories.ClearCcrRestoreSessionRequest;
import org.elasticsearch.xpack.ccr.action.repositories.GetCcrRestoreFileChunkAction;
import org.elasticsearch.xpack.ccr.action.repositories.GetCcrRestoreFileChunkRequest;
import org.elasticsearch.xpack.ccr.action.repositories.PutCcrRestoreSessionAction;
import org.elasticsearch.xpack.ccr.action.repositories.PutCcrRestoreSessionRequest;

import java.io.Closeable;
import java.io.IOException;
import java.util.ArrayList;
import java.util.Collection;
import java.util.Collections;
import java.util.HashMap;
import java.util.LinkedList;
import java.util.List;
import java.util.Map;
import java.util.Optional;
import java.util.function.Consumer;
import java.util.function.Function;
import java.util.function.LongConsumer;
import java.util.function.Supplier;
import java.util.stream.Collectors;

import static org.elasticsearch.core.Strings.format;
import static org.elasticsearch.index.seqno.RetentionLeaseActions.RETAIN_ALL;
import static org.elasticsearch.repositories.RepositoryData.MISSING_UUID;
import static org.elasticsearch.xpack.ccr.CcrRetentionLeases.retentionLeaseId;
import static org.elasticsearch.xpack.ccr.CcrRetentionLeases.syncAddRetentionLease;
import static org.elasticsearch.xpack.ccr.CcrRetentionLeases.syncRenewRetentionLease;

/**
 * This repository relies on a remote cluster for Ccr restores. It is read-only so it can only be used to
 * restore shards/indexes that exist on the remote cluster.
 */
public class CcrRepository extends AbstractLifecycleComponent implements Repository {

    private static final Logger logger = LogManager.getLogger(CcrRepository.class);

    public static final String LATEST = "_latest_";
    public static final String TYPE = "_ccr_";
    public static final String NAME_PREFIX = "_ccr_";
    private static final SnapshotId SNAPSHOT_ID = new SnapshotId(LATEST, LATEST);
    private static final String IN_SYNC_ALLOCATION_ID = "ccr_restore";

    private final RepositoryMetadata metadata;
    private final CcrSettings ccrSettings;
    private final String localClusterName;
    private final String remoteClusterAlias;
    private final Client client;
    private final ThreadPool threadPool;

    private final CounterMetric throttledTime = new CounterMetric();

    public CcrRepository(RepositoryMetadata metadata, Client client, Settings settings, CcrSettings ccrSettings, ThreadPool threadPool) {
        this.metadata = metadata;
        this.ccrSettings = ccrSettings;
        this.localClusterName = ClusterName.CLUSTER_NAME_SETTING.get(settings).value();
        assert metadata.name().startsWith(NAME_PREFIX) : "CcrRepository metadata.name() must start with: " + NAME_PREFIX;
        this.remoteClusterAlias = Strings.split(metadata.name(), NAME_PREFIX)[1];
        this.client = client;
        this.threadPool = threadPool;
    }

    @Override
    protected void doStart() {

    }

    @Override
    protected void doStop() {

    }

    @Override
    protected void doClose() {

    }

    @Override
    public RepositoryMetadata getMetadata() {
        return metadata;
    }

    private Client getRemoteClusterClient() {
        return client.getRemoteClusterClient(remoteClusterAlias);
    }

    @Override
    public void getSnapshotInfo(GetSnapshotInfoContext context) {
        final List<SnapshotId> snapshotIds = context.snapshotIds();
        assert snapshotIds.size() == 1 && SNAPSHOT_ID.equals(snapshotIds.iterator().next())
            : "RemoteClusterRepository only supports " + SNAPSHOT_ID + " as the SnapshotId but saw " + snapshotIds;
<<<<<<< HEAD
        try {
            getRemoteClusterClient().admin()
                .cluster()
                .prepareState()
                .clear()
                .setMetadata(true)
                .setNodes(true)
                // fork to the snapshot meta pool because the context expects to run on it and asserts that it does
                .execute(new ThreadedActionListener<>(logger, threadPool, ThreadPool.Names.SNAPSHOT_META, context.map(response -> {
                    Metadata responseMetadata = response.getState().metadata();
                    ImmutableOpenMap<String, IndexMetadata> indicesMap = responseMetadata.indices();
                    List<String> indices = new ArrayList<>(indicesMap.keySet());
                    return new SnapshotInfo(
=======
        Client remoteClient = getRemoteClusterClient();
        ClusterStateResponse response = remoteClient.admin()
            .cluster()
            .prepareState()
            .clear()
            .setMetadata(true)
            .setNodes(true)
            .get(ccrSettings.getRecoveryActionTimeout());
        Metadata responseMetadata = response.getState().metadata();
        Map<String, IndexMetadata> indicesMap = responseMetadata.indices();
        List<String> indices = new ArrayList<>(indicesMap.keySet());

        // fork to the snapshot meta pool because the context expects to run on it and asserts that it does
        threadPool.executor(ThreadPool.Names.SNAPSHOT_META)
            .execute(
                () -> context.onResponse(
                    new SnapshotInfo(
>>>>>>> 66e3e8d1
                        new Snapshot(this.metadata.name(), SNAPSHOT_ID),
                        indices,
                        new ArrayList<>(responseMetadata.dataStreams().keySet()),
                        Collections.emptyList(),
                        response.getState().getNodes().getMaxNodeVersion(),
                        SnapshotState.SUCCESS
                    );
                }), false));
        } catch (Exception e) {
            context.onFailure(e);
        }
    }

    @Override
    public Metadata getSnapshotGlobalMetadata(SnapshotId snapshotId) {
        assert SNAPSHOT_ID.equals(snapshotId) : "RemoteClusterRepository only supports " + SNAPSHOT_ID + " as the SnapshotId";
        Client remoteClient = getRemoteClusterClient();
        // We set a single dummy index name to avoid fetching all the index data
        ClusterStateRequest clusterStateRequest = CcrRequests.metadataRequest("dummy_index_name");
        ClusterStateResponse clusterState = remoteClient.admin()
            .cluster()
            .state(clusterStateRequest)
            .actionGet(ccrSettings.getRecoveryActionTimeout());
        return clusterState.getState().metadata();
    }

    @Override
    public IndexMetadata getSnapshotIndexMetaData(RepositoryData repositoryData, SnapshotId snapshotId, IndexId index) {
        assert SNAPSHOT_ID.equals(snapshotId) : "RemoteClusterRepository only supports " + SNAPSHOT_ID + " as the SnapshotId";
        String leaderIndex = index.getName();
        Client remoteClient = getRemoteClusterClient();

        ClusterStateRequest clusterStateRequest = CcrRequests.metadataRequest(leaderIndex);
        ClusterStateResponse clusterState = remoteClient.admin()
            .cluster()
            .state(clusterStateRequest)
            .actionGet(ccrSettings.getRecoveryActionTimeout());

        // Validates whether the leader cluster has been configured properly:
        PlainActionFuture<String[]> future = PlainActionFuture.newFuture();
        IndexMetadata leaderIndexMetadata = clusterState.getState().metadata().index(leaderIndex);
        CcrLicenseChecker.fetchLeaderHistoryUUIDs(remoteClient, leaderIndexMetadata, future::onFailure, future::onResponse);
        String[] leaderHistoryUUIDs = future.actionGet(ccrSettings.getRecoveryActionTimeout());

        IndexMetadata.Builder imdBuilder = IndexMetadata.builder(leaderIndex);
        // Adding the leader index uuid for each shard as custom metadata:
        Map<String, String> customMetadata = new HashMap<>();
        customMetadata.put(Ccr.CCR_CUSTOM_METADATA_LEADER_INDEX_SHARD_HISTORY_UUIDS, String.join(",", leaderHistoryUUIDs));
        customMetadata.put(Ccr.CCR_CUSTOM_METADATA_LEADER_INDEX_UUID_KEY, leaderIndexMetadata.getIndexUUID());
        customMetadata.put(Ccr.CCR_CUSTOM_METADATA_LEADER_INDEX_NAME_KEY, leaderIndexMetadata.getIndex().getName());
        customMetadata.put(Ccr.CCR_CUSTOM_METADATA_REMOTE_CLUSTER_NAME_KEY, remoteClusterAlias);
        imdBuilder.putCustom(Ccr.CCR_CUSTOM_METADATA_KEY, customMetadata);

        imdBuilder.settings(leaderIndexMetadata.getSettings());

        // Copy mappings from leader IMD to follow IMD
        imdBuilder.putMapping(leaderIndexMetadata.mapping());
        imdBuilder.setRoutingNumShards(leaderIndexMetadata.getRoutingNumShards());
        // We assert that insync allocation ids are not empty in `PrimaryShardAllocator`
        for (var key : leaderIndexMetadata.getInSyncAllocationIds().keySet()) {
            imdBuilder.putInSyncAllocationIds(key, Collections.singleton(IN_SYNC_ALLOCATION_ID));
        }

        return imdBuilder.build();
    }

    @Override
    public void getRepositoryData(ActionListener<RepositoryData> listener) {
<<<<<<< HEAD
        try {
            getRemoteClusterClient().admin().cluster().prepareState().clear().setMetadata(true).execute(listener.map(response -> {
                Metadata remoteMetadata = response.getState().getMetadata();

                Map<String, SnapshotId> copiedSnapshotIds = new HashMap<>();
                Map<String, RepositoryData.SnapshotDetails> snapshotsDetails = Maps.newMapWithExpectedSize(copiedSnapshotIds.size());
                Map<IndexId, List<SnapshotId>> indexSnapshots = Maps.newMapWithExpectedSize(copiedSnapshotIds.size());

                ImmutableOpenMap<String, IndexMetadata> remoteIndices = remoteMetadata.getIndices();
                for (String indexName : remoteMetadata.getConcreteAllIndices()) {
                    // Both the Snapshot name and UUID are set to _latest_
                    SnapshotId snapshotId = new SnapshotId(LATEST, LATEST);
                    copiedSnapshotIds.put(indexName, snapshotId);
                    final long nowMillis = threadPool.absoluteTimeInMillis();
                    snapshotsDetails.put(
                        indexName,
                        new RepositoryData.SnapshotDetails(SnapshotState.SUCCESS, Version.CURRENT, nowMillis, nowMillis, "")
                    );
                    Index index = remoteIndices.get(indexName).getIndex();
                    indexSnapshots.put(new IndexId(indexName, index.getUUID()), Collections.singletonList(snapshotId));
                }
                return new RepositoryData(
                    MISSING_UUID,
                    1,
                    copiedSnapshotIds,
                    snapshotsDetails,
                    indexSnapshots,
                    ShardGenerations.EMPTY,
                    IndexMetaDataGenerations.EMPTY,
                    MISSING_UUID
=======
        ActionListener.completeWith(listener, () -> {
            Client remoteClient = getRemoteClusterClient();
            ClusterStateResponse response = remoteClient.admin()
                .cluster()
                .prepareState()
                .clear()
                .setMetadata(true)
                .get(ccrSettings.getRecoveryActionTimeout());
            Metadata remoteMetadata = response.getState().getMetadata();

            Map<String, SnapshotId> copiedSnapshotIds = new HashMap<>();
            Map<String, RepositoryData.SnapshotDetails> snapshotsDetails = Maps.newMapWithExpectedSize(copiedSnapshotIds.size());
            Map<IndexId, List<SnapshotId>> indexSnapshots = Maps.newMapWithExpectedSize(copiedSnapshotIds.size());

            Map<String, IndexMetadata> remoteIndices = remoteMetadata.getIndices();
            for (String indexName : remoteMetadata.getConcreteAllIndices()) {
                // Both the Snapshot name and UUID are set to _latest_
                SnapshotId snapshotId = new SnapshotId(LATEST, LATEST);
                copiedSnapshotIds.put(indexName, snapshotId);
                final long nowMillis = threadPool.absoluteTimeInMillis();
                snapshotsDetails.put(
                    indexName,
                    new RepositoryData.SnapshotDetails(SnapshotState.SUCCESS, Version.CURRENT, nowMillis, nowMillis, "")
>>>>>>> 66e3e8d1
                );
            }));
        } catch (Exception e) {
            listener.onFailure(e);
        }
    }

    @Override
    public void finalizeSnapshot(FinalizeSnapshotContext finalizeSnapshotContext) {
        throw new UnsupportedOperationException("Unsupported for repository of type: " + TYPE);
    }

    @Override
    public void deleteSnapshots(
        Collection<SnapshotId> snapshotIds,
        long repositoryStateId,
        Version repositoryMetaVersion,
        ActionListener<RepositoryData> listener
    ) {
        throw new UnsupportedOperationException("Unsupported for repository of type: " + TYPE);
    }

    @Override
    public long getSnapshotThrottleTimeInNanos() {
        throw new UnsupportedOperationException("Unsupported for repository of type: " + TYPE);
    }

    @Override
    public long getRestoreThrottleTimeInNanos() {
        return throttledTime.count();
    }

    @Override
    public String startVerification() {
        throw new UnsupportedOperationException("Unsupported for repository of type: " + TYPE);
    }

    @Override
    public void endVerification(String verificationToken) {
        throw new UnsupportedOperationException("Unsupported for repository of type: " + TYPE);
    }

    @Override
    public void verify(String verificationToken, DiscoveryNode localNode) {}

    @Override
    public boolean isReadOnly() {
        return true;
    }

    @Override
    public void snapshotShard(SnapshotShardContext context) {
        throw new UnsupportedOperationException("Unsupported for repository of type: " + TYPE);
    }

    @Override
    public void restoreShard(
        Store store,
        SnapshotId snapshotId,
        IndexId indexId,
        ShardId snapshotShardId,
        RecoveryState recoveryState,
        ActionListener<Void> listener
    ) {
        final ShardId shardId = store.shardId();
        final LinkedList<Closeable> toClose = new LinkedList<>();
        final ActionListener<Void> restoreListener = ActionListener.runBefore(
            listener.delegateResponse(
                (l, e) -> l.onFailure(new IndexShardRestoreFailedException(shardId, "failed to restore snapshot [" + snapshotId + "]", e))
            ),
            () -> IOUtils.close(toClose)
        );
        try {
            // TODO: Add timeouts to network calls / the restore process.
            createEmptyStore(store);

            final Map<String, String> ccrMetadata = store.indexSettings().getIndexMetadata().getCustomData(Ccr.CCR_CUSTOM_METADATA_KEY);
            final String leaderIndexName = ccrMetadata.get(Ccr.CCR_CUSTOM_METADATA_LEADER_INDEX_NAME_KEY);
            final String leaderUUID = ccrMetadata.get(Ccr.CCR_CUSTOM_METADATA_LEADER_INDEX_UUID_KEY);
            final Index leaderIndex = new Index(leaderIndexName, leaderUUID);
            final ShardId leaderShardId = new ShardId(leaderIndex, shardId.getId());

            final Client remoteClient = getRemoteClusterClient();

            final String retentionLeaseId = retentionLeaseId(localClusterName, shardId.getIndex(), remoteClusterAlias, leaderIndex);

            acquireRetentionLeaseOnLeader(shardId, retentionLeaseId, leaderShardId, remoteClient);

            // schedule renewals to run during the restore
            final Scheduler.Cancellable renewable = threadPool.scheduleWithFixedDelay(() -> {
                logger.trace("{} background renewal of retention lease [{}] during restore", shardId, retentionLeaseId);
                final ThreadContext threadContext = threadPool.getThreadContext();
                try (ThreadContext.StoredContext ignore = threadContext.stashContext()) {
                    // we have to execute under the system context so that if security is enabled the renewal is authorized
                    threadContext.markAsSystemContext();
                    CcrRetentionLeases.asyncRenewRetentionLease(
                        leaderShardId,
                        retentionLeaseId,
                        RETAIN_ALL,
                        remoteClient,
                        ActionListener.wrap(r -> {}, e -> {
                            final Throwable cause = ExceptionsHelper.unwrapCause(e);
                            assert cause instanceof ElasticsearchSecurityException == false : cause;
                            if (cause instanceof RetentionLeaseInvalidRetainingSeqNoException == false) {
                                logger.warn(
                                    () -> format(
                                        "%s background renewal of retention lease [%s] failed during restore",
                                        shardId,
                                        retentionLeaseId
                                    ),
                                    cause
                                );
                            }
                        })
                    );
                }
            },
                CcrRetentionLeases.RETENTION_LEASE_RENEW_INTERVAL_SETTING.get(store.indexSettings().getNodeSettings()),
                Ccr.CCR_THREAD_POOL_NAME
            );
            toClose.add(() -> {
                logger.trace("{} canceling background renewal of retention lease [{}] at the end of restore", shardId, retentionLeaseId);
                renewable.cancel();
            });
            // TODO: There should be some local timeout. And if the remote cluster returns an unknown session
            // response, we should be able to retry by creating a new session.
            final RestoreSession restoreSession = openSession(metadata.name(), remoteClient, leaderShardId, shardId, recoveryState);
            toClose.addFirst(restoreSession); // Some tests depend on closing session before cancelling retention lease renewal
            restoreSession.restoreFiles(store, ActionListener.wrap(v -> {
                logger.trace("[{}] completed CCR restore", shardId);
                updateMappings(remoteClient, leaderIndex, restoreSession.mappingVersion, client, shardId.getIndex());
                restoreListener.onResponse(null);
            }, restoreListener::onFailure));
        } catch (Exception e) {
            restoreListener.onFailure(e);
        }
    }

    private static void createEmptyStore(Store store) {
        store.incRef();
        try {
            store.createEmpty();
        } catch (final EngineException | IOException e) {
            throw new IndexShardRecoveryException(store.shardId(), "failed to create empty store", e);
        } finally {
            store.decRef();
        }
    }

    void acquireRetentionLeaseOnLeader(
        final ShardId shardId,
        final String retentionLeaseId,
        final ShardId leaderShardId,
        final Client remoteClient
    ) {
        logger.trace(() -> format("%s requesting leader to add retention lease [%s]", shardId, retentionLeaseId));
        final TimeValue timeout = ccrSettings.getRecoveryActionTimeout();
        final Optional<RetentionLeaseAlreadyExistsException> maybeAddAlready = syncAddRetentionLease(
            leaderShardId,
            retentionLeaseId,
            RETAIN_ALL,
            remoteClient,
            timeout
        );
        maybeAddAlready.ifPresent(addAlready -> {
            logger.trace(
                () -> format("%s retention lease [%s] already exists, requesting a renewal", shardId, retentionLeaseId),
                addAlready
            );
            final Optional<RetentionLeaseNotFoundException> maybeRenewNotFound = syncRenewRetentionLease(
                leaderShardId,
                retentionLeaseId,
                RETAIN_ALL,
                remoteClient,
                timeout
            );
            maybeRenewNotFound.ifPresent(renewNotFound -> {
                logger.trace(
                    () -> format(
                        "%s retention lease [%s] not found while attempting to renew, requesting a final add",
                        shardId,
                        retentionLeaseId
                    ),
                    renewNotFound
                );
                final Optional<RetentionLeaseAlreadyExistsException> maybeFallbackAddAlready = syncAddRetentionLease(
                    leaderShardId,
                    retentionLeaseId,
                    RETAIN_ALL,
                    remoteClient,
                    timeout
                );
                maybeFallbackAddAlready.ifPresent(fallbackAddAlready -> {
                    /*
                     * At this point we tried to add the lease and the retention lease already existed. By the time we tried to renew the
                     * lease, it expired or was removed. We tried to add the lease again and it already exists? Bail.
                     */
                    assert false : fallbackAddAlready;
                    throw fallbackAddAlready;
                });
            });
        });
    }

    private static final ShardGeneration DUMMY_GENERATION = new ShardGeneration("");

    @Override
    public IndexShardSnapshotStatus getShardSnapshotStatus(SnapshotId snapshotId, IndexId index, ShardId shardId) {
        assert SNAPSHOT_ID.equals(snapshotId) : "RemoteClusterRepository only supports " + SNAPSHOT_ID + " as the SnapshotId";
        final String leaderIndex = index.getName();
        final IndicesStatsResponse response = getRemoteClusterClient().admin()
            .indices()
            .prepareStats(leaderIndex)
            .clear()
            .setStore(true)
            .get(ccrSettings.getRecoveryActionTimeout());
        for (ShardStats shardStats : response.getIndex(leaderIndex).getShards()) {
            final ShardRouting shardRouting = shardStats.getShardRouting();
            if (shardRouting.shardId().id() == shardId.getId() && shardRouting.primary() && shardRouting.active()) {
                // we only care about the shard size here for shard allocation, populate the rest with dummy values
                final long totalSize = shardStats.getStats().getStore().getSizeInBytes();
                return IndexShardSnapshotStatus.newDone(0L, 0L, 1, 1, totalSize, totalSize, DUMMY_GENERATION);
            }
        }
        throw new ElasticsearchException("Could not get shard stats for primary of index " + leaderIndex + " on leader cluster");
    }

    @Override
    public void updateState(ClusterState state) {}

    @Override
    public void executeConsistentStateUpdate(
        Function<RepositoryData, ClusterStateUpdateTask> createUpdateTask,
        String source,
        Consumer<Exception> onFailure
    ) {
        throw new UnsupportedOperationException("Unsupported for repository of type: " + TYPE);
    }

    @Override
    public void cloneShardSnapshot(
        SnapshotId source,
        SnapshotId target,
        RepositoryShardId shardId,
        ShardGeneration shardGeneration,
        ActionListener<ShardSnapshotResult> listener
    ) {
        throw new UnsupportedOperationException("Unsupported for repository of type: " + TYPE);
    }

    @Override
    public void awaitIdle() {}

    private void updateMappings(
        Client leaderClient,
        Index leaderIndex,
        long leaderMappingVersion,
        Client followerClient,
        Index followerIndex
    ) {
        final PlainActionFuture<IndexMetadata> indexMetadataFuture = new PlainActionFuture<>();
        final long startTimeInNanos = System.nanoTime();
        final Supplier<TimeValue> timeout = () -> {
            final long elapsedInNanos = System.nanoTime() - startTimeInNanos;
            return TimeValue.timeValueNanos(ccrSettings.getRecoveryActionTimeout().nanos() - elapsedInNanos);
        };
        CcrRequests.getIndexMetadata(leaderClient, leaderIndex, leaderMappingVersion, 0L, timeout, indexMetadataFuture);
        final IndexMetadata leaderIndexMetadata = indexMetadataFuture.actionGet(ccrSettings.getRecoveryActionTimeout());
        final MappingMetadata mappingMetadata = leaderIndexMetadata.mapping();
        if (mappingMetadata != null) {
            final PutMappingRequest putMappingRequest = CcrRequests.putMappingRequest(followerIndex.getName(), mappingMetadata);
            followerClient.admin().indices().putMapping(putMappingRequest).actionGet(ccrSettings.getRecoveryActionTimeout());
        }
    }

    RestoreSession openSession(
        String repositoryName,
        Client remoteClient,
        ShardId leaderShardId,
        ShardId indexShardId,
        RecoveryState recoveryState
    ) {
        String sessionUUID = UUIDs.randomBase64UUID();
        PutCcrRestoreSessionAction.PutCcrRestoreSessionResponse response = remoteClient.execute(
            PutCcrRestoreSessionAction.INSTANCE,
            new PutCcrRestoreSessionRequest(sessionUUID, leaderShardId)
        ).actionGet(ccrSettings.getRecoveryActionTimeout());
        return new RestoreSession(
            repositoryName,
            remoteClient,
            sessionUUID,
            response.getNode(),
            indexShardId,
            recoveryState,
            response.getStoreFileMetadata(),
            response.getMappingVersion(),
            threadPool,
            ccrSettings,
            throttledTime::inc
        );
    }

    private static class RestoreSession extends FileRestoreContext implements Closeable {

        private final Client remoteClient;
        private final String sessionUUID;
        private final DiscoveryNode node;
        private final Store.MetadataSnapshot sourceMetadata;
        private final long mappingVersion;
        private final CcrSettings ccrSettings;
        private final LongConsumer throttleListener;
        private final ThreadPool threadPool;

        RestoreSession(
            String repositoryName,
            Client remoteClient,
            String sessionUUID,
            DiscoveryNode node,
            ShardId shardId,
            RecoveryState recoveryState,
            Store.MetadataSnapshot sourceMetadata,
            long mappingVersion,
            ThreadPool threadPool,
            CcrSettings ccrSettings,
            LongConsumer throttleListener
        ) {
            super(repositoryName, shardId, SNAPSHOT_ID, recoveryState);
            this.remoteClient = remoteClient;
            this.sessionUUID = sessionUUID;
            this.node = node;
            this.sourceMetadata = sourceMetadata;
            this.mappingVersion = mappingVersion;
            this.threadPool = threadPool;
            this.ccrSettings = ccrSettings;
            this.throttleListener = throttleListener;
        }

        void restoreFiles(Store store, ActionListener<Void> listener) {
            ArrayList<FileInfo> fileInfos = new ArrayList<>();
            for (StoreFileMetadata fileMetadata : sourceMetadata) {
                ByteSizeValue fileSize = new ByteSizeValue(fileMetadata.length());
                fileInfos.add(new FileInfo(fileMetadata.name(), fileMetadata, fileSize));
            }
            SnapshotFiles snapshotFiles = new SnapshotFiles(LATEST, fileInfos, null);
            restore(snapshotFiles, store, listener);
        }

        @Override
        protected void restoreFiles(List<FileInfo> filesToRecover, Store store, ActionListener<Void> allFilesListener) {
            logger.trace("[{}] starting CCR restore of {} files", shardId, filesToRecover);
            final List<StoreFileMetadata> mds = filesToRecover.stream().map(FileInfo::metadata).collect(Collectors.toList());
            final MultiChunkTransfer<StoreFileMetadata, FileChunk> multiFileTransfer = new MultiChunkTransfer<>(
                logger,
                threadPool.getThreadContext(),
                allFilesListener,
                ccrSettings.getMaxConcurrentFileChunks(),
                mds
            ) {

                final MultiFileWriter multiFileWriter = new MultiFileWriter(store, recoveryState.getIndex(), "", logger, () -> {});
                long offset = 0;

                @Override
                protected void onNewResource(StoreFileMetadata md) {
                    offset = 0;
                }

                @Override
                protected FileChunk nextChunkRequest(StoreFileMetadata md) {
                    final int bytesRequested = Math.toIntExact(Math.min(ccrSettings.getChunkSize().getBytes(), md.length() - offset));
                    offset += bytesRequested;
                    return new FileChunk(md, bytesRequested, offset == md.length());
                }

                @Override
                protected void executeChunkRequest(FileChunk request, ActionListener<Void> listener) {
                    remoteClient.execute(
                        GetCcrRestoreFileChunkAction.INSTANCE,
                        new GetCcrRestoreFileChunkRequest(node, sessionUUID, request.md.name(), request.bytesRequested),
                        ListenerTimeouts.wrapWithTimeout(threadPool, new ActionListener<>() {
                            @Override
                            public void onResponse(
                                GetCcrRestoreFileChunkAction.GetCcrRestoreFileChunkResponse getCcrRestoreFileChunkResponse
                            ) {
                                getCcrRestoreFileChunkResponse.incRef();
                                threadPool.generic().execute(new ActionRunnable<>(listener) {
                                    @Override
                                    protected void doRun() throws Exception {
                                        writeFileChunk(request.md, getCcrRestoreFileChunkResponse);
                                        listener.onResponse(null);
                                    }

                                    @Override
                                    public void onAfter() {
                                        getCcrRestoreFileChunkResponse.decRef();
                                    }
                                });
                            }

                            @Override
                            public void onFailure(Exception e) {
                                threadPool.generic().execute(() -> {
                                    try {
                                        listener.onFailure(e);
                                    } catch (Exception ex) {
                                        e.addSuppressed(ex);
                                        logger.warn("failed to execute failure callback for chunk request", e);
                                    }
                                });
                            }
                        }, ccrSettings.getRecoveryActionTimeout(), ThreadPool.Names.GENERIC, GetCcrRestoreFileChunkAction.NAME)
                    );
                }

                private void writeFileChunk(StoreFileMetadata md, GetCcrRestoreFileChunkAction.GetCcrRestoreFileChunkResponse r)
                    throws Exception {
                    final int actualChunkSize = r.getChunk().length();
                    logger.trace(
                        "[{}] [{}] got response for file [{}], offset: {}, length: {}",
                        shardId,
                        snapshotId,
                        md.name(),
                        r.getOffset(),
                        actualChunkSize
                    );
                    final long nanosPaused = ccrSettings.getRateLimiter().maybePause(actualChunkSize);
                    throttleListener.accept(nanosPaused);
                    multiFileWriter.incRef();
                    try (Releasable ignored = multiFileWriter::decRef) {
                        final boolean lastChunk = r.getOffset() + actualChunkSize >= md.length();
                        multiFileWriter.writeFileChunk(md, r.getOffset(), r.getChunk(), lastChunk);
                    } catch (Exception e) {
                        handleError(md, e);
                        throw e;
                    }
                }

                @Override
                protected void handleError(StoreFileMetadata md, Exception e) throws Exception {
                    final IOException corruptIndexException;
                    if ((corruptIndexException = ExceptionsHelper.unwrapCorruption(e)) != null) {
                        try {
                            store.markStoreCorrupted(corruptIndexException);
                        } catch (IOException ioe) {
                            logger.warn("store cannot be marked as corrupted", e);
                        }
                        throw corruptIndexException;
                    }
                    throw e;
                }

                @Override
                public void close() {
                    multiFileWriter.close();
                }
            };
            multiFileTransfer.start();
        }

        @Override
        public void close() {
            ClearCcrRestoreSessionRequest clearRequest = new ClearCcrRestoreSessionRequest(sessionUUID, node);
            ActionResponse.Empty response = remoteClient.execute(ClearCcrRestoreSessionAction.INSTANCE, clearRequest)
                .actionGet(ccrSettings.getRecoveryActionTimeout());
        }

        private static class FileChunk implements MultiChunkTransfer.ChunkRequest {
            final StoreFileMetadata md;
            final int bytesRequested;
            final boolean lastChunk;

            FileChunk(StoreFileMetadata md, int bytesRequested, boolean lastChunk) {
                this.md = md;
                this.bytesRequested = bytesRequested;
                this.lastChunk = lastChunk;
            }

            @Override
            public boolean lastChunk() {
                return lastChunk;
            }
        }
    }
}<|MERGE_RESOLUTION|>--- conflicted
+++ resolved
@@ -176,7 +176,6 @@
         final List<SnapshotId> snapshotIds = context.snapshotIds();
         assert snapshotIds.size() == 1 && SNAPSHOT_ID.equals(snapshotIds.iterator().next())
             : "RemoteClusterRepository only supports " + SNAPSHOT_ID + " as the SnapshotId but saw " + snapshotIds;
-<<<<<<< HEAD
         try {
             getRemoteClusterClient().admin()
                 .cluster()
@@ -187,28 +186,9 @@
                 // fork to the snapshot meta pool because the context expects to run on it and asserts that it does
                 .execute(new ThreadedActionListener<>(logger, threadPool, ThreadPool.Names.SNAPSHOT_META, context.map(response -> {
                     Metadata responseMetadata = response.getState().metadata();
-                    ImmutableOpenMap<String, IndexMetadata> indicesMap = responseMetadata.indices();
+                    Map<String, IndexMetadata> indicesMap = responseMetadata.indices();
                     List<String> indices = new ArrayList<>(indicesMap.keySet());
                     return new SnapshotInfo(
-=======
-        Client remoteClient = getRemoteClusterClient();
-        ClusterStateResponse response = remoteClient.admin()
-            .cluster()
-            .prepareState()
-            .clear()
-            .setMetadata(true)
-            .setNodes(true)
-            .get(ccrSettings.getRecoveryActionTimeout());
-        Metadata responseMetadata = response.getState().metadata();
-        Map<String, IndexMetadata> indicesMap = responseMetadata.indices();
-        List<String> indices = new ArrayList<>(indicesMap.keySet());
-
-        // fork to the snapshot meta pool because the context expects to run on it and asserts that it does
-        threadPool.executor(ThreadPool.Names.SNAPSHOT_META)
-            .execute(
-                () -> context.onResponse(
-                    new SnapshotInfo(
->>>>>>> 66e3e8d1
                         new Snapshot(this.metadata.name(), SNAPSHOT_ID),
                         indices,
                         new ArrayList<>(responseMetadata.dataStreams().keySet()),
@@ -277,7 +257,6 @@
 
     @Override
     public void getRepositoryData(ActionListener<RepositoryData> listener) {
-<<<<<<< HEAD
         try {
             getRemoteClusterClient().admin().cluster().prepareState().clear().setMetadata(true).execute(listener.map(response -> {
                 Metadata remoteMetadata = response.getState().getMetadata();
@@ -286,7 +265,7 @@
                 Map<String, RepositoryData.SnapshotDetails> snapshotsDetails = Maps.newMapWithExpectedSize(copiedSnapshotIds.size());
                 Map<IndexId, List<SnapshotId>> indexSnapshots = Maps.newMapWithExpectedSize(copiedSnapshotIds.size());
 
-                ImmutableOpenMap<String, IndexMetadata> remoteIndices = remoteMetadata.getIndices();
+                Map<String, IndexMetadata> remoteIndices = remoteMetadata.getIndices();
                 for (String indexName : remoteMetadata.getConcreteAllIndices()) {
                     // Both the Snapshot name and UUID are set to _latest_
                     SnapshotId snapshotId = new SnapshotId(LATEST, LATEST);
@@ -308,31 +287,6 @@
                     ShardGenerations.EMPTY,
                     IndexMetaDataGenerations.EMPTY,
                     MISSING_UUID
-=======
-        ActionListener.completeWith(listener, () -> {
-            Client remoteClient = getRemoteClusterClient();
-            ClusterStateResponse response = remoteClient.admin()
-                .cluster()
-                .prepareState()
-                .clear()
-                .setMetadata(true)
-                .get(ccrSettings.getRecoveryActionTimeout());
-            Metadata remoteMetadata = response.getState().getMetadata();
-
-            Map<String, SnapshotId> copiedSnapshotIds = new HashMap<>();
-            Map<String, RepositoryData.SnapshotDetails> snapshotsDetails = Maps.newMapWithExpectedSize(copiedSnapshotIds.size());
-            Map<IndexId, List<SnapshotId>> indexSnapshots = Maps.newMapWithExpectedSize(copiedSnapshotIds.size());
-
-            Map<String, IndexMetadata> remoteIndices = remoteMetadata.getIndices();
-            for (String indexName : remoteMetadata.getConcreteAllIndices()) {
-                // Both the Snapshot name and UUID are set to _latest_
-                SnapshotId snapshotId = new SnapshotId(LATEST, LATEST);
-                copiedSnapshotIds.put(indexName, snapshotId);
-                final long nowMillis = threadPool.absoluteTimeInMillis();
-                snapshotsDetails.put(
-                    indexName,
-                    new RepositoryData.SnapshotDetails(SnapshotState.SUCCESS, Version.CURRENT, nowMillis, nowMillis, "")
->>>>>>> 66e3e8d1
                 );
             }));
         } catch (Exception e) {
