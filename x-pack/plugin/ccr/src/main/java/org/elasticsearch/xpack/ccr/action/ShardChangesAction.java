--- conflicted
+++ resolved
@@ -263,6 +263,11 @@
             super(in);
             mappingVersion = in.readVLong();
             settingsVersion = in.readVLong();
+            if (in.getVersion().onOrAfter(Version.V_8_0_0)) {
+                aliasesVersion = in.readVLong();
+            } else {
+                aliasesVersion = 0;
+            }
             globalCheckpoint = in.readZLong();
             maxSeqNo = in.readZLong();
             maxSeqNoOfUpdatesOrDeletes = in.readZLong();
@@ -290,25 +295,8 @@
         }
 
         @Override
-<<<<<<< HEAD
-        public void readFrom(final StreamInput in) throws IOException {
-            super.readFrom(in);
-            mappingVersion = in.readVLong();
-            settingsVersion = in.readVLong();
-            if (in.getVersion().onOrAfter(Version.V_8_0_0)) {
-                aliasesVersion = in.readVLong();
-            } else {
-                aliasesVersion = 0;
-            }
-            globalCheckpoint = in.readZLong();
-            maxSeqNo = in.readZLong();
-            maxSeqNoOfUpdatesOrDeletes = in.readZLong();
-            operations = in.readArray(Translog.Operation::readOperation, Translog.Operation[]::new);
-            tookInMillis = in.readVLong();
-=======
         public void readFrom(final StreamInput in) {
             throw new UnsupportedOperationException("usage of Streamable is to be replaced by Writeable");
->>>>>>> ac34af56
         }
 
         @Override
