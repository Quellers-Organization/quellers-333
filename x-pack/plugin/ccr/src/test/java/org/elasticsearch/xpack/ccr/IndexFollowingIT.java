/*
 * Copyright Elasticsearch B.V. and/or licensed to Elasticsearch B.V. under one
 * or more contributor license agreements. Licensed under the Elastic License;
 * you may not use this file except in compliance with the Elastic License.
 */

package org.elasticsearch.xpack.ccr;

import org.elasticsearch.ElasticsearchException;
import org.elasticsearch.ElasticsearchStatusException;
import org.elasticsearch.action.admin.cluster.health.ClusterHealthRequest;
import org.elasticsearch.action.admin.cluster.node.tasks.list.ListTasksRequest;
import org.elasticsearch.action.admin.cluster.node.tasks.list.ListTasksResponse;
import org.elasticsearch.action.admin.cluster.settings.ClusterUpdateSettingsRequest;
import org.elasticsearch.action.admin.indices.close.CloseIndexRequest;
import org.elasticsearch.action.admin.indices.delete.DeleteIndexRequest;
import org.elasticsearch.action.admin.indices.exists.indices.IndicesExistsRequest;
import org.elasticsearch.action.admin.indices.exists.indices.IndicesExistsResponse;
import org.elasticsearch.action.admin.indices.mapping.get.GetMappingsRequest;
import org.elasticsearch.action.admin.indices.mapping.get.GetMappingsResponse;
import org.elasticsearch.action.admin.indices.mapping.put.PutMappingRequest;
import org.elasticsearch.action.admin.indices.open.OpenIndexRequest;
import org.elasticsearch.action.admin.indices.settings.get.GetSettingsRequest;
import org.elasticsearch.action.admin.indices.settings.get.GetSettingsResponse;
import org.elasticsearch.action.admin.indices.settings.put.UpdateSettingsRequest;
import org.elasticsearch.action.admin.indices.stats.ShardStats;
import org.elasticsearch.action.bulk.BulkProcessor;
import org.elasticsearch.action.bulk.BulkRequest;
import org.elasticsearch.action.bulk.BulkResponse;
import org.elasticsearch.action.get.GetResponse;
import org.elasticsearch.action.index.IndexRequest;
import org.elasticsearch.action.support.ActiveShardCount;
import org.elasticsearch.action.support.WriteRequest;
import org.elasticsearch.client.Requests;
import org.elasticsearch.cluster.ClusterState;
import org.elasticsearch.cluster.health.ClusterIndexHealth;
import org.elasticsearch.cluster.health.ClusterShardHealth;
import org.elasticsearch.cluster.metadata.IndexMetaData;
import org.elasticsearch.cluster.metadata.MappingMetaData;
import org.elasticsearch.cluster.service.ClusterService;
import org.elasticsearch.common.CheckedRunnable;
import org.elasticsearch.common.bytes.BytesReference;
import org.elasticsearch.common.settings.Settings;
import org.elasticsearch.common.unit.ByteSizeUnit;
import org.elasticsearch.common.unit.ByteSizeValue;
import org.elasticsearch.common.unit.TimeValue;
import org.elasticsearch.common.xcontent.XContentBuilder;
import org.elasticsearch.common.xcontent.XContentType;
import org.elasticsearch.common.xcontent.support.XContentMapValues;
import org.elasticsearch.index.IndexNotFoundException;
import org.elasticsearch.index.IndexSettings;
import org.elasticsearch.index.shard.ShardId;
import org.elasticsearch.persistent.PersistentTasksCustomMetaData;
import org.elasticsearch.rest.RestStatus;
import org.elasticsearch.tasks.TaskInfo;
import org.elasticsearch.transport.NoSuchRemoteClusterException;
import org.elasticsearch.xpack.CcrIntegTestCase;
import org.elasticsearch.xpack.ccr.action.ShardFollowTask;
import org.elasticsearch.xpack.core.ccr.ShardFollowNodeTaskStatus;
import org.elasticsearch.xpack.core.ccr.action.FollowStatsAction;
import org.elasticsearch.xpack.core.ccr.action.FollowStatsAction.StatsRequest;
import org.elasticsearch.xpack.core.ccr.action.FollowStatsAction.StatsResponses;
import org.elasticsearch.xpack.core.ccr.action.PauseFollowAction;
import org.elasticsearch.xpack.core.ccr.action.PutAutoFollowPatternAction;
import org.elasticsearch.xpack.core.ccr.action.PutFollowAction;
import org.elasticsearch.xpack.core.ccr.action.ResumeFollowAction;
import org.elasticsearch.xpack.core.ccr.action.UnfollowAction;

import java.io.IOException;
import java.util.Collection;
import java.util.Collections;
import java.util.HashMap;
import java.util.List;
import java.util.Locale;
import java.util.Map;
import java.util.Objects;
import java.util.concurrent.Semaphore;
import java.util.concurrent.TimeUnit;
import java.util.concurrent.atomic.AtomicBoolean;
import java.util.function.BooleanSupplier;
import java.util.stream.Collectors;

import static java.util.Collections.singletonMap;
import static org.elasticsearch.common.xcontent.XContentFactory.jsonBuilder;
import static org.elasticsearch.test.hamcrest.ElasticsearchAssertions.assertAcked;
import static org.hamcrest.Matchers.empty;
import static org.hamcrest.Matchers.equalTo;
import static org.hamcrest.Matchers.greaterThanOrEqualTo;
import static org.hamcrest.Matchers.hasSize;
import static org.hamcrest.Matchers.is;
import static org.hamcrest.Matchers.notNullValue;
import static org.hamcrest.Matchers.nullValue;

public class IndexFollowingIT extends CcrIntegTestCase {

    public void testFollowIndex() throws Exception {
        final int numberOfPrimaryShards = randomIntBetween(1, 3);
        int numberOfReplicas = between(0, 1);
        final String leaderIndexSettings = getIndexSettings(numberOfPrimaryShards, numberOfReplicas,
            singletonMap(IndexSettings.INDEX_SOFT_DELETES_SETTING.getKey(), "true"));
        assertAcked(leaderClient().admin().indices().prepareCreate("index1").setSource(leaderIndexSettings, XContentType.JSON));
        ensureLeaderYellow("index1");

        final int firstBatchNumDocs = randomIntBetween(2, 64);
        logger.info("Indexing [{}] docs as first batch", firstBatchNumDocs);
        for (int i = 0; i < firstBatchNumDocs; i++) {
            final String source = String.format(Locale.ROOT, "{\"f\":%d}", i);
            leaderClient().prepareIndex("index1", "doc", Integer.toString(i)).setSource(source, XContentType.JSON).get();
        }

        boolean waitOnAll = randomBoolean();

        final PutFollowAction.Request followRequest;
        if (waitOnAll) {
            followRequest = putFollow("index1", "index2", ActiveShardCount.ALL);
        } else {
            followRequest = putFollow("index1", "index2", ActiveShardCount.ONE);
        }
        PutFollowAction.Response response = followerClient().execute(PutFollowAction.INSTANCE, followRequest).get();
        assertTrue(response.isFollowIndexCreated());
        assertTrue(response.isFollowIndexShardsAcked());
        assertTrue(response.isIndexFollowingStarted());

        ClusterHealthRequest healthRequest = Requests.clusterHealthRequest("index2").waitForNoRelocatingShards(true);
        ClusterIndexHealth indexHealth = followerClient().admin().cluster().health(healthRequest).actionGet().getIndices().get("index2");
        for (ClusterShardHealth shardHealth : indexHealth.getShards().values()) {
            if (waitOnAll) {
                assertTrue(shardHealth.isPrimaryActive());
                assertEquals(1 + numberOfReplicas, shardHealth.getActiveShards());
            } else {
                assertTrue(shardHealth.isPrimaryActive());
            }
        }

        final Map<ShardId, Long> firstBatchNumDocsPerShard = new HashMap<>();
        final ShardStats[] firstBatchShardStats =
            leaderClient().admin().indices().prepareStats("index1").get().getIndex("index1").getShards();
        for (final ShardStats shardStats : firstBatchShardStats) {
            if (shardStats.getShardRouting().primary()) {
                long value = shardStats.getStats().getIndexing().getTotal().getIndexCount() - 1;
                firstBatchNumDocsPerShard.put(shardStats.getShardRouting().shardId(), value);
            }
        }

        assertBusy(assertTask(numberOfPrimaryShards, firstBatchNumDocsPerShard));

        for (int i = 0; i < firstBatchNumDocs; i++) {
            assertBusy(assertExpectedDocumentRunnable(i));
        }
        assertTotalNumberOfOptimizedIndexing(resolveFollowerIndex("index2"), numberOfPrimaryShards, firstBatchNumDocs);
        pauseFollow("index2");
        followerClient().execute(ResumeFollowAction.INSTANCE, resumeFollow("index2")).get();
        final int secondBatchNumDocs = randomIntBetween(2, 64);
        logger.info("Indexing [{}] docs as second batch", secondBatchNumDocs);
        for (int i = firstBatchNumDocs; i < firstBatchNumDocs + secondBatchNumDocs; i++) {
            final String source = String.format(Locale.ROOT, "{\"f\":%d}", i);
            leaderClient().prepareIndex("index1", "doc", Integer.toString(i)).setSource(source, XContentType.JSON).get();
        }

        final Map<ShardId, Long> secondBatchNumDocsPerShard = new HashMap<>();
        final ShardStats[] secondBatchShardStats =
            leaderClient().admin().indices().prepareStats("index1").get().getIndex("index1").getShards();
        for (final ShardStats shardStats : secondBatchShardStats) {
            if (shardStats.getShardRouting().primary()) {
                final long value = shardStats.getStats().getIndexing().getTotal().getIndexCount() - 1;
                secondBatchNumDocsPerShard.put(shardStats.getShardRouting().shardId(), value);
            }
        }

        assertBusy(assertTask(numberOfPrimaryShards, secondBatchNumDocsPerShard));

        for (int i = firstBatchNumDocs; i < firstBatchNumDocs + secondBatchNumDocs; i++) {
            assertBusy(assertExpectedDocumentRunnable(i));
        }
        assertTotalNumberOfOptimizedIndexing(resolveFollowerIndex("index2"), numberOfPrimaryShards,
            firstBatchNumDocs + secondBatchNumDocs);
        pauseFollow("index2");
        assertMaxSeqNoOfUpdatesIsTransferred(resolveLeaderIndex("index1"), resolveFollowerIndex("index2"), numberOfPrimaryShards);
    }

    public void testFollowIndexWithConcurrentMappingChanges() throws Exception {
        final int numberOfPrimaryShards = randomIntBetween(1, 3);
        final String leaderIndexSettings = getIndexSettings(numberOfPrimaryShards, between(0, 1),
            singletonMap(IndexSettings.INDEX_SOFT_DELETES_SETTING.getKey(), "true"));
        assertAcked(leaderClient().admin().indices().prepareCreate("index1").setSource(leaderIndexSettings, XContentType.JSON));
        ensureLeaderYellow("index1");

        final int firstBatchNumDocs = randomIntBetween(2, 64);
        logger.info("Indexing [{}] docs as first batch", firstBatchNumDocs);
        for (int i = 0; i < firstBatchNumDocs; i++) {
            final String source = String.format(Locale.ROOT, "{\"f\":%d}", i);
            leaderClient().prepareIndex("index1", "doc", Integer.toString(i)).setSource(source, XContentType.JSON).get();
        }

        AtomicBoolean isRunning = new AtomicBoolean(true);

        // Concurrently index new docs with mapping changes
        Thread thread = new Thread(() -> {
            int docID = 10000;
            char[] chars = "abcdeghijklmnopqrstuvwxyz".toCharArray();
            for (char c : chars) {
                if (isRunning.get() == false) {
                    break;
                }
                final String source;
                long valueToPutInDoc = randomLongBetween(0, 50000);
                if (randomBoolean()) {
                    source = String.format(Locale.ROOT, "{\"%c\":%d}", c, valueToPutInDoc);
                } else {
                    source = String.format(Locale.ROOT, "{\"%c\":\"%d\"}", c, valueToPutInDoc);
                }
                for (int i = 1; i < 10; i++) {
                    if (isRunning.get() == false) {
                        break;
                    }
                    leaderClient().prepareIndex("index1", "doc", Long.toString(docID++)).setSource(source, XContentType.JSON).get();
                    if (rarely()) {
                        leaderClient().admin().indices().prepareFlush("index1").setForce(true).get();
                    }
                }
                leaderClient().admin().indices().prepareFlush("index1").setForce(true).setWaitIfOngoing(true).get();
            }
        });
        thread.start();

        final PutFollowAction.Request followRequest = putFollow("index1", "index2", ActiveShardCount.NONE);
        followerClient().execute(PutFollowAction.INSTANCE, followRequest).get();

        ensureFollowerGreen("index2");

        for (int i = 0; i < firstBatchNumDocs; i++) {
            assertBusy(assertExpectedDocumentRunnable(i));
        }

        final int secondBatchNumDocs = randomIntBetween(2, 64);
        logger.info("Indexing [{}] docs as second batch", secondBatchNumDocs);
        for (int i = firstBatchNumDocs; i < firstBatchNumDocs + secondBatchNumDocs; i++) {
            final String source = String.format(Locale.ROOT, "{\"f\":%d}", i);
            leaderClient().prepareIndex("index1", "doc", Integer.toString(i)).setSource(source, XContentType.JSON).get();
        }

        for (int i = firstBatchNumDocs; i < firstBatchNumDocs + secondBatchNumDocs; i++) {
            assertBusy(assertExpectedDocumentRunnable(i));
        }

        isRunning.set(false);
        thread.join();
    }

    public void testFollowIndexWithoutWaitForComplete() throws Exception {
        final int numberOfPrimaryShards = randomIntBetween(1, 3);
        final String leaderIndexSettings = getIndexSettings(numberOfPrimaryShards, between(0, 1),
            singletonMap(IndexSettings.INDEX_SOFT_DELETES_SETTING.getKey(), "true"));
        assertAcked(leaderClient().admin().indices().prepareCreate("index1").setSource(leaderIndexSettings, XContentType.JSON));
        ensureLeaderYellow("index1");

        final int firstBatchNumDocs = randomIntBetween(2, 64);
        logger.info("Indexing [{}] docs as first batch", firstBatchNumDocs);
        for (int i = 0; i < firstBatchNumDocs; i++) {
            final String source = String.format(Locale.ROOT, "{\"f\":%d}", i);
            leaderClient().prepareIndex("index1", "doc", Integer.toString(i)).setSource(source, XContentType.JSON).get();
        }

        final PutFollowAction.Request followRequest = putFollow("index1", "index2", ActiveShardCount.NONE);
        PutFollowAction.Response response = followerClient().execute(PutFollowAction.INSTANCE, followRequest).get();

        assertTrue(response.isFollowIndexCreated());
        assertFalse(response.isFollowIndexShardsAcked());
        assertFalse(response.isIndexFollowingStarted());

        // Check that the index exists, would throw index not found exception if the index is missing
        followerClient().admin().indices().prepareGetIndex().addIndices("index2").get();
        ensureFollowerGreen(true, "index2");

        final Map<ShardId, Long> firstBatchNumDocsPerShard = new HashMap<>();
        final ShardStats[] firstBatchShardStats =
            leaderClient().admin().indices().prepareStats("index1").get().getIndex("index1").getShards();
        for (final ShardStats shardStats : firstBatchShardStats) {
            if (shardStats.getShardRouting().primary()) {
                long value = shardStats.getStats().getIndexing().getTotal().getIndexCount() - 1;
                firstBatchNumDocsPerShard.put(shardStats.getShardRouting().shardId(), value);
            }
        }

        assertBusy(assertTask(numberOfPrimaryShards, firstBatchNumDocsPerShard));

        for (int i = 0; i < firstBatchNumDocs; i++) {
            assertBusy(assertExpectedDocumentRunnable(i));
        }
        assertTotalNumberOfOptimizedIndexing(resolveFollowerIndex("index2"), numberOfPrimaryShards, firstBatchNumDocs);
        pauseFollow("index2");
    }

    public void testSyncMappings() throws Exception {
        final String leaderIndexSettings = getIndexSettings(2, between(0, 1),
            singletonMap(IndexSettings.INDEX_SOFT_DELETES_SETTING.getKey(), "true"));
        assertAcked(leaderClient().admin().indices().prepareCreate("index1").setSource(leaderIndexSettings, XContentType.JSON));
        ensureLeaderYellow("index1");

        final PutFollowAction.Request followRequest = putFollow("index1", "index2");
        followerClient().execute(PutFollowAction.INSTANCE, followRequest).get();

        final long firstBatchNumDocs = randomIntBetween(2, 64);
        for (long i = 0; i < firstBatchNumDocs; i++) {
            final String source = String.format(Locale.ROOT, "{\"f\":%d}", i);
            leaderClient().prepareIndex("index1", "doc", Long.toString(i)).setSource(source, XContentType.JSON).get();
        }

        assertBusy(() -> assertThat(followerClient().prepareSearch("index2").get()
            .getHits().getTotalHits().value, equalTo(firstBatchNumDocs)));
        MappingMetaData mappingMetaData = followerClient().admin().indices().prepareGetMappings("index2").get().getMappings()
            .get("index2").get("doc");
        assertThat(XContentMapValues.extractValue("properties.f.type", mappingMetaData.sourceAsMap()), equalTo("integer"));
        assertThat(XContentMapValues.extractValue("properties.k", mappingMetaData.sourceAsMap()), nullValue());

        final int secondBatchNumDocs = randomIntBetween(2, 64);
        for (long i = firstBatchNumDocs; i < firstBatchNumDocs + secondBatchNumDocs; i++) {
            final String source = String.format(Locale.ROOT, "{\"k\":%d}", i);
            leaderClient().prepareIndex("index1", "doc", Long.toString(i)).setSource(source, XContentType.JSON).get();
        }

        assertBusy(() -> assertThat(followerClient().prepareSearch("index2").get().getHits().getTotalHits().value,
            equalTo(firstBatchNumDocs + secondBatchNumDocs)));
        mappingMetaData = followerClient().admin().indices().prepareGetMappings("index2").get().getMappings()
            .get("index2").get("doc");
        assertThat(XContentMapValues.extractValue("properties.f.type", mappingMetaData.sourceAsMap()), equalTo("integer"));
        assertThat(XContentMapValues.extractValue("properties.k.type", mappingMetaData.sourceAsMap()), equalTo("long"));
        pauseFollow("index2");
        assertMaxSeqNoOfUpdatesIsTransferred(resolveLeaderIndex("index1"), resolveFollowerIndex("index2"), 2);
    }

    public void testNoMappingDefined() throws Exception {
        assertAcked(leaderClient().admin().indices().prepareCreate("index1")
            .setSettings(Settings.builder()
                .put(IndexSettings.INDEX_SOFT_DELETES_SETTING.getKey(), true)
                .put(IndexMetaData.SETTING_NUMBER_OF_SHARDS, 1)
                .put(IndexMetaData.SETTING_NUMBER_OF_REPLICAS, 0)
                .build()));
        ensureLeaderGreen("index1");

        final PutFollowAction.Request followRequest = putFollow("index1", "index2");
        followerClient().execute(PutFollowAction.INSTANCE, followRequest).get();

        leaderClient().prepareIndex("index1", "doc", "1").setSource("{\"f\":1}", XContentType.JSON).get();
        assertBusy(() -> assertThat(followerClient().prepareSearch("index2").get().getHits().getTotalHits().value, equalTo(1L)));
        pauseFollow("index2");

        MappingMetaData mappingMetaData = followerClient().admin().indices().prepareGetMappings("index2").get().getMappings()
            .get("index2").get("doc");
        assertThat(XContentMapValues.extractValue("properties.f.type", mappingMetaData.sourceAsMap()), equalTo("long"));
        assertThat(XContentMapValues.extractValue("properties.k", mappingMetaData.sourceAsMap()), nullValue());
    }

    public void testDoNotAllowPutMappingToFollower() throws Exception {
        final String leaderIndexSettings = getIndexSettings(between(1, 2), between(0, 1),
            singletonMap(IndexSettings.INDEX_SOFT_DELETES_SETTING.getKey(), "true"));
        assertAcked(leaderClient().admin().indices().prepareCreate("index-1").setSource(leaderIndexSettings, XContentType.JSON));
        followerClient().execute(PutFollowAction.INSTANCE, putFollow("index-1", "index-2")).get();
        PutMappingRequest putMappingRequest = new PutMappingRequest("index-2").type("doc").source("new_field", "type=keyword");
        ElasticsearchStatusException forbiddenException = expectThrows(ElasticsearchStatusException.class,
            () -> followerClient().admin().indices().putMapping(putMappingRequest).actionGet());
        assertThat(forbiddenException.getMessage(),
            equalTo("can't put mapping to the following indices [index-2]; " +
                "the mapping of the following indices are self-replicated from its leader indices"));
        assertThat(forbiddenException.status(), equalTo(RestStatus.FORBIDDEN));
        pauseFollow("index-2");
        followerClient().admin().indices().close(new CloseIndexRequest("index-2")).actionGet();
        assertAcked(followerClient().execute(UnfollowAction.INSTANCE, new UnfollowAction.Request("index-2")).actionGet());
        followerClient().admin().indices().open(new OpenIndexRequest("index-2")).actionGet();
        assertAcked(followerClient().admin().indices().putMapping(putMappingRequest).actionGet());
    }

    public void testFollowIndex_backlog() throws Exception {
        int numberOfShards = between(1, 5);
        String leaderIndexSettings = getIndexSettings(numberOfShards, between(0, 1),
            singletonMap(IndexSettings.INDEX_SOFT_DELETES_SETTING.getKey(), "true"));
        assertAcked(leaderClient().admin().indices().prepareCreate("index1").setSource(leaderIndexSettings, XContentType.JSON));
        BulkProcessor.Listener listener = new BulkProcessor.Listener() {
            @Override
            public void beforeBulk(long executionId, BulkRequest request) {}

            @Override
            public void afterBulk(long executionId, BulkRequest request, BulkResponse response) {}

            @Override
            public void afterBulk(long executionId, BulkRequest request, Throwable failure) {}
        };
        int bulkSize = between(1, 20);
        BulkProcessor bulkProcessor = BulkProcessor.builder(leaderClient(), listener)
            .setBulkActions(bulkSize)
            .setConcurrentRequests(4)
            .build();
        AtomicBoolean run = new AtomicBoolean(true);
        Semaphore availableDocs = new Semaphore(0);
        Thread thread = new Thread(() -> {
            int counter = 0;
            while (run.get()) {
                try {
                    if (availableDocs.tryAcquire(10, TimeUnit.MILLISECONDS) == false) {
                        continue;
                    }
                } catch (InterruptedException e) {
                    throw new AssertionError(e);
                }
                final String source = String.format(Locale.ROOT, "{\"f\":%d}", counter++);
                IndexRequest indexRequest = new IndexRequest("index1", "doc")
                    .source(source, XContentType.JSON)
                    .timeout(TimeValue.timeValueSeconds(1));
                bulkProcessor.add(indexRequest);
            }
        });
        thread.start();

        // Waiting for some document being index before following the index:
        int maxOpsPerRead = randomIntBetween(10, 100);
        int numDocsIndexed = Math.min(between(20, 300), between(maxOpsPerRead, maxOpsPerRead * 10));
        availableDocs.release(numDocsIndexed / 2 + bulkSize);
        atLeastDocsIndexed(leaderClient(), "index1", numDocsIndexed / 3);

        PutFollowAction.Request followRequest = putFollow("index1", "index2");
        followRequest.getBody().setMaxReadRequestOperationCount(maxOpsPerRead);
        followRequest.getBody().setMaxOutstandingReadRequests(randomIntBetween(1, 10));
        followRequest.getBody().setMaxOutstandingWriteRequests(randomIntBetween(1, 10));
        followRequest.getBody().setMaxWriteBufferCount(randomIntBetween(1024, 10240));
        followerClient().execute(PutFollowAction.INSTANCE, followRequest).get();
        availableDocs.release(numDocsIndexed * 2  + bulkSize);
        atLeastDocsIndexed(leaderClient(), "index1", numDocsIndexed);
        run.set(false);
        thread.join();
        assertThat(bulkProcessor.awaitClose(1L, TimeUnit.MINUTES), is(true));

        assertIndexFullyReplicatedToFollower("index1", "index2");
        pauseFollow("index2");
        leaderClient().admin().indices().prepareRefresh("index1").get();
        assertTotalNumberOfOptimizedIndexing(resolveFollowerIndex("index2"), numberOfShards,
            leaderClient().prepareSearch("index1").get().getHits().getTotalHits().value);
        assertMaxSeqNoOfUpdatesIsTransferred(resolveLeaderIndex("index1"), resolveFollowerIndex("index2"), numberOfShards);
    }

    public void testFollowIndexWithNestedField() throws Exception {
        final String leaderIndexSettings =
            getIndexSettingsWithNestedMapping(1, between(0, 1), singletonMap(IndexSettings.INDEX_SOFT_DELETES_SETTING.getKey(), "true"));
        assertAcked(leaderClient().admin().indices().prepareCreate("index1").setSource(leaderIndexSettings, XContentType.JSON));
        ensureLeaderGreen("index1");

        final PutFollowAction.Request followRequest = putFollow("index1", "index2");
        followerClient().execute(PutFollowAction.INSTANCE, followRequest).get();

        final int numDocs = randomIntBetween(2, 64);
        for (int i = 0; i < numDocs; i++) {
            try (XContentBuilder builder = jsonBuilder()) {
                builder.startObject();
                builder.field("field", "value");
                builder.startArray("objects");
                {
                    builder.startObject();
                    builder.field("field", i);
                    builder.endObject();
                }
                builder.endArray();
                builder.endObject();
                leaderClient().prepareIndex("index1", "doc", Integer.toString(i)).setSource(builder).get();
            }
        }

        for (int i = 0; i < numDocs; i++) {
            int value = i;
            assertBusy(() -> {
                final GetResponse getResponse = followerClient().prepareGet("index2", "doc", Integer.toString(value)).get();
                assertTrue(getResponse.isExists());
                assertTrue((getResponse.getSource().containsKey("field")));
                assertThat(XContentMapValues.extractValue("objects.field", getResponse.getSource()),
                    equalTo(Collections.singletonList(value)));
            });
        }
        pauseFollow("index2");
        assertMaxSeqNoOfUpdatesIsTransferred(resolveLeaderIndex("index1"), resolveFollowerIndex("index2"), 1);
        assertTotalNumberOfOptimizedIndexing(resolveFollowerIndex("index2"), 1, numDocs);
    }

    public void testUnfollowNonExistingIndex() {
        PauseFollowAction.Request unfollowRequest = new PauseFollowAction.Request("non-existing-index");
        expectThrows(IllegalArgumentException.class,
            () -> followerClient().execute(PauseFollowAction.INSTANCE, unfollowRequest).actionGet());
    }

    public void testFollowNonExistentIndex() throws Exception {
        String indexSettings = getIndexSettings(1, 0, Collections.emptyMap());
        assertAcked(leaderClient().admin().indices().prepareCreate("test-leader").setSource(indexSettings, XContentType.JSON).get());
        assertAcked(followerClient().admin().indices().prepareCreate("test-follower").setSource(indexSettings, XContentType.JSON).get());
        ensureLeaderGreen("test-leader");
        ensureFollowerGreen("test-follower");
        // Leader index does not exist.
        expectThrows(IndexNotFoundException.class,
            () -> followerClient().execute(PutFollowAction.INSTANCE, putFollow("non-existent-leader", "test-follower"))
                .actionGet());
        // Follower index does not exist.
        ResumeFollowAction.Request followRequest1 = resumeFollow("non-existent-follower");
        expectThrows(IndexNotFoundException.class, () -> followerClient().execute(ResumeFollowAction.INSTANCE, followRequest1).actionGet());
        // Both indices do not exist.
        ResumeFollowAction.Request followRequest2 = resumeFollow("non-existent-follower");
        expectThrows(IndexNotFoundException.class, () -> followerClient().execute(ResumeFollowAction.INSTANCE, followRequest2).actionGet());
        expectThrows(IndexNotFoundException.class,
            () -> followerClient().execute(PutFollowAction.INSTANCE, putFollow("non-existing-leader", "non-existing-follower"))
                .actionGet());
    }

    public void testFollowIndexMaxOperationSizeInBytes() throws Exception {
        final String leaderIndexSettings = getIndexSettings(1, between(0, 1),
            singletonMap(IndexSettings.INDEX_SOFT_DELETES_SETTING.getKey(), "true"));
        assertAcked(leaderClient().admin().indices().prepareCreate("index1").setSource(leaderIndexSettings, XContentType.JSON));
        ensureLeaderYellow("index1");

        final int numDocs = between(10, 1024);
        logger.info("Indexing [{}] docs", numDocs);
        for (int i = 0; i < numDocs; i++) {
            final String source = String.format(Locale.ROOT, "{\"f\":%d}", i);
            leaderClient().prepareIndex("index1", "doc", Integer.toString(i)).setSource(source, XContentType.JSON).get();
        }

        PutFollowAction.Request followRequest = putFollow("index1", "index2");
        followRequest.getBody().setMaxReadRequestSize(new ByteSizeValue(1, ByteSizeUnit.BYTES));
        followerClient().execute(PutFollowAction.INSTANCE, followRequest).get();

        final Map<ShardId, Long> firstBatchNumDocsPerShard = new HashMap<>();
        final ShardStats[] firstBatchShardStats =
            leaderClient().admin().indices().prepareStats("index1").get().getIndex("index1").getShards();
        for (final ShardStats shardStats : firstBatchShardStats) {
            if (shardStats.getShardRouting().primary()) {
                long value = shardStats.getStats().getIndexing().getTotal().getIndexCount() - 1;
                firstBatchNumDocsPerShard.put(shardStats.getShardRouting().shardId(), value);
            }
        }

        assertBusy(assertTask(1, firstBatchNumDocsPerShard));
        for (int i = 0; i < numDocs; i++) {
            assertBusy(assertExpectedDocumentRunnable(i));
        }
        pauseFollow("index2");
        assertMaxSeqNoOfUpdatesIsTransferred(resolveLeaderIndex("index1"), resolveFollowerIndex("index2"), 1);
        assertTotalNumberOfOptimizedIndexing(resolveFollowerIndex("index2"), 1, numDocs);
    }

    public void testAttemptToChangeCcrFollowingIndexSetting() throws Exception {
        String leaderIndexSettings = getIndexSettings(1, 0, singletonMap(IndexSettings.INDEX_SOFT_DELETES_SETTING.getKey(), "true"));
        assertAcked(leaderClient().admin().indices().prepareCreate("index1").setSource(leaderIndexSettings, XContentType.JSON).get());
        ensureLeaderYellow("index1");
        PutFollowAction.Request followRequest = putFollow("index1", "index2");
        followerClient().execute(PutFollowAction.INSTANCE, followRequest).get();
        pauseFollow("index2");
        followerClient().admin().indices().close(new CloseIndexRequest("index2")).actionGet();

        UpdateSettingsRequest updateSettingsRequest = new UpdateSettingsRequest("index2");
        updateSettingsRequest.settings(Settings.builder().put(CcrSettings.CCR_FOLLOWING_INDEX_SETTING.getKey(), false).build());
        Exception e = expectThrows(IllegalArgumentException.class,
            () -> followerClient().admin().indices().updateSettings(updateSettingsRequest).actionGet());
        assertThat(e.getMessage(), equalTo("can not update internal setting [index.xpack.ccr.following_index]; " +
            "this setting is managed via a dedicated API"));
    }

    public void testCloseLeaderIndex() throws Exception {
        assertAcked(leaderClient().admin().indices().prepareCreate("index1")
            .setSettings(Settings.builder()
                .put(IndexSettings.INDEX_SOFT_DELETES_SETTING.getKey(), true)
                .put(IndexMetaData.SETTING_NUMBER_OF_SHARDS, 1)
                .put(IndexMetaData.SETTING_NUMBER_OF_REPLICAS, 0)
                .build()));

        final PutFollowAction.Request followRequest = putFollow("index1", "index2");
        followerClient().execute(PutFollowAction.INSTANCE, followRequest).get();

        leaderClient().prepareIndex("index1", "doc", "1").setSource("{}", XContentType.JSON).get();
        assertBusy(() -> assertThat(followerClient().prepareSearch("index2").get().getHits().getTotalHits().value, equalTo(1L)));

        leaderClient().admin().indices().close(new CloseIndexRequest("index1")).actionGet();
        assertBusy(() -> {
            StatsResponses response = followerClient().execute(FollowStatsAction.INSTANCE, new StatsRequest()).actionGet();
            assertThat(response.getNodeFailures(), empty());
            assertThat(response.getTaskFailures(), empty());
            assertThat(response.getStatsResponses(), hasSize(1));
            assertThat(response.getStatsResponses().get(0).status().failedReadRequests(), greaterThanOrEqualTo(1L));
            assertThat(response.getStatsResponses().get(0).status().readExceptions().size(), equalTo(1));
            ElasticsearchException exception = response.getStatsResponses().get(0).status()
                .readExceptions().entrySet().iterator().next().getValue().v2();
            assertThat(exception.getRootCause().getMessage(), equalTo("blocked by: [FORBIDDEN/4/index closed];"));
        });

        leaderClient().admin().indices().open(new OpenIndexRequest("index1")).actionGet();
        leaderClient().prepareIndex("index1", "doc", "2").setSource("{}", XContentType.JSON).get();
        assertBusy(() -> assertThat(followerClient().prepareSearch("index2").get().getHits().getTotalHits().value, equalTo(2L)));

        pauseFollow("index2");
    }

    public void testCloseFollowIndex() throws Exception {
        assertAcked(leaderClient().admin().indices().prepareCreate("index1")
            .setSettings(Settings.builder()
                .put(IndexSettings.INDEX_SOFT_DELETES_SETTING.getKey(), true)
                .put(IndexMetaData.SETTING_NUMBER_OF_SHARDS, 1)
                .put(IndexMetaData.SETTING_NUMBER_OF_REPLICAS, 0)
                .build()));

        final PutFollowAction.Request followRequest = putFollow("index1", "index2");
        followerClient().execute(PutFollowAction.INSTANCE, followRequest).get();

        leaderClient().prepareIndex("index1", "doc", "1").setSource("{}", XContentType.JSON).get();
        assertBusy(() -> assertThat(followerClient().prepareSearch("index2").get().getHits().getTotalHits().value, equalTo(1L)));

        followerClient().admin().indices().close(new CloseIndexRequest("index2")).actionGet();
        leaderClient().prepareIndex("index1", "doc", "2").setSource("{}", XContentType.JSON).get();
        assertBusy(() -> {
            StatsResponses response = followerClient().execute(FollowStatsAction.INSTANCE, new StatsRequest()).actionGet();
            assertThat(response.getNodeFailures(), empty());
            assertThat(response.getTaskFailures(), empty());
            assertThat(response.getStatsResponses(), hasSize(1));
            assertThat(response.getStatsResponses().get(0).status().failedWriteRequests(), greaterThanOrEqualTo(1L));
        });
        followerClient().admin().indices().open(new OpenIndexRequest("index2")).actionGet();
        assertBusy(() -> assertThat(followerClient().prepareSearch("index2").get().getHits().getTotalHits().value, equalTo(2L)));

        pauseFollow("index2");
    }

    public void testDeleteLeaderIndex() throws Exception {
        assertAcked(leaderClient().admin().indices().prepareCreate("index1")
            .setSettings(Settings.builder()
                .put(IndexSettings.INDEX_SOFT_DELETES_SETTING.getKey(), true)
                .put(IndexMetaData.SETTING_NUMBER_OF_SHARDS, 1)
                .put(IndexMetaData.SETTING_NUMBER_OF_REPLICAS, 0)
                .build()));

        final PutFollowAction.Request followRequest = putFollow("index1", "index2");
        followerClient().execute(PutFollowAction.INSTANCE, followRequest).get();

        leaderClient().prepareIndex("index1", "doc", "1").setSource("{}", XContentType.JSON).get();
        assertBusy(() -> assertThat(followerClient().prepareSearch("index2").get().getHits().getTotalHits().value, equalTo(1L)));

        leaderClient().admin().indices().delete(new DeleteIndexRequest("index1")).actionGet();
        assertBusy(() -> {
            StatsResponses response = followerClient().execute(FollowStatsAction.INSTANCE, new StatsRequest()).actionGet();
            assertThat(response.getNodeFailures(), empty());
            assertThat(response.getTaskFailures(), empty());
            assertThat(response.getStatsResponses(), hasSize(1));
            assertThat(response.getStatsResponses().get(0).status().failedReadRequests(), greaterThanOrEqualTo(1L));
            ElasticsearchException fatalException = response.getStatsResponses().get(0).status().getFatalException();
            assertThat(fatalException, notNullValue());
            assertThat(fatalException.getRootCause().getMessage(), equalTo("no such index [index1]"));
        });
        pauseFollow("index2");
        ensureNoCcrTasks();
    }

    public void testDeleteFollowerIndex() throws Exception {
        assertAcked(leaderClient().admin().indices().prepareCreate("index1")
            .setSettings(Settings.builder()
                .put(IndexSettings.INDEX_SOFT_DELETES_SETTING.getKey(), true)
                .put(IndexMetaData.SETTING_NUMBER_OF_SHARDS, 1)
                .put(IndexMetaData.SETTING_NUMBER_OF_REPLICAS, 0)
                .build()));

        final PutFollowAction.Request followRequest = putFollow("index1", "index2");
        followerClient().execute(PutFollowAction.INSTANCE, followRequest).get();

        leaderClient().prepareIndex("index1", "doc", "1").setSource("{}", XContentType.JSON).get();
        assertBusy(() -> assertThat(followerClient().prepareSearch("index2").get().getHits().getTotalHits().value, equalTo(1L)));

        followerClient().admin().indices().delete(new DeleteIndexRequest("index2")).actionGet();
        leaderClient().prepareIndex("index1", "doc", "2").setSource("{}", XContentType.JSON).get();
        assertBusy(() -> {
            StatsResponses response = followerClient().execute(FollowStatsAction.INSTANCE, new StatsRequest()).actionGet();
            assertThat(response.getNodeFailures(), empty());
            assertThat(response.getTaskFailures(), empty());
            assertThat(response.getStatsResponses(), hasSize(1));
            assertThat(response.getStatsResponses().get(0).status().failedWriteRequests(), greaterThanOrEqualTo(1L));
            ElasticsearchException fatalException = response.getStatsResponses().get(0).status().getFatalException();
            assertThat(fatalException, notNullValue());
            assertThat(fatalException.getMessage(), equalTo("no such index [index2]"));
        });
        pauseFollow("index2");
        ensureNoCcrTasks();
    }

    public void testUnfollowIndex() throws Exception {
        String leaderIndexSettings = getIndexSettings(1, 0, singletonMap(IndexSettings.INDEX_SOFT_DELETES_SETTING.getKey(), "true"));
        assertAcked(leaderClient().admin().indices().prepareCreate("index1").setSource(leaderIndexSettings, XContentType.JSON).get());
        PutFollowAction.Request followRequest = putFollow("index1", "index2");
        followerClient().execute(PutFollowAction.INSTANCE, followRequest).get();
        leaderClient().prepareIndex("index1", "doc").setSource("{}", XContentType.JSON).get();
        assertBusy(() -> {
            assertThat(followerClient().prepareSearch("index2").get().getHits().getTotalHits().value, equalTo(1L));
        });

        // Indexing directly into index2 would fail now, because index2 is a follow index.
        // We can't test this here because an assertion trips before an actual error is thrown and then index call hangs.

        // Turn follow index into a regular index by: pausing shard follow, close index, unfollow index and then open index:
        pauseFollow("index2");
        followerClient().admin().indices().close(new CloseIndexRequest("index2")).actionGet();
        assertAcked(followerClient().execute(UnfollowAction.INSTANCE, new UnfollowAction.Request("index2")).actionGet());
        followerClient().admin().indices().open(new OpenIndexRequest("index2")).actionGet();
        ensureFollowerGreen("index2");

        // Indexing succeeds now, because index2 is no longer a follow index:
        followerClient().prepareIndex("index2", "doc").setSource("{}", XContentType.JSON)
            .setRefreshPolicy(WriteRequest.RefreshPolicy.IMMEDIATE)
            .get();
        assertThat(followerClient().prepareSearch("index2").get().getHits().getTotalHits().value, equalTo(2L));
    }

    public void testUnknownClusterAlias() throws Exception {
        String leaderIndexSettings = getIndexSettings(1, 0,
            Collections.singletonMap(IndexSettings.INDEX_SOFT_DELETES_SETTING.getKey(), "true"));
        assertAcked(leaderClient().admin().indices().prepareCreate("index1").setSource(leaderIndexSettings, XContentType.JSON));
        ensureLeaderGreen("index1");
        PutFollowAction.Request followRequest = putFollow("index1", "index2");
<<<<<<< HEAD
        followRequest.getBody().setRemoteCluster("another_cluster");
        Exception e = expectThrows(IllegalArgumentException.class,
=======
        followRequest.setRemoteCluster("another_cluster");
        Exception e = expectThrows(NoSuchRemoteClusterException.class,
>>>>>>> 5433af28
            () -> followerClient().execute(PutFollowAction.INSTANCE, followRequest).actionGet());
        assertThat(e.getMessage(), equalTo("no such remote cluster: [another_cluster]"));
        PutAutoFollowPatternAction.Request putAutoFollowRequest = new PutAutoFollowPatternAction.Request();
<<<<<<< HEAD
        putAutoFollowRequest.getBody().setName("name");
        putAutoFollowRequest.getBody().setRemoteCluster("another_cluster");
        putAutoFollowRequest.getBody().setLeaderIndexPatterns(Collections.singletonList("logs-*"));
        e = expectThrows(IllegalArgumentException.class,
=======
        putAutoFollowRequest.setName("name");
        putAutoFollowRequest.setRemoteCluster("another_cluster");
        putAutoFollowRequest.setLeaderIndexPatterns(Collections.singletonList("logs-*"));
        e = expectThrows(NoSuchRemoteClusterException.class,
>>>>>>> 5433af28
            () -> followerClient().execute(PutAutoFollowPatternAction.INSTANCE, putAutoFollowRequest).actionGet());
        assertThat(e.getMessage(), equalTo("no such remote cluster: [another_cluster]"));
    }

    public void testLeaderIndexRed() throws Exception {
        try {
            ClusterUpdateSettingsRequest updateSettingsRequest = new ClusterUpdateSettingsRequest();
            updateSettingsRequest.transientSettings(Settings.builder().put("cluster.routing.allocation.enable", "none"));
            assertAcked(leaderClient().admin().cluster().updateSettings(updateSettingsRequest).actionGet());
            assertAcked(leaderClient().admin().indices().prepareCreate("index1")
                .setWaitForActiveShards(ActiveShardCount.NONE)
                .setSettings(Settings.builder()
                    .put(IndexSettings.INDEX_SOFT_DELETES_SETTING.getKey(), true)
                    .put(IndexMetaData.SETTING_NUMBER_OF_SHARDS, 1)
                    .put(IndexMetaData.SETTING_NUMBER_OF_REPLICAS, 0)
                    .build()));

            final PutFollowAction.Request followRequest = putFollow("index1", "index2");
            Exception e = expectThrows(IllegalArgumentException.class,
                () -> followerClient().execute(PutFollowAction.INSTANCE, followRequest).actionGet());
            assertThat(e.getMessage(), equalTo("no index stats available for the leader index"));

            IndicesExistsResponse existsResponse = followerClient().admin().indices().exists(new IndicesExistsRequest("index2"))
                .actionGet();
            assertThat(existsResponse.isExists(), is(false));
        } finally {
            // Always unset allocation enable setting to avoid other assertions from failing too when this test fails:
            ClusterUpdateSettingsRequest updateSettingsRequest = new ClusterUpdateSettingsRequest();
            updateSettingsRequest.transientSettings(Settings.builder().put("cluster.routing.allocation.enable", (String) null));
            assertAcked(leaderClient().admin().cluster().updateSettings(updateSettingsRequest).actionGet());
        }
    }

    public void testUpdateDynamicLeaderIndexSettings() throws Exception {
        final String leaderIndexSettings = getIndexSettings(1, 0,
            singletonMap(IndexSettings.INDEX_SOFT_DELETES_SETTING.getKey(), "true"));
        assertAcked(leaderClient().admin().indices().prepareCreate("leader").setSource(leaderIndexSettings, XContentType.JSON));
        ensureLeaderYellow("leader");

        final PutFollowAction.Request followRequest = putFollow("leader", "follower");
        followerClient().execute(PutFollowAction.INSTANCE, followRequest).get();
        BooleanSupplier hasFollowIndexBeenClosedChecker = hasFollowIndexBeenClosed("follower");

        final long firstBatchNumDocs = randomIntBetween(2, 64);
        for (long i = 0; i < firstBatchNumDocs; i++) {
            leaderClient().prepareIndex("leader", "doc").setSource("{}", XContentType.JSON).get();
        }
        assertBusy(() -> assertThat(followerClient().prepareSearch("follower").get()
            .getHits().getTotalHits().value, equalTo(firstBatchNumDocs)));

        // Sanity check that the setting has not been set in follower index:
        {
            GetSettingsRequest getSettingsRequest = new GetSettingsRequest();
            getSettingsRequest.indices("follower");
            GetSettingsResponse getSettingsResponse = followerClient().admin().indices().getSettings(getSettingsRequest).actionGet();
            assertThat(getSettingsResponse.getSetting("follower", "index.max_ngram_diff"), nullValue());
        }
        assertThat(getFollowTaskSettingsVersion("follower"), equalTo(1L));
        UpdateSettingsRequest updateSettingsRequest = new UpdateSettingsRequest("leader");
        updateSettingsRequest.settings(Settings.builder().put("index.max_ngram_diff", 2));
        assertAcked(leaderClient().admin().indices().updateSettings(updateSettingsRequest).actionGet());

        final int secondBatchNumDocs = randomIntBetween(2, 64);
        for (long i = firstBatchNumDocs; i < firstBatchNumDocs + secondBatchNumDocs; i++) {
            leaderClient().prepareIndex("leader", "doc").setSource("{}", XContentType.JSON).get();
        }
        assertBusy(() -> {
            // Check that the setting has been set in follower index:
            GetSettingsRequest getSettingsRequest = new GetSettingsRequest();
            getSettingsRequest.indices("follower");
            GetSettingsResponse getSettingsResponse = followerClient().admin().indices().getSettings(getSettingsRequest).actionGet();
            assertThat(getSettingsResponse.getSetting("follower", "index.max_ngram_diff"), equalTo("2"));
            assertThat(getFollowTaskSettingsVersion("follower"), equalTo(2L));

            try {
                assertThat(followerClient().prepareSearch("follower").get().getHits().getTotalHits().value,
                    equalTo(firstBatchNumDocs + secondBatchNumDocs));
            } catch (Exception e) {
                throw new AssertionError("error while searching", e);
            }
        });
        assertThat(hasFollowIndexBeenClosedChecker.getAsBoolean(), is(false));
    }

    public void testLeaderIndexSettingNotPercolatedToFollower() throws Exception {
        // Sets an index setting on leader index that is excluded from being replicated to the follower index and
        // expects that this setting is not replicated to the follower index, but does expect that the settings version
        // is incremented.
        final String leaderIndexSettings = getIndexSettings(1, 0,
            singletonMap(IndexSettings.INDEX_SOFT_DELETES_SETTING.getKey(), "true"));
        assertAcked(leaderClient().admin().indices().prepareCreate("leader").setSource(leaderIndexSettings, XContentType.JSON));
        ensureLeaderYellow("leader");

        final PutFollowAction.Request followRequest = putFollow("leader", "follower");
        followerClient().execute(PutFollowAction.INSTANCE, followRequest).get();
        BooleanSupplier hasFollowIndexBeenClosedChecker = hasFollowIndexBeenClosed("follower");

        final long firstBatchNumDocs = randomIntBetween(2, 64);
        for (long i = 0; i < firstBatchNumDocs; i++) {
            leaderClient().prepareIndex("leader", "doc").setSource("{}", XContentType.JSON).get();
        }
        assertBusy(() -> assertThat(followerClient().prepareSearch("follower").get()
            .getHits().getTotalHits().value, equalTo(firstBatchNumDocs)));

        // Sanity check that the setting has not been set in follower index:
        {
            GetSettingsRequest getSettingsRequest = new GetSettingsRequest();
            getSettingsRequest.indices("follower");
            GetSettingsResponse getSettingsResponse = followerClient().admin().indices().getSettings(getSettingsRequest).actionGet();
            assertThat(getSettingsResponse.getSetting("follower", "index.number_of_replicas"), equalTo("0"));
        }
        assertThat(getFollowTaskSettingsVersion("follower"), equalTo(1L));
        UpdateSettingsRequest updateSettingsRequest = new UpdateSettingsRequest("leader");
        updateSettingsRequest.settings(Settings.builder().put("index.number_of_replicas", 1));
        assertAcked(leaderClient().admin().indices().updateSettings(updateSettingsRequest).actionGet());

        final int secondBatchNumDocs = randomIntBetween(2, 64);
        for (long i = firstBatchNumDocs; i < firstBatchNumDocs + secondBatchNumDocs; i++) {
            leaderClient().prepareIndex("leader", "doc").setSource("{}", XContentType.JSON).get();
        }
        assertBusy(() -> {
            GetSettingsRequest getSettingsRequest = new GetSettingsRequest();
            getSettingsRequest.indices("follower");
            GetSettingsResponse getSettingsResponse = followerClient().admin().indices().getSettings(getSettingsRequest).actionGet();
            assertThat(getSettingsResponse.getSetting("follower", "index.number_of_replicas"), equalTo("0"));
            assertThat(getFollowTaskSettingsVersion("follower"), equalTo(2L));

            try {
                assertThat(followerClient().prepareSearch("follower").get().getHits().getTotalHits().value,
                    equalTo(firstBatchNumDocs + secondBatchNumDocs));
            } catch (Exception e) {
                throw new AssertionError("error while searching", e);
            }
        });
        assertThat(hasFollowIndexBeenClosedChecker.getAsBoolean(), is(false));
    }

    public void testUpdateAnalysisLeaderIndexSettings() throws Exception {
        final String leaderIndexSettings = getIndexSettings(1, 0,
            singletonMap(IndexSettings.INDEX_SOFT_DELETES_SETTING.getKey(), "true"));
        assertAcked(leaderClient().admin().indices().prepareCreate("leader").setSource(leaderIndexSettings, XContentType.JSON));
        ensureLeaderYellow("leader");

        final PutFollowAction.Request followRequest = putFollow("leader", "follower");
        followerClient().execute(PutFollowAction.INSTANCE, followRequest).get();
        BooleanSupplier hasFollowIndexBeenClosedChecker = hasFollowIndexBeenClosed("follower");

        final long firstBatchNumDocs = randomIntBetween(2, 64);
        for (long i = 0; i < firstBatchNumDocs; i++) {
            leaderClient().prepareIndex("leader", "doc").setSource("{}", XContentType.JSON).get();
        }

        assertBusy(() -> assertThat(followerClient().prepareSearch("follower").get()
            .getHits().getTotalHits().value, equalTo(firstBatchNumDocs)));
        assertThat(getFollowTaskSettingsVersion("follower"), equalTo(1L));
        assertThat(getFollowTaskMappingVersion("follower"), equalTo(1L));

        CloseIndexRequest closeIndexRequest = new CloseIndexRequest("leader");
        assertAcked(leaderClient().admin().indices().close(closeIndexRequest).actionGet());

        UpdateSettingsRequest updateSettingsRequest = new UpdateSettingsRequest("leader");
        updateSettingsRequest.settings(Settings.builder()
            .put("index.analysis.analyzer.my_analyzer.type", "custom")
            .put("index.analysis.analyzer.my_analyzer.tokenizer", "keyword")
        );
        assertAcked(leaderClient().admin().indices().updateSettings(updateSettingsRequest).actionGet());

        OpenIndexRequest openIndexRequest = new OpenIndexRequest("leader");
        assertAcked(leaderClient().admin().indices().open(openIndexRequest).actionGet());
        ensureLeaderGreen("leader");

        PutMappingRequest putMappingRequest = new PutMappingRequest("leader");
        putMappingRequest.type("doc");
        putMappingRequest.source("new_field", "type=text,analyzer=my_analyzer");
        assertAcked(leaderClient().admin().indices().putMapping(putMappingRequest).actionGet());

        final int secondBatchNumDocs = randomIntBetween(2, 64);
        for (long i = firstBatchNumDocs; i < firstBatchNumDocs + secondBatchNumDocs; i++) {
            final String source = String.format(Locale.ROOT, "{\"new_field\":\"value %d\"}", i);
            leaderClient().prepareIndex("leader", "doc").setSource(source, XContentType.JSON).get();
        }

        assertBusy(() -> {
            assertThat(getFollowTaskSettingsVersion("follower"), equalTo(2L));
            assertThat(getFollowTaskMappingVersion("follower"), equalTo(2L));

            GetSettingsRequest getSettingsRequest = new GetSettingsRequest();
            getSettingsRequest.indices("follower");
            GetSettingsResponse getSettingsResponse = followerClient().admin().indices().getSettings(getSettingsRequest).actionGet();
            assertThat(getSettingsResponse.getSetting("follower", "index.analysis.analyzer.my_analyzer.type"), equalTo("custom"));
            assertThat(getSettingsResponse.getSetting("follower", "index.analysis.analyzer.my_analyzer.tokenizer"), equalTo("keyword"));

            GetMappingsRequest getMappingsRequest = new GetMappingsRequest();
            getMappingsRequest.indices("follower");
            GetMappingsResponse getMappingsResponse = followerClient().admin().indices().getMappings(getMappingsRequest).actionGet();
            MappingMetaData mappingMetaData = getMappingsResponse.getMappings().get("follower").get("doc");
            assertThat(XContentMapValues.extractValue("properties.new_field.type", mappingMetaData.sourceAsMap()), equalTo("text"));
            assertThat(XContentMapValues.extractValue("properties.new_field.analyzer", mappingMetaData.sourceAsMap()),
                equalTo("my_analyzer"));

            try {
                assertThat(followerClient().prepareSearch("follower").get().getHits().getTotalHits().value,
                    equalTo(firstBatchNumDocs + secondBatchNumDocs));
            } catch (Exception e) {
                throw new AssertionError("error while searching", e);
            }
        });
        assertThat(hasFollowIndexBeenClosedChecker.getAsBoolean(), is(true));
    }

    private long getFollowTaskSettingsVersion(String followerIndex) {
        long settingsVersion = -1L;
        for (ShardFollowNodeTaskStatus status : getFollowTaskStatuses(followerIndex)) {
            if (settingsVersion == -1L) {
                settingsVersion = status.followerSettingsVersion();
            } else {
                assert settingsVersion == status.followerSettingsVersion();
            }
        }
        return settingsVersion;
    }

    private long getFollowTaskMappingVersion(String followerIndex) {
        long mappingVersion = -1L;
        for (ShardFollowNodeTaskStatus status : getFollowTaskStatuses(followerIndex)) {
            if (mappingVersion == -1L) {
                mappingVersion = status.followerMappingVersion();
            } else {
                assert mappingVersion == status.followerMappingVersion();
            }
        }
        return mappingVersion;
    }

    private List<ShardFollowNodeTaskStatus> getFollowTaskStatuses(String followerIndex) {
        FollowStatsAction.StatsRequest request = new StatsRequest();
        request.setIndices(new String[]{followerIndex});
        FollowStatsAction.StatsResponses response = followerClient().execute(FollowStatsAction.INSTANCE, request).actionGet();
        return response.getStatsResponses().stream()
            .map(FollowStatsAction.StatsResponse::status)
            .filter(status -> status.followerIndex().equals(followerIndex))
            .collect(Collectors.toList());
    }

    private BooleanSupplier hasFollowIndexBeenClosed(String indexName) {
        String electedMasterNode = getFollowerCluster().getMasterName();
        ClusterService clusterService = getFollowerCluster().getInstance(ClusterService.class, electedMasterNode);
        AtomicBoolean closed = new AtomicBoolean(false);
        clusterService.addListener(event -> {
            IndexMetaData indexMetaData = event.state().metaData().index(indexName);
            if (indexMetaData != null  && indexMetaData.getState() == IndexMetaData.State.CLOSE) {
                closed.set(true);
            }
        });
        return closed::get;
    }

    private CheckedRunnable<Exception> assertTask(final int numberOfPrimaryShards, final Map<ShardId, Long> numDocsPerShard) {
        return () -> {
            final ClusterState clusterState = followerClient().admin().cluster().prepareState().get().getState();
            final PersistentTasksCustomMetaData taskMetadata = clusterState.getMetaData().custom(PersistentTasksCustomMetaData.TYPE);
            assertNotNull(taskMetadata);

            ListTasksRequest listTasksRequest = new ListTasksRequest();
            listTasksRequest.setDetailed(true);
            listTasksRequest.setActions(ShardFollowTask.NAME + "[c]");
            ListTasksResponse listTasksResponse = followerClient().admin().cluster().listTasks(listTasksRequest).actionGet();
            assertThat(listTasksResponse.getNodeFailures().size(), equalTo(0));
            assertThat(listTasksResponse.getTaskFailures().size(), equalTo(0));

            List<TaskInfo> taskInfos = listTasksResponse.getTasks();
            assertThat(taskInfos.size(), equalTo(numberOfPrimaryShards));
            Collection<PersistentTasksCustomMetaData.PersistentTask<?>> shardFollowTasks =
                taskMetadata.findTasks(ShardFollowTask.NAME, Objects::nonNull);
            for (PersistentTasksCustomMetaData.PersistentTask<?> shardFollowTask : shardFollowTasks) {
                final ShardFollowTask shardFollowTaskParams = (ShardFollowTask) shardFollowTask.getParams();
                TaskInfo taskInfo = null;
                String expectedId = "id=" + shardFollowTask.getId();
                for (TaskInfo info : taskInfos) {
                    if (expectedId.equals(info.getDescription())) {
                        taskInfo = info;
                        break;
                    }
                }
                assertThat(taskInfo, notNullValue());
                ShardFollowNodeTaskStatus status = (ShardFollowNodeTaskStatus) taskInfo.getStatus();
                assertThat(status, notNullValue());
                assertThat("incorrect global checkpoint " + shardFollowTaskParams,
                    status.followerGlobalCheckpoint(),
                    equalTo(numDocsPerShard.get(shardFollowTaskParams.getLeaderShardId())));
            }
        };
    }

    private CheckedRunnable<Exception> assertExpectedDocumentRunnable(final int value) {
        return () -> {
            final GetResponse getResponse = followerClient().prepareGet("index2", "doc", Integer.toString(value)).get();
            assertTrue("Doc with id [" + value + "] is missing", getResponse.isExists());
            assertTrue((getResponse.getSource().containsKey("f")));
            assertThat(getResponse.getSource().get("f"), equalTo(value));
        };
    }

    private String getIndexSettingsWithNestedMapping(final int numberOfShards, final int numberOfReplicas,
                                                     final Map<String, String> additionalIndexSettings) throws IOException {
        final String settings;
        try (XContentBuilder builder = jsonBuilder()) {
            builder.startObject();
            {
                builder.startObject("settings");
                {
                    builder.field("index.number_of_shards", numberOfShards);
                    builder.field("index.number_of_replicas", numberOfReplicas);
                    for (final Map.Entry<String, String> additionalSetting : additionalIndexSettings.entrySet()) {
                        builder.field(additionalSetting.getKey(), additionalSetting.getValue());
                    }
                }
                builder.endObject();
                builder.startObject("mappings");
                {
                    builder.startObject("doc");
                    {
                        builder.startObject("properties");
                        {
                            builder.startObject("objects");
                            {
                                builder.field("type", "nested");
                                builder.startObject("properties");
                                {
                                    builder.startObject("field");
                                    {
                                        builder.field("type", "long");
                                    }
                                    builder.endObject();
                                }
                                builder.endObject();
                            }
                            builder.endObject();
                            builder.startObject("field");
                            {
                                builder.field("type", "keyword");
                            }
                            builder.endObject();
                        }
                        builder.endObject();
                    }
                    builder.endObject();
                }
                builder.endObject();
            }
            builder.endObject();
            settings = BytesReference.bytes(builder).utf8ToString();
        }
        return settings;
    }

}<|MERGE_RESOLUTION|>--- conflicted
+++ resolved
@@ -713,27 +713,15 @@
         assertAcked(leaderClient().admin().indices().prepareCreate("index1").setSource(leaderIndexSettings, XContentType.JSON));
         ensureLeaderGreen("index1");
         PutFollowAction.Request followRequest = putFollow("index1", "index2");
-<<<<<<< HEAD
         followRequest.getBody().setRemoteCluster("another_cluster");
-        Exception e = expectThrows(IllegalArgumentException.class,
-=======
-        followRequest.setRemoteCluster("another_cluster");
         Exception e = expectThrows(NoSuchRemoteClusterException.class,
->>>>>>> 5433af28
             () -> followerClient().execute(PutFollowAction.INSTANCE, followRequest).actionGet());
         assertThat(e.getMessage(), equalTo("no such remote cluster: [another_cluster]"));
         PutAutoFollowPatternAction.Request putAutoFollowRequest = new PutAutoFollowPatternAction.Request();
-<<<<<<< HEAD
         putAutoFollowRequest.getBody().setName("name");
         putAutoFollowRequest.getBody().setRemoteCluster("another_cluster");
         putAutoFollowRequest.getBody().setLeaderIndexPatterns(Collections.singletonList("logs-*"));
-        e = expectThrows(IllegalArgumentException.class,
-=======
-        putAutoFollowRequest.setName("name");
-        putAutoFollowRequest.setRemoteCluster("another_cluster");
-        putAutoFollowRequest.setLeaderIndexPatterns(Collections.singletonList("logs-*"));
         e = expectThrows(NoSuchRemoteClusterException.class,
->>>>>>> 5433af28
             () -> followerClient().execute(PutAutoFollowPatternAction.INSTANCE, putAutoFollowRequest).actionGet());
         assertThat(e.getMessage(), equalTo("no such remote cluster: [another_cluster]"));
     }
