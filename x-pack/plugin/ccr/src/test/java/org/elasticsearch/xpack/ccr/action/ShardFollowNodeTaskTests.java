/*
 * Copyright Elasticsearch B.V. and/or licensed to Elasticsearch B.V. under one
 * or more contributor license agreements. Licensed under the Elastic License;
 * you may not use this file except in compliance with the Elastic License.
 */
package org.elasticsearch.xpack.ccr.action;

import org.elasticsearch.common.UUIDs;
import org.elasticsearch.common.unit.TimeValue;
import org.elasticsearch.index.shard.ShardId;
import org.elasticsearch.index.shard.ShardNotFoundException;
import org.elasticsearch.index.translog.Translog;
import org.elasticsearch.test.ESTestCase;
import org.elasticsearch.xpack.ccr.action.bulk.BulkShardOperationsResponse;

import java.net.ConnectException;
import java.nio.charset.StandardCharsets;
import java.util.ArrayList;
import java.util.Arrays;
import java.util.Collections;
import java.util.LinkedList;
import java.util.List;
import java.util.Queue;
import java.util.concurrent.atomic.AtomicBoolean;
import java.util.function.BiConsumer;
import java.util.function.Consumer;
import java.util.function.LongConsumer;

import static org.hamcrest.Matchers.contains;
import static org.hamcrest.Matchers.containsString;
import static org.hamcrest.Matchers.equalTo;
import static org.hamcrest.Matchers.notNullValue;
import static org.hamcrest.Matchers.sameInstance;

public class ShardFollowNodeTaskTests extends ESTestCase {

    private Exception fatalError;
    private List<long[]> shardChangesRequests;
    private List<List<Translog.Operation>> bulkShardOperationRequests;
    private BiConsumer<TimeValue, Runnable> scheduler = (delay, task) -> task.run();

    private Queue<Exception> readFailures;
    private Queue<Exception> writeFailures;
    private Queue<Exception> mappingUpdateFailures;
    private Queue<Long> imdVersions;
    private Queue<Long> followerGlobalCheckpoints;

    public void testCoordinateReads() {
        ShardFollowNodeTask task = createShardFollowTask(8, between(8, 20), between(1, 20), Integer.MAX_VALUE, Long.MAX_VALUE);
        startTask(task, 3, -1);
        task.coordinateReads();
        assertThat(shardChangesRequests, contains(new long[]{0L, 8L})); // treat this a peak request
        shardChangesRequests.clear();
        task.innerHandleReadResponse(0, 5L, generateShardChangesResponse(0, 5L, 0L, 60L));
        assertThat(shardChangesRequests, contains(new long[][]{
            {6L, 8L}, {14L, 8L}, {22L, 8L}, {30L, 8L}, {38L, 8L}, {46L, 8L}, {54L, 7L}}
        ));
        ShardFollowNodeTask.Status status = task.getStatus();
<<<<<<< HEAD
        assertThat(status.numberOfConcurrentReads(), equalTo(8));
        assertThat(status.lastRequestedSeqNo(), equalTo(63L));
=======
        assertThat(status.getNumberOfConcurrentReads(), equalTo(7));
        assertThat(status.getLastRequestedSeqno(), equalTo(60L));
>>>>>>> 8cfbb64d
    }

    public void testWriteBuffer() {
        // Need to set concurrentWrites to 0, other the write buffer gets flushed immediately:
        ShardFollowNodeTask task = createShardFollowTask(64, 1, 0, 32, Long.MAX_VALUE);
        startTask(task, 63, -1);

        task.coordinateReads();
        assertThat(shardChangesRequests.size(), equalTo(1));
        assertThat(shardChangesRequests.get(0)[0], equalTo(0L));
        assertThat(shardChangesRequests.get(0)[1], equalTo(64L));

        shardChangesRequests.clear();
        // Also invokes the coordinatesReads() method:
        task.innerHandleReadResponse(0L, 63L, generateShardChangesResponse(0, 63, 0L, 128L));
        assertThat(shardChangesRequests.size(), equalTo(0)); // no more reads, because write buffer is full

        ShardFollowNodeTask.Status status = task.getStatus();
        assertThat(status.numberOfConcurrentReads(), equalTo(0));
        assertThat(status.numberOfConcurrentWrites(), equalTo(0));
        assertThat(status.lastRequestedSeqNo(), equalTo(63L));
        assertThat(status.leaderGlobalCheckpoint(), equalTo(128L));
    }

    public void testMaxConcurrentReads() {
        ShardFollowNodeTask task = createShardFollowTask(8, 1, 1, Integer.MAX_VALUE, Long.MAX_VALUE);
        startTask(task, 64, -1);

        task.coordinateReads();
        assertThat(shardChangesRequests.size(), equalTo(1));
        assertThat(shardChangesRequests.get(0)[0], equalTo(0L));
        assertThat(shardChangesRequests.get(0)[1], equalTo(8L));

        ShardFollowNodeTask.Status status = task.getStatus();
        assertThat(status.numberOfConcurrentReads(), equalTo(1));
        assertThat(status.lastRequestedSeqNo(), equalTo(7L));
    }

    public void testTaskCancelled() {
        ShardFollowNodeTask task = createShardFollowTask(64, 1, 1, Integer.MAX_VALUE, Long.MAX_VALUE);
        startTask(task, 64, -1);

        task.coordinateReads();
        assertThat(shardChangesRequests.size(), equalTo(1));
        assertThat(shardChangesRequests.get(0)[0], equalTo(0L));
        assertThat(shardChangesRequests.get(0)[1], equalTo(64L));

        shardChangesRequests.clear();
        // The call the updateMapping is a noop, so noting happens.
        task.start(128L, 128L, task.getStatus().followerGlobalCheckpoint(), task.getStatus().followerMaxSeqNo());
        task.markAsCompleted();
        task.coordinateReads();
        assertThat(shardChangesRequests.size(), equalTo(0));
    }

    public void testTaskCancelledAfterReadLimitHasBeenReached() {
        ShardFollowNodeTask task = createShardFollowTask(16, 1, 1, Integer.MAX_VALUE, Long.MAX_VALUE);
        startTask(task, 31, -1);

        task.coordinateReads();
        assertThat(shardChangesRequests.size(), equalTo(1));
        assertThat(shardChangesRequests.get(0)[0], equalTo(0L));
        assertThat(shardChangesRequests.get(0)[1], equalTo(16L));

        task.markAsCompleted();
        shardChangesRequests.clear();
        // Also invokes the coordinatesReads() method:
        task.innerHandleReadResponse(0L, 15L, generateShardChangesResponse(0, 15, 0L, 31L));
        assertThat(shardChangesRequests.size(), equalTo(0)); // no more reads, because task has been cancelled
        assertThat(bulkShardOperationRequests.size(), equalTo(0)); // no more writes, because task has been cancelled

        ShardFollowNodeTask.Status status = task.getStatus();
        assertThat(status.numberOfConcurrentReads(), equalTo(0));
        assertThat(status.numberOfConcurrentWrites(), equalTo(0));
        assertThat(status.lastRequestedSeqNo(), equalTo(15L));
        assertThat(status.leaderGlobalCheckpoint(), equalTo(31L));
        assertThat(status.followerGlobalCheckpoint(), equalTo(-1L));
    }

    public void testTaskCancelledAfterWriteBufferLimitHasBeenReached() {
        ShardFollowNodeTask task = createShardFollowTask(64, 1, 1, 32, Long.MAX_VALUE);
        startTask(task, 64, -1);

        task.coordinateReads();
        assertThat(shardChangesRequests.size(), equalTo(1));
        assertThat(shardChangesRequests.get(0)[0], equalTo(0L));
        assertThat(shardChangesRequests.get(0)[1], equalTo(64L));

        task.markAsCompleted();
        shardChangesRequests.clear();
        // Also invokes the coordinatesReads() method:
        task.innerHandleReadResponse(0L, 63L, generateShardChangesResponse(0, 63, 0L, 128L));
        assertThat(shardChangesRequests.size(), equalTo(0)); // no more reads, because task has been cancelled
        assertThat(bulkShardOperationRequests.size(), equalTo(0)); // no more writes, because task has been cancelled

        ShardFollowNodeTask.Status status = task.getStatus();
        assertThat(status.numberOfConcurrentReads(), equalTo(0));
        assertThat(status.numberOfConcurrentWrites(), equalTo(0));
        assertThat(status.lastRequestedSeqNo(), equalTo(63L));
        assertThat(status.leaderGlobalCheckpoint(), equalTo(128L));
        assertThat(status.followerGlobalCheckpoint(), equalTo(-1L));
    }

    public void testReceiveRetryableError() {
        ShardFollowNodeTask task = createShardFollowTask(64, 1, 1, Integer.MAX_VALUE, Long.MAX_VALUE);
        startTask(task, 63, -1);

        int max = randomIntBetween(1, 10);
        for (int i = 0; i < max; i++) {
            readFailures.add(new ShardNotFoundException(new ShardId("leader_index", "", 0)));
        }
        task.coordinateReads();

        // NUmber of requests is equal to initial request + retried attempts
        assertThat(shardChangesRequests.size(), equalTo(max + 1));
        for (long[] shardChangesRequest : shardChangesRequests) {
            assertThat(shardChangesRequest[0], equalTo(0L));
            assertThat(shardChangesRequest[1], equalTo(64L));
        }

        assertThat(task.isStopped(), equalTo(false));
        ShardFollowNodeTask.Status status = task.getStatus();
        assertThat(status.numberOfConcurrentReads(), equalTo(1));
        assertThat(status.numberOfConcurrentWrites(), equalTo(0));
        assertThat(status.lastRequestedSeqNo(), equalTo(63L));
        assertThat(status.leaderGlobalCheckpoint(), equalTo(63L));
    }

    public void testReceiveRetryableErrorRetriedTooManyTimes() {
        ShardFollowNodeTask task = createShardFollowTask(64, 1, 1, Integer.MAX_VALUE, Long.MAX_VALUE);
        startTask(task, 63, -1);

        int max = randomIntBetween(11, 32);
        for (int i = 0; i < max; i++) {
            readFailures.add(new ShardNotFoundException(new ShardId("leader_index", "", 0)));
        }
        task.coordinateReads();

        assertThat(shardChangesRequests.size(), equalTo(11));
        for (long[] shardChangesRequest : shardChangesRequests) {
            assertThat(shardChangesRequest[0], equalTo(0L));
            assertThat(shardChangesRequest[1], equalTo(64L));
        }

        assertThat(task.isStopped(), equalTo(true));
        assertThat(fatalError, notNullValue());
        assertThat(fatalError.getMessage(), containsString("retrying failed ["));
        ShardFollowNodeTask.Status status = task.getStatus();
        assertThat(status.numberOfConcurrentReads(), equalTo(1));
        assertThat(status.numberOfConcurrentWrites(), equalTo(0));
        assertThat(status.lastRequestedSeqNo(), equalTo(63L));
        assertThat(status.leaderGlobalCheckpoint(), equalTo(63L));
    }

    public void testReceiveNonRetryableError() {
        ShardFollowNodeTask task = createShardFollowTask(64, 1, 1, Integer.MAX_VALUE, Long.MAX_VALUE);
        startTask(task, 63, -1);

        Exception failure = new RuntimeException();
        readFailures.add(failure);
        task.coordinateReads();

        assertThat(shardChangesRequests.size(), equalTo(1));
        assertThat(shardChangesRequests.get(0)[0], equalTo(0L));
        assertThat(shardChangesRequests.get(0)[1], equalTo(64L));

        assertThat(task.isStopped(), equalTo(true));
        assertThat(fatalError, sameInstance(failure));
        ShardFollowNodeTask.Status status = task.getStatus();
        assertThat(status.numberOfConcurrentReads(), equalTo(1));
        assertThat(status.numberOfConcurrentWrites(), equalTo(0));
        assertThat(status.lastRequestedSeqNo(), equalTo(63L));
        assertThat(status.leaderGlobalCheckpoint(), equalTo(63L));
    }

    public void testHandleReadResponse() {
        ShardFollowNodeTask task = createShardFollowTask(64, 1, 1, Integer.MAX_VALUE, Long.MAX_VALUE);
        startTask(task, 63, -1);

        task.coordinateReads();
        ShardChangesAction.Response response = generateShardChangesResponse(0, 63, 0L, 63L);
        task.innerHandleReadResponse(0L, 63L, response);

        assertThat(bulkShardOperationRequests.size(), equalTo(1));
        assertThat(bulkShardOperationRequests.get(0), equalTo(Arrays.asList(response.getOperations())));

        ShardFollowNodeTask.Status status = task.getStatus();
        assertThat(status.indexMetadataVersion(), equalTo(0L));
        assertThat(status.numberOfConcurrentReads(), equalTo(1));
        assertThat(status.numberOfConcurrentReads(), equalTo(1));
        assertThat(status.numberOfConcurrentWrites(), equalTo(1));
        assertThat(status.lastRequestedSeqNo(), equalTo(63L));
        assertThat(status.leaderGlobalCheckpoint(), equalTo(63L));
        assertThat(status.followerGlobalCheckpoint(), equalTo(-1L));
    }

    public void testReceiveLessThanRequested() {
        ShardFollowNodeTask task = createShardFollowTask(64, 1, 1, Integer.MAX_VALUE, Long.MAX_VALUE);
        startTask(task, 63, -1);

        task.coordinateReads();
        assertThat(shardChangesRequests.size(), equalTo(1));
        assertThat(shardChangesRequests.get(0)[0], equalTo(0L));
        assertThat(shardChangesRequests.get(0)[1], equalTo(64L));

        shardChangesRequests.clear();
        ShardChangesAction.Response response = generateShardChangesResponse(0, 20, 0L, 31L);
        task.innerHandleReadResponse(0L, 63L, response);

        assertThat(shardChangesRequests.size(), equalTo(1));
        assertThat(shardChangesRequests.get(0)[0], equalTo(21L));
        assertThat(shardChangesRequests.get(0)[1], equalTo(43L));

        ShardFollowNodeTask.Status status = task.getStatus();
        assertThat(status.numberOfConcurrentReads(), equalTo(1));
        assertThat(status.numberOfConcurrentWrites(), equalTo(1));
        assertThat(status.lastRequestedSeqNo(), equalTo(63L));
        assertThat(status.leaderGlobalCheckpoint(), equalTo(63L));
    }

    public void testCancelAndReceiveLessThanRequested() {
        ShardFollowNodeTask task = createShardFollowTask(64, 1, 1, Integer.MAX_VALUE, Long.MAX_VALUE);
        startTask(task, 63, -1);

        task.coordinateReads();
        assertThat(shardChangesRequests.size(), equalTo(1));
        assertThat(shardChangesRequests.get(0)[0], equalTo(0L));
        assertThat(shardChangesRequests.get(0)[1], equalTo(64L));

        shardChangesRequests.clear();
        task.markAsCompleted();
        ShardChangesAction.Response response = generateShardChangesResponse(0, 31, 0L, 31L);
        task.innerHandleReadResponse(0L, 64L, response);

        assertThat(shardChangesRequests.size(), equalTo(0));
        assertThat(bulkShardOperationRequests.size(), equalTo(0));
        ShardFollowNodeTask.Status status = task.getStatus();
        assertThat(status.numberOfConcurrentReads(), equalTo(0));
        assertThat(status.numberOfConcurrentWrites(), equalTo(0));
        assertThat(status.lastRequestedSeqNo(), equalTo(63L));
        assertThat(status.leaderGlobalCheckpoint(), equalTo(63L));
    }

    public void testReceiveNothingExpectedSomething() {
        ShardFollowNodeTask task = createShardFollowTask(64, 1, 1, Integer.MAX_VALUE, Long.MAX_VALUE);
        startTask(task, 63, -1);

        task.coordinateReads();
        assertThat(shardChangesRequests.size(), equalTo(1));
        assertThat(shardChangesRequests.get(0)[0], equalTo(0L));
        assertThat(shardChangesRequests.get(0)[1], equalTo(64L));

        shardChangesRequests.clear();
<<<<<<< HEAD
        task.innerHandleReadResponse(0L, 64L,
            new ShardChangesAction.Response(0, 0, 0, new Translog.Operation[0]));
=======
        task.innerHandleReadResponse(0L, 63L,
            new ShardChangesAction.Response(0, 0, new Translog.Operation[0]));
>>>>>>> 8cfbb64d

        assertThat(shardChangesRequests.size(), equalTo(1));
        assertThat(shardChangesRequests.get(0)[0], equalTo(0L));
        assertThat(shardChangesRequests.get(0)[1], equalTo(64L));

        ShardFollowNodeTask.Status status = task.getStatus();
        assertThat(status.numberOfConcurrentReads(), equalTo(1));
        assertThat(status.numberOfConcurrentWrites(), equalTo(0));
        assertThat(status.lastRequestedSeqNo(), equalTo(63L));
        assertThat(status.leaderGlobalCheckpoint(), equalTo(63L));
    }

    public void testDelayCoordinatesRead() {
        int[] counter = new int[]{0};
        scheduler = (delay, task) -> {
            counter[0]++;
            task.run();
        };
        ShardFollowNodeTask task = createShardFollowTask(64, 1, 1, Integer.MAX_VALUE, Long.MAX_VALUE);
        startTask(task, 63, -1);

        task.coordinateReads();
        assertThat(shardChangesRequests.size(), equalTo(1));
        assertThat(shardChangesRequests.get(0)[0], equalTo(0L));
        assertThat(shardChangesRequests.get(0)[1], equalTo(64L));

        shardChangesRequests.clear();
        ShardChangesAction.Response response = generateShardChangesResponse(0, 63, 0L, 63L);
        // Also invokes coordinateReads()
        task.innerHandleReadResponse(0L, 63L, response);
        task.innerHandleReadResponse(64L, 63L,
            new ShardChangesAction.Response(0, 63L, 63L, new Translog.Operation[0]));
        assertThat(counter[0], equalTo(1));
    }

    public void testMappingUpdate() {
        ShardFollowNodeTask task = createShardFollowTask(64, 1, 1, Integer.MAX_VALUE, Long.MAX_VALUE);
        startTask(task, 63, -1);

        imdVersions.add(1L);
        task.coordinateReads();
        ShardChangesAction.Response response = generateShardChangesResponse(0, 63, 1L, 63L);
        task.handleReadResponse(0L, 63L, response);

        assertThat(bulkShardOperationRequests.size(), equalTo(1));
        assertThat(bulkShardOperationRequests.get(0), equalTo(Arrays.asList(response.getOperations())));

        ShardFollowNodeTask.Status status = task.getStatus();
        assertThat(status.indexMetadataVersion(), equalTo(1L));
        assertThat(status.numberOfConcurrentReads(), equalTo(1));
        assertThat(status.numberOfConcurrentWrites(), equalTo(1));
        assertThat(status.lastRequestedSeqNo(), equalTo(63L));
        assertThat(status.leaderGlobalCheckpoint(), equalTo(63L));
        assertThat(status.followerGlobalCheckpoint(), equalTo(-1L));
    }

    public void testMappingUpdateRetryableError() {
        ShardFollowNodeTask task = createShardFollowTask(64, 1, 1, Integer.MAX_VALUE, Long.MAX_VALUE);
        startTask(task, 63, -1);

        int max = randomIntBetween(1, 10);
        for (int i = 0; i < max; i++) {
            mappingUpdateFailures.add(new ConnectException());
        }
        imdVersions.add(1L);
        task.coordinateReads();
        ShardChangesAction.Response response = generateShardChangesResponse(0, 63, 1L, 63L);
        task.handleReadResponse(0L, 63L, response);

        assertThat(mappingUpdateFailures.size(), equalTo(0));
        assertThat(bulkShardOperationRequests.size(), equalTo(1));
        assertThat(task.isStopped(), equalTo(false));
        ShardFollowNodeTask.Status status = task.getStatus();
        assertThat(status.indexMetadataVersion(), equalTo(1L));
        assertThat(status.numberOfConcurrentReads(), equalTo(1));
        assertThat(status.numberOfConcurrentWrites(), equalTo(1));
        assertThat(status.lastRequestedSeqNo(), equalTo(63L));
        assertThat(status.leaderGlobalCheckpoint(), equalTo(63L));

    }

    public void testMappingUpdateRetryableErrorRetriedTooManyTimes() {
        ShardFollowNodeTask task = createShardFollowTask(64, 1, 1, Integer.MAX_VALUE, Long.MAX_VALUE);
        startTask(task, 63, -1);

        int max = randomIntBetween(11, 20);
        for (int i = 0; i < max; i++) {
            mappingUpdateFailures.add(new ConnectException());
        }
        imdVersions.add(1L);
        task.coordinateReads();
        ShardChangesAction.Response response = generateShardChangesResponse(0, 64, 1L, 64L);
        task.handleReadResponse(0L, 64L, response);

        assertThat(mappingUpdateFailures.size(), equalTo(max - 11));
        assertThat(imdVersions.size(), equalTo(1));
        assertThat(bulkShardOperationRequests.size(), equalTo(0));
        assertThat(task.isStopped(), equalTo(true));
        ShardFollowNodeTask.Status status = task.getStatus();
        assertThat(status.indexMetadataVersion(), equalTo(0L));
        assertThat(status.numberOfConcurrentReads(), equalTo(1));
        assertThat(status.numberOfConcurrentWrites(), equalTo(0));
        assertThat(status.lastRequestedSeqNo(), equalTo(63L));
        assertThat(status.leaderGlobalCheckpoint(), equalTo(63L));
    }

    public void testMappingUpdateNonRetryableError() {
        ShardFollowNodeTask task = createShardFollowTask(64, 1, 1, Integer.MAX_VALUE, Long.MAX_VALUE);
        startTask(task, 63, -1);

        mappingUpdateFailures.add(new RuntimeException());
        task.coordinateReads();
        ShardChangesAction.Response response = generateShardChangesResponse(0, 64, 1L, 64L);
        task.handleReadResponse(0L, 64L, response);

        assertThat(bulkShardOperationRequests.size(), equalTo(0));
        assertThat(task.isStopped(), equalTo(true));
        ShardFollowNodeTask.Status status = task.getStatus();
        assertThat(status.indexMetadataVersion(), equalTo(0L));
        assertThat(status.numberOfConcurrentReads(), equalTo(1));
        assertThat(status.numberOfConcurrentWrites(), equalTo(0));
        assertThat(status.lastRequestedSeqNo(), equalTo(63L));
        assertThat(status.leaderGlobalCheckpoint(), equalTo(63L));
    }

    public void testCoordinateWrites() {
        ShardFollowNodeTask task = createShardFollowTask(64, 1, 1, Integer.MAX_VALUE, Long.MAX_VALUE);
        startTask(task, 63, -1);

        task.coordinateReads();
        assertThat(shardChangesRequests.size(), equalTo(1));
        assertThat(shardChangesRequests.get(0)[0], equalTo(0L));
        assertThat(shardChangesRequests.get(0)[1], equalTo(64L));

        ShardChangesAction.Response response = generateShardChangesResponse(0, 63, 0L, 63L);
        // Also invokes coordinatesWrites()
        task.innerHandleReadResponse(0L, 63L, response);

        assertThat(bulkShardOperationRequests.size(), equalTo(1));
        assertThat(bulkShardOperationRequests.get(0), equalTo(Arrays.asList(response.getOperations())));

        ShardFollowNodeTask.Status status = task.getStatus();
        assertThat(status.numberOfConcurrentReads(), equalTo(1));
        assertThat(status.numberOfConcurrentWrites(), equalTo(1));
        assertThat(status.lastRequestedSeqNo(), equalTo(63L));
        assertThat(status.leaderGlobalCheckpoint(), equalTo(63L));
        assertThat(status.followerGlobalCheckpoint(), equalTo(-1L));
    }

    public void testMaxConcurrentWrites() {
        ShardFollowNodeTask task = createShardFollowTask(64, 1, 2, Integer.MAX_VALUE, Long.MAX_VALUE);
        ShardChangesAction.Response response = generateShardChangesResponse(0, 256, 0L, 256L);
        // Also invokes coordinatesWrites()
        task.innerHandleReadResponse(0L, 64L, response);

        assertThat(bulkShardOperationRequests.size(), equalTo(2));
        assertThat(bulkShardOperationRequests.get(0), equalTo(Arrays.asList(response.getOperations()).subList(0, 64)));
        assertThat(bulkShardOperationRequests.get(1), equalTo(Arrays.asList(response.getOperations()).subList(64, 128)));

        ShardFollowNodeTask.Status status = task.getStatus();
        assertThat(status.numberOfConcurrentWrites(), equalTo(2));

        task = createShardFollowTask(64, 1, 4, Integer.MAX_VALUE, Long.MAX_VALUE);
        response = generateShardChangesResponse(0, 256, 0L, 256L);
        // Also invokes coordinatesWrites()
        task.innerHandleReadResponse(0L, 64L, response);

        assertThat(bulkShardOperationRequests.size(), equalTo(4));
        assertThat(bulkShardOperationRequests.get(0), equalTo(Arrays.asList(response.getOperations()).subList(0, 64)));
        assertThat(bulkShardOperationRequests.get(1), equalTo(Arrays.asList(response.getOperations()).subList(64, 128)));
        assertThat(bulkShardOperationRequests.get(2), equalTo(Arrays.asList(response.getOperations()).subList(128, 192)));
        assertThat(bulkShardOperationRequests.get(3), equalTo(Arrays.asList(response.getOperations()).subList(192, 256)));

        status = task.getStatus();
        assertThat(status.numberOfConcurrentWrites(), equalTo(4));
    }

    public void testMaxBatchOperationCount() {
        ShardFollowNodeTask task = createShardFollowTask(8, 1, 32, Integer.MAX_VALUE, Long.MAX_VALUE);
        ShardChangesAction.Response response = generateShardChangesResponse(0, 256, 0L, 256L);
        // Also invokes coordinatesWrites()
        task.innerHandleReadResponse(0L, 64L, response);

        assertThat(bulkShardOperationRequests.size(), equalTo(32));
        for (int i = 0; i < 32; i += 8) {
            int offset = i * 8;
            assertThat(bulkShardOperationRequests.get(i), equalTo(Arrays.asList(response.getOperations()).subList(offset, offset + 8)));
        }

        ShardFollowNodeTask.Status status = task.getStatus();
        assertThat(status.numberOfConcurrentWrites(), equalTo(32));
    }

    public void testRetryableError() {
        ShardFollowNodeTask task = createShardFollowTask(64, 1, 1, Integer.MAX_VALUE, Long.MAX_VALUE);
        startTask(task, 63, -1);

        task.coordinateReads();
        assertThat(shardChangesRequests.size(), equalTo(1));
        assertThat(shardChangesRequests.get(0)[0], equalTo(0L));
        assertThat(shardChangesRequests.get(0)[1], equalTo(64L));

        int max = randomIntBetween(1, 10);
        for (int i = 0; i < max; i++) {
            writeFailures.add(new ShardNotFoundException(new ShardId("leader_index", "", 0)));
        }
        ShardChangesAction.Response response = generateShardChangesResponse(0, 63, 0L, 63L);
        // Also invokes coordinatesWrites()
        task.innerHandleReadResponse(0L, 63L, response);

        // Number of requests is equal to initial request + retried attempts:
        assertThat(bulkShardOperationRequests.size(), equalTo(max + 1));
        for (List<Translog.Operation> operations : bulkShardOperationRequests) {
            assertThat(operations, equalTo(Arrays.asList(response.getOperations())));
        }
        assertThat(task.isStopped(), equalTo(false));
        ShardFollowNodeTask.Status status = task.getStatus();
        assertThat(status.numberOfConcurrentWrites(), equalTo(1));
        assertThat(status.followerGlobalCheckpoint(), equalTo(-1L));
    }

    public void testRetryableErrorRetriedTooManyTimes() {
        ShardFollowNodeTask task = createShardFollowTask(64, 1, 1, Integer.MAX_VALUE, Long.MAX_VALUE);
        startTask(task, 63, -1);

        task.coordinateReads();
        assertThat(shardChangesRequests.size(), equalTo(1));
        assertThat(shardChangesRequests.get(0)[0], equalTo(0L));
        assertThat(shardChangesRequests.get(0)[1], equalTo(64L));

        int max = randomIntBetween(11, 32);
        for (int i = 0; i < max; i++) {
            writeFailures.add(new ShardNotFoundException(new ShardId("leader_index", "", 0)));
        }
        ShardChangesAction.Response response = generateShardChangesResponse(0, 63, 0L, 643);
        // Also invokes coordinatesWrites()
        task.innerHandleReadResponse(0L, 63L, response);

        // Number of requests is equal to initial request + retried attempts:
        assertThat(bulkShardOperationRequests.size(), equalTo(11));
        for (List<Translog.Operation> operations : bulkShardOperationRequests) {
            assertThat(operations, equalTo(Arrays.asList(response.getOperations())));
        }
        assertThat(task.isStopped(), equalTo(true));
        ShardFollowNodeTask.Status status = task.getStatus();
        assertThat(status.numberOfConcurrentWrites(), equalTo(1));
        assertThat(status.followerGlobalCheckpoint(), equalTo(-1L));
    }

    public void testNonRetryableError() {
        ShardFollowNodeTask task = createShardFollowTask(64, 1, 1, Integer.MAX_VALUE, Long.MAX_VALUE);
        startTask(task, 63, -1);

        task.coordinateReads();
        assertThat(shardChangesRequests.size(), equalTo(1));
        assertThat(shardChangesRequests.get(0)[0], equalTo(0L));
        assertThat(shardChangesRequests.get(0)[1], equalTo(64L));

        writeFailures.add(new RuntimeException());
        ShardChangesAction.Response response = generateShardChangesResponse(0, 63, 0L, 63L);
        // Also invokes coordinatesWrites()
        task.innerHandleReadResponse(0L, 63L, response);

        assertThat(bulkShardOperationRequests.size(), equalTo(1));
        assertThat(bulkShardOperationRequests.get(0), equalTo(Arrays.asList(response.getOperations())));
        assertThat(task.isStopped(), equalTo(true));
        ShardFollowNodeTask.Status status = task.getStatus();
        assertThat(status.numberOfConcurrentWrites(), equalTo(1));
        assertThat(status.followerGlobalCheckpoint(), equalTo(-1L));
    }

    public void testMaxBatchBytesLimit() {
        ShardFollowNodeTask task = createShardFollowTask(64, 1, 128, Integer.MAX_VALUE, 1L);
        startTask(task, 64, -1);

        task.coordinateReads();
        assertThat(shardChangesRequests.size(), equalTo(1));
        assertThat(shardChangesRequests.get(0)[0], equalTo(0L));
        assertThat(shardChangesRequests.get(0)[1], equalTo(64L));

        ShardChangesAction.Response response = generateShardChangesResponse(0, 63, 0L, 64L);
        // Also invokes coordinatesWrites()
        task.innerHandleReadResponse(0L, 64L, response);

        assertThat(bulkShardOperationRequests.size(), equalTo(64));
    }

    public void testHandleWriteResponse() {
        ShardFollowNodeTask task = createShardFollowTask(64, 1, 1, Integer.MAX_VALUE, Long.MAX_VALUE);
        startTask(task, 63, -1);

        task.coordinateReads();
        assertThat(shardChangesRequests.size(), equalTo(1));
        assertThat(shardChangesRequests.get(0)[0], equalTo(0L));
        assertThat(shardChangesRequests.get(0)[1], equalTo(64L));

        shardChangesRequests.clear();
        followerGlobalCheckpoints.add(63L);
        ShardChangesAction.Response response = generateShardChangesResponse(0, 63, 0L, 63L);
        // Also invokes coordinatesWrites()
        task.innerHandleReadResponse(0L, 63L, response);

        assertThat(bulkShardOperationRequests.size(), equalTo(1));
        assertThat(bulkShardOperationRequests.get(0), equalTo(Arrays.asList(response.getOperations())));

        // handleWrite() also delegates to coordinateReads
        assertThat(shardChangesRequests.size(), equalTo(1));
        assertThat(shardChangesRequests.get(0)[0], equalTo(64L));
        assertThat(shardChangesRequests.get(0)[1], equalTo(64L));

        ShardFollowNodeTask.Status status = task.getStatus();
        assertThat(status.numberOfConcurrentReads(), equalTo(1));
        assertThat(status.lastRequestedSeqNo(), equalTo(63L));
        assertThat(status.leaderGlobalCheckpoint(), equalTo(63L));
        assertThat(status.followerGlobalCheckpoint(), equalTo(63L));
    }

    ShardFollowNodeTask createShardFollowTask(int maxBatchOperationCount, int maxConcurrentReadBatches, int maxConcurrentWriteBatches,
                                              int bufferWriteLimit, long maxBatchSizeInBytes) {
        AtomicBoolean stopped = new AtomicBoolean(false);
        ShardFollowTask params = new ShardFollowTask(null, new ShardId("follow_index", "", 0),
            new ShardId("leader_index", "", 0), maxBatchOperationCount, maxConcurrentReadBatches, maxBatchSizeInBytes,
            maxConcurrentWriteBatches, bufferWriteLimit, TimeValue.ZERO, TimeValue.ZERO, Collections.emptyMap());

        shardChangesRequests = new ArrayList<>();
        bulkShardOperationRequests = new ArrayList<>();
        readFailures = new LinkedList<>();
        writeFailures = new LinkedList<>();
        mappingUpdateFailures = new LinkedList<>();
        imdVersions = new LinkedList<>();
        followerGlobalCheckpoints = new LinkedList<>();
        return new ShardFollowNodeTask(
                1L, "type", ShardFollowTask.NAME, "description", null, Collections.emptyMap(), params, scheduler, System::nanoTime) {

            @Override
            protected void innerUpdateMapping(LongConsumer handler, Consumer<Exception> errorHandler) {
                Exception failure = mappingUpdateFailures.poll();
                if (failure != null) {
                    errorHandler.accept(failure);
                    return;
                }

                Long imdVersion = imdVersions.poll();
                if (imdVersion != null) {
                    handler.accept(imdVersion);
                }
            }

            @Override
            protected void innerSendBulkShardOperationsRequest(
                    final List<Translog.Operation> operations,
                    final Consumer<BulkShardOperationsResponse> handler,
                    final Consumer<Exception> errorHandler) {
                bulkShardOperationRequests.add(operations);
                Exception writeFailure = ShardFollowNodeTaskTests.this.writeFailures.poll();
                if (writeFailure != null) {
                    errorHandler.accept(writeFailure);
                    return;
                }
                Long followerGlobalCheckpoint = followerGlobalCheckpoints.poll();
                if (followerGlobalCheckpoint != null) {
                    final BulkShardOperationsResponse response = new BulkShardOperationsResponse();
                    response.setGlobalCheckpoint(followerGlobalCheckpoint);
                    response.setMaxSeqNo(followerGlobalCheckpoint);
                    handler.accept(response);
                }
            }

            @Override
            protected void innerSendShardChangesRequest(long from, int requestBatchSize, Consumer<ShardChangesAction.Response> handler,
                                                        Consumer<Exception> errorHandler) {
                shardChangesRequests.add(new long[]{from, requestBatchSize});
                Exception readFailure = ShardFollowNodeTaskTests.this.readFailures.poll();
                if (readFailure != null) {
                    errorHandler.accept(readFailure);
                }
            }

            @Override
            protected boolean isStopped() {
                return stopped.get();
            }

            @Override
            public void markAsCompleted() {
                stopped.set(true);
            }

            @Override
            public void markAsFailed(Exception e) {
                fatalError = e;
                stopped.set(true);
            }
        };
    }

    private static ShardChangesAction.Response generateShardChangesResponse(long fromSeqNo, long toSeqNo, long imdVersion,
                                                                            long leaderGlobalCheckPoint) {
        List<Translog.Operation> ops = new ArrayList<>();
        for (long seqNo = fromSeqNo; seqNo <= toSeqNo; seqNo++) {
            String id = UUIDs.randomBase64UUID();
            byte[] source = "{}".getBytes(StandardCharsets.UTF_8);
            ops.add(new Translog.Index("doc", id, seqNo, 0, source));
        }
        return new ShardChangesAction.Response(
                imdVersion, leaderGlobalCheckPoint, leaderGlobalCheckPoint, ops.toArray(new Translog.Operation[0]));
    }

    void startTask(ShardFollowNodeTask task, long leaderGlobalCheckpoint, long followerGlobalCheckpoint) {
        // The call the updateMapping is a noop, so noting happens.
        task.start(leaderGlobalCheckpoint, leaderGlobalCheckpoint, followerGlobalCheckpoint, followerGlobalCheckpoint);
    }


}<|MERGE_RESOLUTION|>--- conflicted
+++ resolved
@@ -56,13 +56,8 @@
             {6L, 8L}, {14L, 8L}, {22L, 8L}, {30L, 8L}, {38L, 8L}, {46L, 8L}, {54L, 7L}}
         ));
         ShardFollowNodeTask.Status status = task.getStatus();
-<<<<<<< HEAD
-        assertThat(status.numberOfConcurrentReads(), equalTo(8));
-        assertThat(status.lastRequestedSeqNo(), equalTo(63L));
-=======
-        assertThat(status.getNumberOfConcurrentReads(), equalTo(7));
-        assertThat(status.getLastRequestedSeqno(), equalTo(60L));
->>>>>>> 8cfbb64d
+        assertThat(status.numberOfConcurrentReads(), equalTo(7));
+        assertThat(status.lastRequestedSeqNo(), equalTo(60L));
     }
 
     public void testWriteBuffer() {
@@ -316,13 +311,7 @@
         assertThat(shardChangesRequests.get(0)[1], equalTo(64L));
 
         shardChangesRequests.clear();
-<<<<<<< HEAD
-        task.innerHandleReadResponse(0L, 64L,
-            new ShardChangesAction.Response(0, 0, 0, new Translog.Operation[0]));
-=======
-        task.innerHandleReadResponse(0L, 63L,
-            new ShardChangesAction.Response(0, 0, new Translog.Operation[0]));
->>>>>>> 8cfbb64d
+        task.innerHandleReadResponse(0L, 63L, new ShardChangesAction.Response(0, 0, 0, new Translog.Operation[0]));
 
         assertThat(shardChangesRequests.size(), equalTo(1));
         assertThat(shardChangesRequests.get(0)[0], equalTo(0L));
