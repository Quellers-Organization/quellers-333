/*
 * Copyright Elasticsearch B.V. and/or licensed to Elasticsearch B.V. under one
 * or more contributor license agreements. Licensed under the Elastic License;
 * you may not use this file except in compliance with the Elastic License.
 */
package org.elasticsearch.xpack.ccr.action;

import org.elasticsearch.ElasticsearchException;
import org.elasticsearch.common.UUIDs;
import org.elasticsearch.common.collect.Tuple;
import org.elasticsearch.common.unit.ByteSizeUnit;
import org.elasticsearch.common.unit.ByteSizeValue;
import org.elasticsearch.common.unit.TimeValue;
import org.elasticsearch.index.shard.ShardId;
import org.elasticsearch.index.shard.ShardNotFoundException;
import org.elasticsearch.index.translog.Translog;
import org.elasticsearch.test.ESTestCase;
import org.elasticsearch.xpack.ccr.Ccr;
import org.elasticsearch.xpack.ccr.action.bulk.BulkShardOperationsResponse;
import org.elasticsearch.xpack.core.ccr.ShardFollowNodeTaskStatus;

import java.net.ConnectException;
import java.nio.charset.StandardCharsets;
import java.util.ArrayList;
import java.util.Arrays;
import java.util.Collections;
import java.util.LinkedList;
import java.util.List;
import java.util.Map;
import java.util.Queue;
import java.util.concurrent.atomic.AtomicBoolean;
import java.util.concurrent.atomic.AtomicInteger;
import java.util.concurrent.atomic.AtomicLong;
import java.util.function.BiConsumer;
import java.util.function.Consumer;
import java.util.function.LongConsumer;

import static org.hamcrest.Matchers.allOf;
import static org.hamcrest.Matchers.contains;
import static org.hamcrest.Matchers.equalTo;
import static org.hamcrest.Matchers.greaterThanOrEqualTo;
import static org.hamcrest.Matchers.hasSize;
import static org.hamcrest.Matchers.instanceOf;
import static org.hamcrest.Matchers.is;
import static org.hamcrest.Matchers.lessThanOrEqualTo;
import static org.hamcrest.Matchers.nullValue;
import static org.hamcrest.Matchers.sameInstance;
import static org.hamcrest.core.Is.is;

public class ShardFollowNodeTaskTests extends ESTestCase {

    private List<long[]> shardChangesRequests;
    private List<List<Translog.Operation>> bulkShardOperationRequests;
    private BiConsumer<TimeValue, Runnable> scheduler = (delay, task) -> task.run();

    private Consumer<ShardFollowNodeTaskStatus> beforeSendShardChangesRequest = status -> {};

    private AtomicBoolean simulateResponse = new AtomicBoolean();

    private Queue<Exception> readFailures;
    private Queue<Exception> writeFailures;
    private Queue<Exception> mappingUpdateFailures;
    private Queue<Long> mappingVersions;
    private Queue<Exception> settingsUpdateFailures;
    private Queue<Long> settingsVersions;
    private Queue<Long> leaderGlobalCheckpoints;
    private Queue<Long> followerGlobalCheckpoints;
    private Queue<Long> maxSeqNos;
    private Queue<Integer> responseSizes;

    public void testCoordinateReads() {
        ShardFollowTaskParams params = new ShardFollowTaskParams();
        params.maxReadRequestOperationCount = 8;
        params.maxOutstandingReadRequests = between(8, 20);
        params.maxOutstandingWriteRequests = between(1, 20);

        ShardFollowNodeTask task = createShardFollowTask(params);
        startTask(task, 3, -1);
        task.coordinateReads();
        assertThat(shardChangesRequests, contains(new long[]{0L, 8L})); // treat this a peak request
        shardChangesRequests.clear();
        task.innerHandleReadResponse(0, 5L, generateShardChangesResponse(0, 5L, 0L, 0L, 60L));
        assertThat(shardChangesRequests, contains(new long[][]{
            {6L, 8L}, {14L, 8L}, {22L, 8L}, {30L, 8L}, {38L, 8L}, {46L, 8L}, {54L, 7L}}
        ));
        ShardFollowNodeTaskStatus status = task.getStatus();
        assertThat(status.outstandingReadRequests(), equalTo(7));
        assertThat(status.lastRequestedSeqNo(), equalTo(60L));
    }

    public void testMaxWriteBufferCount() {
        ShardFollowTaskParams params = new ShardFollowTaskParams();
        params.maxReadRequestOperationCount = 64;
        params.maxOutstandingReadRequests = 1;
        params.maxOutstandingWriteRequests = 0; // need to set outstandingWrites to 0, other the write buffer gets flushed immediately
        params.maxWriteBufferCount = 32;
        ShardFollowNodeTask task = createShardFollowTask(params);
        startTask(task, 63, -1);

        task.coordinateReads();
        assertThat(shardChangesRequests.size(), equalTo(1));
        assertThat(shardChangesRequests.get(0)[0], equalTo(0L));
        assertThat(shardChangesRequests.get(0)[1], equalTo(64L));

        shardChangesRequests.clear();
        // Also invokes the coordinatesReads() method:
        task.innerHandleReadResponse(0L, 63L, generateShardChangesResponse(0, 63, 0L, 0L, 128L));
        assertThat(shardChangesRequests.size(), equalTo(0)); // no more reads, because write buffer count limit has been reached

        ShardFollowNodeTaskStatus status = task.getStatus();
        assertThat(status.outstandingReadRequests(), equalTo(0));
        assertThat(status.outstandingWriteRequests(), equalTo(0));
        assertThat(status.lastRequestedSeqNo(), equalTo(63L));
        assertThat(status.leaderGlobalCheckpoint(), equalTo(128L));
    }

    public void testMaxWriteBufferSize() {
        ShardFollowTaskParams params = new ShardFollowTaskParams();
        params.maxReadRequestOperationCount = 64;
        params.maxOutstandingReadRequests = 1;
        params.maxOutstandingWriteRequests = 0; // need to set outstandingWrites to 0, other the write buffer gets flushed immediately
        params.maxWriteBufferSize = new ByteSizeValue(1, ByteSizeUnit.KB);
        ShardFollowNodeTask task = createShardFollowTask(params);
        startTask(task, 63, -1);

        task.coordinateReads();
        assertThat(shardChangesRequests.size(), equalTo(1));
        assertThat(shardChangesRequests.get(0)[0], equalTo(0L));
        assertThat(shardChangesRequests.get(0)[1], equalTo(64L));

        shardChangesRequests.clear();
        // Also invokes the coordinatesReads() method:
        task.innerHandleReadResponse(0L, 63L, generateShardChangesResponse(0, 63, 0L, 0L, 128L));
        assertThat(shardChangesRequests.size(), equalTo(0)); // no more reads, because write buffer size limit has been reached

        ShardFollowNodeTaskStatus status = task.getStatus();
        assertThat(status.outstandingReadRequests(), equalTo(0));
        assertThat(status.outstandingWriteRequests(), equalTo(0));
        assertThat(status.lastRequestedSeqNo(), equalTo(63L));
        assertThat(status.leaderGlobalCheckpoint(), equalTo(128L));
    }

    public void testMaxOutstandingReads() {
        ShardFollowTaskParams params = new ShardFollowTaskParams();
        params.maxReadRequestOperationCount = 8;
        params.maxOutstandingReadRequests = 1;
        params.maxOutstandingWriteRequests = 1;
        ShardFollowNodeTask task = createShardFollowTask(params);
        startTask(task, 64, -1);

        task.coordinateReads();
        assertThat(shardChangesRequests.size(), equalTo(1));
        assertThat(shardChangesRequests.get(0)[0], equalTo(0L));
        assertThat(shardChangesRequests.get(0)[1], equalTo(8L));

        ShardFollowNodeTaskStatus status = task.getStatus();
        assertThat(status.outstandingReadRequests(), equalTo(1));
        assertThat(status.lastRequestedSeqNo(), equalTo(7L));
    }

    public void testTaskCancelled() {
        ShardFollowTaskParams params = new ShardFollowTaskParams();
        params.maxReadRequestOperationCount = 64;
        params.maxOutstandingReadRequests = 1;
        params.maxOutstandingWriteRequests = 1;
        ShardFollowNodeTask task = createShardFollowTask(params);
        startTask(task, 64, -1);

        task.coordinateReads();
        assertThat(shardChangesRequests.size(), equalTo(1));
        assertThat(shardChangesRequests.get(0)[0], equalTo(0L));
        assertThat(shardChangesRequests.get(0)[1], equalTo(64L));

        shardChangesRequests.clear();
        // The call the updateMapping is a noop, so noting happens.
        task.start("uuid", 128L, 128L, task.getStatus().followerGlobalCheckpoint(), task.getStatus().followerMaxSeqNo());
        task.markAsCompleted();
        task.coordinateReads();
        assertThat(shardChangesRequests.size(), equalTo(0));
    }

    public void testTaskCancelledAfterReadLimitHasBeenReached() {
        ShardFollowTaskParams params = new ShardFollowTaskParams();
        params.maxReadRequestOperationCount = 16;
        params.maxOutstandingReadRequests = 1;
        params.maxOutstandingWriteRequests = 1;
        ShardFollowNodeTask task = createShardFollowTask(params);
        startTask(task, 31, -1);

        task.coordinateReads();
        assertThat(shardChangesRequests.size(), equalTo(1));
        assertThat(shardChangesRequests.get(0)[0], equalTo(0L));
        assertThat(shardChangesRequests.get(0)[1], equalTo(16L));

        task.markAsCompleted();
        shardChangesRequests.clear();
        // Also invokes the coordinatesReads() method:
        task.innerHandleReadResponse(0L, 15L, generateShardChangesResponse(0, 15, 0L, 0L, 31L));
        assertThat(shardChangesRequests.size(), equalTo(0)); // no more reads, because task has been cancelled
        assertThat(bulkShardOperationRequests.size(), equalTo(0)); // no more writes, because task has been cancelled

        ShardFollowNodeTaskStatus status = task.getStatus();
        assertThat(status.outstandingReadRequests(), equalTo(0));
        assertThat(status.outstandingWriteRequests(), equalTo(0));
        assertThat(status.lastRequestedSeqNo(), equalTo(15L));
        assertThat(status.leaderGlobalCheckpoint(), equalTo(31L));
        assertThat(status.followerGlobalCheckpoint(), equalTo(-1L));
    }

    public void testTaskCancelledAfterWriteBufferLimitHasBeenReached() {
        ShardFollowTaskParams params = new ShardFollowTaskParams();
        params.maxReadRequestOperationCount = 64;
        params.maxOutstandingReadRequests = 1;
        params.maxOutstandingWriteRequests = 1;
        params.maxWriteBufferCount = 32;

        ShardFollowNodeTask task = createShardFollowTask(params);
        startTask(task, 64, -1);

        task.coordinateReads();
        assertThat(shardChangesRequests.size(), equalTo(1));
        assertThat(shardChangesRequests.get(0)[0], equalTo(0L));
        assertThat(shardChangesRequests.get(0)[1], equalTo(64L));

        task.markAsCompleted();
        shardChangesRequests.clear();
        // Also invokes the coordinatesReads() method:
        task.innerHandleReadResponse(0L, 63L, generateShardChangesResponse(0, 63, 0L, 0L, 128L));
        assertThat(shardChangesRequests.size(), equalTo(0)); // no more reads, because task has been cancelled
        assertThat(bulkShardOperationRequests.size(), equalTo(0)); // no more writes, because task has been cancelled

        ShardFollowNodeTaskStatus status = task.getStatus();
        assertThat(status.outstandingReadRequests(), equalTo(0));
        assertThat(status.outstandingWriteRequests(), equalTo(0));
        assertThat(status.lastRequestedSeqNo(), equalTo(63L));
        assertThat(status.leaderGlobalCheckpoint(), equalTo(128L));
        assertThat(status.followerGlobalCheckpoint(), equalTo(-1L));
    }

    public void testReceiveRetryableError() {
        ShardFollowTaskParams params = new ShardFollowTaskParams();
        params.maxReadRequestOperationCount = 64;
        params.maxOutstandingReadRequests = 1;
        params.maxOutstandingWriteRequests = 1;
        ShardFollowNodeTask task = createShardFollowTask(params);
        startTask(task, 63, -1);

        int max = randomIntBetween(1, 30);
        for (int i = 0; i < max; i++) {
            readFailures.add(new ShardNotFoundException(new ShardId("leader_index", "", 0)));
        }
        mappingVersions.add(1L);
        leaderGlobalCheckpoints.add(63L);
        maxSeqNos.add(63L);
        responseSizes.add(64);
        simulateResponse.set(true);
        final AtomicLong retryCounter = new AtomicLong();
        // before each retry, we assert the fetch failures; after the last retry, the fetch failure should clear
        beforeSendShardChangesRequest = status -> {
            assertThat(status.failedReadRequests(), equalTo(retryCounter.get()));
            if (retryCounter.get() > 0) {
                assertThat(status.readExceptions().entrySet(), hasSize(1));
                final Map.Entry<Long, Tuple<Integer, ElasticsearchException>> entry = status.readExceptions().entrySet().iterator().next();
                assertThat(entry.getValue().v1(), equalTo(Math.toIntExact(retryCounter.get())));
                assertThat(entry.getKey(), equalTo(0L));
                assertThat(entry.getValue().v2(), instanceOf(ShardNotFoundException.class));
                final ShardNotFoundException shardNotFoundException = (ShardNotFoundException) entry.getValue().v2();
                assertThat(shardNotFoundException.getShardId().getIndexName(), equalTo("leader_index"));
                assertThat(shardNotFoundException.getShardId().getId(), equalTo(0));
            }
            retryCounter.incrementAndGet();
        };
        task.coordinateReads();

        // NUmber of requests is equal to initial request + retried attempts
        assertThat(shardChangesRequests.size(), equalTo(max + 1));
        for (long[] shardChangesRequest : shardChangesRequests) {
            assertThat(shardChangesRequest[0], equalTo(0L));
            assertThat(shardChangesRequest[1], equalTo(64L));
        }

        assertFalse("task is not stopped", task.isStopped());
        ShardFollowNodeTaskStatus status = task.getStatus();
        assertThat(status.outstandingReadRequests(), equalTo(1));
        assertThat(status.outstandingWriteRequests(), equalTo(0));
        assertThat(status.failedReadRequests(), equalTo((long)max));
        assertThat(status.successfulReadRequests(), equalTo(1L));
        // the fetch failure has cleared
        assertThat(status.readExceptions().entrySet(), hasSize(0));
        assertThat(status.lastRequestedSeqNo(), equalTo(63L));
        assertThat(status.leaderGlobalCheckpoint(), equalTo(63L));
    }

<<<<<<< HEAD
    public void testFallenBehindLeaderShard() {
=======
    public void testFatalExceptionNotSetWhenStoppingWhileFetchingOps() {
>>>>>>> 88f4b0a3
        ShardFollowTaskParams params = new ShardFollowTaskParams();
        params.maxReadRequestOperationCount = 64;
        params.maxOutstandingReadRequests = 1;
        params.maxOutstandingWriteRequests = 1;
        ShardFollowNodeTask task = createShardFollowTask(params);
        startTask(task, 63, -1);

<<<<<<< HEAD
        ElasticsearchException exception = new ElasticsearchException("no ops for you");
        exception.addMetadata(Ccr.FALLEN_BEHIND_LEADER_SHARD_METADATA_KEY);
        readFailures.add(exception);
=======
        readFailures.add(new ShardNotFoundException(new ShardId("leader_index", "", 0)));

>>>>>>> 88f4b0a3
        mappingVersions.add(1L);
        leaderGlobalCheckpoints.add(63L);
        maxSeqNos.add(63L);
        responseSizes.add(64);
        simulateResponse.set(true);
<<<<<<< HEAD
=======
        beforeSendShardChangesRequest = status -> {
            // Cancel just before attempting to fetch operations:
            task.onCancelled();
        };
>>>>>>> 88f4b0a3
        task.coordinateReads();

        assertThat(task.isStopped(), is(true));
        ShardFollowNodeTaskStatus status = task.getStatus();
<<<<<<< HEAD
        assertThat(status.fallenBehindLeaderShard(), is(true));
        assertThat(status.outstandingReadRequests(), equalTo(1));
        assertThat(status.outstandingWriteRequests(), equalTo(0));
        assertThat(status.failedReadRequests(), equalTo(1L));
        assertThat(status.successfulReadRequests(), equalTo(0L));
        assertThat(status.readExceptions().size(), equalTo(1));
        assertThat(status.readExceptions().values().iterator().next().v2(), sameInstance(exception));
        assertThat(status.lastRequestedSeqNo(), equalTo(63L));
        assertThat(status.leaderGlobalCheckpoint(), equalTo(63L));
=======
        assertThat(status.getFatalException(), nullValue());
        assertThat(status.failedReadRequests(), equalTo(1L));
        assertThat(status.successfulReadRequests(), equalTo(0L));
        assertThat(status.readExceptions().size(), equalTo(1));
>>>>>>> 88f4b0a3
    }

    public void testEmptyShardChangesResponseShouldClearFetchException() {
        ShardFollowTaskParams params = new ShardFollowTaskParams();
        params.maxReadRequestOperationCount = 64;
        params.maxOutstandingReadRequests = 1;
        params.maxOutstandingWriteRequests = 1;
        ShardFollowNodeTask task = createShardFollowTask(params);
        startTask(task, -1, -1);

        readFailures.add(new ShardNotFoundException(new ShardId("leader_index", "", 0)));
        mappingVersions.add(1L);
        leaderGlobalCheckpoints.add(-1L);
        maxSeqNos.add(-1L);
        simulateResponse.set(true);
        task.coordinateReads();

        // number of requests is equal to initial request + retried attempts
        assertThat(shardChangesRequests.size(), equalTo(2));
        for (long[] shardChangesRequest : shardChangesRequests) {
            assertThat(shardChangesRequest[0], equalTo(0L));
            assertThat(shardChangesRequest[1], equalTo(64L));
        }

        assertFalse("task is not stopped", task.isStopped());
        ShardFollowNodeTaskStatus status = task.getStatus();
        assertThat(status.outstandingReadRequests(), equalTo(1));
        assertThat(status.outstandingWriteRequests(), equalTo(0));
        assertThat(status.failedReadRequests(), equalTo(1L));
        // the fetch failure should have been cleared:
        assertThat(status.readExceptions().entrySet(), hasSize(0));
        assertThat(status.lastRequestedSeqNo(), equalTo(-1L));
        assertThat(status.leaderGlobalCheckpoint(), equalTo(-1L));
    }

    public void testReceiveTimeout() {
        ShardFollowTaskParams params = new ShardFollowTaskParams();
        params.maxReadRequestOperationCount = 64;
        params.maxOutstandingReadRequests = 1;
        params.maxOutstandingWriteRequests = 1;
        final ShardFollowNodeTask task = createShardFollowTask(params);
        startTask(task, 63, -1);

        final int numberOfTimeouts = randomIntBetween(1, 32);
        for (int i = 0; i < numberOfTimeouts; i++) {
            mappingVersions.add(1L);
            leaderGlobalCheckpoints.add(63L);
            maxSeqNos.add(63L);
            responseSizes.add(0);
        }

        final AtomicInteger counter = new AtomicInteger();
        beforeSendShardChangesRequest = status -> {
            if (counter.get() <= numberOfTimeouts) {
                assertThat(status.successfulReadRequests(), equalTo(0L));
                assertThat(status.totalReadTimeMillis(), equalTo(0L));
                assertThat(status.operationsReads(), equalTo(0L));
                assertThat(status.bytesRead(), equalTo(0L));

                assertThat(status.readExceptions().entrySet(), hasSize(0));
                assertThat(status.totalReadTimeMillis(), equalTo(0L));
                assertThat(status.failedReadRequests(), equalTo(0L));
            } else {
                // otherwise we will keep looping as if we were repeatedly polling and timing out
                simulateResponse.set(false);
            }
            counter.incrementAndGet();
        };

        mappingVersions.add(1L);
        mappingVersions.add(1L);
        leaderGlobalCheckpoints.add(63L);
        maxSeqNos.add(63L);
        responseSizes.add(64);
        simulateResponse.set(true);

        task.coordinateReads();

        // one request for each request that we simulate timedout, plus our request that receives a reply, and then a follow-up request
        assertThat(shardChangesRequests, hasSize(1 + 1 + numberOfTimeouts));
        for (final long[] shardChangesRequest : shardChangesRequests.subList(0, shardChangesRequests.size() - 2)) {
            assertNotNull(shardChangesRequest);
            assertThat(shardChangesRequest.length, equalTo(2));
            assertThat(shardChangesRequest[0], equalTo(0L));
            assertThat(shardChangesRequest[1], equalTo(64L));
        }
        final long[] lastShardChangesRequest = shardChangesRequests.get(shardChangesRequests.size() - 1);
        assertNotNull(lastShardChangesRequest);
        assertThat(lastShardChangesRequest.length, equalTo(2));
        assertThat(lastShardChangesRequest[0], equalTo(64L));
        assertThat(lastShardChangesRequest[1], equalTo(64L));

        final ShardFollowNodeTaskStatus status = task.getStatus();
        assertThat(status.successfulReadRequests(), equalTo(1L));
        assertThat(status.failedReadRequests(), equalTo(0L));
        assertThat(status.outstandingReadRequests(), equalTo(1));
        assertThat(status.outstandingWriteRequests(), equalTo(1));
        assertThat(status.leaderGlobalCheckpoint(), equalTo(63L));
        assertThat(status.leaderMaxSeqNo(), equalTo(63L));

        assertThat(counter.get(), equalTo(1 + 1 + numberOfTimeouts));
    }

    public void testReceiveNonRetryableError() {
        ShardFollowTaskParams params = new ShardFollowTaskParams();
        params.maxReadRequestOperationCount = 64;
        params.maxOutstandingReadRequests = 1;
        params.maxOutstandingWriteRequests = 1;
        ShardFollowNodeTask task = createShardFollowTask(params);
        startTask(task, 63, -1);

        Exception failure = new RuntimeException("replication failed");
        readFailures.add(failure);
        final AtomicBoolean invoked = new AtomicBoolean();
        // since there will be only one failure, this should only be invoked once and there should not be a fetch failure
        beforeSendShardChangesRequest = status -> {
            if (invoked.compareAndSet(false, true)) {
                assertThat(status.failedReadRequests(), equalTo(0L));
                assertThat(status.readExceptions().entrySet(), hasSize(0));
            } else {
                fail("invoked twice");
            }
        };
        task.coordinateReads();

        assertThat(shardChangesRequests.size(), equalTo(1));
        assertThat(shardChangesRequests.get(0)[0], equalTo(0L));
        assertThat(shardChangesRequests.get(0)[1], equalTo(64L));

        assertTrue("task is stopped", task.isStopped());
        assertThat(task.getStatus().getFatalException().getRootCause(), sameInstance(failure));
        ShardFollowNodeTaskStatus status = task.getStatus();
        assertThat(status.outstandingReadRequests(), equalTo(1));
        assertThat(status.outstandingWriteRequests(), equalTo(0));
        assertThat(status.failedReadRequests(), equalTo(1L));
        assertThat(status.readExceptions().entrySet(), hasSize(1));
        final Map.Entry<Long, Tuple<Integer, ElasticsearchException>> entry = status.readExceptions().entrySet().iterator().next();
        assertThat(entry.getKey(), equalTo(0L));
        assertThat(entry.getValue().v2(), instanceOf(ElasticsearchException.class));
        assertNotNull(entry.getValue().v2().getCause());
        assertThat(entry.getValue().v2().getCause(), instanceOf(RuntimeException.class));
        final RuntimeException cause = (RuntimeException) entry.getValue().v2().getCause();
        assertThat(cause.getMessage(), equalTo("replication failed"));
        assertThat(status.lastRequestedSeqNo(), equalTo(63L));
        assertThat(status.leaderGlobalCheckpoint(), equalTo(63L));
    }

    public void testHandleReadResponse() {
        ShardFollowTaskParams params = new ShardFollowTaskParams();
        params.maxReadRequestOperationCount = 64;
        params.maxOutstandingReadRequests = 1;
        params.maxOutstandingWriteRequests = 1;
        ShardFollowNodeTask task = createShardFollowTask(params);
        startTask(task, 63, -1);

        task.coordinateReads();
        ShardChangesAction.Response response = generateShardChangesResponse(0, 63, 0L, 0L, 63L);
        task.innerHandleReadResponse(0L, 63L, response);

        assertThat(bulkShardOperationRequests.size(), equalTo(1));
        assertThat(bulkShardOperationRequests.get(0), equalTo(Arrays.asList(response.getOperations())));

        ShardFollowNodeTaskStatus status = task.getStatus();
        assertThat(status.followerMappingVersion(), equalTo(0L));
        assertThat(status.outstandingReadRequests(), equalTo(1));
        assertThat(status.outstandingReadRequests(), equalTo(1));
        assertThat(status.outstandingWriteRequests(), equalTo(1));
        assertThat(status.lastRequestedSeqNo(), equalTo(63L));
        assertThat(status.leaderGlobalCheckpoint(), equalTo(63L));
        assertThat(status.followerGlobalCheckpoint(), equalTo(-1L));
    }

    public void testReceiveLessThanRequested() {
        ShardFollowTaskParams params = new ShardFollowTaskParams();
        params.maxReadRequestOperationCount = 64;
        params.maxOutstandingReadRequests = 1;
        params.maxOutstandingWriteRequests = 1;
        ShardFollowNodeTask task = createShardFollowTask(params);
        startTask(task, 63, -1);

        task.coordinateReads();
        assertThat(shardChangesRequests.size(), equalTo(1));
        assertThat(shardChangesRequests.get(0)[0], equalTo(0L));
        assertThat(shardChangesRequests.get(0)[1], equalTo(64L));

        shardChangesRequests.clear();
        ShardChangesAction.Response response = generateShardChangesResponse(0, 20, 0L, 0L, 31L);
        task.innerHandleReadResponse(0L, 63L, response);

        assertThat(shardChangesRequests.size(), equalTo(1));
        assertThat(shardChangesRequests.get(0)[0], equalTo(21L));
        assertThat(shardChangesRequests.get(0)[1], equalTo(43L));

        ShardFollowNodeTaskStatus status = task.getStatus();
        assertThat(status.outstandingReadRequests(), equalTo(1));
        assertThat(status.outstandingWriteRequests(), equalTo(1));
        assertThat(status.lastRequestedSeqNo(), equalTo(63L));
        assertThat(status.leaderGlobalCheckpoint(), equalTo(63L));
    }

    public void testCancelAndReceiveLessThanRequested() {
        ShardFollowTaskParams params = new ShardFollowTaskParams();
        params.maxReadRequestOperationCount = 64;
        params.maxOutstandingReadRequests = 1;
        params.maxOutstandingWriteRequests = 1;
        ShardFollowNodeTask task = createShardFollowTask(params);
        startTask(task, 63, -1);

        task.coordinateReads();
        assertThat(shardChangesRequests.size(), equalTo(1));
        assertThat(shardChangesRequests.get(0)[0], equalTo(0L));
        assertThat(shardChangesRequests.get(0)[1], equalTo(64L));

        shardChangesRequests.clear();
        task.markAsCompleted();
        ShardChangesAction.Response response = generateShardChangesResponse(0, 31, 0L, 0L, 31L);
        task.innerHandleReadResponse(0L, 64L, response);

        assertThat(shardChangesRequests.size(), equalTo(0));
        assertThat(bulkShardOperationRequests.size(), equalTo(0));
        ShardFollowNodeTaskStatus status = task.getStatus();
        assertThat(status.outstandingReadRequests(), equalTo(0));
        assertThat(status.outstandingWriteRequests(), equalTo(0));
        assertThat(status.lastRequestedSeqNo(), equalTo(63L));
        assertThat(status.leaderGlobalCheckpoint(), equalTo(63L));
    }

    public void testReceiveNothingExpectedSomething() {
        ShardFollowTaskParams params = new ShardFollowTaskParams();
        params.maxReadRequestOperationCount = 64;
        params.maxOutstandingReadRequests = 1;
        params.maxOutstandingWriteRequests = 1;
        ShardFollowNodeTask task = createShardFollowTask(params);
        startTask(task, 63, -1);

        task.coordinateReads();
        assertThat(shardChangesRequests.size(), equalTo(1));
        assertThat(shardChangesRequests.get(0)[0], equalTo(0L));
        assertThat(shardChangesRequests.get(0)[1], equalTo(64L));

        shardChangesRequests.clear();
        task.innerHandleReadResponse(0L, 63L, new ShardChangesAction.Response(0, 0, 0, 0, 100, new Translog.Operation[0], 1L));

        assertThat(shardChangesRequests.size(), equalTo(1));
        assertThat(shardChangesRequests.get(0)[0], equalTo(0L));
        assertThat(shardChangesRequests.get(0)[1], equalTo(64L));

        ShardFollowNodeTaskStatus status = task.getStatus();
        assertThat(status.outstandingReadRequests(), equalTo(1));
        assertThat(status.outstandingWriteRequests(), equalTo(0));
        assertThat(status.lastRequestedSeqNo(), equalTo(63L));
        assertThat(status.leaderGlobalCheckpoint(), equalTo(63L));
    }

    public void testMappingUpdate() {
        ShardFollowTaskParams params = new ShardFollowTaskParams();
        params.maxReadRequestOperationCount = 64;
        params.maxOutstandingReadRequests = 1;
        params.maxOutstandingWriteRequests = 1;
        ShardFollowNodeTask task = createShardFollowTask(params);
        startTask(task, 63, -1);

        mappingVersions.add(1L);
        task.coordinateReads();
        ShardChangesAction.Response response = generateShardChangesResponse(0, 63, 1L, 0L, 63L);
        task.handleReadResponse(0L, 63L, response);

        assertThat(bulkShardOperationRequests.size(), equalTo(1));
        assertThat(bulkShardOperationRequests.get(0), equalTo(Arrays.asList(response.getOperations())));

        ShardFollowNodeTaskStatus status = task.getStatus();
        assertThat(status.followerMappingVersion(), equalTo(1L));
        assertThat(status.outstandingReadRequests(), equalTo(1));
        assertThat(status.outstandingWriteRequests(), equalTo(1));
        assertThat(status.lastRequestedSeqNo(), equalTo(63L));
        assertThat(status.leaderGlobalCheckpoint(), equalTo(63L));
        assertThat(status.followerGlobalCheckpoint(), equalTo(-1L));
    }

    public void testMappingUpdateRetryableError() {
        ShardFollowTaskParams params = new ShardFollowTaskParams();
        params.maxReadRequestOperationCount = 64;
        params.maxOutstandingReadRequests = 1;
        params.maxOutstandingWriteRequests = 1;
        ShardFollowNodeTask task = createShardFollowTask(params);
        startTask(task, 63, -1);

        int max = randomIntBetween(1, 30);
        for (int i = 0; i < max; i++) {
            mappingUpdateFailures.add(new ConnectException());
        }
        mappingVersions.add(1L);
        task.coordinateReads();
        ShardChangesAction.Response response = generateShardChangesResponse(0, 63, 1L, 0L, 63L);
        task.handleReadResponse(0L, 63L, response);

        assertThat(mappingUpdateFailures.size(), equalTo(0));
        assertThat(bulkShardOperationRequests.size(), equalTo(1));
        assertThat(task.isStopped(), equalTo(false));
        ShardFollowNodeTaskStatus status = task.getStatus();
        assertThat(status.followerMappingVersion(), equalTo(1L));
        assertThat(status.outstandingReadRequests(), equalTo(1));
        assertThat(status.outstandingWriteRequests(), equalTo(1));
        assertThat(status.lastRequestedSeqNo(), equalTo(63L));
        assertThat(status.leaderGlobalCheckpoint(), equalTo(63L));

    }

    public void testMappingUpdateNonRetryableError() {
        ShardFollowTaskParams params = new ShardFollowTaskParams();
        params.maxReadRequestOperationCount = 64;
        params.maxOutstandingReadRequests = 1;
        params.maxOutstandingWriteRequests = 1;
        ShardFollowNodeTask task = createShardFollowTask(params);
        startTask(task, 63, -1);

        mappingUpdateFailures.add(new RuntimeException());
        task.coordinateReads();
        ShardChangesAction.Response response = generateShardChangesResponse(0, 64, 1L, 0L, 64L);
        task.handleReadResponse(0L, 64L, response);

        assertThat(bulkShardOperationRequests.size(), equalTo(0));
        assertThat(task.isStopped(), equalTo(true));
        ShardFollowNodeTaskStatus status = task.getStatus();
        assertThat(status.followerMappingVersion(), equalTo(0L));
        assertThat(status.outstandingReadRequests(), equalTo(1));
        assertThat(status.outstandingWriteRequests(), equalTo(0));
        assertThat(status.lastRequestedSeqNo(), equalTo(63L));
        assertThat(status.leaderGlobalCheckpoint(), equalTo(63L));
    }

    public void testSettingsUpdate() {
        ShardFollowTaskParams params = new ShardFollowTaskParams();
        params.maxReadRequestOperationCount = 64;
        params.maxOutstandingReadRequests = 1;
        params.maxOutstandingWriteRequests = 1;
        ShardFollowNodeTask task = createShardFollowTask(params);
        startTask(task, 63, -1);

        settingsVersions.add(1L);
        task.coordinateReads();
        ShardChangesAction.Response response = generateShardChangesResponse(0, 63, 0L, 1L, 63L);
        task.handleReadResponse(0L, 63L, response);

        assertThat(bulkShardOperationRequests.size(), equalTo(1));
        assertThat(bulkShardOperationRequests.get(0), equalTo(Arrays.asList(response.getOperations())));

        ShardFollowNodeTaskStatus status = task.getStatus();
        assertThat(status.followerMappingVersion(), equalTo(0L));
        assertThat(status.followerSettingsVersion(), equalTo(1L));
        assertThat(status.outstandingReadRequests(), equalTo(1));
        assertThat(status.outstandingWriteRequests(), equalTo(1));
        assertThat(status.lastRequestedSeqNo(), equalTo(63L));
        assertThat(status.leaderGlobalCheckpoint(), equalTo(63L));
        assertThat(status.followerGlobalCheckpoint(), equalTo(-1L));
    }

    public void testSettingsUpdateRetryableError() {
        ShardFollowTaskParams params = new ShardFollowTaskParams();
        params.maxReadRequestOperationCount = 64;
        params.maxOutstandingReadRequests = 1;
        params.maxOutstandingWriteRequests = 1;
        ShardFollowNodeTask task = createShardFollowTask(params);
        startTask(task, 63, -1);

        int max = randomIntBetween(1, 30);
        for (int i = 0; i < max; i++) {
            settingsUpdateFailures.add(new ConnectException());
        }
        settingsVersions.add(1L);
        task.coordinateReads();
        ShardChangesAction.Response response = generateShardChangesResponse(0, 63, 0L, 1L, 63L);
        task.handleReadResponse(0L, 63L, response);

        assertThat(mappingUpdateFailures.size(), equalTo(0));
        assertThat(bulkShardOperationRequests.size(), equalTo(1));
        assertThat(task.isStopped(), equalTo(false));
        ShardFollowNodeTaskStatus status = task.getStatus();
        assertThat(status.followerMappingVersion(), equalTo(0L));
        assertThat(status.followerSettingsVersion(), equalTo(1L));
        assertThat(status.outstandingReadRequests(), equalTo(1));
        assertThat(status.outstandingWriteRequests(), equalTo(1));
        assertThat(status.lastRequestedSeqNo(), equalTo(63L));
        assertThat(status.leaderGlobalCheckpoint(), equalTo(63L));
    }

    public void testSettingsUpdateNonRetryableError() {
        ShardFollowTaskParams params = new ShardFollowTaskParams();
        params.maxReadRequestOperationCount = 64;
        params.maxOutstandingReadRequests = 1;
        params.maxOutstandingWriteRequests = 1;
        ShardFollowNodeTask task = createShardFollowTask(params);
        startTask(task, 63, -1);

        settingsUpdateFailures.add(new RuntimeException());
        task.coordinateReads();
        ShardChangesAction.Response response = generateShardChangesResponse(0, 64, 0L, 1L, 64L);
        task.handleReadResponse(0L, 64L, response);

        assertThat(bulkShardOperationRequests.size(), equalTo(0));
        assertThat(task.isStopped(), equalTo(true));
        ShardFollowNodeTaskStatus status = task.getStatus();
        assertThat(status.followerMappingVersion(), equalTo(0L));
        assertThat(status.followerSettingsVersion(), equalTo(0L));
        assertThat(status.outstandingReadRequests(), equalTo(1));
        assertThat(status.outstandingWriteRequests(), equalTo(0));
        assertThat(status.lastRequestedSeqNo(), equalTo(63L));
        assertThat(status.leaderGlobalCheckpoint(), equalTo(63L));
    }

    public void testCoordinateWrites() {
        ShardFollowTaskParams params = new ShardFollowTaskParams();
        params.maxReadRequestOperationCount = 128;
        params.maxOutstandingReadRequests = 1;
        params.maxWriteRequestOperationCount = 64;
        params.maxOutstandingWriteRequests = 1;

        ShardFollowNodeTask task = createShardFollowTask(params);
        startTask(task, 63, -1);

        task.coordinateReads();
        assertThat(shardChangesRequests.size(), equalTo(1));
        assertThat(shardChangesRequests.get(0)[0], equalTo(0L));
        assertThat(shardChangesRequests.get(0)[1], equalTo(128L));

        ShardChangesAction.Response response = generateShardChangesResponse(0, 63, 0L, 0L, 63L);
        // Also invokes coordinatesWrites()
        task.innerHandleReadResponse(0L, 63L, response);

        assertThat(bulkShardOperationRequests.size(), equalTo(1));
        assertThat(bulkShardOperationRequests.get(0), equalTo(Arrays.asList(response.getOperations())));

        ShardFollowNodeTaskStatus status = task.getStatus();
        assertThat(status.outstandingReadRequests(), equalTo(1));
        assertThat(status.outstandingWriteRequests(), equalTo(1));
        assertThat(status.lastRequestedSeqNo(), equalTo(63L));
        assertThat(status.leaderGlobalCheckpoint(), equalTo(63L));
        assertThat(status.followerGlobalCheckpoint(), equalTo(-1L));
    }

    public void testMaxOutstandingWrites() {
        ShardFollowTaskParams params = new ShardFollowTaskParams();
        params.maxWriteRequestOperationCount = 64;
        params.maxOutstandingWriteRequests = 2;
        ShardFollowNodeTask task = createShardFollowTask(params);
        ShardChangesAction.Response response = generateShardChangesResponse(0, 256, 0L, 0L, 256L);
        // Also invokes coordinatesWrites()
        task.innerHandleReadResponse(0L, 64L, response);

        assertThat(bulkShardOperationRequests.size(), equalTo(2));
        assertThat(bulkShardOperationRequests.get(0), equalTo(Arrays.asList(response.getOperations()).subList(0, 64)));
        assertThat(bulkShardOperationRequests.get(1), equalTo(Arrays.asList(response.getOperations()).subList(64, 128)));

        ShardFollowNodeTaskStatus status = task.getStatus();
        assertThat(status.outstandingWriteRequests(), equalTo(2));

        params.maxOutstandingWriteRequests = 4; // change to 4 outstanding writers
        task = createShardFollowTask(params);
        response = generateShardChangesResponse(0, 256, 0L, 0L, 256L);
        // Also invokes coordinatesWrites()
        task.innerHandleReadResponse(0L, 64L, response);

        assertThat(bulkShardOperationRequests.size(), equalTo(4));
        assertThat(bulkShardOperationRequests.get(0), equalTo(Arrays.asList(response.getOperations()).subList(0, 64)));
        assertThat(bulkShardOperationRequests.get(1), equalTo(Arrays.asList(response.getOperations()).subList(64, 128)));
        assertThat(bulkShardOperationRequests.get(2), equalTo(Arrays.asList(response.getOperations()).subList(128, 192)));
        assertThat(bulkShardOperationRequests.get(3), equalTo(Arrays.asList(response.getOperations()).subList(192, 256)));

        status = task.getStatus();
        assertThat(status.outstandingWriteRequests(), equalTo(4));
    }

    public void testMaxWriteRequestCount() {
        ShardFollowTaskParams params = new ShardFollowTaskParams();
        params.maxWriteRequestOperationCount = 8;
        params.maxOutstandingWriteRequests = 32;
        ShardFollowNodeTask task = createShardFollowTask(params);
        ShardChangesAction.Response response = generateShardChangesResponse(0, 256, 0L, 0L, 256L);
        // Also invokes coordinatesWrites()
        task.innerHandleReadResponse(0L, 64L, response);

        assertThat(bulkShardOperationRequests.size(), equalTo(32));
        for (int i = 0; i < 32; i += 8) {
            int offset = i * 8;
            assertThat(bulkShardOperationRequests.get(i), equalTo(Arrays.asList(response.getOperations()).subList(offset, offset + 8)));
        }

        ShardFollowNodeTaskStatus status = task.getStatus();
        assertThat(status.outstandingWriteRequests(), equalTo(32));
    }

    public void testRetryableError() {
        ShardFollowTaskParams params = new ShardFollowTaskParams();
        params.maxReadRequestOperationCount = 64;
        params.maxOutstandingReadRequests = 1;
        params.maxOutstandingWriteRequests = 1;
        ShardFollowNodeTask task = createShardFollowTask(params);
        startTask(task, 63, -1);

        task.coordinateReads();
        assertThat(shardChangesRequests.size(), equalTo(1));
        assertThat(shardChangesRequests.get(0)[0], equalTo(0L));
        assertThat(shardChangesRequests.get(0)[1], equalTo(64L));

        int max = randomIntBetween(1, 30);
        for (int i = 0; i < max; i++) {
            writeFailures.add(new ShardNotFoundException(new ShardId("leader_index", "", 0)));
        }
        ShardChangesAction.Response response = generateShardChangesResponse(0, 63, 0L, 0L, 63L);
        // Also invokes coordinatesWrites()
        task.innerHandleReadResponse(0L, 63L, response);

        // Number of requests is equal to initial request + retried attempts:
        assertThat(bulkShardOperationRequests.size(), equalTo(max + 1));
        for (List<Translog.Operation> operations : bulkShardOperationRequests) {
            assertThat(operations, equalTo(Arrays.asList(response.getOperations())));
        }
        assertThat(task.isStopped(), equalTo(false));
        ShardFollowNodeTaskStatus status = task.getStatus();
        assertThat(status.outstandingWriteRequests(), equalTo(1));
        assertThat(status.followerGlobalCheckpoint(), equalTo(-1L));
    }

    public void testNonRetryableError() {
        ShardFollowTaskParams params = new ShardFollowTaskParams();
        params.maxReadRequestOperationCount = 64;
        params.maxOutstandingReadRequests = 1;
        params.maxOutstandingWriteRequests = 1;
        ShardFollowNodeTask task = createShardFollowTask(params);
        startTask(task, 63, -1);

        task.coordinateReads();
        assertThat(shardChangesRequests.size(), equalTo(1));
        assertThat(shardChangesRequests.get(0)[0], equalTo(0L));
        assertThat(shardChangesRequests.get(0)[1], equalTo(64L));

        writeFailures.add(new RuntimeException());
        ShardChangesAction.Response response = generateShardChangesResponse(0, 63, 0L, 0L, 63L);
        // Also invokes coordinatesWrites()
        task.innerHandleReadResponse(0L, 63L, response);

        assertThat(bulkShardOperationRequests.size(), equalTo(1));
        assertThat(bulkShardOperationRequests.get(0), equalTo(Arrays.asList(response.getOperations())));
        assertThat(task.isStopped(), equalTo(true));
        ShardFollowNodeTaskStatus status = task.getStatus();
        assertThat(status.outstandingWriteRequests(), equalTo(1));
        assertThat(status.followerGlobalCheckpoint(), equalTo(-1L));
    }

    public void testMaxWriteRequestSize() {
        ShardFollowTaskParams params = new ShardFollowTaskParams();
        params.maxReadRequestOperationCount = 64;
        params.maxOutstandingReadRequests = 1;
        params.maxWriteRequestSize = new ByteSizeValue(1, ByteSizeUnit.BYTES);
        params.maxOutstandingWriteRequests = 128;

        ShardFollowNodeTask task = createShardFollowTask(params);
        startTask(task, 64, -1);

        task.coordinateReads();
        assertThat(shardChangesRequests.size(), equalTo(1));
        assertThat(shardChangesRequests.get(0)[0], equalTo(0L));
        assertThat(shardChangesRequests.get(0)[1], equalTo(64L));

        ShardChangesAction.Response response = generateShardChangesResponse(0, 63, 0L, 0L, 64L);
        // Also invokes coordinatesWrites()
        task.innerHandleReadResponse(0L, 64L, response);

        assertThat(bulkShardOperationRequests.size(), equalTo(64));
    }

    public void testHandleWriteResponse() {
        ShardFollowTaskParams params = new ShardFollowTaskParams();
        params.maxReadRequestOperationCount = 64;
        params.maxOutstandingReadRequests = 1;
        params.maxWriteRequestOperationCount = 64;
        params.maxOutstandingWriteRequests = 1;
        ShardFollowNodeTask task = createShardFollowTask(params);
        startTask(task, 63, -1);

        task.coordinateReads();
        assertThat(shardChangesRequests.size(), equalTo(1));
        assertThat(shardChangesRequests.get(0)[0], equalTo(0L));
        assertThat(shardChangesRequests.get(0)[1], equalTo(64L));

        shardChangesRequests.clear();
        followerGlobalCheckpoints.add(63L);
        ShardChangesAction.Response response = generateShardChangesResponse(0, 63, 0L, 0L, 63L);
        // Also invokes coordinatesWrites()
        task.innerHandleReadResponse(0L, 63L, response);

        assertThat(bulkShardOperationRequests.size(), equalTo(1));
        assertThat(bulkShardOperationRequests.get(0), equalTo(Arrays.asList(response.getOperations())));

        // handleWrite() also delegates to coordinateReads
        assertThat(shardChangesRequests.size(), equalTo(1));
        assertThat(shardChangesRequests.get(0)[0], equalTo(64L));
        assertThat(shardChangesRequests.get(0)[1], equalTo(64L));

        ShardFollowNodeTaskStatus status = task.getStatus();
        assertThat(status.outstandingReadRequests(), equalTo(1));
        assertThat(status.lastRequestedSeqNo(), equalTo(63L));
        assertThat(status.leaderGlobalCheckpoint(), equalTo(63L));
        assertThat(status.followerGlobalCheckpoint(), equalTo(63L));
    }

    public void testComputeDelay() {
        long maxDelayInMillis = 1000;
        assertThat(ShardFollowNodeTask.computeDelay(0, maxDelayInMillis), allOf(greaterThanOrEqualTo(0L), lessThanOrEqualTo(50L)));
        assertThat(ShardFollowNodeTask.computeDelay(1, maxDelayInMillis), allOf(greaterThanOrEqualTo(0L), lessThanOrEqualTo(50L)));
        assertThat(ShardFollowNodeTask.computeDelay(2, maxDelayInMillis), allOf(greaterThanOrEqualTo(0L), lessThanOrEqualTo(100L)));
        assertThat(ShardFollowNodeTask.computeDelay(3, maxDelayInMillis), allOf(greaterThanOrEqualTo(0L), lessThanOrEqualTo(200L)));
        assertThat(ShardFollowNodeTask.computeDelay(4, maxDelayInMillis), allOf(greaterThanOrEqualTo(0L), lessThanOrEqualTo(400L)));
        assertThat(ShardFollowNodeTask.computeDelay(5, maxDelayInMillis), allOf(greaterThanOrEqualTo(0L), lessThanOrEqualTo(800L)));
        assertThat(ShardFollowNodeTask.computeDelay(6, maxDelayInMillis), allOf(greaterThanOrEqualTo(0L), lessThanOrEqualTo(1000L)));
        assertThat(ShardFollowNodeTask.computeDelay(7, maxDelayInMillis), allOf(greaterThanOrEqualTo(0L), lessThanOrEqualTo(1000L)));
        assertThat(ShardFollowNodeTask.computeDelay(8, maxDelayInMillis), allOf(greaterThanOrEqualTo(0L), lessThanOrEqualTo(1000L)));
        assertThat(ShardFollowNodeTask.computeDelay(1024, maxDelayInMillis), allOf(greaterThanOrEqualTo(0L), lessThanOrEqualTo(1000L)));
    }

    static final class ShardFollowTaskParams {
        private String remoteCluster = null;
        private ShardId followShardId = new ShardId("follow_index", "", 0);
        private ShardId leaderShardId = new ShardId("leader_index", "", 0);
        private int maxReadRequestOperationCount = Integer.MAX_VALUE;
        private ByteSizeValue maxReadRequestSize = new ByteSizeValue(Long.MAX_VALUE, ByteSizeUnit.BYTES);
        private int maxOutstandingReadRequests = Integer.MAX_VALUE;
        private int maxWriteRequestOperationCount = Integer.MAX_VALUE;
        private ByteSizeValue maxWriteRequestSize = new ByteSizeValue(Long.MAX_VALUE, ByteSizeUnit.BYTES);
        private int maxOutstandingWriteRequests = Integer.MAX_VALUE;
        private int maxWriteBufferCount = Integer.MAX_VALUE;
        private ByteSizeValue maxWriteBufferSize = new ByteSizeValue(Long.MAX_VALUE, ByteSizeUnit.BYTES);
        private TimeValue maxRetryDelay = TimeValue.ZERO;
        private TimeValue readPollTimeout = TimeValue.ZERO;
        private Map<String, String> headers = Collections.emptyMap();
    }

    private ShardFollowNodeTask createShardFollowTask(ShardFollowTaskParams params) {
        AtomicBoolean stopped = new AtomicBoolean(false);
        ShardFollowTask followTask = new ShardFollowTask(
            params.remoteCluster,
            params.followShardId,
            params.leaderShardId,
            params.maxReadRequestOperationCount,
            params.maxReadRequestSize,
            params.maxOutstandingReadRequests,
            params.maxWriteRequestOperationCount,
            params.maxWriteRequestSize,
            params.maxOutstandingWriteRequests,
            params.maxWriteBufferCount,
            params.maxWriteBufferSize,
            params.maxRetryDelay,
            params.readPollTimeout,
            params.headers
        );

        shardChangesRequests = new ArrayList<>();
        bulkShardOperationRequests = new ArrayList<>();
        readFailures = new LinkedList<>();
        writeFailures = new LinkedList<>();
        mappingUpdateFailures = new LinkedList<>();
        mappingVersions = new LinkedList<>();
        settingsUpdateFailures = new LinkedList<>();
        settingsVersions = new LinkedList<>();
        leaderGlobalCheckpoints = new LinkedList<>();
        followerGlobalCheckpoints = new LinkedList<>();
        maxSeqNos = new LinkedList<>();
        responseSizes = new LinkedList<>();
        return new ShardFollowNodeTask(
                1L, "type", ShardFollowTask.NAME, "description", null, Collections.emptyMap(), followTask, scheduler, System::nanoTime) {

            @Override
            protected void innerUpdateMapping(LongConsumer handler, Consumer<Exception> errorHandler) {
                Exception failure = mappingUpdateFailures.poll();
                if (failure != null) {
                    errorHandler.accept(failure);
                    return;
                }

                final Long mappingVersion = mappingVersions.poll();
                if (mappingVersion != null) {
                    handler.accept(mappingVersion);
                }
            }

            @Override
            protected void innerUpdateSettings(LongConsumer handler, Consumer<Exception> errorHandler) {
                Exception failure = settingsUpdateFailures.poll();
                if (failure != null) {
                    errorHandler.accept(failure);
                    return;
                }

                final Long settingsVersion = settingsVersions.poll();
                if (settingsVersion != null) {
                    handler.accept(settingsVersion);
                }
            }

            @Override
            protected void innerSendBulkShardOperationsRequest(
                String followerHistoryUUID, final List<Translog.Operation> operations,
                final long maxSeqNoOfUpdates,
                final Consumer<BulkShardOperationsResponse> handler,
                final Consumer<Exception> errorHandler) {
                bulkShardOperationRequests.add(operations);
                Exception writeFailure = ShardFollowNodeTaskTests.this.writeFailures.poll();
                if (writeFailure != null) {
                    errorHandler.accept(writeFailure);
                    return;
                }
                Long followerGlobalCheckpoint = followerGlobalCheckpoints.poll();
                if (followerGlobalCheckpoint != null) {
                    final BulkShardOperationsResponse response = new BulkShardOperationsResponse();
                    response.setGlobalCheckpoint(followerGlobalCheckpoint);
                    response.setMaxSeqNo(followerGlobalCheckpoint);
                    handler.accept(response);
                }
            }

            @Override
            protected void innerSendShardChangesRequest(long from, int requestBatchSize, Consumer<ShardChangesAction.Response> handler,
                                                        Consumer<Exception> errorHandler) {
                beforeSendShardChangesRequest.accept(getStatus());
                shardChangesRequests.add(new long[]{from, requestBatchSize});
                Exception readFailure = ShardFollowNodeTaskTests.this.readFailures.poll();
                if (readFailure != null) {
                    errorHandler.accept(readFailure);
                } else if (simulateResponse.get()) {
                    final int responseSize = responseSizes.size() == 0 ? 0 : responseSizes.poll();
                    final Translog.Operation[] operations = new Translog.Operation[responseSize];
                    for (int i = 0; i < responseSize; i++) {
                        operations[i] = new Translog.NoOp(from + i, 0, "test");
                    }
                    final ShardChangesAction.Response response = new ShardChangesAction.Response(
                        mappingVersions.poll(),
                        0L,
                        leaderGlobalCheckpoints.poll(),
                        maxSeqNos.poll(),
                        randomNonNegativeLong(),
                        operations,
                        1L
                    );
                    handler.accept(response);
                }
            }

            @Override
            protected boolean isStopped() {
                return super.isStopped() || stopped.get();
            }

            @Override
            public void markAsCompleted() {
                stopped.set(true);
            }
        };
    }

    private static ShardChangesAction.Response generateShardChangesResponse(long fromSeqNo,
                                                                            long toSeqNo,
                                                                            long mappingVersion,
                                                                            long settingsVersion,
                                                                            long leaderGlobalCheckPoint) {
        List<Translog.Operation> ops = new ArrayList<>();
        for (long seqNo = fromSeqNo; seqNo <= toSeqNo; seqNo++) {
            String id = UUIDs.randomBase64UUID();
            byte[] source = "{}".getBytes(StandardCharsets.UTF_8);
            ops.add(new Translog.Index("doc", id, seqNo, 0, source));
        }
        return new ShardChangesAction.Response(
            mappingVersion,
            settingsVersion,
            leaderGlobalCheckPoint,
            leaderGlobalCheckPoint,
            randomNonNegativeLong(),
            ops.toArray(new Translog.Operation[0]),
            1L
        );
    }

    void startTask(ShardFollowNodeTask task, long leaderGlobalCheckpoint, long followerGlobalCheckpoint) {
        // The call the updateMapping is a noop, so noting happens.
        task.start("uuid", leaderGlobalCheckpoint, leaderGlobalCheckpoint, followerGlobalCheckpoint, followerGlobalCheckpoint);
    }


}<|MERGE_RESOLUTION|>--- conflicted
+++ resolved
@@ -291,43 +291,26 @@
         assertThat(status.leaderGlobalCheckpoint(), equalTo(63L));
     }
 
-<<<<<<< HEAD
     public void testFallenBehindLeaderShard() {
-=======
-    public void testFatalExceptionNotSetWhenStoppingWhileFetchingOps() {
->>>>>>> 88f4b0a3
-        ShardFollowTaskParams params = new ShardFollowTaskParams();
-        params.maxReadRequestOperationCount = 64;
-        params.maxOutstandingReadRequests = 1;
-        params.maxOutstandingWriteRequests = 1;
-        ShardFollowNodeTask task = createShardFollowTask(params);
-        startTask(task, 63, -1);
-
-<<<<<<< HEAD
+        ShardFollowTaskParams params = new ShardFollowTaskParams();
+        params.maxReadRequestOperationCount = 64;
+        params.maxOutstandingReadRequests = 1;
+        params.maxOutstandingWriteRequests = 1;
+        ShardFollowNodeTask task = createShardFollowTask(params);
+        startTask(task, 63, -1);
+
         ElasticsearchException exception = new ElasticsearchException("no ops for you");
         exception.addMetadata(Ccr.FALLEN_BEHIND_LEADER_SHARD_METADATA_KEY);
         readFailures.add(exception);
-=======
-        readFailures.add(new ShardNotFoundException(new ShardId("leader_index", "", 0)));
-
->>>>>>> 88f4b0a3
         mappingVersions.add(1L);
         leaderGlobalCheckpoints.add(63L);
         maxSeqNos.add(63L);
         responseSizes.add(64);
         simulateResponse.set(true);
-<<<<<<< HEAD
-=======
-        beforeSendShardChangesRequest = status -> {
-            // Cancel just before attempting to fetch operations:
-            task.onCancelled();
-        };
->>>>>>> 88f4b0a3
         task.coordinateReads();
 
         assertThat(task.isStopped(), is(true));
         ShardFollowNodeTaskStatus status = task.getStatus();
-<<<<<<< HEAD
         assertThat(status.fallenBehindLeaderShard(), is(true));
         assertThat(status.outstandingReadRequests(), equalTo(1));
         assertThat(status.outstandingWriteRequests(), equalTo(0));
@@ -337,12 +320,35 @@
         assertThat(status.readExceptions().values().iterator().next().v2(), sameInstance(exception));
         assertThat(status.lastRequestedSeqNo(), equalTo(63L));
         assertThat(status.leaderGlobalCheckpoint(), equalTo(63L));
-=======
+    }
+
+    public void testFatalExceptionNotSetWhenStoppingWhileFetchingOps() {
+        ShardFollowTaskParams params = new ShardFollowTaskParams();
+        params.maxReadRequestOperationCount = 64;
+        params.maxOutstandingReadRequests = 1;
+        params.maxOutstandingWriteRequests = 1;
+        ShardFollowNodeTask task = createShardFollowTask(params);
+        startTask(task, 63, -1);
+
+        readFailures.add(new ShardNotFoundException(new ShardId("leader_index", "", 0)));
+
+        mappingVersions.add(1L);
+        leaderGlobalCheckpoints.add(63L);
+        maxSeqNos.add(63L);
+        responseSizes.add(64);
+        simulateResponse.set(true);
+        beforeSendShardChangesRequest = status -> {
+            // Cancel just before attempting to fetch operations:
+            task.onCancelled();
+        };
+        task.coordinateReads();
+
+        assertThat(task.isStopped(), is(true));
+        ShardFollowNodeTaskStatus status = task.getStatus();
         assertThat(status.getFatalException(), nullValue());
         assertThat(status.failedReadRequests(), equalTo(1L));
         assertThat(status.successfulReadRequests(), equalTo(0L));
         assertThat(status.readExceptions().size(), equalTo(1));
->>>>>>> 88f4b0a3
     }
 
     public void testEmptyShardChangesResponseShouldClearFetchException() {
