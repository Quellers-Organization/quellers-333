--- conflicted
+++ resolved
@@ -125,15 +125,10 @@
             assertBusy(() -> assertThat(countCcrNodeTasks(), equalTo(0)));
 
             e = expectThrows(ResponseException.class,
-<<<<<<< HEAD
-                () -> followIndex("leader_cluster:" + unallowedIndex, unallowedIndex));
+                () -> resumeFollow("leader_cluster:" + unallowedIndex, unallowedIndex));
             assertThat(e.getMessage(), containsString("insufficient privileges to follow index [unallowed-index], " +
                 "privilege for action [indices:monitor/stats] is missing, " +
                 "privilege for action [indices:data/read/xpack/ccr/shard_changes] is missing"));
-=======
-                () -> resumeFollow("leader_cluster:" + unallowedIndex, unallowedIndex));
-            assertThat(e.getMessage(), containsString("action [indices:monitor/stats] is unauthorized for user [test_ccr]"));
->>>>>>> 506c1c2d
             assertThat(indexExists(adminClient(), unallowedIndex), is(false));
             assertBusy(() -> assertThat(countCcrNodeTasks(), equalTo(0)));
         }
