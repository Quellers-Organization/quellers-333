--- conflicted
+++ resolved
@@ -57,17 +57,7 @@
         } else {
             logger.info("Running against follow cluster");
             final String followIndexName = "test_index2";
-<<<<<<< HEAD
-            Settings indexSettings = Settings.builder()
-                    .put("index.xpack.ccr.following_index", true)
-                    .build();
-            createIndex(followIndexName, indexSettings);
-            ensureYellow(followIndexName);
-
-            followIndex("leader_cluster:" + leaderIndexName, followIndexName);
-=======
             createAndFollowIndex("leader_cluster:" + leaderIndexName, followIndexName);
->>>>>>> e4771471
             assertBusy(() -> verifyDocuments(followIndexName, numDocs));
             // unfollow and then follow and then index a few docs in leader index:
             unfollowIndex(followIndexName);
