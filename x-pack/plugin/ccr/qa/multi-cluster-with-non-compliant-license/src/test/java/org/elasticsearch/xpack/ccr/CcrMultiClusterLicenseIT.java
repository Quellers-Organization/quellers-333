--- conflicted
+++ resolved
@@ -22,17 +22,6 @@
 
 public class CcrMultiClusterLicenseIT extends ESCCRRestTestCase {
 
-<<<<<<< HEAD
-    public void testResumeFollow() {
-        if ("follow".equals(targetCluster)) {
-            final Request request = new Request("POST", "/follower/_ccr/resume_follow");
-            request.setJsonEntity("{\"leader_cluster\": \"leader_cluster\", \"leader_index\": \"leader\"}");
-            assertNonCompliantLicense(request);
-        }
-    }
-
-=======
->>>>>>> ed817fb2
     public void testFollow() {
         if ("follow".equals(targetCluster)) {
             final Request request = new Request("PUT", "/follower/_ccr/follow");
@@ -43,15 +32,9 @@
 
     public void testAutoFollow() throws Exception {
         assumeFalse("windows is the worst", Constants.WINDOWS);
-<<<<<<< HEAD
         if ("follow".equals(targetCluster)) {
-            final Request request = new Request("PUT", "/_ccr/auto_follow/leader_cluster");
-            request.setJsonEntity("{\"leader_index_patterns\":[\"*\"]}");
-=======
-        if (runningAgainstLeaderCluster == false) {
             final Request request = new Request("PUT", "/_ccr/auto_follow/test_pattern");
             request.setJsonEntity("{\"leader_index_patterns\":[\"*\"], \"leader_cluster\": \"leader_cluster\"}");
->>>>>>> ed817fb2
             client().performRequest(request);
 
             // parse the logs and ensure that the auto-coordinator skipped coordination on the leader cluster
