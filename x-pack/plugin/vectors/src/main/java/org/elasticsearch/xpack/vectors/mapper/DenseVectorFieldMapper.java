/*
 * Copyright Elasticsearch B.V. and/or licensed to Elasticsearch B.V. under one
 * or more contributor license agreements. Licensed under the Elastic License
 * 2.0; you may not use this file except in compliance with the Elastic License
 * 2.0.
 */

package org.elasticsearch.xpack.vectors.mapper;

import org.apache.lucene.codecs.KnnVectorsFormat;
import org.apache.lucene.codecs.lucene90.Lucene90HnswVectorsFormat;
import org.apache.lucene.document.BinaryDocValuesField;
import org.apache.lucene.document.Field;
import org.apache.lucene.document.KnnVectorField;
import org.apache.lucene.index.VectorSimilarityFunction;
import org.apache.lucene.search.DocValuesFieldExistsQuery;
import org.apache.lucene.search.KnnVectorQuery;
import org.apache.lucene.search.Query;
import org.apache.lucene.util.BytesRef;
import org.elasticsearch.Version;
import org.elasticsearch.common.xcontent.support.XContentMapValues;
import org.elasticsearch.index.fielddata.IndexFieldData;
import org.elasticsearch.index.mapper.ArraySourceValueFetcher;
import org.elasticsearch.index.mapper.DocumentParserContext;
import org.elasticsearch.index.mapper.FieldMapper;
import org.elasticsearch.index.mapper.MappedFieldType;
import org.elasticsearch.index.mapper.MapperBuilderContext;
import org.elasticsearch.index.mapper.MapperParsingException;
import org.elasticsearch.index.mapper.MappingParser;
import org.elasticsearch.index.mapper.PerFieldKnnVectorsFormatFieldMapper;
import org.elasticsearch.index.mapper.SimpleMappedFieldType;
import org.elasticsearch.index.mapper.TextSearchInfo;
import org.elasticsearch.index.mapper.ValueFetcher;
import org.elasticsearch.index.query.SearchExecutionContext;
import org.elasticsearch.search.DocValueFormat;
import org.elasticsearch.search.aggregations.support.CoreValuesSourceType;
import org.elasticsearch.search.lookup.SearchLookup;
<<<<<<< HEAD
=======
import org.elasticsearch.xcontent.ToXContent;
import org.elasticsearch.xcontent.XContentBuilder;
>>>>>>> d90fa4eb
import org.elasticsearch.xcontent.XContentParser.Token;
import org.elasticsearch.xpack.vectors.query.KnnVectorFieldExistsQuery;
import org.elasticsearch.xpack.vectors.query.KnnVectorQueryBuilder;
import org.elasticsearch.xpack.vectors.query.VectorIndexFieldData;

import java.io.IOException;
import java.nio.ByteBuffer;
import java.time.ZoneId;
import java.util.List;
import java.util.Map;
import java.util.Objects;
import java.util.function.Supplier;

import static org.elasticsearch.common.xcontent.XContentParserUtils.ensureExpectedToken;

/**
 * A {@link FieldMapper} for indexing a dense vector of floats.
 */
public class DenseVectorFieldMapper extends FieldMapper implements PerFieldKnnVectorsFormatFieldMapper {

    public static final String CONTENT_TYPE = "dense_vector";
    public static short MAX_DIMS_COUNT = 2048; // maximum allowed number of dimensions
    private static final byte INT_BYTES = 4;

    private static DenseVectorFieldMapper toType(FieldMapper in) {
        return (DenseVectorFieldMapper) in;
    }

    public static class Builder extends FieldMapper.Builder {
        private final Parameter<Integer> dims = new Parameter<>(
            "dims",
            false,
            () -> null,
            (n, c, o) -> XContentMapValues.nodeIntegerValue(o),
            m -> toType(m).dims
        ).addValidator(dims -> {
            if (dims == null) {
                throw new MapperParsingException("Missing required parameter [dims] for field [" + name + "]");
            }
            if ((dims > MAX_DIMS_COUNT) || (dims < 1)) {
                throw new MapperParsingException(
                    "The number of dimensions for field ["
                        + name
                        + "] should be in the range [1, "
                        + MAX_DIMS_COUNT
                        + "] but was ["
                        + dims
                        + "]"
                );
            }
        });

        private final Parameter<Boolean> indexed = Parameter.indexParam(m -> toType(m).indexed, false);
        private final Parameter<VectorSimilarity> similarity = Parameter.enumParam(
            "similarity",
            false,
            m -> toType(m).similarity,
            null,
            VectorSimilarity.class
        );
<<<<<<< HEAD
=======
        private final Parameter<IndexOptions> indexOptions = new Parameter<>(
            "index_options",
            false,
            () -> null,
            (n, c, o) -> o == null ? null : parseIndexOptions(n, o),
            m -> toType(m).indexOptions
        );
>>>>>>> d90fa4eb
        private final Parameter<Map<String, String>> meta = Parameter.metaParam();

        final Version indexVersionCreated;

        public Builder(String name, Version indexVersionCreated) {
            super(name);
            this.indexVersionCreated = indexVersionCreated;

            this.indexed.requiresParameters(similarity);
            this.similarity.setSerializerCheck((id, ic, v) -> v != null);
            this.similarity.requiresParameters(indexed);
            this.indexOptions.requiresParameters(indexed);
            this.indexOptions.setSerializerCheck((id, ic, v) -> v != null);
        }

        @Override
        protected List<Parameter<?>> getParameters() {
            return List.of(dims, indexed, similarity, indexOptions, meta);
        }

        @Override
        public DenseVectorFieldMapper build(MapperBuilderContext context) {
            return new DenseVectorFieldMapper(
                name,
                new DenseVectorFieldType(
                    context.buildFullName(name),
                    indexVersionCreated,
                    dims.getValue(),
                    indexed.getValue(),
<<<<<<< HEAD
=======
                    similarity.getValue(),
>>>>>>> d90fa4eb
                    meta.getValue()
                ),
                dims.getValue(),
                indexed.getValue(),
                similarity.getValue(),
                indexOptions.getValue(),
                indexVersionCreated,
                multiFieldsBuilder.build(this, context),
                copyTo.build()
            );
        }
    }

    enum VectorSimilarity {
        l2_norm(VectorSimilarityFunction.EUCLIDEAN),
        cosine(VectorSimilarityFunction.COSINE),
        dot_product(VectorSimilarityFunction.DOT_PRODUCT);

        public final VectorSimilarityFunction function;

        VectorSimilarity(VectorSimilarityFunction function) {
            this.function = function;
        }
    }

<<<<<<< HEAD
=======
    private abstract static class IndexOptions implements ToXContent {
        final String type;

        IndexOptions(String type) {
            this.type = type;
        }
    }

    private static class HnswIndexOptions extends IndexOptions {
        private final int m;
        private final int efConstruction;

        static IndexOptions parseIndexOptions(String fieldName, Map<String, ?> indexOptionsMap) {
            Object mNode = indexOptionsMap.remove("m");
            Object efConstructionNode = indexOptionsMap.remove("ef_construction");
            if (mNode == null) {
                throw new MapperParsingException("[index_options] of type [hnsw] requires field [m] to be configured");
            }
            if (efConstructionNode == null) {
                throw new MapperParsingException("[index_options] of type [hnsw] requires field [ef_construction] to be configured");
            }
            int m = XContentMapValues.nodeIntegerValue(mNode);
            int efConstruction = XContentMapValues.nodeIntegerValue(efConstructionNode);
            MappingParser.checkNoRemainingFields(fieldName, indexOptionsMap);
            return new HnswIndexOptions(m, efConstruction);
        }

        private HnswIndexOptions(int m, int efConstruction) {
            super("hnsw");
            this.m = m;
            this.efConstruction = efConstruction;
        }

        @Override
        public XContentBuilder toXContent(XContentBuilder builder, Params params) throws IOException {
            builder.startObject();
            builder.field("type", type);
            builder.field("m", m);
            builder.field("ef_construction", efConstruction);
            builder.endObject();
            return builder;
        }

        @Override
        public boolean equals(Object o) {
            if (this == o) return true;
            if (o == null || getClass() != o.getClass()) return false;
            HnswIndexOptions that = (HnswIndexOptions) o;
            return m == that.m && efConstruction == that.efConstruction;
        }

        @Override
        public int hashCode() {
            return Objects.hash(type, m, efConstruction);
        }

        @Override
        public String toString() {
            return "{type=" + type + ", m=" + m + ", ef_construction=" + efConstruction + " }";
        }
    }

>>>>>>> d90fa4eb
    public static final TypeParser PARSER = new TypeParser(
        (n, c) -> new Builder(n, c.indexVersionCreated()),
        notInMultiFields(CONTENT_TYPE)
    );

    public static final class DenseVectorFieldType extends SimpleMappedFieldType {
        private final int dims;
        private final boolean indexed;
        private final VectorSimilarity similarity;
        private final Version indexVersionCreated;

        public DenseVectorFieldType(
            String name,
            Version indexVersionCreated,
            int dims,
            boolean indexed,
            VectorSimilarity similarity,
            Map<String, String> meta
        ) {
            super(name, indexed, false, indexed == false, TextSearchInfo.NONE, meta);
            this.dims = dims;
            this.indexed = indexed;
            this.similarity = similarity;
            this.indexVersionCreated = indexVersionCreated;
        }

        @Override
        public String typeName() {
            return CONTENT_TYPE;
        }

        @Override
        public ValueFetcher valueFetcher(SearchExecutionContext context, String format) {
            if (format != null) {
                throw new IllegalArgumentException("Field [" + name() + "] of type [" + typeName() + "] doesn't support formats.");
            }
            return new ArraySourceValueFetcher(name(), context) {
                @Override
                protected Object parseSourceValue(Object value) {
                    return value;
                }
            };
        }

        @Override
        public DocValueFormat docValueFormat(String format, ZoneId timeZone) {
            throw new IllegalArgumentException(
                "Field [" + name() + "] of type [" + typeName() + "] doesn't support docvalue_fields or aggregations"
            );
        }

        @Override
        public boolean isAggregatable() {
            return false;
        }

        @Override
        public IndexFieldData.Builder fielddataBuilder(String fullyQualifiedIndexName, Supplier<SearchLookup> searchLookup) {
            return new VectorIndexFieldData.Builder(name(), CoreValuesSourceType.KEYWORD, indexVersionCreated, dims, indexed);
        }

        @Override
        public Query existsQuery(SearchExecutionContext context) {
            if (indexed) {
                return new KnnVectorFieldExistsQuery(name());
            } else {
                assert hasDocValues();
                return new DocValuesFieldExistsQuery(name());
            }
        }

        @Override
        public Query termQuery(Object value, SearchExecutionContext context) {
            throw new IllegalArgumentException("Field [" + name() + "] of type [" + typeName() + "] doesn't support queries");
<<<<<<< HEAD
=======
        }

        public KnnVectorQuery createKnnQuery(float[] queryVector, int numCands) {
            if (isSearchable() == false) {
                throw new IllegalArgumentException(
                    "[" + KnnVectorQueryBuilder.NAME + "] " + "queries are not supported if [index] is disabled"
                );
            }

            if (queryVector.length != dims) {
                throw new IllegalArgumentException(
                    "the query vector has a different dimension [" + queryVector.length + "] " + "than the index vectors [" + dims + "]"
                );
            }

            if (similarity == VectorSimilarity.dot_product) {
                double squaredMagnitude = 0.0;
                for (float e : queryVector) {
                    squaredMagnitude += e * e;
                }
                checkVectorMagnitude(queryVector, squaredMagnitude);
            }
            return new KnnVectorQuery(name(), queryVector, numCands);
        }

        private void checkVectorMagnitude(float[] vector, double squaredMagnitude) {
            if (Math.abs(squaredMagnitude - 1.0f) > 1e-4) {
                // Include the first five elements of the invalid vector in the error message
                StringBuilder sb = new StringBuilder(
                    "The ["
                        + VectorSimilarity.dot_product.name()
                        + "] similarity can "
                        + "only be used with unit-length vectors. Preview of invalid vector: "
                );
                sb.append("[");
                for (int i = 0; i < Math.min(5, vector.length); i++) {
                    if (i > 0) {
                        sb.append(", ");
                    }
                    sb.append(vector[i]);
                }
                if (vector.length >= 5) {
                    sb.append(", ...");
                }
                sb.append("]");

                throw new IllegalArgumentException(sb.toString());
            }
>>>>>>> d90fa4eb
        }
    }

    private final int dims;
    private final boolean indexed;
    private final VectorSimilarity similarity;
    private final IndexOptions indexOptions;
    private final Version indexCreatedVersion;

    private DenseVectorFieldMapper(
        String simpleName,
        MappedFieldType mappedFieldType,
        int dims,
        boolean indexed,
        VectorSimilarity similarity,
<<<<<<< HEAD
=======
        IndexOptions indexOptions,
>>>>>>> d90fa4eb
        Version indexCreatedVersion,
        MultiFields multiFields,
        CopyTo copyTo
    ) {
        super(simpleName, mappedFieldType, multiFields, copyTo);
        this.dims = dims;
        this.indexed = indexed;
        this.similarity = similarity;
        this.indexOptions = indexOptions;
        this.indexCreatedVersion = indexCreatedVersion;
    }

    @Override
    public DenseVectorFieldType fieldType() {
        return (DenseVectorFieldType) super.fieldType();
    }

    @Override
    public boolean parsesArrayValue() {
        return true;
    }

    @Override
    public void parse(DocumentParserContext context) throws IOException {
        if (context.doc().getByKey(fieldType().name()) != null) {
            throw new IllegalArgumentException(
                "Field ["
                    + name()
                    + "] of type ["
                    + typeName()
                    + "] doesn't not support indexing multiple values for the same field in the same document"
            );
        }

        Field field = fieldType().indexed ? parseKnnVector(context) : parseBinaryDocValuesVector(context);
        context.doc().addWithKey(fieldType().name(), field);
    }

    private Field parseKnnVector(DocumentParserContext context) throws IOException {
        float[] vector = new float[dims];
        double squaredMagnitude = 0.0;
        int index = 0;
        for (Token token = context.parser().nextToken(); token != Token.END_ARRAY; token = context.parser().nextToken()) {
            checkDimensionExceeded(index, context);
            ensureExpectedToken(Token.VALUE_NUMBER, token, context.parser());

            float value = context.parser().floatValue(true);
            vector[index++] = value;
            squaredMagnitude += value * value;
        }
        checkDimensionMatches(index, context);
        if (similarity == VectorSimilarity.dot_product) {
            fieldType().checkVectorMagnitude(vector, squaredMagnitude);
        }
        return new KnnVectorField(fieldType().name(), vector, similarity.function);
    }

    private Field parseBinaryDocValuesVector(DocumentParserContext context) throws IOException {
        // encode array of floats as array of integers and store into buf
        // this code is here and not int the VectorEncoderDecoder so not to create extra arrays
        byte[] bytes = indexCreatedVersion.onOrAfter(Version.V_7_5_0) ? new byte[dims * INT_BYTES + INT_BYTES] : new byte[dims * INT_BYTES];

        ByteBuffer byteBuffer = ByteBuffer.wrap(bytes);
        double dotProduct = 0f;

        int index = 0;
        for (Token token = context.parser().nextToken(); token != Token.END_ARRAY; token = context.parser().nextToken()) {
            checkDimensionExceeded(index, context);
            ensureExpectedToken(Token.VALUE_NUMBER, token, context.parser());
            float value = context.parser().floatValue(true);
            byteBuffer.putFloat(value);
            dotProduct += value * value;
            index++;
        }
        checkDimensionMatches(index, context);

        if (indexCreatedVersion.onOrAfter(Version.V_7_5_0)) {
            // encode vector magnitude at the end
            float vectorMagnitude = (float) Math.sqrt(dotProduct);
            byteBuffer.putFloat(vectorMagnitude);
        }
        return new BinaryDocValuesField(fieldType().name(), new BytesRef(bytes));
    }

    private void checkDimensionExceeded(int index, DocumentParserContext context) {
        if (index >= dims) {
            throw new IllegalArgumentException(
                "The ["
                    + typeName()
                    + "] field ["
                    + name()
                    + "] in doc ["
                    + context.sourceToParse().id()
                    + "] has more dimensions "
                    + "than defined in the mapping ["
                    + dims
                    + "]"
            );
        }
    }

    private void checkDimensionMatches(int index, DocumentParserContext context) {
        if (index != dims) {
            throw new IllegalArgumentException(
                "The ["
                    + typeName()
                    + "] field ["
                    + name()
                    + "] in doc ["
                    + context.sourceToParse().id()
                    + "] has a different number of dimensions "
                    + "["
                    + index
                    + "] than defined in the mapping ["
                    + dims
                    + "]"
            );
        }
    }

    @Override
    protected void parseCreateField(DocumentParserContext context) {
        throw new AssertionError("parse is implemented directly");
    }

    @Override
    protected String contentType() {
        return CONTENT_TYPE;
    }

    @Override
    public FieldMapper.Builder getMergeBuilder() {
        return new Builder(simpleName(), indexCreatedVersion).init(this);
    }

    private static IndexOptions parseIndexOptions(String fieldName, Object propNode) {
        @SuppressWarnings("unchecked")
        Map<String, ?> indexOptionsMap = (Map<String, ?>) propNode;
        Object typeNode = indexOptionsMap.remove("type");
        if (typeNode == null) {
            throw new MapperParsingException("[index_options] requires field [type] to be configured");
        }
        String type = XContentMapValues.nodeStringValue(typeNode);
        if (type.equals("hnsw")) {
            return HnswIndexOptions.parseIndexOptions(fieldName, indexOptionsMap);
        } else {
            throw new MapperParsingException("Unknown vector index options type [" + type + "] for field [" + fieldName + "]");
        }
    }

    @Override
    public KnnVectorsFormat getKnnVectorsFormatForField() {
        if (indexOptions == null) {
            return null; // use default format
        } else {
            HnswIndexOptions hnswIndexOptions = (HnswIndexOptions) indexOptions;
            return new Lucene90HnswVectorsFormat(hnswIndexOptions.m, hnswIndexOptions.efConstruction);
        }
    }
}<|MERGE_RESOLUTION|>--- conflicted
+++ resolved
@@ -35,11 +35,8 @@
 import org.elasticsearch.search.DocValueFormat;
 import org.elasticsearch.search.aggregations.support.CoreValuesSourceType;
 import org.elasticsearch.search.lookup.SearchLookup;
-<<<<<<< HEAD
-=======
 import org.elasticsearch.xcontent.ToXContent;
 import org.elasticsearch.xcontent.XContentBuilder;
->>>>>>> d90fa4eb
 import org.elasticsearch.xcontent.XContentParser.Token;
 import org.elasticsearch.xpack.vectors.query.KnnVectorFieldExistsQuery;
 import org.elasticsearch.xpack.vectors.query.KnnVectorQueryBuilder;
@@ -100,8 +97,6 @@
             null,
             VectorSimilarity.class
         );
-<<<<<<< HEAD
-=======
         private final Parameter<IndexOptions> indexOptions = new Parameter<>(
             "index_options",
             false,
@@ -109,7 +104,6 @@
             (n, c, o) -> o == null ? null : parseIndexOptions(n, o),
             m -> toType(m).indexOptions
         );
->>>>>>> d90fa4eb
         private final Parameter<Map<String, String>> meta = Parameter.metaParam();
 
         final Version indexVersionCreated;
@@ -139,10 +133,7 @@
                     indexVersionCreated,
                     dims.getValue(),
                     indexed.getValue(),
-<<<<<<< HEAD
-=======
                     similarity.getValue(),
->>>>>>> d90fa4eb
                     meta.getValue()
                 ),
                 dims.getValue(),
@@ -168,8 +159,6 @@
         }
     }
 
-<<<<<<< HEAD
-=======
     private abstract static class IndexOptions implements ToXContent {
         final String type;
 
@@ -232,7 +221,6 @@
         }
     }
 
->>>>>>> d90fa4eb
     public static final TypeParser PARSER = new TypeParser(
         (n, c) -> new Builder(n, c.indexVersionCreated()),
         notInMultiFields(CONTENT_TYPE)
@@ -307,8 +295,6 @@
         @Override
         public Query termQuery(Object value, SearchExecutionContext context) {
             throw new IllegalArgumentException("Field [" + name() + "] of type [" + typeName() + "] doesn't support queries");
-<<<<<<< HEAD
-=======
         }
 
         public KnnVectorQuery createKnnQuery(float[] queryVector, int numCands) {
@@ -357,7 +343,6 @@
 
                 throw new IllegalArgumentException(sb.toString());
             }
->>>>>>> d90fa4eb
         }
     }
 
@@ -373,10 +358,7 @@
         int dims,
         boolean indexed,
         VectorSimilarity similarity,
-<<<<<<< HEAD
-=======
         IndexOptions indexOptions,
->>>>>>> d90fa4eb
         Version indexCreatedVersion,
         MultiFields multiFields,
         CopyTo copyTo
