--- conflicted
+++ resolved
@@ -89,24 +89,7 @@
         }
 
         DenseVectorFieldType vectorFieldType = (DenseVectorFieldType) fieldType;
-<<<<<<< HEAD
-        if (queryVector.length != vectorFieldType.dims()) {
-            throw new IllegalArgumentException(
-                "the query vector has a different dimension ["
-                    + queryVector.length
-                    + "] "
-                    + "than the index vectors ["
-                    + vectorFieldType.dims()
-                    + "]"
-            );
-        }
-        if (vectorFieldType.isSearchable() == false) {
-            throw new IllegalArgumentException("[" + NAME + "] queries are not supported if [index] is disabled");
-        }
-        return new KnnVectorQuery(fieldType.name(), queryVector, numCands);
-=======
         return vectorFieldType.createKnnQuery(queryVector, numCands);
->>>>>>> 30e15ba8
     }
 
     @Override
