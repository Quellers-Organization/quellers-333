/*
 * Copyright Elasticsearch B.V. and/or licensed to Elasticsearch B.V. under one
 * or more contributor license agreements. Licensed under the Elastic License;
 * you may not use this file except in compliance with the Elastic License.
 */


package org.elasticsearch.xpack.vectors.mapper;

import org.apache.lucene.document.FieldType;
import org.apache.lucene.index.IndexOptions;
import org.apache.lucene.search.Query;
import org.elasticsearch.Version;
import org.elasticsearch.common.logging.DeprecationLogger;
import org.elasticsearch.index.mapper.FieldMapper;
import org.elasticsearch.index.mapper.MappedFieldType;
import org.elasticsearch.index.mapper.Mapper;
import org.elasticsearch.index.mapper.MapperParsingException;
import org.elasticsearch.index.mapper.MapperService;
import org.elasticsearch.index.mapper.ParseContext;
import org.elasticsearch.index.mapper.TextSearchInfo;
import org.elasticsearch.index.mapper.ValueFetcher;
import org.elasticsearch.index.query.QueryShardContext;
import org.elasticsearch.search.DocValueFormat;
import org.elasticsearch.search.lookup.SearchLookup;

import java.time.ZoneId;
import java.util.List;
import java.util.Map;

/**
 * A {@link FieldMapper} for indexing a sparse vector of floats.
 *
 * @deprecated The sparse_vector type was deprecated in 7.x and removed in 8.0. This mapper
 * definition only exists so that 7.x indices can be read without error.
 *
 * TODO: remove in 9.0.
 */
@Deprecated
public class SparseVectorFieldMapper extends FieldMapper {
    private static final DeprecationLogger deprecationLogger = DeprecationLogger.getLogger(SparseVectorFieldMapper.class);
    static final String ERROR_MESSAGE = "The [sparse_vector] field type is no longer supported.";
    static final String ERROR_MESSAGE_7X = "The [sparse_vector] field type is no longer supported. Old 7.x indices are allowed to " +
        "contain [sparse_vector] fields, but they cannot be indexed or searched.";
    public static final String CONTENT_TYPE = "sparse_vector";

    public static class Defaults {
        public static final FieldType FIELD_TYPE = new FieldType();

        static {
            FIELD_TYPE.setTokenized(false);
            FIELD_TYPE.setIndexOptions(IndexOptions.NONE);
            FIELD_TYPE.setOmitNorms(true);
            FIELD_TYPE.freeze();
        }
    }

    public static class Builder extends FieldMapper.Builder<Builder> {

        public Builder(String name) {
            super(name, Defaults.FIELD_TYPE);
            builder = this;
        }

        @Override
        public SparseVectorFieldMapper build(BuilderContext context) {
            return new SparseVectorFieldMapper(
                    name, fieldType, new SparseVectorFieldType(buildFullName(context), meta),
                    multiFieldsBuilder.build(this, context), copyTo);
        }
    }

    public static class TypeParser implements Mapper.TypeParser {
        @Override
        public Mapper.Builder<?> parse(String name, Map<String, Object> node, ParserContext parserContext)
                throws MapperParsingException {
            if (parserContext.indexVersionCreated().onOrAfter(Version.V_8_0_0)) {
                throw new IllegalArgumentException(ERROR_MESSAGE);
            } else {
                deprecationLogger.deprecate("sparse_vector", ERROR_MESSAGE_7X);
                return new Builder(name);
            }
        }
    }

    public static final class SparseVectorFieldType extends MappedFieldType {

        public SparseVectorFieldType(String name, Map<String, String> meta) {
            super(name, false, false, TextSearchInfo.NONE, meta);
        }

        @Override
        public String typeName() {
            return CONTENT_TYPE;
        }

        @Override
        public DocValueFormat docValueFormat(String format, ZoneId timeZone) {
            throw new UnsupportedOperationException(ERROR_MESSAGE_7X);
        }

        @Override
        public Query existsQuery(QueryShardContext context) {
<<<<<<< HEAD
            //TODO how can this work if this field never has doc_values?
            return new DocValuesFieldExistsQuery(name());
=======
            throw new UnsupportedOperationException(ERROR_MESSAGE_7X);
>>>>>>> 4dd85a1e
        }

        @Override
        public Query termQuery(Object value, QueryShardContext context) {
            throw new UnsupportedOperationException(ERROR_MESSAGE_7X);
        }
    }


    private SparseVectorFieldMapper(String simpleName, FieldType fieldType, MappedFieldType mappedFieldType,
                                    MultiFields multiFields, CopyTo copyTo) {
        super(simpleName, fieldType, mappedFieldType, multiFields, copyTo);
        assert fieldType.indexOptions() == IndexOptions.NONE;
    }

    @Override
    protected SparseVectorFieldMapper clone() {
        return (SparseVectorFieldMapper) super.clone();
    }

    @Override
    protected void mergeOptions(FieldMapper other, List<String> conflicts) {

    }

    @Override
    public SparseVectorFieldType fieldType() {
        return (SparseVectorFieldType) super.fieldType();
    }

    @Override
    public void parse(ParseContext context) {
        throw new UnsupportedOperationException(ERROR_MESSAGE_7X);
    }

    @Override
    protected void parseCreateField(ParseContext context) {
        throw new IllegalStateException("parse is implemented directly");
    }

    @Override
    public ValueFetcher valueFetcher(MapperService mapperService, SearchLookup searchLookup, String format) {
        throw new UnsupportedOperationException(ERROR_MESSAGE_7X);
    }

    @Override
    protected String contentType() {
        return CONTENT_TYPE;
    }
}<|MERGE_RESOLUTION|>--- conflicted
+++ resolved
@@ -101,12 +101,7 @@
 
         @Override
         public Query existsQuery(QueryShardContext context) {
-<<<<<<< HEAD
-            //TODO how can this work if this field never has doc_values?
-            return new DocValuesFieldExistsQuery(name());
-=======
             throw new UnsupportedOperationException(ERROR_MESSAGE_7X);
->>>>>>> 4dd85a1e
         }
 
         @Override
