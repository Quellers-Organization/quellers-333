/*
 * Copyright Elasticsearch B.V. and/or licensed to Elasticsearch B.V. under one
 * or more contributor license agreements. Licensed under the Elastic License
 * 2.0; you may not use this file except in compliance with the Elastic License
 * 2.0.
 */

package org.elasticsearch.xpack.deprecation;

import org.elasticsearch.Version;
import org.elasticsearch.action.admin.cluster.node.info.PluginsAndModules;
import org.elasticsearch.bootstrap.BootstrapSettings;
import org.elasticsearch.cluster.ClusterState;
import org.elasticsearch.cluster.coordination.JoinHelper;
import org.elasticsearch.cluster.node.DiscoveryNode;
import org.elasticsearch.cluster.node.DiscoveryNodeRole;
import org.elasticsearch.cluster.routing.allocation.DiskThresholdSettings;
import org.elasticsearch.cluster.routing.allocation.decider.DiskThresholdDecider;
import org.elasticsearch.common.Strings;
import org.elasticsearch.common.settings.Setting;
import org.elasticsearch.common.settings.Setting.Property;
import org.elasticsearch.common.settings.Settings;
import org.elasticsearch.common.util.concurrent.EsExecutors;
import org.elasticsearch.common.util.set.Sets;
import org.elasticsearch.core.TimeValue;
import org.elasticsearch.env.Environment;
import org.elasticsearch.env.NodeEnvironment;
import org.elasticsearch.jdk.JavaVersion;
import org.elasticsearch.license.License;
import org.elasticsearch.license.XPackLicenseState;
import org.elasticsearch.node.Node;
import org.elasticsearch.node.NodeRoleSettings;
import org.elasticsearch.script.ScriptService;
import org.elasticsearch.threadpool.FixedExecutorBuilder;
import org.elasticsearch.transport.RemoteClusterService;
import org.elasticsearch.transport.SniffConnectionStrategy;
import org.elasticsearch.xpack.core.XPackSettings;
import org.elasticsearch.xpack.core.security.SecurityField;
import org.elasticsearch.xpack.core.security.authc.RealmConfig;
import org.elasticsearch.xpack.core.security.authc.RealmSettings;
import org.elasticsearch.xpack.core.security.authc.esnative.NativeRealmSettings;
import org.elasticsearch.xpack.core.security.authc.file.FileRealmSettings;

import java.util.ArrayList;
import java.util.Comparator;
import java.util.HashSet;
import java.util.List;
import java.util.Locale;
import java.util.Map;
import java.util.Optional;
import java.util.Set;
import java.util.function.BiFunction;
import java.util.stream.Collectors;

import static org.elasticsearch.cluster.routing.allocation.DiskThresholdSettings.CLUSTER_ROUTING_ALLOCATION_INCLUDE_RELOCATIONS_SETTING;
import static org.elasticsearch.xpack.cluster.routing.allocation.DataTierAllocationDecider.CLUSTER_ROUTING_EXCLUDE_SETTING;
import static org.elasticsearch.xpack.cluster.routing.allocation.DataTierAllocationDecider.CLUSTER_ROUTING_INCLUDE_SETTING;
import static org.elasticsearch.xpack.cluster.routing.allocation.DataTierAllocationDecider.CLUSTER_ROUTING_REQUIRE_SETTING;
import static org.elasticsearch.xpack.core.security.authc.RealmSettings.RESERVED_REALM_NAME_PREFIX;

class NodeDeprecationChecks {

    static DeprecationIssue checkPidfile(final Settings settings, final PluginsAndModules pluginsAndModules,
                                         final ClusterState clusterState, final XPackLicenseState licenseState) {
        return checkDeprecatedSetting(
            settings,
            pluginsAndModules,
            Environment.PIDFILE_SETTING,
            Environment.NODE_PIDFILE_SETTING,
            "https://www.elastic.co/guide/en/elasticsearch/reference/7.4/breaking-changes-7.4.html#deprecate-pidfile");
    }

    static DeprecationIssue checkProcessors(final Settings settings , final PluginsAndModules pluginsAndModules,
                                            final ClusterState clusterState, final XPackLicenseState licenseState) {
        return checkDeprecatedSetting(
            settings,
            pluginsAndModules,
            EsExecutors.PROCESSORS_SETTING,
            EsExecutors.NODE_PROCESSORS_SETTING,
            "https://www.elastic.co/guide/en/elasticsearch/reference/7.4/breaking-changes-7.4.html#deprecate-processors");
    }

    static DeprecationIssue checkMissingRealmOrders(final Settings settings, final PluginsAndModules pluginsAndModules,
                                                    final ClusterState clusterState, final XPackLicenseState licenseState) {
        final Set<String> orderNotConfiguredRealms = RealmSettings.getRealmSettings(settings).entrySet()
                .stream()
                .filter(e -> false == e.getValue().hasValue(RealmSettings.ORDER_SETTING_KEY))
                .filter(e -> e.getValue().getAsBoolean(RealmSettings.ENABLED_SETTING_KEY, true))
                .map(e -> RealmSettings.realmSettingPrefix(e.getKey()) + RealmSettings.ORDER_SETTING_KEY)
                .collect(Collectors.toSet());

        if (orderNotConfiguredRealms.isEmpty()) {
            return null;
        }

        final String details = String.format(
            Locale.ROOT,
            "Found realms without order config: [%s]. In next major release, node will fail to start with missing realm order.",
            String.join("; ", orderNotConfiguredRealms));
        return new DeprecationIssue(
            DeprecationIssue.Level.CRITICAL,
            "Realm order will be required in next major release.",
            "https://www.elastic.co/guide/en/elasticsearch/reference/7.7/breaking-changes-7.7.html#deprecate-missing-realm-order",
            details,
            false,
            null
        );
    }

    static DeprecationIssue checkUniqueRealmOrders(final Settings settings, final PluginsAndModules pluginsAndModules,
                                                   final ClusterState clusterState, final XPackLicenseState licenseState) {
        final Map<String, List<String>> orderToRealmSettings =
            RealmSettings.getRealmSettings(settings).entrySet()
                .stream()
                .filter(e -> e.getValue().hasValue(RealmSettings.ORDER_SETTING_KEY))
                .collect(Collectors.groupingBy(
                    e -> e.getValue().get(RealmSettings.ORDER_SETTING_KEY),
                    Collectors.mapping(e -> RealmSettings.realmSettingPrefix(e.getKey()) + RealmSettings.ORDER_SETTING_KEY,
                        Collectors.toList())));

        Set<String> duplicateOrders = orderToRealmSettings.entrySet().stream()
            .filter(entry -> entry.getValue().size() > 1)
            .map(entry -> entry.getKey() + ": " + entry.getValue())
            .collect(Collectors.toSet());

        if (duplicateOrders.isEmpty()) {
            return null;
        }

        final String details = String.format(
            Locale.ROOT,
            "Found multiple realms configured with the same order: [%s]. " +
                "In next major release, node will fail to start with duplicated realm order.",
            String.join("; ", duplicateOrders));

        return new DeprecationIssue(
            DeprecationIssue.Level.CRITICAL,
            "Realm orders must be unique in next major release.",
            "https://www.elastic.co/guide/en/elasticsearch/reference/7.7/breaking-changes-7.7.html#deprecate-duplicated-realm-orders",
            details,
           false, null
        );
    }

    static DeprecationIssue checkImplicitlyDisabledSecurityOnBasicAndTrial(final Settings settings,
                                                                           final PluginsAndModules pluginsAndModules,
                                                                           final ClusterState clusterState,
                                                                           final XPackLicenseState licenseState) {
        if ( XPackSettings.SECURITY_ENABLED.exists(settings) == false
            && (licenseState.getOperationMode().equals(License.OperationMode.BASIC)
            || licenseState.getOperationMode().equals(License.OperationMode.TRIAL))) {
          String details = "The default behavior of disabling security on " + licenseState.getOperationMode().description()
              + " licenses is deprecated. In a later version of Elasticsearch, the value of [xpack.security.enabled] will "
              + "default to \"true\" , regardless of the license level. "
              + "See https://www.elastic.co/guide/en/elasticsearch/reference/" + Version.CURRENT.major + "."
              + Version.CURRENT.minor + "/security-minimal-setup.html to enable security, or explicitly disable security by "
              + "setting [xpack.security.enabled] to \"false\" in elasticsearch.yml";
            return new DeprecationIssue(
                DeprecationIssue.Level.CRITICAL,
                "Security is enabled by default for all licenses in the next major version.",
                "https://www.elastic.co/guide/en/elasticsearch/reference/7.14/migrating-7.14.html#implicitly-disabled-security",
                details,
               false, null);
        }
        return null;
    }

    static DeprecationIssue checkImplicitlyDisabledBasicRealms(final Settings settings, final PluginsAndModules pluginsAndModules,
                                                               final ClusterState clusterState, final XPackLicenseState licenseState) {
        final Map<RealmConfig.RealmIdentifier, Settings> realmSettings = RealmSettings.getRealmSettings(settings);
        if (realmSettings.isEmpty()) {
            return null;
        }

        boolean anyRealmEnabled = false;
        final Set<String> unconfiguredBasicRealms =
            new HashSet<>(org.elasticsearch.core.Set.of(FileRealmSettings.TYPE, NativeRealmSettings.TYPE));
        for (Map.Entry<RealmConfig.RealmIdentifier, Settings> realmSetting: realmSettings.entrySet()) {
            anyRealmEnabled = anyRealmEnabled || realmSetting.getValue().getAsBoolean(RealmSettings.ENABLED_SETTING_KEY, true);
            unconfiguredBasicRealms.remove(realmSetting.getKey().getType());
        }

        final String details;
        if (false == anyRealmEnabled) {
            final List<String> explicitlyDisabledBasicRealms =
                Sets.difference(org.elasticsearch.core.Set.of(FileRealmSettings.TYPE, NativeRealmSettings.TYPE),
                    unconfiguredBasicRealms).stream().sorted().collect(Collectors.toList());
            if (explicitlyDisabledBasicRealms.isEmpty()) {
                return null;
            }
            details = String.format(
                Locale.ROOT,
                "Found explicitly disabled basic %s: [%s]. But %s will be enabled because no other realms are configured or enabled. " +
                    "In next major release, explicitly disabled basic realms will remain disabled.",
                explicitlyDisabledBasicRealms.size() == 1 ? "realm" : "realms",
                Strings.collectionToDelimitedString(explicitlyDisabledBasicRealms, ","),
                explicitlyDisabledBasicRealms.size() == 1 ? "it" : "they"
                );
        } else {
            if (unconfiguredBasicRealms.isEmpty()) {
                return null;
            }
            details = String.format(
                Locale.ROOT,
                "Found implicitly disabled basic %s: [%s]. %s disabled because there are other explicitly configured realms." +
                    "In next major release, basic realms will always be enabled unless explicitly disabled.",
                unconfiguredBasicRealms.size() == 1 ? "realm" : "realms",
                Strings.collectionToDelimitedString(unconfiguredBasicRealms, ","),
                unconfiguredBasicRealms.size() == 1 ? "It is" : "They are");
        }
        return new DeprecationIssue(
            DeprecationIssue.Level.WARNING,
            "File and/or native realms are enabled by default in next major release.",
            "https://www.elastic.co/guide/en/elasticsearch/reference/7.13/deprecated-7.13.html#implicitly-disabled-basic-realms",
            details,
            false,
            null
        );

    }

    static DeprecationIssue checkReservedPrefixedRealmNames(final Settings settings, final PluginsAndModules pluginsAndModules,
                                                            final ClusterState clusterState, final XPackLicenseState licenseState) {
        final Map<RealmConfig.RealmIdentifier, Settings> realmSettings = RealmSettings.getRealmSettings(settings);
        if (realmSettings.isEmpty()) {
            return null;
        }
        List<RealmConfig.RealmIdentifier> reservedPrefixedRealmIdentifiers = new ArrayList<>();
        for (RealmConfig.RealmIdentifier realmIdentifier: realmSettings.keySet()) {
            if (realmIdentifier.getName().startsWith(RESERVED_REALM_NAME_PREFIX)) {
                reservedPrefixedRealmIdentifiers.add(realmIdentifier);
            }
        }
        if (reservedPrefixedRealmIdentifiers.isEmpty()) {
            return null;
        } else {
            return new DeprecationIssue(
                DeprecationIssue.Level.WARNING,
                "Realm names cannot start with [" + RESERVED_REALM_NAME_PREFIX + "] in a future major release.",
                "https://www.elastic.co/guide/en/elasticsearch/reference/7.14/deprecated-7.14.html#reserved-prefixed-realm-names",
                String.format(Locale.ROOT, "Found realm " + (reservedPrefixedRealmIdentifiers.size() == 1 ? "name" : "names")
                        + " with reserved prefix [%s]: [%s]. "
                        + "In a future major release, node will fail to start if any realm names start with reserved prefix.",
                    RESERVED_REALM_NAME_PREFIX,
                    reservedPrefixedRealmIdentifiers.stream()
                        .map(rid -> RealmSettings.PREFIX + rid.getType() + "." + rid.getName())
                        .sorted()
                        .collect(Collectors.joining("; "))),
               false, null
            );
        }
    }

    static DeprecationIssue checkThreadPoolListenerQueueSize(final Settings settings) {
        return checkThreadPoolListenerSetting("thread_pool.listener.queue_size", settings);
    }

    static DeprecationIssue checkThreadPoolListenerSize(final Settings settings) {
        return checkThreadPoolListenerSetting("thread_pool.listener.size", settings);
    }

    private static DeprecationIssue checkThreadPoolListenerSetting(final String name, final Settings settings) {
        final FixedExecutorBuilder builder = new FixedExecutorBuilder(settings, "listener", 1, -1, "thread_pool.listener", true);
        final List<Setting<?>> listenerSettings = builder.getRegisteredSettings();
        final Optional<Setting<?>> setting = listenerSettings.stream().filter(s -> s.getKey().equals(name)).findFirst();
        assert setting.isPresent();
        return checkRemovedSetting(
            settings,
            setting.get(),
            "https://www.elastic.co/guide/en/elasticsearch/reference/7.x/breaking-changes-7.7.html#deprecate-listener-thread-pool");
    }

    public static DeprecationIssue checkClusterRemoteConnectSetting(final Settings settings, final PluginsAndModules pluginsAndModules,
                                                                    final ClusterState clusterState, final XPackLicenseState licenseState) {
        return checkDeprecatedSetting(
            settings,
            pluginsAndModules,
            RemoteClusterService.ENABLE_REMOTE_CLUSTERS,
            Setting.boolSetting(
                "node.remote_cluster_client",
                RemoteClusterService.ENABLE_REMOTE_CLUSTERS,
                Property.Deprecated,
                Property.NodeScope),
            "https://www.elastic.co/guide/en/elasticsearch/reference/7.7/breaking-changes-7.7.html#deprecate-cluster-remote-connect"
        );
    }

    public static DeprecationIssue checkNodeLocalStorageSetting(final Settings settings, final PluginsAndModules pluginsAndModules,
                                                                final ClusterState clusterState, final XPackLicenseState licenseState) {
        return checkRemovedSetting(
            settings,
            Node.NODE_LOCAL_STORAGE_SETTING,
            "https://www.elastic.co/guide/en/elasticsearch/reference/7.8/breaking-changes-7.8.html#deprecate-node-local-storage"
        );
    }

    public static DeprecationIssue checkNodeBasicLicenseFeatureEnabledSetting(final Settings settings, Setting<?> setting) {
        return checkRemovedSetting(
            settings,
            setting,
            "https://www.elastic.co/guide/en/elasticsearch/reference/7.8/breaking-changes-7.8.html#deprecate-basic-license-feature-enabled"
        );
    }

    public static DeprecationIssue checkGeneralScriptSizeSetting(final Settings settings, final PluginsAndModules pluginsAndModules,
                                                                 final ClusterState clusterState, final XPackLicenseState licenseState) {
        return checkDeprecatedSetting(
            settings,
            pluginsAndModules,
            ScriptService.SCRIPT_GENERAL_CACHE_SIZE_SETTING,
            ScriptService.SCRIPT_CACHE_SIZE_SETTING,
            "a script context",
            "https://www.elastic.co/guide/en/elasticsearch/reference/7.9/breaking-changes-7.9.html#deprecate_general_script_cache_size"
        );
    }

    public static DeprecationIssue checkGeneralScriptExpireSetting(final Settings settings, final PluginsAndModules pluginsAndModules,
                                                                   final ClusterState clusterState, final XPackLicenseState licenseState) {
        return checkDeprecatedSetting(
            settings,
            pluginsAndModules,
            ScriptService.SCRIPT_GENERAL_CACHE_EXPIRE_SETTING,
            ScriptService.SCRIPT_CACHE_EXPIRE_SETTING,
            "a script context",
            "https://www.elastic.co/guide/en/elasticsearch/reference/7.9/breaking-changes-7.9.html#deprecate_general_script_expire"
        );
    }

    public static DeprecationIssue checkGeneralScriptCompileSettings(final Settings settings, final PluginsAndModules pluginsAndModules,
                                                                    final ClusterState clusterState, final XPackLicenseState licenseState) {
        return checkDeprecatedSetting(
            settings,
            pluginsAndModules,
            ScriptService.SCRIPT_GENERAL_MAX_COMPILATIONS_RATE_SETTING,
            ScriptService.SCRIPT_MAX_COMPILATIONS_RATE_SETTING,
            "a script context",
            "https://www.elastic.co/guide/en/elasticsearch/reference/7.9/breaking-changes-7.9.html#deprecate_general_script_compile_rate"
        );
    }

    public static DeprecationIssue checkLegacyRoleSettings(
        final Setting<Boolean> legacyRoleSetting,
        final Settings settings,
        final PluginsAndModules pluginsAndModules
    ) {

        return checkDeprecatedSetting(
            settings,
            pluginsAndModules,
            legacyRoleSetting,
            NodeRoleSettings.NODE_ROLES_SETTING,
            (v, s) -> {
                return DiscoveryNode.getRolesFromSettings(s)
                    .stream()
                    .map(DiscoveryNodeRole::roleName)
                    .collect(Collectors.joining(","));
            },
            "https://www.elastic.co/guide/en/elasticsearch/reference/master/breaking-changes-8.0.html#breaking_80_settings_changes"
        );
    }

    static DeprecationIssue checkBootstrapSystemCallFilterSetting(final Settings settings, final PluginsAndModules pluginsAndModules,
                                                                  final ClusterState clusterState, final XPackLicenseState licenseState) {
        return checkRemovedSetting(
            settings,
            BootstrapSettings.SYSTEM_CALL_FILTER_SETTING,
            "https://www.elastic.co/guide/en/elasticsearch/reference/7.13/breaking-changes-7.13.html#deprecate-system-call-filter-setting"
        );
    }

    private static DeprecationIssue checkDeprecatedSetting(
        final Settings settings,
        final PluginsAndModules pluginsAndModules,
        final Setting<?> deprecatedSetting,
        final Setting<?> replacementSetting,
        final String url
    ) {
        return checkDeprecatedSetting(settings, pluginsAndModules, deprecatedSetting, replacementSetting, (v, s) -> v, url);
    }

    private static DeprecationIssue checkDeprecatedSetting(
        final Settings settings,
        final PluginsAndModules pluginsAndModules,
        final Setting<?> deprecatedSetting,
        final Setting<?> replacementSetting,
        final BiFunction<String, Settings, String> replacementValue,
        final String url
    ) {
        assert deprecatedSetting.isDeprecated() : deprecatedSetting;
        if (deprecatedSetting.exists(settings) == false) {
            return null;
        }
        final String deprecatedSettingKey = deprecatedSetting.getKey();
        final String replacementSettingKey = replacementSetting.getKey();
        final String value = deprecatedSetting.get(settings).toString();
        final String message = String.format(
            Locale.ROOT,
            "setting [%s] is deprecated in favor of setting [%s]",
            deprecatedSettingKey,
            replacementSettingKey);
        final String details = String.format(
            Locale.ROOT,
            "the setting [%s] is currently set to [%s], instead set [%s] to [%s]",
            deprecatedSettingKey,
            value,
            replacementSettingKey,
            replacementValue.apply(value, settings));
        return new DeprecationIssue(DeprecationIssue.Level.CRITICAL, message, url, details, false, null);
    }

    private static DeprecationIssue checkDeprecatedSetting(
        final Settings settings,
        final PluginsAndModules pluginsAndModules,
        final Setting<?> deprecatedSetting,
        final Setting.AffixSetting<?> replacementSetting,
        final String star,
        final String url
    ) {
        return checkDeprecatedSetting(settings, pluginsAndModules, deprecatedSetting, replacementSetting, (v, s) -> v, star, url);
    }

    private static DeprecationIssue checkDeprecatedSetting(
        final Settings settings,
        final PluginsAndModules pluginsAndModules,
        final Setting<?> deprecatedSetting,
        final Setting.AffixSetting<?> replacementSetting,
        final BiFunction<String, Settings, String> replacementValue,
        final String star,
        final String url
    ) {
        assert deprecatedSetting.isDeprecated() : deprecatedSetting;
        if (deprecatedSetting.exists(settings) == false) {
            return null;
        }
        final String deprecatedSettingKey = deprecatedSetting.getKey();
        final String replacementSettingKey = replacementSetting.getKey();
        final String value = deprecatedSetting.get(settings).toString();
        final String message = String.format(
            Locale.ROOT,
            "setting [%s] is deprecated in favor of grouped setting [%s]",
            deprecatedSettingKey,
            replacementSettingKey);
        final String details = String.format(
            Locale.ROOT,
            "the setting [%s] is currently set to [%s], instead set [%s] to [%s] where * is %s",
            deprecatedSettingKey,
            value,
            replacementSettingKey,
            replacementValue.apply(value, settings),
            star);
        return new DeprecationIssue(DeprecationIssue.Level.CRITICAL, message, url, details, false, null);
    }

    static DeprecationIssue checkRemovedSetting(final Settings settings, final Setting<?> removedSetting, final String url) {
        return checkRemovedSetting(settings, removedSetting, url, DeprecationIssue.Level.CRITICAL);
    }

    static DeprecationIssue checkRemovedSetting(final Settings settings,
                                                final Setting<?> removedSetting,
                                                final String url,
                                                DeprecationIssue.Level deprecationLevel) {
        if (removedSetting.exists(settings) == false) {
            return null;
        }
        final String removedSettingKey = removedSetting.getKey();
        Object removedSettingValue = removedSetting.get(settings);
        String value;
        if (removedSettingValue instanceof TimeValue) {
            value = ((TimeValue) removedSettingValue).getStringRep();
        } else {
            value = removedSettingValue.toString();
        }
        final String message =
            String.format(Locale.ROOT, "setting [%s] is deprecated and will be removed in the next major version", removedSettingKey);
        final String details =
            String.format(Locale.ROOT, "the setting [%s] is currently set to [%s], remove this setting", removedSettingKey, value);
        return new DeprecationIssue(deprecationLevel, message, url, details, false, null);
    }

    static DeprecationIssue javaVersionCheck(Settings nodeSettings, PluginsAndModules plugins, final ClusterState clusterState,
                                             final XPackLicenseState licenseState) {
        final JavaVersion javaVersion = JavaVersion.current();

        if (javaVersion.compareTo(JavaVersion.parse("11")) < 0) {
            return new DeprecationIssue(DeprecationIssue.Level.CRITICAL,
                "Java 11 is required",
                "https://www.elastic.co/guide/en/elasticsearch/reference/master/breaking-changes-8.0.html#breaking_80_packaging_changes",
                "Java 11 will be required for future versions of Elasticsearch, this node is running version ["
                    + javaVersion.toString() + "]. Consider switching to a distribution of Elasticsearch with a bundled JDK. "
                    + "If you are already using a distribution with a bundled JDK, ensure the JAVA_HOME environment variable is not set.",
                false, null);
        }
        return null;
    }

    static DeprecationIssue checkMultipleDataPaths(Settings nodeSettings, PluginsAndModules plugins, final ClusterState clusterState,
                                                   final XPackLicenseState licenseState) {
        List<String> dataPaths = Environment.PATH_DATA_SETTING.get(nodeSettings);
        if (dataPaths.size() > 1) {
            return new DeprecationIssue(DeprecationIssue.Level.CRITICAL,
                "multiple [path.data] entries are deprecated, use a single data directory",
                "https://www.elastic.co/guide/en/elasticsearch/reference/master/breaking-changes-8.0.html#breaking_80_packaging_changes",
                "Multiple data paths are deprecated. Instead, use RAID or other system level features to utilize multiple disks.",
            false, null);
        }
        return null;
    }

    static DeprecationIssue checkDataPathsList(Settings nodeSettings, PluginsAndModules plugins, final ClusterState clusterState,
                                               final XPackLicenseState licenseState) {
        if (Environment.dataPathUsesList(nodeSettings)) {
            return new DeprecationIssue(DeprecationIssue.Level.CRITICAL,
                "[path.data] in a list is deprecated, use a string value",
                "https://www.elastic.co/guide/en/elasticsearch/reference/master/breaking-changes-8.0.html#breaking_80_packaging_changes",
                "Configuring [path.data] with a list is deprecated. Instead specify as a string value.", false, null);
        }
        return null;
    }

    static DeprecationIssue checkSharedDataPathSetting(final Settings settings, final PluginsAndModules pluginsAndModules,
                                                       final ClusterState clusterState, final XPackLicenseState licenseState) {
        if (Environment.PATH_SHARED_DATA_SETTING.exists(settings)) {
            final String message = String.format(Locale.ROOT,
                "setting [%s] is deprecated and will be removed in a future version", Environment.PATH_SHARED_DATA_SETTING.getKey());
            final String url = "https://www.elastic.co/guide/en/elasticsearch/reference/7.13/" +
                "breaking-changes-7.13.html#deprecate-shared-data-path-setting";
            final String details = "Found shared data path configured. Discontinue use of this setting.";
            return new DeprecationIssue(DeprecationIssue.Level.CRITICAL, message, url, details, false, null);
        }
        return null;
    }

    static DeprecationIssue checkSingleDataNodeWatermarkSetting(final Settings settings, final PluginsAndModules pluginsAndModules,
                                                                final ClusterState clusterState, final XPackLicenseState licenseState) {
        if (DiskThresholdDecider.ENABLE_FOR_SINGLE_DATA_NODE.get(settings) == false
            && DiskThresholdDecider.ENABLE_FOR_SINGLE_DATA_NODE.exists(settings)) {
            String key = DiskThresholdDecider.ENABLE_FOR_SINGLE_DATA_NODE.getKey();
            return new DeprecationIssue(DeprecationIssue.Level.CRITICAL,
                String.format(Locale.ROOT, "setting [%s=false] is deprecated and will not be available in a future version", key),
                "https://www.elastic.co/guide/en/elasticsearch/reference/7.14/" +
                    "breaking-changes-7.14.html#deprecate-single-data-node-watermark",
                String.format(Locale.ROOT, "found [%s] configured to false. Discontinue use of this setting or set it to true.", key),
                    false, null
            );
        }

        if (DiskThresholdDecider.ENABLE_FOR_SINGLE_DATA_NODE.get(settings) == false
            && clusterState.getNodes().getDataNodes().size() == 1 && clusterState.getNodes().getLocalNode().isMasterNode()) {
            String key = DiskThresholdDecider.ENABLE_FOR_SINGLE_DATA_NODE.getKey();
            String disableDiskDecider = DiskThresholdSettings.CLUSTER_ROUTING_ALLOCATION_DISK_THRESHOLD_ENABLED_SETTING.getKey();
            return new DeprecationIssue(DeprecationIssue.Level.WARNING,
                String.format(Locale.ROOT, "the default value [false] of setting [%s] is deprecated and will be changed to true" +
                    " in a future version. This cluster has only one data node and behavior will therefore change when upgrading", key),
                "https://www.elastic.co/guide/en/elasticsearch/reference/7.14/" +
                    "breaking-changes-7.14.html#deprecate-single-data-node-watermark",
                String.format(Locale.ROOT, "found [%s] defaulting to false on a single data node cluster." +
                        " Set it to true to avoid this warning." +
                        " Consider using [%s] to disable disk based allocation", key,
                    disableDiskDecider),
                false,
                null
            );

        }


        return null;
    }

    static DeprecationIssue checkMonitoringExporterPassword(
        final Settings settings,
        final PluginsAndModules pluginsAndModules,
        ClusterState cs,
        XPackLicenseState licenseState
    ) {
        // Mimic the HttpExporter#AUTH_PASSWORD_SETTING setting here to avoid a depedency on monitoring module:
        // (just having the setting prefix and suffic here is sufficient to check on whether this setting is used)
        final Setting.AffixSetting<String> AUTH_PASSWORD_SETTING =
            Setting.affixKeySetting("xpack.monitoring.exporters.","auth.password", s -> Setting.simpleString(s));
        List<Setting<?>> passwords = AUTH_PASSWORD_SETTING.getAllConcreteSettings(settings)
            .sorted(Comparator.comparing(Setting::getKey)).collect(Collectors.toList());

        if (passwords.isEmpty()) {
            return null;
        }

        final String passwordSettings = passwords.stream().map(Setting::getKey).collect(Collectors.joining(","));
        final String message = String.format(
            Locale.ROOT,
            "non-secure passwords for monitoring exporters [%s] are deprecated and will be removed in the next major version",
            passwordSettings
        );
        final String details = String.format(
            Locale.ROOT,
            "replace the non-secure monitoring exporter password setting(s) [%s] with their secure 'auth.secure_password' replacement",
            passwordSettings
        );
        final String url = "https://www.elastic.co/guide/en/elasticsearch/reference/7.7/monitoring-settings.html#http-exporter-settings";
        return new DeprecationIssue(DeprecationIssue.Level.CRITICAL, message, url, details, false, null);
    }

    static DeprecationIssue checkJoinTimeoutSetting(final Settings settings,
                                                    final PluginsAndModules pluginsAndModules,
                                                    final ClusterState clusterState,
                                                    final XPackLicenseState licenseState) {
        return checkRemovedSetting(settings,
            JoinHelper.JOIN_TIMEOUT_SETTING,
            "https://www.elastic.co/guide/en/elasticsearch/reference/master/migrating-8.0.html#breaking_80_cluster_changes",
            DeprecationIssue.Level.CRITICAL
        );
    }

    static DeprecationIssue checkSearchRemoteSettings(
        final Settings settings,
        final PluginsAndModules pluginsAndModules,
        ClusterState cs,
        XPackLicenseState licenseState
    ) {
        List<Setting<?>> remoteClusterSettings = new ArrayList<>();
        remoteClusterSettings.addAll(SniffConnectionStrategy.SEARCH_REMOTE_CLUSTERS_SEEDS.getAllConcreteSettings(settings)
            .sorted(Comparator.comparing(Setting::getKey)).collect(Collectors.toList()));
        remoteClusterSettings.addAll(SniffConnectionStrategy.SEARCH_REMOTE_CLUSTERS_PROXY.getAllConcreteSettings(settings)
            .sorted(Comparator.comparing(Setting::getKey)).collect(Collectors.toList()));
        remoteClusterSettings.addAll(RemoteClusterService.SEARCH_REMOTE_CLUSTER_SKIP_UNAVAILABLE.getAllConcreteSettings(settings)
            .sorted(Comparator.comparing(Setting::getKey)).collect(Collectors.toList()));
        if (SniffConnectionStrategy.SEARCH_REMOTE_CONNECTIONS_PER_CLUSTER.exists(settings)) {
            remoteClusterSettings.add(SniffConnectionStrategy.SEARCH_REMOTE_CONNECTIONS_PER_CLUSTER);
        }
        if (RemoteClusterService.SEARCH_REMOTE_INITIAL_CONNECTION_TIMEOUT_SETTING.exists(settings)) {
            remoteClusterSettings.add(RemoteClusterService.SEARCH_REMOTE_INITIAL_CONNECTION_TIMEOUT_SETTING);
        }
        if (RemoteClusterService.SEARCH_REMOTE_NODE_ATTRIBUTE.exists(settings)) {
            remoteClusterSettings.add(RemoteClusterService.SEARCH_REMOTE_NODE_ATTRIBUTE);
        }
        if (RemoteClusterService.SEARCH_ENABLE_REMOTE_CLUSTERS.exists(settings)) {
            remoteClusterSettings.add(RemoteClusterService.SEARCH_ENABLE_REMOTE_CLUSTERS);
        }
        if (remoteClusterSettings.isEmpty()) {
            return null;
        }
        final String remoteClusterSeedSettings = remoteClusterSettings.stream().map(Setting::getKey).collect(Collectors.joining(","));
        final String message = String.format(
            Locale.ROOT,
            "search.remote settings [%s] are deprecated and will be removed in the next major version",
            remoteClusterSeedSettings
        );
        final String details = String.format(
            Locale.ROOT,
            "replace search.remote settings [%s] with their secure 'cluster.remote' replacements",
            remoteClusterSeedSettings
        );
        final String url =
            "https://www.elastic.co/guide/en/elasticsearch/reference/master/migrating-8.0.html#breaking_80_settings_changes";
        return new DeprecationIssue(DeprecationIssue.Level.CRITICAL, message, url, details, false, null);
    }

    static DeprecationIssue checkClusterRoutingAllocationIncludeRelocationsSetting(final Settings settings,
                                                                                   final PluginsAndModules pluginsAndModules,
                                                                                   final ClusterState clusterState,
                                                                                   final XPackLicenseState licenseState) {
        return checkRemovedSetting(settings,
            CLUSTER_ROUTING_ALLOCATION_INCLUDE_RELOCATIONS_SETTING,
            "https://www.elastic.co/guide/en/elasticsearch/reference/master/migrating-8.0.html#breaking_80_allocation_changes",
            DeprecationIssue.Level.CRITICAL
        );
    }

<<<<<<< HEAD
    static DeprecationIssue checkFixedAutoQueueSizeThreadpool(final Settings settings,
                                                              final PluginsAndModules pluginsAndModules,
                                                              final ClusterState clusterState,
                                                              final XPackLicenseState licenseState) {
        List<Setting<Integer>> deprecatedSettings = new ArrayList<>();
        deprecatedSettings.add(Setting.intSetting("thread_pool.search.min_queue_size", 1, Setting.Property.Deprecated));
        deprecatedSettings.add(Setting.intSetting("thread_pool.search.max_queue_size", 1, Setting.Property.Deprecated));
        deprecatedSettings.add(Setting.intSetting("thread_pool.search.auto_queue_frame_size", 1, Setting.Property.Deprecated));
        deprecatedSettings.add(Setting.intSetting("thread_pool.search.target_response_time", 1, Setting.Property.Deprecated));
        deprecatedSettings.add(Setting.intSetting("thread_pool.search_throttled.min_queue_size", 1, Setting.Property.Deprecated));
        deprecatedSettings.add(Setting.intSetting("thread_pool.search_throttled.max_queue_size", 1, Setting.Property.Deprecated));
        deprecatedSettings.add(Setting.intSetting("thread_pool.search_throttled.auto_queue_frame_size", 1, Setting.Property.Deprecated));
        deprecatedSettings.add(Setting.intSetting("thread_pool.search_throttled.target_response_time", 1, Setting.Property.Deprecated));
        List<Setting<Integer>> existingSettings =
            deprecatedSettings.stream().filter(deprecatedSetting -> deprecatedSetting.exists(settings)).collect(Collectors.toList());
        if (existingSettings.isEmpty()) {
            return null;
        }
        final String settingNames = existingSettings.stream().map(Setting::getKey).collect(Collectors.joining(","));
        final String message = String.format(
            Locale.ROOT,
            "cannot use properties [%s] because fixed_auto_queue_size threadpool type has been deprecated and will be removed in the next" +
                " major version",
            settingNames
        );
        final String details = String.format(
            Locale.ROOT,
            "cannot use properties [%s] because fixed_auto_queue_size threadpool type has been deprecated and will be removed in the next" +
                " major version",
            settingNames
        );
        final String url = "https://www.elastic.co/guide/en/elasticsearch/reference/master/migrating-8.0" +
            ".html#breaking_80_threadpool_changes";
        return new DeprecationIssue(DeprecationIssue.Level.CRITICAL, message, url, details, false, null);
=======
    static DeprecationIssue checkClusterRoutingRequireSetting(final Settings settings,
                                                              final PluginsAndModules pluginsAndModules,
                                                              final ClusterState clusterState,
                                                              final XPackLicenseState licenseState) {
        return checkRemovedSetting(settings,
            CLUSTER_ROUTING_REQUIRE_SETTING,
            "https://www.elastic.co/guide/en/elasticsearch/reference/master/migrating-8.0.html#breaking_80_settings_changes",
            DeprecationIssue.Level.CRITICAL
        );
    }

    static DeprecationIssue checkClusterRoutingIncludeSetting(final Settings settings,
                                                              final PluginsAndModules pluginsAndModules,
                                                              final ClusterState clusterState,
                                                              final XPackLicenseState licenseState) {
        return checkRemovedSetting(settings,
            CLUSTER_ROUTING_INCLUDE_SETTING,
            "https://www.elastic.co/guide/en/elasticsearch/reference/master/migrating-8.0.html#breaking_80_settings_changes",
            DeprecationIssue.Level.CRITICAL
        );
    }

    static DeprecationIssue checkClusterRoutingExcludeSetting(final Settings settings,
                                                              final PluginsAndModules pluginsAndModules,
                                                              final ClusterState clusterState,
                                                              final XPackLicenseState licenseState) {
        return checkRemovedSetting(settings,
            CLUSTER_ROUTING_EXCLUDE_SETTING,
            "https://www.elastic.co/guide/en/elasticsearch/reference/master/migrating-8.0.html#breaking_80_settings_changes",
            DeprecationIssue.Level.CRITICAL
        );
    }

    static DeprecationIssue checkAcceptDefaultPasswordSetting(final Settings settings,
                                                              final PluginsAndModules pluginsAndModules,
                                                              final ClusterState clusterState,
                                                              final XPackLicenseState licenseState) {
        return checkRemovedSetting(settings,
            Setting.boolSetting(SecurityField.setting("authc.accept_default_password"),true, Setting.Property.Deprecated),
            "https://www.elastic.co/guide/en/elasticsearch/reference/master/migrating-8.0.html#breaking_80_security_changes",
            DeprecationIssue.Level.CRITICAL
        );
    }

    static DeprecationIssue checkAcceptRolesCacheMaxSizeSetting(final Settings settings,
                                                                final PluginsAndModules pluginsAndModules,
                                                                final ClusterState clusterState,
                                                                final XPackLicenseState licenseState) {
        return checkRemovedSetting(settings,
            Setting.intSetting(SecurityField.setting("authz.store.roles.index.cache.max_size"), 10000, Setting.Property.Deprecated),
            "https://www.elastic.co/guide/en/elasticsearch/reference/master/migrating-8.0.html#breaking_80_security_changes",
            DeprecationIssue.Level.CRITICAL
        );
    }

    static DeprecationIssue checkRolesCacheTTLSizeSetting(final Settings settings,
                                                          final PluginsAndModules pluginsAndModules,
                                                          final ClusterState clusterState,
                                                          final XPackLicenseState licenseState) {
        return checkRemovedSetting(settings,
            Setting.timeSetting(SecurityField.setting("authz.store.roles.index.cache.ttl"), TimeValue.timeValueMinutes(20),
                Setting.Property.Deprecated),
            "https://www.elastic.co/guide/en/elasticsearch/reference/master/migrating-8.0.html#breaking_80_security_changes",
            DeprecationIssue.Level.CRITICAL
        );
    }

    static DeprecationIssue checkMaxLocalStorageNodesSetting(final Settings settings,
                                                          final PluginsAndModules pluginsAndModules,
                                                          final ClusterState clusterState,
                                                          final XPackLicenseState licenseState) {
        return checkRemovedSetting(settings,
            NodeEnvironment.MAX_LOCAL_STORAGE_NODES_SETTING,
            "https://www.elastic.co/guide/en/elasticsearch/reference/master/migrating-8.0.html#breaking_80_node_changes",
            DeprecationIssue.Level.CRITICAL
        );
>>>>>>> 15ff5465
    }
}<|MERGE_RESOLUTION|>--- conflicted
+++ resolved
@@ -665,7 +665,6 @@
         );
     }
 
-<<<<<<< HEAD
     static DeprecationIssue checkFixedAutoQueueSizeThreadpool(final Settings settings,
                                                               final PluginsAndModules pluginsAndModules,
                                                               final ClusterState clusterState,
@@ -700,7 +699,8 @@
         final String url = "https://www.elastic.co/guide/en/elasticsearch/reference/master/migrating-8.0" +
             ".html#breaking_80_threadpool_changes";
         return new DeprecationIssue(DeprecationIssue.Level.CRITICAL, message, url, details, false, null);
-=======
+    }
+
     static DeprecationIssue checkClusterRoutingRequireSetting(final Settings settings,
                                                               final PluginsAndModules pluginsAndModules,
                                                               final ClusterState clusterState,
@@ -777,6 +777,5 @@
             "https://www.elastic.co/guide/en/elasticsearch/reference/master/migrating-8.0.html#breaking_80_node_changes",
             DeprecationIssue.Level.CRITICAL
         );
->>>>>>> 15ff5465
     }
 }