/*
 * Copyright Elasticsearch B.V. and/or licensed to Elasticsearch B.V. under one
 * or more contributor license agreements. Licensed under the Elastic License
 * 2.0; you may not use this file except in compliance with the Elastic License
 * 2.0.
 */
package org.elasticsearch.xpack.deprecation;

import org.elasticsearch.action.admin.cluster.node.info.PluginsAndModules;
import org.elasticsearch.cluster.ClusterState;
import org.elasticsearch.cluster.metadata.IndexMetadata;
import org.elasticsearch.cluster.node.DiscoveryNode;
import org.elasticsearch.common.settings.Settings;
import org.elasticsearch.license.XPackLicenseState;
import org.elasticsearch.xpack.core.XPackSettings;

import java.util.Arrays;
import java.util.Collections;
import java.util.List;
import java.util.Objects;
import java.util.function.Function;
import java.util.stream.Collectors;
import java.util.stream.Stream;

/**
 * Class containing all the cluster, node, and index deprecation checks that will be served
 * by the {@link DeprecationInfoAction}.
 */
public class DeprecationChecks {

    private DeprecationChecks() {
    }

    static List<Function<ClusterState, DeprecationIssue>> CLUSTER_SETTINGS_CHECKS =
        Collections.unmodifiableList(Arrays.asList(
            ClusterDeprecationChecks::checkUserAgentPipelines,
            ClusterDeprecationChecks::checkTemplatesWithTooManyFields,
            ClusterDeprecationChecks::checkPollIntervalTooLow,
            ClusterDeprecationChecks::checkTemplatesWithFieldNamesDisabled,
            ClusterDeprecationChecks::checkTemplatesWithMultipleTypes,
            ClusterDeprecationChecks::checkClusterRoutingAllocationIncludeRelocationsSetting,
            ClusterDeprecationChecks::checkGeoShapeTemplates
        ));

    static final List<NodeDeprecationCheck<Settings, PluginsAndModules, ClusterState, XPackLicenseState, DeprecationIssue>>
        NODE_SETTINGS_CHECKS;

        static {
            final Stream<NodeDeprecationCheck<Settings, PluginsAndModules, ClusterState, XPackLicenseState, DeprecationIssue>>
                legacyRoleSettings =
                DiscoveryNode.getPossibleRoles().stream()
                .filter(r -> r.legacySetting() != null)
                .map(r -> (s, p, t, c) -> NodeDeprecationChecks.checkLegacyRoleSettings(r.legacySetting(), s, p));
            NODE_SETTINGS_CHECKS = Stream.concat(
                legacyRoleSettings,
                Stream.of(
                    NodeDeprecationChecks::javaVersionCheck,
                    NodeDeprecationChecks::checkPidfile,
                    NodeDeprecationChecks::checkProcessors,
                    NodeDeprecationChecks::checkMissingRealmOrders,
                    NodeDeprecationChecks::checkUniqueRealmOrders,
                    NodeDeprecationChecks::checkImplicitlyDisabledBasicRealms,
                    NodeDeprecationChecks::checkReservedPrefixedRealmNames,
                    (settings, pluginsAndModules, clusterState, licenseState) ->
                        NodeDeprecationChecks.checkThreadPoolListenerQueueSize(settings),
                    (settings, pluginsAndModules, clusterState, licenseState) ->
                        NodeDeprecationChecks.checkThreadPoolListenerSize(settings),
                    NodeDeprecationChecks::checkClusterRemoteConnectSetting,
                    NodeDeprecationChecks::checkNodeLocalStorageSetting,
                    NodeDeprecationChecks::checkGeneralScriptSizeSetting,
                    NodeDeprecationChecks::checkGeneralScriptExpireSetting,
                    NodeDeprecationChecks::checkGeneralScriptCompileSettings,
                    (settings, pluginsAndModules, clusterState, licenseState) ->
                        NodeDeprecationChecks.checkNodeBasicLicenseFeatureEnabledSetting(settings, XPackSettings.ENRICH_ENABLED_SETTING),
                    (settings, pluginsAndModules, clusterState, licenseState) ->
                        NodeDeprecationChecks.checkNodeBasicLicenseFeatureEnabledSetting(settings, XPackSettings.FLATTENED_ENABLED),
                    (settings, pluginsAndModules, clusterState, licenseState) ->
                        NodeDeprecationChecks.checkNodeBasicLicenseFeatureEnabledSetting(settings, XPackSettings.INDEX_LIFECYCLE_ENABLED),
                    (settings, pluginsAndModules, clusterState, licenseState) ->
                        NodeDeprecationChecks.checkNodeBasicLicenseFeatureEnabledSetting(settings, XPackSettings.MONITORING_ENABLED),
                    (settings, pluginsAndModules, clusterState, licenseState) ->
                        NodeDeprecationChecks.checkNodeBasicLicenseFeatureEnabledSetting(settings, XPackSettings.ROLLUP_ENABLED),
                    (settings, pluginsAndModules, clusterState, licenseState) ->
                        NodeDeprecationChecks.checkNodeBasicLicenseFeatureEnabledSetting(settings,
                            XPackSettings.SNAPSHOT_LIFECYCLE_ENABLED),
                    (settings, pluginsAndModules, clusterState, licenseState) ->
                        NodeDeprecationChecks.checkNodeBasicLicenseFeatureEnabledSetting(settings, XPackSettings.SQL_ENABLED),
                    (settings, pluginsAndModules, clusterState, licenseState) ->
                        NodeDeprecationChecks.checkNodeBasicLicenseFeatureEnabledSetting(settings, XPackSettings.TRANSFORM_ENABLED),
                    (settings, pluginsAndModules, clusterState, licenseState) ->
                        NodeDeprecationChecks.checkNodeBasicLicenseFeatureEnabledSetting(settings, XPackSettings.VECTORS_ENABLED),
                    NodeDeprecationChecks::checkMultipleDataPaths,
                    NodeDeprecationChecks::checkDataPathsList,
                    NodeDeprecationChecks::checkBootstrapSystemCallFilterSetting,
                    NodeDeprecationChecks::checkSharedDataPathSetting,
                    NodeDeprecationChecks::checkSingleDataNodeWatermarkSetting,
                    NodeDeprecationChecks::checkImplicitlyDisabledSecurityOnBasicAndTrial,
                    NodeDeprecationChecks::checkSearchRemoteSettings,
                    NodeDeprecationChecks::checkMonitoringExporterPassword,
<<<<<<< HEAD
                    NodeDeprecationChecks::checkClusterRoutingAllocationIncludeRelocationsSetting,
                    NodeDeprecationChecks::checkNoPermitHandshakeFromIncompatibleBuilds,
=======
                    NodeDeprecationChecks::checkTransportClientProfilesFilterSetting,
                    NodeDeprecationChecks::checkDelayClusterStateRecoverySettings,
                    NodeDeprecationChecks::checkFixedAutoQueueSizeThreadpool,
                    NodeDeprecationChecks::checkJoinTimeoutSetting,
                    NodeDeprecationChecks::checkClusterRoutingAllocationIncludeRelocationsSetting,
                    NodeDeprecationChecks::checkClusterRoutingRequireSetting,
                    NodeDeprecationChecks::checkClusterRoutingIncludeSetting,
                    NodeDeprecationChecks::checkClusterRoutingExcludeSetting,
>>>>>>> b95df284
                    NodeDeprecationChecks::checkAcceptDefaultPasswordSetting,
                    NodeDeprecationChecks::checkAcceptRolesCacheMaxSizeSetting,
                    NodeDeprecationChecks::checkRolesCacheTTLSizeSetting,
                    NodeDeprecationChecks::checkMaxLocalStorageNodesSetting,
                    NodeDeprecationChecks::checkClusterRoutingAllocationIncludeRelocationsSetting
                )
            ).collect(Collectors.toList());
        }

    static List<Function<IndexMetadata, DeprecationIssue>> INDEX_SETTINGS_CHECKS =
        Collections.unmodifiableList(Arrays.asList(
            IndexDeprecationChecks::oldIndicesCheck,
            IndexDeprecationChecks::tooManyFieldsCheck,
            IndexDeprecationChecks::chainedMultiFieldsCheck,
            IndexDeprecationChecks::deprecatedDateTimeFormat,
            IndexDeprecationChecks::translogRetentionSettingCheck,
            IndexDeprecationChecks::fieldNamesDisabledCheck,
            IndexDeprecationChecks::checkIndexDataPath,
            IndexDeprecationChecks::indexingSlowLogLevelSettingCheck,
            IndexDeprecationChecks::searchSlowLogLevelSettingCheck,
            IndexDeprecationChecks::storeTypeSettingCheck,
            IndexDeprecationChecks::checkIndexRoutingRequireSetting,
            IndexDeprecationChecks::checkIndexRoutingIncludeSetting,
            IndexDeprecationChecks::checkIndexRoutingExcludeSetting,
            IndexDeprecationChecks::checkGeoShapeMappings
        ));

    /**
     * helper utility function to reduce repeat of running a specific {@link List} of checks.
     *
     * @param checks The functional checks to execute using the mapper function
     * @param mapper The function that executes the lambda check with the appropriate arguments
     * @param <T> The signature of the check (TriFunction, BiFunction, Function, including the appropriate arguments)
     * @return The list of {@link DeprecationIssue} that were found in the cluster
     */
    static <T> List<DeprecationIssue> filterChecks(List<T> checks, Function<T, DeprecationIssue> mapper) {
        return checks.stream().map(mapper).filter(Objects::nonNull).collect(Collectors.toList());
    }

    @FunctionalInterface
    public interface NodeDeprecationCheck<A, B, C, D, R> {
        R apply(A first, B second, C third, D fourth);
    }
}<|MERGE_RESOLUTION|>--- conflicted
+++ resolved
@@ -97,10 +97,8 @@
                     NodeDeprecationChecks::checkImplicitlyDisabledSecurityOnBasicAndTrial,
                     NodeDeprecationChecks::checkSearchRemoteSettings,
                     NodeDeprecationChecks::checkMonitoringExporterPassword,
-<<<<<<< HEAD
                     NodeDeprecationChecks::checkClusterRoutingAllocationIncludeRelocationsSetting,
                     NodeDeprecationChecks::checkNoPermitHandshakeFromIncompatibleBuilds,
-=======
                     NodeDeprecationChecks::checkTransportClientProfilesFilterSetting,
                     NodeDeprecationChecks::checkDelayClusterStateRecoverySettings,
                     NodeDeprecationChecks::checkFixedAutoQueueSizeThreadpool,
@@ -109,7 +107,6 @@
                     NodeDeprecationChecks::checkClusterRoutingRequireSetting,
                     NodeDeprecationChecks::checkClusterRoutingIncludeSetting,
                     NodeDeprecationChecks::checkClusterRoutingExcludeSetting,
->>>>>>> b95df284
                     NodeDeprecationChecks::checkAcceptDefaultPasswordSetting,
                     NodeDeprecationChecks::checkAcceptRolesCacheMaxSizeSetting,
                     NodeDeprecationChecks::checkRolesCacheTTLSizeSetting,
