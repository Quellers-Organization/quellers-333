--- conflicted
+++ resolved
@@ -51,13 +51,9 @@
         Collections.unmodifiableList(Arrays.asList(
             IndexDeprecationChecks::oldIndicesCheck,
             IndexDeprecationChecks::delimitedPayloadFilterCheck,
-<<<<<<< HEAD
+            IndexDeprecationChecks::percolatorUnmappedFieldsAsStringCheck,
             IndexDeprecationChecks::indexNameCheck,
             IndexDeprecationChecks::nodeLeftDelayedTimeCheck
-=======
-            IndexDeprecationChecks::percolatorUnmappedFieldsAsStringCheck,
-            IndexDeprecationChecks::indexNameCheck
->>>>>>> 5885141e
             ));
 
     /**
