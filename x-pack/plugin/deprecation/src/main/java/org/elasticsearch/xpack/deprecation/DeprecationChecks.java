--- conflicted
+++ resolved
@@ -38,7 +38,6 @@
 
     static List<Function<ClusterState, DeprecationIssue>> CLUSTER_SETTINGS_CHECKS = Collections.emptyList();
 
-<<<<<<< HEAD
     static final List<
         NodeDeprecationCheck<Settings, PluginsAndModules, ClusterState, XPackLicenseState, DeprecationIssue>> NODE_SETTINGS_CHECKS = List
             .of(
@@ -86,57 +85,9 @@
                 NodeDeprecationChecks::checkScriptContextCacheExpirationSetting,
                 NodeDeprecationChecks::checkEnforceDefaultTierPreferenceSetting,
                 NodeDeprecationChecks::checkLifecyleStepMasterTimeoutSetting,
-                NodeDeprecationChecks::checkEqlEnabledSetting
+                NodeDeprecationChecks::checkEqlEnabledSetting,
+                NodeDeprecationChecks::checkNodeAttrData
             );
-=======
-    static List<BiFunction<Settings, PluginsAndModules, DeprecationIssue>> NODE_SETTINGS_CHECKS = List.of(
-        NodeDeprecationChecks::checkSharedDataPathSetting,
-        NodeDeprecationChecks::checkReservedPrefixedRealmNames,
-        NodeDeprecationChecks::checkSingleDataNodeWatermarkSetting,
-        NodeDeprecationChecks::checkExporterUseIngestPipelineSettings,
-        NodeDeprecationChecks::checkExporterPipelineMasterTimeoutSetting,
-        NodeDeprecationChecks::checkExporterCreateLegacyTemplateSetting,
-        NodeDeprecationChecks::checkMonitoringSettingHistoryDuration,
-        NodeDeprecationChecks::checkMonitoringSettingCollectIndexRecovery,
-        NodeDeprecationChecks::checkMonitoringSettingCollectIndices,
-        NodeDeprecationChecks::checkMonitoringSettingCollectCcrTimeout,
-        NodeDeprecationChecks::checkMonitoringSettingCollectEnrichStatsTimeout,
-        NodeDeprecationChecks::checkMonitoringSettingCollectIndexRecoveryStatsTimeout,
-        NodeDeprecationChecks::checkMonitoringSettingCollectIndexStatsTimeout,
-        NodeDeprecationChecks::checkMonitoringSettingCollectMlJobStatsTimeout,
-        NodeDeprecationChecks::checkMonitoringSettingCollectNodeStatsTimeout,
-        NodeDeprecationChecks::checkMonitoringSettingCollectClusterStatsTimeout,
-        NodeDeprecationChecks::checkMonitoringSettingExportersHost,
-        NodeDeprecationChecks::checkMonitoringSettingExportersBulkTimeout,
-        NodeDeprecationChecks::checkMonitoringSettingExportersConnectionTimeout,
-        NodeDeprecationChecks::checkMonitoringSettingExportersConnectionReadTimeout,
-        NodeDeprecationChecks::checkMonitoringSettingExportersAuthUsername,
-        NodeDeprecationChecks::checkMonitoringSettingExportersAuthPass,
-        NodeDeprecationChecks::checkMonitoringSettingExportersSSL,
-        NodeDeprecationChecks::checkMonitoringSettingExportersProxyBase,
-        NodeDeprecationChecks::checkMonitoringSettingExportersSniffEnabled,
-        NodeDeprecationChecks::checkMonitoringSettingExportersHeaders,
-        NodeDeprecationChecks::checkMonitoringSettingExportersTemplateTimeout,
-        NodeDeprecationChecks::checkMonitoringSettingExportersMasterTimeout,
-        NodeDeprecationChecks::checkMonitoringSettingExportersEnabled,
-        NodeDeprecationChecks::checkMonitoringSettingExportersType,
-        NodeDeprecationChecks::checkMonitoringSettingExportersAlertsEnabled,
-        NodeDeprecationChecks::checkMonitoringSettingExportersAlertsBlacklist,
-        NodeDeprecationChecks::checkMonitoringSettingExportersIndexNameTimeFormat,
-        NodeDeprecationChecks::checkMonitoringSettingDecommissionAlerts,
-        NodeDeprecationChecks::checkMonitoringSettingEsCollectionEnabled,
-        NodeDeprecationChecks::checkMonitoringSettingCollectionEnabled,
-        NodeDeprecationChecks::checkMonitoringSettingCollectionInterval,
-        NodeDeprecationChecks::checkScriptContextCache,
-        NodeDeprecationChecks::checkScriptContextCompilationsRateLimitSetting,
-        NodeDeprecationChecks::checkScriptContextCacheSizeSetting,
-        NodeDeprecationChecks::checkScriptContextCacheExpirationSetting,
-        NodeDeprecationChecks::checkEnforceDefaultTierPreferenceSetting,
-        NodeDeprecationChecks::checkLifecyleStepMasterTimeoutSetting,
-        NodeDeprecationChecks::checkEqlEnabledSetting,
-        NodeDeprecationChecks::checkNodeAttrData
-    );
->>>>>>> 3065c6d6
 
     static List<Function<IndexMetadata, DeprecationIssue>> INDEX_SETTINGS_CHECKS = List.of(
         IndexDeprecationChecks::oldIndicesCheck,
