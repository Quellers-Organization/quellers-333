--- conflicted
+++ resolved
@@ -132,17 +132,15 @@
                     NodeDeprecationChecks::checkMaxLocalStorageNodesSetting,
                     NodeDeprecationChecks::checkSamlNameIdFormatSetting,
                     NodeDeprecationChecks::checkClusterRoutingAllocationIncludeRelocationsSetting,
-<<<<<<< HEAD
                     NodeDeprecationChecks::checkSingleDataNodeWatermarkSetting,
                     NodeDeprecationChecks::checkExporterUseIngestPipelineSettings,
                     NodeDeprecationChecks::checkExporterPipelineMasterTimeoutSetting,
-                    NodeDeprecationChecks::checkExporterCreateLegacyTemplateSetting
-=======
+                    NodeDeprecationChecks::checkExporterCreateLegacyTemplateSetting,
+                    NodeDeprecationChecks::checkClusterRoutingAllocationIncludeRelocationsSetting,
                     NodeDeprecationChecks::checkScriptContextCache,
                     NodeDeprecationChecks::checkScriptContextCompilationsRateLimitSetting,
                     NodeDeprecationChecks::checkScriptContextCacheSizeSetting,
                     NodeDeprecationChecks::checkScriptContextCacheExpirationSetting
->>>>>>> 005d8f01
                 )
             ).collect(Collectors.toList());
         }
