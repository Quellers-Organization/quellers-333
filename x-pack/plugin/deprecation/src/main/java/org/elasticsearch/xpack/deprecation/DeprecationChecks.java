--- conflicted
+++ resolved
@@ -38,11 +38,8 @@
 
     static List<BiFunction<List<NodeInfo>, List<NodeStats>, DeprecationIssue>> NODE_SETTINGS_CHECKS =
         Collections.unmodifiableList(Arrays.asList(
-<<<<<<< HEAD
             NodeDeprecationChecks::httpEnabledSettingRemoved,
-=======
             NodeDeprecationChecks::tribeNodeCheck,
->>>>>>> 50a3dfaf
             NodeDeprecationChecks::azureRepositoryChanges,
             NodeDeprecationChecks::gcsRepositoryChanges,
             NodeDeprecationChecks::fileDiscoveryPluginRemoved
