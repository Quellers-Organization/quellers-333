--- conflicted
+++ resolved
@@ -325,7 +325,6 @@
         return null;
     }
 
-<<<<<<< HEAD
     static DeprecationIssue checkRemovedSetting(final Settings settings,
                                                 final Setting<?> removedSetting,
                                                 final String url,
@@ -364,7 +363,8 @@
             "https://www.elastic.co/guide/en/elasticsearch/reference/master/migrating-8.0.html#breaking_80_settings_changes",
             DeprecationIssue.Level.CRITICAL
         );
-=======
+    }
+
     protected static boolean isGeoShapeFieldWithDeprecatedParam(Map<?, ?> property) {
         return LegacyGeoShapeFieldMapper.CONTENT_TYPE.equals(property.get("type")) &&
             LegacyGeoShapeFieldMapper.DEPRECATED_PARAMETERS.stream().anyMatch(deprecatedParameter ->
@@ -401,6 +401,5 @@
             String url = "https://www.elastic.co/guide/en/elasticsearch/reference/master/migrating-8.0.html#breaking_80_mappings_changes";
             return new DeprecationIssue(DeprecationIssue.Level.CRITICAL, message, url, details, false, null);
         }
->>>>>>> 121bd058
     }
 }