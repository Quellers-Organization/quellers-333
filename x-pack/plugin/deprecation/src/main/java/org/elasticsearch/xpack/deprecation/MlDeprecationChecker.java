--- conflicted
+++ resolved
@@ -36,11 +36,7 @@
             return Optional.of(new DeprecationIssue(DeprecationIssue.Level.WARNING,
                 "Datafeed [" + datafeedConfig.getId() + "] uses deprecated query options",
                 "https://www.elastic.co/guide/en/elasticsearch/reference/master/breaking-changes-7.0.html#breaking_70_search_changes",
-<<<<<<< HEAD
-                deprecations.toString(), false));
-=======
-                deprecations.toString(), null));
->>>>>>> 3f44a5b3
+                deprecations.toString(), false, null));
         }
     }
 
@@ -52,11 +48,7 @@
             return Optional.of(new DeprecationIssue(DeprecationIssue.Level.WARNING,
                 "Datafeed [" + datafeedConfig.getId() + "] uses deprecated aggregation options",
                 "https://www.elastic.co/guide/en/elasticsearch/reference/master/breaking-changes-7.0.html" +
-<<<<<<< HEAD
-                    "#breaking_70_aggregations_changes", deprecations.toString(), false));
-=======
-                    "#breaking_70_aggregations_changes", deprecations.toString(), null));
->>>>>>> 3f44a5b3
+                    "#breaking_70_aggregations_changes", deprecations.toString(), false, null));
         }
     }
 
@@ -85,11 +77,8 @@
                 ),
                 "https://www.elastic.co/guide/en/elasticsearch/reference/master/ml-upgrade-job-model-snapshot.html",
                 details.toString(),
-<<<<<<< HEAD
-                false)
-=======
-                Map.of("job_id", modelSnapshot.getJobId(), "snapshot_id", modelSnapshot.getSnapshotId()))
->>>>>>> 3f44a5b3
+                false,
+                null)
             );
         }
         return Optional.empty();
