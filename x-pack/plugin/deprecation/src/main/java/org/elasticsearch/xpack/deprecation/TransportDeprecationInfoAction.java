/*
 * Copyright Elasticsearch B.V. and/or licensed to Elasticsearch B.V. under one
 * or more contributor license agreements. Licensed under the Elastic License;
 * you may not use this file except in compliance with the Elastic License.
 */
package org.elasticsearch.xpack.deprecation;

import org.apache.logging.log4j.LogManager;
import org.apache.logging.log4j.Logger;
import org.elasticsearch.action.ActionListener;
import org.elasticsearch.action.FailedNodeException;
import org.elasticsearch.action.support.ActionFilters;
import org.elasticsearch.action.support.GroupedActionListener;
import org.elasticsearch.action.support.master.TransportMasterNodeReadAction;
import org.elasticsearch.client.OriginSettingClient;
import org.elasticsearch.client.node.NodeClient;
import org.elasticsearch.cluster.ClusterState;
import org.elasticsearch.cluster.block.ClusterBlockException;
import org.elasticsearch.cluster.block.ClusterBlockLevel;
import org.elasticsearch.cluster.metadata.IndexNameExpressionResolver;
import org.elasticsearch.cluster.service.ClusterService;
import org.elasticsearch.common.inject.Inject;
import org.elasticsearch.common.settings.Settings;
import org.elasticsearch.common.xcontent.NamedXContentRegistry;
import org.elasticsearch.license.XPackLicenseState;
import org.elasticsearch.tasks.Task;
import org.elasticsearch.threadpool.ThreadPool;
import org.elasticsearch.transport.TransportService;
import org.elasticsearch.xpack.core.ClientHelper;
<<<<<<< HEAD
import org.elasticsearch.xpack.core.XPackSettings;
=======
import org.elasticsearch.xpack.core.XPackField;
>>>>>>> 746618bd
import org.elasticsearch.xpack.core.deprecation.DeprecationInfoAction;
import org.elasticsearch.xpack.core.deprecation.DeprecationIssue;
import org.elasticsearch.xpack.core.deprecation.NodesDeprecationCheckAction;
import org.elasticsearch.xpack.core.deprecation.NodesDeprecationCheckRequest;

import java.util.Collections;
import java.util.List;
import java.util.Map;
import java.util.stream.Collectors;

import static org.elasticsearch.xpack.deprecation.DeprecationChecks.CLUSTER_SETTINGS_CHECKS;
import static org.elasticsearch.xpack.deprecation.DeprecationChecks.INDEX_SETTINGS_CHECKS;

public class TransportDeprecationInfoAction extends TransportMasterNodeReadAction<DeprecationInfoAction.Request,
        DeprecationInfoAction.Response> {
    private static final List<DeprecationChecker> PLUGIN_CHECKERS = List.of(new MlDeprecationChecker());
    private static final Logger logger = LogManager.getLogger(TransportDeprecationInfoAction.class);

    private final XPackLicenseState licenseState;
    private final NodeClient client;
    private final IndexNameExpressionResolver indexNameExpressionResolver;
    private final Settings settings;
    private final NamedXContentRegistry xContentRegistry;

    @Inject
    public TransportDeprecationInfoAction(Settings settings, TransportService transportService, ClusterService clusterService,
                                          ThreadPool threadPool, ActionFilters actionFilters,
                                          IndexNameExpressionResolver indexNameExpressionResolver,
                                          XPackLicenseState licenseState, NodeClient client, NamedXContentRegistry xContentRegistry) {
        super(DeprecationInfoAction.NAME, transportService, clusterService, threadPool, actionFilters, DeprecationInfoAction.Request::new,
                indexNameExpressionResolver, DeprecationInfoAction.Response::new, ThreadPool.Names.GENERIC);
        this.licenseState = licenseState;
        this.client = client;
        this.indexNameExpressionResolver = indexNameExpressionResolver;
        this.settings = settings;
        this.xContentRegistry = xContentRegistry;
    }

    @Override
    protected ClusterBlockException checkBlock(DeprecationInfoAction.Request request, ClusterState state) {
        // Cluster is not affected but we look up repositories in metadata
        return state.blocks().globalBlockedException(ClusterBlockLevel.METADATA_READ);
    }

    @Override
    protected final void masterOperation(Task task, final DeprecationInfoAction.Request request, ClusterState state,
                                         final ActionListener<DeprecationInfoAction.Response> listener) {
        NodesDeprecationCheckRequest nodeDepReq = new NodesDeprecationCheckRequest("_all");
        ClientHelper.executeAsyncWithOrigin(client, ClientHelper.DEPRECATION_ORIGIN,
            NodesDeprecationCheckAction.INSTANCE, nodeDepReq,
            ActionListener.wrap(response -> {
            if (response.hasFailures()) {
                List<String> failedNodeIds = response.failures().stream()
                    .map(failure -> failure.nodeId() + ": " + failure.getMessage())
                    .collect(Collectors.toList());
                logger.warn("nodes failed to run deprecation checks: {}", failedNodeIds);
                for (FailedNodeException failure : response.failures()) {
                    logger.debug("node {} failed to run deprecation checks: {}", failure.nodeId(), failure);
                }
<<<<<<< HEAD
            }
            getDatafeedConfigs(ActionListener.wrap(
                datafeeds -> {
                    listener.onResponse(
                        DeprecationInfoAction.Response.from(state, xContentRegistry, indexNameExpressionResolver,
                            request, datafeeds, response, INDEX_SETTINGS_CHECKS, CLUSTER_SETTINGS_CHECKS,
                            ML_SETTINGS_CHECKS));
                },
                listener::onFailure
            ));
=======

                DeprecationChecker.Components components = new DeprecationChecker.Components(
                    xContentRegistry,
                    settings,
                    new OriginSettingClient(client, ClientHelper.DEPRECATION_ORIGIN)
                );
                pluginSettingIssues(PLUGIN_CHECKERS, components, ActionListener.wrap(
                    deprecationIssues -> listener.onResponse(
                        DeprecationInfoAction.Response.from(state, indexNameExpressionResolver,
                            request, response, INDEX_SETTINGS_CHECKS, CLUSTER_SETTINGS_CHECKS,
                            deprecationIssues)),
                    listener::onFailure
                ));
>>>>>>> 746618bd

        }, listener::onFailure));
    }

    static void pluginSettingIssues(List<DeprecationChecker> checkers,
                                    DeprecationChecker.Components components,
                                    ActionListener<Map<String, List<DeprecationIssue>>> listener) {
        List<DeprecationChecker> enabledCheckers = checkers
            .stream()
            .filter(c -> c.enabled(components.settings()))
            .collect(Collectors.toList());
        if (enabledCheckers.isEmpty()) {
            listener.onResponse(Collections.emptyMap());
            return;
        }
        GroupedActionListener<DeprecationChecker.CheckResult> groupedActionListener = new GroupedActionListener<>(ActionListener.wrap(
            checkResults -> listener.onResponse(checkResults
                    .stream()
                    .collect(Collectors.toMap(DeprecationChecker.CheckResult::getCheckerName, DeprecationChecker.CheckResult::getIssues))),
            listener::onFailure
        ), enabledCheckers.size());
        for(DeprecationChecker checker : checkers) {
            checker.check(components, groupedActionListener);
        }
    }

}<|MERGE_RESOLUTION|>--- conflicted
+++ resolved
@@ -27,11 +27,6 @@
 import org.elasticsearch.threadpool.ThreadPool;
 import org.elasticsearch.transport.TransportService;
 import org.elasticsearch.xpack.core.ClientHelper;
-<<<<<<< HEAD
-import org.elasticsearch.xpack.core.XPackSettings;
-=======
-import org.elasticsearch.xpack.core.XPackField;
->>>>>>> 746618bd
 import org.elasticsearch.xpack.core.deprecation.DeprecationInfoAction;
 import org.elasticsearch.xpack.core.deprecation.DeprecationIssue;
 import org.elasticsearch.xpack.core.deprecation.NodesDeprecationCheckAction;
@@ -50,7 +45,6 @@
     private static final List<DeprecationChecker> PLUGIN_CHECKERS = List.of(new MlDeprecationChecker());
     private static final Logger logger = LogManager.getLogger(TransportDeprecationInfoAction.class);
 
-    private final XPackLicenseState licenseState;
     private final NodeClient client;
     private final IndexNameExpressionResolver indexNameExpressionResolver;
     private final Settings settings;
@@ -60,10 +54,9 @@
     public TransportDeprecationInfoAction(Settings settings, TransportService transportService, ClusterService clusterService,
                                           ThreadPool threadPool, ActionFilters actionFilters,
                                           IndexNameExpressionResolver indexNameExpressionResolver,
-                                          XPackLicenseState licenseState, NodeClient client, NamedXContentRegistry xContentRegistry) {
+                                          NodeClient client, NamedXContentRegistry xContentRegistry) {
         super(DeprecationInfoAction.NAME, transportService, clusterService, threadPool, actionFilters, DeprecationInfoAction.Request::new,
                 indexNameExpressionResolver, DeprecationInfoAction.Response::new, ThreadPool.Names.GENERIC);
-        this.licenseState = licenseState;
         this.client = client;
         this.indexNameExpressionResolver = indexNameExpressionResolver;
         this.settings = settings;
@@ -91,32 +84,20 @@
                 for (FailedNodeException failure : response.failures()) {
                     logger.debug("node {} failed to run deprecation checks: {}", failure.nodeId(), failure);
                 }
-<<<<<<< HEAD
             }
-            getDatafeedConfigs(ActionListener.wrap(
-                datafeeds -> {
-                    listener.onResponse(
-                        DeprecationInfoAction.Response.from(state, xContentRegistry, indexNameExpressionResolver,
-                            request, datafeeds, response, INDEX_SETTINGS_CHECKS, CLUSTER_SETTINGS_CHECKS,
-                            ML_SETTINGS_CHECKS));
-                },
+
+            DeprecationChecker.Components components = new DeprecationChecker.Components(
+                xContentRegistry,
+                settings,
+                new OriginSettingClient(client, ClientHelper.DEPRECATION_ORIGIN)
+            );
+            pluginSettingIssues(PLUGIN_CHECKERS, components, ActionListener.wrap(
+                deprecationIssues -> listener.onResponse(
+                    DeprecationInfoAction.Response.from(state, indexNameExpressionResolver,
+                        request, response, INDEX_SETTINGS_CHECKS, CLUSTER_SETTINGS_CHECKS,
+                        deprecationIssues)),
                 listener::onFailure
             ));
-=======
-
-                DeprecationChecker.Components components = new DeprecationChecker.Components(
-                    xContentRegistry,
-                    settings,
-                    new OriginSettingClient(client, ClientHelper.DEPRECATION_ORIGIN)
-                );
-                pluginSettingIssues(PLUGIN_CHECKERS, components, ActionListener.wrap(
-                    deprecationIssues -> listener.onResponse(
-                        DeprecationInfoAction.Response.from(state, indexNameExpressionResolver,
-                            request, response, INDEX_SETTINGS_CHECKS, CLUSTER_SETTINGS_CHECKS,
-                            deprecationIssues)),
-                    listener::onFailure
-                ));
->>>>>>> 746618bd
 
         }, listener::onFailure));
     }
