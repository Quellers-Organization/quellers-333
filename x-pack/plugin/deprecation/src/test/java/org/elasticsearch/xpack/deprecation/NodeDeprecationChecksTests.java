/*
 * Copyright Elasticsearch B.V. and/or licensed to Elasticsearch B.V. under one
 * or more contributor license agreements. Licensed under the Elastic License
 * 2.0; you may not use this file except in compliance with the Elastic License
 * 2.0.
 */

package org.elasticsearch.xpack.deprecation;

import org.elasticsearch.Version;
import org.elasticsearch.action.admin.cluster.node.info.PluginsAndModules;
import org.elasticsearch.action.support.replication.ClusterStateCreationUtils;
import org.elasticsearch.bootstrap.BootstrapSettings;
import org.elasticsearch.cluster.ClusterState;
import org.elasticsearch.cluster.metadata.IndexMetadata;
import org.elasticsearch.cluster.node.DiscoveryNode;
import org.elasticsearch.cluster.node.DiscoveryNodeRole;
import org.elasticsearch.cluster.routing.allocation.decider.DiskThresholdDecider;
import org.elasticsearch.common.Strings;
import org.elasticsearch.common.settings.Setting;
import org.elasticsearch.common.settings.Settings;
import org.elasticsearch.common.util.concurrent.EsExecutors;
import org.elasticsearch.core.Set;
import org.elasticsearch.core.SuppressForbidden;
import org.elasticsearch.env.Environment;
import org.elasticsearch.env.NodeEnvironment;
import org.elasticsearch.gateway.GatewayService;
import org.elasticsearch.jdk.JavaVersion;
import org.elasticsearch.license.License;
import org.elasticsearch.license.XPackLicenseState;
import org.elasticsearch.node.Node;
import org.elasticsearch.script.ScriptService;
import org.elasticsearch.test.ESTestCase;
import org.elasticsearch.transport.RemoteClusterService;
import org.elasticsearch.xpack.core.DataTier;
import org.elasticsearch.xpack.core.XPackSettings;
import org.elasticsearch.xpack.core.security.authc.RealmConfig;
import org.elasticsearch.xpack.core.security.authc.RealmSettings;

import java.util.ArrayList;
import java.util.Arrays;
import java.util.Collection;
import java.util.Collections;
import java.util.List;
import java.util.Locale;
import java.util.stream.Collectors;

import static org.elasticsearch.cluster.coordination.JoinHelper.JOIN_TIMEOUT_SETTING;
import static org.elasticsearch.cluster.routing.allocation.DiskThresholdSettings.CLUSTER_ROUTING_ALLOCATION_INCLUDE_RELOCATIONS_SETTING;
import static org.elasticsearch.xpack.cluster.routing.allocation.DataTierAllocationDecider.INDEX_ROUTING_EXCLUDE_SETTING;
import static org.elasticsearch.xpack.cluster.routing.allocation.DataTierAllocationDecider.INDEX_ROUTING_INCLUDE_SETTING;
import static org.elasticsearch.xpack.cluster.routing.allocation.DataTierAllocationDecider.INDEX_ROUTING_REQUIRE_SETTING;
import static org.hamcrest.Matchers.containsString;
import static org.hamcrest.Matchers.empty;
import static org.hamcrest.Matchers.equalTo;
import static org.hamcrest.Matchers.hasItem;
import static org.hamcrest.Matchers.not;
import static org.hamcrest.Matchers.nullValue;
import static org.hamcrest.Matchers.startsWith;
import static org.mockito.Mockito.mock;
import static org.mockito.Mockito.when;

public class NodeDeprecationChecksTests extends ESTestCase {

    public void testCheckDefaults() {
        final Settings settings = Settings.EMPTY;
        final PluginsAndModules pluginsAndModules = new PluginsAndModules(Collections.emptyList(), Collections.emptyList());
        final XPackLicenseState licenseState = new XPackLicenseState(settings, () -> 0);
        final List<DeprecationIssue> issues = getDeprecationIssues(settings, pluginsAndModules, licenseState);

        final DeprecationIssue issue =
            NodeDeprecationChecks.checkImplicitlyDisabledSecurityOnBasicAndTrial(settings, pluginsAndModules, ClusterState.EMPTY_STATE,
                                                                                 licenseState);
        assertThat(issues, hasItem(issue));
    }

    public void testJavaVersion() {
        final PluginsAndModules pluginsAndModules = new PluginsAndModules(Collections.emptyList(), Collections.emptyList());
        final XPackLicenseState licenseState = new XPackLicenseState(Settings.EMPTY, () -> 0);
        final List<DeprecationIssue> issues = DeprecationChecks.filterChecks(
            DeprecationChecks.NODE_SETTINGS_CHECKS,
            c -> c.apply(Settings.EMPTY, pluginsAndModules, ClusterState.EMPTY_STATE, licenseState)
        );

        final DeprecationIssue expected = new DeprecationIssue(
            DeprecationIssue.Level.CRITICAL,
            "Java 11 is required",
            "https://www.elastic.co/guide/en/elasticsearch/reference/master/breaking-changes-8.0.html#breaking_80_packaging_changes",
            "Java 11 will be required for future versions of Elasticsearch, this node is running version ["
                + JavaVersion.current().toString() + "]. Consider switching to a distribution of Elasticsearch with a bundled JDK. "
                + "If you are already using a distribution with a bundled JDK, ensure the JAVA_HOME environment variable is not set.",
            false,
            null);

        if (isJvmEarlierThan11()) {
            assertThat(issues, hasItem(expected));
        } else {
            assertThat(issues, not(hasItem(expected)));
        }
    }

    public void testCheckPidfile() {
        final String pidfile = randomAlphaOfLength(16);
        final Settings settings = Settings.builder().put(Environment.PIDFILE_SETTING.getKey(), pidfile).build();
        final PluginsAndModules pluginsAndModules = new PluginsAndModules(Collections.emptyList(), Collections.emptyList());
        final XPackLicenseState licenseState = new XPackLicenseState(Settings.EMPTY, () -> 0);
        final List<DeprecationIssue> issues = getDeprecationIssues(settings, pluginsAndModules, licenseState);
        final DeprecationIssue expected = new DeprecationIssue(
            DeprecationIssue.Level.CRITICAL,
            "setting [pidfile] is deprecated in favor of setting [node.pidfile]",
            "https://www.elastic.co/guide/en/elasticsearch/reference/7.4/breaking-changes-7.4.html#deprecate-pidfile",
            "the setting [pidfile] is currently set to [" + pidfile + "], instead set [node.pidfile] to [" + pidfile + "]", false, null);
        assertThat(issues, hasItem(expected));
        assertSettingDeprecationsAndWarnings(new Setting<?>[]{Environment.PIDFILE_SETTING});
    }

    public void testCheckProcessors() {
        final int processors = randomIntBetween(1, 4);
        final Settings settings = Settings.builder().put(EsExecutors.PROCESSORS_SETTING.getKey(), processors).build();
        final PluginsAndModules pluginsAndModules = new PluginsAndModules(Collections.emptyList(), Collections.emptyList());
        final XPackLicenseState licenseState = new XPackLicenseState(Settings.EMPTY, () -> 0);
        final List<DeprecationIssue> issues = getDeprecationIssues(settings, pluginsAndModules, licenseState);
        final DeprecationIssue expected = new DeprecationIssue(
            DeprecationIssue.Level.CRITICAL,
            "setting [processors] is deprecated in favor of setting [node.processors]",
            "https://www.elastic.co/guide/en/elasticsearch/reference/7.4/breaking-changes-7.4.html#deprecate-processors",
            "the setting [processors] is currently set to [" + processors + "], instead set [node.processors] to [" + processors + "]",
            false, null);
        assertThat(issues, hasItem(expected));
        assertSettingDeprecationsAndWarnings(new Setting<?>[]{EsExecutors.PROCESSORS_SETTING});
    }

    public void testCheckMissingRealmOrders() {
        final RealmConfig.RealmIdentifier invalidRealm =
            new RealmConfig.RealmIdentifier(randomRealmTypeOtherThanFileOrNative(), randomAlphaOfLengthBetween(4, 12));
        final RealmConfig.RealmIdentifier validRealm =
            new RealmConfig.RealmIdentifier(randomRealmTypeOtherThanFileOrNative(), randomAlphaOfLengthBetween(4, 12));
        final Settings settings =
            Settings.builder()
                .put("xpack.security.enabled", true)
                .put("xpack.security.authc.realms.file.default_file.enabled", false)
                .put("xpack.security.authc.realms.native.default_native.enabled", false)
                .put("xpack.security.authc.realms." + invalidRealm.getType() + "." + invalidRealm.getName() + ".enabled", "true")
                .put("xpack.security.authc.realms." + validRealm.getType() + "." + validRealm.getName() + ".order", randomInt())
                .build();

        final PluginsAndModules pluginsAndModules = new PluginsAndModules(Collections.emptyList(), Collections.emptyList());
        final XPackLicenseState licenseState = new XPackLicenseState(settings, () -> 0);
        final List<DeprecationIssue> deprecationIssues = getDeprecationIssues(settings, pluginsAndModules, licenseState);

        assertEquals(1, deprecationIssues.size());
        assertEquals(new DeprecationIssue(
            DeprecationIssue.Level.CRITICAL,
            "Realm order will be required in next major release.",
            "https://www.elastic.co/guide/en/elasticsearch/reference/7.7/breaking-changes-7.7.html#deprecate-missing-realm-order",
            String.format(
                Locale.ROOT,
                "Found realms without order config: [%s]. In next major release, node will fail to start with missing realm order.",
                RealmSettings.realmSettingPrefix(invalidRealm) + RealmSettings.ORDER_SETTING_KEY
            ),
            false,
            null
        ), deprecationIssues.get(0));
    }

    public void testRealmOrderIsNotRequiredIfRealmIsDisabled() {
        final RealmConfig.RealmIdentifier realmIdentifier =
            new RealmConfig.RealmIdentifier(randomAlphaOfLengthBetween(4, 12), randomAlphaOfLengthBetween(4, 12));
        final Settings settings =
            Settings.builder()
                .put("xpack.security.enabled", true)
                .put("xpack.security.authc.realms." + realmIdentifier.getType() + "." + realmIdentifier.getName() + ".enabled", "false")
                .build();
        final PluginsAndModules pluginsAndModules = new PluginsAndModules(Collections.emptyList(), Collections.emptyList());
        final XPackLicenseState licenseState =
            new XPackLicenseState(settings, () -> 0);
        final List<DeprecationIssue> deprecationIssues = getDeprecationIssues(settings, pluginsAndModules, licenseState);
        assertTrue(deprecationIssues.isEmpty());
    }

    public void testCheckUniqueRealmOrders() {
        final int order = randomInt(9999);

        final RealmConfig.RealmIdentifier invalidRealm1 =
            new RealmConfig.RealmIdentifier(randomRealmTypeOtherThanFileOrNative(), randomAlphaOfLengthBetween(4, 12));
        final RealmConfig.RealmIdentifier invalidRealm2 =
            new RealmConfig.RealmIdentifier(randomRealmTypeOtherThanFileOrNative(), randomAlphaOfLengthBetween(4, 12));
        final RealmConfig.RealmIdentifier validRealm =
            new RealmConfig.RealmIdentifier(randomRealmTypeOtherThanFileOrNative(), randomAlphaOfLengthBetween(4, 12));
        final Settings settings = Settings.builder()
            .put("xpack.security.enabled", true)
            .put("xpack.security.authc.realms.file.default_file.enabled", false)
            .put("xpack.security.authc.realms.native.default_native.enabled", false)
            .put("xpack.security.authc.realms."
                + invalidRealm1.getType() + "." + invalidRealm1.getName() + ".order", order)
            .put("xpack.security.authc.realms."
                + invalidRealm2.getType() + "." + invalidRealm2.getName() + ".order", order)
            .put("xpack.security.authc.realms."
                + validRealm.getType() + "." + validRealm.getName() + ".order", order + 1)
            .build();

        final PluginsAndModules pluginsAndModules = new PluginsAndModules(Collections.emptyList(), Collections.emptyList());
        final XPackLicenseState licenseState = new XPackLicenseState(settings, () -> 0);
        final List<DeprecationIssue> deprecationIssues = getDeprecationIssues(settings, pluginsAndModules, licenseState);

        assertEquals(1, deprecationIssues.size());
        assertEquals(DeprecationIssue.Level.CRITICAL, deprecationIssues.get(0).getLevel());
        assertEquals(
            "https://www.elastic.co/guide/en/elasticsearch/reference/7.7/breaking-changes-7.7.html#deprecate-duplicated-realm-orders",
            deprecationIssues.get(0).getUrl());
        assertEquals("Realm orders must be unique in next major release.", deprecationIssues.get(0).getMessage());
        assertThat(deprecationIssues.get(0).getDetails(), startsWith("Found multiple realms configured with the same order:"));
        assertThat(deprecationIssues.get(0).getDetails(), containsString(invalidRealm1.getType() + "." + invalidRealm1.getName()));
        assertThat(deprecationIssues.get(0).getDetails(), containsString(invalidRealm2.getType() + "." + invalidRealm2.getName()));
        assertThat(deprecationIssues.get(0).getDetails(), not(containsString(validRealm.getType() + "." + validRealm.getName())));
    }

    public void testCorrectRealmOrders() {
        final int order = randomInt(9999);
        final Settings settings = Settings.builder()
            .put("xpack.security.enabled", true)
            .put("xpack.security.authc.realms.file.default_file.enabled", false)
            .put("xpack.security.authc.realms.native.default_native.enabled", false)
            .put("xpack.security.authc.realms."
                + randomRealmTypeOtherThanFileOrNative() + "." + randomAlphaOfLengthBetween(4, 12) + ".order", order)
            .put("xpack.security.authc.realms."
                + randomRealmTypeOtherThanFileOrNative() + "." + randomAlphaOfLengthBetween(4, 12) + ".order", order + 1)
            .build();

        final PluginsAndModules pluginsAndModules = new PluginsAndModules(Collections.emptyList(), Collections.emptyList());
        final XPackLicenseState licenseState =
            new XPackLicenseState(settings, () -> 0);
        final List<DeprecationIssue> deprecationIssues = getDeprecationIssues(settings, pluginsAndModules, licenseState);

        assertTrue(deprecationIssues.isEmpty());
    }

    public void testCheckImplicitlyDisabledBasicRealms() {
        final Settings.Builder builder = Settings.builder();
        builder.put("xpack.security.enabled", true);
        final boolean otherRealmConfigured = randomBoolean();
        final boolean otherRealmEnabled = randomBoolean();
        if (otherRealmConfigured) {
            final int otherRealmId = randomIntBetween(0, 9);
            final String otherRealmName = randomAlphaOfLengthBetween(4, 12);
            if (otherRealmEnabled) {
                builder.put("xpack.security.authc.realms.type_" + otherRealmId + ".realm_" + otherRealmName + ".order", 1);
            } else {
                builder.put("xpack.security.authc.realms.type_" + otherRealmId + ".realm_" + otherRealmName + ".enabled", false);
            }
        }
        final boolean fileRealmConfigured = randomBoolean();
        final boolean fileRealmEnabled = randomBoolean();
        if (fileRealmConfigured) {
            final String fileRealmName = randomAlphaOfLengthBetween(4, 12);
            // Configure file realm or explicitly disable it
            if (fileRealmEnabled) {
                builder.put("xpack.security.authc.realms.file." + fileRealmName + ".order", 10);
            } else {
                builder.put("xpack.security.authc.realms.file." + fileRealmName + ".enabled", false);
            }
        }
        final boolean nativeRealmConfigured = randomBoolean();
        final boolean nativeRealmEnabled = randomBoolean();
        if (nativeRealmConfigured) {
            final String nativeRealmName = randomAlphaOfLengthBetween(4, 12);
            // Configure native realm or explicitly disable it
            if (nativeRealmEnabled) {
                builder.put("xpack.security.authc.realms.native." + nativeRealmName + ".order", 20);
            } else {
                builder.put("xpack.security.authc.realms.native." + nativeRealmName + ".enabled", false);
            }
        }
        final Settings settings = builder.build();
        final PluginsAndModules pluginsAndModules = new PluginsAndModules(Collections.emptyList(), Collections.emptyList());
        final XPackLicenseState licenseState =
            new XPackLicenseState(settings, () -> 0);
        final List<DeprecationIssue> deprecationIssues = getDeprecationIssues(settings, pluginsAndModules, licenseState);

        if (otherRealmConfigured && otherRealmEnabled) {
            if (false == fileRealmConfigured && false == nativeRealmConfigured) {
                assertCommonImplicitDisabledRealms(deprecationIssues);
                assertEquals("Found implicitly disabled basic realms: [file,native]. " +
                        "They are disabled because there are other explicitly configured realms." +
                        "In next major release, basic realms will always be enabled unless explicitly disabled.",
                    deprecationIssues.get(0).getDetails());
            } else if (false == fileRealmConfigured) {
                assertCommonImplicitDisabledRealms(deprecationIssues);
                assertEquals("Found implicitly disabled basic realm: [file]. " +
                        "It is disabled because there are other explicitly configured realms." +
                        "In next major release, basic realms will always be enabled unless explicitly disabled.",
                    deprecationIssues.get(0).getDetails());
            } else if (false == nativeRealmConfigured) {
                assertCommonImplicitDisabledRealms(deprecationIssues);
                assertEquals("Found implicitly disabled basic realm: [native]. " +
                        "It is disabled because there are other explicitly configured realms." +
                        "In next major release, basic realms will always be enabled unless explicitly disabled.",
                    deprecationIssues.get(0).getDetails());
            } else {
                assertTrue(deprecationIssues.isEmpty());
            }
        } else {
            if (false == fileRealmConfigured && false == nativeRealmConfigured) {
                assertTrue(deprecationIssues.isEmpty());
            } else if (false == fileRealmConfigured) {
                assertCommonImplicitDisabledRealms(deprecationIssues);
                if (nativeRealmEnabled) {
                    assertEquals("Found implicitly disabled basic realm: [file]. " +
                            "It is disabled because there are other explicitly configured realms." +
                            "In next major release, basic realms will always be enabled unless explicitly disabled.",
                        deprecationIssues.get(0).getDetails());
                } else {
                    assertEquals("Found explicitly disabled basic realm: [native]. " +
                            "But it will be enabled because no other realms are configured or enabled. " +
                            "In next major release, explicitly disabled basic realms will remain disabled.",
                        deprecationIssues.get(0).getDetails());
                }
            } else if (false == nativeRealmConfigured) {
                assertCommonImplicitDisabledRealms(deprecationIssues);
                if (fileRealmEnabled) {
                    assertEquals("Found implicitly disabled basic realm: [native]. " +
                            "It is disabled because there are other explicitly configured realms." +
                            "In next major release, basic realms will always be enabled unless explicitly disabled.",
                        deprecationIssues.get(0).getDetails());
                } else {
                    assertEquals("Found explicitly disabled basic realm: [file]. " +
                            "But it will be enabled because no other realms are configured or enabled. " +
                            "In next major release, explicitly disabled basic realms will remain disabled.",
                        deprecationIssues.get(0).getDetails());
                }
            } else {
                if (false == fileRealmEnabled && false == nativeRealmEnabled) {
                    assertCommonImplicitDisabledRealms(deprecationIssues);
                    assertEquals("Found explicitly disabled basic realms: [file,native]. " +
                            "But they will be enabled because no other realms are configured or enabled. " +
                            "In next major release, explicitly disabled basic realms will remain disabled.",
                        deprecationIssues.get(0).getDetails());
                }
            }
        }
    }

    public void testCheckReservedPrefixedRealmNames() {
        final Settings.Builder builder = Settings.builder();
        final boolean invalidFileRealmName = randomBoolean();
        final boolean invalidNativeRealmName = randomBoolean();
        final boolean invalidOtherRealmName = (false == invalidFileRealmName && false == invalidNativeRealmName) || randomBoolean();

        final List<String> invalidRealmNames = new ArrayList<>();

        final String fileRealmName = randomAlphaOfLengthBetween(4, 12);
        if (invalidFileRealmName) {
            builder.put("xpack.security.authc.realms.file." + "_" + fileRealmName + ".order", -20);
            invalidRealmNames.add("xpack.security.authc.realms.file." + "_" + fileRealmName);
        } else {
            builder.put("xpack.security.authc.realms.file." + fileRealmName + ".order", -20);
        }

        final String nativeRealmName = randomAlphaOfLengthBetween(4, 12);
        if (invalidNativeRealmName) {
            builder.put("xpack.security.authc.realms.native." + "_" + nativeRealmName + ".order", -10);
            invalidRealmNames.add("xpack.security.authc.realms.native." + "_" + nativeRealmName);
        } else {
            builder.put("xpack.security.authc.realms.native." + nativeRealmName + ".order", -10);
        }

        final int otherRealmId = randomIntBetween(0, 9);
        final String otherRealmName = randomAlphaOfLengthBetween(4, 12);
        if (invalidOtherRealmName) {
            builder.put("xpack.security.authc.realms.type_" + otherRealmId + "." + "_" + otherRealmName + ".order", 0);
            invalidRealmNames.add("xpack.security.authc.realms.type_" + otherRealmId + "." + "_" + otherRealmName);
        } else {
            builder.put("xpack.security.authc.realms.type_" + otherRealmId + "." + otherRealmName + ".order", 0);
        }

        final Settings settings = builder.put(XPackSettings.SECURITY_ENABLED.getKey(), true).build();
        final PluginsAndModules pluginsAndModules = new PluginsAndModules(Collections.emptyList(), Collections.emptyList());
        final XPackLicenseState licenseState = new XPackLicenseState(settings, () -> 0);
        final List<DeprecationIssue> deprecationIssues = getDeprecationIssues(settings, pluginsAndModules, licenseState);

        assertEquals(1, deprecationIssues.size());

        final DeprecationIssue deprecationIssue = deprecationIssues.get(0);
        assertEquals(DeprecationIssue.Level.WARNING, deprecationIssue.getLevel());
        assertEquals("Realm names cannot start with [_] in a future major release.", deprecationIssue.getMessage());
        assertEquals("https://www.elastic.co/guide/en/elasticsearch/reference" +
            "/7.14/deprecated-7.14.html#reserved-prefixed-realm-names", deprecationIssue.getUrl());
        assertEquals("Found realm " + (invalidRealmNames.size() == 1 ? "name" : "names")
                + " with reserved prefix [_]: ["
                + Strings.collectionToDelimitedString(invalidRealmNames.stream().sorted().collect(Collectors.toList()), "; ") + "]. "
                + "In a future major release, node will fail to start if any realm names start with reserved prefix.",
            deprecationIssue.getDetails());
    }

    public void testThreadPoolListenerQueueSize() {
        final int size = randomIntBetween(1, 4);
        final Settings settings = Settings.builder().put("thread_pool.listener.queue_size", size).build();
        final PluginsAndModules pluginsAndModules = new PluginsAndModules(Collections.emptyList(), Collections.emptyList());
        final XPackLicenseState licenseState = new XPackLicenseState(Settings.EMPTY, () -> 0);
        final List<DeprecationIssue> issues = getDeprecationIssues(settings, pluginsAndModules, licenseState);
        final DeprecationIssue expected = new DeprecationIssue(
            DeprecationIssue.Level.CRITICAL,
            "setting [thread_pool.listener.queue_size] is deprecated and will be removed in the next major version",
            "https://www.elastic.co/guide/en/elasticsearch/reference/7.x/breaking-changes-7.7.html#deprecate-listener-thread-pool",
            "the setting [thread_pool.listener.queue_size] is currently set to [" + size + "], remove this setting", false, null);
        assertThat(issues, hasItem(expected));
        assertSettingDeprecationsAndWarnings(new String[]{"thread_pool.listener.queue_size"});
    }

    public void testThreadPoolListenerSize() {
        final int size = randomIntBetween(1, 4);
        final Settings settings = Settings.builder().put("thread_pool.listener.size", size).build();
        final PluginsAndModules pluginsAndModules = new PluginsAndModules(Collections.emptyList(), Collections.emptyList());
        final XPackLicenseState licenseState = new XPackLicenseState(Settings.EMPTY, () -> 0);
        final List<DeprecationIssue> issues = getDeprecationIssues(settings, pluginsAndModules, licenseState);
        final DeprecationIssue expected = new DeprecationIssue(
            DeprecationIssue.Level.CRITICAL,
            "setting [thread_pool.listener.size] is deprecated and will be removed in the next major version",
            "https://www.elastic.co/guide/en/elasticsearch/reference/7.x/breaking-changes-7.7.html#deprecate-listener-thread-pool",
            "the setting [thread_pool.listener.size] is currently set to [" + size + "], remove this setting", false, null);
        assertThat(issues, hasItem(expected));
        assertSettingDeprecationsAndWarnings(new String[]{"thread_pool.listener.size"});
    }

    public void testGeneralScriptSizeSetting() {
        final int size = randomIntBetween(1, 4);
        final Settings settings = Settings.builder().put("script.cache.max_size", size).build();
        final PluginsAndModules pluginsAndModules = new PluginsAndModules(Collections.emptyList(), Collections.emptyList());
        final XPackLicenseState licenseState = new XPackLicenseState(Settings.EMPTY, () -> 0);
        final List<DeprecationIssue> issues = getDeprecationIssues(settings, pluginsAndModules, licenseState);
        final DeprecationIssue expected = new DeprecationIssue(
            DeprecationIssue.Level.CRITICAL,
            "setting [script.cache.max_size] is deprecated in favor of grouped setting [script.context.*.cache_max_size]",
            "https://www.elastic.co/guide/en/elasticsearch/reference/7.9/breaking-changes-7.9.html#deprecate_general_script_cache_size",
            "the setting [script.cache.max_size] is currently set to [" + size + "], instead set [script.context.*.cache_max_size] " +
                "to [" + size + "] where * is a script context", false, null);
        assertThat(issues, hasItem(expected));
        assertSettingDeprecationsAndWarnings(new Setting<?>[]{ScriptService.SCRIPT_GENERAL_CACHE_SIZE_SETTING});
    }

    public void testGeneralScriptExpireSetting() {
        final String expire = randomIntBetween(1, 4) + "m";
        final Settings settings = Settings.builder().put("script.cache.expire", expire).build();
        final PluginsAndModules pluginsAndModules = new PluginsAndModules(Collections.emptyList(), Collections.emptyList());
        final XPackLicenseState licenseState = new XPackLicenseState(Settings.EMPTY, () -> 0);
        final List<DeprecationIssue> issues = getDeprecationIssues(settings, pluginsAndModules, licenseState);
        final DeprecationIssue expected = new DeprecationIssue(
            DeprecationIssue.Level.CRITICAL,
            "setting [script.cache.expire] is deprecated in favor of grouped setting [script.context.*.cache_expire]",
            "https://www.elastic.co/guide/en/elasticsearch/reference/7.9/breaking-changes-7.9.html#deprecate_general_script_expire",
            "the setting [script.cache.expire] is currently set to [" + expire + "], instead set [script.context.*.cache_expire] to " +
                "[" + expire + "] where * is a script context", false, null);
        assertThat(issues, hasItem(expected));
        assertSettingDeprecationsAndWarnings(new Setting<?>[]{ScriptService.SCRIPT_GENERAL_CACHE_EXPIRE_SETTING});
    }

    public void testGeneralScriptCompileSettings() {
        final String rate = randomIntBetween(1, 100) + "/" + randomIntBetween(1, 200) + "m";
        final Settings settings = Settings.builder().put("script.max_compilations_rate", rate).build();
        final PluginsAndModules pluginsAndModules = new PluginsAndModules(Collections.emptyList(), Collections.emptyList());
        final XPackLicenseState licenseState = new XPackLicenseState(Settings.EMPTY, () -> 0);
        final List<DeprecationIssue> issues = getDeprecationIssues(settings, pluginsAndModules, licenseState);
        final DeprecationIssue expected = new DeprecationIssue(
            DeprecationIssue.Level.CRITICAL,
            "setting [script.max_compilations_rate] is deprecated in favor of grouped setting [script.context.*.max_compilations_rate]",
            "https://www.elastic.co/guide/en/elasticsearch/reference/7.9/breaking-changes-7.9.html#deprecate_general_script_compile_rate",
            "the setting [script.max_compilations_rate] is currently set to [" + rate +
                "], instead set [script.context.*.max_compilations_rate] to [" + rate + "] where * is a script context", false, null);
        assertThat(issues, hasItem(expected));
        assertSettingDeprecationsAndWarnings(new Setting<?>[]{ScriptService.SCRIPT_GENERAL_MAX_COMPILATIONS_RATE_SETTING});
    }

    public void testClusterRemoteConnectSetting() {
        final boolean value = randomBoolean();
        final Settings settings = Settings.builder().put(RemoteClusterService.ENABLE_REMOTE_CLUSTERS.getKey(), value).build();
        final PluginsAndModules pluginsAndModules = new PluginsAndModules(Collections.emptyList(), Collections.emptyList());
        final XPackLicenseState licenseState = new XPackLicenseState(Settings.EMPTY, () -> 0);
        final List<DeprecationIssue> issues = getDeprecationIssues(settings, pluginsAndModules, licenseState);
        final DeprecationIssue expected = new DeprecationIssue(
            DeprecationIssue.Level.CRITICAL,
            "setting [cluster.remote.connect] is deprecated in favor of setting [node.remote_cluster_client]",
            "https://www.elastic.co/guide/en/elasticsearch/reference/7.7/breaking-changes-7.7.html#deprecate-cluster-remote-connect",
            String.format(
                Locale.ROOT,
                "the setting [%s] is currently set to [%b], instead set [%s] to [%2$b]",
                RemoteClusterService.ENABLE_REMOTE_CLUSTERS.getKey(),
                value,
                "node.remote_cluster_client"
            ), false, null);
        assertThat(issues, hasItem(expected));
        assertSettingDeprecationsAndWarnings(new Setting<?>[]{RemoteClusterService.ENABLE_REMOTE_CLUSTERS});
    }

    public void testNodeLocalStorageSetting() {
        final boolean value = randomBoolean();
        final Settings settings = Settings.builder().put(Node.NODE_LOCAL_STORAGE_SETTING.getKey(), value).build();
        final PluginsAndModules pluginsAndModules = new PluginsAndModules(Collections.emptyList(), Collections.emptyList());
        final XPackLicenseState licenseState = new XPackLicenseState(Settings.EMPTY, () -> 0);
        final List<DeprecationIssue> issues = getDeprecationIssues(settings, pluginsAndModules, licenseState);
        final DeprecationIssue expected = new DeprecationIssue(
            DeprecationIssue.Level.CRITICAL,
            "setting [node.local_storage] is deprecated and will be removed in the next major version",
            "https://www.elastic.co/guide/en/elasticsearch/reference/7.8/breaking-changes-7.8.html#deprecate-node-local-storage",
            "the setting [node.local_storage] is currently set to [" + value + "], remove this setting", false, null
        );
        assertThat(issues, hasItem(expected));
        assertSettingDeprecationsAndWarnings(new Setting<?>[]{Node.NODE_LOCAL_STORAGE_SETTING});
    }

    public void testDeprecatedBasicLicenseSettings() {
        Collection<Setting<Boolean>> deprecatedXpackSettings = Set.of(
            XPackSettings.ENRICH_ENABLED_SETTING,
            XPackSettings.FLATTENED_ENABLED,
            XPackSettings.INDEX_LIFECYCLE_ENABLED,
            XPackSettings.MONITORING_ENABLED,
            XPackSettings.ROLLUP_ENABLED,
            XPackSettings.SNAPSHOT_LIFECYCLE_ENABLED,
            XPackSettings.SQL_ENABLED,
            XPackSettings.TRANSFORM_ENABLED,
            XPackSettings.VECTORS_ENABLED
        );

        for (Setting<Boolean> deprecatedSetting : deprecatedXpackSettings) {
            final boolean value = randomBoolean();
            final Settings settings = Settings.builder().put(deprecatedSetting.getKey(), value).build();
            final PluginsAndModules pluginsAndModules = new PluginsAndModules(Collections.emptyList(), Collections.emptyList());
            final XPackLicenseState licenseState = new XPackLicenseState(Settings.EMPTY, () -> 0);
            final List<DeprecationIssue> issues = getDeprecationIssues(settings, pluginsAndModules, licenseState);
            final DeprecationIssue expected = new DeprecationIssue(
                DeprecationIssue.Level.CRITICAL,
                "setting [" + deprecatedSetting.getKey() + "] is deprecated and will be removed in the next major version",
                "https://www.elastic.co/guide/en/elasticsearch/reference/7.8/breaking-changes-7.8.html" +
                    "#deprecate-basic-license-feature-enabled",
                "the setting [" + deprecatedSetting.getKey() + "] is currently set to [" + value + "], remove this setting", false, null
            );
            assertThat(issues, hasItem(expected));
            assertSettingDeprecationsAndWarnings(new Setting<?>[]{deprecatedSetting});
        }
    }

    public void testLegacyRoleSettings() {
        final Collection<Setting<Boolean>> legacyRoleSettings = DiscoveryNode.getPossibleRoles()
            .stream()
            .filter(s -> s.legacySetting() != null)
            .map(DiscoveryNodeRole::legacySetting).collect(Collectors.toList());
        for (final Setting<Boolean> legacyRoleSetting : legacyRoleSettings) {
            final boolean value = randomBoolean();
            final Settings settings = Settings.builder().put(legacyRoleSetting.getKey(), value).build();
            final PluginsAndModules pluginsAndModules = new PluginsAndModules(Collections.emptyList(), Collections.emptyList());
            final XPackLicenseState licenseState = new XPackLicenseState(Settings.EMPTY, () -> 0);
            final List<DeprecationIssue> issues = getDeprecationIssues(settings, pluginsAndModules, licenseState);
            final String roles = DiscoveryNode.getRolesFromSettings(settings)
                .stream()
                .map(DiscoveryNodeRole::roleName)
                .collect(Collectors.joining(","));
            final DeprecationIssue expected = new DeprecationIssue(
                DeprecationIssue.Level.CRITICAL,
                "setting [" + legacyRoleSetting.getKey() + "] is deprecated in favor of setting [node.roles]",
                "https://www.elastic.co/guide/en/elasticsearch/reference/master/breaking-changes-8.0.html#breaking_80_settings_changes",
                "the setting [" + legacyRoleSetting.getKey() + "] is currently set to ["
                    + value + "], instead set [node.roles] to [" + roles + "]", false, null
            );
            assertThat(issues, hasItem(expected));
            assertSettingDeprecationsAndWarnings(new Setting<?>[]{legacyRoleSetting});
        }
    }

    public void testCheckBootstrapSystemCallFilterSetting() {
        final boolean boostrapSystemCallFilter = randomBoolean();
        final Settings settings =
            Settings.builder().put(BootstrapSettings.SYSTEM_CALL_FILTER_SETTING.getKey(), boostrapSystemCallFilter).build();
        final XPackLicenseState licenseState = new XPackLicenseState(Settings.EMPTY, () -> 0);
        final PluginsAndModules pluginsAndModules =
            new PluginsAndModules(org.elasticsearch.core.List.of(), org.elasticsearch.core.List.of());
        final List<DeprecationIssue> issues =
            DeprecationChecks.filterChecks(DeprecationChecks.NODE_SETTINGS_CHECKS,
                c -> c.apply(settings, pluginsAndModules, ClusterState.EMPTY_STATE, licenseState));
        final DeprecationIssue expected = new DeprecationIssue(
            DeprecationIssue.Level.CRITICAL,
            "setting [bootstrap.system_call_filter] is deprecated and will be removed in the next major version",
            "https://www.elastic.co/guide/en/elasticsearch/reference/7.13/breaking-changes-7.13.html#deprecate-system-call-filter-setting",
            "the setting [bootstrap.system_call_filter] is currently set to [" + boostrapSystemCallFilter + "], remove this setting",
            false, null);
        assertThat(issues, hasItem(expected));
        assertSettingDeprecationsAndWarnings(new Setting<?>[]{BootstrapSettings.SYSTEM_CALL_FILTER_SETTING});
    }

    public void testRemovedSettingNotSet() {
        final Settings settings = Settings.EMPTY;
        final Setting<?> removedSetting = Setting.simpleString("node.removed_setting");
        final DeprecationIssue issue =
            NodeDeprecationChecks.checkRemovedSetting(settings, removedSetting, "http://removed-setting.example.com");
        assertThat(issue, nullValue());
    }

    public void testRemovedSetting() {
        final Settings settings = Settings.builder().put("node.removed_setting", "value").build();
        final Setting<?> removedSetting = Setting.simpleString("node.removed_setting");
        final DeprecationIssue issue =
            NodeDeprecationChecks.checkRemovedSetting(settings, removedSetting, "https://removed-setting.example.com");
        assertThat(issue, not(nullValue()));
        assertThat(issue.getLevel(), equalTo(DeprecationIssue.Level.CRITICAL));
        assertThat(
            issue.getMessage(),
            equalTo("setting [node.removed_setting] is deprecated and will be removed in the next major version"));
        assertThat(
            issue.getDetails(),
            equalTo("the setting [node.removed_setting] is currently set to [value], remove this setting"));
        assertThat(issue.getUrl(), equalTo("https://removed-setting.example.com"));
    }

    private static boolean isJvmEarlierThan11() {
        return JavaVersion.current().compareTo(JavaVersion.parse("11")) < 0;
    }

    private List<DeprecationIssue> getDeprecationIssues(Settings settings, PluginsAndModules pluginsAndModules,
                                                        XPackLicenseState licenseState) {
        final List<DeprecationIssue> issues = DeprecationChecks.filterChecks(
            DeprecationChecks.NODE_SETTINGS_CHECKS,
            c -> c.apply(settings, pluginsAndModules, ClusterState.EMPTY_STATE, licenseState)
        );

        if (isJvmEarlierThan11()) {
            return issues.stream().filter(i -> i.getMessage().equals("Java 11 is required") == false).collect(Collectors.toList());
        }

        return issues;
    }

    private void assertCommonImplicitDisabledRealms(List<DeprecationIssue> deprecationIssues) {
        assertEquals(1, deprecationIssues.size());
        assertEquals("File and/or native realms are enabled by default in next major release.",
            deprecationIssues.get(0).getMessage());
        assertEquals("https://www.elastic.co/guide/en/elasticsearch/reference" +
                "/7.13/deprecated-7.13.html#implicitly-disabled-basic-realms",
            deprecationIssues.get(0).getUrl());
    }

    private String randomRealmTypeOtherThanFileOrNative() {
        return randomValueOtherThanMany(t -> Set.of("file", "native").contains(t),
            () -> randomAlphaOfLengthBetween(4, 12));
    }

    public void testMultipleDataPaths() {
        final Settings settings = Settings.builder().putList("path.data", Arrays.asList("d1", "d2")).build();
        final XPackLicenseState licenseState = new XPackLicenseState(Settings.EMPTY, () -> 0);
        final DeprecationIssue issue = NodeDeprecationChecks.checkMultipleDataPaths(settings, null, null, licenseState);
        assertThat(issue, not(nullValue()));
        assertThat(issue.getLevel(), equalTo(DeprecationIssue.Level.CRITICAL));
        assertThat(
            issue.getMessage(),
            equalTo("multiple [path.data] entries are deprecated, use a single data directory"));
        assertThat(
            issue.getDetails(),
            equalTo("Multiple data paths are deprecated. Instead, use RAID or other system level features to utilize multiple disks."));
        String url =
            "https://www.elastic.co/guide/en/elasticsearch/reference/master/breaking-changes-8.0.html#breaking_80_packaging_changes";
        assertThat(issue.getUrl(), equalTo(url));
    }

    public void testNoMultipleDataPaths() {
        Settings settings = Settings.builder().put("path.data", "data").build();
        final XPackLicenseState licenseState = new XPackLicenseState(Settings.EMPTY, () -> 0);
        final DeprecationIssue issue = NodeDeprecationChecks.checkMultipleDataPaths(settings, null, null, licenseState);
        assertThat(issue, nullValue());
    }

    public void testDataPathsList() {
        final Settings settings = Settings.builder().putList("path.data", "d1").build();
        final XPackLicenseState licenseState = new XPackLicenseState(Settings.EMPTY, () -> 0);
        final DeprecationIssue issue = NodeDeprecationChecks.checkDataPathsList(settings, null, null, licenseState);
        assertThat(issue, not(nullValue()));
        assertThat(issue.getLevel(), equalTo(DeprecationIssue.Level.CRITICAL));
        assertThat(
            issue.getMessage(),
            equalTo("[path.data] in a list is deprecated, use a string value"));
        assertThat(
            issue.getDetails(),
            equalTo("Configuring [path.data] with a list is deprecated. Instead specify as a string value."));
        String url =
            "https://www.elastic.co/guide/en/elasticsearch/reference/master/breaking-changes-8.0.html#breaking_80_packaging_changes";
        assertThat(issue.getUrl(), equalTo(url));
    }

    public void testNoDataPathsListDefault() {
        final Settings settings = Settings.builder().build();
        final XPackLicenseState licenseState = new XPackLicenseState(Settings.EMPTY, () -> 0);
        final DeprecationIssue issue = NodeDeprecationChecks.checkDataPathsList(settings, null, null, licenseState);
        assertThat(issue, nullValue());
    }

    public void testSharedDataPathSetting() {
        Settings settings = Settings.builder()
            .put(Environment.PATH_HOME_SETTING.getKey(), createTempDir())
            .put(Environment.PATH_SHARED_DATA_SETTING.getKey(), createTempDir()).build();
        final XPackLicenseState licenseState = new XPackLicenseState(Settings.EMPTY, () -> 0);
        DeprecationIssue issue = NodeDeprecationChecks.checkSharedDataPathSetting(settings, null, null, licenseState);
        final String expectedUrl =
            "https://www.elastic.co/guide/en/elasticsearch/reference/7.13/breaking-changes-7.13.html#deprecate-shared-data-path-setting";
        assertThat(issue, equalTo(
            new DeprecationIssue(DeprecationIssue.Level.CRITICAL,
                "setting [path.shared_data] is deprecated and will be removed in a future version",
                expectedUrl,
                "Found shared data path configured. Discontinue use of this setting.",
                false, null)));
    }

    public void testSingleDataNodeWatermarkSettingExplicit() {
        Settings settings = Settings.builder()
            .put(DiskThresholdDecider.ENABLE_FOR_SINGLE_DATA_NODE.getKey(), false)
            .build();
        List<DeprecationIssue> issues = DeprecationChecks.filterChecks(DeprecationChecks.NODE_SETTINGS_CHECKS, c -> c.apply(settings,
            null, ClusterState.EMPTY_STATE, new XPackLicenseState(Settings.EMPTY, () -> 0)));

        final String expectedUrl =
            "https://www.elastic.co/guide/en/elasticsearch/reference/7.14/" +
                "breaking-changes-7.14.html#deprecate-single-data-node-watermark";
        assertThat(issues, hasItem(
            new DeprecationIssue(DeprecationIssue.Level.CRITICAL,
                "setting [cluster.routing.allocation.disk.watermark.enable_for_single_data_node=false] is deprecated and" +
                    " will not be available in a future version",
                expectedUrl,
                "found [cluster.routing.allocation.disk.watermark.enable_for_single_data_node] configured to false." +
                    " Discontinue use of this setting or set it to true.",
                false,
                null
            )));

        assertWarnings("setting [cluster.routing.allocation.disk.watermark.enable_for_single_data_node=false] is deprecated and" +
            " will not be available in a future version");
    }

    public void testSingleDataNodeWatermarkSettingDefault() {
        DiscoveryNode node1 = new DiscoveryNode(randomAlphaOfLength(5), buildNewFakeTransportAddress(), Version.CURRENT);
        DiscoveryNode node2 = new DiscoveryNode(randomAlphaOfLength(5), buildNewFakeTransportAddress(), Version.CURRENT);
        DiscoveryNode master = new DiscoveryNode(randomAlphaOfLength(6), buildNewFakeTransportAddress(), Collections.emptyMap(),
            Collections.singleton(DiscoveryNodeRole.MASTER_ROLE),
            Version.CURRENT);
        ClusterStateCreationUtils.state(node1, node1, node1);
        final XPackLicenseState licenseState = new XPackLicenseState(Settings.EMPTY, () -> 0);
        final List<DeprecationIssue> issues = DeprecationChecks.filterChecks(DeprecationChecks.NODE_SETTINGS_CHECKS,
            c -> c.apply(Settings.EMPTY,
                null, ClusterStateCreationUtils.state(node1, node1, node1), licenseState));

        final String expectedUrl =
            "https://www.elastic.co/guide/en/elasticsearch/reference/7.14/" +
                "breaking-changes-7.14.html#deprecate-single-data-node-watermark";
        DeprecationIssue deprecationIssue = new DeprecationIssue(DeprecationIssue.Level.WARNING,
            "the default value [false] of setting [cluster.routing.allocation.disk.watermark.enable_for_single_data_node]" +
                " is deprecated and will be changed to true in a future version." +
                " This cluster has only one data node and behavior will therefore change when upgrading",
            expectedUrl,
            "found [cluster.routing.allocation.disk.watermark.enable_for_single_data_node] defaulting to false" +
                " on a single data node cluster. Set it to true to avoid this warning." +
                " Consider using [cluster.routing.allocation.disk.threshold_enabled] to disable disk based allocation", false, null);

        assertThat(issues, hasItem(deprecationIssue));

        assertThat(NodeDeprecationChecks.checkSingleDataNodeWatermarkSetting(Settings.EMPTY, null, ClusterStateCreationUtils.state(master
            , master, master), licenseState),
            nullValue());

        assertThat(NodeDeprecationChecks.checkSingleDataNodeWatermarkSetting(Settings.EMPTY, null, ClusterStateCreationUtils.state(node1,
            node1, node1, node2), licenseState),
            nullValue());

        assertThat(NodeDeprecationChecks.checkSingleDataNodeWatermarkSetting(Settings.EMPTY, null, ClusterStateCreationUtils.state(node1,
            master, node1, master), licenseState),
            equalTo(deprecationIssue));
    }

    public void testMonitoringExporterPassword() {
        // test for presence of deprecated exporter passwords
        final int numExporterPasswords = randomIntBetween(1, 3);
        final String[] exporterNames = new String[numExporterPasswords];
        final Settings.Builder b = Settings.builder();
        for (int k = 0; k < numExporterPasswords; k++) {
            exporterNames[k] = randomAlphaOfLength(5);
            b.put("xpack.monitoring.exporters." + exporterNames[k] + ".auth.password", "_pass");
        }
        final Settings settings = b.build();
        final XPackLicenseState licenseState = new XPackLicenseState(Settings.EMPTY, () -> 0);
        DeprecationIssue issue = NodeDeprecationChecks.checkMonitoringExporterPassword(settings, null, null , licenseState);
        final String expectedUrl =
            "https://www.elastic.co/guide/en/elasticsearch/reference/7.7/monitoring-settings.html#http-exporter-settings";
        final String joinedNames = Arrays
            .stream(exporterNames)
            .map(s -> "xpack.monitoring.exporters." + s + ".auth.password")
            .sorted()
            .collect(Collectors.joining(","));

        assertThat(issue, equalTo(new DeprecationIssue(
            DeprecationIssue.Level.CRITICAL,
            String.format(
                Locale.ROOT,
                "non-secure passwords for monitoring exporters [%s] are deprecated and will be removed in the next major version",
                joinedNames
            ),
            expectedUrl,
            String.format(
                Locale.ROOT,
                "replace the non-secure monitoring exporter password setting(s) [%s] with their secure 'auth.secure_password' replacement",
                joinedNames
            ), false, null)));

        // test for absence of deprecated exporter passwords
        issue = NodeDeprecationChecks.checkMonitoringExporterPassword(Settings.builder().build(), null, null, licenseState);
        assertThat(issue, nullValue());
    }

    public void testJoinTimeoutSetting() {
        String settingValue = randomTimeValue(1, 1000, new String[]{"d", "h", "ms", "s", "m"});
        String settingKey = JOIN_TIMEOUT_SETTING.getKey();
        final Settings nodeSettings = Settings.builder().put(settingKey, settingValue).build();
        final XPackLicenseState licenseState = new XPackLicenseState(Settings.EMPTY, () -> 0);
        final ClusterState clusterState = ClusterState.EMPTY_STATE;
        final DeprecationIssue expectedIssue = new DeprecationIssue(DeprecationIssue.Level.CRITICAL,
            String.format(Locale.ROOT,
                "setting [%s] is deprecated and will be removed in the next major version",
                settingKey),
            "https://www.elastic.co/guide/en/elasticsearch/reference/master/migrating-8.0.html#breaking_80_cluster_changes",
            String.format(Locale.ROOT,
                "the setting [%s] is currently set to [%s], remove this setting",
                settingKey,
                settingValue),
            false, null
        );

        assertThat(
            NodeDeprecationChecks.checkJoinTimeoutSetting(nodeSettings, null, clusterState, licenseState),
            equalTo(expectedIssue)
        );

        final String expectedWarning = String.format(Locale.ROOT,
            "[%s] setting was deprecated in Elasticsearch and will be removed in a future release! " +
                "See the breaking changes documentation for the next major version.",
            settingKey);

        assertWarnings(expectedWarning);
    }

    public void testCheckSearchRemoteSettings() {
        // test for presence of deprecated exporter passwords
        final int numClusters = randomIntBetween(1, 3);
        final String[] clusterNames = new String[numClusters];
        final Settings.Builder settingsBuilder = Settings.builder();
        for (int k = 0; k < numClusters; k++) {
            clusterNames[k] = randomAlphaOfLength(5);
            settingsBuilder.put("search.remote." + clusterNames[k] + ".seeds", randomAlphaOfLength(5));
            settingsBuilder.put("search.remote." + clusterNames[k] + ".proxy", randomAlphaOfLength(5));
            settingsBuilder.put("search.remote." + clusterNames[k] + ".skip_unavailable", randomBoolean());
        }
        settingsBuilder.put("search.remote.connections_per_cluster", randomIntBetween(0, 100));
        settingsBuilder.put("search.remote.initial_connect_timeout", randomIntBetween(30, 60));
        settingsBuilder.put("search.remote.connect", randomBoolean());
        final Settings settings = settingsBuilder.build();
        final XPackLicenseState licenseState = new XPackLicenseState(Settings.EMPTY, () -> 0);
        DeprecationIssue issue = NodeDeprecationChecks.checkSearchRemoteSettings(settings, null, null , licenseState);

        final String expectedUrl =
            "https://www.elastic.co/guide/en/elasticsearch/reference/master/migrating-8.0.html#breaking_80_settings_changes";
        String joinedNames = Arrays
            .stream(clusterNames)
            .map(s -> "search.remote." + s + ".seeds")
            .sorted()
            .collect(Collectors.joining(","));
        joinedNames += ",";
        joinedNames += Arrays
            .stream(clusterNames)
            .map(s -> "search.remote." + s + ".proxy")
            .sorted()
            .collect(Collectors.joining(","));
        joinedNames += ",";
        joinedNames += Arrays
            .stream(clusterNames)
            .map(s -> "search.remote." + s + ".skip_unavailable")
            .sorted()
            .collect(Collectors.joining(","));
        joinedNames += ",search.remote.connections_per_cluster,search.remote.initial_connect_timeout,search.remote.connect";

        assertThat(issue, equalTo(new DeprecationIssue(
            DeprecationIssue.Level.CRITICAL,
            String.format(
                Locale.ROOT,
                "search.remote settings [%s] are deprecated and will be removed in the next major version",
                joinedNames
            ),
            expectedUrl,
            String.format(
                Locale.ROOT,
                "replace search.remote settings [%s] with their secure 'cluster.remote' replacements",
                joinedNames
            ), false, null)));

        // test for absence of deprecated exporter passwords
        issue = NodeDeprecationChecks.checkMonitoringExporterPassword(Settings.builder().build(), null, null, licenseState);
        assertThat(issue, nullValue());
    }

    public void testClusterRoutingAllocationIncludeRelocationsSetting() {
        boolean settingValue = randomBoolean();
        String settingKey = CLUSTER_ROUTING_ALLOCATION_INCLUDE_RELOCATIONS_SETTING.getKey();
        final Settings nodeSettings = Settings.builder().put(settingKey, settingValue).build();
        final XPackLicenseState licenseState = new XPackLicenseState(Settings.EMPTY, () -> 0);
        final ClusterState clusterState = ClusterState.EMPTY_STATE;
        final DeprecationIssue expectedIssue = new DeprecationIssue(DeprecationIssue.Level.CRITICAL,
            String.format(Locale.ROOT,
                "setting [%s] is deprecated and will be removed in the next major version",
                settingKey),
            "https://www.elastic.co/guide/en/elasticsearch/reference/master/migrating-8.0.html#breaking_80_allocation_changes",
            String.format(Locale.ROOT,
                "the setting [%s] is currently set to [%b], remove this setting",
                settingKey,
                settingValue),
            false,null
        );

        assertThat(
            NodeDeprecationChecks.checkClusterRoutingAllocationIncludeRelocationsSetting(nodeSettings, null, clusterState, licenseState),
            equalTo(expectedIssue)
        );

        final String expectedWarning = String.format(Locale.ROOT,
            "[%s] setting was deprecated in Elasticsearch and will be removed in a future release! " +
                "See the breaking changes documentation for the next major version.",
            settingKey);

        assertWarnings(expectedWarning);
    }
    public void testImplicitlyDisabledSecurityWarning() {
        final DeprecationIssue issue =
            NodeDeprecationChecks.checkImplicitlyDisabledSecurityOnBasicAndTrial(Settings.EMPTY,
                null,
                ClusterState.EMPTY_STATE,
                new XPackLicenseState(Settings.EMPTY, () -> 0));
        assertThat(issue.getLevel(), equalTo(DeprecationIssue.Level.CRITICAL));
        assertThat(issue.getMessage(), equalTo("Security is enabled by default for all licenses in the next major version."));
        assertNotNull(issue.getDetails());
        assertThat(issue.getDetails(), containsString("The default behavior of disabling security on "));
        assertThat(issue.getUrl(),
            equalTo("https://www.elastic.co/guide/en/elasticsearch/reference/7.14/migrating-7.14.html#implicitly-disabled-security"));
    }

    public void testExplicitlyConfiguredSecurityOnBasicAndTrial() {
        final boolean enabled = randomBoolean();
        final Settings settings = Settings.builder().put(XPackSettings.SECURITY_ENABLED.getKey(), enabled).build();
        final PluginsAndModules pluginsAndModules = new PluginsAndModules(Collections.emptyList(), Collections.emptyList());
        final XPackLicenseState licenseState = mock(XPackLicenseState.class);
        when(licenseState.getOperationMode()).thenReturn(randomFrom(License.OperationMode.BASIC, License.OperationMode.TRIAL));
        final List<DeprecationIssue> issues = getDeprecationIssues(settings, pluginsAndModules, licenseState);
        assertThat(issues, empty());
    }

    public void testImplicitlyConfiguredSecurityOnGoldPlus() {
        final boolean enabled = randomBoolean();
        final Settings settings = Settings.builder().put(XPackSettings.SECURITY_ENABLED.getKey(), enabled).build();
        final PluginsAndModules pluginsAndModules = new PluginsAndModules(Collections.emptyList(), Collections.emptyList());
        final XPackLicenseState licenseState = mock(XPackLicenseState.class);
        when(licenseState.getOperationMode())
            .thenReturn(randomValueOtherThanMany((m -> m.equals(License.OperationMode.BASIC) || m.equals(License.OperationMode.TRIAL)),
                () -> randomFrom(License.OperationMode.values())));
        final List<DeprecationIssue> issues = getDeprecationIssues(settings, pluginsAndModules, licenseState);
        assertThat(issues, empty());
    }

<<<<<<< HEAD
    @SuppressForbidden(reason = "sets and unsets es.unsafely_permit_handshake_from_incompatible_builds")
    public void testCheckNoPermitHandshakeFromIncompatibleBuilds() {
        final DeprecationIssue expectedNullIssue =
            NodeDeprecationChecks.checkNoPermitHandshakeFromIncompatibleBuilds(Settings.EMPTY,
                null,
                ClusterState.EMPTY_STATE,
                new XPackLicenseState(Settings.EMPTY, () -> 0));
        assertEquals(null, expectedNullIssue);
        NodeDeprecationChecks.permitsHandshakesFromIncompatibleBuildsSupplier = randomAlphaOfLengthBetween(1, 10);
        try {
            final DeprecationIssue issue =
                NodeDeprecationChecks.checkNoPermitHandshakeFromIncompatibleBuilds(Settings.EMPTY,
                    null,
                    ClusterState.EMPTY_STATE,
                    new XPackLicenseState(Settings.EMPTY, () -> 0));
            assertNotNull(issue.getDetails());
            assertThat(issue.getDetails(), containsString("system property must be removed"));
            assertThat(issue.getUrl(),
                equalTo("https://www.elastic.co/guide/en/elasticsearch/reference/master/migrating-8.0.html#breaking_80_transport_changes"));
        } finally {
            // Setting this back so that other tests don't fail
            NodeDeprecationChecks.permitsHandshakesFromIncompatibleBuildsSupplier = null;
        }
=======
    public void testCheckTransportClientProfilesFilterSetting() {
        final int numProfiles = randomIntBetween(1, 3);
        final String[] profileNames = new String[numProfiles];
        final Settings.Builder b = Settings.builder();
        for (int k = 0; k < numProfiles; k++) {
            profileNames[k] = randomAlphaOfLength(5);
            b.put("transport.profiles." + profileNames[k] + ".xpack.security.type", randomAlphaOfLengthBetween(3, 10));
        }
        final Settings settings = b.build();
        final XPackLicenseState licenseState = new XPackLicenseState(Settings.EMPTY, () -> 0);
        DeprecationIssue issue = NodeDeprecationChecks.checkTransportClientProfilesFilterSetting(settings, null, null, licenseState);
        final String expectedUrl =
            "https://www.elastic.co/guide/en/elasticsearch/reference/master/migrating-8.0.html#separating-node-and-client-traffic";
        final String joinedNames = Arrays
            .stream(profileNames)
            .map(s -> "transport.profiles." + s + ".xpack.security.type")
            .sorted()
            .collect(Collectors.joining(","));

        assertThat(issue, equalTo(new DeprecationIssue(
            DeprecationIssue.Level.CRITICAL,
            String.format(
                Locale.ROOT,
                "settings [%s] are deprecated and will be removed in the next major version",
                joinedNames
            ),
            expectedUrl,
            String.format(
                Locale.ROOT,
                "transport client will be removed in the next major version so transport client related settings [%s] must be removed",
                joinedNames
            ), false, null)));

        // test for absence of deprecated exporter passwords
        issue = NodeDeprecationChecks.checkTransportClientProfilesFilterSetting(Settings.builder().build(), null, null, licenseState);
        assertThat(issue, nullValue());
    }

    public void testCheckDelayClusterStateRecoverySettings() {
        Settings settings = Settings.builder()
            .put(GatewayService.EXPECTED_NODES_SETTING.getKey(), randomIntBetween(2, 10))
            .put(GatewayService.EXPECTED_MASTER_NODES_SETTING.getKey(), randomIntBetween(2, 10))
            .put(GatewayService.RECOVER_AFTER_NODES_SETTING.getKey(), randomIntBetween(2, 10))
            .put(GatewayService.RECOVER_AFTER_MASTER_NODES_SETTING.getKey(), randomIntBetween(2, 10))
            .build();
        final ClusterState clusterState = ClusterState.EMPTY_STATE;
        final DeprecationIssue expectedIssue = new DeprecationIssue(DeprecationIssue.Level.CRITICAL,
            "cannot use properties related to delaying cluster state recovery after a majority of master nodes have joined because they " +
                "have been deprecated and will be removed in the next major version",
            "https://www.elastic.co/guide/en/elasticsearch/reference/master/migrating-8.0.html#breaking_80_settings_changes",
            "cannot use properties [gateway.expected_nodes,gateway.expected_master_nodes,gateway.recover_after_nodes,gateway" +
                ".recover_after_master_nodes] because they have been deprecated and will be removed in the next major version",
            false, null
        );
        final XPackLicenseState licenseState = mock(XPackLicenseState.class);
        when(licenseState.getOperationMode())
            .thenReturn(randomValueOtherThanMany((m -> m.equals(License.OperationMode.BASIC) || m.equals(License.OperationMode.TRIAL)),
                () -> randomFrom(License.OperationMode.values())));
        assertThat(
            NodeDeprecationChecks.checkDelayClusterStateRecoverySettings(settings, null, clusterState, licenseState),
            equalTo(expectedIssue)
        );
    }

    public void testCheckFixedAutoQueueSizeThreadpool() {
        String settingKey = "thread_pool.search.min_queue_size";
        String settingValue = "";
        Settings settings = Settings.builder()
            .put("thread_pool.search.min_queue_size", randomIntBetween(30, 100))
            .put("thread_pool.search.max_queue_size", randomIntBetween(1, 25))
            .put("thread_pool.search.auto_queue_frame_size", randomIntBetween(1, 25))
            .put("thread_pool.search.target_response_time", randomIntBetween(1, 25))
            .put("thread_pool.search_throttled.min_queue_size", randomIntBetween(30, 100))
            .put("thread_pool.search_throttled.max_queue_size", randomIntBetween(1, 25))
            .put("thread_pool.search_throttled.auto_queue_frame_size", randomIntBetween(1, 25))
            .put("thread_pool.search_throttled.target_response_time", randomIntBetween(1, 25))
            .build();
        final ClusterState clusterState = ClusterState.EMPTY_STATE;
        final DeprecationIssue expectedIssue = new DeprecationIssue(DeprecationIssue.Level.CRITICAL,
            "cannot use properties [thread_pool.search.min_queue_size,thread_pool.search.max_queue_size,thread_pool.search" +
                ".auto_queue_frame_size,thread_pool.search.target_response_time,thread_pool.search_throttled.min_queue_size," +
                "thread_pool.search_throttled.max_queue_size,thread_pool.search_throttled.auto_queue_frame_size,thread_pool" +
                ".search_throttled.target_response_time] because fixed_auto_queue_size threadpool type has been deprecated" +
                " and will be removed in the next major version",
            "https://www.elastic.co/guide/en/elasticsearch/reference/master/migrating-8.0.html#breaking_80_threadpool_changes",
            "cannot use properties [thread_pool.search.min_queue_size,thread_pool.search.max_queue_size,thread_pool.search" +
                ".auto_queue_frame_size,thread_pool.search.target_response_time,thread_pool.search_throttled.min_queue_size," +
                "thread_pool.search_throttled.max_queue_size,thread_pool.search_throttled.auto_queue_frame_size,thread_pool" +
                ".search_throttled.target_response_time] because fixed_auto_queue_size threadpool type has been deprecated" +
                " and will be removed in the next major version",
            false, null
        );
        final XPackLicenseState licenseState = mock(XPackLicenseState.class);
        when(licenseState.getOperationMode())
            .thenReturn(randomValueOtherThanMany((m -> m.equals(License.OperationMode.BASIC) || m.equals(License.OperationMode.TRIAL)),
                () -> randomFrom(License.OperationMode.values())));
        assertThat(
            NodeDeprecationChecks.checkFixedAutoQueueSizeThreadpool(settings, null, clusterState, licenseState),
            equalTo(expectedIssue)
        );
    }

    public void testTierAllocationSettings() {
        String settingValue = DataTier.DATA_HOT;
        final Settings settings = settings(Version.CURRENT)
            .put(INDEX_ROUTING_REQUIRE_SETTING.getKey(), DataTier.DATA_HOT)
            .put(INDEX_ROUTING_INCLUDE_SETTING.getKey(), DataTier.DATA_HOT)
            .put(INDEX_ROUTING_EXCLUDE_SETTING.getKey(), DataTier.DATA_HOT)
            .build();
        final DeprecationIssue expectedRequireIssue = new DeprecationIssue(DeprecationIssue.Level.CRITICAL,
            String.format(Locale.ROOT,
                "setting [%s] is deprecated and will be removed in the next major version",
                INDEX_ROUTING_REQUIRE_SETTING.getKey()),
            "https://www.elastic.co/guide/en/elasticsearch/reference/master/migrating-8.0.html#breaking_80_settings_changes",
            String.format(Locale.ROOT,
                "the setting [%s] is currently set to [%s], remove this setting",
                INDEX_ROUTING_REQUIRE_SETTING.getKey(),
                settingValue),
            false, null
        );
        final DeprecationIssue expectedIncludeIssue = new DeprecationIssue(DeprecationIssue.Level.CRITICAL,
            String.format(Locale.ROOT,
                "setting [%s] is deprecated and will be removed in the next major version",
                INDEX_ROUTING_INCLUDE_SETTING.getKey()),
            "https://www.elastic.co/guide/en/elasticsearch/reference/master/migrating-8.0.html#breaking_80_settings_changes",
            String.format(Locale.ROOT,
                "the setting [%s] is currently set to [%s], remove this setting",
                INDEX_ROUTING_INCLUDE_SETTING.getKey(),
                settingValue),
            false, null
        );
        final DeprecationIssue expectedExcludeIssue = new DeprecationIssue(DeprecationIssue.Level.CRITICAL,
            String.format(Locale.ROOT,
                "setting [%s] is deprecated and will be removed in the next major version",
                INDEX_ROUTING_EXCLUDE_SETTING.getKey()),
            "https://www.elastic.co/guide/en/elasticsearch/reference/master/migrating-8.0.html#breaking_80_settings_changes",
            String.format(Locale.ROOT,
                "the setting [%s] is currently set to [%s], remove this setting",
                INDEX_ROUTING_EXCLUDE_SETTING.getKey(),
                settingValue),
            false, null
        );

        IndexMetadata indexMetadata = IndexMetadata.builder("test").settings(settings).numberOfShards(1).numberOfReplicas(0).build();
        assertThat(
            IndexDeprecationChecks.checkIndexRoutingRequireSetting(indexMetadata),
            equalTo(expectedRequireIssue)
        );
        assertThat(
            IndexDeprecationChecks.checkIndexRoutingIncludeSetting(indexMetadata),
            equalTo(expectedIncludeIssue)
        );
        assertThat(
            IndexDeprecationChecks.checkIndexRoutingExcludeSetting(indexMetadata),
            equalTo(expectedExcludeIssue)
        );

        final String warningTemplate = "[%s] setting was deprecated in Elasticsearch and will be removed in a future release! " +
            "See the breaking changes documentation for the next major version.";
        final String[] expectedWarnings = {
            String.format(Locale.ROOT, warningTemplate, INDEX_ROUTING_REQUIRE_SETTING.getKey()),
            String.format(Locale.ROOT, warningTemplate, INDEX_ROUTING_INCLUDE_SETTING.getKey()),
            String.format(Locale.ROOT, warningTemplate, INDEX_ROUTING_EXCLUDE_SETTING.getKey()),
        };

        assertWarnings(expectedWarnings);
>>>>>>> b95df284
    }

    private void checkSimpleSetting(String settingKey, String settingValue, String url, DeprecationChecks.NodeDeprecationCheck<Settings,
        PluginsAndModules, ClusterState, XPackLicenseState, DeprecationIssue> checkFunction) {
        final Settings nodeSettings =
            Settings.builder().put(settingKey, settingValue).build();
        final XPackLicenseState licenseState = new XPackLicenseState(Settings.EMPTY, () -> 0);
        final ClusterState clusterState = ClusterState.EMPTY_STATE;
        final DeprecationIssue expectedIssue = new DeprecationIssue(DeprecationIssue.Level.CRITICAL,
            String.format(Locale.ROOT,
                "setting [%s] is deprecated and will be removed in the next major version",
                settingKey),
            url,
            String.format(Locale.ROOT,
                "the setting [%s] is currently set to [%s], remove this setting",
                settingKey,
                settingValue),
            false,null
        );

        assertThat(
            checkFunction.apply(nodeSettings, null, clusterState, licenseState),
            equalTo(expectedIssue)
        );

        final String expectedWarning = String.format(Locale.ROOT,
            "[%s] setting was deprecated in Elasticsearch and will be removed in a future release! " +
                "See the breaking changes documentation for the next major version.",
            settingKey);

        assertWarnings(expectedWarning);
    }

    public void testCheckAcceptDefaultPasswordSetting() {
        String settingKey = "xpack.security.authc.accept_default_password";
        String settingValue = String.valueOf(randomBoolean());
        String url = "https://www.elastic.co/guide/en/elasticsearch/reference/master/migrating-8.0.html#breaking_80_security_changes";
        checkSimpleSetting(settingKey, settingValue, url, NodeDeprecationChecks::checkAcceptDefaultPasswordSetting);
    }

    public void testCheckAcceptRolesCacheMaxSizeSetting() {
        String settingKey = "xpack.security.authz.store.roles.index.cache.max_size";
        String settingValue = String.valueOf(randomIntBetween(1, 10000));
        String url = "https://www.elastic.co/guide/en/elasticsearch/reference/master/migrating-8.0.html#breaking_80_security_changes";
        checkSimpleSetting(settingKey, settingValue, url, NodeDeprecationChecks::checkAcceptRolesCacheMaxSizeSetting);
    }

    public void testCheckRolesCacheTTLSizeSetting() {
        String settingKey = "xpack.security.authz.store.roles.index.cache.ttl";
        String settingValue = randomPositiveTimeValue();
        String url = "https://www.elastic.co/guide/en/elasticsearch/reference/master/migrating-8.0.html#breaking_80_security_changes";
        checkSimpleSetting(settingKey, settingValue, url, NodeDeprecationChecks::checkRolesCacheTTLSizeSetting);
    }

    public void testCheckMaxLocalStorageNodesSetting() {
        String settingKey = NodeEnvironment.MAX_LOCAL_STORAGE_NODES_SETTING.getKey();
        String settingValue = Integer.toString(randomIntBetween(1, 100));
        String url = "https://www.elastic.co/guide/en/elasticsearch/reference/master/migrating-8.0.html#breaking_80_node_changes";
        checkSimpleSetting(settingKey, settingValue, url, NodeDeprecationChecks::checkMaxLocalStorageNodesSetting);
    }
}<|MERGE_RESOLUTION|>--- conflicted
+++ resolved
@@ -963,7 +963,6 @@
         assertThat(issues, empty());
     }
 
-<<<<<<< HEAD
     @SuppressForbidden(reason = "sets and unsets es.unsafely_permit_handshake_from_incompatible_builds")
     public void testCheckNoPermitHandshakeFromIncompatibleBuilds() {
         final DeprecationIssue expectedNullIssue =
@@ -987,7 +986,8 @@
             // Setting this back so that other tests don't fail
             NodeDeprecationChecks.permitsHandshakesFromIncompatibleBuildsSupplier = null;
         }
-=======
+    }
+
     public void testCheckTransportClientProfilesFilterSetting() {
         final int numProfiles = randomIntBetween(1, 3);
         final String[] profileNames = new String[numProfiles];
@@ -1154,7 +1154,6 @@
         };
 
         assertWarnings(expectedWarnings);
->>>>>>> b95df284
     }
 
     private void checkSimpleSetting(String settingKey, String settingValue, String url, DeprecationChecks.NodeDeprecationCheck<Settings,
