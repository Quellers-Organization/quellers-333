/*
 * Copyright Elasticsearch B.V. and/or licensed to Elasticsearch B.V. under one
 * or more contributor license agreements. Licensed under the Elastic License
 * 2.0; you may not use this file except in compliance with the Elastic License
 * 2.0.
 */
package org.elasticsearch.xpack.esql.core.optimizer;

import org.elasticsearch.test.ESTestCase;
import org.elasticsearch.xpack.esql.core.TestUtils;
import org.elasticsearch.xpack.esql.core.expression.Expression;
import org.elasticsearch.xpack.esql.core.expression.FieldAttribute;
import org.elasticsearch.xpack.esql.core.expression.Literal;
import org.elasticsearch.xpack.esql.core.expression.Nullability;
import org.elasticsearch.xpack.esql.core.expression.predicate.Range;
import org.elasticsearch.xpack.esql.core.tree.NodeInfo;
import org.elasticsearch.xpack.esql.core.tree.Source;
import org.elasticsearch.xpack.esql.core.type.DataType;
<<<<<<< HEAD
=======
import org.elasticsearch.xpack.esql.core.util.StringUtils;
>>>>>>> fdb5058b

import java.util.Collections;
import java.util.List;

import static org.elasticsearch.xpack.esql.core.TestUtils.of;
import static org.elasticsearch.xpack.esql.core.TestUtils.rangeOf;
<<<<<<< HEAD
import static org.elasticsearch.xpack.esql.core.type.DataTypes.BOOLEAN;
=======
import static org.elasticsearch.xpack.esql.core.TestUtils.relation;
import static org.elasticsearch.xpack.esql.core.expression.Literal.FALSE;
import static org.elasticsearch.xpack.esql.core.expression.Literal.NULL;
import static org.elasticsearch.xpack.esql.core.expression.Literal.TRUE;
import static org.elasticsearch.xpack.esql.core.optimizer.OptimizerRules.CombineDisjunctionsToIn;
import static org.elasticsearch.xpack.esql.core.optimizer.OptimizerRules.PropagateNullable;
import static org.elasticsearch.xpack.esql.core.optimizer.OptimizerRules.ReplaceRegexMatch;
import static org.elasticsearch.xpack.esql.core.tree.Source.EMPTY;
import static org.elasticsearch.xpack.esql.core.type.DataType.BOOLEAN;
import static org.elasticsearch.xpack.esql.core.type.DataType.DOUBLE;
import static org.elasticsearch.xpack.esql.core.type.DataType.INTEGER;
import static org.elasticsearch.xpack.esql.core.type.DataType.KEYWORD;
import static org.hamcrest.Matchers.contains;
>>>>>>> fdb5058b

public class OptimizerRulesTests extends ESTestCase {

    private static final Literal FIVE = L(5);
    private static final Literal SIX = L(6);

    public static class DummyBooleanExpression extends Expression {

        private final int id;

        public DummyBooleanExpression(Source source, int id) {
            super(source, Collections.emptyList());
            this.id = id;
        }

        @Override
        protected NodeInfo<? extends Expression> info() {
            return NodeInfo.create(this, DummyBooleanExpression::new, id);
        }

        @Override
        public Expression replaceChildren(List<Expression> newChildren) {
            throw new UnsupportedOperationException("this type of node doesn't have any children");
        }

        @Override
        public Nullability nullable() {
            return Nullability.FALSE;
        }

        @Override
        public DataType dataType() {
            return BOOLEAN;
        }

        @Override
        public int hashCode() {
            int h = getClass().hashCode();
            h = 31 * h + id;
            return h;
        }

        @Override
        public boolean equals(Object obj) {
            if (obj == null || getClass() != obj.getClass()) {
                return false;
            }
            return id == ((DummyBooleanExpression) obj).id;
        }
    }

    private static Literal L(Object value) {
        return of(value);
    }

    private static FieldAttribute getFieldAttribute() {
        return TestUtils.getFieldAttribute("a");
    }

    //
    // Range optimization
    //

    // 6 < a <= 5 -> FALSE
    public void testFoldExcludingRangeToFalse() {
        FieldAttribute fa = getFieldAttribute();

        Range r = rangeOf(fa, SIX, false, FIVE, true);
        assertTrue(r.foldable());
        assertEquals(Boolean.FALSE, r.fold());
    }

    // 6 < a <= 5.5 -> FALSE
    public void testFoldExcludingRangeWithDifferentTypesToFalse() {
        FieldAttribute fa = getFieldAttribute();

        Range r = rangeOf(fa, SIX, false, L(5.5d), true);
        assertTrue(r.foldable());
        assertEquals(Boolean.FALSE, r.fold());
    }

    // Conjunction

<<<<<<< HEAD
=======
    public void testCombineBinaryComparisonsNotComparable() {
        FieldAttribute fa = getFieldAttribute();
        LessThanOrEqual lte = lessThanOrEqualOf(fa, SIX);
        LessThan lt = lessThanOf(fa, FALSE);

        CombineBinaryComparisons rule = new CombineBinaryComparisons();
        And and = new And(EMPTY, lte, lt);
        Expression exp = rule.rule(and);
        assertEquals(exp, and);
    }

    // a <= 6 AND a < 5 -> a < 5
    public void testCombineBinaryComparisonsUpper() {
        FieldAttribute fa = getFieldAttribute();
        LessThanOrEqual lte = lessThanOrEqualOf(fa, SIX);
        LessThan lt = lessThanOf(fa, FIVE);

        CombineBinaryComparisons rule = new CombineBinaryComparisons();

        Expression exp = rule.rule(new And(EMPTY, lte, lt));
        assertEquals(LessThan.class, exp.getClass());
        LessThan r = (LessThan) exp;
        assertEquals(FIVE, r.right());
    }

    // 6 <= a AND 5 < a -> 6 <= a
    public void testCombineBinaryComparisonsLower() {
        FieldAttribute fa = getFieldAttribute();
        GreaterThanOrEqual gte = greaterThanOrEqualOf(fa, SIX);
        GreaterThan gt = greaterThanOf(fa, FIVE);

        CombineBinaryComparisons rule = new CombineBinaryComparisons();

        Expression exp = rule.rule(new And(EMPTY, gte, gt));
        assertEquals(GreaterThanOrEqual.class, exp.getClass());
        GreaterThanOrEqual r = (GreaterThanOrEqual) exp;
        assertEquals(SIX, r.right());
    }

    // 5 <= a AND 5 < a -> 5 < a
    public void testCombineBinaryComparisonsInclude() {
        FieldAttribute fa = getFieldAttribute();
        GreaterThanOrEqual gte = greaterThanOrEqualOf(fa, FIVE);
        GreaterThan gt = greaterThanOf(fa, FIVE);

        CombineBinaryComparisons rule = new CombineBinaryComparisons();

        Expression exp = rule.rule(new And(EMPTY, gte, gt));
        assertEquals(GreaterThan.class, exp.getClass());
        GreaterThan r = (GreaterThan) exp;
        assertEquals(FIVE, r.right());
    }

    // 2 < a AND (2 <= a < 3) -> 2 < a < 3
    public void testCombineBinaryComparisonsAndRangeLower() {
        FieldAttribute fa = getFieldAttribute();

        GreaterThan gt = greaterThanOf(fa, TWO);
        Range range = rangeOf(fa, TWO, true, THREE, false);

        CombineBinaryComparisons rule = new CombineBinaryComparisons();
        Expression exp = rule.rule(new And(EMPTY, gt, range));
        assertEquals(Range.class, exp.getClass());
        Range r = (Range) exp;
        assertEquals(TWO, r.lower());
        assertFalse(r.includeLower());
        assertEquals(THREE, r.upper());
        assertFalse(r.includeUpper());
    }

    // a < 4 AND (1 < a < 3) -> 1 < a < 3
    public void testCombineBinaryComparisonsAndRangeUpper() {
        FieldAttribute fa = getFieldAttribute();

        LessThan lt = lessThanOf(fa, FOUR);
        Range range = rangeOf(fa, ONE, false, THREE, false);

        CombineBinaryComparisons rule = new CombineBinaryComparisons();
        Expression exp = rule.rule(new And(EMPTY, range, lt));
        assertEquals(Range.class, exp.getClass());
        Range r = (Range) exp;
        assertEquals(ONE, r.lower());
        assertFalse(r.includeLower());
        assertEquals(THREE, r.upper());
        assertFalse(r.includeUpper());
    }

    // a <= 2 AND (1 < a < 3) -> 1 < a <= 2
    public void testCombineBinaryComparisonsAndRangeUpperEqual() {
        FieldAttribute fa = getFieldAttribute();

        LessThanOrEqual lte = lessThanOrEqualOf(fa, TWO);
        Range range = rangeOf(fa, ONE, false, THREE, false);

        CombineBinaryComparisons rule = new CombineBinaryComparisons();
        Expression exp = rule.rule(new And(EMPTY, lte, range));
        assertEquals(Range.class, exp.getClass());
        Range r = (Range) exp;
        assertEquals(ONE, r.lower());
        assertFalse(r.includeLower());
        assertEquals(TWO, r.upper());
        assertTrue(r.includeUpper());
    }

    // 3 <= a AND 4 < a AND a <= 7 AND a < 6 -> 4 < a < 6
    public void testCombineMultipleBinaryComparisons() {
        FieldAttribute fa = getFieldAttribute();
        GreaterThanOrEqual gte = greaterThanOrEqualOf(fa, THREE);
        GreaterThan gt = greaterThanOf(fa, FOUR);
        LessThanOrEqual lte = lessThanOrEqualOf(fa, L(7));
        LessThan lt = lessThanOf(fa, SIX);

        CombineBinaryComparisons rule = new CombineBinaryComparisons();

        Expression exp = rule.rule(new And(EMPTY, gte, new And(EMPTY, gt, new And(EMPTY, lt, lte))));
        assertEquals(Range.class, exp.getClass());
        Range r = (Range) exp;
        assertEquals(FOUR, r.lower());
        assertFalse(r.includeLower());
        assertEquals(SIX, r.upper());
        assertFalse(r.includeUpper());
    }

    // 3 <= a AND TRUE AND 4 < a AND a != 5 AND a <= 7 -> 4 < a <= 7 AND a != 5 AND TRUE
    public void testCombineMixedMultipleBinaryComparisons() {
        FieldAttribute fa = getFieldAttribute();
        GreaterThanOrEqual gte = greaterThanOrEqualOf(fa, THREE);
        GreaterThan gt = greaterThanOf(fa, FOUR);
        LessThanOrEqual lte = lessThanOrEqualOf(fa, L(7));
        Expression ne = new Not(EMPTY, equalsOf(fa, FIVE));

        CombineBinaryComparisons rule = new CombineBinaryComparisons();

        // TRUE AND a != 5 AND 4 < a <= 7
        Expression exp = rule.rule(new And(EMPTY, gte, new And(EMPTY, TRUE, new And(EMPTY, gt, new And(EMPTY, ne, lte)))));
        assertEquals(And.class, exp.getClass());
        And and = ((And) exp);
        assertEquals(Range.class, and.right().getClass());
        Range r = (Range) and.right();
        assertEquals(FOUR, r.lower());
        assertFalse(r.includeLower());
        assertEquals(L(7), r.upper());
        assertTrue(r.includeUpper());
    }

    // 1 <= a AND a < 5 -> 1 <= a < 5
    public void testCombineComparisonsIntoRange() {
        FieldAttribute fa = getFieldAttribute();
        GreaterThanOrEqual gte = greaterThanOrEqualOf(fa, ONE);
        LessThan lt = lessThanOf(fa, FIVE);

        CombineBinaryComparisons rule = new CombineBinaryComparisons();
        Expression exp = rule.rule(new And(EMPTY, gte, lt));
        assertEquals(Range.class, exp.getClass());

        Range r = (Range) exp;
        assertEquals(ONE, r.lower());
        assertTrue(r.includeLower());
        assertEquals(FIVE, r.upper());
        assertFalse(r.includeUpper());
    }

    // 1 < a AND a < 3 AND 2 < b AND b < 4 AND c < 4 -> (1 < a < 3) AND (2 < b < 4) AND c < 4
    public void testCombineMultipleComparisonsIntoRange() {
        FieldAttribute fa = TestUtils.getFieldAttribute("a");
        FieldAttribute fb = TestUtils.getFieldAttribute("b");
        FieldAttribute fc = TestUtils.getFieldAttribute("c");

        ZoneId zoneId = randomZone();
        GreaterThan agt1 = new GreaterThan(EMPTY, fa, ONE, zoneId);
        LessThan alt3 = new LessThan(EMPTY, fa, THREE, zoneId);
        GreaterThan bgt2 = new GreaterThan(EMPTY, fb, TWO, zoneId);
        LessThan blt4 = new LessThan(EMPTY, fb, FOUR, zoneId);
        LessThan clt4 = new LessThan(EMPTY, fc, FOUR, zoneId);

        Expression inputAnd = Predicates.combineAnd(asList(agt1, alt3, bgt2, blt4, clt4));

        CombineBinaryComparisons rule = new CombineBinaryComparisons();
        Expression outputAnd = rule.rule((And) inputAnd);

        Range agt1lt3 = new Range(EMPTY, fa, ONE, false, THREE, false, zoneId);
        Range bgt2lt4 = new Range(EMPTY, fb, TWO, false, FOUR, false, zoneId);

        // The actual outcome is (c < 4) AND (1 < a < 3) AND (2 < b < 4), due to the way the Expression types are combined in the Optimizer
        Expression expectedAnd = Predicates.combineAnd(asList(clt4, agt1lt3, bgt2lt4));

        assertTrue(outputAnd.semanticEquals(expectedAnd));
    }

    // (2 < a < 3) AND (1 < a < 4) -> (2 < a < 3)
    public void testCombineBinaryComparisonsConjunctionOfIncludedRange() {
        FieldAttribute fa = getFieldAttribute();

        Range r1 = rangeOf(fa, TWO, false, THREE, false);
        Range r2 = rangeOf(fa, ONE, false, FOUR, false);

        And and = new And(EMPTY, r1, r2);

        CombineBinaryComparisons rule = new CombineBinaryComparisons();
        Expression exp = rule.rule(and);
        assertEquals(r1, exp);
    }

    // (2 < a < 3) AND a < 2 -> 2 < a < 2
    public void testCombineBinaryComparisonsConjunctionOfNonOverlappingBoundaries() {
        FieldAttribute fa = getFieldAttribute();

        Range r1 = rangeOf(fa, TWO, false, THREE, false);
        Range r2 = rangeOf(fa, ONE, false, TWO, false);

        And and = new And(EMPTY, r1, r2);

        CombineBinaryComparisons rule = new CombineBinaryComparisons();
        Expression exp = rule.rule(and);
        assertEquals(Range.class, exp.getClass());
        Range r = (Range) exp;
        assertEquals(TWO, r.lower());
        assertFalse(r.includeLower());
        assertEquals(TWO, r.upper());
        assertFalse(r.includeUpper());
        assertEquals(Boolean.FALSE, r.fold());
    }

    // (2 < a < 3) AND (2 < a <= 3) -> 2 < a < 3
    public void testCombineBinaryComparisonsConjunctionOfUpperEqualsOverlappingBoundaries() {
        FieldAttribute fa = getFieldAttribute();

        Range r1 = rangeOf(fa, TWO, false, THREE, false);
        Range r2 = rangeOf(fa, TWO, false, THREE, true);

        And and = new And(EMPTY, r1, r2);

        CombineBinaryComparisons rule = new CombineBinaryComparisons();
        Expression exp = rule.rule(and);
        assertEquals(r1, exp);
    }

    // (2 < a < 3) AND (1 < a < 3) -> 2 < a < 3
    public void testCombineBinaryComparisonsConjunctionOverlappingUpperBoundary() {
        FieldAttribute fa = getFieldAttribute();

        Range r2 = rangeOf(fa, TWO, false, THREE, false);
        Range r1 = rangeOf(fa, ONE, false, THREE, false);

        And and = new And(EMPTY, r1, r2);

        CombineBinaryComparisons rule = new CombineBinaryComparisons();
        Expression exp = rule.rule(and);
        assertEquals(r2, exp);
    }

    // (2 < a <= 3) AND (1 < a < 3) -> 2 < a < 3
    public void testCombineBinaryComparisonsConjunctionWithDifferentUpperLimitInclusion() {
        FieldAttribute fa = getFieldAttribute();

        Range r1 = rangeOf(fa, ONE, false, THREE, false);
        Range r2 = rangeOf(fa, TWO, false, THREE, true);

        And and = new And(EMPTY, r1, r2);

        CombineBinaryComparisons rule = new CombineBinaryComparisons();
        Expression exp = rule.rule(and);
        assertEquals(Range.class, exp.getClass());
        Range r = (Range) exp;
        assertEquals(TWO, r.lower());
        assertFalse(r.includeLower());
        assertEquals(THREE, r.upper());
        assertFalse(r.includeUpper());
    }

    // (0 < a <= 1) AND (0 <= a < 2) -> 0 < a <= 1
    public void testRangesOverlappingConjunctionNoLowerBoundary() {
        FieldAttribute fa = getFieldAttribute();

        Range r1 = rangeOf(fa, L(0), false, ONE, true);
        Range r2 = rangeOf(fa, L(0), true, TWO, false);

        And and = new And(EMPTY, r1, r2);

        CombineBinaryComparisons rule = new CombineBinaryComparisons();
        Expression exp = rule.rule(and);
        assertEquals(r1, exp);
    }

    // a != 2 AND 3 < a < 5 -> 3 < a < 5
    public void testCombineBinaryComparisonsConjunction_Neq2AndRangeGt3Lt5() {
        FieldAttribute fa = getFieldAttribute();

        NotEquals neq = notEqualsOf(fa, TWO);
        Range range = rangeOf(fa, THREE, false, FIVE, false);
        And and = new And(EMPTY, range, neq);

        CombineBinaryComparisons rule = new CombineBinaryComparisons();
        Expression exp = rule.rule(and);
        assertEquals(Range.class, exp.getClass());
        Range r = (Range) exp;
        assertEquals(THREE, r.lower());
        assertFalse(r.includeLower());
        assertEquals(FIVE, r.upper());
        assertFalse(r.includeUpper());
    }

    // a != 2 AND 0 < a < 1 -> 0 < a < 1
    public void testCombineBinaryComparisonsConjunction_Neq2AndRangeGt0Lt1() {
        FieldAttribute fa = getFieldAttribute();

        NotEquals neq = notEqualsOf(fa, TWO);
        Range range = rangeOf(fa, L(0), false, ONE, false);
        And and = new And(EMPTY, neq, range);

        CombineBinaryComparisons rule = new CombineBinaryComparisons();
        Expression exp = rule.rule(and);
        assertEquals(Range.class, exp.getClass());
        Range r = (Range) exp;
        assertEquals(L(0), r.lower());
        assertFalse(r.includeLower());
        assertEquals(ONE, r.upper());
        assertFalse(r.includeUpper());
    }

    // a != 2 AND 2 <= a < 3 -> 2 < a < 3
    public void testCombineBinaryComparisonsConjunction_Neq2AndRangeGte2Lt3() {
        FieldAttribute fa = getFieldAttribute();

        NotEquals neq = notEqualsOf(fa, TWO);
        Range range = rangeOf(fa, TWO, true, THREE, false);
        And and = new And(EMPTY, neq, range);

        CombineBinaryComparisons rule = new CombineBinaryComparisons();
        Expression exp = rule.rule(and);
        assertEquals(Range.class, exp.getClass());
        Range r = (Range) exp;
        assertEquals(TWO, r.lower());
        assertFalse(r.includeLower());
        assertEquals(THREE, r.upper());
        assertFalse(r.includeUpper());
    }

    // a != 3 AND 2 < a <= 3 -> 2 < a < 3
    public void testCombineBinaryComparisonsConjunction_Neq3AndRangeGt2Lte3() {
        FieldAttribute fa = getFieldAttribute();

        NotEquals neq = notEqualsOf(fa, THREE);
        Range range = rangeOf(fa, TWO, false, THREE, true);
        And and = new And(EMPTY, neq, range);

        CombineBinaryComparisons rule = new CombineBinaryComparisons();
        Expression exp = rule.rule(and);
        assertEquals(Range.class, exp.getClass());
        Range r = (Range) exp;
        assertEquals(TWO, r.lower());
        assertFalse(r.includeLower());
        assertEquals(THREE, r.upper());
        assertFalse(r.includeUpper());
    }

    // a != 2 AND 1 < a < 3
    public void testCombineBinaryComparisonsConjunction_Neq2AndRangeGt1Lt3() {
        FieldAttribute fa = getFieldAttribute();

        NotEquals neq = notEqualsOf(fa, TWO);
        Range range = rangeOf(fa, ONE, false, THREE, false);
        And and = new And(EMPTY, neq, range);

        CombineBinaryComparisons rule = new CombineBinaryComparisons();
        Expression exp = rule.rule(and);
        assertEquals(And.class, exp.getClass()); // can't optimize
    }

    // a != 2 AND a > 3 -> a > 3
    public void testCombineBinaryComparisonsConjunction_Neq2AndGt3() {
        FieldAttribute fa = getFieldAttribute();

        NotEquals neq = notEqualsOf(fa, TWO);
        GreaterThan gt = greaterThanOf(fa, THREE);
        And and = new And(EMPTY, neq, gt);

        CombineBinaryComparisons rule = new CombineBinaryComparisons();
        Expression exp = rule.rule(and);
        assertEquals(gt, exp);
    }

    // a != 2 AND a >= 2 -> a > 2
    public void testCombineBinaryComparisonsConjunction_Neq2AndGte2() {
        FieldAttribute fa = getFieldAttribute();

        NotEquals neq = notEqualsOf(fa, TWO);
        GreaterThanOrEqual gte = greaterThanOrEqualOf(fa, TWO);
        And and = new And(EMPTY, neq, gte);

        CombineBinaryComparisons rule = new CombineBinaryComparisons();
        Expression exp = rule.rule(and);
        assertEquals(GreaterThan.class, exp.getClass());
        GreaterThan gt = (GreaterThan) exp;
        assertEquals(TWO, gt.right());
    }

    // a != 2 AND a >= 1 -> nop
    public void testCombineBinaryComparisonsConjunction_Neq2AndGte1() {
        FieldAttribute fa = getFieldAttribute();

        NotEquals neq = notEqualsOf(fa, TWO);
        GreaterThanOrEqual gte = greaterThanOrEqualOf(fa, ONE);
        And and = new And(EMPTY, neq, gte);

        CombineBinaryComparisons rule = new CombineBinaryComparisons();
        Expression exp = rule.rule(and);
        assertEquals(And.class, exp.getClass()); // can't optimize
    }

    // a != 2 AND a <= 3 -> nop
    public void testCombineBinaryComparisonsConjunction_Neq2AndLte3() {
        FieldAttribute fa = getFieldAttribute();

        NotEquals neq = notEqualsOf(fa, TWO);
        LessThanOrEqual lte = lessThanOrEqualOf(fa, THREE);
        And and = new And(EMPTY, neq, lte);

        CombineBinaryComparisons rule = new CombineBinaryComparisons();
        Expression exp = rule.rule(and);
        assertEquals(and, exp); // can't optimize
    }

    // a != 2 AND a <= 2 -> a < 2
    public void testCombineBinaryComparisonsConjunction_Neq2AndLte2() {
        FieldAttribute fa = getFieldAttribute();

        NotEquals neq = notEqualsOf(fa, TWO);
        LessThanOrEqual lte = lessThanOrEqualOf(fa, TWO);
        And and = new And(EMPTY, neq, lte);

        CombineBinaryComparisons rule = new CombineBinaryComparisons();
        Expression exp = rule.rule(and);
        assertEquals(LessThan.class, exp.getClass());
        LessThan lt = (LessThan) exp;
        assertEquals(TWO, lt.right());
    }

    // a != 2 AND a <= 1 -> a <= 1
    public void testCombineBinaryComparisonsConjunction_Neq2AndLte1() {
        FieldAttribute fa = getFieldAttribute();

        NotEquals neq = notEqualsOf(fa, TWO);
        LessThanOrEqual lte = lessThanOrEqualOf(fa, ONE);
        And and = new And(EMPTY, neq, lte);

        CombineBinaryComparisons rule = new CombineBinaryComparisons();
        Expression exp = rule.rule(and);
        assertEquals(lte, exp);
    }

    // Disjunction

    public void testCombineBinaryComparisonsDisjunctionNotComparable() {
        FieldAttribute fa = getFieldAttribute();

        GreaterThan gt1 = greaterThanOf(fa, ONE);
        GreaterThan gt2 = greaterThanOf(fa, FALSE);

        Or or = new Or(EMPTY, gt1, gt2);

        CombineBinaryComparisons rule = new CombineBinaryComparisons();
        Expression exp = rule.rule(or);
        assertEquals(exp, or);
    }

    // 2 < a OR 1 < a OR 3 < a -> 1 < a
    public void testCombineBinaryComparisonsDisjunctionLowerBound() {
        FieldAttribute fa = getFieldAttribute();

        GreaterThan gt1 = greaterThanOf(fa, ONE);
        GreaterThan gt2 = greaterThanOf(fa, TWO);
        GreaterThan gt3 = greaterThanOf(fa, THREE);

        Or or = new Or(EMPTY, gt1, new Or(EMPTY, gt2, gt3));

        CombineBinaryComparisons rule = new CombineBinaryComparisons();
        Expression exp = rule.rule(or);
        assertEquals(GreaterThan.class, exp.getClass());

        GreaterThan gt = (GreaterThan) exp;
        assertEquals(ONE, gt.right());
    }

    // 2 < a OR 1 < a OR 3 <= a -> 1 < a
    public void testCombineBinaryComparisonsDisjunctionIncludeLowerBounds() {
        FieldAttribute fa = getFieldAttribute();

        GreaterThan gt1 = greaterThanOf(fa, ONE);
        GreaterThan gt2 = greaterThanOf(fa, TWO);
        GreaterThanOrEqual gte3 = greaterThanOrEqualOf(fa, THREE);

        Or or = new Or(EMPTY, new Or(EMPTY, gt1, gt2), gte3);

        CombineBinaryComparisons rule = new CombineBinaryComparisons();
        Expression exp = rule.rule(or);
        assertEquals(GreaterThan.class, exp.getClass());

        GreaterThan gt = (GreaterThan) exp;
        assertEquals(ONE, gt.right());
    }

    // a < 1 OR a < 2 OR a < 3 -> a < 3
    public void testCombineBinaryComparisonsDisjunctionUpperBound() {
        FieldAttribute fa = getFieldAttribute();

        LessThan lt1 = lessThanOf(fa, ONE);
        LessThan lt2 = lessThanOf(fa, TWO);
        LessThan lt3 = lessThanOf(fa, THREE);

        Or or = new Or(EMPTY, new Or(EMPTY, lt1, lt2), lt3);

        CombineBinaryComparisons rule = new CombineBinaryComparisons();
        Expression exp = rule.rule(or);
        assertEquals(LessThan.class, exp.getClass());

        LessThan lt = (LessThan) exp;
        assertEquals(THREE, lt.right());
    }

    // a < 2 OR a <= 2 OR a < 1 -> a <= 2
    public void testCombineBinaryComparisonsDisjunctionIncludeUpperBounds() {
        FieldAttribute fa = getFieldAttribute();

        LessThan lt1 = lessThanOf(fa, ONE);
        LessThan lt2 = lessThanOf(fa, TWO);
        LessThanOrEqual lte2 = lessThanOrEqualOf(fa, TWO);

        Or or = new Or(EMPTY, lt2, new Or(EMPTY, lte2, lt1));

        CombineBinaryComparisons rule = new CombineBinaryComparisons();
        Expression exp = rule.rule(or);
        assertEquals(LessThanOrEqual.class, exp.getClass());

        LessThanOrEqual lte = (LessThanOrEqual) exp;
        assertEquals(TWO, lte.right());
    }

    // a < 2 OR 3 < a OR a < 1 OR 4 < a -> a < 2 OR 3 < a
    public void testCombineBinaryComparisonsDisjunctionOfLowerAndUpperBounds() {
        FieldAttribute fa = getFieldAttribute();

        LessThan lt1 = lessThanOf(fa, ONE);
        LessThan lt2 = lessThanOf(fa, TWO);

        GreaterThan gt3 = greaterThanOf(fa, THREE);
        GreaterThan gt4 = greaterThanOf(fa, FOUR);

        Or or = new Or(EMPTY, new Or(EMPTY, lt2, gt3), new Or(EMPTY, lt1, gt4));

        CombineBinaryComparisons rule = new CombineBinaryComparisons();
        Expression exp = rule.rule(or);
        assertEquals(Or.class, exp.getClass());

        Or ro = (Or) exp;

        assertEquals(LessThan.class, ro.left().getClass());
        LessThan lt = (LessThan) ro.left();
        assertEquals(TWO, lt.right());
        assertEquals(GreaterThan.class, ro.right().getClass());
        GreaterThan gt = (GreaterThan) ro.right();
        assertEquals(THREE, gt.right());
    }

    // (2 < a < 3) OR (1 < a < 4) -> (1 < a < 4)
    public void testCombineBinaryComparisonsDisjunctionOfIncludedRangeNotComparable() {
        FieldAttribute fa = getFieldAttribute();

        Range r1 = rangeOf(fa, TWO, false, THREE, false);
        Range r2 = rangeOf(fa, ONE, false, FALSE, false);

        Or or = new Or(EMPTY, r1, r2);

        CombineBinaryComparisons rule = new CombineBinaryComparisons();
        Expression exp = rule.rule(or);
        assertEquals(or, exp);
    }

    // (2 < a < 3) OR (1 < a < 4) -> (1 < a < 4)
    public void testCombineBinaryComparisonsDisjunctionOfIncludedRange() {
        FieldAttribute fa = getFieldAttribute();

        Range r1 = rangeOf(fa, TWO, false, THREE, false);
        Range r2 = rangeOf(fa, ONE, false, FOUR, false);

        Or or = new Or(EMPTY, r1, r2);

        CombineBinaryComparisons rule = new CombineBinaryComparisons();
        Expression exp = rule.rule(or);
        assertEquals(Range.class, exp.getClass());

        Range r = (Range) exp;
        assertEquals(ONE, r.lower());
        assertFalse(r.includeLower());
        assertEquals(FOUR, r.upper());
        assertFalse(r.includeUpper());
    }

    // (2 < a < 3) OR (1 < a < 2) -> same
    public void testCombineBinaryComparisonsDisjunctionOfNonOverlappingBoundaries() {
        FieldAttribute fa = getFieldAttribute();

        Range r1 = rangeOf(fa, TWO, false, THREE, false);
        Range r2 = rangeOf(fa, ONE, false, TWO, false);

        Or or = new Or(EMPTY, r1, r2);

        CombineBinaryComparisons rule = new CombineBinaryComparisons();
        Expression exp = rule.rule(or);
        assertEquals(or, exp);
    }

    // (2 < a < 3) OR (2 < a <= 3) -> 2 < a <= 3
    public void testCombineBinaryComparisonsDisjunctionOfUpperEqualsOverlappingBoundaries() {
        FieldAttribute fa = getFieldAttribute();

        Range r1 = rangeOf(fa, TWO, false, THREE, false);
        Range r2 = rangeOf(fa, TWO, false, THREE, true);

        Or or = new Or(EMPTY, r1, r2);

        CombineBinaryComparisons rule = new CombineBinaryComparisons();
        Expression exp = rule.rule(or);
        assertEquals(r2, exp);
    }

    // (2 < a < 3) OR (1 < a < 3) -> 1 < a < 3
    public void testCombineBinaryComparisonsOverlappingUpperBoundary() {
        FieldAttribute fa = getFieldAttribute();

        Range r2 = rangeOf(fa, TWO, false, THREE, false);
        Range r1 = rangeOf(fa, ONE, false, THREE, false);

        Or or = new Or(EMPTY, r1, r2);

        CombineBinaryComparisons rule = new CombineBinaryComparisons();
        Expression exp = rule.rule(or);
        assertEquals(r1, exp);
    }

    // (2 < a <= 3) OR (1 < a < 3) -> same (the <= prevents the ranges from being combined)
    public void testCombineBinaryComparisonsWithDifferentUpperLimitInclusion() {
        FieldAttribute fa = getFieldAttribute();

        Range r1 = rangeOf(fa, ONE, false, THREE, false);
        Range r2 = rangeOf(fa, TWO, false, THREE, true);

        Or or = new Or(EMPTY, r1, r2);

        CombineBinaryComparisons rule = new CombineBinaryComparisons();
        Expression exp = rule.rule(or);
        assertEquals(or, exp);
    }

    // (a = 1 AND b = 3 AND c = 4) OR (a = 2 AND b = 3 AND c = 4) -> (b = 3 AND c = 4) AND (a = 1 OR a = 2)
    public void testBooleanSimplificationCommonExpressionSubstraction() {
        FieldAttribute fa = TestUtils.getFieldAttribute("a");
        FieldAttribute fb = TestUtils.getFieldAttribute("b");
        FieldAttribute fc = TestUtils.getFieldAttribute("c");

        Expression a1 = equalsOf(fa, ONE);
        Expression a2 = equalsOf(fa, TWO);
        And common = new And(EMPTY, equalsOf(fb, THREE), equalsOf(fc, FOUR));
        And left = new And(EMPTY, a1, common);
        And right = new And(EMPTY, a2, common);
        Or or = new Or(EMPTY, left, right);

        Expression exp = new BooleanSimplification().rule(or);
        assertEquals(new And(EMPTY, common, new Or(EMPTY, a1, a2)), exp);
    }

    // (0 < a <= 1) OR (0 < a < 2) -> 0 < a < 2
    public void testRangesOverlappingNoLowerBoundary() {
        FieldAttribute fa = getFieldAttribute();

        Range r2 = rangeOf(fa, L(0), false, TWO, false);
        Range r1 = rangeOf(fa, L(0), false, ONE, true);

        Or or = new Or(EMPTY, r1, r2);

        CombineBinaryComparisons rule = new CombineBinaryComparisons();
        Expression exp = rule.rule(or);
        assertEquals(r2, exp);
    }

    public void testBinaryComparisonAndOutOfRangeNotEqualsDifferentFields() {
        FieldAttribute doubleOne = fieldAttribute("double", DOUBLE);
        FieldAttribute doubleTwo = fieldAttribute("double2", DOUBLE);
        FieldAttribute intOne = fieldAttribute("int", INTEGER);
        FieldAttribute datetimeOne = fieldAttribute("datetime", INTEGER);
        FieldAttribute keywordOne = fieldAttribute("keyword", KEYWORD);
        FieldAttribute keywordTwo = fieldAttribute("keyword2", KEYWORD);

        List<And> testCases = asList(
            // double > 10 AND integer != -10
            new And(EMPTY, greaterThanOf(doubleOne, L(10)), notEqualsOf(intOne, L(-10))),
            // keyword > '5' AND keyword2 != '48'
            new And(EMPTY, greaterThanOf(keywordOne, L("5")), notEqualsOf(keywordTwo, L("48"))),
            // keyword != '2021' AND datetime <= '2020-12-04T17:48:22.954240Z'
            new And(EMPTY, notEqualsOf(keywordOne, L("2021")), lessThanOrEqualOf(datetimeOne, L("2020-12-04T17:48:22.954240Z"))),
            // double > 10.1 AND double2 != -10.1
            new And(EMPTY, greaterThanOf(doubleOne, L(10.1d)), notEqualsOf(doubleTwo, L(-10.1d)))
        );

        for (And and : testCases) {
            CombineBinaryComparisons rule = new CombineBinaryComparisons();
            Expression exp = rule.rule(and);
            assertEquals("Rule should not have transformed [" + and.nodeString() + "]", and, exp);
        }
    }

    // Equals & NullEquals

    // 1 <= a < 10 AND a == 1 -> a == 1
    public void testEliminateRangeByEqualsInInterval() {
        FieldAttribute fa = getFieldAttribute();
        Equals eq1 = equalsOf(fa, ONE);
        Range r = rangeOf(fa, ONE, true, L(10), false);

        PropagateEquals rule = new PropagateEquals();
        Expression exp = rule.rule(new And(EMPTY, eq1, r));
        assertEquals(eq1, exp);
    }

    // 1 <= a < 10 AND a <=> 1 -> a <=> 1
    public void testEliminateRangeByNullEqualsInInterval() {
        FieldAttribute fa = getFieldAttribute();
        NullEquals eq1 = nullEqualsOf(fa, ONE);
        Range r = rangeOf(fa, ONE, true, L(10), false);

        PropagateEquals rule = new PropagateEquals();
        Expression exp = rule.rule(new And(EMPTY, eq1, r));
        assertEquals(eq1, exp);
    }

    // The following tests should work only to simplify filters and
    // not if the expressions are part of a projection
    // See: https://github.com/elastic/elasticsearch/issues/35859

    // a == 1 AND a == 2 -> FALSE
    public void testDualEqualsConjunction() {
        FieldAttribute fa = getFieldAttribute();
        Equals eq1 = equalsOf(fa, ONE);
        Equals eq2 = equalsOf(fa, TWO);

        PropagateEquals rule = new PropagateEquals();
        Expression exp = rule.rule(new And(EMPTY, eq1, eq2));
        assertEquals(FALSE, exp);
    }

    // a <=> 1 AND a <=> 2 -> FALSE
    public void testDualNullEqualsConjunction() {
        FieldAttribute fa = getFieldAttribute();
        NullEquals eq1 = nullEqualsOf(fa, ONE);
        NullEquals eq2 = nullEqualsOf(fa, TWO);

        PropagateEquals rule = new PropagateEquals();
        Expression exp = rule.rule(new And(EMPTY, eq1, eq2));
        assertEquals(FALSE, exp);
    }

    // 1 < a < 10 AND a == 10 -> FALSE
    public void testEliminateRangeByEqualsOutsideInterval() {
        FieldAttribute fa = getFieldAttribute();
        Equals eq1 = equalsOf(fa, L(10));
        Range r = rangeOf(fa, ONE, false, L(10), false);

        PropagateEquals rule = new PropagateEquals();
        Expression exp = rule.rule(new And(EMPTY, eq1, r));
        assertEquals(FALSE, exp);
    }

    // 1 < a < 10 AND a <=> 10 -> FALSE
    public void testEliminateRangeByNullEqualsOutsideInterval() {
        FieldAttribute fa = getFieldAttribute();
        NullEquals eq1 = nullEqualsOf(fa, L(10));
        Range r = rangeOf(fa, ONE, false, L(10), false);

        PropagateEquals rule = new PropagateEquals();
        Expression exp = rule.rule(new And(EMPTY, eq1, r));
        assertEquals(FALSE, exp);
    }

    // a != 3 AND a = 3 -> FALSE
    public void testPropagateEquals_VarNeq3AndVarEq3() {
        FieldAttribute fa = getFieldAttribute();
        NotEquals neq = notEqualsOf(fa, THREE);
        Equals eq = equalsOf(fa, THREE);

        PropagateEquals rule = new PropagateEquals();
        Expression exp = rule.rule(new And(EMPTY, neq, eq));
        assertEquals(FALSE, exp);
    }

    // a != 4 AND a = 3 -> a = 3
    public void testPropagateEquals_VarNeq4AndVarEq3() {
        FieldAttribute fa = getFieldAttribute();
        NotEquals neq = notEqualsOf(fa, FOUR);
        Equals eq = equalsOf(fa, THREE);

        PropagateEquals rule = new PropagateEquals();
        Expression exp = rule.rule(new And(EMPTY, neq, eq));
        assertEquals(Equals.class, exp.getClass());
        assertEquals(eq, exp);
    }

    // a = 2 AND a < 2 -> FALSE
    public void testPropagateEquals_VarEq2AndVarLt2() {
        FieldAttribute fa = getFieldAttribute();
        Equals eq = equalsOf(fa, TWO);
        LessThan lt = lessThanOf(fa, TWO);

        PropagateEquals rule = new PropagateEquals();
        Expression exp = rule.rule(new And(EMPTY, eq, lt));
        assertEquals(FALSE, exp);
    }

    // a = 2 AND a <= 2 -> a = 2
    public void testPropagateEquals_VarEq2AndVarLte2() {
        FieldAttribute fa = getFieldAttribute();
        Equals eq = equalsOf(fa, TWO);
        LessThanOrEqual lt = lessThanOrEqualOf(fa, TWO);

        PropagateEquals rule = new PropagateEquals();
        Expression exp = rule.rule(new And(EMPTY, eq, lt));
        assertEquals(eq, exp);
    }

    // a = 2 AND a <= 1 -> FALSE
    public void testPropagateEquals_VarEq2AndVarLte1() {
        FieldAttribute fa = getFieldAttribute();
        Equals eq = equalsOf(fa, TWO);
        LessThanOrEqual lt = lessThanOrEqualOf(fa, ONE);

        PropagateEquals rule = new PropagateEquals();
        Expression exp = rule.rule(new And(EMPTY, eq, lt));
        assertEquals(FALSE, exp);
    }

    // a = 2 AND a > 2 -> FALSE
    public void testPropagateEquals_VarEq2AndVarGt2() {
        FieldAttribute fa = getFieldAttribute();
        Equals eq = equalsOf(fa, TWO);
        GreaterThan gt = greaterThanOf(fa, TWO);

        PropagateEquals rule = new PropagateEquals();
        Expression exp = rule.rule(new And(EMPTY, eq, gt));
        assertEquals(FALSE, exp);
    }

    // a = 2 AND a >= 2 -> a = 2
    public void testPropagateEquals_VarEq2AndVarGte2() {
        FieldAttribute fa = getFieldAttribute();
        Equals eq = equalsOf(fa, TWO);
        GreaterThanOrEqual gte = greaterThanOrEqualOf(fa, TWO);

        PropagateEquals rule = new PropagateEquals();
        Expression exp = rule.rule(new And(EMPTY, eq, gte));
        assertEquals(eq, exp);
    }

    // a = 2 AND a > 3 -> FALSE
    public void testPropagateEquals_VarEq2AndVarLt3() {
        FieldAttribute fa = getFieldAttribute();
        Equals eq = equalsOf(fa, TWO);
        GreaterThan gt = greaterThanOf(fa, THREE);

        PropagateEquals rule = new PropagateEquals();
        Expression exp = rule.rule(new And(EMPTY, eq, gt));
        assertEquals(FALSE, exp);
    }

    // a = 2 AND a < 3 AND a > 1 AND a != 4 -> a = 2
    public void testPropagateEquals_VarEq2AndVarLt3AndVarGt1AndVarNeq4() {
        FieldAttribute fa = getFieldAttribute();
        Equals eq = equalsOf(fa, TWO);
        LessThan lt = lessThanOf(fa, THREE);
        GreaterThan gt = greaterThanOf(fa, ONE);
        NotEquals neq = notEqualsOf(fa, FOUR);

        PropagateEquals rule = new PropagateEquals();
        Expression and = Predicates.combineAnd(asList(eq, lt, gt, neq));
        Expression exp = rule.rule((And) and);
        assertEquals(eq, exp);
    }

    // a = 2 AND 1 < a < 3 AND a > 0 AND a != 4 -> a = 2
    public void testPropagateEquals_VarEq2AndVarRangeGt1Lt3AndVarGt0AndVarNeq4() {
        FieldAttribute fa = getFieldAttribute();
        Equals eq = equalsOf(fa, TWO);
        Range range = rangeOf(fa, ONE, false, THREE, false);
        GreaterThan gt = greaterThanOf(fa, L(0));
        NotEquals neq = notEqualsOf(fa, FOUR);

        PropagateEquals rule = new PropagateEquals();
        Expression and = Predicates.combineAnd(asList(eq, range, gt, neq));
        Expression exp = rule.rule((And) and);
        assertEquals(eq, exp);
    }

    // a = 2 OR a > 1 -> a > 1
    public void testPropagateEquals_VarEq2OrVarGt1() {
        FieldAttribute fa = getFieldAttribute();
        Equals eq = equalsOf(fa, TWO);
        GreaterThan gt = greaterThanOf(fa, ONE);

        PropagateEquals rule = new PropagateEquals();
        Expression exp = rule.rule(new Or(EMPTY, eq, gt));
        assertEquals(gt, exp);
    }

    // a = 2 OR a > 2 -> a >= 2
    public void testPropagateEquals_VarEq2OrVarGte2() {
        FieldAttribute fa = getFieldAttribute();
        Equals eq = equalsOf(fa, TWO);
        GreaterThan gt = greaterThanOf(fa, TWO);

        PropagateEquals rule = new PropagateEquals();
        Expression exp = rule.rule(new Or(EMPTY, eq, gt));
        assertEquals(GreaterThanOrEqual.class, exp.getClass());
        GreaterThanOrEqual gte = (GreaterThanOrEqual) exp;
        assertEquals(TWO, gte.right());
    }

    // a = 2 OR a < 3 -> a < 3
    public void testPropagateEquals_VarEq2OrVarLt3() {
        FieldAttribute fa = getFieldAttribute();
        Equals eq = equalsOf(fa, TWO);
        LessThan lt = lessThanOf(fa, THREE);

        PropagateEquals rule = new PropagateEquals();
        Expression exp = rule.rule(new Or(EMPTY, eq, lt));
        assertEquals(lt, exp);
    }

    // a = 3 OR a < 3 -> a <= 3
    public void testPropagateEquals_VarEq3OrVarLt3() {
        FieldAttribute fa = getFieldAttribute();
        Equals eq = equalsOf(fa, THREE);
        LessThan lt = lessThanOf(fa, THREE);

        PropagateEquals rule = new PropagateEquals();
        Expression exp = rule.rule(new Or(EMPTY, eq, lt));
        assertEquals(LessThanOrEqual.class, exp.getClass());
        LessThanOrEqual lte = (LessThanOrEqual) exp;
        assertEquals(THREE, lte.right());
    }

    // a = 2 OR 1 < a < 3 -> 1 < a < 3
    public void testPropagateEquals_VarEq2OrVarRangeGt1Lt3() {
        FieldAttribute fa = getFieldAttribute();
        Equals eq = equalsOf(fa, TWO);
        Range range = rangeOf(fa, ONE, false, THREE, false);

        PropagateEquals rule = new PropagateEquals();
        Expression exp = rule.rule(new Or(EMPTY, eq, range));
        assertEquals(range, exp);
    }

    // a = 2 OR 2 < a < 3 -> 2 <= a < 3
    public void testPropagateEquals_VarEq2OrVarRangeGt2Lt3() {
        FieldAttribute fa = getFieldAttribute();
        Equals eq = equalsOf(fa, TWO);
        Range range = rangeOf(fa, TWO, false, THREE, false);

        PropagateEquals rule = new PropagateEquals();
        Expression exp = rule.rule(new Or(EMPTY, eq, range));
        assertEquals(Range.class, exp.getClass());
        Range r = (Range) exp;
        assertEquals(TWO, r.lower());
        assertTrue(r.includeLower());
        assertEquals(THREE, r.upper());
        assertFalse(r.includeUpper());
    }

    // a = 3 OR 2 < a < 3 -> 2 < a <= 3
    public void testPropagateEquals_VarEq3OrVarRangeGt2Lt3() {
        FieldAttribute fa = getFieldAttribute();
        Equals eq = equalsOf(fa, THREE);
        Range range = rangeOf(fa, TWO, false, THREE, false);

        PropagateEquals rule = new PropagateEquals();
        Expression exp = rule.rule(new Or(EMPTY, eq, range));
        assertEquals(Range.class, exp.getClass());
        Range r = (Range) exp;
        assertEquals(TWO, r.lower());
        assertFalse(r.includeLower());
        assertEquals(THREE, r.upper());
        assertTrue(r.includeUpper());
    }

    // a = 2 OR a != 2 -> TRUE
    public void testPropagateEquals_VarEq2OrVarNeq2() {
        FieldAttribute fa = getFieldAttribute();
        Equals eq = equalsOf(fa, TWO);
        NotEquals neq = notEqualsOf(fa, TWO);

        PropagateEquals rule = new PropagateEquals();
        Expression exp = rule.rule(new Or(EMPTY, eq, neq));
        assertEquals(TRUE, exp);
    }

    // a = 2 OR a != 5 -> a != 5
    public void testPropagateEquals_VarEq2OrVarNeq5() {
        FieldAttribute fa = getFieldAttribute();
        Equals eq = equalsOf(fa, TWO);
        NotEquals neq = notEqualsOf(fa, FIVE);

        PropagateEquals rule = new PropagateEquals();
        Expression exp = rule.rule(new Or(EMPTY, eq, neq));
        assertEquals(NotEquals.class, exp.getClass());
        NotEquals ne = (NotEquals) exp;
        assertEquals(FIVE, ne.right());
    }

    // a = 2 OR 3 < a < 4 OR a > 2 OR a!= 2 -> TRUE
    public void testPropagateEquals_VarEq2OrVarRangeGt3Lt4OrVarGt2OrVarNe2() {
        FieldAttribute fa = getFieldAttribute();
        Equals eq = equalsOf(fa, TWO);
        Range range = rangeOf(fa, THREE, false, FOUR, false);
        GreaterThan gt = greaterThanOf(fa, TWO);
        NotEquals neq = notEqualsOf(fa, TWO);

        PropagateEquals rule = new PropagateEquals();
        Expression exp = rule.rule((Or) Predicates.combineOr(asList(eq, range, neq, gt)));
        assertEquals(TRUE, exp);
    }

    // a == 1 AND a == 2 -> nop for date/time fields
    public void testPropagateEquals_ignoreDateTimeFields() {
        FieldAttribute fa = TestUtils.getFieldAttribute("a", DataType.DATETIME);
        Equals eq1 = equalsOf(fa, ONE);
        Equals eq2 = equalsOf(fa, TWO);
        And and = new And(EMPTY, eq1, eq2);

        PropagateEquals rule = new PropagateEquals();
        Expression exp = rule.rule(and);
        assertEquals(and, exp);
    }

    //
    // Like / Regex
    //
    public void testMatchAllLikeToExist() throws Exception {
        for (String s : asList("%", "%%", "%%%")) {
            LikePattern pattern = new LikePattern(s, (char) 0);
            FieldAttribute fa = getFieldAttribute();
            Like l = new Like(EMPTY, fa, pattern);
            Expression e = new ReplaceRegexMatch().rule(l);
            assertEquals(IsNotNull.class, e.getClass());
            IsNotNull inn = (IsNotNull) e;
            assertEquals(fa, inn.field());
        }
    }

    public void testMatchAllWildcardLikeToExist() throws Exception {
        for (String s : asList("*", "**", "***")) {
            WildcardPattern pattern = new WildcardPattern(s);
            FieldAttribute fa = getFieldAttribute();
            WildcardLike l = new WildcardLike(EMPTY, fa, pattern);
            Expression e = new ReplaceRegexMatch().rule(l);
            assertEquals(IsNotNull.class, e.getClass());
            IsNotNull inn = (IsNotNull) e;
            assertEquals(fa, inn.field());
        }
    }

    public void testMatchAllRLikeToExist() throws Exception {
        RLikePattern pattern = new RLikePattern(".*");
        FieldAttribute fa = getFieldAttribute();
        RLike l = new RLike(EMPTY, fa, pattern);
        Expression e = new ReplaceRegexMatch().rule(l);
        assertEquals(IsNotNull.class, e.getClass());
        IsNotNull inn = (IsNotNull) e;
        assertEquals(fa, inn.field());
    }

    public void testExactMatchLike() throws Exception {
        for (String s : asList("ab", "ab0%", "ab0_c")) {
            LikePattern pattern = new LikePattern(s, '0');
            FieldAttribute fa = getFieldAttribute();
            Like l = new Like(EMPTY, fa, pattern);
            Expression e = new ReplaceRegexMatch().rule(l);
            assertEquals(Equals.class, e.getClass());
            Equals eq = (Equals) e;
            assertEquals(fa, eq.left());
            assertEquals(s.replace("0", StringUtils.EMPTY), eq.right().fold());
        }
    }

    public void testExactMatchWildcardLike() throws Exception {
        String s = "ab";
        WildcardPattern pattern = new WildcardPattern(s);
        FieldAttribute fa = getFieldAttribute();
        WildcardLike l = new WildcardLike(EMPTY, fa, pattern);
        Expression e = new ReplaceRegexMatch().rule(l);
        assertEquals(Equals.class, e.getClass());
        Equals eq = (Equals) e;
        assertEquals(fa, eq.left());
        assertEquals(s, eq.right().fold());
    }

    public void testExactMatchRLike() throws Exception {
        RLikePattern pattern = new RLikePattern("abc");
        FieldAttribute fa = getFieldAttribute();
        RLike l = new RLike(EMPTY, fa, pattern);
        Expression e = new ReplaceRegexMatch().rule(l);
        assertEquals(Equals.class, e.getClass());
        Equals eq = (Equals) e;
        assertEquals(fa, eq.left());
        assertEquals("abc", eq.right().fold());
    }

    //
    // CombineDisjunction in Equals
    //
    public void testTwoEqualsWithOr() throws Exception {
        FieldAttribute fa = getFieldAttribute();

        Or or = new Or(EMPTY, equalsOf(fa, ONE), equalsOf(fa, TWO));
        Expression e = new CombineDisjunctionsToIn().rule(or);
        assertEquals(In.class, e.getClass());
        In in = (In) e;
        assertEquals(fa, in.value());
        assertThat(in.list(), contains(ONE, TWO));
    }

    public void testTwoEqualsWithSameValue() throws Exception {
        FieldAttribute fa = getFieldAttribute();

        Or or = new Or(EMPTY, equalsOf(fa, ONE), equalsOf(fa, ONE));
        Expression e = new CombineDisjunctionsToIn().rule(or);
        assertEquals(Equals.class, e.getClass());
        Equals eq = (Equals) e;
        assertEquals(fa, eq.left());
        assertEquals(ONE, eq.right());
    }

    public void testOneEqualsOneIn() throws Exception {
        FieldAttribute fa = getFieldAttribute();

        Or or = new Or(EMPTY, equalsOf(fa, ONE), new In(EMPTY, fa, singletonList(TWO)));
        Expression e = new CombineDisjunctionsToIn().rule(or);
        assertEquals(In.class, e.getClass());
        In in = (In) e;
        assertEquals(fa, in.value());
        assertThat(in.list(), contains(ONE, TWO));
    }

    public void testOneEqualsOneInWithSameValue() throws Exception {
        FieldAttribute fa = getFieldAttribute();

        Or or = new Or(EMPTY, equalsOf(fa, ONE), new In(EMPTY, fa, asList(ONE, TWO)));
        Expression e = new CombineDisjunctionsToIn().rule(or);
        assertEquals(In.class, e.getClass());
        In in = (In) e;
        assertEquals(fa, in.value());
        assertThat(in.list(), contains(ONE, TWO));
    }

    public void testSingleValueInToEquals() throws Exception {
        FieldAttribute fa = getFieldAttribute();

        Equals equals = equalsOf(fa, ONE);
        Or or = new Or(EMPTY, equals, new In(EMPTY, fa, singletonList(ONE)));
        Expression e = new CombineDisjunctionsToIn().rule(or);
        assertEquals(equals, e);
    }

    public void testEqualsBehindAnd() throws Exception {
        FieldAttribute fa = getFieldAttribute();

        And and = new And(EMPTY, equalsOf(fa, ONE), equalsOf(fa, TWO));
        Filter dummy = new Filter(EMPTY, relation(), and);
        LogicalPlan transformed = new CombineDisjunctionsToIn().apply(dummy);
        assertSame(dummy, transformed);
        assertEquals(and, ((Filter) transformed).condition());
    }

    public void testTwoEqualsDifferentFields() throws Exception {
        FieldAttribute fieldOne = TestUtils.getFieldAttribute("ONE");
        FieldAttribute fieldTwo = TestUtils.getFieldAttribute("TWO");

        Or or = new Or(EMPTY, equalsOf(fieldOne, ONE), equalsOf(fieldTwo, TWO));
        Expression e = new CombineDisjunctionsToIn().rule(or);
        assertEquals(or, e);
    }

    public void testMultipleIn() throws Exception {
        FieldAttribute fa = getFieldAttribute();

        Or firstOr = new Or(EMPTY, new In(EMPTY, fa, singletonList(ONE)), new In(EMPTY, fa, singletonList(TWO)));
        Or secondOr = new Or(EMPTY, firstOr, new In(EMPTY, fa, singletonList(THREE)));
        Expression e = new CombineDisjunctionsToIn().rule(secondOr);
        assertEquals(In.class, e.getClass());
        In in = (In) e;
        assertEquals(fa, in.value());
        assertThat(in.list(), contains(ONE, TWO, THREE));
    }

    public void testOrWithNonCombinableExpressions() throws Exception {
        FieldAttribute fa = getFieldAttribute();

        Or firstOr = new Or(EMPTY, new In(EMPTY, fa, singletonList(ONE)), lessThanOf(fa, TWO));
        Or secondOr = new Or(EMPTY, firstOr, new In(EMPTY, fa, singletonList(THREE)));
        Expression e = new CombineDisjunctionsToIn().rule(secondOr);
        assertEquals(Or.class, e.getClass());
        Or or = (Or) e;
        assertEquals(or.left(), firstOr.right());
        assertEquals(In.class, or.right().getClass());
        In in = (In) or.right();
        assertEquals(fa, in.value());
        assertThat(in.list(), contains(ONE, THREE));
    }

    // Null folding

    public void testNullFoldingIsNull() {
        FoldNull foldNull = new FoldNull();
        assertEquals(true, foldNull.rule(new IsNull(EMPTY, NULL)).fold());
        assertEquals(false, foldNull.rule(new IsNull(EMPTY, TRUE)).fold());
    }

    public void testGenericNullableExpression() {
        FoldNull rule = new FoldNull();
        // arithmetic
        assertNullLiteral(rule.rule(new Add(EMPTY, getFieldAttribute(), NULL)));
        // comparison
        assertNullLiteral(rule.rule(greaterThanOf(getFieldAttribute(), NULL)));
        // regex
        assertNullLiteral(rule.rule(new RLike(EMPTY, NULL, new RLikePattern("123"))));
    }

    public void testNullFoldingDoesNotApplyOnLogicalExpressions() {
        FoldNull rule = new FoldNull();

        Or or = new Or(EMPTY, NULL, TRUE);
        assertEquals(or, rule.rule(or));
        or = new Or(EMPTY, NULL, NULL);
        assertEquals(or, rule.rule(or));

        And and = new And(EMPTY, NULL, TRUE);
        assertEquals(and, rule.rule(and));
        and = new And(EMPTY, NULL, NULL);
        assertEquals(and, rule.rule(and));
    }

    //
    // Propagate nullability (IS NULL / IS NOT NULL)
    //

    // a IS NULL AND a IS NOT NULL => false
    public void testIsNullAndNotNull() throws Exception {
        FieldAttribute fa = getFieldAttribute();

        And and = new And(EMPTY, new IsNull(EMPTY, fa), new IsNotNull(EMPTY, fa));
        assertEquals(FALSE, new PropagateNullable().rule(and));
    }

    // a IS NULL AND b IS NOT NULL AND c IS NULL AND d IS NOT NULL AND e IS NULL AND a IS NOT NULL => false
    public void testIsNullAndNotNullMultiField() throws Exception {
        FieldAttribute fa = getFieldAttribute();

        And andOne = new And(EMPTY, new IsNull(EMPTY, fa), new IsNotNull(EMPTY, getFieldAttribute()));
        And andTwo = new And(EMPTY, new IsNull(EMPTY, getFieldAttribute()), new IsNotNull(EMPTY, getFieldAttribute()));
        And andThree = new And(EMPTY, new IsNull(EMPTY, getFieldAttribute()), new IsNotNull(EMPTY, fa));

        And and = new And(EMPTY, andOne, new And(EMPTY, andThree, andTwo));

        assertEquals(FALSE, new PropagateNullable().rule(and));
    }

    // a IS NULL AND a > 1 => a IS NULL AND false
    public void testIsNullAndComparison() throws Exception {
        FieldAttribute fa = getFieldAttribute();
        IsNull isNull = new IsNull(EMPTY, fa);

        And and = new And(EMPTY, isNull, greaterThanOf(fa, ONE));
        assertEquals(new And(EMPTY, isNull, nullOf(BOOLEAN)), new PropagateNullable().rule(and));
    }

    // a IS NULL AND b < 1 AND c < 1 AND a < 1 => a IS NULL AND b < 1 AND c < 1 => a IS NULL AND b < 1 AND c < 1
    public void testIsNullAndMultipleComparison() throws Exception {
        FieldAttribute fa = getFieldAttribute();
        IsNull isNull = new IsNull(EMPTY, fa);

        And nestedAnd = new And(
            EMPTY,
            lessThanOf(TestUtils.getFieldAttribute("b"), ONE),
            lessThanOf(TestUtils.getFieldAttribute("c"), ONE)
        );
        And and = new And(EMPTY, isNull, nestedAnd);
        And top = new And(EMPTY, and, lessThanOf(fa, ONE));

        Expression optimized = new PropagateNullable().rule(top);
        Expression expected = new And(EMPTY, and, nullOf(BOOLEAN));
        assertEquals(Predicates.splitAnd(expected), Predicates.splitAnd(optimized));
    }

    // ((a+1)/2) > 1 AND a + 2 AND a IS NULL AND b < 3 => NULL AND NULL AND a IS NULL AND b < 3
    public void testIsNullAndDeeplyNestedExpression() throws Exception {
        FieldAttribute fa = getFieldAttribute();
        IsNull isNull = new IsNull(EMPTY, fa);

        Expression nullified = new And(
            EMPTY,
            greaterThanOf(new Div(EMPTY, new Add(EMPTY, fa, ONE), TWO), ONE),
            greaterThanOf(new Add(EMPTY, fa, TWO), ONE)
        );
        Expression kept = new And(EMPTY, isNull, lessThanOf(TestUtils.getFieldAttribute("b"), THREE));
        And and = new And(EMPTY, nullified, kept);

        Expression optimized = new PropagateNullable().rule(and);
        Expression expected = new And(EMPTY, new And(EMPTY, nullOf(BOOLEAN), nullOf(BOOLEAN)), kept);

        assertEquals(Predicates.splitAnd(expected), Predicates.splitAnd(optimized));
    }

    // a IS NULL OR a IS NOT NULL => no change
    // a IS NULL OR a > 1 => no change
    public void testIsNullInDisjunction() throws Exception {
        FieldAttribute fa = getFieldAttribute();

        Or or = new Or(EMPTY, new IsNull(EMPTY, fa), new IsNotNull(EMPTY, fa));
        Filter dummy = new Filter(EMPTY, relation(), or);
        LogicalPlan transformed = new PropagateNullable().apply(dummy);
        assertSame(dummy, transformed);
        assertEquals(or, ((Filter) transformed).condition());

        or = new Or(EMPTY, new IsNull(EMPTY, fa), greaterThanOf(fa, ONE));
        dummy = new Filter(EMPTY, relation(), or);
        transformed = new PropagateNullable().apply(dummy);
        assertSame(dummy, transformed);
        assertEquals(or, ((Filter) transformed).condition());
    }

    // a + 1 AND (a IS NULL OR a > 3) => no change
    public void testIsNullDisjunction() throws Exception {
        FieldAttribute fa = getFieldAttribute();
        IsNull isNull = new IsNull(EMPTY, fa);

        Or or = new Or(EMPTY, isNull, greaterThanOf(fa, THREE));
        And and = new And(EMPTY, new Add(EMPTY, fa, ONE), or);

        assertEquals(and, new PropagateNullable().rule(and));
    }

    public void testIsNotNullOnIsNullField() {
        EsRelation relation = relation();
        var fieldA = TestUtils.getFieldAttribute("a");
        Expression inn = isNotNull(fieldA);
        Filter f = new Filter(EMPTY, relation, inn);

        assertEquals(f, new OptimizerRules.InferIsNotNull().apply(f));
    }

    public void testIsNotNullOnOperatorWithOneField() {
        EsRelation relation = relation();
        var fieldA = TestUtils.getFieldAttribute("a");
        Expression inn = isNotNull(new Add(EMPTY, fieldA, ONE));
        Filter f = new Filter(EMPTY, relation, inn);
        Filter expected = new Filter(EMPTY, relation, new And(EMPTY, isNotNull(fieldA), inn));

        assertEquals(expected, new OptimizerRules.InferIsNotNull().apply(f));
    }

    public void testIsNotNullOnOperatorWithTwoFields() {
        EsRelation relation = relation();
        var fieldA = TestUtils.getFieldAttribute("a");
        var fieldB = TestUtils.getFieldAttribute("b");
        Expression inn = isNotNull(new Add(EMPTY, fieldA, fieldB));
        Filter f = new Filter(EMPTY, relation, inn);
        Filter expected = new Filter(EMPTY, relation, new And(EMPTY, new And(EMPTY, isNotNull(fieldA), isNotNull(fieldB)), inn));

        assertEquals(expected, new OptimizerRules.InferIsNotNull().apply(f));
    }

    public void testIsNotNullOnFunctionWithTwoField() {}

    private IsNotNull isNotNull(Expression field) {
        return new IsNotNull(EMPTY, field);
    }

    private IsNull isNull(Expression field) {
        return new IsNull(EMPTY, field);
    }

    private Literal nullOf(DataType dataType) {
        return new Literal(Source.EMPTY, null, dataType);
    }

    private void assertNullLiteral(Expression expression) {
        assertEquals(Literal.class, expression.getClass());
        assertNull(expression.fold());
    }
>>>>>>> fdb5058b
}<|MERGE_RESOLUTION|>--- conflicted
+++ resolved
@@ -16,33 +16,14 @@
 import org.elasticsearch.xpack.esql.core.tree.NodeInfo;
 import org.elasticsearch.xpack.esql.core.tree.Source;
 import org.elasticsearch.xpack.esql.core.type.DataType;
-<<<<<<< HEAD
-=======
 import org.elasticsearch.xpack.esql.core.util.StringUtils;
->>>>>>> fdb5058b
 
 import java.util.Collections;
 import java.util.List;
 
 import static org.elasticsearch.xpack.esql.core.TestUtils.of;
 import static org.elasticsearch.xpack.esql.core.TestUtils.rangeOf;
-<<<<<<< HEAD
-import static org.elasticsearch.xpack.esql.core.type.DataTypes.BOOLEAN;
-=======
-import static org.elasticsearch.xpack.esql.core.TestUtils.relation;
-import static org.elasticsearch.xpack.esql.core.expression.Literal.FALSE;
-import static org.elasticsearch.xpack.esql.core.expression.Literal.NULL;
-import static org.elasticsearch.xpack.esql.core.expression.Literal.TRUE;
-import static org.elasticsearch.xpack.esql.core.optimizer.OptimizerRules.CombineDisjunctionsToIn;
-import static org.elasticsearch.xpack.esql.core.optimizer.OptimizerRules.PropagateNullable;
-import static org.elasticsearch.xpack.esql.core.optimizer.OptimizerRules.ReplaceRegexMatch;
-import static org.elasticsearch.xpack.esql.core.tree.Source.EMPTY;
 import static org.elasticsearch.xpack.esql.core.type.DataType.BOOLEAN;
-import static org.elasticsearch.xpack.esql.core.type.DataType.DOUBLE;
-import static org.elasticsearch.xpack.esql.core.type.DataType.INTEGER;
-import static org.elasticsearch.xpack.esql.core.type.DataType.KEYWORD;
-import static org.hamcrest.Matchers.contains;
->>>>>>> fdb5058b
 
 public class OptimizerRulesTests extends ESTestCase {
 
@@ -126,1402 +107,4 @@
 
     // Conjunction
 
-<<<<<<< HEAD
-=======
-    public void testCombineBinaryComparisonsNotComparable() {
-        FieldAttribute fa = getFieldAttribute();
-        LessThanOrEqual lte = lessThanOrEqualOf(fa, SIX);
-        LessThan lt = lessThanOf(fa, FALSE);
-
-        CombineBinaryComparisons rule = new CombineBinaryComparisons();
-        And and = new And(EMPTY, lte, lt);
-        Expression exp = rule.rule(and);
-        assertEquals(exp, and);
-    }
-
-    // a <= 6 AND a < 5 -> a < 5
-    public void testCombineBinaryComparisonsUpper() {
-        FieldAttribute fa = getFieldAttribute();
-        LessThanOrEqual lte = lessThanOrEqualOf(fa, SIX);
-        LessThan lt = lessThanOf(fa, FIVE);
-
-        CombineBinaryComparisons rule = new CombineBinaryComparisons();
-
-        Expression exp = rule.rule(new And(EMPTY, lte, lt));
-        assertEquals(LessThan.class, exp.getClass());
-        LessThan r = (LessThan) exp;
-        assertEquals(FIVE, r.right());
-    }
-
-    // 6 <= a AND 5 < a -> 6 <= a
-    public void testCombineBinaryComparisonsLower() {
-        FieldAttribute fa = getFieldAttribute();
-        GreaterThanOrEqual gte = greaterThanOrEqualOf(fa, SIX);
-        GreaterThan gt = greaterThanOf(fa, FIVE);
-
-        CombineBinaryComparisons rule = new CombineBinaryComparisons();
-
-        Expression exp = rule.rule(new And(EMPTY, gte, gt));
-        assertEquals(GreaterThanOrEqual.class, exp.getClass());
-        GreaterThanOrEqual r = (GreaterThanOrEqual) exp;
-        assertEquals(SIX, r.right());
-    }
-
-    // 5 <= a AND 5 < a -> 5 < a
-    public void testCombineBinaryComparisonsInclude() {
-        FieldAttribute fa = getFieldAttribute();
-        GreaterThanOrEqual gte = greaterThanOrEqualOf(fa, FIVE);
-        GreaterThan gt = greaterThanOf(fa, FIVE);
-
-        CombineBinaryComparisons rule = new CombineBinaryComparisons();
-
-        Expression exp = rule.rule(new And(EMPTY, gte, gt));
-        assertEquals(GreaterThan.class, exp.getClass());
-        GreaterThan r = (GreaterThan) exp;
-        assertEquals(FIVE, r.right());
-    }
-
-    // 2 < a AND (2 <= a < 3) -> 2 < a < 3
-    public void testCombineBinaryComparisonsAndRangeLower() {
-        FieldAttribute fa = getFieldAttribute();
-
-        GreaterThan gt = greaterThanOf(fa, TWO);
-        Range range = rangeOf(fa, TWO, true, THREE, false);
-
-        CombineBinaryComparisons rule = new CombineBinaryComparisons();
-        Expression exp = rule.rule(new And(EMPTY, gt, range));
-        assertEquals(Range.class, exp.getClass());
-        Range r = (Range) exp;
-        assertEquals(TWO, r.lower());
-        assertFalse(r.includeLower());
-        assertEquals(THREE, r.upper());
-        assertFalse(r.includeUpper());
-    }
-
-    // a < 4 AND (1 < a < 3) -> 1 < a < 3
-    public void testCombineBinaryComparisonsAndRangeUpper() {
-        FieldAttribute fa = getFieldAttribute();
-
-        LessThan lt = lessThanOf(fa, FOUR);
-        Range range = rangeOf(fa, ONE, false, THREE, false);
-
-        CombineBinaryComparisons rule = new CombineBinaryComparisons();
-        Expression exp = rule.rule(new And(EMPTY, range, lt));
-        assertEquals(Range.class, exp.getClass());
-        Range r = (Range) exp;
-        assertEquals(ONE, r.lower());
-        assertFalse(r.includeLower());
-        assertEquals(THREE, r.upper());
-        assertFalse(r.includeUpper());
-    }
-
-    // a <= 2 AND (1 < a < 3) -> 1 < a <= 2
-    public void testCombineBinaryComparisonsAndRangeUpperEqual() {
-        FieldAttribute fa = getFieldAttribute();
-
-        LessThanOrEqual lte = lessThanOrEqualOf(fa, TWO);
-        Range range = rangeOf(fa, ONE, false, THREE, false);
-
-        CombineBinaryComparisons rule = new CombineBinaryComparisons();
-        Expression exp = rule.rule(new And(EMPTY, lte, range));
-        assertEquals(Range.class, exp.getClass());
-        Range r = (Range) exp;
-        assertEquals(ONE, r.lower());
-        assertFalse(r.includeLower());
-        assertEquals(TWO, r.upper());
-        assertTrue(r.includeUpper());
-    }
-
-    // 3 <= a AND 4 < a AND a <= 7 AND a < 6 -> 4 < a < 6
-    public void testCombineMultipleBinaryComparisons() {
-        FieldAttribute fa = getFieldAttribute();
-        GreaterThanOrEqual gte = greaterThanOrEqualOf(fa, THREE);
-        GreaterThan gt = greaterThanOf(fa, FOUR);
-        LessThanOrEqual lte = lessThanOrEqualOf(fa, L(7));
-        LessThan lt = lessThanOf(fa, SIX);
-
-        CombineBinaryComparisons rule = new CombineBinaryComparisons();
-
-        Expression exp = rule.rule(new And(EMPTY, gte, new And(EMPTY, gt, new And(EMPTY, lt, lte))));
-        assertEquals(Range.class, exp.getClass());
-        Range r = (Range) exp;
-        assertEquals(FOUR, r.lower());
-        assertFalse(r.includeLower());
-        assertEquals(SIX, r.upper());
-        assertFalse(r.includeUpper());
-    }
-
-    // 3 <= a AND TRUE AND 4 < a AND a != 5 AND a <= 7 -> 4 < a <= 7 AND a != 5 AND TRUE
-    public void testCombineMixedMultipleBinaryComparisons() {
-        FieldAttribute fa = getFieldAttribute();
-        GreaterThanOrEqual gte = greaterThanOrEqualOf(fa, THREE);
-        GreaterThan gt = greaterThanOf(fa, FOUR);
-        LessThanOrEqual lte = lessThanOrEqualOf(fa, L(7));
-        Expression ne = new Not(EMPTY, equalsOf(fa, FIVE));
-
-        CombineBinaryComparisons rule = new CombineBinaryComparisons();
-
-        // TRUE AND a != 5 AND 4 < a <= 7
-        Expression exp = rule.rule(new And(EMPTY, gte, new And(EMPTY, TRUE, new And(EMPTY, gt, new And(EMPTY, ne, lte)))));
-        assertEquals(And.class, exp.getClass());
-        And and = ((And) exp);
-        assertEquals(Range.class, and.right().getClass());
-        Range r = (Range) and.right();
-        assertEquals(FOUR, r.lower());
-        assertFalse(r.includeLower());
-        assertEquals(L(7), r.upper());
-        assertTrue(r.includeUpper());
-    }
-
-    // 1 <= a AND a < 5 -> 1 <= a < 5
-    public void testCombineComparisonsIntoRange() {
-        FieldAttribute fa = getFieldAttribute();
-        GreaterThanOrEqual gte = greaterThanOrEqualOf(fa, ONE);
-        LessThan lt = lessThanOf(fa, FIVE);
-
-        CombineBinaryComparisons rule = new CombineBinaryComparisons();
-        Expression exp = rule.rule(new And(EMPTY, gte, lt));
-        assertEquals(Range.class, exp.getClass());
-
-        Range r = (Range) exp;
-        assertEquals(ONE, r.lower());
-        assertTrue(r.includeLower());
-        assertEquals(FIVE, r.upper());
-        assertFalse(r.includeUpper());
-    }
-
-    // 1 < a AND a < 3 AND 2 < b AND b < 4 AND c < 4 -> (1 < a < 3) AND (2 < b < 4) AND c < 4
-    public void testCombineMultipleComparisonsIntoRange() {
-        FieldAttribute fa = TestUtils.getFieldAttribute("a");
-        FieldAttribute fb = TestUtils.getFieldAttribute("b");
-        FieldAttribute fc = TestUtils.getFieldAttribute("c");
-
-        ZoneId zoneId = randomZone();
-        GreaterThan agt1 = new GreaterThan(EMPTY, fa, ONE, zoneId);
-        LessThan alt3 = new LessThan(EMPTY, fa, THREE, zoneId);
-        GreaterThan bgt2 = new GreaterThan(EMPTY, fb, TWO, zoneId);
-        LessThan blt4 = new LessThan(EMPTY, fb, FOUR, zoneId);
-        LessThan clt4 = new LessThan(EMPTY, fc, FOUR, zoneId);
-
-        Expression inputAnd = Predicates.combineAnd(asList(agt1, alt3, bgt2, blt4, clt4));
-
-        CombineBinaryComparisons rule = new CombineBinaryComparisons();
-        Expression outputAnd = rule.rule((And) inputAnd);
-
-        Range agt1lt3 = new Range(EMPTY, fa, ONE, false, THREE, false, zoneId);
-        Range bgt2lt4 = new Range(EMPTY, fb, TWO, false, FOUR, false, zoneId);
-
-        // The actual outcome is (c < 4) AND (1 < a < 3) AND (2 < b < 4), due to the way the Expression types are combined in the Optimizer
-        Expression expectedAnd = Predicates.combineAnd(asList(clt4, agt1lt3, bgt2lt4));
-
-        assertTrue(outputAnd.semanticEquals(expectedAnd));
-    }
-
-    // (2 < a < 3) AND (1 < a < 4) -> (2 < a < 3)
-    public void testCombineBinaryComparisonsConjunctionOfIncludedRange() {
-        FieldAttribute fa = getFieldAttribute();
-
-        Range r1 = rangeOf(fa, TWO, false, THREE, false);
-        Range r2 = rangeOf(fa, ONE, false, FOUR, false);
-
-        And and = new And(EMPTY, r1, r2);
-
-        CombineBinaryComparisons rule = new CombineBinaryComparisons();
-        Expression exp = rule.rule(and);
-        assertEquals(r1, exp);
-    }
-
-    // (2 < a < 3) AND a < 2 -> 2 < a < 2
-    public void testCombineBinaryComparisonsConjunctionOfNonOverlappingBoundaries() {
-        FieldAttribute fa = getFieldAttribute();
-
-        Range r1 = rangeOf(fa, TWO, false, THREE, false);
-        Range r2 = rangeOf(fa, ONE, false, TWO, false);
-
-        And and = new And(EMPTY, r1, r2);
-
-        CombineBinaryComparisons rule = new CombineBinaryComparisons();
-        Expression exp = rule.rule(and);
-        assertEquals(Range.class, exp.getClass());
-        Range r = (Range) exp;
-        assertEquals(TWO, r.lower());
-        assertFalse(r.includeLower());
-        assertEquals(TWO, r.upper());
-        assertFalse(r.includeUpper());
-        assertEquals(Boolean.FALSE, r.fold());
-    }
-
-    // (2 < a < 3) AND (2 < a <= 3) -> 2 < a < 3
-    public void testCombineBinaryComparisonsConjunctionOfUpperEqualsOverlappingBoundaries() {
-        FieldAttribute fa = getFieldAttribute();
-
-        Range r1 = rangeOf(fa, TWO, false, THREE, false);
-        Range r2 = rangeOf(fa, TWO, false, THREE, true);
-
-        And and = new And(EMPTY, r1, r2);
-
-        CombineBinaryComparisons rule = new CombineBinaryComparisons();
-        Expression exp = rule.rule(and);
-        assertEquals(r1, exp);
-    }
-
-    // (2 < a < 3) AND (1 < a < 3) -> 2 < a < 3
-    public void testCombineBinaryComparisonsConjunctionOverlappingUpperBoundary() {
-        FieldAttribute fa = getFieldAttribute();
-
-        Range r2 = rangeOf(fa, TWO, false, THREE, false);
-        Range r1 = rangeOf(fa, ONE, false, THREE, false);
-
-        And and = new And(EMPTY, r1, r2);
-
-        CombineBinaryComparisons rule = new CombineBinaryComparisons();
-        Expression exp = rule.rule(and);
-        assertEquals(r2, exp);
-    }
-
-    // (2 < a <= 3) AND (1 < a < 3) -> 2 < a < 3
-    public void testCombineBinaryComparisonsConjunctionWithDifferentUpperLimitInclusion() {
-        FieldAttribute fa = getFieldAttribute();
-
-        Range r1 = rangeOf(fa, ONE, false, THREE, false);
-        Range r2 = rangeOf(fa, TWO, false, THREE, true);
-
-        And and = new And(EMPTY, r1, r2);
-
-        CombineBinaryComparisons rule = new CombineBinaryComparisons();
-        Expression exp = rule.rule(and);
-        assertEquals(Range.class, exp.getClass());
-        Range r = (Range) exp;
-        assertEquals(TWO, r.lower());
-        assertFalse(r.includeLower());
-        assertEquals(THREE, r.upper());
-        assertFalse(r.includeUpper());
-    }
-
-    // (0 < a <= 1) AND (0 <= a < 2) -> 0 < a <= 1
-    public void testRangesOverlappingConjunctionNoLowerBoundary() {
-        FieldAttribute fa = getFieldAttribute();
-
-        Range r1 = rangeOf(fa, L(0), false, ONE, true);
-        Range r2 = rangeOf(fa, L(0), true, TWO, false);
-
-        And and = new And(EMPTY, r1, r2);
-
-        CombineBinaryComparisons rule = new CombineBinaryComparisons();
-        Expression exp = rule.rule(and);
-        assertEquals(r1, exp);
-    }
-
-    // a != 2 AND 3 < a < 5 -> 3 < a < 5
-    public void testCombineBinaryComparisonsConjunction_Neq2AndRangeGt3Lt5() {
-        FieldAttribute fa = getFieldAttribute();
-
-        NotEquals neq = notEqualsOf(fa, TWO);
-        Range range = rangeOf(fa, THREE, false, FIVE, false);
-        And and = new And(EMPTY, range, neq);
-
-        CombineBinaryComparisons rule = new CombineBinaryComparisons();
-        Expression exp = rule.rule(and);
-        assertEquals(Range.class, exp.getClass());
-        Range r = (Range) exp;
-        assertEquals(THREE, r.lower());
-        assertFalse(r.includeLower());
-        assertEquals(FIVE, r.upper());
-        assertFalse(r.includeUpper());
-    }
-
-    // a != 2 AND 0 < a < 1 -> 0 < a < 1
-    public void testCombineBinaryComparisonsConjunction_Neq2AndRangeGt0Lt1() {
-        FieldAttribute fa = getFieldAttribute();
-
-        NotEquals neq = notEqualsOf(fa, TWO);
-        Range range = rangeOf(fa, L(0), false, ONE, false);
-        And and = new And(EMPTY, neq, range);
-
-        CombineBinaryComparisons rule = new CombineBinaryComparisons();
-        Expression exp = rule.rule(and);
-        assertEquals(Range.class, exp.getClass());
-        Range r = (Range) exp;
-        assertEquals(L(0), r.lower());
-        assertFalse(r.includeLower());
-        assertEquals(ONE, r.upper());
-        assertFalse(r.includeUpper());
-    }
-
-    // a != 2 AND 2 <= a < 3 -> 2 < a < 3
-    public void testCombineBinaryComparisonsConjunction_Neq2AndRangeGte2Lt3() {
-        FieldAttribute fa = getFieldAttribute();
-
-        NotEquals neq = notEqualsOf(fa, TWO);
-        Range range = rangeOf(fa, TWO, true, THREE, false);
-        And and = new And(EMPTY, neq, range);
-
-        CombineBinaryComparisons rule = new CombineBinaryComparisons();
-        Expression exp = rule.rule(and);
-        assertEquals(Range.class, exp.getClass());
-        Range r = (Range) exp;
-        assertEquals(TWO, r.lower());
-        assertFalse(r.includeLower());
-        assertEquals(THREE, r.upper());
-        assertFalse(r.includeUpper());
-    }
-
-    // a != 3 AND 2 < a <= 3 -> 2 < a < 3
-    public void testCombineBinaryComparisonsConjunction_Neq3AndRangeGt2Lte3() {
-        FieldAttribute fa = getFieldAttribute();
-
-        NotEquals neq = notEqualsOf(fa, THREE);
-        Range range = rangeOf(fa, TWO, false, THREE, true);
-        And and = new And(EMPTY, neq, range);
-
-        CombineBinaryComparisons rule = new CombineBinaryComparisons();
-        Expression exp = rule.rule(and);
-        assertEquals(Range.class, exp.getClass());
-        Range r = (Range) exp;
-        assertEquals(TWO, r.lower());
-        assertFalse(r.includeLower());
-        assertEquals(THREE, r.upper());
-        assertFalse(r.includeUpper());
-    }
-
-    // a != 2 AND 1 < a < 3
-    public void testCombineBinaryComparisonsConjunction_Neq2AndRangeGt1Lt3() {
-        FieldAttribute fa = getFieldAttribute();
-
-        NotEquals neq = notEqualsOf(fa, TWO);
-        Range range = rangeOf(fa, ONE, false, THREE, false);
-        And and = new And(EMPTY, neq, range);
-
-        CombineBinaryComparisons rule = new CombineBinaryComparisons();
-        Expression exp = rule.rule(and);
-        assertEquals(And.class, exp.getClass()); // can't optimize
-    }
-
-    // a != 2 AND a > 3 -> a > 3
-    public void testCombineBinaryComparisonsConjunction_Neq2AndGt3() {
-        FieldAttribute fa = getFieldAttribute();
-
-        NotEquals neq = notEqualsOf(fa, TWO);
-        GreaterThan gt = greaterThanOf(fa, THREE);
-        And and = new And(EMPTY, neq, gt);
-
-        CombineBinaryComparisons rule = new CombineBinaryComparisons();
-        Expression exp = rule.rule(and);
-        assertEquals(gt, exp);
-    }
-
-    // a != 2 AND a >= 2 -> a > 2
-    public void testCombineBinaryComparisonsConjunction_Neq2AndGte2() {
-        FieldAttribute fa = getFieldAttribute();
-
-        NotEquals neq = notEqualsOf(fa, TWO);
-        GreaterThanOrEqual gte = greaterThanOrEqualOf(fa, TWO);
-        And and = new And(EMPTY, neq, gte);
-
-        CombineBinaryComparisons rule = new CombineBinaryComparisons();
-        Expression exp = rule.rule(and);
-        assertEquals(GreaterThan.class, exp.getClass());
-        GreaterThan gt = (GreaterThan) exp;
-        assertEquals(TWO, gt.right());
-    }
-
-    // a != 2 AND a >= 1 -> nop
-    public void testCombineBinaryComparisonsConjunction_Neq2AndGte1() {
-        FieldAttribute fa = getFieldAttribute();
-
-        NotEquals neq = notEqualsOf(fa, TWO);
-        GreaterThanOrEqual gte = greaterThanOrEqualOf(fa, ONE);
-        And and = new And(EMPTY, neq, gte);
-
-        CombineBinaryComparisons rule = new CombineBinaryComparisons();
-        Expression exp = rule.rule(and);
-        assertEquals(And.class, exp.getClass()); // can't optimize
-    }
-
-    // a != 2 AND a <= 3 -> nop
-    public void testCombineBinaryComparisonsConjunction_Neq2AndLte3() {
-        FieldAttribute fa = getFieldAttribute();
-
-        NotEquals neq = notEqualsOf(fa, TWO);
-        LessThanOrEqual lte = lessThanOrEqualOf(fa, THREE);
-        And and = new And(EMPTY, neq, lte);
-
-        CombineBinaryComparisons rule = new CombineBinaryComparisons();
-        Expression exp = rule.rule(and);
-        assertEquals(and, exp); // can't optimize
-    }
-
-    // a != 2 AND a <= 2 -> a < 2
-    public void testCombineBinaryComparisonsConjunction_Neq2AndLte2() {
-        FieldAttribute fa = getFieldAttribute();
-
-        NotEquals neq = notEqualsOf(fa, TWO);
-        LessThanOrEqual lte = lessThanOrEqualOf(fa, TWO);
-        And and = new And(EMPTY, neq, lte);
-
-        CombineBinaryComparisons rule = new CombineBinaryComparisons();
-        Expression exp = rule.rule(and);
-        assertEquals(LessThan.class, exp.getClass());
-        LessThan lt = (LessThan) exp;
-        assertEquals(TWO, lt.right());
-    }
-
-    // a != 2 AND a <= 1 -> a <= 1
-    public void testCombineBinaryComparisonsConjunction_Neq2AndLte1() {
-        FieldAttribute fa = getFieldAttribute();
-
-        NotEquals neq = notEqualsOf(fa, TWO);
-        LessThanOrEqual lte = lessThanOrEqualOf(fa, ONE);
-        And and = new And(EMPTY, neq, lte);
-
-        CombineBinaryComparisons rule = new CombineBinaryComparisons();
-        Expression exp = rule.rule(and);
-        assertEquals(lte, exp);
-    }
-
-    // Disjunction
-
-    public void testCombineBinaryComparisonsDisjunctionNotComparable() {
-        FieldAttribute fa = getFieldAttribute();
-
-        GreaterThan gt1 = greaterThanOf(fa, ONE);
-        GreaterThan gt2 = greaterThanOf(fa, FALSE);
-
-        Or or = new Or(EMPTY, gt1, gt2);
-
-        CombineBinaryComparisons rule = new CombineBinaryComparisons();
-        Expression exp = rule.rule(or);
-        assertEquals(exp, or);
-    }
-
-    // 2 < a OR 1 < a OR 3 < a -> 1 < a
-    public void testCombineBinaryComparisonsDisjunctionLowerBound() {
-        FieldAttribute fa = getFieldAttribute();
-
-        GreaterThan gt1 = greaterThanOf(fa, ONE);
-        GreaterThan gt2 = greaterThanOf(fa, TWO);
-        GreaterThan gt3 = greaterThanOf(fa, THREE);
-
-        Or or = new Or(EMPTY, gt1, new Or(EMPTY, gt2, gt3));
-
-        CombineBinaryComparisons rule = new CombineBinaryComparisons();
-        Expression exp = rule.rule(or);
-        assertEquals(GreaterThan.class, exp.getClass());
-
-        GreaterThan gt = (GreaterThan) exp;
-        assertEquals(ONE, gt.right());
-    }
-
-    // 2 < a OR 1 < a OR 3 <= a -> 1 < a
-    public void testCombineBinaryComparisonsDisjunctionIncludeLowerBounds() {
-        FieldAttribute fa = getFieldAttribute();
-
-        GreaterThan gt1 = greaterThanOf(fa, ONE);
-        GreaterThan gt2 = greaterThanOf(fa, TWO);
-        GreaterThanOrEqual gte3 = greaterThanOrEqualOf(fa, THREE);
-
-        Or or = new Or(EMPTY, new Or(EMPTY, gt1, gt2), gte3);
-
-        CombineBinaryComparisons rule = new CombineBinaryComparisons();
-        Expression exp = rule.rule(or);
-        assertEquals(GreaterThan.class, exp.getClass());
-
-        GreaterThan gt = (GreaterThan) exp;
-        assertEquals(ONE, gt.right());
-    }
-
-    // a < 1 OR a < 2 OR a < 3 -> a < 3
-    public void testCombineBinaryComparisonsDisjunctionUpperBound() {
-        FieldAttribute fa = getFieldAttribute();
-
-        LessThan lt1 = lessThanOf(fa, ONE);
-        LessThan lt2 = lessThanOf(fa, TWO);
-        LessThan lt3 = lessThanOf(fa, THREE);
-
-        Or or = new Or(EMPTY, new Or(EMPTY, lt1, lt2), lt3);
-
-        CombineBinaryComparisons rule = new CombineBinaryComparisons();
-        Expression exp = rule.rule(or);
-        assertEquals(LessThan.class, exp.getClass());
-
-        LessThan lt = (LessThan) exp;
-        assertEquals(THREE, lt.right());
-    }
-
-    // a < 2 OR a <= 2 OR a < 1 -> a <= 2
-    public void testCombineBinaryComparisonsDisjunctionIncludeUpperBounds() {
-        FieldAttribute fa = getFieldAttribute();
-
-        LessThan lt1 = lessThanOf(fa, ONE);
-        LessThan lt2 = lessThanOf(fa, TWO);
-        LessThanOrEqual lte2 = lessThanOrEqualOf(fa, TWO);
-
-        Or or = new Or(EMPTY, lt2, new Or(EMPTY, lte2, lt1));
-
-        CombineBinaryComparisons rule = new CombineBinaryComparisons();
-        Expression exp = rule.rule(or);
-        assertEquals(LessThanOrEqual.class, exp.getClass());
-
-        LessThanOrEqual lte = (LessThanOrEqual) exp;
-        assertEquals(TWO, lte.right());
-    }
-
-    // a < 2 OR 3 < a OR a < 1 OR 4 < a -> a < 2 OR 3 < a
-    public void testCombineBinaryComparisonsDisjunctionOfLowerAndUpperBounds() {
-        FieldAttribute fa = getFieldAttribute();
-
-        LessThan lt1 = lessThanOf(fa, ONE);
-        LessThan lt2 = lessThanOf(fa, TWO);
-
-        GreaterThan gt3 = greaterThanOf(fa, THREE);
-        GreaterThan gt4 = greaterThanOf(fa, FOUR);
-
-        Or or = new Or(EMPTY, new Or(EMPTY, lt2, gt3), new Or(EMPTY, lt1, gt4));
-
-        CombineBinaryComparisons rule = new CombineBinaryComparisons();
-        Expression exp = rule.rule(or);
-        assertEquals(Or.class, exp.getClass());
-
-        Or ro = (Or) exp;
-
-        assertEquals(LessThan.class, ro.left().getClass());
-        LessThan lt = (LessThan) ro.left();
-        assertEquals(TWO, lt.right());
-        assertEquals(GreaterThan.class, ro.right().getClass());
-        GreaterThan gt = (GreaterThan) ro.right();
-        assertEquals(THREE, gt.right());
-    }
-
-    // (2 < a < 3) OR (1 < a < 4) -> (1 < a < 4)
-    public void testCombineBinaryComparisonsDisjunctionOfIncludedRangeNotComparable() {
-        FieldAttribute fa = getFieldAttribute();
-
-        Range r1 = rangeOf(fa, TWO, false, THREE, false);
-        Range r2 = rangeOf(fa, ONE, false, FALSE, false);
-
-        Or or = new Or(EMPTY, r1, r2);
-
-        CombineBinaryComparisons rule = new CombineBinaryComparisons();
-        Expression exp = rule.rule(or);
-        assertEquals(or, exp);
-    }
-
-    // (2 < a < 3) OR (1 < a < 4) -> (1 < a < 4)
-    public void testCombineBinaryComparisonsDisjunctionOfIncludedRange() {
-        FieldAttribute fa = getFieldAttribute();
-
-        Range r1 = rangeOf(fa, TWO, false, THREE, false);
-        Range r2 = rangeOf(fa, ONE, false, FOUR, false);
-
-        Or or = new Or(EMPTY, r1, r2);
-
-        CombineBinaryComparisons rule = new CombineBinaryComparisons();
-        Expression exp = rule.rule(or);
-        assertEquals(Range.class, exp.getClass());
-
-        Range r = (Range) exp;
-        assertEquals(ONE, r.lower());
-        assertFalse(r.includeLower());
-        assertEquals(FOUR, r.upper());
-        assertFalse(r.includeUpper());
-    }
-
-    // (2 < a < 3) OR (1 < a < 2) -> same
-    public void testCombineBinaryComparisonsDisjunctionOfNonOverlappingBoundaries() {
-        FieldAttribute fa = getFieldAttribute();
-
-        Range r1 = rangeOf(fa, TWO, false, THREE, false);
-        Range r2 = rangeOf(fa, ONE, false, TWO, false);
-
-        Or or = new Or(EMPTY, r1, r2);
-
-        CombineBinaryComparisons rule = new CombineBinaryComparisons();
-        Expression exp = rule.rule(or);
-        assertEquals(or, exp);
-    }
-
-    // (2 < a < 3) OR (2 < a <= 3) -> 2 < a <= 3
-    public void testCombineBinaryComparisonsDisjunctionOfUpperEqualsOverlappingBoundaries() {
-        FieldAttribute fa = getFieldAttribute();
-
-        Range r1 = rangeOf(fa, TWO, false, THREE, false);
-        Range r2 = rangeOf(fa, TWO, false, THREE, true);
-
-        Or or = new Or(EMPTY, r1, r2);
-
-        CombineBinaryComparisons rule = new CombineBinaryComparisons();
-        Expression exp = rule.rule(or);
-        assertEquals(r2, exp);
-    }
-
-    // (2 < a < 3) OR (1 < a < 3) -> 1 < a < 3
-    public void testCombineBinaryComparisonsOverlappingUpperBoundary() {
-        FieldAttribute fa = getFieldAttribute();
-
-        Range r2 = rangeOf(fa, TWO, false, THREE, false);
-        Range r1 = rangeOf(fa, ONE, false, THREE, false);
-
-        Or or = new Or(EMPTY, r1, r2);
-
-        CombineBinaryComparisons rule = new CombineBinaryComparisons();
-        Expression exp = rule.rule(or);
-        assertEquals(r1, exp);
-    }
-
-    // (2 < a <= 3) OR (1 < a < 3) -> same (the <= prevents the ranges from being combined)
-    public void testCombineBinaryComparisonsWithDifferentUpperLimitInclusion() {
-        FieldAttribute fa = getFieldAttribute();
-
-        Range r1 = rangeOf(fa, ONE, false, THREE, false);
-        Range r2 = rangeOf(fa, TWO, false, THREE, true);
-
-        Or or = new Or(EMPTY, r1, r2);
-
-        CombineBinaryComparisons rule = new CombineBinaryComparisons();
-        Expression exp = rule.rule(or);
-        assertEquals(or, exp);
-    }
-
-    // (a = 1 AND b = 3 AND c = 4) OR (a = 2 AND b = 3 AND c = 4) -> (b = 3 AND c = 4) AND (a = 1 OR a = 2)
-    public void testBooleanSimplificationCommonExpressionSubstraction() {
-        FieldAttribute fa = TestUtils.getFieldAttribute("a");
-        FieldAttribute fb = TestUtils.getFieldAttribute("b");
-        FieldAttribute fc = TestUtils.getFieldAttribute("c");
-
-        Expression a1 = equalsOf(fa, ONE);
-        Expression a2 = equalsOf(fa, TWO);
-        And common = new And(EMPTY, equalsOf(fb, THREE), equalsOf(fc, FOUR));
-        And left = new And(EMPTY, a1, common);
-        And right = new And(EMPTY, a2, common);
-        Or or = new Or(EMPTY, left, right);
-
-        Expression exp = new BooleanSimplification().rule(or);
-        assertEquals(new And(EMPTY, common, new Or(EMPTY, a1, a2)), exp);
-    }
-
-    // (0 < a <= 1) OR (0 < a < 2) -> 0 < a < 2
-    public void testRangesOverlappingNoLowerBoundary() {
-        FieldAttribute fa = getFieldAttribute();
-
-        Range r2 = rangeOf(fa, L(0), false, TWO, false);
-        Range r1 = rangeOf(fa, L(0), false, ONE, true);
-
-        Or or = new Or(EMPTY, r1, r2);
-
-        CombineBinaryComparisons rule = new CombineBinaryComparisons();
-        Expression exp = rule.rule(or);
-        assertEquals(r2, exp);
-    }
-
-    public void testBinaryComparisonAndOutOfRangeNotEqualsDifferentFields() {
-        FieldAttribute doubleOne = fieldAttribute("double", DOUBLE);
-        FieldAttribute doubleTwo = fieldAttribute("double2", DOUBLE);
-        FieldAttribute intOne = fieldAttribute("int", INTEGER);
-        FieldAttribute datetimeOne = fieldAttribute("datetime", INTEGER);
-        FieldAttribute keywordOne = fieldAttribute("keyword", KEYWORD);
-        FieldAttribute keywordTwo = fieldAttribute("keyword2", KEYWORD);
-
-        List<And> testCases = asList(
-            // double > 10 AND integer != -10
-            new And(EMPTY, greaterThanOf(doubleOne, L(10)), notEqualsOf(intOne, L(-10))),
-            // keyword > '5' AND keyword2 != '48'
-            new And(EMPTY, greaterThanOf(keywordOne, L("5")), notEqualsOf(keywordTwo, L("48"))),
-            // keyword != '2021' AND datetime <= '2020-12-04T17:48:22.954240Z'
-            new And(EMPTY, notEqualsOf(keywordOne, L("2021")), lessThanOrEqualOf(datetimeOne, L("2020-12-04T17:48:22.954240Z"))),
-            // double > 10.1 AND double2 != -10.1
-            new And(EMPTY, greaterThanOf(doubleOne, L(10.1d)), notEqualsOf(doubleTwo, L(-10.1d)))
-        );
-
-        for (And and : testCases) {
-            CombineBinaryComparisons rule = new CombineBinaryComparisons();
-            Expression exp = rule.rule(and);
-            assertEquals("Rule should not have transformed [" + and.nodeString() + "]", and, exp);
-        }
-    }
-
-    // Equals & NullEquals
-
-    // 1 <= a < 10 AND a == 1 -> a == 1
-    public void testEliminateRangeByEqualsInInterval() {
-        FieldAttribute fa = getFieldAttribute();
-        Equals eq1 = equalsOf(fa, ONE);
-        Range r = rangeOf(fa, ONE, true, L(10), false);
-
-        PropagateEquals rule = new PropagateEquals();
-        Expression exp = rule.rule(new And(EMPTY, eq1, r));
-        assertEquals(eq1, exp);
-    }
-
-    // 1 <= a < 10 AND a <=> 1 -> a <=> 1
-    public void testEliminateRangeByNullEqualsInInterval() {
-        FieldAttribute fa = getFieldAttribute();
-        NullEquals eq1 = nullEqualsOf(fa, ONE);
-        Range r = rangeOf(fa, ONE, true, L(10), false);
-
-        PropagateEquals rule = new PropagateEquals();
-        Expression exp = rule.rule(new And(EMPTY, eq1, r));
-        assertEquals(eq1, exp);
-    }
-
-    // The following tests should work only to simplify filters and
-    // not if the expressions are part of a projection
-    // See: https://github.com/elastic/elasticsearch/issues/35859
-
-    // a == 1 AND a == 2 -> FALSE
-    public void testDualEqualsConjunction() {
-        FieldAttribute fa = getFieldAttribute();
-        Equals eq1 = equalsOf(fa, ONE);
-        Equals eq2 = equalsOf(fa, TWO);
-
-        PropagateEquals rule = new PropagateEquals();
-        Expression exp = rule.rule(new And(EMPTY, eq1, eq2));
-        assertEquals(FALSE, exp);
-    }
-
-    // a <=> 1 AND a <=> 2 -> FALSE
-    public void testDualNullEqualsConjunction() {
-        FieldAttribute fa = getFieldAttribute();
-        NullEquals eq1 = nullEqualsOf(fa, ONE);
-        NullEquals eq2 = nullEqualsOf(fa, TWO);
-
-        PropagateEquals rule = new PropagateEquals();
-        Expression exp = rule.rule(new And(EMPTY, eq1, eq2));
-        assertEquals(FALSE, exp);
-    }
-
-    // 1 < a < 10 AND a == 10 -> FALSE
-    public void testEliminateRangeByEqualsOutsideInterval() {
-        FieldAttribute fa = getFieldAttribute();
-        Equals eq1 = equalsOf(fa, L(10));
-        Range r = rangeOf(fa, ONE, false, L(10), false);
-
-        PropagateEquals rule = new PropagateEquals();
-        Expression exp = rule.rule(new And(EMPTY, eq1, r));
-        assertEquals(FALSE, exp);
-    }
-
-    // 1 < a < 10 AND a <=> 10 -> FALSE
-    public void testEliminateRangeByNullEqualsOutsideInterval() {
-        FieldAttribute fa = getFieldAttribute();
-        NullEquals eq1 = nullEqualsOf(fa, L(10));
-        Range r = rangeOf(fa, ONE, false, L(10), false);
-
-        PropagateEquals rule = new PropagateEquals();
-        Expression exp = rule.rule(new And(EMPTY, eq1, r));
-        assertEquals(FALSE, exp);
-    }
-
-    // a != 3 AND a = 3 -> FALSE
-    public void testPropagateEquals_VarNeq3AndVarEq3() {
-        FieldAttribute fa = getFieldAttribute();
-        NotEquals neq = notEqualsOf(fa, THREE);
-        Equals eq = equalsOf(fa, THREE);
-
-        PropagateEquals rule = new PropagateEquals();
-        Expression exp = rule.rule(new And(EMPTY, neq, eq));
-        assertEquals(FALSE, exp);
-    }
-
-    // a != 4 AND a = 3 -> a = 3
-    public void testPropagateEquals_VarNeq4AndVarEq3() {
-        FieldAttribute fa = getFieldAttribute();
-        NotEquals neq = notEqualsOf(fa, FOUR);
-        Equals eq = equalsOf(fa, THREE);
-
-        PropagateEquals rule = new PropagateEquals();
-        Expression exp = rule.rule(new And(EMPTY, neq, eq));
-        assertEquals(Equals.class, exp.getClass());
-        assertEquals(eq, exp);
-    }
-
-    // a = 2 AND a < 2 -> FALSE
-    public void testPropagateEquals_VarEq2AndVarLt2() {
-        FieldAttribute fa = getFieldAttribute();
-        Equals eq = equalsOf(fa, TWO);
-        LessThan lt = lessThanOf(fa, TWO);
-
-        PropagateEquals rule = new PropagateEquals();
-        Expression exp = rule.rule(new And(EMPTY, eq, lt));
-        assertEquals(FALSE, exp);
-    }
-
-    // a = 2 AND a <= 2 -> a = 2
-    public void testPropagateEquals_VarEq2AndVarLte2() {
-        FieldAttribute fa = getFieldAttribute();
-        Equals eq = equalsOf(fa, TWO);
-        LessThanOrEqual lt = lessThanOrEqualOf(fa, TWO);
-
-        PropagateEquals rule = new PropagateEquals();
-        Expression exp = rule.rule(new And(EMPTY, eq, lt));
-        assertEquals(eq, exp);
-    }
-
-    // a = 2 AND a <= 1 -> FALSE
-    public void testPropagateEquals_VarEq2AndVarLte1() {
-        FieldAttribute fa = getFieldAttribute();
-        Equals eq = equalsOf(fa, TWO);
-        LessThanOrEqual lt = lessThanOrEqualOf(fa, ONE);
-
-        PropagateEquals rule = new PropagateEquals();
-        Expression exp = rule.rule(new And(EMPTY, eq, lt));
-        assertEquals(FALSE, exp);
-    }
-
-    // a = 2 AND a > 2 -> FALSE
-    public void testPropagateEquals_VarEq2AndVarGt2() {
-        FieldAttribute fa = getFieldAttribute();
-        Equals eq = equalsOf(fa, TWO);
-        GreaterThan gt = greaterThanOf(fa, TWO);
-
-        PropagateEquals rule = new PropagateEquals();
-        Expression exp = rule.rule(new And(EMPTY, eq, gt));
-        assertEquals(FALSE, exp);
-    }
-
-    // a = 2 AND a >= 2 -> a = 2
-    public void testPropagateEquals_VarEq2AndVarGte2() {
-        FieldAttribute fa = getFieldAttribute();
-        Equals eq = equalsOf(fa, TWO);
-        GreaterThanOrEqual gte = greaterThanOrEqualOf(fa, TWO);
-
-        PropagateEquals rule = new PropagateEquals();
-        Expression exp = rule.rule(new And(EMPTY, eq, gte));
-        assertEquals(eq, exp);
-    }
-
-    // a = 2 AND a > 3 -> FALSE
-    public void testPropagateEquals_VarEq2AndVarLt3() {
-        FieldAttribute fa = getFieldAttribute();
-        Equals eq = equalsOf(fa, TWO);
-        GreaterThan gt = greaterThanOf(fa, THREE);
-
-        PropagateEquals rule = new PropagateEquals();
-        Expression exp = rule.rule(new And(EMPTY, eq, gt));
-        assertEquals(FALSE, exp);
-    }
-
-    // a = 2 AND a < 3 AND a > 1 AND a != 4 -> a = 2
-    public void testPropagateEquals_VarEq2AndVarLt3AndVarGt1AndVarNeq4() {
-        FieldAttribute fa = getFieldAttribute();
-        Equals eq = equalsOf(fa, TWO);
-        LessThan lt = lessThanOf(fa, THREE);
-        GreaterThan gt = greaterThanOf(fa, ONE);
-        NotEquals neq = notEqualsOf(fa, FOUR);
-
-        PropagateEquals rule = new PropagateEquals();
-        Expression and = Predicates.combineAnd(asList(eq, lt, gt, neq));
-        Expression exp = rule.rule((And) and);
-        assertEquals(eq, exp);
-    }
-
-    // a = 2 AND 1 < a < 3 AND a > 0 AND a != 4 -> a = 2
-    public void testPropagateEquals_VarEq2AndVarRangeGt1Lt3AndVarGt0AndVarNeq4() {
-        FieldAttribute fa = getFieldAttribute();
-        Equals eq = equalsOf(fa, TWO);
-        Range range = rangeOf(fa, ONE, false, THREE, false);
-        GreaterThan gt = greaterThanOf(fa, L(0));
-        NotEquals neq = notEqualsOf(fa, FOUR);
-
-        PropagateEquals rule = new PropagateEquals();
-        Expression and = Predicates.combineAnd(asList(eq, range, gt, neq));
-        Expression exp = rule.rule((And) and);
-        assertEquals(eq, exp);
-    }
-
-    // a = 2 OR a > 1 -> a > 1
-    public void testPropagateEquals_VarEq2OrVarGt1() {
-        FieldAttribute fa = getFieldAttribute();
-        Equals eq = equalsOf(fa, TWO);
-        GreaterThan gt = greaterThanOf(fa, ONE);
-
-        PropagateEquals rule = new PropagateEquals();
-        Expression exp = rule.rule(new Or(EMPTY, eq, gt));
-        assertEquals(gt, exp);
-    }
-
-    // a = 2 OR a > 2 -> a >= 2
-    public void testPropagateEquals_VarEq2OrVarGte2() {
-        FieldAttribute fa = getFieldAttribute();
-        Equals eq = equalsOf(fa, TWO);
-        GreaterThan gt = greaterThanOf(fa, TWO);
-
-        PropagateEquals rule = new PropagateEquals();
-        Expression exp = rule.rule(new Or(EMPTY, eq, gt));
-        assertEquals(GreaterThanOrEqual.class, exp.getClass());
-        GreaterThanOrEqual gte = (GreaterThanOrEqual) exp;
-        assertEquals(TWO, gte.right());
-    }
-
-    // a = 2 OR a < 3 -> a < 3
-    public void testPropagateEquals_VarEq2OrVarLt3() {
-        FieldAttribute fa = getFieldAttribute();
-        Equals eq = equalsOf(fa, TWO);
-        LessThan lt = lessThanOf(fa, THREE);
-
-        PropagateEquals rule = new PropagateEquals();
-        Expression exp = rule.rule(new Or(EMPTY, eq, lt));
-        assertEquals(lt, exp);
-    }
-
-    // a = 3 OR a < 3 -> a <= 3
-    public void testPropagateEquals_VarEq3OrVarLt3() {
-        FieldAttribute fa = getFieldAttribute();
-        Equals eq = equalsOf(fa, THREE);
-        LessThan lt = lessThanOf(fa, THREE);
-
-        PropagateEquals rule = new PropagateEquals();
-        Expression exp = rule.rule(new Or(EMPTY, eq, lt));
-        assertEquals(LessThanOrEqual.class, exp.getClass());
-        LessThanOrEqual lte = (LessThanOrEqual) exp;
-        assertEquals(THREE, lte.right());
-    }
-
-    // a = 2 OR 1 < a < 3 -> 1 < a < 3
-    public void testPropagateEquals_VarEq2OrVarRangeGt1Lt3() {
-        FieldAttribute fa = getFieldAttribute();
-        Equals eq = equalsOf(fa, TWO);
-        Range range = rangeOf(fa, ONE, false, THREE, false);
-
-        PropagateEquals rule = new PropagateEquals();
-        Expression exp = rule.rule(new Or(EMPTY, eq, range));
-        assertEquals(range, exp);
-    }
-
-    // a = 2 OR 2 < a < 3 -> 2 <= a < 3
-    public void testPropagateEquals_VarEq2OrVarRangeGt2Lt3() {
-        FieldAttribute fa = getFieldAttribute();
-        Equals eq = equalsOf(fa, TWO);
-        Range range = rangeOf(fa, TWO, false, THREE, false);
-
-        PropagateEquals rule = new PropagateEquals();
-        Expression exp = rule.rule(new Or(EMPTY, eq, range));
-        assertEquals(Range.class, exp.getClass());
-        Range r = (Range) exp;
-        assertEquals(TWO, r.lower());
-        assertTrue(r.includeLower());
-        assertEquals(THREE, r.upper());
-        assertFalse(r.includeUpper());
-    }
-
-    // a = 3 OR 2 < a < 3 -> 2 < a <= 3
-    public void testPropagateEquals_VarEq3OrVarRangeGt2Lt3() {
-        FieldAttribute fa = getFieldAttribute();
-        Equals eq = equalsOf(fa, THREE);
-        Range range = rangeOf(fa, TWO, false, THREE, false);
-
-        PropagateEquals rule = new PropagateEquals();
-        Expression exp = rule.rule(new Or(EMPTY, eq, range));
-        assertEquals(Range.class, exp.getClass());
-        Range r = (Range) exp;
-        assertEquals(TWO, r.lower());
-        assertFalse(r.includeLower());
-        assertEquals(THREE, r.upper());
-        assertTrue(r.includeUpper());
-    }
-
-    // a = 2 OR a != 2 -> TRUE
-    public void testPropagateEquals_VarEq2OrVarNeq2() {
-        FieldAttribute fa = getFieldAttribute();
-        Equals eq = equalsOf(fa, TWO);
-        NotEquals neq = notEqualsOf(fa, TWO);
-
-        PropagateEquals rule = new PropagateEquals();
-        Expression exp = rule.rule(new Or(EMPTY, eq, neq));
-        assertEquals(TRUE, exp);
-    }
-
-    // a = 2 OR a != 5 -> a != 5
-    public void testPropagateEquals_VarEq2OrVarNeq5() {
-        FieldAttribute fa = getFieldAttribute();
-        Equals eq = equalsOf(fa, TWO);
-        NotEquals neq = notEqualsOf(fa, FIVE);
-
-        PropagateEquals rule = new PropagateEquals();
-        Expression exp = rule.rule(new Or(EMPTY, eq, neq));
-        assertEquals(NotEquals.class, exp.getClass());
-        NotEquals ne = (NotEquals) exp;
-        assertEquals(FIVE, ne.right());
-    }
-
-    // a = 2 OR 3 < a < 4 OR a > 2 OR a!= 2 -> TRUE
-    public void testPropagateEquals_VarEq2OrVarRangeGt3Lt4OrVarGt2OrVarNe2() {
-        FieldAttribute fa = getFieldAttribute();
-        Equals eq = equalsOf(fa, TWO);
-        Range range = rangeOf(fa, THREE, false, FOUR, false);
-        GreaterThan gt = greaterThanOf(fa, TWO);
-        NotEquals neq = notEqualsOf(fa, TWO);
-
-        PropagateEquals rule = new PropagateEquals();
-        Expression exp = rule.rule((Or) Predicates.combineOr(asList(eq, range, neq, gt)));
-        assertEquals(TRUE, exp);
-    }
-
-    // a == 1 AND a == 2 -> nop for date/time fields
-    public void testPropagateEquals_ignoreDateTimeFields() {
-        FieldAttribute fa = TestUtils.getFieldAttribute("a", DataType.DATETIME);
-        Equals eq1 = equalsOf(fa, ONE);
-        Equals eq2 = equalsOf(fa, TWO);
-        And and = new And(EMPTY, eq1, eq2);
-
-        PropagateEquals rule = new PropagateEquals();
-        Expression exp = rule.rule(and);
-        assertEquals(and, exp);
-    }
-
-    //
-    // Like / Regex
-    //
-    public void testMatchAllLikeToExist() throws Exception {
-        for (String s : asList("%", "%%", "%%%")) {
-            LikePattern pattern = new LikePattern(s, (char) 0);
-            FieldAttribute fa = getFieldAttribute();
-            Like l = new Like(EMPTY, fa, pattern);
-            Expression e = new ReplaceRegexMatch().rule(l);
-            assertEquals(IsNotNull.class, e.getClass());
-            IsNotNull inn = (IsNotNull) e;
-            assertEquals(fa, inn.field());
-        }
-    }
-
-    public void testMatchAllWildcardLikeToExist() throws Exception {
-        for (String s : asList("*", "**", "***")) {
-            WildcardPattern pattern = new WildcardPattern(s);
-            FieldAttribute fa = getFieldAttribute();
-            WildcardLike l = new WildcardLike(EMPTY, fa, pattern);
-            Expression e = new ReplaceRegexMatch().rule(l);
-            assertEquals(IsNotNull.class, e.getClass());
-            IsNotNull inn = (IsNotNull) e;
-            assertEquals(fa, inn.field());
-        }
-    }
-
-    public void testMatchAllRLikeToExist() throws Exception {
-        RLikePattern pattern = new RLikePattern(".*");
-        FieldAttribute fa = getFieldAttribute();
-        RLike l = new RLike(EMPTY, fa, pattern);
-        Expression e = new ReplaceRegexMatch().rule(l);
-        assertEquals(IsNotNull.class, e.getClass());
-        IsNotNull inn = (IsNotNull) e;
-        assertEquals(fa, inn.field());
-    }
-
-    public void testExactMatchLike() throws Exception {
-        for (String s : asList("ab", "ab0%", "ab0_c")) {
-            LikePattern pattern = new LikePattern(s, '0');
-            FieldAttribute fa = getFieldAttribute();
-            Like l = new Like(EMPTY, fa, pattern);
-            Expression e = new ReplaceRegexMatch().rule(l);
-            assertEquals(Equals.class, e.getClass());
-            Equals eq = (Equals) e;
-            assertEquals(fa, eq.left());
-            assertEquals(s.replace("0", StringUtils.EMPTY), eq.right().fold());
-        }
-    }
-
-    public void testExactMatchWildcardLike() throws Exception {
-        String s = "ab";
-        WildcardPattern pattern = new WildcardPattern(s);
-        FieldAttribute fa = getFieldAttribute();
-        WildcardLike l = new WildcardLike(EMPTY, fa, pattern);
-        Expression e = new ReplaceRegexMatch().rule(l);
-        assertEquals(Equals.class, e.getClass());
-        Equals eq = (Equals) e;
-        assertEquals(fa, eq.left());
-        assertEquals(s, eq.right().fold());
-    }
-
-    public void testExactMatchRLike() throws Exception {
-        RLikePattern pattern = new RLikePattern("abc");
-        FieldAttribute fa = getFieldAttribute();
-        RLike l = new RLike(EMPTY, fa, pattern);
-        Expression e = new ReplaceRegexMatch().rule(l);
-        assertEquals(Equals.class, e.getClass());
-        Equals eq = (Equals) e;
-        assertEquals(fa, eq.left());
-        assertEquals("abc", eq.right().fold());
-    }
-
-    //
-    // CombineDisjunction in Equals
-    //
-    public void testTwoEqualsWithOr() throws Exception {
-        FieldAttribute fa = getFieldAttribute();
-
-        Or or = new Or(EMPTY, equalsOf(fa, ONE), equalsOf(fa, TWO));
-        Expression e = new CombineDisjunctionsToIn().rule(or);
-        assertEquals(In.class, e.getClass());
-        In in = (In) e;
-        assertEquals(fa, in.value());
-        assertThat(in.list(), contains(ONE, TWO));
-    }
-
-    public void testTwoEqualsWithSameValue() throws Exception {
-        FieldAttribute fa = getFieldAttribute();
-
-        Or or = new Or(EMPTY, equalsOf(fa, ONE), equalsOf(fa, ONE));
-        Expression e = new CombineDisjunctionsToIn().rule(or);
-        assertEquals(Equals.class, e.getClass());
-        Equals eq = (Equals) e;
-        assertEquals(fa, eq.left());
-        assertEquals(ONE, eq.right());
-    }
-
-    public void testOneEqualsOneIn() throws Exception {
-        FieldAttribute fa = getFieldAttribute();
-
-        Or or = new Or(EMPTY, equalsOf(fa, ONE), new In(EMPTY, fa, singletonList(TWO)));
-        Expression e = new CombineDisjunctionsToIn().rule(or);
-        assertEquals(In.class, e.getClass());
-        In in = (In) e;
-        assertEquals(fa, in.value());
-        assertThat(in.list(), contains(ONE, TWO));
-    }
-
-    public void testOneEqualsOneInWithSameValue() throws Exception {
-        FieldAttribute fa = getFieldAttribute();
-
-        Or or = new Or(EMPTY, equalsOf(fa, ONE), new In(EMPTY, fa, asList(ONE, TWO)));
-        Expression e = new CombineDisjunctionsToIn().rule(or);
-        assertEquals(In.class, e.getClass());
-        In in = (In) e;
-        assertEquals(fa, in.value());
-        assertThat(in.list(), contains(ONE, TWO));
-    }
-
-    public void testSingleValueInToEquals() throws Exception {
-        FieldAttribute fa = getFieldAttribute();
-
-        Equals equals = equalsOf(fa, ONE);
-        Or or = new Or(EMPTY, equals, new In(EMPTY, fa, singletonList(ONE)));
-        Expression e = new CombineDisjunctionsToIn().rule(or);
-        assertEquals(equals, e);
-    }
-
-    public void testEqualsBehindAnd() throws Exception {
-        FieldAttribute fa = getFieldAttribute();
-
-        And and = new And(EMPTY, equalsOf(fa, ONE), equalsOf(fa, TWO));
-        Filter dummy = new Filter(EMPTY, relation(), and);
-        LogicalPlan transformed = new CombineDisjunctionsToIn().apply(dummy);
-        assertSame(dummy, transformed);
-        assertEquals(and, ((Filter) transformed).condition());
-    }
-
-    public void testTwoEqualsDifferentFields() throws Exception {
-        FieldAttribute fieldOne = TestUtils.getFieldAttribute("ONE");
-        FieldAttribute fieldTwo = TestUtils.getFieldAttribute("TWO");
-
-        Or or = new Or(EMPTY, equalsOf(fieldOne, ONE), equalsOf(fieldTwo, TWO));
-        Expression e = new CombineDisjunctionsToIn().rule(or);
-        assertEquals(or, e);
-    }
-
-    public void testMultipleIn() throws Exception {
-        FieldAttribute fa = getFieldAttribute();
-
-        Or firstOr = new Or(EMPTY, new In(EMPTY, fa, singletonList(ONE)), new In(EMPTY, fa, singletonList(TWO)));
-        Or secondOr = new Or(EMPTY, firstOr, new In(EMPTY, fa, singletonList(THREE)));
-        Expression e = new CombineDisjunctionsToIn().rule(secondOr);
-        assertEquals(In.class, e.getClass());
-        In in = (In) e;
-        assertEquals(fa, in.value());
-        assertThat(in.list(), contains(ONE, TWO, THREE));
-    }
-
-    public void testOrWithNonCombinableExpressions() throws Exception {
-        FieldAttribute fa = getFieldAttribute();
-
-        Or firstOr = new Or(EMPTY, new In(EMPTY, fa, singletonList(ONE)), lessThanOf(fa, TWO));
-        Or secondOr = new Or(EMPTY, firstOr, new In(EMPTY, fa, singletonList(THREE)));
-        Expression e = new CombineDisjunctionsToIn().rule(secondOr);
-        assertEquals(Or.class, e.getClass());
-        Or or = (Or) e;
-        assertEquals(or.left(), firstOr.right());
-        assertEquals(In.class, or.right().getClass());
-        In in = (In) or.right();
-        assertEquals(fa, in.value());
-        assertThat(in.list(), contains(ONE, THREE));
-    }
-
-    // Null folding
-
-    public void testNullFoldingIsNull() {
-        FoldNull foldNull = new FoldNull();
-        assertEquals(true, foldNull.rule(new IsNull(EMPTY, NULL)).fold());
-        assertEquals(false, foldNull.rule(new IsNull(EMPTY, TRUE)).fold());
-    }
-
-    public void testGenericNullableExpression() {
-        FoldNull rule = new FoldNull();
-        // arithmetic
-        assertNullLiteral(rule.rule(new Add(EMPTY, getFieldAttribute(), NULL)));
-        // comparison
-        assertNullLiteral(rule.rule(greaterThanOf(getFieldAttribute(), NULL)));
-        // regex
-        assertNullLiteral(rule.rule(new RLike(EMPTY, NULL, new RLikePattern("123"))));
-    }
-
-    public void testNullFoldingDoesNotApplyOnLogicalExpressions() {
-        FoldNull rule = new FoldNull();
-
-        Or or = new Or(EMPTY, NULL, TRUE);
-        assertEquals(or, rule.rule(or));
-        or = new Or(EMPTY, NULL, NULL);
-        assertEquals(or, rule.rule(or));
-
-        And and = new And(EMPTY, NULL, TRUE);
-        assertEquals(and, rule.rule(and));
-        and = new And(EMPTY, NULL, NULL);
-        assertEquals(and, rule.rule(and));
-    }
-
-    //
-    // Propagate nullability (IS NULL / IS NOT NULL)
-    //
-
-    // a IS NULL AND a IS NOT NULL => false
-    public void testIsNullAndNotNull() throws Exception {
-        FieldAttribute fa = getFieldAttribute();
-
-        And and = new And(EMPTY, new IsNull(EMPTY, fa), new IsNotNull(EMPTY, fa));
-        assertEquals(FALSE, new PropagateNullable().rule(and));
-    }
-
-    // a IS NULL AND b IS NOT NULL AND c IS NULL AND d IS NOT NULL AND e IS NULL AND a IS NOT NULL => false
-    public void testIsNullAndNotNullMultiField() throws Exception {
-        FieldAttribute fa = getFieldAttribute();
-
-        And andOne = new And(EMPTY, new IsNull(EMPTY, fa), new IsNotNull(EMPTY, getFieldAttribute()));
-        And andTwo = new And(EMPTY, new IsNull(EMPTY, getFieldAttribute()), new IsNotNull(EMPTY, getFieldAttribute()));
-        And andThree = new And(EMPTY, new IsNull(EMPTY, getFieldAttribute()), new IsNotNull(EMPTY, fa));
-
-        And and = new And(EMPTY, andOne, new And(EMPTY, andThree, andTwo));
-
-        assertEquals(FALSE, new PropagateNullable().rule(and));
-    }
-
-    // a IS NULL AND a > 1 => a IS NULL AND false
-    public void testIsNullAndComparison() throws Exception {
-        FieldAttribute fa = getFieldAttribute();
-        IsNull isNull = new IsNull(EMPTY, fa);
-
-        And and = new And(EMPTY, isNull, greaterThanOf(fa, ONE));
-        assertEquals(new And(EMPTY, isNull, nullOf(BOOLEAN)), new PropagateNullable().rule(and));
-    }
-
-    // a IS NULL AND b < 1 AND c < 1 AND a < 1 => a IS NULL AND b < 1 AND c < 1 => a IS NULL AND b < 1 AND c < 1
-    public void testIsNullAndMultipleComparison() throws Exception {
-        FieldAttribute fa = getFieldAttribute();
-        IsNull isNull = new IsNull(EMPTY, fa);
-
-        And nestedAnd = new And(
-            EMPTY,
-            lessThanOf(TestUtils.getFieldAttribute("b"), ONE),
-            lessThanOf(TestUtils.getFieldAttribute("c"), ONE)
-        );
-        And and = new And(EMPTY, isNull, nestedAnd);
-        And top = new And(EMPTY, and, lessThanOf(fa, ONE));
-
-        Expression optimized = new PropagateNullable().rule(top);
-        Expression expected = new And(EMPTY, and, nullOf(BOOLEAN));
-        assertEquals(Predicates.splitAnd(expected), Predicates.splitAnd(optimized));
-    }
-
-    // ((a+1)/2) > 1 AND a + 2 AND a IS NULL AND b < 3 => NULL AND NULL AND a IS NULL AND b < 3
-    public void testIsNullAndDeeplyNestedExpression() throws Exception {
-        FieldAttribute fa = getFieldAttribute();
-        IsNull isNull = new IsNull(EMPTY, fa);
-
-        Expression nullified = new And(
-            EMPTY,
-            greaterThanOf(new Div(EMPTY, new Add(EMPTY, fa, ONE), TWO), ONE),
-            greaterThanOf(new Add(EMPTY, fa, TWO), ONE)
-        );
-        Expression kept = new And(EMPTY, isNull, lessThanOf(TestUtils.getFieldAttribute("b"), THREE));
-        And and = new And(EMPTY, nullified, kept);
-
-        Expression optimized = new PropagateNullable().rule(and);
-        Expression expected = new And(EMPTY, new And(EMPTY, nullOf(BOOLEAN), nullOf(BOOLEAN)), kept);
-
-        assertEquals(Predicates.splitAnd(expected), Predicates.splitAnd(optimized));
-    }
-
-    // a IS NULL OR a IS NOT NULL => no change
-    // a IS NULL OR a > 1 => no change
-    public void testIsNullInDisjunction() throws Exception {
-        FieldAttribute fa = getFieldAttribute();
-
-        Or or = new Or(EMPTY, new IsNull(EMPTY, fa), new IsNotNull(EMPTY, fa));
-        Filter dummy = new Filter(EMPTY, relation(), or);
-        LogicalPlan transformed = new PropagateNullable().apply(dummy);
-        assertSame(dummy, transformed);
-        assertEquals(or, ((Filter) transformed).condition());
-
-        or = new Or(EMPTY, new IsNull(EMPTY, fa), greaterThanOf(fa, ONE));
-        dummy = new Filter(EMPTY, relation(), or);
-        transformed = new PropagateNullable().apply(dummy);
-        assertSame(dummy, transformed);
-        assertEquals(or, ((Filter) transformed).condition());
-    }
-
-    // a + 1 AND (a IS NULL OR a > 3) => no change
-    public void testIsNullDisjunction() throws Exception {
-        FieldAttribute fa = getFieldAttribute();
-        IsNull isNull = new IsNull(EMPTY, fa);
-
-        Or or = new Or(EMPTY, isNull, greaterThanOf(fa, THREE));
-        And and = new And(EMPTY, new Add(EMPTY, fa, ONE), or);
-
-        assertEquals(and, new PropagateNullable().rule(and));
-    }
-
-    public void testIsNotNullOnIsNullField() {
-        EsRelation relation = relation();
-        var fieldA = TestUtils.getFieldAttribute("a");
-        Expression inn = isNotNull(fieldA);
-        Filter f = new Filter(EMPTY, relation, inn);
-
-        assertEquals(f, new OptimizerRules.InferIsNotNull().apply(f));
-    }
-
-    public void testIsNotNullOnOperatorWithOneField() {
-        EsRelation relation = relation();
-        var fieldA = TestUtils.getFieldAttribute("a");
-        Expression inn = isNotNull(new Add(EMPTY, fieldA, ONE));
-        Filter f = new Filter(EMPTY, relation, inn);
-        Filter expected = new Filter(EMPTY, relation, new And(EMPTY, isNotNull(fieldA), inn));
-
-        assertEquals(expected, new OptimizerRules.InferIsNotNull().apply(f));
-    }
-
-    public void testIsNotNullOnOperatorWithTwoFields() {
-        EsRelation relation = relation();
-        var fieldA = TestUtils.getFieldAttribute("a");
-        var fieldB = TestUtils.getFieldAttribute("b");
-        Expression inn = isNotNull(new Add(EMPTY, fieldA, fieldB));
-        Filter f = new Filter(EMPTY, relation, inn);
-        Filter expected = new Filter(EMPTY, relation, new And(EMPTY, new And(EMPTY, isNotNull(fieldA), isNotNull(fieldB)), inn));
-
-        assertEquals(expected, new OptimizerRules.InferIsNotNull().apply(f));
-    }
-
-    public void testIsNotNullOnFunctionWithTwoField() {}
-
-    private IsNotNull isNotNull(Expression field) {
-        return new IsNotNull(EMPTY, field);
-    }
-
-    private IsNull isNull(Expression field) {
-        return new IsNull(EMPTY, field);
-    }
-
-    private Literal nullOf(DataType dataType) {
-        return new Literal(Source.EMPTY, null, dataType);
-    }
-
-    private void assertNullLiteral(Expression expression) {
-        assertEquals(Literal.class, expression.getClass());
-        assertNull(expression.fold());
-    }
->>>>>>> fdb5058b
 }