--- conflicted
+++ resolved
@@ -12,13 +12,10 @@
 import org.elasticsearch.xpack.esql.core.plan.logical.LogicalPlan;
 import org.elasticsearch.xpack.esql.core.rule.ParameterizedRule;
 import org.elasticsearch.xpack.esql.core.rule.Rule;
-<<<<<<< HEAD
 import org.elasticsearch.xpack.esql.core.session.Configuration;
 import org.elasticsearch.xpack.esql.core.type.DataType;
 import org.elasticsearch.xpack.esql.core.type.InvalidMappedField;
 import org.elasticsearch.xpack.esql.core.type.UnsupportedEsField;
-=======
->>>>>>> 21952c7e
 
 import java.util.ArrayList;
 import java.util.Collection;
@@ -28,10 +25,7 @@
 import java.util.function.Supplier;
 
 import static java.util.Collections.singletonList;
-<<<<<<< HEAD
 import static org.elasticsearch.xpack.esql.core.type.DataType.BOOLEAN;
-=======
->>>>>>> 21952c7e
 
 public final class AnalyzerRules {
 
@@ -159,45 +153,4 @@
             )
         );
     }
-<<<<<<< HEAD
-
-    public static Attribute handleSpecialFields(UnresolvedAttribute u, Attribute named, boolean allowCompound) {
-        // if it's a object/compound type, keep it unresolved with a nice error message
-        if (named instanceof FieldAttribute fa) {
-
-            // incompatible mappings
-            if (fa.field() instanceof InvalidMappedField imf) {
-                named = u.withUnresolvedMessage("Cannot use field [" + fa.name() + "] due to ambiguities being " + imf.errorMessage());
-            }
-            // unsupported types
-            else if (DataType.isUnsupported(fa.dataType())) {
-                UnsupportedEsField unsupportedField = (UnsupportedEsField) fa.field();
-                if (unsupportedField.hasInherited()) {
-                    named = u.withUnresolvedMessage(
-                        "Cannot use field ["
-                            + fa.name()
-                            + "] with unsupported type ["
-                            + unsupportedField.getOriginalType()
-                            + "] in hierarchy (field ["
-                            + unsupportedField.getInherited()
-                            + "])"
-                    );
-                } else {
-                    named = u.withUnresolvedMessage(
-                        "Cannot use field [" + fa.name() + "] with unsupported type [" + unsupportedField.getOriginalType() + "]"
-                    );
-                }
-            }
-            // compound fields
-            else if (allowCompound == false && DataType.isPrimitive(fa.dataType()) == false) {
-                named = u.withUnresolvedMessage(
-                    "Cannot use field [" + fa.name() + "] type [" + fa.dataType().typeName() + "] only its subfields"
-                );
-            }
-        }
-        // make sure to copy the resolved attribute with the proper location
-        return named.withLocation(u.source());
-    }
-=======
->>>>>>> 21952c7e
 }