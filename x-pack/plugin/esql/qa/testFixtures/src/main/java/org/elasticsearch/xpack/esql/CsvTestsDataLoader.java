/*
 * Copyright Elasticsearch B.V. and/or licensed to Elasticsearch B.V. under one
 * or more contributor license agreements. Licensed under the Elastic License
 * 2.0; you may not use this file except in compliance with the Elastic License
 * 2.0.
 */
package org.elasticsearch.xpack.esql;

import org.apache.http.HttpEntity;
import org.apache.http.HttpHost;
import org.apache.http.auth.AuthScope;
import org.apache.http.auth.UsernamePasswordCredentials;
import org.apache.http.client.CredentialsProvider;
import org.apache.http.impl.client.BasicCredentialsProvider;
import org.apache.logging.log4j.core.config.plugins.util.PluginManager;
import org.elasticsearch.client.Request;
import org.elasticsearch.client.Response;
import org.elasticsearch.client.RestClient;
import org.elasticsearch.client.RestClientBuilder;
import org.elasticsearch.cluster.ClusterModule;
import org.elasticsearch.common.CheckedBiFunction;
import org.elasticsearch.common.Strings;
import org.elasticsearch.common.logging.LogConfigurator;
import org.elasticsearch.common.settings.Settings;
import org.elasticsearch.common.xcontent.LoggingDeprecationHandler;
import org.elasticsearch.common.xcontent.XContentHelper;
import org.elasticsearch.logging.LogManager;
import org.elasticsearch.logging.Logger;
import org.elasticsearch.test.rest.ESRestTestCase;
import org.elasticsearch.xcontent.NamedXContentRegistry;
import org.elasticsearch.xcontent.XContent;
import org.elasticsearch.xcontent.XContentParser;
import org.elasticsearch.xcontent.XContentParserConfiguration;
import org.elasticsearch.xcontent.XContentType;

import java.io.BufferedReader;
import java.io.IOException;
import java.io.InputStream;
import java.net.URI;
import java.net.URL;
import java.util.ArrayList;
import java.util.List;
import java.util.Map;
import java.util.Set;

import static org.elasticsearch.common.logging.LoggerMessageFormat.format;
import static org.elasticsearch.xpack.esql.CsvTestUtils.COMMA_ESCAPING_REGEX;
import static org.elasticsearch.xpack.esql.CsvTestUtils.ESCAPED_COMMA_SEQUENCE;
import static org.elasticsearch.xpack.esql.CsvTestUtils.multiValuesAwareCsvToStringArray;
import static org.elasticsearch.xpack.esql.EsqlTestUtils.reader;

public class CsvTestsDataLoader {
    private static final int BULK_DATA_SIZE = 100_000;
    private static final TestsDataset EMPLOYEES = new TestsDataset("employees", "mapping-default.json", "employees.csv", null, false);
    private static final TestsDataset HOSTS = new TestsDataset("hosts", "mapping-hosts.json", "hosts.csv");
    private static final TestsDataset APPS = new TestsDataset("apps", "mapping-apps.json", "apps.csv");
    private static final TestsDataset LANGUAGES = new TestsDataset("languages", "mapping-languages.json", "languages.csv");
    private static final TestsDataset ALERTS = new TestsDataset("alerts", "mapping-alerts.json", "alerts.csv");
    private static final TestsDataset UL_LOGS = new TestsDataset("ul_logs", "mapping-ul_logs.json", "ul_logs.csv");
    private static final TestsDataset SAMPLE_DATA = new TestsDataset("sample_data", "mapping-sample_data.json", "sample_data.csv");
    private static final TestsDataset SAMPLE_DATA_STR = new TestsDataset(
        "sample_data_str",
        "mapping-sample_data_str.json",
        "sample_data_str.csv"
    );
    private static final TestsDataset SAMPLE_DATA_TS_LONG = new TestsDataset(
        "sample_data_ts_long",
        "mapping-sample_data_ts_long.json",
        "sample_data_ts_long.csv"
    );
    private static final TestsDataset CLIENT_IPS = new TestsDataset("clientips", "mapping-clientips.json", "clientips.csv");
    private static final TestsDataset CLIENT_CIDR = new TestsDataset("client_cidr", "mapping-client_cidr.json", "client_cidr.csv");
    private static final TestsDataset AGES = new TestsDataset("ages", "mapping-ages.json", "ages.csv");
    private static final TestsDataset HEIGHTS = new TestsDataset("heights", "mapping-heights.json", "heights.csv");
    private static final TestsDataset DECADES = new TestsDataset("decades", "mapping-decades.json", "decades.csv");
    private static final TestsDataset AIRPORTS = new TestsDataset("airports", "mapping-airports.json", "airports.csv");
    private static final TestsDataset AIRPORTS_MP = new TestsDataset("airports_mp", "mapping-airports.json", "airports_mp.csv");
    private static final TestsDataset AIRPORTS_WEB = new TestsDataset("airports_web", "mapping-airports_web.json", "airports_web.csv");
    private static final TestsDataset COUNTRIES_BBOX = new TestsDataset(
        "countries_bbox",
        "mapping-countries_bbox.json",
        "countries_bbox.csv"
    );
    private static final TestsDataset COUNTRIES_BBOX_WEB = new TestsDataset(
        "countries_bbox_web",
        "mapping-countries_bbox_web.json",
        "countries_bbox_web.csv"
    );
    private static final TestsDataset AIRPORT_CITY_BOUNDARIES = new TestsDataset(
        "airport_city_boundaries",
        "mapping-airport_city_boundaries.json",
        "airport_city_boundaries.csv"
    );
    private static final TestsDataset CARTESIAN_MULTIPOLYGONS = new TestsDataset(
        "cartesian_multipolygons",
        "mapping-cartesian_multipolygons.json",
        "cartesian_multipolygons.csv"
    );
    private static final TestsDataset DISTANCES = new TestsDataset("distances", "mapping-distances.json", "distances.csv");
    private static final TestsDataset K8S = new TestsDataset("k8s", "k8s-mappings.json", "k8s.csv", "k8s-settings.json", true);
    private static final TestsDataset ADDRESSES = new TestsDataset("addresses", "mapping-addresses.json", "addresses.csv", null, true);

    public static final Map<String, TestsDataset> CSV_DATASET_MAP = Map.ofEntries(
        Map.entry(EMPLOYEES.indexName, EMPLOYEES),
        Map.entry(HOSTS.indexName, HOSTS),
        Map.entry(APPS.indexName, APPS),
        Map.entry(LANGUAGES.indexName, LANGUAGES),
        Map.entry(UL_LOGS.indexName, UL_LOGS),
        Map.entry(SAMPLE_DATA.indexName, SAMPLE_DATA),
<<<<<<< HEAD
        Map.entry(ALERTS.indexName, ALERTS),
=======
        Map.entry(SAMPLE_DATA_STR.indexName, SAMPLE_DATA_STR),
        Map.entry(SAMPLE_DATA_TS_LONG.indexName, SAMPLE_DATA_TS_LONG),
>>>>>>> aebb6aa6
        Map.entry(CLIENT_IPS.indexName, CLIENT_IPS),
        Map.entry(CLIENT_CIDR.indexName, CLIENT_CIDR),
        Map.entry(AGES.indexName, AGES),
        Map.entry(HEIGHTS.indexName, HEIGHTS),
        Map.entry(DECADES.indexName, DECADES),
        Map.entry(AIRPORTS.indexName, AIRPORTS),
        Map.entry(AIRPORTS_MP.indexName, AIRPORTS_MP),
        Map.entry(AIRPORTS_WEB.indexName, AIRPORTS_WEB),
        Map.entry(COUNTRIES_BBOX.indexName, COUNTRIES_BBOX),
        Map.entry(COUNTRIES_BBOX_WEB.indexName, COUNTRIES_BBOX_WEB),
        Map.entry(AIRPORT_CITY_BOUNDARIES.indexName, AIRPORT_CITY_BOUNDARIES),
        Map.entry(CARTESIAN_MULTIPOLYGONS.indexName, CARTESIAN_MULTIPOLYGONS),
        Map.entry(K8S.indexName, K8S),
        Map.entry(DISTANCES.indexName, DISTANCES),
        Map.entry(ADDRESSES.indexName, ADDRESSES)
    );

    private static final EnrichConfig LANGUAGES_ENRICH = new EnrichConfig("languages_policy", "enrich-policy-languages.json");
    private static final EnrichConfig CLIENT_IPS_ENRICH = new EnrichConfig("clientip_policy", "enrich-policy-clientips.json");
    private static final EnrichConfig CLIENT_CIDR_ENRICH = new EnrichConfig("client_cidr_policy", "enrich-policy-client_cidr.json");
    private static final EnrichConfig AGES_ENRICH = new EnrichConfig("ages_policy", "enrich-policy-ages.json");
    private static final EnrichConfig HEIGHTS_ENRICH = new EnrichConfig("heights_policy", "enrich-policy-heights.json");
    private static final EnrichConfig DECADES_ENRICH = new EnrichConfig("decades_policy", "enrich-policy-decades.json");
    private static final EnrichConfig CITY_NAMES_ENRICH = new EnrichConfig("city_names", "enrich-policy-city_names.json");
    private static final EnrichConfig CITY_BOUNDARIES_ENRICH = new EnrichConfig("city_boundaries", "enrich-policy-city_boundaries.json");
    private static final EnrichConfig CITY_AIRPORTS_ENRICH = new EnrichConfig("city_airports", "enrich-policy-city_airports.json");

    public static final List<String> ENRICH_SOURCE_INDICES = List.of(
        "languages",
        "clientips",
        "client_cidr",
        "ages",
        "heights",
        "decades",
        "airport_city_boundaries"
    );
    public static final List<EnrichConfig> ENRICH_POLICIES = List.of(
        LANGUAGES_ENRICH,
        CLIENT_IPS_ENRICH,
        CLIENT_CIDR_ENRICH,
        AGES_ENRICH,
        HEIGHTS_ENRICH,
        DECADES_ENRICH,
        CITY_NAMES_ENRICH,
        CITY_BOUNDARIES_ENRICH,
        CITY_AIRPORTS_ENRICH
    );

    /**
     * <p>
     * Loads spec data on a local ES server.
     * </p>
     * <p>
     * Accepts an URL as first argument, eg. http://localhost:9200 or http://user:pass@localhost:9200
     *</p>
     * <p>
     * If no arguments are specified, the default URL is http://localhost:9200 without authentication
     * </p>
     * <p>
     * It also supports HTTPS
     * </p>
     * @param args the URL to connect
     * @throws IOException
     */
    public static void main(String[] args) throws IOException {
        // Need to setup the log configuration properly to avoid messages when creating a new RestClient
        PluginManager.addPackage(LogConfigurator.class.getPackage().getName());
        LogConfigurator.configureESLogging();

        String protocol = "http";
        String host = "localhost";
        int port = 9200;
        String username = null;
        String password = null;
        if (args.length > 0) {
            URL url = URI.create(args[0]).toURL();
            protocol = url.getProtocol();
            host = url.getHost();
            port = url.getPort();
            if (port < 0 || port > 65535) {
                throw new IllegalArgumentException("Please specify a valid port [0 - 65535], found [" + port + "]");
            }
            String userInfo = url.getUserInfo();
            if (userInfo != null) {
                if (userInfo.contains(":") == false || userInfo.split(":").length != 2) {
                    throw new IllegalArgumentException("Invalid user credentials [username:password], found [" + userInfo + "]");
                }
                String[] userPw = userInfo.split(":");
                username = userPw[0];
                password = userPw[1];
            }
        }
        RestClientBuilder builder = RestClient.builder(new HttpHost(host, port, protocol));
        if (username != null) {
            CredentialsProvider credentialsProvider = new BasicCredentialsProvider();
            credentialsProvider.setCredentials(AuthScope.ANY, new UsernamePasswordCredentials(username, password));
            builder = builder.setHttpClientConfigCallback(
                httpClientBuilder -> httpClientBuilder.setDefaultCredentialsProvider(credentialsProvider)
            );
        }

        try (RestClient client = builder.build()) {
            loadDataSetIntoEs(client, (restClient, indexName, indexMapping, indexSettings) -> {
                // don't use ESRestTestCase methods here or, if you do, test running the main method before making the change
                StringBuilder jsonBody = new StringBuilder("{");
                if (indexSettings != null && indexSettings.isEmpty() == false) {
                    jsonBody.append("\"settings\":");
                    jsonBody.append(Strings.toString(indexSettings));
                    jsonBody.append(",");
                }
                jsonBody.append("\"mappings\":");
                jsonBody.append(indexMapping);
                jsonBody.append("}");

                Request request = new Request("PUT", "/" + indexName);
                request.setJsonEntity(jsonBody.toString());
                restClient.performRequest(request);
            });
        }
    }

    private static void loadDataSetIntoEs(RestClient client, IndexCreator indexCreator) throws IOException {
        loadDataSetIntoEs(client, LogManager.getLogger(CsvTestsDataLoader.class), indexCreator);
    }

    public static void loadDataSetIntoEs(RestClient client) throws IOException {
        loadDataSetIntoEs(client, (restClient, indexName, indexMapping, indexSettings) -> {
            ESRestTestCase.createIndex(restClient, indexName, indexSettings, indexMapping, null);
        });
    }

    public static void loadDataSetIntoEs(RestClient client, Logger logger) throws IOException {
        loadDataSetIntoEs(client, logger, (restClient, indexName, indexMapping, indexSettings) -> {
            ESRestTestCase.createIndex(restClient, indexName, indexSettings, indexMapping, null);
        });
    }

    private static void loadDataSetIntoEs(RestClient client, Logger logger, IndexCreator indexCreator) throws IOException {
        for (var dataSet : CSV_DATASET_MAP.values()) {
            final String settingName = dataSet.settingFileName != null ? "/" + dataSet.settingFileName : null;
            load(
                client,
                dataSet.indexName,
                "/" + dataSet.mappingFileName,
                settingName,
                "/" + dataSet.dataFileName,
                dataSet.allowSubFields,
                logger,
                indexCreator
            );
        }
        forceMerge(client, CSV_DATASET_MAP.keySet(), logger);
        for (var policy : ENRICH_POLICIES) {
            loadEnrichPolicy(client, policy.policyName, policy.policyFileName, logger);
        }
    }

    private static void loadEnrichPolicy(RestClient client, String policyName, String policyFileName, Logger logger) throws IOException {
        URL policyMapping = CsvTestsDataLoader.class.getResource("/" + policyFileName);
        if (policyMapping == null) {
            throw new IllegalArgumentException("Cannot find resource " + policyFileName);
        }
        String entity = readTextFile(policyMapping);
        Request request = new Request("PUT", "/_enrich/policy/" + policyName);
        request.setJsonEntity(entity);
        client.performRequest(request);

        request = new Request("POST", "/_enrich/policy/" + policyName + "/_execute");
        client.performRequest(request);
    }

    private static void load(
        RestClient client,
        String indexName,
        String mappingName,
        String settingName,
        String dataName,
        boolean allowSubFields,
        Logger logger,
        IndexCreator indexCreator
    ) throws IOException {
        URL mapping = CsvTestsDataLoader.class.getResource(mappingName);
        if (mapping == null) {
            throw new IllegalArgumentException("Cannot find resource " + mappingName);
        }
        URL data = CsvTestsDataLoader.class.getResource(dataName);
        if (data == null) {
            throw new IllegalArgumentException("Cannot find resource " + dataName);
        }
        Settings indexSettings = Settings.EMPTY;
        if (settingName != null) {
            indexSettings = Settings.builder()
                .loadFromStream(settingName, CsvTestsDataLoader.class.getResourceAsStream(settingName), false)
                .build();
        }
        indexCreator.createIndex(client, indexName, readTextFile(mapping), indexSettings);
        loadCsvData(client, indexName, data, allowSubFields, CsvTestsDataLoader::createParser, logger);
    }

    public static String readTextFile(URL resource) throws IOException {
        try (BufferedReader reader = reader(resource)) {
            StringBuilder b = new StringBuilder();
            String line;
            while ((line = reader.readLine()) != null) {
                b.append(line);
            }
            return b.toString();
        }
    }

    @SuppressWarnings("unchecked")
    /**
     * Loads a classic csv file in an ES cluster using a RestClient.
     * The structure of the file is as follows:
     * - commented lines should start with "//"
     * - the first non-comment line from the file is the schema line (comma separated field_name:ES_data_type elements)
     *   - sub-fields should be placed after the root field using a dot notation for the name:
     *       root_field:long,root_field.sub_field:integer
     *   - a special _id field can be used in the schema and the values of this field will be used in the bulk request as actual doc ids
     * - all subsequent non-comment lines represent the values that will be used to build the _bulk request
     * - an empty string "" refers to a null value
     * - a value starting with an opening square bracket "[" and ending with a closing square bracket "]" refers to a multi-value field
     *   - multi-values are comma separated
     *   - commas inside multivalue fields can be escaped with \ (backslash) character
     */
    private static void loadCsvData(
        RestClient client,
        String indexName,
        URL resource,
        boolean allowSubFields,
        CheckedBiFunction<XContent, InputStream, XContentParser, IOException> p,
        Logger logger
    ) throws IOException {
        ArrayList<String> failures = new ArrayList<>();
        StringBuilder builder = new StringBuilder();
        try (BufferedReader reader = reader(resource)) {
            String line;
            int lineNumber = 1;
            String[] columns = null; // list of column names. If one column name contains dot, it is a subfield and its value will be null
            List<Integer> subFieldsIndices = new ArrayList<>(); // list containing the index of a subfield in "columns" String[]

            while ((line = reader.readLine()) != null) {
                line = line.trim();
                // ignore comments
                if (line.isEmpty() == false && line.startsWith("//") == false) {
                    String[] entries = multiValuesAwareCsvToStringArray(line, lineNumber);
                    // the schema row
                    if (columns == null) {
                        columns = new String[entries.length];
                        for (int i = 0; i < entries.length; i++) {
                            int split = entries[i].indexOf(':');
                            String name, typeName;

                            if (split < 0) {
                                throw new IllegalArgumentException(
                                    "A type is always expected in the schema definition; found " + entries[i]
                                );
                            } else {
                                name = entries[i].substring(0, split).trim();
                                if (allowSubFields || name.contains(".") == false) {
                                    typeName = entries[i].substring(split + 1).trim();
                                    if (typeName.isEmpty()) {
                                        throw new IllegalArgumentException(
                                            "A type is always expected in the schema definition; found " + entries[i]
                                        );
                                    }
                                } else {// if it's a subfield, ignore it in the _bulk request
                                    name = null;
                                    subFieldsIndices.add(i);
                                }
                            }
                            columns[i] = name;
                        }
                    }
                    // data rows
                    else {
                        if (entries.length != columns.length) {
                            throw new IllegalArgumentException(
                                format(
                                    null,
                                    "Error line [{}]: Incorrect number of entries; expected [{}] but found [{}]",
                                    lineNumber,
                                    columns.length,
                                    entries.length
                                )
                            );
                        }
                        StringBuilder row = new StringBuilder();
                        String idField = null;
                        for (int i = 0; i < entries.length; i++) {
                            // ignore values that belong to subfields and don't add them to the bulk request
                            if (subFieldsIndices.contains(i) == false) {
                                if ("".equals(entries[i])) {
                                    // Value is null, skip
                                    continue;
                                }
                                if ("_id".equals(columns[i])) {
                                    // Value is an _id
                                    idField = entries[i];
                                    continue;
                                }
                                try {
                                    // add a comma after the previous value, only when there was actually a value before
                                    if (i > 0 && row.length() > 0) {
                                        row.append(",");
                                    }
                                    // split on comma ignoring escaped commas
                                    String[] multiValues = entries[i].split(COMMA_ESCAPING_REGEX);
                                    if (multiValues.length > 1) {
                                        StringBuilder rowStringValue = new StringBuilder("[");
                                        for (String s : multiValues) {
                                            rowStringValue.append(quoteIfNecessary(s)).append(",");
                                        }
                                        // remove the last comma and put a closing bracket instead
                                        rowStringValue.replace(rowStringValue.length() - 1, rowStringValue.length(), "]");
                                        entries[i] = rowStringValue.toString();
                                    } else {
                                        entries[i] = quoteIfNecessary(entries[i]);
                                    }
                                    // replace any escaped commas with single comma
                                    entries[i] = entries[i].replace(ESCAPED_COMMA_SEQUENCE, ",");
                                    row.append("\"").append(columns[i]).append("\":").append(entries[i]);
                                } catch (Exception e) {
                                    throw new IllegalArgumentException(
                                        format(
                                            null,
                                            "Error line [{}]: Cannot parse entry [{}] with value [{}]",
                                            lineNumber,
                                            i + 1,
                                            entries[i]
                                        ),
                                        e
                                    );
                                }
                            }
                        }
                        String idPart = idField != null ? "\", \"_id\": \"" + idField : "";
                        builder.append("{\"index\": {\"_index\":\"" + indexName + idPart + "\"}}\n");
                        builder.append("{" + row + "}\n");
                    }
                }
                lineNumber++;
                if (builder.length() > BULK_DATA_SIZE) {
                    sendBulkRequest(indexName, builder, client, logger, failures);
                    builder.setLength(0);
                }
            }
        }
        if (builder.isEmpty() == false) {
            sendBulkRequest(indexName, builder, client, logger, failures);
        }
        if (failures.isEmpty() == false) {
            for (String failure : failures) {
                logger.error(failure);
            }
            throw new IOException("Data loading failed with " + failures.size() + " errors: " + failures.get(0));
        }
    }

    private static String quoteIfNecessary(String value) {
        boolean isQuoted = (value.startsWith("\"") && value.endsWith("\"")) || (value.startsWith("{") && value.endsWith("}"));
        return isQuoted ? value : "\"" + value + "\"";
    }

    private static void sendBulkRequest(String indexName, StringBuilder builder, RestClient client, Logger logger, List<String> failures)
        throws IOException {
        // The indexName is optional for a bulk request, but we use it for routing in MultiClusterSpecIT.
        builder.append("\n");
        logger.debug("Sending bulk request of [{}] bytes for [{}]", builder.length(), indexName);
        Request request = new Request("POST", "/" + indexName + "/_bulk");
        request.setJsonEntity(builder.toString());
        request.addParameter("refresh", "false"); // will be _forcemerge'd next
        Response response = client.performRequest(request);
        if (response.getStatusLine().getStatusCode() == 200) {
            HttpEntity entity = response.getEntity();
            try (InputStream content = entity.getContent()) {
                XContentType xContentType = XContentType.fromMediaType(entity.getContentType().getValue());
                Map<String, Object> result = XContentHelper.convertToMap(xContentType.xContent(), content, false);
                Object errors = result.get("errors");
                if (Boolean.FALSE.equals(errors)) {
                    logger.info("Data loading of [{}] bytes into [{}] OK", builder.length(), indexName);
                } else {
                    addError(failures, indexName, builder, "errors: " + result);
                }
            }
        } else {
            addError(failures, indexName, builder, "status: " + response.getStatusLine());
        }
    }

    private static void addError(List<String> failures, String indexName, StringBuilder builder, String message) {
        failures.add(
            format(
                "Data loading of [{}] bytes into [{}] failed with {}: Data [{}...]",
                builder.length(),
                indexName,
                message,
                builder.substring(0, 100)
            )
        );
    }

    private static void forceMerge(RestClient client, Set<String> indices, Logger logger) throws IOException {
        String pattern = String.join(",", indices);

        Request request = new Request("POST", "/" + pattern + "/_forcemerge?max_num_segments=1");
        Response response = client.performRequest(request);
        if (response.getStatusLine().getStatusCode() != 200) {
            logger.warn("Force-merging [{}] to 1 segment failed: {}", pattern, response.getStatusLine());
        } else {
            logger.info("[{}] forced-merged to 1 segment", pattern);
        }
    }

    private static XContentParser createParser(XContent xContent, InputStream data) throws IOException {
        NamedXContentRegistry contentRegistry = new NamedXContentRegistry(ClusterModule.getNamedXWriteables());
        XContentParserConfiguration config = XContentParserConfiguration.EMPTY.withRegistry(contentRegistry)
            .withDeprecationHandler(LoggingDeprecationHandler.INSTANCE);
        return xContent.createParser(config, data);
    }

    public record TestsDataset(
        String indexName,
        String mappingFileName,
        String dataFileName,
        String settingFileName,
        boolean allowSubFields
    ) {
        public TestsDataset(String indexName, String mappingFileName, String dataFileName) {
            this(indexName, mappingFileName, dataFileName, null, true);
        }
    }

    public record EnrichConfig(String policyName, String policyFileName) {}

    private interface IndexCreator {
        void createIndex(RestClient client, String indexName, String mapping, Settings indexSettings) throws IOException;
    }
}<|MERGE_RESOLUTION|>--- conflicted
+++ resolved
@@ -107,12 +107,9 @@
         Map.entry(LANGUAGES.indexName, LANGUAGES),
         Map.entry(UL_LOGS.indexName, UL_LOGS),
         Map.entry(SAMPLE_DATA.indexName, SAMPLE_DATA),
-<<<<<<< HEAD
         Map.entry(ALERTS.indexName, ALERTS),
-=======
         Map.entry(SAMPLE_DATA_STR.indexName, SAMPLE_DATA_STR),
         Map.entry(SAMPLE_DATA_TS_LONG.indexName, SAMPLE_DATA_TS_LONG),
->>>>>>> aebb6aa6
         Map.entry(CLIENT_IPS.indexName, CLIENT_IPS),
         Map.entry(CLIENT_CIDR.indexName, CLIENT_CIDR),
         Map.entry(AGES.indexName, AGES),
