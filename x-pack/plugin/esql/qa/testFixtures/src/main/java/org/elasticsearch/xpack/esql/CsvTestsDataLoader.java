--- conflicted
+++ resolved
@@ -75,11 +75,8 @@
     private static final TestsDataset COUNTRIES_BBOX_WEB = new TestsDataset("countries_bbox_web");
     private static final TestsDataset AIRPORT_CITY_BOUNDARIES = new TestsDataset("airport_city_boundaries");
     private static final TestsDataset CARTESIAN_MULTIPOLYGONS = new TestsDataset("cartesian_multipolygons");
-<<<<<<< HEAD
-=======
     private static final TestsDataset MULTIVALUE_GEOMETRIES = new TestsDataset("multivalue_geometries");
     private static final TestsDataset MULTIVALUE_POINTS = new TestsDataset("multivalue_points");
->>>>>>> e9f29a8e
     private static final TestsDataset DISTANCES = new TestsDataset("distances");
     private static final TestsDataset K8S = new TestsDataset("k8s", "k8s-mappings.json", "k8s.csv").withSetting("k8s-settings.json");
     private static final TestsDataset ADDRESSES = new TestsDataset("addresses");
