--- conflicted
+++ resolved
@@ -499,9 +499,5 @@
 meta functions |  stats  a = count(*), b = count(*), c = count(*) |  mv_expand c;
 
 a:long | b:long | c:long
-<<<<<<< HEAD
-112    | 112    | 112
-=======
-111    | 111    | 111
->>>>>>> e203b0c6
+113    | 113    | 113
 ;