metaFunctionsSynopsis#[skip:-8.15.99]
meta functions | keep synopsis;

synopsis:keyword
"double|integer|long|unsigned_long abs(number:double|integer|long|unsigned_long)"
"double acos(number:double|integer|long|unsigned_long)"
"double asin(number:double|integer|long|unsigned_long)"
"double atan(number:double|integer|long|unsigned_long)"
"double atan2(y_coordinate:double|integer|long|unsigned_long, x_coordinate:double|integer|long|unsigned_long)"
"double avg(number:double|integer|long)"
"double|date bin(field:integer|long|double|date, buckets:integer|double|date_period|time_duration, ?from:integer|long|double|date, ?to:integer|long|double|date)"
"double|date bucket(field:integer|long|double|date, buckets:integer|double|date_period|time_duration, ?from:integer|long|double|date, ?to:integer|long|double|date)"
"boolean|cartesian_point|date|double|geo_point|integer|ip|keyword|long|text|unsigned_long|version case(condition:boolean, trueValue...:boolean|cartesian_point|date|double|geo_point|integer|ip|keyword|long|text|unsigned_long|version)"
"double cbrt(number:double|integer|long|unsigned_long)"
"double|integer|long|unsigned_long ceil(number:double|integer|long|unsigned_long)"
"boolean cidr_match(ip:ip, blockX...:keyword|text)"
"boolean|cartesian_point|cartesian_shape|date|geo_point|geo_shape|integer|ip|keyword|long|text|version coalesce(first:boolean|cartesian_point|cartesian_shape|date|geo_point|geo_shape|integer|ip|keyword|long|text|version, ?rest...:boolean|cartesian_point|cartesian_shape|date|geo_point|geo_shape|integer|ip|keyword|long|text|version)"
"keyword concat(string1:keyword|text, string2...:keyword|text)"
"double cos(angle:double|integer|long|unsigned_long)"
"double cosh(angle:double|integer|long|unsigned_long)"
"long count(?field:boolean|cartesian_point|date|double|geo_point|integer|ip|keyword|long|text|unsigned_long|version)"
"long count_distinct(field:boolean|cartesian_point|date|double|geo_point|integer|ip|keyword|long|text|version, ?precision:integer)"
"integer date_diff(unit:keyword|text, startTimestamp:date, endTimestamp:date)"
"long date_extract(datePart:keyword|text, date:date)"
"keyword date_format(?dateFormat:keyword|text, date:date)"
"date date_parse(?datePattern:keyword|text, dateString:keyword|text)"
"date date_trunc(interval:date_period|time_duration, date:date)"
double e()
"boolean ends_with(str:keyword|text, suffix:keyword|text)"
"double exp(number:double|integer|long|unsigned_long)"
"double|integer|long|unsigned_long floor(number:double|integer|long|unsigned_long)"
"keyword from_base64(string:keyword|text)"
"boolean|double|integer|ip|keyword|long|text|version greatest(first:boolean|double|integer|ip|keyword|long|text|version, ?rest...:boolean|double|integer|ip|keyword|long|text|version)"
"ip ip_prefix(ip:ip, prefixLengthV4:integer, prefixLengthV6:integer)"
"boolean|double|integer|ip|keyword|long|text|version least(first:boolean|double|integer|ip|keyword|long|text|version, ?rest...:boolean|double|integer|ip|keyword|long|text|version)"
"keyword left(string:keyword|text, length:integer)"
"integer length(string:keyword|text)"
"integer locate(string:keyword|text, substring:keyword|text, ?start:integer)"
"double log(?base:integer|unsigned_long|long|double, number:integer|unsigned_long|long|double)"
"double log10(number:double|integer|long|unsigned_long)"
"keyword|text ltrim(string:keyword|text)"
"boolean|double|integer|long|date max(field:boolean|double|integer|long|date)"
"double|integer|long median(number:double|integer|long)"
"double|integer|long median_absolute_deviation(number:double|integer|long)"
"boolean|double|integer|long|date min(field:boolean|double|integer|long|date)"
"boolean|cartesian_point|cartesian_shape|date|double|geo_point|geo_shape|integer|ip|keyword|long|text|version mv_append(field1:boolean|cartesian_point|cartesian_shape|date|double|geo_point|geo_shape|integer|ip|keyword|long|text|version, field2:boolean|cartesian_point|cartesian_shape|date|double|geo_point|geo_shape|integer|ip|keyword|long|text|version)"
"double mv_avg(number:double|integer|long|unsigned_long)"
"keyword mv_concat(string:text|keyword, delim:text|keyword)"
"integer mv_count(field:boolean|cartesian_point|cartesian_shape|date|double|geo_point|geo_shape|integer|ip|keyword|long|text|unsigned_long|version)"
"boolean|cartesian_point|cartesian_shape|date|double|geo_point|geo_shape|integer|ip|keyword|long|text|version mv_dedupe(field:boolean|cartesian_point|cartesian_shape|date|double|geo_point|geo_shape|integer|ip|keyword|long|text|version)"
"boolean|cartesian_point|cartesian_shape|date|double|geo_point|geo_shape|integer|ip|keyword|long|text|unsigned_long|version mv_first(field:boolean|cartesian_point|cartesian_shape|date|double|geo_point|geo_shape|integer|ip|keyword|long|text|unsigned_long|version)"
"boolean|cartesian_point|cartesian_shape|date|double|geo_point|geo_shape|integer|ip|keyword|long|text|unsigned_long|version mv_last(field:boolean|cartesian_point|cartesian_shape|date|double|geo_point|geo_shape|integer|ip|keyword|long|text|unsigned_long|version)"
"boolean|date|double|integer|ip|keyword|long|text|unsigned_long|version mv_max(field:boolean|date|double|integer|ip|keyword|long|text|unsigned_long|version)"
"double|integer|long|unsigned_long mv_median(number:double|integer|long|unsigned_long)"
"boolean|date|double|integer|ip|keyword|long|text|unsigned_long|version mv_min(field:boolean|date|double|integer|ip|keyword|long|text|unsigned_long|version)"
"double mv_riemann_zeta_weighted_sum(number:double, p:double)"
"boolean|cartesian_point|cartesian_shape|date|double|geo_point|geo_shape|integer|ip|keyword|long|text|version mv_slice(field:boolean|cartesian_point|cartesian_shape|date|double|geo_point|geo_shape|integer|ip|keyword|long|text|version, start:integer, ?end:integer)"
"boolean|date|double|integer|ip|keyword|long|text|version mv_sort(field:boolean|date|double|integer|ip|keyword|long|text|version, ?order:keyword)"
"double|integer|long|unsigned_long mv_sum(number:double|integer|long|unsigned_long)"
"keyword mv_zip(string1:keyword|text, string2:keyword|text, ?delim:keyword|text)"
date now()
"double|integer|long percentile(number:double|integer|long, percentile:double|integer|long)"
double pi()
"double pow(base:double|integer|long|unsigned_long, exponent:double|integer|long|unsigned_long)"
"keyword repeat(string:keyword|text, number:integer)"
"keyword replace(string:keyword|text, regex:keyword|text, newString:keyword|text)"
"keyword right(string:keyword|text, length:integer)"
"double|integer|long|unsigned_long round(number:double|integer|long|unsigned_long, ?decimals:integer)"
"keyword|text rtrim(string:keyword|text)"
"double signum(number:double|integer|long|unsigned_long)"
"double sin(angle:double|integer|long|unsigned_long)"
"double sinh(angle:double|integer|long|unsigned_long)"
"keyword split(string:keyword|text, delim:keyword|text)"
"double sqrt(number:double|integer|long|unsigned_long)"
"geo_point|cartesian_point st_centroid_agg(field:geo_point|cartesian_point)"
"boolean st_contains(geomA:geo_point|cartesian_point|geo_shape|cartesian_shape, geomB:geo_point|cartesian_point|geo_shape|cartesian_shape)"
"boolean st_disjoint(geomA:geo_point|cartesian_point|geo_shape|cartesian_shape, geomB:geo_point|cartesian_point|geo_shape|cartesian_shape)"
"double st_distance(geomA:geo_point|cartesian_point, geomB:geo_point|cartesian_point)"
"boolean st_intersects(geomA:geo_point|cartesian_point|geo_shape|cartesian_shape, geomB:geo_point|cartesian_point|geo_shape|cartesian_shape)"
"boolean st_within(geomA:geo_point|cartesian_point|geo_shape|cartesian_shape, geomB:geo_point|cartesian_point|geo_shape|cartesian_shape)"
"double st_x(point:geo_point|cartesian_point)"
"double st_y(point:geo_point|cartesian_point)"
"boolean starts_with(str:keyword|text, prefix:keyword|text)"
"keyword substring(string:keyword|text, start:integer, ?length:integer)"
"long sum(number:double|integer|long)"
"double tan(angle:double|integer|long|unsigned_long)"
"double tanh(angle:double|integer|long|unsigned_long)"
double tau()
"keyword to_base64(string:keyword|text)"
"boolean to_bool(field:boolean|keyword|text|double|long|unsigned_long|integer)"
"boolean to_boolean(field:boolean|keyword|text|double|long|unsigned_long|integer)"
"cartesian_point to_cartesianpoint(field:cartesian_point|keyword|text)"
"cartesian_shape to_cartesianshape(field:cartesian_point|cartesian_shape|keyword|text)"
"date to_datetime(field:date|keyword|text|double|long|unsigned_long|integer)"
"double to_dbl(field:boolean|date|keyword|text|double|long|unsigned_long|integer|counter_double|counter_integer|counter_long)"
"double to_degrees(number:double|integer|long|unsigned_long)"
"double to_double(field:boolean|date|keyword|text|double|long|unsigned_long|integer|counter_double|counter_integer|counter_long)"
"date to_dt(field:date|keyword|text|double|long|unsigned_long|integer)"
"geo_point to_geopoint(field:geo_point|keyword|text)"
"geo_shape to_geoshape(field:geo_point|geo_shape|keyword|text)"
"integer to_int(field:boolean|date|keyword|text|double|long|unsigned_long|integer|counter_integer)"
"integer to_integer(field:boolean|date|keyword|text|double|long|unsigned_long|integer|counter_integer)"
"ip to_ip(field:ip|keyword|text)"
"long to_long(field:boolean|date|keyword|text|double|long|unsigned_long|integer|counter_integer|counter_long)"
"keyword|text to_lower(str:keyword|text)"
"double to_radians(number:double|integer|long|unsigned_long)"
"keyword to_str(field:boolean|cartesian_point|cartesian_shape|date|double|geo_point|geo_shape|integer|ip|keyword|long|text|unsigned_long|version)"
"keyword to_string(field:boolean|cartesian_point|cartesian_shape|date|double|geo_point|geo_shape|integer|ip|keyword|long|text|unsigned_long|version)"
"unsigned_long to_ul(field:boolean|date|keyword|text|double|long|unsigned_long|integer)"
"unsigned_long to_ulong(field:boolean|date|keyword|text|double|long|unsigned_long|integer)"
"unsigned_long to_unsigned_long(field:boolean|date|keyword|text|double|long|unsigned_long|integer)"
"keyword|text to_upper(str:keyword|text)"
"version to_ver(field:keyword|text|version)"
"version to_version(field:keyword|text|version)"
"boolean|double|integer|long|date top(field:boolean|double|integer|long|date, limit:integer, order:keyword)"
"keyword|text trim(string:keyword|text)"
"boolean|date|double|integer|ip|keyword|long|text|version values(field:boolean|date|double|integer|ip|keyword|long|text|version)"
"double weighted_avg(number:double|integer|long, weight:double|integer|long)"
;

metaFunctionsArgs#[skip:-8.15.99]
  META functions
| EVAL name = SUBSTRING(name, 0, 14)
| KEEP name, argNames, argTypes, argDescriptions;

 name:keyword |          argNames:keyword          |                                               argTypes:keyword                                                                   |             argDescriptions:keyword
abs           |number                              |"double|integer|long|unsigned_long"                                                                                               |Numeric expression. If `null`, the function returns `null`.
acos          |number                              |"double|integer|long|unsigned_long"                                                                                               |Number between -1 and 1. If `null`, the function returns `null`.
asin          |number                              |"double|integer|long|unsigned_long"                                                                                               |Number between -1 and 1. If `null`, the function returns `null`.
atan          |number                              |"double|integer|long|unsigned_long"                                                                                               |Numeric expression. If `null`, the function returns `null`.
atan2         |[y_coordinate, x_coordinate]        |["double|integer|long|unsigned_long", "double|integer|long|unsigned_long"]                                                        |[y coordinate. If `null`\, the function returns `null`., x coordinate. If `null`\, the function returns `null`.]
avg           |number                              |"double|integer|long"                                                                                                             |[""]
bin           |[field, buckets, from, to]          |["integer|long|double|date", "integer|double|date_period|time_duration", "integer|long|double|date", "integer|long|double|date"]  |[Numeric or date expression from which to derive buckets., Target number of buckets., Start of the range. Can be a number or a date expressed as a string., End of the range. Can be a number or a date expressed as a string.]
bucket        |[field, buckets, from, to]          |["integer|long|double|date", "integer|double|date_period|time_duration", "integer|long|double|date", "integer|long|double|date"]  |[Numeric or date expression from which to derive buckets., Target number of buckets., Start of the range. Can be a number or a date expressed as a string., End of the range. Can be a number or a date expressed as a string.]
case          |[condition, trueValue]              |[boolean, "boolean|cartesian_point|date|double|geo_point|integer|ip|keyword|long|text|unsigned_long|version"]                     |[A condition., The value that's returned when the corresponding condition is the first to evaluate to `true`. The default value is returned when no condition matches.]
cbrt          |number                              |"double|integer|long|unsigned_long"                                                                                               |"Numeric expression. If `null`, the function returns `null`."
ceil          |number                              |"double|integer|long|unsigned_long"                                                                                               |Numeric expression. If `null`, the function returns `null`.
cidr_match    |[ip, blockX]                        |[ip, "keyword|text"]                                                                                                              |[IP address of type `ip` (both IPv4 and IPv6 are supported)., CIDR block to test the IP against.]
coalesce      |first                               |"boolean|cartesian_point|cartesian_shape|date|geo_point|geo_shape|integer|ip|keyword|long|text|version"                                   |Expression to evaluate.
concat        |[string1, string2]                  |["keyword|text", "keyword|text"]                                                                                                  |[Strings to concatenate., Strings to concatenate.]
cos           |angle                               |"double|integer|long|unsigned_long"                                                                                               |An angle, in radians. If `null`, the function returns `null`.
cosh          |angle                               |"double|integer|long|unsigned_long"                                                                                               |An angle, in radians. If `null`, the function returns `null`.
count         |field                               |"boolean|cartesian_point|date|double|geo_point|integer|ip|keyword|long|text|unsigned_long|version"                                |Column or literal for which to count the number of values.
count_distinct|[field, precision]                  |["boolean|cartesian_point|date|double|geo_point|integer|ip|keyword|long|text|version", integer]                                   |[Column or literal for which to count the number of distinct values., ]
date_diff     |[unit, startTimestamp, endTimestamp]|["keyword|text", date, date]                                                                                                      |[Time difference unit, A string representing a start timestamp, A string representing an end timestamp]
date_extract  |[datePart, date]                    |["keyword|text", date]                                                                                                            |[Part of the date to extract.  Can be: `aligned_day_of_week_in_month`\, `aligned_day_of_week_in_year`\, `aligned_week_of_month`\, `aligned_week_of_year`\, `ampm_of_day`\, `clock_hour_of_ampm`\, `clock_hour_of_day`\, `day_of_month`\, `day_of_week`\, `day_of_year`\, `epoch_day`\, `era`\, `hour_of_ampm`\, `hour_of_day`\, `instant_seconds`\, `micro_of_day`\, `micro_of_second`\, `milli_of_day`\, `milli_of_second`\, `minute_of_day`\, `minute_of_hour`\, `month_of_year`\, `nano_of_day`\, `nano_of_second`\, `offset_seconds`\, `proleptic_month`\, `second_of_day`\, `second_of_minute`\, `year`\, or `year_of_era`. Refer to https://docs.oracle.com/javase/8/docs/api/java/time/temporal/ChronoField.html[java.time.temporal.ChronoField] for a description of these values.  If `null`\, the function returns `null`., Date expression. If `null`\, the function returns `null`.]
date_format   |[dateFormat, date]                  |["keyword|text", date]                                                                                                            |[Date format (optional).  If no format is specified\, the `yyyy-MM-dd'T'HH:mm:ss.SSSZ` format is used. If `null`\, the function returns `null`., Date expression. If `null`\, the function returns `null`.]
date_parse    |[datePattern, dateString]           |["keyword|text", "keyword|text"]                                                                                                  |[The date format. Refer to the https://docs.oracle.com/en/java/javase/14/docs/api/java.base/java/time/format/DateTimeFormatter.html[`DateTimeFormatter` documentation] for the syntax. If `null`\, the function returns `null`., Date expression as a string. If `null` or an empty string\, the function returns `null`.]
date_trunc    |[interval, date]                    |["date_period|time_duration", date]                                                                                               |[Interval; expressed using the timespan literal syntax., Date expression]
e             |null                                |null                                                                                                                              |null
ends_with     |[str, suffix]                       |["keyword|text", "keyword|text"]                                                                                                  |[String expression. If `null`\, the function returns `null`., String expression. If `null`\, the function returns `null`.]
exp           |number                              |"double|integer|long|unsigned_long"                                                                                               |Numeric expression. If `null`, the function returns `null`.
floor         |number                              |"double|integer|long|unsigned_long"                                                                                               |Numeric expression. If `null`, the function returns `null`.
from_base64   |string                              |"keyword|text"                                                                                                                    |A base64 string.
greatest      |first                               |"boolean|double|integer|ip|keyword|long|text|version"                                                                             |First of the columns to evaluate.
ip_prefix     |[ip, prefixLengthV4, prefixLengthV6]|[ip, integer, integer]                                                                                                            |[IP address of type `ip` (both IPv4 and IPv6 are supported)., Prefix length for IPv4 addresses., Prefix length for IPv6 addresses.]
least         |first                               |"boolean|double|integer|ip|keyword|long|text|version"                                                                             |First of the columns to evaluate.
left          |[string, length]                    |["keyword|text", integer]                                                                                                         |[The string from which to return a substring., The number of characters to return.]
length        |string                              |"keyword|text"                                                                                                                    |String expression. If `null`, the function returns `null`.
locate        |[string, substring, start]          |["keyword|text", "keyword|text", "integer"]                                                                                       |[An input string, A substring to locate in the input string, The start index]
log           |[base, number]                      |["integer|unsigned_long|long|double", "integer|unsigned_long|long|double"]                                                        |["Base of logarithm. If `null`\, the function returns `null`. If not provided\, this function returns the natural logarithm (base e) of a value.", "Numeric expression. If `null`\, the function returns `null`."]
log10         |number                              |"double|integer|long|unsigned_long"                                                                                               |Numeric expression. If `null`, the function returns `null`.
ltrim         |string                              |"keyword|text"                                                                                                                    |String expression. If `null`, the function returns `null`.
max           |field                               |"boolean|double|integer|long|date"                                                                                                |[""]
median        |number                              |"double|integer|long"                                                                                                             |[""]
median_absolut|number                              |"double|integer|long"                                                                                                             |[""]
min           |field                               |"boolean|double|integer|long|date"                                                                                                |[""]
mv_append     |[field1, field2]                    |["boolean|cartesian_point|cartesian_shape|date|double|geo_point|geo_shape|integer|ip|keyword|long|text|version", "boolean|cartesian_point|cartesian_shape|date|double|geo_point|geo_shape|integer|ip|keyword|long|text|version"]                 | ["", ""]
mv_avg        |number                              |"double|integer|long|unsigned_long"                                                                                               |Multivalue expression.
mv_concat     |[string, delim]                     |["text|keyword", "text|keyword"]                                                                                                  |[Multivalue expression., Delimiter.]
mv_count      |field                               |"boolean|cartesian_point|cartesian_shape|date|double|geo_point|geo_shape|integer|ip|keyword|long|text|unsigned_long|version"      |Multivalue expression.
mv_dedupe     |field                               |"boolean|cartesian_point|cartesian_shape|date|double|geo_point|geo_shape|integer|ip|keyword|long|text|version"                    |Multivalue expression.
mv_first      |field                               |"boolean|cartesian_point|cartesian_shape|date|double|geo_point|geo_shape|integer|ip|keyword|long|text|unsigned_long|version"      |Multivalue expression.
mv_last       |field                               |"boolean|cartesian_point|cartesian_shape|date|double|geo_point|geo_shape|integer|ip|keyword|long|text|unsigned_long|version"      |Multivalue expression.
mv_max        |field                               |"boolean|date|double|integer|ip|keyword|long|text|unsigned_long|version"                                                          |Multivalue expression.
mv_median     |number                              |"double|integer|long|unsigned_long"                                                                                               |Multivalue expression.
mv_min        |field                               |"boolean|date|double|integer|ip|keyword|long|text|unsigned_long|version"                                                          |Multivalue expression.
mv_riemann_zet|[number, p]                         |[double, double]                                                                                                                  |[TODO, TODO]
mv_slice      |[field, start, end]                 |["boolean|cartesian_point|cartesian_shape|date|double|geo_point|geo_shape|integer|ip|keyword|long|text|version", integer, integer]|[Multivalue expression. If `null`\, the function returns `null`., Start position. If `null`\, the function returns `null`. The start argument can be negative. An index of -1 is used to specify the last value in the list., End position(included). Optional; if omitted\, the position at `start` is returned. The end argument can be negative. An index of -1 is used to specify the last value in the list.]
mv_sort       |[field, order]                      |["boolean|date|double|integer|ip|keyword|long|text|version", keyword]                                                             |[Multivalue expression. If `null`\, the function returns `null`., Sort order. The valid options are ASC and DESC\, the default is ASC.]
mv_sum        |number                              |"double|integer|long|unsigned_long"                                                                                               |Multivalue expression.
mv_zip        |[string1, string2, delim]           |["keyword|text", "keyword|text", "keyword|text"]                                                                                  |[Multivalue expression., Multivalue expression., Delimiter. Optional; if omitted\, `\,` is used as a default delimiter.]
now           |null                                |null                                                                                                                              |null
percentile    |[number, percentile]                |["double|integer|long", "double|integer|long"]                                                                                    |[, ]
pi            |null                                |null                                                                                                                              |null
pow           |[base, exponent]                    |["double|integer|long|unsigned_long", "double|integer|long|unsigned_long"]                                                        |["Numeric expression for the base. If `null`\, the function returns `null`.", "Numeric expression for the exponent. If `null`\, the function returns `null`."]
repeat        |[string, number]                    |["keyword|text", integer]                                                                                                         |[String expression., Number times to repeat.]
replace       |[string, regex, newString]          |["keyword|text", "keyword|text", "keyword|text"]                                                                                  |[String expression., Regular expression., Replacement string.]
right         |[string, length]                    |["keyword|text", integer]                                                                                                         |[The string from which to returns a substring., The number of characters to return.]
round         |[number, decimals]                  |["double|integer|long|unsigned_long", integer]                                                                                    |["The numeric value to round. If `null`\, the function returns `null`.", "The number of decimal places to round to. Defaults to 0. If `null`\, the function returns `null`."]
rtrim         |string                              |"keyword|text"                                                                                                                    |String expression. If `null`, the function returns `null`.
signum        |number                              |"double|integer|long|unsigned_long"                                                                                               |"Numeric expression. If `null`, the function returns `null`."
sin           |angle                               |"double|integer|long|unsigned_long"                                                                                               |An angle, in radians. If `null`, the function returns `null`.
sinh          |angle                               |"double|integer|long|unsigned_long"                                                                                               |An angle, in radians. If `null`, the function returns `null`.
split         |[string, delim]                     |["keyword|text", "keyword|text"]                                                                                                  |[String expression. If `null`\, the function returns `null`., Delimiter. Only single byte delimiters are currently supported.]
sqrt          |number                              |"double|integer|long|unsigned_long"                                                                                               |"Numeric expression. If `null`, the function returns `null`."
st_centroid_ag|field                               |"geo_point|cartesian_point"                                                                                                       |[""]
st_contains   |[geomA, geomB]                      |["geo_point|cartesian_point|geo_shape|cartesian_shape", "geo_point|cartesian_point|geo_shape|cartesian_shape"]                    |[Expression of type `geo_point`\, `cartesian_point`\, `geo_shape` or `cartesian_shape`. If `null`\, the function returns `null`., Expression of type `geo_point`\, `cartesian_point`\, `geo_shape` or `cartesian_shape`. If `null`\, the function returns `null`. The second parameter must also have the same coordinate system as the first. This means it is not possible to combine `geo_*` and `cartesian_*` parameters.]
st_disjoint   |[geomA, geomB]                      |["geo_point|cartesian_point|geo_shape|cartesian_shape", "geo_point|cartesian_point|geo_shape|cartesian_shape"]                    |[Expression of type `geo_point`\, `cartesian_point`\, `geo_shape` or `cartesian_shape`. If `null`\, the function returns `null`., Expression of type `geo_point`\, `cartesian_point`\, `geo_shape` or `cartesian_shape`. If `null`\, the function returns `null`. The second parameter must also have the same coordinate system as the first. This means it is not possible to combine `geo_*` and `cartesian_*` parameters.]
st_distance   |[geomA, geomB]                      |["geo_point|cartesian_point", "geo_point|cartesian_point"]                                                                        |[Expression of type `geo_point` or `cartesian_point`. If `null`\, the function returns `null`., Expression of type `geo_point` or `cartesian_point`. If `null`\, the function returns `null`. The second parameter must also have the same coordinate system as the first. This means it is not possible to combine `geo_point` and `cartesian_point` parameters.]
st_intersects |[geomA, geomB]                      |["geo_point|cartesian_point|geo_shape|cartesian_shape", "geo_point|cartesian_point|geo_shape|cartesian_shape"]                    |[Expression of type `geo_point`\, `cartesian_point`\, `geo_shape` or `cartesian_shape`. If `null`\, the function returns `null`., Expression of type `geo_point`\, `cartesian_point`\, `geo_shape` or `cartesian_shape`. If `null`\, the function returns `null`. The second parameter must also have the same coordinate system as the first. This means it is not possible to combine `geo_*` and `cartesian_*` parameters.]
st_within     |[geomA, geomB]                      |["geo_point|cartesian_point|geo_shape|cartesian_shape", "geo_point|cartesian_point|geo_shape|cartesian_shape"]                    |[Expression of type `geo_point`\, `cartesian_point`\, `geo_shape` or `cartesian_shape`. If `null`\, the function returns `null`., Expression of type `geo_point`\, `cartesian_point`\, `geo_shape` or `cartesian_shape`. If `null`\, the function returns `null`. The second parameter must also have the same coordinate system as the first. This means it is not possible to combine `geo_*` and `cartesian_*` parameters.]
st_x          |point                               |"geo_point|cartesian_point"                                                                                                       |Expression of type `geo_point` or `cartesian_point`. If `null`, the function returns `null`.
st_y          |point                               |"geo_point|cartesian_point"                                                                                                       |Expression of type `geo_point` or `cartesian_point`. If `null`, the function returns `null`.
starts_with   |[str, prefix]                       |["keyword|text", "keyword|text"]                                                                                                  |[String expression. If `null`\, the function returns `null`., String expression. If `null`\, the function returns `null`.]
substring     |[string, start, length]             |["keyword|text", integer, integer]                                                                                                |[String expression. If `null`\, the function returns `null`., Start position., Length of the substring from the start position. Optional; if omitted\, all positions after `start` are returned.]
sum           |number                              |"double|integer|long"                                                                                                             |[""]
tan           |angle                               |"double|integer|long|unsigned_long"                                                                                               |An angle, in radians. If `null`, the function returns `null`.
tanh          |angle                               |"double|integer|long|unsigned_long"                                                                                               |An angle, in radians. If `null`, the function returns `null`.
tau           |null                                |null                                                                                                                              |null
to_base64     |string                              |"keyword|text"                                                                                                                    |A string.
to_bool       |field                               |"boolean|keyword|text|double|long|unsigned_long|integer"                                                                          |Input value. The input can be a single- or multi-valued column or an expression.
to_boolean    |field                               |"boolean|keyword|text|double|long|unsigned_long|integer"                                                                          |Input value. The input can be a single- or multi-valued column or an expression.
to_cartesianpo|field                               |"cartesian_point|keyword|text"                                                                                                    |Input value. The input can be a single- or multi-valued column or an expression.
to_cartesiansh|field                               |"cartesian_point|cartesian_shape|keyword|text"                                                                                    |Input value. The input can be a single- or multi-valued column or an expression.
to_datetime   |field                               |"date|keyword|text|double|long|unsigned_long|integer"                                                                             |Input value. The input can be a single- or multi-valued column or an expression.
to_dbl        |field                               |"boolean|date|keyword|text|double|long|unsigned_long|integer|counter_double|counter_integer|counter_long"                         |Input value. The input can be a single- or multi-valued column or an expression.
to_degrees    |number                              |"double|integer|long|unsigned_long"                                                                                               |Input value. The input can be a single- or multi-valued column or an expression.
to_double     |field                               |"boolean|date|keyword|text|double|long|unsigned_long|integer|counter_double|counter_integer|counter_long"                         |Input value. The input can be a single- or multi-valued column or an expression.
to_dt         |field                               |"date|keyword|text|double|long|unsigned_long|integer"                                                                             |Input value. The input can be a single- or multi-valued column or an expression.
to_geopoint   |field                               |"geo_point|keyword|text"                                                                                                          |Input value. The input can be a single- or multi-valued column or an expression.
to_geoshape   |field                               |"geo_point|geo_shape|keyword|text"                                                                                                |Input value. The input can be a single- or multi-valued column or an expression.
to_int        |field                               |"boolean|date|keyword|text|double|long|unsigned_long|integer|counter_integer"                                                     |Input value. The input can be a single- or multi-valued column or an expression.
to_integer    |field                               |"boolean|date|keyword|text|double|long|unsigned_long|integer|counter_integer"                                                     |Input value. The input can be a single- or multi-valued column or an expression.
to_ip         |field                               |"ip|keyword|text"                                                                                                                 |Input value. The input can be a single- or multi-valued column or an expression.
to_long       |field                               |"boolean|date|keyword|text|double|long|unsigned_long|integer|counter_integer|counter_long"                                        |Input value. The input can be a single- or multi-valued column or an expression.
to_lower      |str                                 |"keyword|text"                                                                                                                    |String expression. If `null`, the function returns `null`.
to_radians    |number                              |"double|integer|long|unsigned_long"                                                                                               |Input value. The input can be a single- or multi-valued column or an expression.
to_str        |field                               |"boolean|cartesian_point|cartesian_shape|date|double|geo_point|geo_shape|integer|ip|keyword|long|text|unsigned_long|version"      |Input value. The input can be a single- or multi-valued column or an expression.
to_string     |field                               |"boolean|cartesian_point|cartesian_shape|date|double|geo_point|geo_shape|integer|ip|keyword|long|text|unsigned_long|version"      |Input value. The input can be a single- or multi-valued column or an expression.
to_ul         |field                               |"boolean|date|keyword|text|double|long|unsigned_long|integer"                                                                     |Input value. The input can be a single- or multi-valued column or an expression.
to_ulong      |field                               |"boolean|date|keyword|text|double|long|unsigned_long|integer"                                                                     |Input value. The input can be a single- or multi-valued column or an expression.
to_unsigned_lo|field                               |"boolean|date|keyword|text|double|long|unsigned_long|integer"                                                                     |Input value. The input can be a single- or multi-valued column or an expression.
to_upper      |str                                 |"keyword|text"                                                                                                                    |String expression. If `null`, the function returns `null`.
to_ver        |field                               |"keyword|text|version"                                                                                                            |Input value. The input can be a single- or multi-valued column or an expression.
to_version    |field                               |"keyword|text|version"                                                                                                            |Input value. The input can be a single- or multi-valued column or an expression.
top           |[field, limit, order]               |["boolean|double|integer|long|date", integer, keyword]                                                                            |[The field to collect the top values for.,The maximum number of values to collect.,The order to calculate the top values. Either `asc` or `desc`.]
trim          |string                              |"keyword|text"                                                                                                                    |String expression. If `null`, the function returns `null`.
values        |field                               |"boolean|date|double|integer|ip|keyword|long|text|version"                                                                        |[""]
weighted_avg  |[number, weight]                    |["double|integer|long", "double|integer|long"]                                                                                    |[A numeric value., A numeric weight.]
;

metaFunctionsDescription#[skip:-8.15.99]
  META functions
| EVAL name = SUBSTRING(name, 0, 14)
| KEEP name, description
;

 name:keyword | description:keyword
abs           |Returns the absolute value.
acos          |Returns the {wikipedia}/Inverse_trigonometric_functions[arccosine] of `n` as an angle, expressed in radians.
asin          |Returns the {wikipedia}/Inverse_trigonometric_functions[arcsine] of the input numeric expression as an angle, expressed in radians.
atan          |Returns the {wikipedia}/Inverse_trigonometric_functions[arctangent] of the input numeric expression as an angle, expressed in radians.
atan2         |The {wikipedia}/Atan2[angle] between the positive x-axis and the ray from the origin to the point (x , y) in the Cartesian plane, expressed in radians.
avg           |The average of a numeric field.
bin           |Creates groups of values - buckets - out of a datetime or numeric input. The size of the buckets can either be provided directly, or chosen based on a recommended count and values range.
bucket        |Creates groups of values - buckets - out of a datetime or numeric input. The size of the buckets can either be provided directly, or chosen based on a recommended count and values range.
case          |Accepts pairs of conditions and values. The function returns the value that belongs to the first condition that evaluates to `true`.  If the number of arguments is odd, the last argument is the default value which is returned when no condition matches. If the number of arguments is even, and no condition matches, the function returns `null`.
cbrt          |Returns the cube root of a number. The input can be any numeric value, the return value is always a double. Cube roots of infinities are null.
ceil          |Round a number up to the nearest integer.
cidr_match    |Returns true if the provided IP is contained in one of the provided CIDR blocks.
coalesce      |Returns the first of its arguments that is not null. If all arguments are null, it returns `null`.
concat        |Concatenates two or more strings.
cos           |Returns the {wikipedia}/Sine_and_cosine[cosine] of an angle.
cosh          |Returns the {wikipedia}/Hyperbolic_functions[hyperbolic cosine] of an angle.
count         |Returns the total number (count) of input values.
count_distinct|Returns the approximate number of distinct values.
date_diff     |Subtracts the `startTimestamp` from the `endTimestamp` and returns the difference in multiples of `unit`. If `startTimestamp` is later than the `endTimestamp`, negative values are returned.
date_extract  |Extracts parts of a date, like year, month, day, hour.
date_format   |Returns a string representation of a date, in the provided format.
date_parse    |Returns a date by parsing the second argument using the format specified in the first argument.
date_trunc    |Rounds down a date to the closest interval.
e             |Returns {wikipedia}/E_(mathematical_constant)[Euler's number].
ends_with     |Returns a boolean that indicates whether a keyword string ends with another string.
exp           |Returns the value of e raised to the power of the given number.
floor         |Round a number down to the nearest integer.
from_base64   |Decode a base64 string.
greatest      |Returns the maximum value from multiple columns. This is similar to <<esql-mv_max>> except it is intended to run on multiple columns at once.
ip_prefix     |Truncates an IP to a given prefix length.
least         |Returns the minimum value from multiple columns. This is similar to <<esql-mv_min>> except it is intended to run on multiple columns at once.
left          |Returns the substring that extracts 'length' chars from 'string' starting from the left.
length        |Returns the character length of a string.
locate        |Returns an integer that indicates the position of a keyword substring within another string.
log           |Returns the logarithm of a value to a base. The input can be any numeric value, the return value is always a double.  Logs of zero, negative numbers, and base of one return `null` as well as a warning.
log10         |Returns the logarithm of a value to base 10. The input can be any numeric value, the return value is always a double.  Logs of 0 and negative numbers return `null` as well as a warning.
ltrim         |Removes leading whitespaces from a string.
max           |The maximum value of a field.
median        |The value that is greater than half of all values and less than half of all values.
median_absolut|The median absolute deviation, a measure of variability.
min           |The minimum value of a field.
mv_append     |Concatenates values of two multi-value fields.
mv_avg        |Converts a multivalued field into a single valued field containing the average of all of the values.
mv_concat     |Converts a multivalued string expression into a single valued column containing the concatenation of all values separated by a delimiter.
mv_count      |Converts a multivalued expression into a single valued column containing a count of the number of values.
mv_dedupe     |Remove duplicate values from a multivalued field.
mv_first      |Converts a multivalued expression into a single valued column containing the first value. This is most useful when reading from a function that emits multivalued columns in a known order like <<esql-split>>.  The order that <<esql-multivalued-fields, multivalued fields>> are read from underlying storage is not guaranteed. It is *frequently* ascending, but don't rely on that. If you need the minimum value use <<esql-mv_min>> instead of `MV_FIRST`. `MV_MIN` has optimizations for sorted values so there isn't a performance benefit to `MV_FIRST`.
mv_last       |Converts a multivalue expression into a single valued column containing the last value. This is most useful when reading from a function that emits multivalued columns in a known order like <<esql-split>>.  The order that <<esql-multivalued-fields, multivalued fields>> are read from underlying storage is not guaranteed. It is *frequently* ascending, but don't rely on that. If you need the maximum value use <<esql-mv_max>> instead of `MV_LAST`. `MV_MAX` has optimizations for sorted values so there isn't a performance benefit to `MV_LAST`.
mv_max        |Converts a multivalued expression into a single valued column containing the maximum value.
mv_median     |Converts a multivalued field into a single valued field containing the median value.
mv_min        |Converts a multivalued expression into a single valued column containing the minimum value.
mv_riemann_zet|TODO
mv_slice      |Returns a subset of the multivalued field using the start and end index values.
mv_sort       |Sorts a multivalued field in lexicographical order.
mv_sum        |Converts a multivalued field into a single valued field containing the sum of all of the values.
mv_zip        |Combines the values from two multivalued fields with a delimiter that joins them together.
now           |Returns current date and time.
percentile    |The value at which a certain percentage of observed values occur.
pi            |Returns {wikipedia}/Pi[Pi], the ratio of a circle's circumference to its diameter.
pow           |Returns the value of `base` raised to the power of `exponent`.
repeat        |Returns a string constructed by concatenating `string` with itself the specified `number` of times.
replace       |The function substitutes in the string `str` any match of the regular expression `regex` with the replacement string `newStr`.
right         |Return the substring that extracts 'length' chars from 'str' starting from the right.
round         |Rounds a number to the specified number of decimal places. Defaults to 0, which returns the nearest integer. If the precision is a negative number, rounds to the number of digits left of the decimal point.
rtrim         |Removes trailing whitespaces from a string.
signum        |Returns the sign of the given number. It returns `-1` for negative numbers, `0` for `0` and `1` for positive numbers.
sin           |Returns ths {wikipedia}/Sine_and_cosine[Sine] trigonometric function of an angle.
sinh          |Returns the {wikipedia}/Hyperbolic_functions[hyperbolic sine] of an angle.
split         |Split a single valued string into multiple strings.
sqrt          |Returns the square root of a number. The input can be any numeric value, the return value is always a double. Square roots of negative numbers and infinities are null.
st_centroid_ag|The centroid of a spatial field.
st_contains   |Returns whether the first geometry contains the second geometry. This is the inverse of the <<esql-st_within,ST_WITHIN>> function.
st_disjoint   |Returns whether the two geometries or geometry columns are disjoint. This is the inverse of the <<esql-st_intersects,ST_INTERSECTS>> function. In mathematical terms: ST_Disjoint(A, B) ⇔ A ⋂ B = ∅
st_distance   |Computes the distance between two points. For cartesian geometries, this is the pythagorean distance in the same units as the original coordinates. For geographic geometries, this is the circular distance along the great circle in meters.
st_intersects |Returns true if two geometries intersect. They intersect if they have any point in common, including their interior points (points along lines or within polygons). This is the inverse of the <<esql-st_disjoint,ST_DISJOINT>> function. In mathematical terms: ST_Intersects(A, B) ⇔ A ⋂ B ≠ ∅
st_within     |Returns whether the first geometry is within the second geometry. This is the inverse of the <<esql-st_contains,ST_CONTAINS>> function.
st_x          |Extracts the `x` coordinate from the supplied point. If the points is of type `geo_point` this is equivalent to extracting the `longitude` value.
st_y          |Extracts the `y` coordinate from the supplied point. If the points is of type `geo_point` this is equivalent to extracting the `latitude` value.
starts_with   |Returns a boolean that indicates whether a keyword string starts with another string.
substring     |Returns a substring of a string, specified by a start position and an optional length.
sum           |The sum of a numeric field.
tan           |Returns the {wikipedia}/Sine_and_cosine[Tangent] trigonometric function of an angle.
tanh          |Returns the {wikipedia}/Hyperbolic_functions[Tangent] hyperbolic function of an angle.
tau           |Returns the https://tauday.com/tau-manifesto[ratio] of a circle's circumference to its radius.
to_base64     |Encode a string to a base64 string.
to_bool       |Converts an input value to a boolean value. A string value of *true* will be case-insensitive converted to the Boolean *true*. For anything else, including the empty string, the function will return *false*. The numerical value of *0* will be converted to *false*, anything else will be converted to *true*.
to_boolean    |Converts an input value to a boolean value. A string value of *true* will be case-insensitive converted to the Boolean *true*. For anything else, including the empty string, the function will return *false*. The numerical value of *0* will be converted to *false*, anything else will be converted to *true*.
to_cartesianpo|Converts an input value to a `cartesian_point` value. A string will only be successfully converted if it respects the {wikipedia}/Well-known_text_representation_of_geometry[WKT Point] format.
to_cartesiansh|Converts an input value to a `cartesian_shape` value. A string will only be successfully converted if it respects the {wikipedia}/Well-known_text_representation_of_geometry[WKT] format.
to_datetime   |Converts an input value to a date value. A string will only be successfully converted if it's respecting the format `yyyy-MM-dd'T'HH:mm:ss.SSS'Z'`. To convert dates in other formats, use <<esql-date_parse>>.
to_dbl        |Converts an input value to a double value. If the input parameter is of a date type, its value will be interpreted as milliseconds since the {wikipedia}/Unix_time[Unix epoch], converted to double. Boolean *true* will be converted to double *1.0*, *false* to *0.0*.
to_degrees    |Converts a number in {wikipedia}/Radian[radians] to {wikipedia}/Degree_(angle)[degrees].
to_double     |Converts an input value to a double value. If the input parameter is of a date type, its value will be interpreted as milliseconds since the {wikipedia}/Unix_time[Unix epoch], converted to double. Boolean *true* will be converted to double *1.0*, *false* to *0.0*.
to_dt         |Converts an input value to a date value. A string will only be successfully converted if it's respecting the format `yyyy-MM-dd'T'HH:mm:ss.SSS'Z'`. To convert dates in other formats, use <<esql-date_parse>>.
to_geopoint   |Converts an input value to a `geo_point` value. A string will only be successfully converted if it respects the {wikipedia}/Well-known_text_representation_of_geometry[WKT Point] format.
to_geoshape   |Converts an input value to a `geo_shape` value. A string will only be successfully converted if it respects the {wikipedia}/Well-known_text_representation_of_geometry[WKT] format.
to_int        |Converts an input value to an integer value. If the input parameter is of a date type, its value will be interpreted as milliseconds since the {wikipedia}/Unix_time[Unix epoch], converted to integer. Boolean *true* will be converted to integer *1*, *false* to *0*.
to_integer    |Converts an input value to an integer value. If the input parameter is of a date type, its value will be interpreted as milliseconds since the {wikipedia}/Unix_time[Unix epoch], converted to integer. Boolean *true* will be converted to integer *1*, *false* to *0*.
to_ip         |Converts an input string to an IP value.
to_long       |Converts an input value to a long value. If the input parameter is of a date type, its value will be interpreted as milliseconds since the {wikipedia}/Unix_time[Unix epoch], converted to long. Boolean *true* will be converted to long *1*, *false* to *0*.
to_lower      |Returns a new string representing the input string converted to lower case.
to_radians    |Converts a number in {wikipedia}/Degree_(angle)[degrees] to {wikipedia}/Radian[radians].
to_str        |Converts an input value into a string.
to_string     |Converts an input value into a string.
to_ul         |Converts an input value to an unsigned long value. If the input parameter is of a date type, its value will be interpreted as milliseconds since the {wikipedia}/Unix_time[Unix epoch], converted to unsigned long. Boolean *true* will be converted to unsigned long *1*, *false* to *0*.
to_ulong      |Converts an input value to an unsigned long value. If the input parameter is of a date type, its value will be interpreted as milliseconds since the {wikipedia}/Unix_time[Unix epoch], converted to unsigned long. Boolean *true* will be converted to unsigned long *1*, *false* to *0*.
to_unsigned_lo|Converts an input value to an unsigned long value. If the input parameter is of a date type, its value will be interpreted as milliseconds since the {wikipedia}/Unix_time[Unix epoch], converted to unsigned long. Boolean *true* will be converted to unsigned long *1*, *false* to *0*.
to_upper      |Returns a new string representing the input string converted to upper case.
to_ver        |Converts an input string to a version value.
to_version    |Converts an input string to a version value.
top           |Collects the top values for a field. Includes repeated values.
trim          |Removes leading and trailing whitespaces from a string.
values        |Collect values for a field.
weighted_avg  |The weighted average of a numeric field.
;

metaFunctionsRemaining#[skip:-8.15.99]
  META functions
| EVAL name = SUBSTRING(name, 0, 14)
| KEEP name, *
| DROP synopsis, description, argNames, argTypes, argDescriptions
;

 name:keyword |                                                    returnType:keyword                                                      |    optionalArgs:boolean    |variadic:boolean|isAggregation:boolean
abs           |"double|integer|long|unsigned_long"                                                                                         |false                       |false           |false
acos          |double                                                                                                                      |false                       |false           |false
asin          |double                                                                                                                      |false                       |false           |false
atan          |double                                                                                                                      |false                       |false           |false
atan2         |double                                                                                                                      |[false, false]              |false           |false
avg           |double                                                                                                                      |false                       |false           |true
bin           |"double|date"                                                                                                               |[false, false, true, true]  |false           |false
bucket        |"double|date"                                                                                                               |[false, false, true, true]  |false           |false
case          |"boolean|cartesian_point|date|double|geo_point|integer|ip|keyword|long|text|unsigned_long|version"                          |[false, false]              |true            |false
cbrt          |double                                                                                                                      |false                       |false           |false
ceil          |"double|integer|long|unsigned_long"                                                                                         |false                       |false           |false
cidr_match    |boolean                                                                                                                     |[false, false]              |true            |false
coalesce      |"boolean|cartesian_point|cartesian_shape|date|geo_point|geo_shape|integer|ip|keyword|long|text|version"                     |false                       |true            |false
concat        |keyword                                                                                                                     |[false, false]              |true            |false
cos           |double                                                                                                                      |false                       |false           |false
cosh          |double                                                                                                                      |false                       |false           |false
count         |long                                                                                                                        |true                        |false           |true
count_distinct|long                                                                                                                        |[false, true]               |false           |true
date_diff     |integer                                                                                                                     |[false, false, false]       |false           |false
date_extract  |long                                                                                                                        |[false, false]              |false           |false
date_format   |keyword                                                                                                                     |[true, false]               |false           |false
date_parse    |date                                                                                                                        |[true, false]               |false           |false
date_trunc    |date                                                                                                                        |[false, false]              |false           |false
e             |double                                                                                                                      |null                        |false           |false
ends_with     |boolean                                                                                                                     |[false, false]              |false           |false
exp           |double                                                                                         |false                       |false           |false
floor         |"double|integer|long|unsigned_long"                                                                                         |false                       |false           |false
from_base64   |keyword                                                                                                                     |false                       |false           |false
greatest      |"boolean|double|integer|ip|keyword|long|text|version"                                                                       |false                       |true            |false
ip_prefix     |ip                                                                                                                          |[false, false, false]       |false           |false
least         |"boolean|double|integer|ip|keyword|long|text|version"                                                                       |false                       |true            |false
left          |keyword                                                                                                                     |[false, false]              |false           |false
length        |integer                                                                                                                     |false                       |false           |false
locate        |integer                                                                                                                     |[false, false, true]        |false           |false
log           |double                                                                                                                      |[true, false]               |false           |false
log10         |double                                                                                                                      |false                       |false           |false
ltrim         |"keyword|text"                                                                                                              |false                       |false           |false
max           |"boolean|double|integer|long|date"                                                                                          |false                       |false           |true
median        |"double|integer|long"                                                                                                       |false                       |false           |true
median_absolut|"double|integer|long"                                                                                                       |false                       |false           |true
min           |"boolean|double|integer|long|date"                                                                                          |false                       |false           |true
mv_append     |"boolean|cartesian_point|cartesian_shape|date|double|geo_point|geo_shape|integer|ip|keyword|long|text|version"              |[false, false]              |false 		     |false
mv_avg        |double                                                                                                                      |false                       |false           |false
mv_concat     |keyword                                                                                                                     |[false, false]              |false           |false
mv_count      |integer                                                                                                                     |false                       |false           |false
mv_dedupe     |"boolean|cartesian_point|cartesian_shape|date|double|geo_point|geo_shape|integer|ip|keyword|long|text|version"              |false                       |false           |false
mv_first      |"boolean|cartesian_point|cartesian_shape|date|double|geo_point|geo_shape|integer|ip|keyword|long|text|unsigned_long|version"|false                       |false           |false
mv_last       |"boolean|cartesian_point|cartesian_shape|date|double|geo_point|geo_shape|integer|ip|keyword|long|text|unsigned_long|version"|false                       |false           |false
mv_max        |"boolean|date|double|integer|ip|keyword|long|text|unsigned_long|version"                                                    |false                       |false           |false
mv_median     |"double|integer|long|unsigned_long"                                                                                         |false                       |false           |false
mv_min        |"boolean|date|double|integer|ip|keyword|long|text|unsigned_long|version"                                                    |false                       |false           |false
mv_riemann_zet|"double"                                                                                                                    |[false, false]              |false           |false 
mv_slice      |"boolean|cartesian_point|cartesian_shape|date|double|geo_point|geo_shape|integer|ip|keyword|long|text|version"              |[false, false, true]        |false           |false
mv_sort       |"boolean|date|double|integer|ip|keyword|long|text|version"                                                                  |[false, true]               |false           |false
mv_sum        |"double|integer|long|unsigned_long"                                                                                         |false                       |false           |false
mv_zip        |keyword                                                                                                                     |[false, false, true]        |false           |false
now           |date                                                                                                                        |null                        |false           |false
percentile    |"double|integer|long"                                                                                                       |[false, false]              |false           |true
pi            |double                                                                                                                      |null                        |false           |false
pow           |double                                                                                                                      |[false, false]              |false           |false
repeat        |keyword                                                                                                                     |[false, false]              |false           |false
replace       |keyword                                                                                                                     |[false, false, false]       |false           |false
right         |keyword                                                                                                                     |[false, false]              |false           |false
round         |"double|integer|long|unsigned_long"                                                                                         |[false, true]               |false           |false
rtrim         |"keyword|text"                                                                                                              |false                       |false           |false
signum        |double                                                                                                                      |false                       |false           |false
sin           |double                                                                                                                      |false                       |false           |false
sinh          |double                                                                                                                      |false                       |false           |false
split         |keyword                                                                                                                     |[false, false]              |false           |false
sqrt          |double                                                                                                                      |false                       |false           |false
st_centroid_ag|"geo_point|cartesian_point"                                                                                                 |false                       |false           |true
st_contains   |boolean                                                                                                                     |[false, false]              |false           |false
st_disjoint   |boolean                                                                                                                     |[false, false]              |false           |false
st_distance   |double                                                                                                                      |[false, false]              |false           |false
st_intersects |boolean                                                                                                                     |[false, false]              |false           |false
st_within     |boolean                                                                                                                     |[false, false]              |false           |false
st_x          |double                                                                                                                      |false                       |false           |false
st_y          |double                                                                                                                      |false                       |false           |false
starts_with   |boolean                                                                                                                     |[false, false]              |false           |false
substring     |keyword                                                                                                                     |[false, false, true]        |false           |false
sum           |long                                                                                                                        |false                       |false           |true
tan           |double                                                                                                                      |false                       |false           |false
tanh          |double                                                                                                                      |false                       |false           |false
tau           |double                                                                                                                      |null                        |false           |false
to_base64     |keyword                                                                                                                     |false                       |false           |false
to_bool       |boolean                                                                                                                     |false                       |false           |false
to_boolean    |boolean                                                                                                                     |false                       |false           |false
to_cartesianpo|cartesian_point                                                                                                             |false                       |false           |false
to_cartesiansh|cartesian_shape                                                                                                             |false                       |false           |false
to_datetime   |date                                                                                                                        |false                       |false           |false
to_dbl        |double                                                                                                                      |false                       |false           |false
to_degrees    |double                                                                                                                      |false                       |false           |false
to_double     |double                                                                                                                      |false                       |false           |false
to_dt         |date                                                                                                                        |false                       |false           |false
to_geopoint   |geo_point                                                                                                                   |false                       |false           |false
to_geoshape   |geo_shape                                                                                                                   |false                       |false           |false
to_int        |integer                                                                                                                     |false                       |false           |false
to_integer    |integer                                                                                                                     |false                       |false           |false
to_ip         |ip                                                                                                                          |false                       |false           |false
to_long       |long                                                                                                                        |false                       |false           |false
to_lower      |"keyword|text"                                                                                                              |false                       |false           |false
to_radians    |double                                                                                                                      |false                       |false           |false
to_str        |keyword                                                                                                                     |false                       |false           |false
to_string     |keyword                                                                                                                     |false                       |false           |false
to_ul         |unsigned_long                                                                                                               |false                       |false           |false
to_ulong      |unsigned_long                                                                                                               |false                       |false           |false
to_unsigned_lo|unsigned_long                                                                                                               |false                       |false           |false
to_upper      |"keyword|text"                                                                                                              |false                       |false           |false
to_ver        |version                                                                                                                     |false                       |false           |false
to_version    |version                                                                                                                     |false                       |false           |false
top           |"boolean|double|integer|long|date"                                                                                          |[false, false, false]       |false           |true
trim          |"keyword|text"                                                                                                              |false                       |false           |false
values        |"boolean|date|double|integer|ip|keyword|long|text|version"                                                                  |false                       |false           |true
weighted_avg  |"double"                                                                                                                    |[false, false]              |false           |true
;

metaFunctionsFiltered#[skip:-8.15.99]
META FUNCTIONS
| WHERE STARTS_WITH(name, "sin")
;

name:keyword |                      synopsis:keyword                  |argNames:keyword  |        argTypes:keyword            |             argDescriptions:keyword                             | returnType:keyword |                                             description:keyword                     | optionalArgs:boolean | variadic:boolean | isAggregation:boolean
sin          |"double sin(angle:double|integer|long|unsigned_long)"   |angle             |"double|integer|long|unsigned_long" | "An angle, in radians. If `null`, the function returns `null`." | double             | "Returns ths {wikipedia}/Sine_and_cosine[Sine] trigonometric function of an angle." | false                | false            | false
sinh         |"double sinh(angle:double|integer|long|unsigned_long)"  |angle             |"double|integer|long|unsigned_long" | "An angle, in radians. If `null`, the function returns `null`." | double             | "Returns the {wikipedia}/Hyperbolic_functions[hyperbolic sine] of an angle."        | false                | false            | false
;

countFunctions#[skip:-8.15.99]
meta functions |  stats  a = count(*), b = count(*), c = count(*) |  mv_expand c;

a:long | b:long | c:long
<<<<<<< HEAD
107    | 107   | 107
=======
113    | 113    | 113
>>>>>>> aebb6aa6
;<|MERGE_RESOLUTION|>--- conflicted
+++ resolved
@@ -501,9 +501,5 @@
 meta functions |  stats  a = count(*), b = count(*), c = count(*) |  mv_expand c;
 
 a:long | b:long | c:long
-<<<<<<< HEAD
-107    | 107   | 107
-=======
-113    | 113    | 113
->>>>>>> aebb6aa6
+114    | 114    | 114
 ;