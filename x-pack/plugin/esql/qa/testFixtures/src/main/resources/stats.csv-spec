maxOfLong
from employees | stats l = max(languages.long);

l:long
5
;

maxOfInteger
// tag::max[]
FROM employees
| STATS MAX(languages)
// end::max[]
;

// tag::max-result[]
MAX(languages):integer
5
// end::max-result[]
;

minOfInteger
// tag::min[]
FROM employees
| STATS MIN(languages)
// end::min[]
;

// tag::min-result[]
MIN(languages):integer
1
// end::min-result[]
;

maxOfShort
// short becomes int until https://github.com/elastic/elasticsearch-internal/issues/724
from employees | stats l = max(languages.short);

l:integer
5
;

maxOfByte
// byte becomes int until https://github.com/elastic/elasticsearch-internal/issues/724
from employees | stats l = max(languages.byte);

l:integer
5
;

maxOfDouble
from employees | stats h = max(height);

h:double
2.1
;

maxOfFloat
// float becomes double until https://github.com/elastic/elasticsearch-internal/issues/724
from employees | stats h = max(height.float);

h:double
2.0999999046325684
;

maxOfHalfFloat
// float becomes double until https://github.com/elastic/elasticsearch-internal/issues/724
from employees | stats h = max(height.half_float);

h:double
2.099609375
;


maxOfScaledFloat
// float becomes double until https://github.com/elastic/elasticsearch-internal/issues/724
from employees | stats h = max(height.scaled_float);

h:double
2.1
;


maxOfManyLongs
from employees | stats l = max(salary_change.long);

l:long
14
;


maxOfManyInts
from employees | stats l = max(salary_change.int);

l:integer
14
;


maxOfManyDoubles
from employees | stats l = max(salary_change);

l:double
14.74
;


avgOfLong
from employees | stats l = avg(languages.long);

l:double
3.1222222222222222
;

avgOfInteger
from employees | stats l = avg(languages);

l:double
3.1222222222222222
;

avgOfShort
from employees | stats l = avg(languages.short);

l:double
3.1222222222222222
;

avgOfByte
from employees | stats l = avg(languages.byte);

l:double
3.1222222222222222
;

avgOfDouble
// tag::avg[]
FROM employees
| STATS AVG(height)
// end::avg[]
;

// tag::avg-result[]
AVG(height):double
1.7682
// end::avg-result[]
;

avgOfFloat
from employees | stats h = avg(height.float);

h:double
1.7681999909877777
;

avgOfHalfFloat
from employees | stats h = avg(height.half_float);

h:double
1.76818359375
;
avgOfScaledFloat
from employees | stats h = avg(height.scaled_float);

h:double
1.7682
;

countOfDouble
// tag::count[]
FROM employees
| STATS COUNT(height)
// end::count[]
;

// tag::count-result[]
COUNT(height):long
100
// end::count-result[]
;

sumOfLong
from employees | stats l = sum(languages.long);

l:long
281
;

sumOfInteger
// tag::sum[]
FROM employees
| STATS SUM(languages)
// end::sum[]
;

// tag::sum-result[]
SUM(languages):long
281
// end::sum-result[]
;

sumOfByte
from employees | stats l = sum(languages.byte);

l:long
281
;

sumOfShort
from employees | stats l = sum(languages.short);

l:long
281
;

sumOfDouble
from employees | stats h = sum(height);

h:double
176.82
;

sumOfFloat
from employees | stats h = sum(height.float);

h:double
176.81999909877777
;

sumOfHalfFloat
from employees | stats h = sum(height.half_float);

h:double
176.818359375
;

sumOfScaledFloat
from employees | stats h = sum(height.scaled_float);

h:double
176.82
;

groupWithMin
// declared to double check the tests below
from employees | stats m = min(height) by languages | sort languages;

m:d  | languages:i
1.42 | 1
1.42 | 2
1.44 | 3
1.52 | 4
1.5  | 5
1.41 | null
; 

IfDuplicateNamesLastOneWins
from employees | stats h = avg(height), h = min(height) by languages | sort languages;

h:d  | languages:i
1.42 | 1
1.42 | 2
1.44 | 3
1.52 | 4
1.5  | 5
1.41 | null
;

groupByAlias
from employees | rename languages as l | keep l, height | stats m = min(height) by l | sort l;

m:d  | l:i
1.42 | 1
1.42 | 2
1.44 | 3
1.52 | 4
1.5  | 5
1.41 | null
; 

IfDuplicateNamesGroupingHasPriority
from employees | stats languages = avg(height), languages = min(height) by languages | sort languages;

languages:i
1
2
3
4
5
null
;

byStringAndLong
FROM employees
| EVAL trunk_worked_seconds = avg_worked_seconds / 100000000 * 100000000
| STATS c = COUNT(gender) by gender, trunk_worked_seconds
| SORT c desc, gender, trunk_worked_seconds desc;

c:long | gender:keyword | trunk_worked_seconds:long
30     | M              | 300000000
27     | M              | 200000000
22     | F              | 300000000
11     | F              | 200000000
 0     | null           | 300000000
 0     | null           | 200000000
;

byStringAndLongWithAlias
FROM employees
| EVAL trunk_worked_seconds = avg_worked_seconds / 100000000 * 100000000
| RENAME  gender as g, trunk_worked_seconds as tws
| KEEP g, tws
| STATS c = count(g) by g, tws
| SORT c desc, g, tws desc;

c:long | g:keyword | tws:long
30     | M         | 300000000
27     | M         | 200000000
22     | F         | 300000000
11     | F         | 200000000
 0     | null      | 300000000
 0     | null      | 200000000
;

byStringAndString
from employees | eval hire_year_str = date_format("yyyy", hire_date) | stats c = count(gender) by gender, hire_year_str | sort c desc, gender, hire_year_str | where c >= 5;

c:long | gender:keyword | hire_year_str:keyword
8 | F | 1989
8 | M | 1987
8 | M | 1990
7 | M | 1986
6 | M | 1985
6 | M | 1988
5 | M | 1991
5 | M | 1992
;

byLongAndLong
FROM employees
| EVAL trunk_worked_seconds = avg_worked_seconds / 100000000 * 100000000
| STATS c = COUNT(languages.long) BY languages.long, trunk_worked_seconds
| SORT c DESC, languages.long, trunk_worked_seconds;

c:long         | languages.long:long | trunk_worked_seconds:long
15             |5                    |300000000
11             |2                    |300000000
10             |4                    |300000000
9              |3                    |200000000
8              |1                    |200000000
8              |2                    |200000000
8              |3                    |300000000
8              |4                    |200000000
7              |1                    |300000000
6              |5                    |200000000
0              |null                 |200000000
0              |null                 |300000000
;

byUnmentionedLongAndLong
FROM employees
| EVAL trunk_worked_seconds = avg_worked_seconds / 100000000 * 100000000
| STATS c = count(gender) by languages.long, trunk_worked_seconds
| SORT c desc, trunk_worked_seconds, languages.long;

c:long | languages.long:long | trunk_worked_seconds:long
13     |5                    |300000000           
10     |2                    |300000000           
9      |3                    |200000000           
9      |4                    |300000000           
8      |4                    |200000000           
8      |3                    |300000000           
7      |1                    |200000000           
6      |2                    |200000000           
6      |1                    |300000000           
6      |null                 |300000000           
4      |5                    |200000000           
4      |null                 |200000000
;

byUnmentionedIntAndLong
from employees | eval trunk_worked_seconds = avg_worked_seconds / 100000000 * 100000000 | stats c = count(gender) by languages, trunk_worked_seconds | sort c desc, languages, trunk_worked_seconds;

c:long | languages:integer | trunk_worked_seconds:long
13             |5              |300000000           
10             |2              |300000000           
9              |3              |200000000           
9              |4              |300000000           
8              |3              |300000000           
8              |4              |200000000           
7              |1              |200000000           
6              |1              |300000000           
6              |2              |200000000           
6              |null           |300000000           
4              |5              |200000000       
4              |null           |200000000           
;

byUnmentionedIntAndBoolean
from employees | stats c = count(gender) by languages, still_hired | sort c desc, languages desc;

c:long | languages:integer | still_hired:boolean
    11 |                 3 | false
    11 |                 2 | true
    10 |                 4 | false
     9 |                 5 | true
     8 |                 5 | false
     8 |                 1 | false
     7 |                 4 | true
     6 |              null | false
     6 |                 3 | true
     5 |                 2 | false
     5 |                 1 | true
     4 |              null | true
;

byUnmentionedIntAndBooleanFollowedByProjection
from employees | stats c = count(gender) by languages, still_hired | where languages > 3 | sort languages | keep languages;

languages:integer 
                4 
                4
                5
                5 
;

byTwoGroupReturnedInDifferentOrder
from employees | stats c = count(emp_no) by gender, languages | rename languages as l, gender as g | where l > 3 | keep g, l | sort g, l;

g:keyword  | l:integer
 F         | 4        
 F         | 5
 M         | 4        
 M         | 5
 null      | 4
 null      | 5
;

repetitiveAggregation#[skip:-8.11.99,reason:ReplaceDuplicateAggWithEval breaks bwc]
from employees | stats m1 = max(salary), m2 = min(salary), m3 = min(salary), m4 = max(salary);

m1:i | m2:i | m3:i | m4:i
74999| 25324| 25324| 74999
;


byDateAndKeywordAndInt
from employees | eval d = date_trunc(1 year, hire_date) | stats c = count(emp_no) by d, gender, languages | sort c desc, d, languages desc, gender desc | limit 10;

c:long |           d:date         | gender:keyword | languages:integer
     3 | 1986-01-01T00:00:00.000Z | M              | 2
     3 | 1987-01-01T00:00:00.000Z | M              | 2
     2 | 1985-01-01T00:00:00.000Z | M              | 5
     2 | 1985-01-01T00:00:00.000Z | M              | 3
     2 | 1986-01-01T00:00:00.000Z | M              | 5
     2 | 1986-01-01T00:00:00.000Z | M              | 4
     2 | 1987-01-01T00:00:00.000Z | null           | 5
     2 | 1987-01-01T00:00:00.000Z | F              | 5
     2 | 1987-01-01T00:00:00.000Z | M              | 3
     2 | 1987-01-01T00:00:00.000Z | M              | 1
;

byDateAndKeywordAndIntWithAlias
from employees | eval d = date_trunc(1 year, hire_date) | rename gender as g, languages as l, emp_no as e | keep d, g, l, e | stats c = count(e) by d, g, l | sort c desc, d, l desc, g desc | limit 10;

c:long |           d:date         | g:keyword | l:integer
     3 | 1986-01-01T00:00:00.000Z | M         | 2
     3 | 1987-01-01T00:00:00.000Z | M         | 2
     2 | 1985-01-01T00:00:00.000Z | M         | 5
     2 | 1985-01-01T00:00:00.000Z | M         | 3
     2 | 1986-01-01T00:00:00.000Z | M         | 5
     2 | 1986-01-01T00:00:00.000Z | M         | 4
     2 | 1987-01-01T00:00:00.000Z | null      | 5
     2 | 1987-01-01T00:00:00.000Z | F         | 5
     2 | 1987-01-01T00:00:00.000Z | M         | 3
     2 | 1987-01-01T00:00:00.000Z | M         | 1
;

byDoubleAndBoolean
from employees | stats c = count(gender) by height, still_hired | sort c desc, height | limit 10;

c:long | height:double | still_hired:boolean
4 | 1.52 | true
4 | 1.77 | true
3 | 1.83 | false
3 | 2.1  | true
2 | 1.44 | true
2 | 1.53 | false
2 | 1.55 | false
2 | 1.57 | true
2 | 1.59 | false
2 | 1.61 | false
;

byMvBoolean
from employees | stats min(salary), max(salary) by is_rehired | sort is_rehired;

min(salary):integer | max(salary):integer | is_rehired:boolean
25324               | 74970               | false
25324               | 74999               | true
27215               | 66174               | null
;

byMvInt
from employees | stats min(salary), max(salary) by salary_change.int | sort salary_change.int desc | limit 5;

min(salary):integer | max(salary):integer | salary_change.int:integer
26436               | 74970               | null
25324               | 73578               | 14
36174               | 68547               | 13
25324               | 69904               | 12
28336               | 56760               | 11
;

aggsWithoutGroupingCount
from employees | stats count(salary);

count(salary):l
100
;

aggsWithoutGroupingMinMax
from employees | stats min(salary), max(salary), c = count(salary);

min(salary):i | max(salary):i | c:l
25324         | 74999         | 100
;

statsWithLiterals
from employees | limit 10 | eval x = 1 | stats c = count(x);

c:l
10
;

countStar
from employees | stats count=count(*) | sort count desc | limit 0;

count:l
;

countAllGrouped
from employees | stats c = count(*) by languages | rename languages as l | sort l DESC;

c:l | l:i
10  |null
21  |5 
18  |4
17  |3
19  |2
15  |1
;

countAllAndOtherStatGrouped
from employees | stats c = count(*), min = min(emp_no) by languages | sort languages;

c:l | min:i    | languages:i
15  | 10005    | 1 
19  | 10001    | 2
17  | 10006    | 3
18  | 10003    | 4
21  | 10002    | 5
10  | 10020    | null
;

countAllWithEval
from employees | rename languages as l | stats min = min(salary) by l | eval x = min + 1 | stats ca = count(*), cx = count(x) by l | sort l; 

ca:l | cx:l | l:i
1    | 1    | 1 
1    | 1    | 2
1    | 1    | 3
1    | 1    | 4
1    | 1    | 5
1    | 1    | null
;

aggsWithoutStats
from employees | stats by gender | sort gender;

gender:keyword
F
M
null
;

aggsWithoutStatsTwo
FROM employees | STATS BY gender, still_hired | SORT gender, still_hired;

gender:keyword | still_hired:boolean
F              | false
F              | true
M              | false
M              | true
null           | false
null           | true
;

aggsWithoutStatsFormula
FROM employees | EVAL birth_decade = ROUND(DATE_EXTRACT("YEAR", birth_date), -1) | STATS BY gender, birth_decade | SORT gender, birth_decade;

gender:keyword | birth_decade:long
F              | 1950
F              | 1960
F              | null
M              | 1950
M              | 1960
M              | 1970
M              | null
null           | 1950
null           | 1960
;

countFieldNoGrouping
from employees | where emp_no < 10050 | stats c = count(salary);

c:l
49
;

countFieldWithRenamingNoGrouping
from employees | rename emp_no as e, salary as s | where e < 10050 | stats c = count(s);

c:l
49
;


countFieldWithAliasNoGrouping
from employees | eval s = salary | rename s as sr | eval hidden_s = sr | rename emp_no as e | where e < 10050 | stats c = count(hidden_s);

c:l
49
;

countFieldWithGrouping
from employees | rename languages as l | where emp_no < 10050 | stats c = count(emp_no) by l | sort l;

c:l | l:i 
9  | 1   
7  | 2   
6  | 3   
9  | 4   
8  | 5   
10 | null
;

countFieldWithAliasWithGrouping
from employees | rename languages as l | eval e = emp_no | where emp_no < 10050 | stats c = count(e) by l | sort l;

c:l | l:i 
9  | 1   
7  | 2   
6  | 3   
9  | 4   
8  | 5   
10 | null
;         

countEvalExpNoGrouping
from employees | eval e = case(emp_no < 10050, emp_no, null) | stats c = count(e);

c:l 
49  
;         

countEvalExpWithGrouping
from employees | rename languages as l | eval e = case(emp_no < 10050, emp_no, null) | stats c = count(e) by l | sort l;

c:l | l:i 
9   | 1   
7   | 2   
6   | 3   
9   | 4   
8   | 5   
10  | null
;         

countAllOnOrdinalField
from employees | stats ca = count() by gender | sort gender;

ca:l|gender:s
33  |F
57  |M
10  |null
;

countFieldOnOrdinalField
from employees | stats ca = count(gender) by gender | sort gender;

ca:l|gender:s
33  |F
57  |M
0   |null
;


countFieldVsAll
from employees | stats ca = count(), cn = count(null), cf = count(gender) by gender | sort gender;

ca:l|cn:l|cf:l|gender:s
33  |33  |33  |F
57  |57  |57  |M
10  |10  |0   |null
;

countMultiValue
from employees | where emp_no == 10010 | stats c = count(job_positions) by job_positions;

c:l |  job_positions:s  
4   |Architect        
4   |Purchase Manager 
4   |Reporting Analyst
4   |Tech Lead    
;

duplicateAggregationsWithoutGrouping#[skip:-8.11.99]
from employees | eval x = salary | stats c = count(), m = min(x), m1 = min(salary), c1 = count(1);

c:l | m:i | m1:i | c1:l
100 | 25324 | 25324  | 100
;

duplicateAggregationsWithGrouping#[skip:-8.11.99]
from employees | eval x = salary | stats c = count(), m = min(x), m1 = min(salary), c1 = count(1) by gender | sort gender;

c:l| m:i   | m1:i  | c1:l| gender:s
33 | 25976 | 25976 | 33  | F
57 | 25945 | 25945 | 57  | M
10 | 25324 | 25324 | 10  | null
;


twoCountStarInStats#[skip:-8.11.99]
row x = 1 | stats  a = count(*), b = count(*) | stats  c = count(*);

c:long
1
;


twoCountStarInStatsOnRealData-Ignore
from employees | stats  a = count(*), b = count(*) | stats  c = count(*);

c:long
1
;


twoStatsSameExp#[skip:-8.11.99]
row x = 1 | stats  a = max(x), b = max(x) | stats  c = max(a);

c:integer
1
;


twoCountStarByXInStats#[skip:-8.11.99]
row x = 1, y = 2, z = 3 | stats  a = count(*), b = count(*) by x | stats  c = count(*);

c:long
1
;


twoCountStarPlusStatsBy#[skip:-8.11.99]
row x = 1, y = 2, z = 3 | stats  a = count(*), b = count(*) | stats  c = count(*) by a;

c:long | a:long
1      | 1
;


twoCountStarByPlusStatsBy#[skip:-8.11.99]
row x = 1, y = 2, z = 3 | stats  a = count(*), b = count(*) by x | stats  c = count(*) by a;

c:long | a:long
1      | 1
;

docsGettingStartedStats
// tag::gs-stats[]
FROM sample_data
| STATS median_duration = MEDIAN(event_duration)
// end::gs-stats[]
;

median_duration:double
2764889.0
;

docsGettingStartedTwoStats
// tag::gs-two-stats[]
FROM sample_data
| STATS median_duration = MEDIAN(event_duration), max_duration = MAX(event_duration)
// end::gs-two-stats[]
;

median_duration:double | max_duration:long
2764889.0      |8268153   
;

docsGettingStartedStatsBy
// tag::gs-stats-by[]
FROM sample_data
| STATS median_duration = MEDIAN(event_duration) BY client_ip
// end::gs-stats-by[]
| LIMIT 0
;

median_duration:double | client_ip:ip
;

fieldEscaping#[skip:-8.12.99, reason:Fixed bug in 8.13 of removing the leading/trailing backquotes of an identifier]
FROM sample_data
| stats count(`event_duration`) |  keep `count(``event_duration``)`
;

count(`event_duration`):l
7
;

docsStats
// tag::stats[]
FROM employees
| STATS count = COUNT(emp_no) BY languages
| SORT languages
// end::stats[]
;

// tag::stats-result[]
    count:long | languages:integer
15             |1
19             |2
17             |3
18             |4
21             |5
10             |null
// end::stats-result[]
;

docsStatsWithoutBy
// tag::statsWithoutBy[]
FROM employees
| STATS avg_lang = AVG(languages)
// end::statsWithoutBy[]
;

// tag::statsWithoutBy-result[]
avg_lang:double
3.1222222222222222
// end::statsWithoutBy-result[]
;

docsStatsMultiple
// tag::statsCalcMultipleValues[]
FROM employees
| STATS avg_lang = AVG(languages), max_lang = MAX(languages)
// end::statsCalcMultipleValues[]
;

// tag::statsCalcMultipleValues-result[]
avg_lang:double | max_lang:integer
3.1222222222222222|5
// end::statsCalcMultipleValues-result[]
;

docsStatsGroupByMultipleValues
// tag::statsGroupByMultipleValues[]
FROM employees
| EVAL hired = DATE_FORMAT("YYYY", hire_date)
| STATS avg_salary = AVG(salary) BY hired, languages.long
| EVAL avg_salary = ROUND(avg_salary)
| SORT hired, languages.long
// end::statsGroupByMultipleValues[]
| LIMIT 4
;

hired:keyword |languages.long:long | avg_salary:double
1985           |1              |54668.0        
1985           |3              |47723.0        
1985           |4              |44817.0        
1985           |5              |47720.0  
;

docsStatsUnnamedColumn
// tag::statsUnnamedColumn[]
FROM employees
| STATS AVG(salary)
// end::statsUnnamedColumn[]
;

// tag::statsUnnamedColumn-result[]
AVG(salary):double
48248.55
// end::statsUnnamedColumn-result[]
;

docsStatsUnnamedColumnEval
// tag::statsUnnamedColumnEval[]
FROM employees
| STATS AVG(salary)
| EVAL avg_salary_rounded = ROUND(`AVG(salary)`)
// end::statsUnnamedColumnEval[]
;

// tag::statsUnnamedColumnEval-result[]
AVG(salary):double | avg_salary_rounded:double
48248.55           | 48249.0
// end::statsUnnamedColumnEval-result[]
;

nestedExpressionNoGrouping#[skip:-8.12.99,reason:supported in 8.13+]
FROM employees
| STATS s = SUM(emp_no + 3), c = COUNT(emp_no)
;

s: long | c: long
1005350 | 100
;

nestedExpressionInSurrogateAgg#[skip:-8.12.99,reason:supported in 8.13+]
FROM employees
| STATS a = AVG(emp_no % 5), s = SUM(emp_no % 5), c = COUNT(emp_no % 5)
;

a:double | s:long | c:long
2.0      | 200    | 100
;

nestedExpressionInGroupingWithAlias#[skip:-8.12.99,reason:supported in 8.13+]
FROM employees
| STATS s = SUM(emp_no % 5), c = COUNT(emp_no % 5) BY l = languages + 20
| SORT l
;

s:long | c:long | l : i
39     | 15     | 21  
36     | 19     | 22  
30     | 17     | 23  
32     | 18     | 24  
43     | 21     | 25  
20     | 10     | null
;

nestedMultiExpressionInGroupingsAndAggs#[skip:-8.12.99,reason:supported in 8.13+]
FROM employees 
| EVAL sal = salary + 10000 
| STATS sum(sal), sum(salary + 10000) BY left(first_name, 1), concat(gender,   to_string(languages))
| SORT `left(first_name, 1)`, `concat(gender,   to_string(languages))`
| LIMIT 5
;

sum(sal):l | sum(salary + 10000):l | left(first_name, 1):s  | concat(gender,   to_string(languages)):s
54307      | 54307                  |  A                    | F2
70335      | 70335                  |  A                    | F3
76817      | 76817                  |  A                    | F5
123675     | 123675                 |  A                    | M3
43370      | 43370                  |  B                    | F2
;

nestedExpressionMultipleParams#[skip:-8.12.99,reason:supported in 8.13+]
FROM employees
| STATS p = percentile(emp_no + 10, 50), m = median(emp_no + 10) BY languages
| SORT languages
;

p:double     | m:double      | languages:integer
10053.0      | 10053.0       | 1
10069.0      | 10069.0       | 2
10068.0      | 10068.0       | 3
10060.5      | 10060.5       | 4
10076.0      | 10076.0       | 5
10034.5      | 10034.5       | null
;

groupByNull#[skip:-8.12.99,reason:bug fixed in 8.13+]
ROW a = 1, c = null
| STATS COUNT(a) BY c;

COUNT(a):long | c:null
            1 | null
;

groupByNullAndString#[skip:-8.12.99,reason:bug fixed in 8.13+]
ROW a = 1, b = "foo", c = null
| STATS COUNT(a) BY c, b;

COUNT(a):long | c:null | b:keyword
            1 | null   | foo
;

groupByStringAndNull#[skip:-8.12.99,reason:bug fixed in 8.13+]
ROW a = 1, b = "foo", c = null
| STATS COUNT(a) BY b, c;

COUNT(a):long | b:keyword | c:null
            1 | foo       | null
;

countNull#[skip:-8.12.99,reason:bug fixed in 8.13+]
ROW a = 1, c = null
| STATS COUNT(c) BY a;

COUNT(c):long | a:integer
            0 | 1
;

countDistinctNull#[skip:-8.99.99,reason:not yet fixed]
ROW a = 1, c = null
| STATS COUNT_DISTINCT(c) BY a;

COUNT(c):long | a:integer
            0 | 1
;


countVersion#[skip:-8.12.99,reason:bug fixed in 8.13+]
from apps | stats c = count(version), cd = count_distinct(version);

c:long | cd:long
12     | 9
;


docsStatsAvgNestedExpression#[skip:-8.12.99,reason:supported in 8.13+]
// tag::docsStatsAvgNestedExpression[]
FROM employees
| STATS avg_salary_change = AVG(MV_AVG(salary_change))
// end::docsStatsAvgNestedExpression[]
;

// tag::docsStatsAvgNestedExpression-result[]
avg_salary_change:double
1.3904535864978902
// end::docsStatsAvgNestedExpression-result[]
;

docsStatsByExpression#[skip:-8.12.99,reason:supported in 8.13+]
// tag::docsStatsByExpression[]
FROM employees
| STATS my_count = COUNT() BY LEFT(last_name, 1)
| SORT `LEFT(last_name, 1)`
// end::docsStatsByExpression[]
;

// tag::docsStatsByExpression-result[]
my_count:long    |LEFT(last_name, 1):keyword
2              |A                 
11             |B                 
5              |C                 
5              |D                 
2              |E                 
4              |F                 
4              |G                 
6              |H                 
2              |J                 
3              |K                 
5              |L                 
12             |M                 
4              |N                 
1              |O                 
7              |P                 
5              |R                 
13             |S                 
4              |T                 
2              |W                 
3              |Z
// end::docsStatsByExpression-result[]
;

docsStatsMaxNestedExpression#[skip:-8.12.99,reason:supported in 8.13+]
// tag::docsStatsMaxNestedExpression[]
FROM employees
| STATS max_avg_salary_change = MAX(MV_AVG(salary_change))
// end::docsStatsMaxNestedExpression[]
;

// tag::docsStatsMaxNestedExpression-result[]
max_avg_salary_change:double
13.75
// end::docsStatsMaxNestedExpression-result[]
;

docsStatsMinNestedExpression#[skip:-8.12.99,reason:supported in 8.13+]
// tag::docsStatsMinNestedExpression[]
FROM employees
| STATS min_avg_salary_change = MIN(MV_AVG(salary_change))
// end::docsStatsMinNestedExpression[]
;

// tag::docsStatsMinNestedExpression-result[]
min_avg_salary_change:double
-8.46
// end::docsStatsMinNestedExpression-result[]
;

docsStatsSumNestedExpression#[skip:-8.12.99,reason:supported in 8.13+]
// tag::docsStatsSumNestedExpression[]
FROM employees
| STATS total_salary_changes = SUM(MV_MAX(salary_change))
// end::docsStatsSumNestedExpression[]
;

// tag::docsStatsSumNestedExpression-result[]
total_salary_changes:double
446.75
// end::docsStatsSumNestedExpression-result[]
;

docsCountWithExpression#[skip:-8.12.99,reason:supported in 8.13+]
// tag::docsCountWithExpression[]
ROW words="foo;bar;baz;qux;quux;foo"
| STATS word_count = COUNT(SPLIT(words, ";"))
// end::docsCountWithExpression[]
;

// tag::docsCountWithExpression-result[]
word_count:long
6
// end::docsCountWithExpression-result[]
;

countMultiValuesRow
ROW keyword_field = ["foo", "bar"], int_field = [1, 2, 3] | STATS ck = COUNT(keyword_field), ci = COUNT(int_field), c = COUNT(*);

ck:l | ci:l | c:l 
2    | 3    | 1
;

countSource
FROM employees | 
STATS ck = COUNT(job_positions), 
      cb = COUNT(is_rehired), 
      cd = COUNT(salary_change), 
      ci = COUNT(salary_change.int), 
      c = COUNT(*), 
      csv = COUNT(emp_no);

ck:l | cb:l | cd:l | ci:l | c:l | csv:l 
221  | 204  | 183  | 183  | 100 | 100
;

nestedAggsNoGrouping#[skip:-8.12.99,reason:supported in 8.13+]
FROM employees
| STATS x = AVG(salary) / 2 + MAX(salary), a = AVG(salary), m = MAX(salary)
;

x:d       | a:d      | m:i
99123.275 | 48248.55 |74999
;

nestedAggsWithGrouping#[skip:-8.12.99,reason:supported in 8.13+]
FROM employees
| STATS x = ROUND(AVG(salary % 3)) + MAX(emp_no), y = MIN(emp_no / 3) + 10 - MEDIAN(salary) by z = languages % 2
| SORT z
;

x:d   | y:d       | z:i
10101 | -41474.0  | 0
10098 | -45391.0  | 1
10030 | -44714.5  | null
;

nestedAggsWithScalars#[skip:-8.12.99,reason:supported in 8.13+]
FROM employees
| STATS x = CONCAT(TO_STRING(ROUND(AVG(salary % 3))), TO_STRING(MAX(emp_no))), 
        y = ROUND((MIN(emp_no / 3) + PI() - MEDIAN(salary))/E()) 
        BY z = languages % 2
| SORT z
;

x:s        | y:d        | z:i
1.010100   | -15260.0   | 0
1.010097   | -16701.0   | 1
1.010029   | -16452.0   | null
;

nestedAggsOverGroupingWithAlias#[skip:-8.12.99,reason:supported in 8.13]
FROM employees
| STATS e = max(languages) + 1 by l = languages
| SORT l
| LIMIT 3
;

e:i | l:i
2   | 1
3   | 2
4   | 3
;

defaultNameWithSpace
ROW a = 1 | STATS couNt(*) | SORT `couNt(*)`
;

couNt(*):l
1
;

<<<<<<< HEAD
sumOfConst#[skip:-8.12.99,reason:supported in 8.13]
FROM employees
| STATS s1 = sum(1), s2point1 = sum(2.1), s_mv = sum([-1, 0, 3]) * 3, s_null = sum(null), rows = count(*)
;

s1:l | s2point1:d | s_mv:l | s_null:null | rows:l
100  | 210.0      | 600    | null        | 100
;

sumOfConstGrouped#[skip:-8.12.99,reason:supported in 8.13]
FROM employees
| STATS s2point1 = sum(2.1), smv = sum([-1, 0, 3]), rows = count(*) by languages
| SORT languages
;

s2point1:d         | smv:l | rows:l | languages:i
31.5               | 30    | 15     | 1
39.9               | 38    | 19     | 2
35.7               | 34    | 17     | 3
37.800000000000004 | 36    | 18     | 4
44.1               | 42    | 21     | 5
21.0               | 20    | 10     | null
=======
isNullWithStatsCount_On_TextField
FROM airports
| EVAL s = name, x = name
| WHERE s IS NULL
| STATS c = COUNT(x)
;

c:l
0
;

isNotNullWithStatsCount_On_TextField
FROM airports
| EVAL s = name, x = name
| WHERE s IS NOT NULL
| STATS c = COUNT(x)
;

c:l
891
>>>>>>> 853ee2c6
;<|MERGE_RESOLUTION|>--- conflicted
+++ resolved
@@ -1196,7 +1196,28 @@
 1
 ;
 
-<<<<<<< HEAD
+isNullWithStatsCount_On_TextField
+FROM airports
+| EVAL s = name, x = name
+| WHERE s IS NULL
+| STATS c = COUNT(x)
+;
+
+c:l
+0
+;
+
+isNotNullWithStatsCount_On_TextField
+FROM airports
+| EVAL s = name, x = name
+| WHERE s IS NOT NULL
+| STATS c = COUNT(x)
+;
+
+c:l
+891
+;
+
 sumOfConst#[skip:-8.12.99,reason:supported in 8.13]
 FROM employees
 | STATS s1 = sum(1), s2point1 = sum(2.1), s_mv = sum([-1, 0, 3]) * 3, s_null = sum(null), rows = count(*)
@@ -1219,26 +1240,4 @@
 37.800000000000004 | 36    | 18     | 4
 44.1               | 42    | 21     | 5
 21.0               | 20    | 10     | null
-=======
-isNullWithStatsCount_On_TextField
-FROM airports
-| EVAL s = name, x = name
-| WHERE s IS NULL
-| STATS c = COUNT(x)
-;
-
-c:l
-0
-;
-
-isNotNullWithStatsCount_On_TextField
-FROM airports
-| EVAL s = name, x = name
-| WHERE s IS NOT NULL
-| STATS c = COUNT(x)
-;
-
-c:l
-891
->>>>>>> 853ee2c6
 ;