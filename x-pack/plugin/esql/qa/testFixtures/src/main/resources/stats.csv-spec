maxOfLong
from employees | stats l = max(languages.long);

l:long
5
;

maxOfInteger
// tag::max[]
FROM employees
| STATS MAX(languages)
// end::max[]
;

// tag::max-result[]
MAX(languages):integer
5
// end::max-result[]
;

minOfInteger
// tag::min[]
FROM employees
| STATS MIN(languages)
// end::min[]
;

// tag::min-result[]
MIN(languages):integer
1
// end::min-result[]
;

maxOfShort
// short becomes int until https://github.com/elastic/elasticsearch-internal/issues/724
from employees | stats l = max(languages.short);

l:integer
5
;

maxOfByte
// byte becomes int until https://github.com/elastic/elasticsearch-internal/issues/724
from employees | stats l = max(languages.byte);

l:integer
5
;

maxOfDouble
from employees | stats h = max(height);

h:double
2.1
;

maxOfFloat
// float becomes double until https://github.com/elastic/elasticsearch-internal/issues/724
from employees | stats h = max(height.float);

h:double
2.0999999046325684
;

maxOfHalfFloat
// float becomes double until https://github.com/elastic/elasticsearch-internal/issues/724
from employees | stats h = max(height.half_float);

h:double
2.099609375
;


maxOfScaledFloat
// float becomes double until https://github.com/elastic/elasticsearch-internal/issues/724
from employees | stats h = max(height.scaled_float);

h:double
2.1
;


maxOfManyLongs
from employees | stats l = max(salary_change.long);

l:long
14
;


maxOfManyInts
from employees | stats l = max(salary_change.int);

l:integer
14
;


maxOfManyDoubles
from employees | stats l = max(salary_change);

l:double
14.74
;


avgOfLong
from employees | stats l = avg(languages.long);

l:double
3.1222222222222222
;

avgOfInteger
from employees | stats l = avg(languages);

l:double
3.1222222222222222
;

avgOfShort
from employees | stats l = avg(languages.short);

l:double
3.1222222222222222
;

avgOfByte
from employees | stats l = avg(languages.byte);

l:double
3.1222222222222222
;

avgOfDouble
// tag::avg[]
FROM employees
| STATS AVG(height)
// end::avg[]
| EVAL `AVG(height)` = ROUND(`AVG(height)`, 5)
;

// tag::avg-result[]
AVG(height):double
1.7682
// end::avg-result[]
;

avgOfFloat
from employees | stats h = avg(height.float);

h:double
1.7681999909877777
;

avgOfHalfFloat
from employees | stats h = avg(height.half_float);

h:double
1.76818359375
;
avgOfScaledFloat
from employees | stats h = avg(height.scaled_float) | eval h = round(h, 4);

h:double
1.7682
;

countOfDouble
// tag::count[]
FROM employees
| STATS COUNT(height)
// end::count[]
;

// tag::count-result[]
COUNT(height):long
100
// end::count-result[]
;

sumOfLong
from employees | stats l = sum(languages.long);

l:long
281
;

sumOfInteger
// tag::sum[]
FROM employees
| STATS SUM(languages)
// end::sum[]
;

// tag::sum-result[]
SUM(languages):long
281
// end::sum-result[]
;

sumOfByte
from employees | stats l = sum(languages.byte);

l:long
281
;

sumOfShort
from employees | stats l = sum(languages.short);

l:long
281
;

sumOfDouble
from employees | stats h = sum(height);

h:double
176.82
;

sumOfFloat
from employees | stats h = sum(height.float);

h:double
176.81999909877777
;

sumOfHalfFloat
from employees | stats h = sum(height.half_float);

h:double
176.818359375
;

sumOfScaledFloat
from employees | stats h = sum(height.scaled_float) | eval h = round(h, 10);

h:double
176.82
;

groupWithMin
// declared to double check the tests below
from employees | stats m = min(height) by languages | sort languages;

m:d  | languages:i
1.42 | 1
1.42 | 2
1.44 | 3
1.52 | 4
1.5  | 5
1.41 | null
; 

IfDuplicateNamesLastOneWins
from employees | stats h = avg(height), h = min(height) by languages | sort languages;

h:d  | languages:i
1.42 | 1
1.42 | 2
1.44 | 3
1.52 | 4
1.5  | 5
1.41 | null
;

groupByAlias
from employees | rename languages as l | keep l, height | stats m = min(height) by l | sort l;

m:d  | l:i
1.42 | 1
1.42 | 2
1.44 | 3
1.52 | 4
1.5  | 5
1.41 | null
; 

IfDuplicateNamesGroupingHasPriority
from employees | stats languages = avg(height), languages = min(height) by languages | sort languages;

languages:i
1
2
3
4
5
null
;

byStringAndLong
FROM employees
| EVAL trunk_worked_seconds = avg_worked_seconds / 100000000 * 100000000
| STATS c = COUNT(gender) by gender, trunk_worked_seconds
| SORT c desc, gender, trunk_worked_seconds desc;

c:long | gender:keyword | trunk_worked_seconds:long
30     | M              | 300000000
27     | M              | 200000000
22     | F              | 300000000
11     | F              | 200000000
 0     | null           | 300000000
 0     | null           | 200000000
;

byStringAndLongWithAlias
FROM employees
| EVAL trunk_worked_seconds = avg_worked_seconds / 100000000 * 100000000
| RENAME  gender as g, trunk_worked_seconds as tws
| KEEP g, tws
| STATS c = count(g) by g, tws
| SORT c desc, g, tws desc;

c:long | g:keyword | tws:long
30     | M         | 300000000
27     | M         | 200000000
22     | F         | 300000000
11     | F         | 200000000
 0     | null      | 300000000
 0     | null      | 200000000
;

byStringAndString
from employees | eval hire_year_str = date_format("yyyy", hire_date) | stats c = count(gender) by gender, hire_year_str | sort c desc, gender, hire_year_str | where c >= 5;

c:long | gender:keyword | hire_year_str:keyword
8 | F | 1989
8 | M | 1987
8 | M | 1990
7 | M | 1986
6 | M | 1985
6 | M | 1988
5 | M | 1991
5 | M | 1992
;

byLongAndLong
FROM employees
| EVAL trunk_worked_seconds = avg_worked_seconds / 100000000 * 100000000
| STATS c = COUNT(languages.long) BY languages.long, trunk_worked_seconds
| SORT c DESC, languages.long, trunk_worked_seconds;

c:long         | languages.long:long | trunk_worked_seconds:long
15             |5                    |300000000
11             |2                    |300000000
10             |4                    |300000000
9              |3                    |200000000
8              |1                    |200000000
8              |2                    |200000000
8              |3                    |300000000
8              |4                    |200000000
7              |1                    |300000000
6              |5                    |200000000
0              |null                 |200000000
0              |null                 |300000000
;

byUnmentionedLongAndLong
FROM employees
| EVAL trunk_worked_seconds = avg_worked_seconds / 100000000 * 100000000
| STATS c = count(gender) by languages.long, trunk_worked_seconds
| SORT c desc, trunk_worked_seconds, languages.long;

c:long | languages.long:long | trunk_worked_seconds:long
13     |5                    |300000000           
10     |2                    |300000000           
9      |3                    |200000000           
9      |4                    |300000000           
8      |4                    |200000000           
8      |3                    |300000000           
7      |1                    |200000000           
6      |2                    |200000000           
6      |1                    |300000000           
6      |null                 |300000000           
4      |5                    |200000000           
4      |null                 |200000000
;

byUnmentionedIntAndLong
from employees | eval trunk_worked_seconds = avg_worked_seconds / 100000000 * 100000000 | stats c = count(gender) by languages, trunk_worked_seconds | sort c desc, languages, trunk_worked_seconds;

c:long | languages:integer | trunk_worked_seconds:long
13             |5              |300000000           
10             |2              |300000000           
9              |3              |200000000           
9              |4              |300000000           
8              |3              |300000000           
8              |4              |200000000           
7              |1              |200000000           
6              |1              |300000000           
6              |2              |200000000           
6              |null           |300000000           
4              |5              |200000000       
4              |null           |200000000           
;

byUnmentionedIntAndBoolean
from employees | stats c = count(gender) by languages, still_hired | sort c desc, languages desc;

c:long | languages:integer | still_hired:boolean
    11 |                 3 | false
    11 |                 2 | true
    10 |                 4 | false
     9 |                 5 | true
     8 |                 5 | false
     8 |                 1 | false
     7 |                 4 | true
     6 |              null | false
     6 |                 3 | true
     5 |                 2 | false
     5 |                 1 | true
     4 |              null | true
;

byUnmentionedIntAndBooleanFollowedByProjection
from employees | stats c = count(gender) by languages, still_hired | where languages > 3 | sort languages | keep languages;

languages:integer 
                4 
                4
                5
                5 
;

byTwoGroupReturnedInDifferentOrder
from employees | stats c = count(emp_no) by gender, languages | rename languages as l, gender as g | where l > 3 | keep g, l | sort g, l;

g:keyword  | l:integer
 F         | 4        
 F         | 5
 M         | 4        
 M         | 5
 null      | 4
 null      | 5
;

repetitiveAggregation#[skip:-8.11.99,reason:ReplaceDuplicateAggWithEval breaks bwc]
from employees | stats m1 = max(salary), m2 = min(salary), m3 = min(salary), m4 = max(salary);

m1:i | m2:i | m3:i | m4:i
74999| 25324| 25324| 74999
;


byDateAndKeywordAndInt
from employees | eval d = date_trunc(1 year, hire_date) | stats c = count(emp_no) by d, gender, languages | sort c desc, d, languages desc, gender desc | limit 10;

c:long |           d:date         | gender:keyword | languages:integer
     3 | 1986-01-01T00:00:00.000Z | M              | 2
     3 | 1987-01-01T00:00:00.000Z | M              | 2
     2 | 1985-01-01T00:00:00.000Z | M              | 5
     2 | 1985-01-01T00:00:00.000Z | M              | 3
     2 | 1986-01-01T00:00:00.000Z | M              | 5
     2 | 1986-01-01T00:00:00.000Z | M              | 4
     2 | 1987-01-01T00:00:00.000Z | null           | 5
     2 | 1987-01-01T00:00:00.000Z | F              | 5
     2 | 1987-01-01T00:00:00.000Z | M              | 3
     2 | 1987-01-01T00:00:00.000Z | M              | 1
;

byDateAndKeywordAndIntWithAlias
from employees | eval d = date_trunc(1 year, hire_date) | rename gender as g, languages as l, emp_no as e | keep d, g, l, e | stats c = count(e) by d, g, l | sort c desc, d, l desc, g desc | limit 10;

c:long |           d:date         | g:keyword | l:integer
     3 | 1986-01-01T00:00:00.000Z | M         | 2
     3 | 1987-01-01T00:00:00.000Z | M         | 2
     2 | 1985-01-01T00:00:00.000Z | M         | 5
     2 | 1985-01-01T00:00:00.000Z | M         | 3
     2 | 1986-01-01T00:00:00.000Z | M         | 5
     2 | 1986-01-01T00:00:00.000Z | M         | 4
     2 | 1987-01-01T00:00:00.000Z | null      | 5
     2 | 1987-01-01T00:00:00.000Z | F         | 5
     2 | 1987-01-01T00:00:00.000Z | M         | 3
     2 | 1987-01-01T00:00:00.000Z | M         | 1
;

byDoubleAndBoolean
from employees | stats c = count(gender) by height, still_hired | sort c desc, height | limit 10;

c:long | height:double | still_hired:boolean
4 | 1.52 | true
4 | 1.77 | true
3 | 1.83 | false
3 | 2.1  | true
2 | 1.44 | true
2 | 1.53 | false
2 | 1.55 | false
2 | 1.57 | true
2 | 1.59 | false
2 | 1.61 | false
;

byMvBoolean
from employees | stats min(salary), max(salary) by is_rehired | sort is_rehired;

min(salary):integer | max(salary):integer | is_rehired:boolean
25324               | 74970               | false
25324               | 74999               | true
27215               | 66174               | null
;

byMvInt
from employees | stats min(salary), max(salary) by salary_change.int | sort salary_change.int desc | limit 5;

min(salary):integer | max(salary):integer | salary_change.int:integer
26436               | 74970               | null
25324               | 73578               | 14
36174               | 68547               | 13
25324               | 69904               | 12
28336               | 56760               | 11
;

aggsWithoutGroupingCount
from employees | stats count(salary);

count(salary):l
100
;

aggsWithoutGroupingMinMax
from employees | stats min(salary), max(salary), c = count(salary);

min(salary):i | max(salary):i | c:l
25324         | 74999         | 100
;

statsWithLiterals
from employees | limit 10 | eval x = 1 | stats c = count(x);

c:l
10
;

countStar
from employees | stats count=count(*) | sort count desc | limit 0;

count:l
;

countAllGrouped
from employees | stats c = count(*) by languages | rename languages as l | sort l DESC;

c:l | l:i
10  |null
21  |5 
18  |4
17  |3
19  |2
15  |1
;

countAllAndOtherStatGrouped
from employees | stats c = count(*), min = min(emp_no) by languages | sort languages;

c:l | min:i    | languages:i
15  | 10005    | 1 
19  | 10001    | 2
17  | 10006    | 3
18  | 10003    | 4
21  | 10002    | 5
10  | 10020    | null
;

countAllWithEval
from employees | rename languages as l | stats min = min(salary) by l | eval x = min + 1 | stats ca = count(*), cx = count(x) by l | sort l; 

ca:l | cx:l | l:i
1    | 1    | 1 
1    | 1    | 2
1    | 1    | 3
1    | 1    | 4
1    | 1    | 5
1    | 1    | null
;

aggsWithoutStats
from employees | stats by gender | sort gender;

gender:keyword
F
M
null
;

aggsWithoutStatsTwo
FROM employees | STATS BY gender, still_hired | SORT gender, still_hired;

gender:keyword | still_hired:boolean
F              | false
F              | true
M              | false
M              | true
null           | false
null           | true
;

aggsWithoutStatsFormula
FROM employees | EVAL birth_decade = ROUND(DATE_EXTRACT("YEAR", birth_date), -1) | STATS BY gender, birth_decade | SORT gender, birth_decade;

gender:keyword | birth_decade:long
F              | 1950
F              | 1960
F              | null
M              | 1950
M              | 1960
M              | 1970
M              | null
null           | 1950
null           | 1960
;

countFieldNoGrouping
from employees | where emp_no < 10050 | stats c = count(salary);

c:l
49
;

countFieldWithRenamingNoGrouping
from employees | rename emp_no as e, salary as s | where e < 10050 | stats c = count(s);

c:l
49
;


countFieldWithAliasNoGrouping
from employees | eval s = salary | rename s as sr | eval hidden_s = sr | rename emp_no as e | where e < 10050 | stats c = count(hidden_s);

c:l
49
;

countFieldWithGrouping
from employees | rename languages as l | where emp_no < 10050 | stats c = count(emp_no) by l | sort l;

c:l | l:i 
9  | 1   
7  | 2   
6  | 3   
9  | 4   
8  | 5   
10 | null
;

countFieldWithAliasWithGrouping
from employees | rename languages as l | eval e = emp_no | where emp_no < 10050 | stats c = count(e) by l | sort l;

c:l | l:i 
9  | 1   
7  | 2   
6  | 3   
9  | 4   
8  | 5   
10 | null
;         

countEvalExpNoGrouping
from employees | eval e = case(emp_no < 10050, emp_no, null) | stats c = count(e);

c:l 
49  
;         

countEvalExpWithGrouping
from employees | rename languages as l | eval e = case(emp_no < 10050, emp_no, null) | stats c = count(e) by l | sort l;

c:l | l:i 
9   | 1   
7   | 2   
6   | 3   
9   | 4   
8   | 5   
10  | null
;         

countAllOnOrdinalField
from employees | stats ca = count() by gender | sort gender;

ca:l|gender:s
33  |F
57  |M
10  |null
;

countFieldOnOrdinalField
from employees | stats ca = count(gender) by gender | sort gender;

ca:l|gender:s
33  |F
57  |M
0   |null
;


countFieldVsAll#[skip:-8.14.99, reason:Fixed count(null) in 8.15]
from employees | stats ca = count(), cn = count(null), cf = count(gender) by gender | sort gender;

ca:l|cn:l|cf:l|gender:s
33  |0   |33  |F
57  |0   |57  |M
10  |0   |0   |null
;

countMultiValue
from employees | where emp_no == 10010 | stats c = count(job_positions) by job_positions;

c:l |  job_positions:s  
4   |Architect        
4   |Purchase Manager 
4   |Reporting Analyst
4   |Tech Lead    
;

duplicateAggregationsWithoutGrouping#[skip:-8.11.99]
from employees | eval x = salary | stats c = count(), m = min(x), m1 = min(salary), c1 = count(1);

c:l | m:i | m1:i | c1:l
100 | 25324 | 25324  | 100
;

duplicateAggregationsWithGrouping#[skip:-8.11.99]
from employees | eval x = salary | stats c = count(), m = min(x), m1 = min(salary), c1 = count(1) by gender | sort gender;

c:l| m:i   | m1:i  | c1:l| gender:s
33 | 25976 | 25976 | 33  | F
57 | 25945 | 25945 | 57  | M
10 | 25324 | 25324 | 10  | null
;


twoCountStarInStats#[skip:-8.11.99]
row x = 1 | stats  a = count(*), b = count(*) | stats  c = count(*);

c:long
1
;


twoCountStarInStatsOnRealData-Ignore
from employees | stats  a = count(*), b = count(*) | stats  c = count(*);

c:long
1
;


twoStatsSameExp#[skip:-8.11.99]
row x = 1 | stats  a = max(x), b = max(x) | stats  c = max(a);

c:integer
1
;


twoCountStarByXInStats#[skip:-8.11.99]
row x = 1, y = 2, z = 3 | stats  a = count(*), b = count(*) by x | stats  c = count(*);

c:long
1
;


twoCountStarPlusStatsBy#[skip:-8.11.99]
row x = 1, y = 2, z = 3 | stats  a = count(*), b = count(*) | stats  c = count(*) by a;

c:long | a:long
1      | 1
;


twoCountStarByPlusStatsBy#[skip:-8.11.99]
row x = 1, y = 2, z = 3 | stats  a = count(*), b = count(*) by x | stats  c = count(*) by a;

c:long | a:long
1      | 1
;

docsGettingStartedStats
// tag::gs-stats[]
FROM sample_data
| STATS median_duration = MEDIAN(event_duration)
// end::gs-stats[]
;

median_duration:double
2764889.0
;

docsGettingStartedTwoStats
// tag::gs-two-stats[]
FROM sample_data
| STATS median_duration = MEDIAN(event_duration), max_duration = MAX(event_duration)
// end::gs-two-stats[]
;

median_duration:double | max_duration:long
2764889.0      |8268153   
;

docsGettingStartedStatsBy
// tag::gs-stats-by[]
FROM sample_data
| STATS median_duration = MEDIAN(event_duration) BY client_ip
// end::gs-stats-by[]
| LIMIT 0
;

median_duration:double | client_ip:ip
;

fieldEscaping#[skip:-8.12.99, reason:Fixed bug in 8.13 of removing the leading/trailing backquotes of an identifier]
FROM sample_data
| stats count(`event_duration`) |  keep `count(``event_duration``)`
;

count(`event_duration`):l
7
;

docsStats
// tag::stats[]
FROM employees
| STATS count = COUNT(emp_no) BY languages
| SORT languages
// end::stats[]
;

// tag::stats-result[]
    count:long | languages:integer
15             |1
19             |2
17             |3
18             |4
21             |5
10             |null
// end::stats-result[]
;

docsStatsWithoutBy
// tag::statsWithoutBy[]
FROM employees
| STATS avg_lang = AVG(languages)
// end::statsWithoutBy[]
;

// tag::statsWithoutBy-result[]
avg_lang:double
3.1222222222222222
// end::statsWithoutBy-result[]
;

docsStatsMultiple
// tag::statsCalcMultipleValues[]
FROM employees
| STATS avg_lang = AVG(languages), max_lang = MAX(languages)
// end::statsCalcMultipleValues[]
;

// tag::statsCalcMultipleValues-result[]
avg_lang:double | max_lang:integer
3.1222222222222222|5
// end::statsCalcMultipleValues-result[]
;

docsStatsGroupByMultipleValues
// tag::statsGroupByMultipleValues[]
FROM employees
| EVAL hired = DATE_FORMAT("YYYY", hire_date)
| STATS avg_salary = AVG(salary) BY hired, languages.long
| EVAL avg_salary = ROUND(avg_salary)
| SORT hired, languages.long
// end::statsGroupByMultipleValues[]
| LIMIT 4
;

hired:keyword |languages.long:long | avg_salary:double
1985           |1              |54668.0        
1985           |3              |47723.0        
1985           |4              |44817.0        
1985           |5              |47720.0  
;

docsStatsUnnamedColumn
// tag::statsUnnamedColumn[]
FROM employees
| STATS AVG(salary)
// end::statsUnnamedColumn[]
;

// tag::statsUnnamedColumn-result[]
AVG(salary):double
48248.55
// end::statsUnnamedColumn-result[]
;

docsStatsUnnamedColumnEval
// tag::statsUnnamedColumnEval[]
FROM employees
| STATS AVG(salary)
| EVAL avg_salary_rounded = ROUND(`AVG(salary)`)
// end::statsUnnamedColumnEval[]
;

// tag::statsUnnamedColumnEval-result[]
AVG(salary):double | avg_salary_rounded:double
48248.55           | 48249.0
// end::statsUnnamedColumnEval-result[]
;

nestedExpressionNoGrouping#[skip:-8.12.99,reason:supported in 8.13+]
FROM employees
| STATS s = SUM(emp_no + 3), c = COUNT(emp_no)
;

s: long | c: long
1005350 | 100
;

nestedExpressionInSurrogateAgg#[skip:-8.12.99,reason:supported in 8.13+]
FROM employees
| STATS a = AVG(emp_no % 5), s = SUM(emp_no % 5), c = COUNT(emp_no % 5)
;

a:double | s:long | c:long
2.0      | 200    | 100
;

nestedExpressionInGroupingWithAlias#[skip:-8.12.99,reason:supported in 8.13+]
FROM employees
| STATS s = SUM(emp_no % 5), c = COUNT(emp_no % 5) BY l = languages + 20
| SORT l
;

s:long | c:long | l : i
39     | 15     | 21  
36     | 19     | 22  
30     | 17     | 23  
32     | 18     | 24  
43     | 21     | 25  
20     | 10     | null
;

nestedMultiExpressionInGroupingsAndAggs#[skip:-8.12.99,reason:supported in 8.13+]
FROM employees 
| EVAL sal = salary + 10000 
| STATS sum(sal), sum(salary + 10000) BY left(first_name, 1), concat(gender,   to_string(languages))
| SORT `left(first_name, 1)`, `concat(gender,   to_string(languages))`
| LIMIT 5
;

sum(sal):l | sum(salary + 10000):l | left(first_name, 1):s  | concat(gender,   to_string(languages)):s
54307      | 54307                  |  A                    | F2
70335      | 70335                  |  A                    | F3
76817      | 76817                  |  A                    | F5
123675     | 123675                 |  A                    | M3
43370      | 43370                  |  B                    | F2
;

nestedExpressionMultipleParams#[skip:-8.12.99,reason:supported in 8.13+]
FROM employees
| STATS p = percentile(emp_no + 10, 50), m = median(emp_no + 10) BY languages
| SORT languages
;

p:double     | m:double      | languages:integer
10053.0      | 10053.0       | 1
10069.0      | 10069.0       | 2
10068.0      | 10068.0       | 3
10060.5      | 10060.5       | 4
10076.0      | 10076.0       | 5
10034.5      | 10034.5       | null
;

groupByNull#[skip:-8.12.99,reason:bug fixed in 8.13+]
ROW a = 1, c = null
| STATS COUNT(a) BY c;

COUNT(a):long | c:null
            1 | null
;

groupByNullAndString#[skip:-8.12.99,reason:bug fixed in 8.13+]
ROW a = 1, b = "foo", c = null
| STATS COUNT(a) BY c, b;

COUNT(a):long | c:null | b:keyword
            1 | null   | foo
;

groupByStringAndNull#[skip:-8.12.99,reason:bug fixed in 8.13+]
ROW a = 1, b = "foo", c = null
| STATS COUNT(a) BY b, c;

COUNT(a):long | b:keyword | c:null
            1 | foo       | null
;

countNull#[skip:-8.12.99,reason:bug fixed in 8.13+]
ROW a = 1, c = null
| STATS COUNT(c) BY a;

COUNT(c):long | a:integer
            0 | 1
;

countDistinctNull#[skip:-8.99.99,reason:not yet fixed]
ROW a = 1, c = null
| STATS COUNT_DISTINCT(c) BY a;

COUNT(c):long | a:integer
            0 | 1
;


countVersion#[skip:-8.12.99,reason:bug fixed in 8.13+]
from apps | stats c = count(version), cd = count_distinct(version);

c:long | cd:long
12     | 9
;


docsStatsAvgNestedExpression#[skip:-8.12.99,reason:supported in 8.13+]
// tag::docsStatsAvgNestedExpression[]
FROM employees
| STATS avg_salary_change = ROUND(AVG(MV_AVG(salary_change)), 10)
// end::docsStatsAvgNestedExpression[]
;

// tag::docsStatsAvgNestedExpression-result[]
avg_salary_change:double
1.3904535865
// end::docsStatsAvgNestedExpression-result[]
;

docsStatsByExpression#[skip:-8.12.99,reason:supported in 8.13+]
// tag::docsStatsByExpression[]
FROM employees
| STATS my_count = COUNT() BY LEFT(last_name, 1)
| SORT `LEFT(last_name, 1)`
// end::docsStatsByExpression[]
;

// tag::docsStatsByExpression-result[]
my_count:long  |LEFT(last_name, 1):keyword
2              |A                 
11             |B                 
5              |C                 
5              |D                 
2              |E                 
4              |F                 
4              |G                 
6              |H                 
2              |J                 
3              |K                 
5              |L                 
12             |M                 
4              |N                 
1              |O                 
7              |P                 
5              |R                 
13             |S                 
4              |T                 
2              |W                 
3              |Z
// end::docsStatsByExpression-result[]
;

docsStatsMaxNestedExpression#[skip:-8.12.99,reason:supported in 8.13+]
// tag::docsStatsMaxNestedExpression[]
FROM employees
| STATS max_avg_salary_change = MAX(MV_AVG(salary_change))
// end::docsStatsMaxNestedExpression[]
;

// tag::docsStatsMaxNestedExpression-result[]
max_avg_salary_change:double
13.75
// end::docsStatsMaxNestedExpression-result[]
;

docsStatsMinNestedExpression#[skip:-8.12.99,reason:supported in 8.13+]
// tag::docsStatsMinNestedExpression[]
FROM employees
| STATS min_avg_salary_change = MIN(MV_AVG(salary_change))
// end::docsStatsMinNestedExpression[]
;

// tag::docsStatsMinNestedExpression-result[]
min_avg_salary_change:double
-8.46
// end::docsStatsMinNestedExpression-result[]
;

docsStatsSumNestedExpression#[skip:-8.12.99,reason:supported in 8.13+]
// tag::docsStatsSumNestedExpression[]
FROM employees
| STATS total_salary_changes = SUM(MV_MAX(salary_change))
// end::docsStatsSumNestedExpression[]
;

// tag::docsStatsSumNestedExpression-result[]
total_salary_changes:double
446.75
// end::docsStatsSumNestedExpression-result[]
;

docsCountWithExpression#[skip:-8.12.99,reason:supported in 8.13+]
// tag::docsCountWithExpression[]
ROW words="foo;bar;baz;qux;quux;foo"
| STATS word_count = COUNT(SPLIT(words, ";"))
// end::docsCountWithExpression[]
;

// tag::docsCountWithExpression-result[]
word_count:long
6
// end::docsCountWithExpression-result[]
;

countMultiValuesRow
ROW keyword_field = ["foo", "bar"], int_field = [1, 2, 3] | STATS ck = COUNT(keyword_field), ci = COUNT(int_field), c = COUNT(*);

ck:l | ci:l | c:l 
2    | 3    | 1
;

countSource
FROM employees | 
STATS ck = COUNT(job_positions), 
      cb = COUNT(is_rehired), 
      cd = COUNT(salary_change), 
      ci = COUNT(salary_change.int), 
      c = COUNT(*), 
      csv = COUNT(emp_no);

ck:l | cb:l | cd:l | ci:l | c:l | csv:l 
221  | 204  | 183  | 183  | 100 | 100
;

nestedAggsNoGrouping#[skip:-8.12.99,reason:supported in 8.13+]
FROM employees
| STATS x = AVG(salary) / 2 + MAX(salary), a = AVG(salary), m = MAX(salary)
;

x:d       | a:d      | m:i
99123.275 | 48248.55 |74999
;

nestedAggsWithGrouping#[skip:-8.12.99,reason:supported in 8.13+]
FROM employees
| STATS x = ROUND(AVG(salary % 3)) + MAX(emp_no), y = MIN(emp_no / 3) + 10 - MEDIAN(salary) by z = languages % 2
| SORT z
;

x:d   | y:d       | z:i
10101 | -41474.0  | 0
10098 | -45391.0  | 1
10030 | -44714.5  | null
;

nestedAggsWithScalars#[skip:-8.12.99,reason:supported in 8.13+]
FROM employees
| STATS x = CONCAT(TO_STRING(ROUND(AVG(salary % 3))), TO_STRING(MAX(emp_no))), 
        y = ROUND((MIN(emp_no / 3) + PI() - MEDIAN(salary))/E()) 
        BY z = languages % 2
| SORT z
;

x:s        | y:d        | z:i
1.010100   | -15260.0   | 0
1.010097   | -16701.0   | 1
1.010029   | -16452.0   | null
;

nestedAggsOverGroupingWithAlias#[skip:-8.12.99,reason:supported in 8.13]
FROM employees
| STATS e = max(languages) + 1 by l = languages
| SORT l
| LIMIT 3
;

e:i | l:i
2   | 1
3   | 2
4   | 3
;

nestedAggsOverGroupingExpressionWithoutAlias#[skip:-8.13.99,reason:supported in 8.14]
FROM employees
| STATS e = max(languages + emp_no) + 1 by languages + emp_no
| SORT e
| LIMIT 3
;

e:i   | languages + emp_no:i
10004 | 10003
10007 | 10006
10008 | 10007
;

nestedAggsOverGroupingExpressionMultiGroupWithoutAlias#[skip:-8.13.99,reason:supported in 8.14]
FROM employees
| STATS e = max(languages + emp_no + 10) + 1 by languages + emp_no, f = emp_no % 3
| SORT e, f
| LIMIT 3
;

e:i   | languages + emp_no:i | f:i
10014 | 10003                | 2
10017 | 10006                | 0
10018 | 10007                | 0
;

nestedAggsOverGroupingExpressionWithAlias#[skip:-8.13.99,reason:supported in 8.14]
FROM employees
| STATS e = max(languages + emp_no + 10) + 1 by languages + emp_no
| SORT e
| LIMIT 3
;

e:i   | languages + emp_no:i
10014 | 10003
10017 | 10006
10018 | 10007
;

nestedAggsOverGroupingExpressionWithAlias#[skip:-8.13.99,reason:supported in 8.14]
FROM employees
| STATS e = max(a), f = min(a), g = count(a) + 1 by a = languages + emp_no
| SORT a
| LIMIT 3
;

e: i  | f:i   | g:l | a:i
10003 | 10003 | 2   | 10003
10006 | 10006 | 2   | 10006
10007 | 10007 | 3   | 10007
;

nestedAggsOverGroupingTwiceWithAlias#[skip:-8.13.99,reason:supported in 8.14]
FROM employees
| STATS vals = COUNT() BY x = emp_no, x = languages
| SORT x
| LIMIT 3
;

vals: l| x:i
15     | 1
19     | 2
17     | 3
;

nestedAggsOverGroupingWithAlias#[skip:-8.13.99,reason:supported in 8.14]
FROM employees
| STATS e = length(f) + 1, count(*) by f = first_name
| SORT f
| LIMIT 3
;

e:i | count(*):l | f:s
10  | 1          | Alejandro
8   | 1          | Amabile
7   | 1          | Anneke
;

nestedAggsOverGroupingWithAliasInsideExpression#[skip:-8.13.99,reason:supported in 8.14]
FROM employees
| STATS m = max(l), o = min(s) by l = languages, s = salary + 1
| SORT l, s
| LIMIT 5
;

m:i | o:i   | l:i | s:i
1   | 25977 | 1   | 25977
1   | 28036 | 1   | 28036
1   | 34342 | 1   | 34342
1   | 39111 | 1   | 39111
1   | 39729 | 1   | 39729
;

nestedAggsOverGroupingWithAliasAndProjection#[skip:-8.13.99,reason:supported in 8.14]
FROM employees
| STATS e = length(f) + 1, c = count(*) by f = first_name
| KEEP e
| SORT e
| LIMIT 5
;

e:i
4
4
4
4
5
;

nestedAggsOverGroupingAndAggWithAliasAndProjection#[skip:-8.13.99,reason:supported in 8.14]
FROM employees
| STATS e = length(f) + count(*), m = max(emp_no) by f = first_name
| KEEP e
| SORT e
| LIMIT 5
;

e:l
4
4
4
4
5  
;

nestedAggsOverGroupingExpAndAggWithAliasAndProjection#[skip:-8.13.99,reason:supported in 8.14]
FROM employees
| STATS e = f + count(*), m = max(emp_no) by f = length(first_name) % 2
| KEEP e
| SORT e
| LIMIT 3
;

e:l
44
47
null
;

defaultNameWithSpace
ROW a = 1 | STATS couNt(*) | SORT `couNt(*)`
;

couNt(*):l
1
;

isNullWithStatsCount_On_TextField
FROM airports
| EVAL s = name, x = name
| WHERE s IS NULL
| STATS c = COUNT(x)
;

c:l
0
;

isNotNullWithStatsCount_On_TextField
FROM airports
| EVAL s = name, x = name
| WHERE s IS NOT NULL
| STATS c = COUNT(x)
;

c:l
891
;

countMV#[skip:-8.13.99,reason:fixed in 8.14]
FROM employees
| STATS vals = COUNT(salary_change.int)
;

vals:l
183
;

emptyProjectInStatWithEval#[skip:-8.13.99,reason:fixed in 8.14]
FROM employees
| STATS c = COUNT(salary)
| EVAL x = 3.14
| DROP c
;

x:d
3.14
;

emptyProjectInStatWithCountGroupAndEval#[skip:-8.13.99,reason:fixed in 8.14]
FROM employees
| STATS c = COUNT(salary) BY gender
| EVAL x = 3.14
| DROP c, gender
;

x:d
3.14
3.14
3.14
;


emptyProjectInStatWithMinGroupAndEval#[skip:-8.13.99,reason:fixed in 8.14]
FROM employees
| STATS m = MIN(salary) BY gender
| EVAL x = 3.14
| DROP m, gender
;

x:d
3.14
3.14
3.14
;

emptyProjectInStatOnlyGroupAndEval#[skip:-8.13.99,reason:fixed in 8.14]
FROM employees
| STATS BY gender
| EVAL x = 3.14
| DROP gender
;

x:d
3.14
3.14
3.14
;

emptyProjectInStatWithTwoGroupsAndEval#[skip:-8.13.99,reason:fixed in 8.14]
FROM employees
| STATS c = COUNT(salary) BY gender, still_hired
| EVAL x = 3.14
| DROP c, gender, still_hired
;

x:d
3.14
3.14
3.14
3.14
3.14
3.14
;

emptyProjectInStatDueToAnotherStat#[skip:-8.13.99,reason:fixed in 8.14]
FROM employees
| STATS s = SUM(salary), m = MIN(salary)
| EVAL x = 3.14
| STATS rows = COUNT(*)
;

rows:l
1
;

emptyProjectInStatDueToAnotherStatWithGroups#[skip:-8.13.99,reason:fixed in 8.14]
FROM employees
| STATS m = MEDIAN(salary) BY gender, still_hired
| EVAL x = 3.14
| STATS rows = COUNT(*)
;

rows:l
6
;

countOfConst#[skip:-8.14.99,reason:supported in 8.15]
FROM employees
| STATS s1 = count(1), s2point1 = count(2.1), s_mv = count([-1, 0, 3]) * 3, s_null = count(null), rows = count(*)
;

s1:l | s2point1:l | s_mv:l | s_null:l | rows:l
100  | 100        | 900    | 0        | 100
;

countOfConstGrouped#[skip:-8.14.99,reason:supported in 8.15]
FROM employees
| STATS s2point1 = count("two point one"), s_mv = count([-1, 0, 3]), s_null = count(null), rows = count(*) by languages
| SORT languages
;

s2point1:l | s_mv:l | s_null:l | rows:l | languages:i
15         | 45     | 0        | 15     | 1
19         | 57     | 0        | 19     | 2
17         | 51     | 0        | 17     | 3
18         | 54     | 0        | 18     | 4
21         | 63     | 0        | 21     | 5
10         | 30     | 0        | 10     | null
;

sumOfConst#[skip:-8.13.99,reason:supported in 8.14]
FROM employees
| STATS s1 = sum(1), s2point1 = sum(2.1), s_mv = sum([-1, 0, 3]) * 3, s_null = sum(null), rows = count(*)
;

s1:l | s2point1:d | s_mv:l | s_null:d | rows:l
100  | 210.0      | 600    | null     | 100
;

sumOfConstGrouped#[skip:-8.13.99,reason:supported in 8.14]
FROM employees
| STATS s2point1 = round(sum(2.1), 1), s_mv = sum([-1, 0, 3]), rows = count(*) by languages
| SORT languages
;

s2point1:d | s_mv:l | rows:l | languages:i
31.5       | 30     | 15     | 1
39.9       | 38     | 19     | 2
35.7       | 34     | 17     | 3
37.8       | 36     | 18     | 4
44.1       | 42     | 21     | 5
21.0       | 20     | 10     | null
;

avgOfConst#[skip:-8.13.99,reason:supported in 8.14]
FROM employees
| STATS s1 = avg(1), s_mv = avg([-1, 0, 3]) * 3, s_null = avg(null)
;

s1:d | s_mv:d | s_null:d
1.0  | 2.0    | null
;

avgOfConstGrouped#[skip:-8.13.99,reason:supported in 8.14]
FROM employees
| STATS s2point1 = avg(2.1), s_mv = avg([-1, 0, 3]) * 3 by languages
| SORT languages
;

s2point1:d | s_mv:d | languages:i
2.1        | 2.0    | 1
2.1        | 2.0    | 2
2.1        | 2.0    | 3
2.1        | 2.0    | 4
2.1        | 2.0    | 5
2.1        | 2.0    | null
;

minOfConst#[skip:-8.13.99,reason:supported in 8.14]
FROM employees
| STATS s1 = min(1), s_mv = min([-1, 0, 3]), s_null = min(null)
;

s1:i | s_mv:i | s_null:null
1    | -1     | null
;

minOfConstGrouped#[skip:-8.13.99,reason:supported in 8.14]
FROM employees
| STATS s2point1 = min(2.1), s_mv = min([-1, 0, 3]) by languages
| SORT languages
;

s2point1:d | s_mv:i | languages:i
2.1        | -1     | 1
2.1        | -1     | 2
2.1        | -1     | 3
2.1        | -1     | 4
2.1        | -1     | 5
2.1        | -1     | null
;

maxOfConst#[skip:-8.13.99,reason:supported in 8.14]
FROM employees
| STATS s1 = max(1), s_mv = max([-1, 0, 3]), s_null = max(null)
;

s1:i | s_mv:i | s_null:null
1    | 3      | null
;

maxOfConstGrouped#[skip:-8.13.99,reason:supported in 8.14]
FROM employees
| STATS s2point1 = max(2.1), s_mv = max([-1, 0, 3]) by languages
| SORT languages
;

s2point1:d | s_mv:i | languages:i
2.1        | 3      | 1
2.1        | 3      | 2
2.1        | 3      | 3
2.1        | 3      | 4
2.1        | 3      | 5
2.1        | 3      | null
;

<<<<<<< HEAD
medianOfConst#[skip:-8.14.99,reason:supported in 8.15]
FROM employees
| STATS s1 = median(1), s_mv = median([-1, 0, 1, 3]), s_null = median(null)
;

s1:d | s_mv:d | s_null:d
1.0  | 0.5    | null
;

medianOfConstGrouped#[skip:-8.14.99,reason:supported in 8.15]
FROM employees
| STATS s2point1 = median(2.1), s_mv = median([-1, 0, 1, 3]) by languages
| SORT languages
;

s2point1:d | s_mv:d | languages:i
2.1        | 0.5    | 1
2.1        | 0.5    | 2
2.1        | 0.5    | 3
2.1        | 0.5    | 4
2.1        | 0.5    | 5
2.1        | 0.5    | null
;

countDistinctOfConst#[skip:-8.14.99,reason:supported in 8.15]
FROM employees
| STATS s1 = count_distinct(1), s_mv = count_distinct([-1, 0, 3, 1, -1, 3]), s_null = count_distinct(null), s_param = count_distinct([-1, 0, 3, 1, -1, 3], 5) 
;

s1:l | s_mv:l | s_null:l | s_param:l
1    | 4      | 0        | 4
;

countDistinctOfConstGrouped#[skip:-8.14.99,reason:supported in 8.15]
FROM employees
| STATS s2point1 = count_distinct("two point one"), s_mv = count_distinct([-1, 0, 3, 1, -1, 3]), s_param = count_distinct([-1, 0, 3, 1, -1, 3], 8000) by languages
| SORT languages
;

s2point1:l | s_mv:l | s_param:l | languages:i
1          | 4      | 4         | 1
1          | 4      | 4         | 2
1          | 4      | 4         | 3
1          | 4      | 4         | 4
1          | 4      | 4         | 5
1          | 4      | 4         | null
;

evalOverridingKey
=======
evalOverridingKey#[skip:-8.13.1,reason:fixed in 8.13.2]
>>>>>>> 0e61b7f9
FROM employees
| EVAL k = languages
| STATS c = COUNT() BY languages, k
| DROP k
| SORT languages
;

c:l| languages:i
15 | 1
19 | 2
17 | 3
18 | 4
21 | 5
10 | null
;

evalMultipleOverridingKeys#[skip:-8.13.99,reason:supported in 8.14]
FROM employees
| EVAL k = languages, k1 = k
| STATS c = COUNT() BY languages, k, k1, languages
| DROP k
| SORT languages
;

c:l | k1:i | languages:i
15  | 1    | 1
19  | 2    | 2
17  | 3    | 3
18  | 4    | 4
21  | 5    | 5
10  | null | null
;

evalMultipleOverridingKeysWithAggregateExpr#[skip:-8.13.99,reason:supported in 8.14]
FROM employees
| EVAL k = languages, k1 = k
| STATS c = 3*COUNT() BY languages, k, k1, languages
| DROP k
| SORT languages
;

c:l | k1:i | languages:i
45  | 1    | 1
57  | 2    | 2
51  | 3    | 3
54  | 4    | 4
63  | 5    | 5
30  | null | null
;

minWithSortExpression1#[skip:-8.13.99,reason:supported in 8.14]
FROM employees | STATS min = min(salary) by languages | SORT min + languages;

     min:i     |   languages:i   
25324          |5              
25976          |1              
26436          |3              
27215          |4              
29175          |2              
28336          |null           
;

minWithSortExpression2#[skip:-8.13.99,reason:supported in 8.14]
FROM employees | STATS min = min(salary) by languages | SORT min + CASE(languages == 5, 655, languages);

     min:i     |   languages:i   
25976          |1              
25324          |5              
26436          |3              
27215          |4              
29175          |2              
28336          |null           
;<|MERGE_RESOLUTION|>--- conflicted
+++ resolved
@@ -1576,7 +1576,6 @@
 2.1        | 3      | null
 ;
 
-<<<<<<< HEAD
 medianOfConst#[skip:-8.14.99,reason:supported in 8.15]
 FROM employees
 | STATS s1 = median(1), s_mv = median([-1, 0, 1, 3]), s_null = median(null)
@@ -1625,10 +1624,7 @@
 1          | 4      | 4         | null
 ;
 
-evalOverridingKey
-=======
 evalOverridingKey#[skip:-8.13.1,reason:fixed in 8.13.2]
->>>>>>> 0e61b7f9
 FROM employees
 | EVAL k = languages
 | STATS c = COUNT() BY languages, k
