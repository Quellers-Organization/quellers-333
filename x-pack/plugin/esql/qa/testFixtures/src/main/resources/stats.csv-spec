--- conflicted
+++ resolved
@@ -1552,7 +1552,40 @@
 2.1        | 3      | null
 ;
 
-<<<<<<< HEAD
+evalOverridingKey
+FROM employees
+| EVAL k = languages
+| STATS c = COUNT() BY languages, k
+| DROP k
+| SORT languages
+;
+
+c:l| languages:i
+15 | 1
+19 | 2
+17 | 3
+18 | 4
+21 | 5
+10 | null
+;
+
+evalMultipleOverridingKeys#[skip:-8.13.99,reason:supported in 8.14]
+FROM employees
+| EVAL k = languages, k1 = k
+| STATS c = COUNT() BY languages, k, k1, languages
+| DROP k
+| SORT languages
+;
+
+c:l | k1:i | languages:i
+15  | 1    | 1
+19  | 2    | 2
+17  | 3    | 3
+18  | 4    | 4
+21  | 5    | 5
+10  | null | null
+;
+
 minWithSortExpression1#[skip:-8.13.99,reason:supported in 8.14]
 FROM employees | STATS min = min(salary) by languages | SORT min + languages;
 
@@ -1575,38 +1608,4 @@
 27215          |4              
 29175          |2              
 28336          |null           
-=======
-evalOverridingKey
-FROM employees
-| EVAL k = languages
-| STATS c = COUNT() BY languages, k
-| DROP k
-| SORT languages
-;
-
-c:l| languages:i
-15 | 1
-19 | 2
-17 | 3
-18 | 4
-21 | 5
-10 | null
-;
-
-evalMultipleOverridingKeys#[skip:-8.13.99,reason:supported in 8.14]
-FROM employees
-| EVAL k = languages, k1 = k
-| STATS c = COUNT() BY languages, k, k1, languages
-| DROP k
-| SORT languages
-;
-
-c:l | k1:i | languages:i
-15  | 1    | 1
-19  | 2    | 2
-17  | 3    | 3
-18  | 4    | 4
-21  | 5    | 5
-10  | null | null
->>>>>>> 73e89841
 ;