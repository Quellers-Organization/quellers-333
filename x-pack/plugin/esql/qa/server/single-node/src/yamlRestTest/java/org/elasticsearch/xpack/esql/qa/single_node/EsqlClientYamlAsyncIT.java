--- conflicted
+++ resolved
@@ -52,13 +52,8 @@
                 ClientYamlTestSection modified = new ClientYamlTestSection(
                     candidate.getTestSection().getLocation(),
                     candidate.getTestSection().getName(),
-<<<<<<< HEAD
                     candidate.getTestSection().getPrerequisiteSection(),
-                    candidate.getTestSection().getExecutableSections().stream().flatMap(e -> modifyExecutableSection(e, modify)).toList()
-=======
-                    candidate.getTestSection().getSkipSection(),
                     candidate.getTestSection().getExecutableSections().stream().map(e -> modifyExecutableSection(e, modify)).toList()
->>>>>>> ad28dc9a
                 );
                 result.add(new Object[] { new ClientYamlTestCandidate(candidate.getRestTestSuite(), modified) });
             } catch (IllegalArgumentException e) {
