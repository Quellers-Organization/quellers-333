--- conflicted
+++ resolved
@@ -11,6 +11,7 @@
 import org.apache.lucene.util.BytesRef;
 import org.apache.lucene.util.BytesRefBuilder;
 import org.apache.lucene.util.PriorityQueue;
+import org.elasticsearch.common.CheckedSupplier;
 import org.elasticsearch.common.util.BigArrays;
 import org.elasticsearch.common.util.BitArray;
 import org.elasticsearch.compute.Describable;
@@ -41,6 +42,7 @@
 import java.util.List;
 import java.util.Map;
 import java.util.Objects;
+import java.util.function.Supplier;
 
 import static java.util.Objects.requireNonNull;
 import static java.util.stream.Collectors.joining;
@@ -50,8 +52,8 @@
  */
 public class OrdinalsGroupingOperator implements Operator {
     public record OrdinalsGroupingOperatorFactory(
-        List<BlockDocValuesReader.Factory> factories,
-        ElementType groupElementType,
+        List<BlockDocValuesReader.Factory> readerFactories,
+        ElementType groupingElementType,
         int docChannel,
         String groupingField,
         List<Factory> aggregators,
@@ -62,8 +64,8 @@
         @Override
         public Operator get(DriverContext driverContext) {
             return new OrdinalsGroupingOperator(
-                factories,
-                groupElementType,
+                readerFactories,
+                groupingElementType,
                 docChannel,
                 groupingField,
                 aggregators,
@@ -79,12 +81,12 @@
         }
     }
 
-    private final List<BlockDocValuesReader.Factory> factories;
-    private final ElementType groupElementType;
+    private final List<BlockDocValuesReader.Factory> readerFactories;
     private final int docChannel;
     private final String groupingField;
 
     private final List<Factory> aggregatorFactories;
+    private final ElementType groupingElementType;
     private final Map<SegmentID, OrdinalSegmentAggregator> ordinalAggregators;
     private final BigArrays bigArrays;
 
@@ -97,8 +99,8 @@
     private ValuesAggregator valuesAggregator;
 
     public OrdinalsGroupingOperator(
-        List<BlockDocValuesReader.Factory> factories,
-        ElementType groupElementType,
+        List<BlockDocValuesReader.Factory> readerFactories,
+        ElementType groupingElementType,
         int docChannel,
         String groupingField,
         List<GroupingAggregator.Factory> aggregatorFactories,
@@ -107,18 +109,8 @@
         DriverContext driverContext
     ) {
         Objects.requireNonNull(aggregatorFactories);
-<<<<<<< HEAD
-        boolean supportsOrdinals = factories.get(0).supportsOrdinals();
-        for (int i = 1; i < factories.size(); i++) {
-            if (factories.get(i).supportsOrdinals() != supportsOrdinals) {
-                throw new IllegalStateException("ValuesSources are mismatched");
-            }
-        }
-        this.factories = factories;
-        this.groupElementType = groupElementType;
-=======
-        this.sources = sources;
->>>>>>> d8b2c52c
+        this.readerFactories = readerFactories;
+        this.groupingElementType = groupingElementType;
         this.docChannel = docChannel;
         this.groupingField = groupingField;
         this.aggregatorFactories = aggregatorFactories;
@@ -139,75 +131,20 @@
         requireNonNull(page, "page is null");
         DocVector docVector = page.<DocBlock>getBlock(docChannel).asVector();
         final int shardIndex = docVector.shards().getInt(0);
-<<<<<<< HEAD
-        if (docVector.singleSegmentNonDecreasing() == false) {
-            addWithoutOrds(page);
-            return;
-        }
-        final BlockDocValuesReader.Factory factory = factories.get(shardIndex);
-        if (factory.supportsOrdinals() == false) {
-            addWithoutOrds(page);
-            return;
-        }
-        final IntVector segmentIndexVector = docVector.segments();
-        assert segmentIndexVector.isConstant();
-        final OrdinalSegmentAggregator ordinalAggregator = this.ordinalAggregators.computeIfAbsent(
-            new SegmentID(shardIndex, segmentIndexVector.getInt(0)),
-            k -> {
-                final List<GroupingAggregator> groupingAggregators = createGroupingAggregators();
-                boolean success = false;
-                try {
-                    final OrdinalSegmentAggregator ordinalSegmentAggregator = new OrdinalSegmentAggregator(
-                        driverContext.blockFactory(),
-                        groupingAggregators,
-                        factory,
-                        k.segmentIndex,
-                        bigArrays
-                    );
-                    success = true;
-                    return ordinalSegmentAggregator;
-                } catch (IOException e) {
-                    throw new UncheckedIOException(e);
-                } finally {
-                    if (success == false) {
-                        Releasables.close(groupingAggregators);
-                    }
-                }
-            }
-        );
-        ordinalAggregator.addInput(docVector.docs(), page);
-    }
-
-    private void addWithoutOrds(Page page) {
-        if (valuesAggregator == null) {
-            int channelIndex = page.getBlockCount(); // extractor will append a new block at the end
-            valuesAggregator = new ValuesAggregator(
-                factories,
-                groupElementType,
-                docChannel,
-                groupingField,
-                channelIndex,
-                aggregatorFactories,
-                maxPageSize,
-                driverContext
-            );
-=======
-        final var source = sources.get(shardIndex);
+        final var readerFactory = readerFactories.get(shardIndex);
         boolean pagePassed = false;
         try {
-            if (docVector.singleSegmentNonDecreasing() && source.source() instanceof ValuesSource.Bytes.WithOrdinals withOrdinals) {
+            if (docVector.singleSegmentNonDecreasing() && readerFactory.supportsOrdinals()) {
                 final IntVector segmentIndexVector = docVector.segments();
                 assert segmentIndexVector.isConstant();
                 final OrdinalSegmentAggregator ordinalAggregator = this.ordinalAggregators.computeIfAbsent(
                     new SegmentID(shardIndex, segmentIndexVector.getInt(0)),
                     k -> {
                         try {
-                            final LeafReaderContext leafReaderContext = source.reader().leaves().get(k.segmentIndex);
                             return new OrdinalSegmentAggregator(
                                 driverContext.blockFactory(),
                                 this::createGroupingAggregators,
-                                withOrdinals,
-                                leafReaderContext,
+                                () -> readerFactory.ordinals(k.segmentIndex),
                                 bigArrays
                             );
                         } catch (IOException e) {
@@ -221,7 +158,8 @@
                 if (valuesAggregator == null) {
                     int channelIndex = page.getBlockCount(); // extractor will append a new block at the end
                     valuesAggregator = new ValuesAggregator(
-                        sources,
+                        readerFactories,
+                        groupingElementType,
                         docChannel,
                         groupingField,
                         channelIndex,
@@ -237,9 +175,7 @@
             if (pagePassed == false) {
                 Releasables.closeExpectNoException(page::releaseBlocks);
             }
->>>>>>> d8b2c52c
-        }
-        valuesAggregator.addInput(page);
+        }
     }
 
     private List<GroupingAggregator> createGroupingAggregators() {
@@ -395,46 +331,28 @@
     static final class OrdinalSegmentAggregator implements Releasable, SeenGroupIds {
         private final BlockFactory blockFactory;
         private final List<GroupingAggregator> aggregators;
-        private final BlockDocValuesReader.Factory factory;
-        private final int segment;
+        private final CheckedSupplier<SortedSetDocValues, IOException> docValuesSupplier;
         private final BitArray visitedOrds;
         private BlockOrdinalsReader currentReader;
 
         OrdinalSegmentAggregator(
             BlockFactory blockFactory,
-<<<<<<< HEAD
-            List<GroupingAggregator> aggregators,
-            BlockDocValuesReader.Factory factory,
-            int segment,
-=======
             Supplier<List<GroupingAggregator>> aggregatorsSupplier,
-            ValuesSource.Bytes.WithOrdinals withOrdinals,
-            LeafReaderContext leafReaderContext,
->>>>>>> d8b2c52c
+            CheckedSupplier<SortedSetDocValues, IOException> docValuesSupplier,
             BigArrays bigArrays
         ) throws IOException {
             boolean success = false;
             List<GroupingAggregator> groupingAggregators = null;
             BitArray bitArray = null;
             try {
-                final SortedSetDocValues sortedSetDocValues = withOrdinals.ordinalsValues(leafReaderContext);
+                final SortedSetDocValues sortedSetDocValues = docValuesSupplier.get();
                 bitArray = new BitArray(sortedSetDocValues.getValueCount(), bigArrays);
                 groupingAggregators = aggregatorsSupplier.get();
                 this.currentReader = new BlockOrdinalsReader(sortedSetDocValues, blockFactory);
                 this.blockFactory = blockFactory;
-<<<<<<< HEAD
-                this.aggregators = aggregators;
-                this.factory = factory;
-                this.segment = segment;
-                final SortedSetDocValues sortedSetDocValues = factory.ordinals(segment);
-                this.currentReader = new BlockOrdinalsReader(sortedSetDocValues, blockFactory);
-                this.visitedOrds = new BitArray(sortedSetDocValues.getValueCount(), bigArrays);
-=======
-                this.withOrdinals = withOrdinals;
-                this.leafReaderContext = leafReaderContext;
+                this.docValuesSupplier = docValuesSupplier;
                 this.aggregators = groupingAggregators;
                 this.visitedOrds = bitArray;
->>>>>>> d8b2c52c
                 success = true;
             } finally {
                 if (success == false) {
@@ -452,7 +370,7 @@
                 }
 
                 if (BlockOrdinalsReader.canReuse(currentReader, docs.getInt(0)) == false) {
-                    currentReader = new BlockOrdinalsReader(factory.ordinals(segment), blockFactory);
+                    currentReader = new BlockOrdinalsReader(docValuesSupplier.get(), blockFactory);
                 }
                 try (IntBlock ordinals = currentReader.readOrdinalsAdded1(docs)) {
                     for (int p = 0; p < ordinals.getPositionCount(); p++) {
@@ -475,7 +393,7 @@
         }
 
         AggregatedResultIterator getResultIterator() throws IOException {
-            return new AggregatedResultIterator(aggregators, visitedOrds, factory.ordinals(segment));
+            return new AggregatedResultIterator(aggregators, visitedOrds, docValuesSupplier.get());
         }
 
         boolean seenNulls() {
@@ -541,7 +459,7 @@
 
         ValuesAggregator(
             List<BlockDocValuesReader.Factory> factories,
-            ElementType groupElementType,
+            ElementType groupingElementType,
             int docChannel,
             String groupingField,
             int channelIndex,
@@ -552,7 +470,7 @@
             this.extractor = new ValuesSourceReaderOperator(factories, docChannel, groupingField);
             this.aggregator = new HashAggregationOperator(
                 aggregatorFactories,
-                () -> BlockHash.build(List.of(new GroupSpec(channelIndex, groupElementType)), driverContext, maxPageSize, false),
+                () -> BlockHash.build(List.of(new GroupSpec(channelIndex, groupingElementType)), driverContext, maxPageSize, false),
                 driverContext
             );
         }
