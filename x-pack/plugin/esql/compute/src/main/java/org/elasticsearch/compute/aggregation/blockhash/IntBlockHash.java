--- conflicted
+++ resolved
@@ -83,11 +83,7 @@
             }
             BitSet nulls = new BitSet(1);
             nulls.set(0);
-<<<<<<< HEAD
-            return new IntBlock[] { blockFactory.newIntArrayBlock(keys, keys.length, null, nulls, Block.MvOrdering.ASCENDING) };
-=======
-            return new IntBlock[] { new IntArrayBlock(keys, keys.length, null, nulls, Block.MvOrdering.DEDUPLICATED_AND_SORTED_ASCENDING) };
->>>>>>> e23fd326
+            return new IntBlock[] { blockFactory.newIntArrayBlock(keys, keys.length, null, nulls, Block.MvOrdering.DEDUPLICATED_AND_SORTED_ASCENDING) };
         }
         final int size = Math.toIntExact(longHash.size());
         final int[] keys = new int[size];
