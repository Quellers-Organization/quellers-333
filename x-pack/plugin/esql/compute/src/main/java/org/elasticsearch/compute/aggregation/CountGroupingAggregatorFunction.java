--- conflicted
+++ resolved
@@ -30,11 +30,8 @@
 
     private final LongArrayState state;
     private final List<Integer> channels;
-<<<<<<< HEAD
     private final DriverContext driverContext;
-=======
     private final boolean countAll;
->>>>>>> 4a9ae2c1
 
     public static CountGroupingAggregatorFunction create(DriverContext driverContext, List<Integer> inputChannels) {
         return new CountGroupingAggregatorFunction(inputChannels, new LongArrayState(driverContext.bigArrays(), 0), driverContext);
@@ -47,15 +44,12 @@
     private CountGroupingAggregatorFunction(List<Integer> channels, LongArrayState state, DriverContext driverContext) {
         this.channels = channels;
         this.state = state;
-<<<<<<< HEAD
         this.driverContext = driverContext;
-=======
         this.countAll = channels.isEmpty();
     }
 
     private int blockIndex() {
         return countAll ? 0 : channels.get(0);
->>>>>>> 4a9ae2c1
     }
 
     @Override
