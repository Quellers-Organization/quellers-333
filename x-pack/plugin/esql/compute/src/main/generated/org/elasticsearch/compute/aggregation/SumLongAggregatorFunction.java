// Copyright Elasticsearch B.V. and/or licensed to Elasticsearch B.V. under one
// or more contributor license agreements. Licensed under the Elastic License
// 2.0; you may not use this file except in compliance with the Elastic License
// 2.0.
package org.elasticsearch.compute.aggregation;

import java.lang.ArithmeticException;
import java.lang.Integer;
import java.lang.Override;
import java.lang.String;
import java.lang.StringBuilder;
import java.util.List;
import org.elasticsearch.compute.data.Block;
import org.elasticsearch.compute.data.BooleanBlock;
import org.elasticsearch.compute.data.BooleanVector;
import org.elasticsearch.compute.data.ElementType;
import org.elasticsearch.compute.data.LongBlock;
import org.elasticsearch.compute.data.LongVector;
import org.elasticsearch.compute.data.Page;
import org.elasticsearch.compute.operator.DriverContext;

/**
 * {@link AggregatorFunction} implementation for {@link SumLongAggregator}.
 * This class is generated. Do not edit it.
 */
public final class SumLongAggregatorFunction implements AggregatorFunction {
  private static final List<IntermediateStateDesc> INTERMEDIATE_STATE_DESC = List.of(
      new IntermediateStateDesc("sum", ElementType.LONG),
      new IntermediateStateDesc("seen", ElementType.BOOLEAN),
      new IntermediateStateDesc("failed", ElementType.BOOLEAN)  );

  private final Warnings warnings;

  private final DriverContext driverContext;

  private final LongFallibleState state;

  private final List<Integer> channels;

  public SumLongAggregatorFunction(Warnings warnings, DriverContext driverContext,
      List<Integer> channels, LongFallibleState state) {
    this.warnings = warnings;
    this.driverContext = driverContext;
    this.channels = channels;
    this.state = state;
  }

  public static SumLongAggregatorFunction create(Warnings warnings, DriverContext driverContext,
      List<Integer> channels) {
    return new SumLongAggregatorFunction(warnings, driverContext, channels, new LongFallibleState(SumLongAggregator.init()));
  }

  public static List<IntermediateStateDesc> intermediateStateDesc() {
    return INTERMEDIATE_STATE_DESC;
  }

  @Override
  public int intermediateBlockCount() {
    return INTERMEDIATE_STATE_DESC.size();
  }

  @Override
<<<<<<< HEAD
  public void addRawInput(Page page) {
    if (state.failed()) {
      return;
    }
=======
  public void addRawInput(Page page, BooleanVector mask) {
    if (mask.isConstant()) {
      if (mask.getBoolean(0) == false) {
        // Entire page masked away
        return;
      }
      // No masking
      LongBlock block = page.getBlock(channels.get(0));
      LongVector vector = block.asVector();
      if (vector != null) {
        addRawVector(vector);
      } else {
        addRawBlock(block);
      }
      return;
    }
    // Some positions masked away, others kept
>>>>>>> 71c252c2
    LongBlock block = page.getBlock(channels.get(0));
    LongVector vector = block.asVector();
    if (vector != null) {
      addRawVector(vector, mask);
    } else {
      addRawBlock(block, mask);
    }
  }

  private void addRawVector(LongVector vector) {
    state.seen(true);
    for (int i = 0; i < vector.getPositionCount(); i++) {
      try {
        state.longValue(SumLongAggregator.combine(state.longValue(), vector.getLong(i)));
      } catch (ArithmeticException e) {
        warnings.registerException(e);
        state.failed(true);
        return;
      }
    }
  }

  private void addRawVector(LongVector vector, BooleanVector mask) {
    state.seen(true);
    for (int i = 0; i < vector.getPositionCount(); i++) {
      if (mask.getBoolean(i) == false) {
        continue;
      }
      state.longValue(SumLongAggregator.combine(state.longValue(), vector.getLong(i)));
    }
  }

  private void addRawBlock(LongBlock block) {
    for (int p = 0; p < block.getPositionCount(); p++) {
      if (block.isNull(p)) {
        continue;
      }
      state.seen(true);
      int start = block.getFirstValueIndex(p);
      int end = start + block.getValueCount(p);
      for (int i = start; i < end; i++) {
        try {
          state.longValue(SumLongAggregator.combine(state.longValue(), block.getLong(i)));
        } catch (ArithmeticException e) {
          warnings.registerException(e);
          state.failed(true);
          return;
        }
      }
    }
  }

  private void addRawBlock(LongBlock block, BooleanVector mask) {
    for (int p = 0; p < block.getPositionCount(); p++) {
      if (mask.getBoolean(p) == false) {
        continue;
      }
      if (block.isNull(p)) {
        continue;
      }
      state.seen(true);
      int start = block.getFirstValueIndex(p);
      int end = start + block.getValueCount(p);
      for (int i = start; i < end; i++) {
        state.longValue(SumLongAggregator.combine(state.longValue(), block.getLong(i)));
      }
    }
  }

  @Override
  public void addIntermediateInput(Page page) {
    assert channels.size() == intermediateBlockCount();
    assert page.getBlockCount() >= channels.get(0) + intermediateStateDesc().size();
    Block sumUncast = page.getBlock(channels.get(0));
    if (sumUncast.areAllValuesNull()) {
      return;
    }
    LongVector sum = ((LongBlock) sumUncast).asVector();
    assert sum.getPositionCount() == 1;
    Block seenUncast = page.getBlock(channels.get(1));
    if (seenUncast.areAllValuesNull()) {
      return;
    }
    BooleanVector seen = ((BooleanBlock) seenUncast).asVector();
    assert seen.getPositionCount() == 1;
    Block failedUncast = page.getBlock(channels.get(2));
    if (failedUncast.areAllValuesNull()) {
      return;
    }
    BooleanVector failed = ((BooleanBlock) failedUncast).asVector();
    assert failed.getPositionCount() == 1;
    if (failed.getBoolean(0)) {
      state.failed(true);
      state.seen(true);
    } else if (seen.getBoolean(0)) {
      try {
        state.longValue(SumLongAggregator.combine(state.longValue(), sum.getLong(0)));
        state.seen(true);
      } catch (ArithmeticException e) {
        warnings.registerException(e);
        state.failed(true);
      }
    }
  }

  @Override
  public void evaluateIntermediate(Block[] blocks, int offset, DriverContext driverContext) {
    state.toIntermediate(blocks, offset, driverContext);
  }

  @Override
  public void evaluateFinal(Block[] blocks, int offset, DriverContext driverContext) {
    if (state.seen() == false || state.failed()) {
      blocks[offset] = driverContext.blockFactory().newConstantNullBlock(1);
      return;
    }
    blocks[offset] = driverContext.blockFactory().newConstantLongBlockWith(state.longValue(), 1);
  }

  @Override
  public String toString() {
    StringBuilder sb = new StringBuilder();
    sb.append(getClass().getSimpleName()).append("[");
    sb.append("channels=").append(channels);
    sb.append("]");
    return sb.toString();
  }

  @Override
  public void close() {
    state.close();
  }
}<|MERGE_RESOLUTION|>--- conflicted
+++ resolved
@@ -60,13 +60,10 @@
   }
 
   @Override
-<<<<<<< HEAD
-  public void addRawInput(Page page) {
+  public void addRawInput(Page page, BooleanVector mask) {
     if (state.failed()) {
       return;
     }
-=======
-  public void addRawInput(Page page, BooleanVector mask) {
     if (mask.isConstant()) {
       if (mask.getBoolean(0) == false) {
         // Entire page masked away
@@ -83,7 +80,6 @@
       return;
     }
     // Some positions masked away, others kept
->>>>>>> 71c252c2
     LongBlock block = page.getBlock(channels.get(0));
     LongVector vector = block.asVector();
     if (vector != null) {
@@ -112,7 +108,13 @@
       if (mask.getBoolean(i) == false) {
         continue;
       }
-      state.longValue(SumLongAggregator.combine(state.longValue(), vector.getLong(i)));
+      try {
+        state.longValue(SumLongAggregator.combine(state.longValue(), vector.getLong(i)));
+      } catch (ArithmeticException e) {
+        warnings.registerException(e);
+        state.failed(true);
+        return;
+      }
     }
   }
 
@@ -148,7 +150,13 @@
       int start = block.getFirstValueIndex(p);
       int end = start + block.getValueCount(p);
       for (int i = start; i < end; i++) {
-        state.longValue(SumLongAggregator.combine(state.longValue(), block.getLong(i)));
+        try {
+          state.longValue(SumLongAggregator.combine(state.longValue(), block.getLong(i)));
+        } catch (ArithmeticException e) {
+          warnings.registerException(e);
+          state.failed(true);
+          return;
+        }
       }
     }
   }
