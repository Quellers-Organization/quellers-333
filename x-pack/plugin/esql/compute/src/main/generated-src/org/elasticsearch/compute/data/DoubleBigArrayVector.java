/*
 * Copyright Elasticsearch B.V. and/or licensed to Elasticsearch B.V. under one
 * or more contributor license agreements. Licensed under the Elastic License
 * 2.0; you may not use this file except in compliance with the Elastic License
 * 2.0.
 */

package org.elasticsearch.compute.data;

import org.apache.lucene.util.RamUsageEstimator;
import org.elasticsearch.common.util.DoubleArray;
import org.elasticsearch.core.Releasable;

/**
 * Vector implementation that defers to an enclosed DoubleArray.
 * This class is generated. Do not edit it.
 */
public final class DoubleBigArrayVector extends AbstractVector implements DoubleVector, Releasable {

    private static final long BASE_RAM_BYTES_USED = 0; // FIXME

    private final DoubleArray values;

<<<<<<< HEAD
    public DoubleBigArrayVector(DoubleArray values, int positionCount) {
        this(values, positionCount, BlockFactory.getNonBreakingInstance());
    }
=======
    private final DoubleBlock block;
>>>>>>> e9795cda

    public DoubleBigArrayVector(DoubleArray values, int positionCount, BlockFactory blockFactory) {
        super(positionCount, blockFactory);
        this.values = values;
    }

    @Override
    public DoubleBlock asBlock() {
        return new DoubleVectorBlock(this);
    }

    @Override
    public double getDouble(int position) {
        return values.get(position);
    }

    @Override
    public ElementType elementType() {
        return ElementType.DOUBLE;
    }

    @Override
    public boolean isConstant() {
        return false;
    }

    @Override
    public long ramBytesUsed() {
        return BASE_RAM_BYTES_USED + RamUsageEstimator.sizeOf(values);
    }

    @Override
    public DoubleVector filter(int... positions) {
        var blockFactory = blockFactory();
        final DoubleArray filtered = blockFactory.bigArrays().newDoubleArray(positions.length, true);
        for (int i = 0; i < positions.length; i++) {
            filtered.set(i, values.get(positions[i]));
        }
        return new DoubleBigArrayVector(filtered, positions.length, blockFactory);
    }

    @Override
    public void close() {
        if (released) {
            throw new IllegalStateException("can't release already released vector [" + this + "]");
        }
        released = true;
        values.close();
    }

    @Override
    public boolean equals(Object obj) {
        if (obj instanceof DoubleVector that) {
            return DoubleVector.equals(this, that);
        }
        return false;
    }

    @Override
    public int hashCode() {
        return DoubleVector.hash(this);
    }

    @Override
    public String toString() {
        return getClass().getSimpleName() + "[positions=" + getPositionCount() + ", values=" + values + ']';
    }
}<|MERGE_RESOLUTION|>--- conflicted
+++ resolved
@@ -20,14 +20,6 @@
     private static final long BASE_RAM_BYTES_USED = 0; // FIXME
 
     private final DoubleArray values;
-
-<<<<<<< HEAD
-    public DoubleBigArrayVector(DoubleArray values, int positionCount) {
-        this(values, positionCount, BlockFactory.getNonBreakingInstance());
-    }
-=======
-    private final DoubleBlock block;
->>>>>>> e9795cda
 
     public DoubleBigArrayVector(DoubleArray values, int positionCount, BlockFactory blockFactory) {
         super(positionCount, blockFactory);
