/*
 * Copyright Elasticsearch B.V. and/or licensed to Elasticsearch B.V. under one
 * or more contributor license agreements. Licensed under the Elastic License
 * 2.0; you may not use this file except in compliance with the Elastic License
 * 2.0.
 */

package org.elasticsearch.compute.data;

import org.apache.lucene.util.RamUsageEstimator;

/**
 * Vector implementation that stores a constant boolean value.
 * This class is generated. Do not edit it.
 */
final class ConstantBooleanVector extends AbstractVector implements BooleanVector {

    static final long RAM_BYTES_USED = RamUsageEstimator.shallowSizeOfInstance(ConstantBooleanVector.class);

    private final boolean value;

<<<<<<< HEAD
    public ConstantBooleanVector(boolean value, int positionCount) {
        this(value, positionCount, BlockFactory.getNonBreakingInstance());
    }

    public ConstantBooleanVector(boolean value, int positionCount, BlockFactory blockFactory) {
=======
    private final BooleanBlock block;

    ConstantBooleanVector(boolean value, int positionCount, BlockFactory blockFactory) {
>>>>>>> e9795cda
        super(positionCount, blockFactory);
        this.value = value;
    }

    @Override
    public boolean getBoolean(int position) {
        return value;
    }

    @Override
    public BooleanBlock asBlock() {
        return new BooleanVectorBlock(this);
    }

    @Override
    public BooleanVector filter(int... positions) {
        return blockFactory().newConstantBooleanVector(value, positions.length);
    }

    @Override
    public ElementType elementType() {
        return ElementType.BOOLEAN;
    }

    @Override
    public boolean isConstant() {
        return true;
    }

    @Override
    public long ramBytesUsed() {
        return RAM_BYTES_USED;
    }

    @Override
    public boolean equals(Object obj) {
        if (obj instanceof BooleanVector that) {
            return BooleanVector.equals(this, that);
        }
        return false;
    }

    @Override
    public int hashCode() {
        return BooleanVector.hash(this);
    }

    public String toString() {
        return getClass().getSimpleName() + "[positions=" + getPositionCount() + ", value=" + value + ']';
    }

    @Override
    public void close() {
        if (released) {
            throw new IllegalStateException("can't release already released vector [" + this + "]");
        }
        released = true;
        blockFactory().adjustBreaker(-ramBytesUsed(), true);
    }
}<|MERGE_RESOLUTION|>--- conflicted
+++ resolved
@@ -19,17 +19,7 @@
 
     private final boolean value;
 
-<<<<<<< HEAD
-    public ConstantBooleanVector(boolean value, int positionCount) {
-        this(value, positionCount, BlockFactory.getNonBreakingInstance());
-    }
-
-    public ConstantBooleanVector(boolean value, int positionCount, BlockFactory blockFactory) {
-=======
-    private final BooleanBlock block;
-
     ConstantBooleanVector(boolean value, int positionCount, BlockFactory blockFactory) {
->>>>>>> e9795cda
         super(positionCount, blockFactory);
         this.value = value;
     }
