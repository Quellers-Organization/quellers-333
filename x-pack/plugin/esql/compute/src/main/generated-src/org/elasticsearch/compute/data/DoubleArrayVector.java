--- conflicted
+++ resolved
@@ -21,17 +21,7 @@
 
     private final double[] values;
 
-<<<<<<< HEAD
-    public DoubleArrayVector(double[] values, int positionCount) {
-        this(values, positionCount, BlockFactory.getNonBreakingInstance());
-    }
-
-    public DoubleArrayVector(double[] values, int positionCount, BlockFactory blockFactory) {
-=======
-    private final DoubleBlock block;
-
     DoubleArrayVector(double[] values, int positionCount, BlockFactory blockFactory) {
->>>>>>> e9795cda
         super(positionCount, blockFactory);
         this.values = values;
     }
