--- conflicted
+++ resolved
@@ -236,17 +236,10 @@
     public void testSimulateAggs() {
         DriverContext driverCtx = driverContext();
         Page page = new Page(blockFactory.newLongArrayVector(new long[] { 1, 2, 3, 4, 5, 6, 7, 8, 9, 10 }, 10).asBlock());
-<<<<<<< HEAD
-        var bigArrays = BigArrays.NON_RECYCLING_INSTANCE;
-        var params = new Object[] {};
         var function = MaxLongAggregatorFunction.create(driverCtx, List.of(0));
-        function.addRawInput(page);
-=======
-        var function = SumLongAggregatorFunction.create(driverCtx, List.of(0));
         try (BooleanVector noMasking = driverContext().blockFactory().newConstantBooleanVector(true, page.getPositionCount())) {
             function.addRawInput(page, noMasking);
         }
->>>>>>> 71c252c2
         Block[] blocks = new Block[function.intermediateBlockCount()];
         try {
             function.evaluateIntermediate(blocks, 0, driverCtx);
