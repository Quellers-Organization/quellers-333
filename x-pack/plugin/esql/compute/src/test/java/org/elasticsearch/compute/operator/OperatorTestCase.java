--- conflicted
+++ resolved
@@ -158,12 +158,9 @@
         List<Page> inputClone = CannedSourceOperator.deepCopyOf(input);
         BigArrays bigArrays = context.bigArrays().withCircuitBreaking();
         List<Page> results = drive(simple(bigArrays).get(context), input.iterator());
-<<<<<<< HEAD
         assertSimpleOutput(inputClone, results);
-=======
         assertSimpleOutput(input, results);
         results.forEach(Page::releaseBlocks);
->>>>>>> 0a91c247
         assertThat(bigArrays.breakerService().getBreaker(CircuitBreaker.REQUEST).getUsed(), equalTo(0L));
     }
 
