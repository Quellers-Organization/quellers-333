--- conflicted
+++ resolved
@@ -1219,7 +1219,16 @@
         }
     }
 
-<<<<<<< HEAD
+    public void testFilterNestedFields() {
+        assertAcked(client().admin().indices().prepareCreate("index-1").setMapping("file.name", "type=keyword"));
+        assertAcked(client().admin().indices().prepareCreate("index-2").setMapping("file", "type=keyword"));
+        try (var resp = run("from index-1,index-2 | where file.name is not null")) {
+            var valuesList = getValuesList(resp);
+            assertEquals(2, resp.columns().size());
+            assertEquals(0, valuesList.size());
+        }
+    }
+
     public void testStatsNestFields() {
         String node1 = internalCluster().startDataOnlyNode();
         String node2 = internalCluster().startDataOnlyNode();
@@ -1249,15 +1258,6 @@
             assertEquals(1, valuesList.size());
 
             assertThat(valuesList.get(0), contains(0L, 0L, nullValue()));
-=======
-    public void testFilterNestedFields() {
-        assertAcked(client().admin().indices().prepareCreate("index-1").setMapping("file.name", "type=keyword"));
-        assertAcked(client().admin().indices().prepareCreate("index-2").setMapping("file", "type=keyword"));
-        try (var resp = run("from index-1,index-2 | where file.name is not null")) {
-            var valuesList = getValuesList(resp);
-            assertEquals(2, resp.columns().size());
-            assertEquals(0, valuesList.size());
->>>>>>> 32c50dc0
         }
     }
 
