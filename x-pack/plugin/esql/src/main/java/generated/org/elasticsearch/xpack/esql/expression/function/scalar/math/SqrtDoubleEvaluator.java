// Copyright Elasticsearch B.V. and/or licensed to Elasticsearch B.V. under one
// or more contributor license agreements. Licensed under the Elastic License
// 2.0; you may not use this file except in compliance with the Elastic License
// 2.0.
package org.elasticsearch.xpack.esql.expression.function.scalar.math;

import java.lang.ArithmeticException;
import java.lang.IllegalArgumentException;
import java.lang.Override;
import java.lang.String;
import org.elasticsearch.compute.data.Block;
import org.elasticsearch.compute.data.DoubleBlock;
import org.elasticsearch.compute.data.DoubleVector;
import org.elasticsearch.compute.data.Page;
import org.elasticsearch.compute.operator.DriverContext;
import org.elasticsearch.compute.operator.EvalOperator;
import org.elasticsearch.core.Releasables;
import org.elasticsearch.xpack.esql.expression.function.Warnings;
import org.elasticsearch.xpack.ql.tree.Source;

/**
 * {@link EvalOperator.ExpressionEvaluator} implementation for {@link Sqrt}.
 * This class is generated. Do not edit it.
 */
public final class SqrtDoubleEvaluator implements EvalOperator.ExpressionEvaluator {
  private final Warnings warnings;

  private final EvalOperator.ExpressionEvaluator val;

  private final DriverContext driverContext;

  public SqrtDoubleEvaluator(Source source, EvalOperator.ExpressionEvaluator val,
      DriverContext driverContext) {
    this.warnings = new Warnings(source);
    this.val = val;
    this.driverContext = driverContext;
  }

  @Override
  public Block.Ref eval(Page page) {
    try (Block.Ref valRef = val.eval(page)) {
      DoubleBlock valBlock = (DoubleBlock) valRef.block();
      DoubleVector valVector = valBlock.asVector();
      if (valVector == null) {
        return Block.Ref.floating(eval(page.getPositionCount(), valBlock));
      }
      return Block.Ref.floating(eval(page.getPositionCount(), valVector));
    }
  }

  public DoubleBlock eval(int positionCount, DoubleBlock valBlock) {
<<<<<<< HEAD
    DoubleBlock.Builder result = DoubleBlock.newBlockBuilder(positionCount);
    position: for (int p = 0; p < positionCount; p++) {
      if (valBlock.isNull(p)) {
        result.appendNull();
        continue position;
      }
      if (valBlock.getValueCount(p) != 1) {
        warnings.registerException(new IllegalArgumentException("single-value function encountered multi-value"));
        result.appendNull();
        continue position;
      }
      try {
        result.appendDouble(Sqrt.process(valBlock.getDouble(valBlock.getFirstValueIndex(p))));
      } catch (ArithmeticException e) {
        warnings.registerException(e);
        result.appendNull();
=======
    try(DoubleBlock.Builder result = driverContext.blockFactory().newDoubleBlockBuilder(positionCount)) {
      position: for (int p = 0; p < positionCount; p++) {
        if (valBlock.isNull(p) || valBlock.getValueCount(p) != 1) {
          result.appendNull();
          continue position;
        }
        try {
          result.appendDouble(Sqrt.process(valBlock.getDouble(valBlock.getFirstValueIndex(p))));
        } catch (ArithmeticException e) {
          warnings.registerException(e);
          result.appendNull();
        }
>>>>>>> 94e510e5
      }
      return result.build();
    }
  }

  public DoubleBlock eval(int positionCount, DoubleVector valVector) {
    try(DoubleBlock.Builder result = driverContext.blockFactory().newDoubleBlockBuilder(positionCount)) {
      position: for (int p = 0; p < positionCount; p++) {
        try {
          result.appendDouble(Sqrt.process(valVector.getDouble(p)));
        } catch (ArithmeticException e) {
          warnings.registerException(e);
          result.appendNull();
        }
      }
      return result.build();
    }
  }

  @Override
  public String toString() {
    return "SqrtDoubleEvaluator[" + "val=" + val + "]";
  }

  @Override
  public void close() {
    Releasables.closeExpectNoException(val);
  }

  static class Factory implements EvalOperator.ExpressionEvaluator.Factory {
    private final Source source;

    private final EvalOperator.ExpressionEvaluator.Factory val;

    public Factory(Source source, EvalOperator.ExpressionEvaluator.Factory val) {
      this.source = source;
      this.val = val;
    }

    @Override
    public SqrtDoubleEvaluator get(DriverContext context) {
      return new SqrtDoubleEvaluator(source, val.get(context), context);
    }

    @Override
    public String toString() {
      return "SqrtDoubleEvaluator[" + "val=" + val + "]";
    }
  }
}<|MERGE_RESOLUTION|>--- conflicted
+++ resolved
@@ -49,27 +49,14 @@
   }
 
   public DoubleBlock eval(int positionCount, DoubleBlock valBlock) {
-<<<<<<< HEAD
-    DoubleBlock.Builder result = DoubleBlock.newBlockBuilder(positionCount);
-    position: for (int p = 0; p < positionCount; p++) {
-      if (valBlock.isNull(p)) {
-        result.appendNull();
-        continue position;
-      }
-      if (valBlock.getValueCount(p) != 1) {
-        warnings.registerException(new IllegalArgumentException("single-value function encountered multi-value"));
-        result.appendNull();
-        continue position;
-      }
-      try {
-        result.appendDouble(Sqrt.process(valBlock.getDouble(valBlock.getFirstValueIndex(p))));
-      } catch (ArithmeticException e) {
-        warnings.registerException(e);
-        result.appendNull();
-=======
     try(DoubleBlock.Builder result = driverContext.blockFactory().newDoubleBlockBuilder(positionCount)) {
       position: for (int p = 0; p < positionCount; p++) {
-        if (valBlock.isNull(p) || valBlock.getValueCount(p) != 1) {
+        if (valBlock.isNull(p)) {
+          result.appendNull();
+          continue position;
+        }
+        if (valBlock.getValueCount(p) != 1) {
+          warnings.registerException(new IllegalArgumentException("single-value function encountered multi-value"));
           result.appendNull();
           continue position;
         }
@@ -79,7 +66,6 @@
           warnings.registerException(e);
           result.appendNull();
         }
->>>>>>> 94e510e5
       }
       return result.build();
     }
