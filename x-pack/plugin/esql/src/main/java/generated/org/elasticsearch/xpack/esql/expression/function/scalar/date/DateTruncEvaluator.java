--- conflicted
+++ resolved
@@ -52,26 +52,18 @@
   }
 
   public LongBlock eval(int positionCount, LongBlock fieldValBlock) {
-<<<<<<< HEAD
-    LongBlock.Builder result = LongBlock.newBlockBuilder(positionCount);
-    position: for (int p = 0; p < positionCount; p++) {
-      if (fieldValBlock.isNull(p)) {
-        result.appendNull();
-        continue position;
-      }
-      if (fieldValBlock.getValueCount(p) != 1) {
-        warnings.registerException(new IllegalArgumentException("single-value function encountered multi-value"));
-        result.appendNull();
-        continue position;
-=======
     try(LongBlock.Builder result = driverContext.blockFactory().newLongBlockBuilder(positionCount)) {
       position: for (int p = 0; p < positionCount; p++) {
-        if (fieldValBlock.isNull(p) || fieldValBlock.getValueCount(p) != 1) {
+        if (fieldValBlock.isNull(p)) {
+          result.appendNull();
+          continue position;
+        }
+        if (fieldValBlock.getValueCount(p) != 1) {
+          warnings.registerException(new IllegalArgumentException("single-value function encountered multi-value"));
           result.appendNull();
           continue position;
         }
         result.appendLong(DateTrunc.process(fieldValBlock.getLong(fieldValBlock.getFirstValueIndex(p)), rounding));
->>>>>>> 94e510e5
       }
       return result.build();
     }
@@ -97,18 +89,22 @@
   }
 
   static class Factory implements EvalOperator.ExpressionEvaluator.Factory {
+    private final Source source;
+
     private final EvalOperator.ExpressionEvaluator.Factory fieldVal;
 
     private final Rounding.Prepared rounding;
 
-    public Factory(EvalOperator.ExpressionEvaluator.Factory fieldVal, Rounding.Prepared rounding) {
+    public Factory(Source source, EvalOperator.ExpressionEvaluator.Factory fieldVal,
+        Rounding.Prepared rounding) {
+      this.source = source;
       this.fieldVal = fieldVal;
       this.rounding = rounding;
     }
 
     @Override
     public DateTruncEvaluator get(DriverContext context) {
-      return new DateTruncEvaluator(fieldVal.get(context), rounding, context);
+      return new DateTruncEvaluator(source, fieldVal.get(context), rounding, context);
     }
 
     @Override
