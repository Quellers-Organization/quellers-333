--- conflicted
+++ resolved
@@ -40,19 +40,8 @@
   @Override
   public Block.Ref eval(Page page) {
     try (Block.Ref strRef = str.eval(page)) {
-<<<<<<< HEAD
-      if (strRef.block().areAllValuesNull()) {
-        return Block.Ref.floating(driverContext.blockFactory().newConstantNullBlock(page.getPositionCount()));
-      }
       BytesRefBlock strBlock = (BytesRefBlock) strRef.block();
       try (Block.Ref delimRef = delim.eval(page)) {
-        if (delimRef.block().areAllValuesNull()) {
-          return Block.Ref.floating(driverContext.blockFactory().newConstantNullBlock(page.getPositionCount()));
-        }
-=======
-      BytesRefBlock strBlock = (BytesRefBlock) strRef.block();
-      try (Block.Ref delimRef = delim.eval(page)) {
->>>>>>> 93b620ec
         BytesRefBlock delimBlock = (BytesRefBlock) delimRef.block();
         BytesRefVector strVector = strBlock.asVector();
         if (strVector == null) {
