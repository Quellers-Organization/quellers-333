// Copyright Elasticsearch B.V. and/or licensed to Elasticsearch B.V. under one
// or more contributor license agreements. Licensed under the Elastic License
// 2.0; you may not use this file except in compliance with the Elastic License
// 2.0.
package org.elasticsearch.xpack.esql.expression.function.scalar.string;

import java.lang.IllegalArgumentException;
import java.lang.Override;
import java.lang.String;
import java.util.function.Function;
import org.apache.lucene.util.BytesRef;
import org.apache.lucene.util.UnicodeUtil;
import org.elasticsearch.compute.data.Block;
import org.elasticsearch.compute.data.BytesRefBlock;
import org.elasticsearch.compute.data.BytesRefVector;
import org.elasticsearch.compute.data.IntBlock;
import org.elasticsearch.compute.data.IntVector;
import org.elasticsearch.compute.data.Page;
import org.elasticsearch.compute.operator.DriverContext;
import org.elasticsearch.compute.operator.EvalOperator;
import org.elasticsearch.core.Releasables;
import org.elasticsearch.xpack.esql.expression.function.Warnings;
import org.elasticsearch.xpack.ql.tree.Source;

/**
 * {@link EvalOperator.ExpressionEvaluator} implementation for {@link Left}.
 * This class is generated. Do not edit it.
 */
public final class LeftEvaluator implements EvalOperator.ExpressionEvaluator {
  private final Warnings warnings;

  private final BytesRef out;

  private final UnicodeUtil.UTF8CodePoint cp;

  private final EvalOperator.ExpressionEvaluator str;

  private final EvalOperator.ExpressionEvaluator length;

  private final DriverContext driverContext;

  public LeftEvaluator(Source source, BytesRef out, UnicodeUtil.UTF8CodePoint cp,
      EvalOperator.ExpressionEvaluator str, EvalOperator.ExpressionEvaluator length,
      DriverContext driverContext) {
    this.warnings = new Warnings(source);
    this.out = out;
    this.cp = cp;
    this.str = str;
    this.length = length;
    this.driverContext = driverContext;
  }

  @Override
  public Block.Ref eval(Page page) {
    try (Block.Ref strRef = str.eval(page)) {
      BytesRefBlock strBlock = (BytesRefBlock) strRef.block();
      try (Block.Ref lengthRef = length.eval(page)) {
        IntBlock lengthBlock = (IntBlock) lengthRef.block();
        BytesRefVector strVector = strBlock.asVector();
        if (strVector == null) {
          return Block.Ref.floating(eval(page.getPositionCount(), strBlock, lengthBlock));
        }
        IntVector lengthVector = lengthBlock.asVector();
        if (lengthVector == null) {
          return Block.Ref.floating(eval(page.getPositionCount(), strBlock, lengthBlock));
        }
        return Block.Ref.floating(eval(page.getPositionCount(), strVector, lengthVector).asBlock());
      }
    }
  }

  public BytesRefBlock eval(int positionCount, BytesRefBlock strBlock, IntBlock lengthBlock) {
<<<<<<< HEAD
    BytesRefBlock.Builder result = BytesRefBlock.newBlockBuilder(positionCount);
    BytesRef strScratch = new BytesRef();
    position: for (int p = 0; p < positionCount; p++) {
      if (strBlock.isNull(p)) {
        result.appendNull();
        continue position;
      }
      if (strBlock.getValueCount(p) != 1) {
        warnings.registerException(new IllegalArgumentException("single-value function encountered multi-value"));
        result.appendNull();
        continue position;
      }
      if (lengthBlock.isNull(p)) {
        result.appendNull();
        continue position;
      }
      if (lengthBlock.getValueCount(p) != 1) {
        warnings.registerException(new IllegalArgumentException("single-value function encountered multi-value"));
        result.appendNull();
        continue position;
=======
    try(BytesRefBlock.Builder result = driverContext.blockFactory().newBytesRefBlockBuilder(positionCount)) {
      BytesRef strScratch = new BytesRef();
      position: for (int p = 0; p < positionCount; p++) {
        if (strBlock.isNull(p) || strBlock.getValueCount(p) != 1) {
          result.appendNull();
          continue position;
        }
        if (lengthBlock.isNull(p) || lengthBlock.getValueCount(p) != 1) {
          result.appendNull();
          continue position;
        }
        result.appendBytesRef(Left.process(out, cp, strBlock.getBytesRef(strBlock.getFirstValueIndex(p), strScratch), lengthBlock.getInt(lengthBlock.getFirstValueIndex(p))));
>>>>>>> 94e510e5
      }
      return result.build();
    }
  }

  public BytesRefVector eval(int positionCount, BytesRefVector strVector, IntVector lengthVector) {
    try(BytesRefVector.Builder result = driverContext.blockFactory().newBytesRefVectorBuilder(positionCount)) {
      BytesRef strScratch = new BytesRef();
      position: for (int p = 0; p < positionCount; p++) {
        result.appendBytesRef(Left.process(out, cp, strVector.getBytesRef(p, strScratch), lengthVector.getInt(p)));
      }
      return result.build();
    }
  }

  @Override
  public String toString() {
    return "LeftEvaluator[" + "str=" + str + ", length=" + length + "]";
  }

  @Override
  public void close() {
    Releasables.closeExpectNoException(str, length);
  }

  static class Factory implements EvalOperator.ExpressionEvaluator.Factory {
    private final Function<DriverContext, BytesRef> out;

    private final Function<DriverContext, UnicodeUtil.UTF8CodePoint> cp;

    private final EvalOperator.ExpressionEvaluator.Factory str;

    private final EvalOperator.ExpressionEvaluator.Factory length;

    public Factory(Function<DriverContext, BytesRef> out,
        Function<DriverContext, UnicodeUtil.UTF8CodePoint> cp,
        EvalOperator.ExpressionEvaluator.Factory str,
        EvalOperator.ExpressionEvaluator.Factory length) {
      this.out = out;
      this.cp = cp;
      this.str = str;
      this.length = length;
    }

    @Override
    public LeftEvaluator get(DriverContext context) {
      return new LeftEvaluator(out.apply(context), cp.apply(context), str.get(context), length.get(context), context);
    }

    @Override
    public String toString() {
      return "LeftEvaluator[" + "str=" + str + ", length=" + length + "]";
    }
  }
}<|MERGE_RESOLUTION|>--- conflicted
+++ resolved
@@ -70,41 +70,28 @@
   }
 
   public BytesRefBlock eval(int positionCount, BytesRefBlock strBlock, IntBlock lengthBlock) {
-<<<<<<< HEAD
-    BytesRefBlock.Builder result = BytesRefBlock.newBlockBuilder(positionCount);
-    BytesRef strScratch = new BytesRef();
-    position: for (int p = 0; p < positionCount; p++) {
-      if (strBlock.isNull(p)) {
-        result.appendNull();
-        continue position;
-      }
-      if (strBlock.getValueCount(p) != 1) {
-        warnings.registerException(new IllegalArgumentException("single-value function encountered multi-value"));
-        result.appendNull();
-        continue position;
-      }
-      if (lengthBlock.isNull(p)) {
-        result.appendNull();
-        continue position;
-      }
-      if (lengthBlock.getValueCount(p) != 1) {
-        warnings.registerException(new IllegalArgumentException("single-value function encountered multi-value"));
-        result.appendNull();
-        continue position;
-=======
     try(BytesRefBlock.Builder result = driverContext.blockFactory().newBytesRefBlockBuilder(positionCount)) {
       BytesRef strScratch = new BytesRef();
       position: for (int p = 0; p < positionCount; p++) {
-        if (strBlock.isNull(p) || strBlock.getValueCount(p) != 1) {
+        if (strBlock.isNull(p)) {
           result.appendNull();
           continue position;
         }
-        if (lengthBlock.isNull(p) || lengthBlock.getValueCount(p) != 1) {
+        if (strBlock.getValueCount(p) != 1) {
+          warnings.registerException(new IllegalArgumentException("single-value function encountered multi-value"));
+          result.appendNull();
+          continue position;
+        }
+        if (lengthBlock.isNull(p)) {
+          result.appendNull();
+          continue position;
+        }
+        if (lengthBlock.getValueCount(p) != 1) {
+          warnings.registerException(new IllegalArgumentException("single-value function encountered multi-value"));
           result.appendNull();
           continue position;
         }
         result.appendBytesRef(Left.process(out, cp, strBlock.getBytesRef(strBlock.getFirstValueIndex(p), strScratch), lengthBlock.getInt(lengthBlock.getFirstValueIndex(p))));
->>>>>>> 94e510e5
       }
       return result.build();
     }
@@ -131,6 +118,8 @@
   }
 
   static class Factory implements EvalOperator.ExpressionEvaluator.Factory {
+    private final Source source;
+
     private final Function<DriverContext, BytesRef> out;
 
     private final Function<DriverContext, UnicodeUtil.UTF8CodePoint> cp;
@@ -139,10 +128,11 @@
 
     private final EvalOperator.ExpressionEvaluator.Factory length;
 
-    public Factory(Function<DriverContext, BytesRef> out,
+    public Factory(Source source, Function<DriverContext, BytesRef> out,
         Function<DriverContext, UnicodeUtil.UTF8CodePoint> cp,
         EvalOperator.ExpressionEvaluator.Factory str,
         EvalOperator.ExpressionEvaluator.Factory length) {
+      this.source = source;
       this.out = out;
       this.cp = cp;
       this.str = str;
@@ -151,7 +141,7 @@
 
     @Override
     public LeftEvaluator get(DriverContext context) {
-      return new LeftEvaluator(out.apply(context), cp.apply(context), str.get(context), length.get(context), context);
+      return new LeftEvaluator(source, out.apply(context), cp.apply(context), str.get(context), length.get(context), context);
     }
 
     @Override
