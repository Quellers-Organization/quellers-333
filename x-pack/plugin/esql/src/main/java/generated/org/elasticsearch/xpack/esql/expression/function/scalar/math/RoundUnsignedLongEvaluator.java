// Copyright Elasticsearch B.V. and/or licensed to Elasticsearch B.V. under one
// or more contributor license agreements. Licensed under the Elastic License
// 2.0; you may not use this file except in compliance with the Elastic License
// 2.0.
package org.elasticsearch.xpack.esql.expression.function.scalar.math;

import java.lang.IllegalArgumentException;
import java.lang.Override;
import java.lang.String;
import org.elasticsearch.compute.data.Block;
import org.elasticsearch.compute.data.LongBlock;
import org.elasticsearch.compute.data.LongVector;
import org.elasticsearch.compute.data.Page;
import org.elasticsearch.compute.operator.DriverContext;
import org.elasticsearch.compute.operator.EvalOperator;
import org.elasticsearch.core.Releasables;
import org.elasticsearch.xpack.esql.expression.function.Warnings;
import org.elasticsearch.xpack.ql.tree.Source;

/**
 * {@link EvalOperator.ExpressionEvaluator} implementation for {@link Round}.
 * This class is generated. Do not edit it.
 */
public final class RoundUnsignedLongEvaluator implements EvalOperator.ExpressionEvaluator {
  private final Warnings warnings;

  private final EvalOperator.ExpressionEvaluator val;

  private final EvalOperator.ExpressionEvaluator decimals;

  private final DriverContext driverContext;

  public RoundUnsignedLongEvaluator(Source source, EvalOperator.ExpressionEvaluator val,
      EvalOperator.ExpressionEvaluator decimals, DriverContext driverContext) {
    this.warnings = new Warnings(source);
    this.val = val;
    this.decimals = decimals;
    this.driverContext = driverContext;
  }

  @Override
  public Block.Ref eval(Page page) {
    try (Block.Ref valRef = val.eval(page)) {
      LongBlock valBlock = (LongBlock) valRef.block();
      try (Block.Ref decimalsRef = decimals.eval(page)) {
        LongBlock decimalsBlock = (LongBlock) decimalsRef.block();
        LongVector valVector = valBlock.asVector();
        if (valVector == null) {
          return Block.Ref.floating(eval(page.getPositionCount(), valBlock, decimalsBlock));
        }
        LongVector decimalsVector = decimalsBlock.asVector();
        if (decimalsVector == null) {
          return Block.Ref.floating(eval(page.getPositionCount(), valBlock, decimalsBlock));
        }
        return Block.Ref.floating(eval(page.getPositionCount(), valVector, decimalsVector).asBlock());
      }
    }
  }

  public LongBlock eval(int positionCount, LongBlock valBlock, LongBlock decimalsBlock) {
<<<<<<< HEAD
    LongBlock.Builder result = LongBlock.newBlockBuilder(positionCount);
    position: for (int p = 0; p < positionCount; p++) {
      if (valBlock.isNull(p)) {
        result.appendNull();
        continue position;
      }
      if (valBlock.getValueCount(p) != 1) {
        warnings.registerException(new IllegalArgumentException("single-value function encountered multi-value"));
        result.appendNull();
        continue position;
      }
      if (decimalsBlock.isNull(p)) {
        result.appendNull();
        continue position;
      }
      if (decimalsBlock.getValueCount(p) != 1) {
        warnings.registerException(new IllegalArgumentException("single-value function encountered multi-value"));
        result.appendNull();
        continue position;
=======
    try(LongBlock.Builder result = driverContext.blockFactory().newLongBlockBuilder(positionCount)) {
      position: for (int p = 0; p < positionCount; p++) {
        if (valBlock.isNull(p) || valBlock.getValueCount(p) != 1) {
          result.appendNull();
          continue position;
        }
        if (decimalsBlock.isNull(p) || decimalsBlock.getValueCount(p) != 1) {
          result.appendNull();
          continue position;
        }
        result.appendLong(Round.processUnsignedLong(valBlock.getLong(valBlock.getFirstValueIndex(p)), decimalsBlock.getLong(decimalsBlock.getFirstValueIndex(p))));
>>>>>>> 94e510e5
      }
      return result.build();
    }
  }

  public LongVector eval(int positionCount, LongVector valVector, LongVector decimalsVector) {
    try(LongVector.Builder result = driverContext.blockFactory().newLongVectorBuilder(positionCount)) {
      position: for (int p = 0; p < positionCount; p++) {
        result.appendLong(Round.processUnsignedLong(valVector.getLong(p), decimalsVector.getLong(p)));
      }
      return result.build();
    }
  }

  @Override
  public String toString() {
    return "RoundUnsignedLongEvaluator[" + "val=" + val + ", decimals=" + decimals + "]";
  }

  @Override
  public void close() {
    Releasables.closeExpectNoException(val, decimals);
  }

  static class Factory implements EvalOperator.ExpressionEvaluator.Factory {
    private final EvalOperator.ExpressionEvaluator.Factory val;

    private final EvalOperator.ExpressionEvaluator.Factory decimals;

    public Factory(EvalOperator.ExpressionEvaluator.Factory val,
        EvalOperator.ExpressionEvaluator.Factory decimals) {
      this.val = val;
      this.decimals = decimals;
    }

    @Override
    public RoundUnsignedLongEvaluator get(DriverContext context) {
      return new RoundUnsignedLongEvaluator(val.get(context), decimals.get(context), context);
    }

    @Override
    public String toString() {
      return "RoundUnsignedLongEvaluator[" + "val=" + val + ", decimals=" + decimals + "]";
    }
  }
}<|MERGE_RESOLUTION|>--- conflicted
+++ resolved
@@ -58,39 +58,27 @@
   }
 
   public LongBlock eval(int positionCount, LongBlock valBlock, LongBlock decimalsBlock) {
-<<<<<<< HEAD
-    LongBlock.Builder result = LongBlock.newBlockBuilder(positionCount);
-    position: for (int p = 0; p < positionCount; p++) {
-      if (valBlock.isNull(p)) {
-        result.appendNull();
-        continue position;
-      }
-      if (valBlock.getValueCount(p) != 1) {
-        warnings.registerException(new IllegalArgumentException("single-value function encountered multi-value"));
-        result.appendNull();
-        continue position;
-      }
-      if (decimalsBlock.isNull(p)) {
-        result.appendNull();
-        continue position;
-      }
-      if (decimalsBlock.getValueCount(p) != 1) {
-        warnings.registerException(new IllegalArgumentException("single-value function encountered multi-value"));
-        result.appendNull();
-        continue position;
-=======
     try(LongBlock.Builder result = driverContext.blockFactory().newLongBlockBuilder(positionCount)) {
       position: for (int p = 0; p < positionCount; p++) {
-        if (valBlock.isNull(p) || valBlock.getValueCount(p) != 1) {
+        if (valBlock.isNull(p)) {
           result.appendNull();
           continue position;
         }
-        if (decimalsBlock.isNull(p) || decimalsBlock.getValueCount(p) != 1) {
+        if (valBlock.getValueCount(p) != 1) {
+          warnings.registerException(new IllegalArgumentException("single-value function encountered multi-value"));
+          result.appendNull();
+          continue position;
+        }
+        if (decimalsBlock.isNull(p)) {
+          result.appendNull();
+          continue position;
+        }
+        if (decimalsBlock.getValueCount(p) != 1) {
+          warnings.registerException(new IllegalArgumentException("single-value function encountered multi-value"));
           result.appendNull();
           continue position;
         }
         result.appendLong(Round.processUnsignedLong(valBlock.getLong(valBlock.getFirstValueIndex(p)), decimalsBlock.getLong(decimalsBlock.getFirstValueIndex(p))));
->>>>>>> 94e510e5
       }
       return result.build();
     }
@@ -116,19 +104,22 @@
   }
 
   static class Factory implements EvalOperator.ExpressionEvaluator.Factory {
+    private final Source source;
+
     private final EvalOperator.ExpressionEvaluator.Factory val;
 
     private final EvalOperator.ExpressionEvaluator.Factory decimals;
 
-    public Factory(EvalOperator.ExpressionEvaluator.Factory val,
+    public Factory(Source source, EvalOperator.ExpressionEvaluator.Factory val,
         EvalOperator.ExpressionEvaluator.Factory decimals) {
+      this.source = source;
       this.val = val;
       this.decimals = decimals;
     }
 
     @Override
     public RoundUnsignedLongEvaluator get(DriverContext context) {
-      return new RoundUnsignedLongEvaluator(val.get(context), decimals.get(context), context);
+      return new RoundUnsignedLongEvaluator(source, val.get(context), decimals.get(context), context);
     }
 
     @Override
