/*
 * Copyright Elasticsearch B.V. and/or licensed to Elasticsearch B.V. under one
 * or more contributor license agreements. Licensed under the Elastic License
 * 2.0; you may not use this file except in compliance with the Elastic License
 * 2.0.
 */

package org.elasticsearch.xpack.esql.parser;

import org.antlr.v4.runtime.ParserRuleContext;
import org.antlr.v4.runtime.Token;
import org.antlr.v4.runtime.tree.ParseTree;
import org.antlr.v4.runtime.tree.TerminalNode;
import org.apache.lucene.util.automaton.Automata;
import org.apache.lucene.util.automaton.Automaton;
import org.apache.lucene.util.automaton.CharacterRunAutomaton;
import org.apache.lucene.util.automaton.Operations;
import org.elasticsearch.common.Strings;
import org.elasticsearch.common.regex.Regex;
import org.elasticsearch.xpack.esql.core.InvalidArgumentException;
import org.elasticsearch.xpack.esql.core.QlIllegalArgumentException;
import org.elasticsearch.xpack.esql.core.expression.Alias;
import org.elasticsearch.xpack.esql.core.expression.Attribute;
import org.elasticsearch.xpack.esql.core.expression.Expression;
import org.elasticsearch.xpack.esql.core.expression.Literal;
import org.elasticsearch.xpack.esql.core.expression.NamedExpression;
import org.elasticsearch.xpack.esql.core.expression.UnresolvedAttribute;
import org.elasticsearch.xpack.esql.core.expression.UnresolvedStar;
import org.elasticsearch.xpack.esql.core.expression.function.FunctionResolutionStrategy;
import org.elasticsearch.xpack.esql.core.expression.function.UnresolvedFunction;
import org.elasticsearch.xpack.esql.core.expression.predicate.logical.And;
import org.elasticsearch.xpack.esql.core.expression.predicate.logical.Not;
import org.elasticsearch.xpack.esql.core.expression.predicate.logical.Or;
import org.elasticsearch.xpack.esql.core.expression.predicate.nulls.IsNotNull;
import org.elasticsearch.xpack.esql.core.expression.predicate.nulls.IsNull;
import org.elasticsearch.xpack.esql.core.expression.predicate.regex.RLikePattern;
import org.elasticsearch.xpack.esql.core.expression.predicate.regex.RegexMatch;
import org.elasticsearch.xpack.esql.core.expression.predicate.regex.WildcardPattern;
import org.elasticsearch.xpack.esql.core.tree.Source;
import org.elasticsearch.xpack.esql.core.type.DataType;
import org.elasticsearch.xpack.esql.core.type.DataTypes;
import org.elasticsearch.xpack.esql.core.type.DateUtils;
import org.elasticsearch.xpack.esql.core.util.StringUtils;
import org.elasticsearch.xpack.esql.expression.Order;
import org.elasticsearch.xpack.esql.expression.UnresolvedNamePattern;
import org.elasticsearch.xpack.esql.expression.function.EsqlFunctionRegistry;
import org.elasticsearch.xpack.esql.expression.function.scalar.string.RLike;
import org.elasticsearch.xpack.esql.expression.function.scalar.string.WildcardLike;
import org.elasticsearch.xpack.esql.expression.predicate.operator.arithmetic.Add;
import org.elasticsearch.xpack.esql.expression.predicate.operator.arithmetic.Div;
import org.elasticsearch.xpack.esql.expression.predicate.operator.arithmetic.Mod;
import org.elasticsearch.xpack.esql.expression.predicate.operator.arithmetic.Mul;
import org.elasticsearch.xpack.esql.expression.predicate.operator.arithmetic.Neg;
import org.elasticsearch.xpack.esql.expression.predicate.operator.arithmetic.Sub;
import org.elasticsearch.xpack.esql.expression.predicate.operator.comparison.Equals;
import org.elasticsearch.xpack.esql.expression.predicate.operator.comparison.GreaterThan;
import org.elasticsearch.xpack.esql.expression.predicate.operator.comparison.GreaterThanOrEqual;
import org.elasticsearch.xpack.esql.expression.predicate.operator.comparison.In;
import org.elasticsearch.xpack.esql.expression.predicate.operator.comparison.InsensitiveEquals;
import org.elasticsearch.xpack.esql.expression.predicate.operator.comparison.LessThan;
import org.elasticsearch.xpack.esql.expression.predicate.operator.comparison.LessThanOrEqual;
import org.elasticsearch.xpack.esql.type.EsqlDataTypeConverter;
import org.elasticsearch.xpack.esql.type.EsqlDataTypes;

import java.math.BigInteger;
import java.time.Duration;
import java.time.ZoneId;
import java.time.temporal.TemporalAmount;
import java.util.ArrayList;
import java.util.List;
import java.util.Locale;
import java.util.Map;
import java.util.function.BiFunction;
import java.util.function.Consumer;

import static java.util.Collections.emptyList;
import static java.util.Collections.singletonList;
import static org.elasticsearch.xpack.esql.core.parser.ParserUtils.source;
import static org.elasticsearch.xpack.esql.core.parser.ParserUtils.typedParsing;
import static org.elasticsearch.xpack.esql.core.parser.ParserUtils.visitList;
import static org.elasticsearch.xpack.esql.core.util.NumericUtils.asLongUnsigned;
import static org.elasticsearch.xpack.esql.core.util.NumericUtils.unsignedLongAsNumber;
import static org.elasticsearch.xpack.esql.core.util.StringUtils.WILDCARD;
import static org.elasticsearch.xpack.esql.type.EsqlDataTypeConverter.bigIntegerToUnsignedLong;
import static org.elasticsearch.xpack.esql.type.EsqlDataTypeConverter.parseTemporalAmout;
import static org.elasticsearch.xpack.esql.type.EsqlDataTypeConverter.stringToIntegral;
import static org.elasticsearch.xpack.esql.type.EsqlDataTypes.DATE_PERIOD;
import static org.elasticsearch.xpack.esql.type.EsqlDataTypes.TIME_DURATION;

public abstract class ExpressionBuilder extends IdentifierBuilder {

    private int expressionDepth = 0;

    /**
     * Maximum depth for nested expressions
     */
    public static final int MAX_EXPRESSION_DEPTH = 500;

    private final Map<Token, TypedParamValue> params;

    ExpressionBuilder(Map<Token, TypedParamValue> params) {
        this.params = params;
    }

    protected Expression expression(ParseTree ctx) {
        expressionDepth++;
        if (expressionDepth > MAX_EXPRESSION_DEPTH) {
            throw new ParsingException(
                "ESQL statement exceeded the maximum expression depth allowed ({}): [{}]",
                MAX_EXPRESSION_DEPTH,
                ctx.getParent().getText()
            );
        }
        try {
            return typedParsing(this, ctx, Expression.class);
        } finally {
            expressionDepth--;
        }
    }

    protected List<Expression> expressions(List<? extends ParserRuleContext> contexts) {
        return visitList(this, contexts, Expression.class);
    }

    @Override
    public Literal visitBooleanValue(EsqlBaseParser.BooleanValueContext ctx) {
        Source source = source(ctx);
        return new Literal(source, ctx.TRUE() != null, DataTypes.BOOLEAN);
    }

    @Override
    public Literal visitDecimalValue(EsqlBaseParser.DecimalValueContext ctx) {
        Source source = source(ctx);
        String text = ctx.getText();

        try {
            return new Literal(source, StringUtils.parseDouble(text), DataTypes.DOUBLE);
        } catch (InvalidArgumentException iae) {
            throw new ParsingException(source, iae.getMessage());
        }
    }

    @Override
    public Literal visitIntegerValue(EsqlBaseParser.IntegerValueContext ctx) {
        Source source = source(ctx);
        String text = ctx.getText();
        Number number;

        try {
            number = stringToIntegral(text);
        } catch (InvalidArgumentException siae) {
            // if it's too large, then quietly try to parse as a float instead
            try {
                return new Literal(source, EsqlDataTypeConverter.stringToDouble(text), DataTypes.DOUBLE);
            } catch (InvalidArgumentException ignored) {}

            throw new ParsingException(source, siae.getMessage());
        }

        Object val;
        DataType type;
        if (number instanceof BigInteger bi) {
            val = asLongUnsigned(bi);
            type = DataTypes.UNSIGNED_LONG;
        } else if (number.intValue() == number.longValue()) { // try to downsize to int if possible (since that's the most common type)
            val = number.intValue();
            type = DataTypes.INTEGER;
        } else {
            val = number.longValue();
            type = DataTypes.LONG;
        }
        return new Literal(source, val, type);
    }

    @Override
    public Object visitNumericArrayLiteral(EsqlBaseParser.NumericArrayLiteralContext ctx) {
        Source source = source(ctx);
        List<Literal> numbers = visitList(this, ctx.numericValue(), Literal.class);
        if (numbers.stream().anyMatch(l -> l.dataType() == DataTypes.DOUBLE)) {
            return new Literal(source, mapNumbers(numbers, (no, dt) -> no.doubleValue()), DataTypes.DOUBLE);
        }
        if (numbers.stream().anyMatch(l -> l.dataType() == DataTypes.UNSIGNED_LONG)) {
            return new Literal(
                source,
                mapNumbers(
                    numbers,
                    (no, dt) -> dt == DataTypes.UNSIGNED_LONG
                        ? no.longValue()
                        : bigIntegerToUnsignedLong(BigInteger.valueOf(no.longValue()))
                ),
                DataTypes.UNSIGNED_LONG
            );
        }
        if (numbers.stream().anyMatch(l -> l.dataType() == DataTypes.LONG)) {
            return new Literal(source, mapNumbers(numbers, (no, dt) -> no.longValue()), DataTypes.LONG);
        }
        return new Literal(source, mapNumbers(numbers, (no, dt) -> no.intValue()), DataTypes.INTEGER);
    }

    private List<Object> mapNumbers(List<Literal> numbers, BiFunction<Number, DataType, Object> map) {
        return numbers.stream().map(l -> map.apply((Number) l.value(), l.dataType())).toList();
    }

    @Override
    public Object visitBooleanArrayLiteral(EsqlBaseParser.BooleanArrayLiteralContext ctx) {
        return visitArrayLiteral(ctx, ctx.booleanValue(), DataTypes.BOOLEAN);
    }

    @Override
    public Object visitStringArrayLiteral(EsqlBaseParser.StringArrayLiteralContext ctx) {
        return visitArrayLiteral(ctx, ctx.string(), DataTypes.KEYWORD);
    }

    private Object visitArrayLiteral(ParserRuleContext ctx, List<? extends ParserRuleContext> contexts, DataType dataType) {
        Source source = source(ctx);
        List<Literal> literals = visitList(this, contexts, Literal.class);
        return new Literal(source, literals.stream().map(Literal::value).toList(), dataType);
    }

    @Override
    public Literal visitNullLiteral(EsqlBaseParser.NullLiteralContext ctx) {
        Source source = source(ctx);
        return new Literal(source, null, DataTypes.NULL);
    }

    @Override
    public Literal visitStringLiteral(EsqlBaseParser.StringLiteralContext ctx) {
        return visitString(ctx.string());
    }

    @Override
    public Literal visitString(EsqlBaseParser.StringContext ctx) {
        Source source = source(ctx);
        return new Literal(source, unquoteString(source), DataTypes.KEYWORD);
    }

    @Override
    public UnresolvedAttribute visitQualifiedName(EsqlBaseParser.QualifiedNameContext ctx) {
        if (ctx == null) {
            return null;
        }

        List<String> strings = visitList(this, ctx.identifier(), String.class);
        return new UnresolvedAttribute(source(ctx), Strings.collectionToDelimitedString(strings, "."));
    }

    @Override
    public List<NamedExpression> visitQualifiedNamePatterns(EsqlBaseParser.QualifiedNamePatternsContext ctx) {
        return visitQualifiedNamePatterns(ctx, ne -> {});
    }

    protected List<NamedExpression> visitQualifiedNamePatterns(
        EsqlBaseParser.QualifiedNamePatternsContext ctx,
        Consumer<NamedExpression> checker
    ) {
        if (ctx == null) {
            return emptyList();
        }
        List<EsqlBaseParser.QualifiedNamePatternContext> identifiers = ctx.qualifiedNamePattern();
        List<NamedExpression> names = new ArrayList<>(identifiers.size());

        for (EsqlBaseParser.QualifiedNamePatternContext patternContext : identifiers) {
            names.add(visitQualifiedNamePattern(patternContext, checker));
        }

        return names;
    }

    protected NamedExpression visitQualifiedNamePattern(
        EsqlBaseParser.QualifiedNamePatternContext patternContext,
        Consumer<NamedExpression> checker
    ) {
        NamedExpression ne = visitQualifiedNamePattern(patternContext);
        checker.accept(ne);
        return ne;
    }

    @Override
    public NamedExpression visitQualifiedNamePattern(EsqlBaseParser.QualifiedNamePatternContext ctx) {
        if (ctx == null) {
            return null;
        }

        var src = source(ctx);
        StringBuilder patternString = new StringBuilder();
        StringBuilder nameString = new StringBuilder();
        var patterns = ctx.identifierPattern();

        // check special wildcard case
        if (patterns.size() == 1) {
            var idCtx = patterns.get(0);
            if (idCtx.ID_PATTERN().getText().equals(WILDCARD)) {
                return new UnresolvedStar(src, null);
            }
        }

        boolean hasPattern = false;
        // Builds a list of either strings (which map verbatim) or Automatons which match any string
        List<Object> objects = new ArrayList<>(patterns.size());
        for (int i = 0, s = patterns.size(); i < s; i++) {
            if (i > 0) {
                patternString.append(".");
                nameString.append(".");
                objects.add(".");
            }

            String patternContext = patterns.get(i).ID_PATTERN().getText();
            // as this is one big string of fragments mashed together, break it manually into quoted vs unquoted
            // for readability reasons, do a first pass to break the string into fragments and then process each of them
            // to avoid doing a string allocation
            List<String> fragments = breakIntoFragments(patternContext);

            for (var fragment : fragments) {
                // unquoted fragment
                // a wildcard that matches can only appear in an unquoted section
                if (fragment.charAt(0) == '`' == false) {
                    patternString.append(fragment);
                    nameString.append(fragment);
                    // loop the string itself to extract any * and make them an automaton directly
                    // the code is somewhat messy but doesn't invoke the full blown Regex engine either
                    if (Regex.isSimpleMatchPattern(fragment)) {
                        hasPattern = true;
                        String str = fragment;
                        boolean keepGoing = false;
                        do {
                            int localIndex = str.indexOf('*');
                            // in case of match
                            if (localIndex != -1) {
                                keepGoing = true;
                                // copy any prefix string
                                if (localIndex > 0) {
                                    objects.add(str.substring(0, localIndex));
                                }
                                objects.add(Automata.makeAnyString());
                                localIndex++;
                                // trim the string
                                if (localIndex < str.length()) {
                                    str = str.substring(localIndex);
                                } else {
                                    keepGoing = false;
                                }
                            }
                            // no more matches, copy leftovers and end the loop
                            else {
                                keepGoing = false;
                                if (str.length() > 0) {
                                    objects.add(str);
                                }
                            }
                        } while (keepGoing);
                    } else {
                        objects.add(fragment);
                    }
                }
                // quoted - definitely no pattern
                else {
                    patternString.append(fragment);
                    var unquotedString = unquoteIdString(fragment);
                    objects.add(unquotedString);
                    nameString.append(unquotedString);
                }
            }
        }

        NamedExpression result;
        // need to combine automaton
        if (hasPattern) {
            // add . as optional matching
            List<Automaton> list = new ArrayList<>(objects.size());
            for (var o : objects) {
                list.add(o instanceof Automaton a ? a : Automata.makeString(o.toString()));
            }
            // use the fast run variant
            result = new UnresolvedNamePattern(
                src,
                new CharacterRunAutomaton(Operations.concatenate(list)),
                patternString.toString(),
                nameString.toString()
            );
        } else {
            result = new UnresolvedAttribute(src, Strings.collectionToDelimitedString(objects, ""));
        }
        return result;
    }

    static List<String> breakIntoFragments(String idPattern) {
        List<String> fragments = new ArrayList<>();
        char backtick = '`';
        boolean inQuotes = false;
        boolean keepGoing = true;
        int from = 0, offset = -1;

        do {
            offset = idPattern.indexOf(backtick, offset);
            String fragment = null;
            // unquoted fragment
            if (offset < 0) {
                keepGoing = false;
                // pick trailing string
                fragment = idPattern.substring(from);
            }
            // quoted fragment
            else {
                // if not in quotes
                // copy the string over
                // otherwise keep on going
                if (inQuotes == false) {
                    inQuotes = true;
                    if (offset != 0) {
                        fragment = idPattern.substring(from, offset);
                        from = offset;
                    }
                } // in quotes
                else {
                    // if double backtick keep on going
                    var ahead = offset + 1;
                    if (ahead < idPattern.length() && idPattern.charAt(ahead) == backtick) {
                        // move offset
                        offset = ahead;
                    }
                    // otherwise end the quote
                    else {
                        inQuotes = false;
                        // include the quote
                        offset++;
                        fragment = idPattern.substring(from, offset);
                        from = offset;
                    }
                }
                // keep moving the offset
                offset++;
            }
            if (fragment != null) {
                fragments.add(fragment);
            }
        } while (keepGoing && offset <= idPattern.length());
        return fragments;
    }

    @Override
    public Object visitQualifiedIntegerLiteral(EsqlBaseParser.QualifiedIntegerLiteralContext ctx) {
        Source source = source(ctx);
        Literal intLit = typedParsing(this, ctx.integerValue(), Literal.class);
        Number value = (Number) intLit.value();
        if (intLit.dataType() == DataTypes.UNSIGNED_LONG) {
            value = unsignedLongAsNumber(value.longValue());
        }
        String qualifier = ctx.UNQUOTED_IDENTIFIER().getText().toLowerCase(Locale.ROOT);

        try {
            TemporalAmount quantity = parseTemporalAmout(value, qualifier, source);
            return new Literal(source, quantity, quantity instanceof Duration ? TIME_DURATION : DATE_PERIOD);
        } catch (InvalidArgumentException | ArithmeticException e) {
            // the range varies by unit: Duration#ofMinutes(), #ofHours() will Math#multiplyExact() to reduce the unit to seconds;
            // and same for Period#ofWeeks()
            throw new ParsingException(source, "Number [{}] outside of [{}] range", ctx.integerValue().getText(), qualifier);
        }
    }

    @Override
    public Expression visitArithmeticUnary(EsqlBaseParser.ArithmeticUnaryContext ctx) {
        Expression expr = expression(ctx.operatorExpression());
        Source source = source(ctx);
        int type = ctx.operator.getType();

        // TODO we could handle this a bit better (like ES SQL does it) so that -(-(-123)) results in the -123 the Literal
        return type == EsqlBaseParser.MINUS ? new Neg(source, expr) : expr;
    }

    @Override
    public Expression visitArithmeticBinary(EsqlBaseParser.ArithmeticBinaryContext ctx) {
        Expression left = expression(ctx.left);
        Expression right = expression(ctx.right);
        Source source = source(ctx);
        int type = ctx.operator.getType();

        return switch (type) {
            case EsqlBaseParser.ASTERISK -> new Mul(source, left, right);
            case EsqlBaseParser.SLASH -> new Div(source, left, right);
            case EsqlBaseParser.PERCENT -> new Mod(source, left, right);
            case EsqlBaseParser.PLUS -> new Add(source, left, right);
            case EsqlBaseParser.MINUS -> new Sub(source, left, right);
            default -> throw new ParsingException(source, "Unknown arithmetic operator {}", source.text());
        };
    }

    @Override
    public Expression visitComparison(EsqlBaseParser.ComparisonContext ctx) {
        Expression left = expression(ctx.left);
        Expression right = expression(ctx.right);
        TerminalNode op = (TerminalNode) ctx.comparisonOperator().getChild(0);

        Source source = source(ctx);
        ZoneId zoneId = DateUtils.UTC;

        return switch (op.getSymbol().getType()) {
            case EsqlBaseParser.EQ -> new Equals(source, left, right, zoneId);
            case EsqlBaseParser.CIEQ -> new InsensitiveEquals(source, left, right);
            case EsqlBaseParser.NEQ -> new Not(source, new Equals(source, left, right, zoneId));
            case EsqlBaseParser.LT -> new LessThan(source, left, right, zoneId);
            case EsqlBaseParser.LTE -> new LessThanOrEqual(source, left, right, zoneId);
            case EsqlBaseParser.GT -> new GreaterThan(source, left, right, zoneId);
            case EsqlBaseParser.GTE -> new GreaterThanOrEqual(source, left, right, zoneId);
            default -> throw new ParsingException(source, "Unknown comparison operator {}", source.text());
        };
    }

    @Override
    public Not visitLogicalNot(EsqlBaseParser.LogicalNotContext ctx) {
        return new Not(source(ctx), expression(ctx.booleanExpression()));
    }

    @Override
    public Expression visitParenthesizedExpression(EsqlBaseParser.ParenthesizedExpressionContext ctx) {
        return expression(ctx.booleanExpression());
    }

    @Override
    public Expression visitOperatorExpressionDefault(EsqlBaseParser.OperatorExpressionDefaultContext ctx) {
        return expression(ctx.primaryExpression());
    }

    @Override
    public UnresolvedAttribute visitDereference(EsqlBaseParser.DereferenceContext ctx) {
        return visitQualifiedName(ctx.qualifiedName());
    }

    @Override
    public Expression visitFunctionExpression(EsqlBaseParser.FunctionExpressionContext ctx) {
        String name = visitIdentifier(ctx.identifier());
        List<Expression> args = expressions(ctx.booleanExpression());
        if ("count".equals(EsqlFunctionRegistry.normalizeName(name))) {
            // to simplify the registration, handle in the parser the special count cases
            if (args.isEmpty() || ctx.ASTERISK() != null) {
                args = singletonList(new Literal(source(ctx), "*", DataTypes.KEYWORD));
            }
        }
        return new UnresolvedFunction(source(ctx), name, FunctionResolutionStrategy.DEFAULT, args);
    }

    @Override
    public Expression visitInlineCast(EsqlBaseParser.InlineCastContext ctx) {
        Source source = source(ctx);
        DataType dataType = typedParsing(this, ctx.dataType(), DataType.class);
        var converterToFactory = EsqlDataTypeConverter.converterFunctionFactory(dataType);
        if (converterToFactory == null) {
            throw new ParsingException(source, "Unsupported conversion to type [{}]", dataType);
        }
        Expression expr = expression(ctx.primaryExpression());
        return converterToFactory.apply(source, expr);
    }

    @Override
    public DataType visitToDataType(EsqlBaseParser.ToDataTypeContext ctx) {
        String typeName = visitIdentifier(ctx.identifier());
        DataType dataType = EsqlDataTypes.fromNameOrAlias(typeName);
        if (dataType == DataTypes.UNSUPPORTED) {
            throw new ParsingException(source(ctx), "Unknown data type named [{}]", typeName);
        }
        return dataType;
    }

    @Override
    public Expression visitLogicalBinary(EsqlBaseParser.LogicalBinaryContext ctx) {
        int type = ctx.operator.getType();
        Source source = source(ctx);
        Expression left = expression(ctx.left);
        Expression right = expression(ctx.right);

        return type == EsqlBaseParser.AND ? new And(source, left, right) : new Or(source, left, right);
    }

    @Override
    public Expression visitLogicalIn(EsqlBaseParser.LogicalInContext ctx) {
        List<Expression> expressions = ctx.valueExpression().stream().map(this::expression).toList();
        Source source = source(ctx);
        Expression e = expressions.size() == 2
            ? new Equals(source, expressions.get(0), expressions.get(1))
            : new In(source, expressions.get(0), expressions.subList(1, expressions.size()));
        return ctx.NOT() == null ? e : new Not(source, e);
    }

    @Override
    public Object visitIsNull(EsqlBaseParser.IsNullContext ctx) {
        Expression exp = expression(ctx.valueExpression());
        Source source = source(ctx.valueExpression(), ctx);
        return ctx.NOT() != null ? new IsNotNull(source, exp) : new IsNull(source, exp);
    }

    @Override
    public Expression visitRegexBooleanExpression(EsqlBaseParser.RegexBooleanExpressionContext ctx) {
        int type = ctx.kind.getType();
        Source source = source(ctx);
        Expression left = expression(ctx.valueExpression());
        Literal pattern = visitString(ctx.pattern);
        RegexMatch<?> result = switch (type) {
            case EsqlBaseParser.LIKE -> new WildcardLike(source, left, new WildcardPattern(pattern.fold().toString()));
            case EsqlBaseParser.RLIKE -> new RLike(source, left, new RLikePattern(pattern.fold().toString()));
            default -> throw new ParsingException("Invalid predicate type for [{}]", source.text());
        };
        return ctx.NOT() == null ? result : new Not(source, result);
    }

    @Override
    public Order visitOrderExpression(EsqlBaseParser.OrderExpressionContext ctx) {
        return new Order(
            source(ctx),
            expression(ctx.booleanExpression()),
            ctx.DESC() != null ? Order.OrderDirection.DESC : Order.OrderDirection.ASC,
            (ctx.NULLS() != null && ctx.LAST() != null || ctx.NULLS() == null && ctx.DESC() == null)
                ? Order.NullsPosition.LAST
                : Order.NullsPosition.FIRST
        );
    }

    @Override
    public Alias visitRenameClause(EsqlBaseParser.RenameClauseContext ctx) {
        Source src = source(ctx);
        NamedExpression newName = visitQualifiedNamePattern(ctx.newName);
        NamedExpression oldName = visitQualifiedNamePattern(ctx.oldName);
        if (newName instanceof UnresolvedNamePattern || oldName instanceof UnresolvedNamePattern) {
            throw new ParsingException(src, "Using wildcards [*] in RENAME is not allowed [{}]", src.text());
        }

        return new Alias(src, newName.name(), oldName);
    }

    @Override
    public NamedExpression visitEnrichWithClause(EsqlBaseParser.EnrichWithClauseContext ctx) {
        Source src = source(ctx);
        NamedExpression enrichField = enrichFieldName(ctx.enrichField);
        NamedExpression newName = enrichFieldName(ctx.newName);
        return newName == null ? enrichField : new Alias(src, newName.name(), enrichField);
    }

    private NamedExpression enrichFieldName(EsqlBaseParser.QualifiedNamePatternContext ctx) {
<<<<<<< HEAD
        return visitQualifiedNamePattern(ctx, ne -> {
            if (ne instanceof UnresolvedNamePattern up) {
                var src = ne.source();
                throw new ParsingException(src, "Using wildcards (*) in ENRICH WITH projections is not allowed [{}]", up.pattern());
            }
        });
=======
        var name = visitQualifiedNamePattern(ctx);
        if (name instanceof UnresolvedNamePattern up) {
            throw new ParsingException(source(ctx), "Using wildcards [*] in ENRICH WITH projections is not allowed [{}]", up.pattern());
        }
        return name;
>>>>>>> e5558ca2
    }

    @Override
    public Alias visitField(EsqlBaseParser.FieldContext ctx) {
        UnresolvedAttribute id = visitQualifiedName(ctx.qualifiedName());
        Expression value = expression(ctx.booleanExpression());
        var source = source(ctx);
        String name = id == null ? source.text() : id.qualifiedName();
        return new Alias(source, name, value);
    }

    @Override
    public List<Alias> visitFields(EsqlBaseParser.FieldsContext ctx) {
        return ctx != null ? visitList(this, ctx.field(), Alias.class) : new ArrayList<>();
    }

    /**
     * Similar to {@link #visitFields(EsqlBaseParser.FieldsContext)} however avoids wrapping the expression
     * into an Alias.
     */
    public List<NamedExpression> visitGrouping(EsqlBaseParser.FieldsContext ctx) {
        List<NamedExpression> list;
        if (ctx != null) {
            var fields = ctx.field();
            list = new ArrayList<>(fields.size());
            for (EsqlBaseParser.FieldContext field : fields) {
                NamedExpression ne = null;
                UnresolvedAttribute id = visitQualifiedName(field.qualifiedName());
                Expression value = expression(field.booleanExpression());
                String name = null;
                if (id == null) {
                    // when no alias has been specified, see if the underling one can be reused
                    if (value instanceof Attribute a) {
                        ne = a;
                    } else {
                        name = source(field).text();
                    }
                } else {
                    name = id.qualifiedName();
                }
                // wrap when necessary - no alias and no underlying attribute
                if (ne == null) {
                    ne = new Alias(source(ctx), name, value);
                }
                list.add(ne);
            }
        } else {
            list = new ArrayList<>();
        }
        return list;
    }

    @Override
    public Object visitInputParam(EsqlBaseParser.InputParamContext ctx) {
        TypedParamValue param = param(ctx.PARAM());
        DataType dataType = EsqlDataTypes.fromTypeName(param.type);
        Source source = source(ctx);
        if (dataType == null) {
            throw new ParsingException(source, "Invalid parameter data type [{}]", param.type);
        }
        if (param.value == null) {
            // no conversion is required for null values
            return new Literal(source, null, dataType);
        }
        final DataType sourceType;
        try {
            sourceType = DataTypes.fromJava(param.value);
        } catch (QlIllegalArgumentException ex) {
            throw new ParsingException(
                ex,
                source,
                "Unexpected actual parameter type [{}] for type [{}]",
                param.value.getClass().getName(),
                param.type
            );
        }
        if (sourceType == dataType) {
            // no conversion is required if the value is already have correct type
            return new Literal(source, param.value, dataType);
        }
        // otherwise we need to make sure that xcontent-serialized value is converted to the correct type
        try {

            if (EsqlDataTypeConverter.canConvert(sourceType, dataType) == false) {
                throw new ParsingException(
                    source,
                    "Cannot cast value [{}] of type [{}] to parameter type [{}]",
                    param.value,
                    sourceType,
                    dataType
                );
            }
            return new Literal(source, EsqlDataTypeConverter.converterFor(sourceType, dataType).convert(param.value), dataType);
        } catch (QlIllegalArgumentException ex) {
            throw new ParsingException(ex, source, "Unexpected actual parameter type [{}] for type [{}]", sourceType, param.type);
        }
    }

    private TypedParamValue param(TerminalNode node) {
        if (node == null) {
            return null;
        }

        Token token = node.getSymbol();

        if (params.containsKey(token) == false) {
            throw new ParsingException(source(node), "Unexpected parameter");
        }

        return params.get(token);
    }

}<|MERGE_RESOLUTION|>--- conflicted
+++ resolved
@@ -634,20 +634,12 @@
     }
 
     private NamedExpression enrichFieldName(EsqlBaseParser.QualifiedNamePatternContext ctx) {
-<<<<<<< HEAD
         return visitQualifiedNamePattern(ctx, ne -> {
             if (ne instanceof UnresolvedNamePattern up) {
                 var src = ne.source();
-                throw new ParsingException(src, "Using wildcards (*) in ENRICH WITH projections is not allowed [{}]", up.pattern());
+                throw new ParsingException(src, "Using wildcards [*] in ENRICH WITH projections is not allowed [{}]", up.pattern());
             }
         });
-=======
-        var name = visitQualifiedNamePattern(ctx);
-        if (name instanceof UnresolvedNamePattern up) {
-            throw new ParsingException(source(ctx), "Using wildcards [*] in ENRICH WITH projections is not allowed [{}]", up.pattern());
-        }
-        return name;
->>>>>>> e5558ca2
     }
 
     @Override
