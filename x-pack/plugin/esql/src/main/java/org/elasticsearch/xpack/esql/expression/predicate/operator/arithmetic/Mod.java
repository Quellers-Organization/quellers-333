--- conflicted
+++ resolved
@@ -23,17 +23,10 @@
             left,
             right,
             MOD,
-<<<<<<< HEAD
-            ModIntsEvaluator::new,
-            ModLongsEvaluator::new,
-            ModUnsignedLongsEvaluator::new,
-            (s, l, r, dvrCtx) -> new ModDoublesEvaluator(source, l, r, dvrCtx)
-=======
             ModIntsEvaluator.Factory::new,
             ModLongsEvaluator.Factory::new,
             ModUnsignedLongsEvaluator.Factory::new,
-            (s, lhs, rhs) -> new ModDoublesEvaluator.Factory(lhs, rhs)
->>>>>>> 94e510e5
+            (s, lhs, rhs) -> new ModDoublesEvaluator.Factory(source, lhs, rhs)
         );
     }
 
