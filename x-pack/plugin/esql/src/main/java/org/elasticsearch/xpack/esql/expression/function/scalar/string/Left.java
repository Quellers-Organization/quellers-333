/*
 * Copyright Elasticsearch B.V. and/or licensed to Elasticsearch B.V. under one
 * or more contributor license agreements. Licensed under the Elastic License
 * 2.0; you may not use this file except in compliance with the Elastic License
 * 2.0.
 */

package org.elasticsearch.xpack.esql.expression.function.scalar.string;

import org.apache.lucene.util.BytesRef;
import org.apache.lucene.util.UnicodeUtil;
import org.elasticsearch.compute.ann.Evaluator;
import org.elasticsearch.compute.ann.Fixed;
import org.elasticsearch.compute.operator.EvalOperator.ExpressionEvaluator.ExpressionEvaluatorFactory;
import org.elasticsearch.xpack.esql.evaluator.mapper.EvaluatorMapper;
import org.elasticsearch.xpack.esql.expression.function.Named;
import org.elasticsearch.xpack.ql.expression.Expression;
import org.elasticsearch.xpack.ql.expression.function.scalar.ScalarFunction;
import org.elasticsearch.xpack.ql.expression.gen.script.ScriptTemplate;
import org.elasticsearch.xpack.ql.tree.NodeInfo;
import org.elasticsearch.xpack.ql.tree.Source;
import org.elasticsearch.xpack.ql.type.DataType;
import org.elasticsearch.xpack.ql.type.DataTypes;

import java.util.Arrays;
import java.util.List;
import java.util.function.Function;

import static org.elasticsearch.xpack.ql.expression.TypeResolutions.ParamOrdinal.FIRST;
import static org.elasticsearch.xpack.ql.expression.TypeResolutions.ParamOrdinal.SECOND;
import static org.elasticsearch.xpack.ql.expression.TypeResolutions.isInteger;
import static org.elasticsearch.xpack.ql.expression.TypeResolutions.isString;

/**
 * {code left(foo, len)} is an alias to {code substring(foo, 0, len)}
 */
public class Left extends ScalarFunction implements EvaluatorMapper {

    private final Source source;

    private final Expression str;

    private final Expression length;

    public Left(Source source, @Named("string") Expression str, @Named("length") Expression length) {
        super(source, Arrays.asList(str, length));
        this.source = source;
        this.str = str;
        this.length = length;
    }

    @Evaluator
    static BytesRef process(
        @Fixed(includeInToString = false) BytesRef out,
        @Fixed(includeInToString = false) UnicodeUtil.UTF8CodePoint cp,
        BytesRef str,
        int length
    ) {
        out.bytes = str.bytes;
        out.offset = str.offset;
        out.length = str.length;
        int curLenStart = 0;
        for (int i = 0; i < length && curLenStart < out.length; i++, curLenStart += cp.numBytes) {
            UnicodeUtil.codePointAt(out.bytes, out.offset + curLenStart, cp);
        }
        out.length = Math.min(curLenStart, out.length);
        return out;
    }

    @Override
    public ExpressionEvaluatorFactory toEvaluator(Function<Expression, ExpressionEvaluatorFactory> toEvaluator) {
        var strSupplier = toEvaluator.apply(str);
        var lengthSupplier = toEvaluator.apply(length);
        return dvrCtx -> {
            BytesRef out = new BytesRef();
<<<<<<< HEAD
            return new LeftEvaluator(source, out, strSupplier.get(dvrCtx), lengthSupplier.get(dvrCtx), dvrCtx);
=======
            UnicodeUtil.UTF8CodePoint cp = new UnicodeUtil.UTF8CodePoint();
            return new LeftEvaluator(out, cp, strSupplier.get(), lengthSupplier.get());
>>>>>>> 10c8f2ab
        };
    }

    @Override
    public Expression replaceChildren(List<Expression> newChildren) {
        return new Left(source(), newChildren.get(0), newChildren.get(1));
    }

    @Override
    protected NodeInfo<? extends Expression> info() {
        return NodeInfo.create(this, Left::new, str, length);
    }

    @Override
    public DataType dataType() {
        return DataTypes.KEYWORD;
    }

    @Override
    protected TypeResolution resolveType() {
        if (childrenResolved() == false) {
            return new TypeResolution("Unresolved children");
        }

        TypeResolution resolution = isString(str, sourceText(), FIRST);
        if (resolution.unresolved()) {
            return resolution;
        }

        resolution = isInteger(length, sourceText(), SECOND);
        if (resolution.unresolved()) {
            return resolution;
        }

        return TypeResolution.TYPE_RESOLVED;
    }

    @Override
    public boolean foldable() {
        return str.foldable() && length.foldable();
    }

    @Override
    public Object fold() {
        return EvaluatorMapper.super.fold();
    }

    @Override
    public ScriptTemplate asScript() {
        throw new UnsupportedOperationException();
    }
}<|MERGE_RESOLUTION|>--- conflicted
+++ resolved
@@ -73,12 +73,8 @@
         var lengthSupplier = toEvaluator.apply(length);
         return dvrCtx -> {
             BytesRef out = new BytesRef();
-<<<<<<< HEAD
-            return new LeftEvaluator(source, out, strSupplier.get(dvrCtx), lengthSupplier.get(dvrCtx), dvrCtx);
-=======
             UnicodeUtil.UTF8CodePoint cp = new UnicodeUtil.UTF8CodePoint();
-            return new LeftEvaluator(out, cp, strSupplier.get(), lengthSupplier.get());
->>>>>>> 10c8f2ab
+            return new LeftEvaluator(out, cp, strSupplier.get(dvrCtx), lengthSupplier.get(dvrCtx), dvrCtx);
         };
     }
 
