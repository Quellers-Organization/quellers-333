/*
 * Copyright Elasticsearch B.V. and/or licensed to Elasticsearch B.V. under one
 * or more contributor license agreements. Licensed under the Elastic License
 * 2.0; you may not use this file except in compliance with the Elastic License
 * 2.0.
 */

package org.elasticsearch.xpack.esql.expression.function.scalar.convert;

import org.apache.lucene.util.BytesRef;
import org.elasticsearch.compute.ann.ConvertEvaluator;
import org.elasticsearch.xpack.esql.expression.function.FunctionInfo;
import org.elasticsearch.xpack.esql.expression.function.Param;
import org.elasticsearch.xpack.ql.expression.Expression;
import org.elasticsearch.xpack.ql.tree.NodeInfo;
import org.elasticsearch.xpack.ql.tree.Source;
import org.elasticsearch.xpack.ql.type.DataType;

import java.util.List;
import java.util.Map;

import static org.elasticsearch.xpack.esql.type.EsqlDataTypes.CARTESIAN_POINT;
import static org.elasticsearch.xpack.ql.type.DataTypes.KEYWORD;
import static org.elasticsearch.xpack.ql.type.DataTypes.LONG;
import static org.elasticsearch.xpack.ql.type.DataTypes.TEXT;
import static org.elasticsearch.xpack.ql.util.SpatialCoordinateTypes.CARTESIAN;

public class ToCartesianPoint extends AbstractConvertFunction {

    private static final Map<DataType, BuildFactory> EVALUATORS = Map.ofEntries(
        Map.entry(CARTESIAN_POINT, (fieldEval, source) -> fieldEval),
        Map.entry(LONG, ToCartesianPointFromLongEvaluator.Factory::new),
        Map.entry(KEYWORD, ToCartesianPointFromStringEvaluator.Factory::new),
        Map.entry(TEXT, ToCartesianPointFromStringEvaluator.Factory::new)
    );

<<<<<<< HEAD
    @FunctionInfo(returnType = "cartesian_point", description = "Converts an input value to a point value.")
    public ToCartesianPoint(
        Source source,
        @Param(name = "v", type = { "cartesian_point", "long", "unsigned_long", "keyword", "text" }) Expression field
    ) {
=======
    @FunctionInfo(returnType = "cartesian_point")
    public ToCartesianPoint(Source source, @Param(name = "v", type = { "cartesian_point", "long", "keyword", "text" }) Expression field) {
>>>>>>> 22934b80
        super(source, field);
    }

    @Override
    protected Map<DataType, BuildFactory> factories() {
        return EVALUATORS;
    }

    @Override
    public DataType dataType() {
        return CARTESIAN_POINT;
    }

    @Override
    public Expression replaceChildren(List<Expression> newChildren) {
        return new ToCartesianPoint(source(), newChildren.get(0));
    }

    @Override
    protected NodeInfo<? extends Expression> info() {
        return NodeInfo.create(this, ToCartesianPoint::new, field());
    }

    @ConvertEvaluator(extraName = "FromString", warnExceptions = { IllegalArgumentException.class })
    static BytesRef fromKeyword(BytesRef in) {
        return CARTESIAN.stringAsWKB(in.utf8ToString());
    }

    @ConvertEvaluator(extraName = "FromLong", warnExceptions = { IllegalArgumentException.class })
    static BytesRef fromLong(long encoded) {
        return CARTESIAN.longAsWKB(encoded);
    }
}<|MERGE_RESOLUTION|>--- conflicted
+++ resolved
@@ -34,16 +34,11 @@
         Map.entry(TEXT, ToCartesianPointFromStringEvaluator.Factory::new)
     );
 
-<<<<<<< HEAD
     @FunctionInfo(returnType = "cartesian_point", description = "Converts an input value to a point value.")
     public ToCartesianPoint(
         Source source,
-        @Param(name = "v", type = { "cartesian_point", "long", "unsigned_long", "keyword", "text" }) Expression field
+        @Param(name = "v", type = { "cartesian_point", "long", "keyword", "text" }) Expression field
     ) {
-=======
-    @FunctionInfo(returnType = "cartesian_point")
-    public ToCartesianPoint(Source source, @Param(name = "v", type = { "cartesian_point", "long", "keyword", "text" }) Expression field) {
->>>>>>> 22934b80
         super(source, field);
     }
 
