/*
 * Copyright Elasticsearch B.V. and/or licensed to Elasticsearch B.V. under one
 * or more contributor license agreements. Licensed under the Elastic License
 * 2.0; you may not use this file except in compliance with the Elastic License
 * 2.0.
 */

package org.elasticsearch.xpack.esql.plugin;

import org.elasticsearch.TransportVersions;
import org.elasticsearch.action.IndicesRequest;
import org.elasticsearch.action.support.IndicesOptions;
import org.elasticsearch.common.breaker.CircuitBreaker;
import org.elasticsearch.common.breaker.NoopCircuitBreaker;
import org.elasticsearch.common.io.stream.StreamInput;
import org.elasticsearch.common.io.stream.StreamOutput;
import org.elasticsearch.common.util.BigArrays;
import org.elasticsearch.compute.data.BlockFactory;
import org.elasticsearch.compute.data.BlockStreamInput;
import org.elasticsearch.index.Index;
import org.elasticsearch.index.shard.ShardId;
import org.elasticsearch.search.internal.AliasFilter;
import org.elasticsearch.tasks.CancellableTask;
import org.elasticsearch.tasks.Task;
import org.elasticsearch.tasks.TaskId;
import org.elasticsearch.transport.RemoteClusterAware;
import org.elasticsearch.transport.TransportRequest;
import org.elasticsearch.xpack.esql.io.stream.PlanNameRegistry;
import org.elasticsearch.xpack.esql.io.stream.PlanStreamInput;
import org.elasticsearch.xpack.esql.io.stream.PlanStreamOutput;
import org.elasticsearch.xpack.esql.plan.physical.PhysicalPlan;
import org.elasticsearch.xpack.esql.session.EsqlConfiguration;

import java.io.IOException;
import java.util.List;
import java.util.Map;
import java.util.Objects;

final class DataNodeRequest extends TransportRequest implements IndicesRequest {
    private static final PlanNameRegistry planNameRegistry = new PlanNameRegistry();
    private final String sessionId;
    private final EsqlConfiguration configuration;
    private final String clusterAlias;
    private final List<ShardId> shardIds;
    private final Map<Index, AliasFilter> aliasFilters;
    private final PhysicalPlan plan;

    private String[] indices; // lazily computed

    DataNodeRequest(
        String sessionId,
        EsqlConfiguration configuration,
        String clusterAlias,
        List<ShardId> shardIds,
        Map<Index, AliasFilter> aliasFilters,
        PhysicalPlan plan
    ) {
        this.sessionId = sessionId;
        this.configuration = configuration;
        this.clusterAlias = clusterAlias;
        this.shardIds = shardIds;
        this.aliasFilters = aliasFilters;
        this.plan = plan;
    }

    DataNodeRequest(StreamInput in) throws IOException {
        super(in);
        this.sessionId = in.readString();
<<<<<<< HEAD
        this.configuration = new EsqlConfiguration(in);
        if (in.getTransportVersion().onOrAfter(TransportVersions.V_8_13_0)) {
=======
        this.configuration = new EsqlConfiguration(
            // TODO make EsqlConfiguration Releasable
            new BlockStreamInput(in, new BlockFactory(new NoopCircuitBreaker(CircuitBreaker.REQUEST), BigArrays.NON_RECYCLING_INSTANCE))
        );
        if (in.getTransportVersion().onOrAfter(TransportVersions.ESQL_CLUSTER_ALIAS)) {
>>>>>>> e7350dce
            this.clusterAlias = in.readString();
        } else {
            this.clusterAlias = RemoteClusterAware.LOCAL_CLUSTER_GROUP_KEY;
        }
        this.shardIds = in.readCollectionAsList(ShardId::new);
        this.aliasFilters = in.readMap(Index::new, AliasFilter::readFrom);
        this.plan = new PlanStreamInput(in, planNameRegistry, in.namedWriteableRegistry(), configuration).readPhysicalPlanNode();
    }

    @Override
    public void writeTo(StreamOutput out) throws IOException {
        super.writeTo(out);
        out.writeString(sessionId);
        configuration.writeTo(out);
        if (out.getTransportVersion().onOrAfter(TransportVersions.V_8_13_0)) {
            out.writeString(clusterAlias);
        }
        out.writeCollection(shardIds);
        out.writeMap(aliasFilters);
        new PlanStreamOutput(out, planNameRegistry, configuration).writePhysicalPlanNode(plan);
    }

    @Override
    public String[] indices() {
        if (indices == null) {
            indices = shardIds.stream().map(ShardId::getIndexName).distinct().toArray(String[]::new);
        }
        return indices;
    }

    @Override
    public IndicesOptions indicesOptions() {
        return IndicesOptions.strictSingleIndexNoExpandForbidClosed();
    }

    @Override
    public Task createTask(long id, String type, String action, TaskId parentTaskId, Map<String, String> headers) {
        if (parentTaskId.isSet() == false) {
            assert false : "DataNodeRequest must have a parent task";
            throw new IllegalStateException("DataNodeRequest must have a parent task");
        }
        return new CancellableTask(id, type, action, "", parentTaskId, headers) {
            @Override
            public String getDescription() {
                return DataNodeRequest.this.getDescription();
            }
        };
    }

    String sessionId() {
        return sessionId;
    }

    EsqlConfiguration configuration() {
        return configuration;
    }

    QueryPragmas pragmas() {
        return configuration.pragmas();
    }

    String clusterAlias() {
        return clusterAlias;
    }

    List<ShardId> shardIds() {
        return shardIds;
    }

    /**
     * Returns a map from index UUID to alias filters
     */
    Map<Index, AliasFilter> aliasFilters() {
        return aliasFilters;
    }

    PhysicalPlan plan() {
        return plan;
    }

    @Override
    public String getDescription() {
        return "shards=" + shardIds + " plan=" + plan;
    }

    @Override
    public String toString() {
        return "DataNodeRequest{" + getDescription() + "}";
    }

    @Override
    public boolean equals(Object o) {
        if (this == o) return true;
        if (o == null || getClass() != o.getClass()) return false;
        DataNodeRequest request = (DataNodeRequest) o;
        return sessionId.equals(request.sessionId)
            && configuration.equals(request.configuration)
            && clusterAlias.equals(request.clusterAlias)
            && shardIds.equals(request.shardIds)
            && aliasFilters.equals(request.aliasFilters)
            && plan.equals(request.plan)
            && getParentTask().equals(request.getParentTask());
    }

    @Override
    public int hashCode() {
        return Objects.hash(sessionId, configuration, clusterAlias, shardIds, aliasFilters, plan);
    }
}<|MERGE_RESOLUTION|>--- conflicted
+++ resolved
@@ -66,16 +66,11 @@
     DataNodeRequest(StreamInput in) throws IOException {
         super(in);
         this.sessionId = in.readString();
-<<<<<<< HEAD
-        this.configuration = new EsqlConfiguration(in);
-        if (in.getTransportVersion().onOrAfter(TransportVersions.V_8_13_0)) {
-=======
         this.configuration = new EsqlConfiguration(
             // TODO make EsqlConfiguration Releasable
             new BlockStreamInput(in, new BlockFactory(new NoopCircuitBreaker(CircuitBreaker.REQUEST), BigArrays.NON_RECYCLING_INSTANCE))
         );
-        if (in.getTransportVersion().onOrAfter(TransportVersions.ESQL_CLUSTER_ALIAS)) {
->>>>>>> e7350dce
+        if (in.getTransportVersion().onOrAfter(TransportVersions.V_8_13_0)) {
             this.clusterAlias = in.readString();
         } else {
             this.clusterAlias = RemoteClusterAware.LOCAL_CLUSTER_GROUP_KEY;
