/*
 * Copyright Elasticsearch B.V. and/or licensed to Elasticsearch B.V. under one
 * or more contributor license agreements. Licensed under the Elastic License
 * 2.0; you may not use this file except in compliance with the Elastic License
 * 2.0.
 */

package org.elasticsearch.xpack.esql.io.stream;

import org.elasticsearch.TransportVersions;
import org.elasticsearch.common.io.stream.NamedWriteable;
import org.elasticsearch.common.io.stream.StreamInput;
import org.elasticsearch.common.io.stream.StreamOutput;
import org.elasticsearch.common.util.iterable.Iterables;
<<<<<<< HEAD
import org.elasticsearch.compute.aggregation.AggregatorMode;
import org.elasticsearch.dissect.DissectParser;
=======
>>>>>>> dd91242e
import org.elasticsearch.index.IndexMode;
import org.elasticsearch.index.query.QueryBuilder;
import org.elasticsearch.transport.RemoteClusterAware;
import org.elasticsearch.xpack.esql.core.expression.Alias;
import org.elasticsearch.xpack.esql.core.expression.Attribute;
import org.elasticsearch.xpack.esql.core.expression.Expression;
import org.elasticsearch.xpack.esql.core.expression.FieldAttribute;
import org.elasticsearch.xpack.esql.core.expression.NamedExpression;
import org.elasticsearch.xpack.esql.core.tree.Source;
import org.elasticsearch.xpack.esql.expression.Order;
import org.elasticsearch.xpack.esql.index.EsIndex;
import org.elasticsearch.xpack.esql.plan.logical.Aggregate;
import org.elasticsearch.xpack.esql.plan.logical.Dissect;
import org.elasticsearch.xpack.esql.plan.logical.Enrich;
import org.elasticsearch.xpack.esql.plan.logical.EsRelation;
import org.elasticsearch.xpack.esql.plan.logical.Eval;
import org.elasticsearch.xpack.esql.plan.logical.Filter;
import org.elasticsearch.xpack.esql.plan.logical.Grok;
import org.elasticsearch.xpack.esql.plan.logical.InlineStats;
import org.elasticsearch.xpack.esql.plan.logical.Limit;
import org.elasticsearch.xpack.esql.plan.logical.LogicalPlan;
import org.elasticsearch.xpack.esql.plan.logical.Lookup;
import org.elasticsearch.xpack.esql.plan.logical.MvExpand;
import org.elasticsearch.xpack.esql.plan.logical.OrderBy;
import org.elasticsearch.xpack.esql.plan.logical.Project;
import org.elasticsearch.xpack.esql.plan.logical.TopN;
import org.elasticsearch.xpack.esql.plan.logical.join.Join;
import org.elasticsearch.xpack.esql.plan.logical.local.EsqlProject;
import org.elasticsearch.xpack.esql.plan.logical.local.LocalRelation;
import org.elasticsearch.xpack.esql.plan.physical.AggregateExec;
import org.elasticsearch.xpack.esql.plan.physical.DissectExec;
import org.elasticsearch.xpack.esql.plan.physical.EnrichExec;
import org.elasticsearch.xpack.esql.plan.physical.EsQueryExec;
import org.elasticsearch.xpack.esql.plan.physical.EsSourceExec;
import org.elasticsearch.xpack.esql.plan.physical.EvalExec;
import org.elasticsearch.xpack.esql.plan.physical.ExchangeExec;
import org.elasticsearch.xpack.esql.plan.physical.ExchangeSinkExec;
import org.elasticsearch.xpack.esql.plan.physical.ExchangeSourceExec;
import org.elasticsearch.xpack.esql.plan.physical.FieldExtractExec;
import org.elasticsearch.xpack.esql.plan.physical.FilterExec;
import org.elasticsearch.xpack.esql.plan.physical.FragmentExec;
import org.elasticsearch.xpack.esql.plan.physical.GrokExec;
import org.elasticsearch.xpack.esql.plan.physical.HashJoinExec;
import org.elasticsearch.xpack.esql.plan.physical.LimitExec;
import org.elasticsearch.xpack.esql.plan.physical.LocalSourceExec;
import org.elasticsearch.xpack.esql.plan.physical.MvExpandExec;
import org.elasticsearch.xpack.esql.plan.physical.OrderExec;
import org.elasticsearch.xpack.esql.plan.physical.PhysicalPlan;
import org.elasticsearch.xpack.esql.plan.physical.ProjectExec;
import org.elasticsearch.xpack.esql.plan.physical.RowExec;
import org.elasticsearch.xpack.esql.plan.physical.ShowExec;
import org.elasticsearch.xpack.esql.plan.physical.TopNExec;

import java.io.IOException;
import java.util.List;
import java.util.Map;
import java.util.Set;

import static org.elasticsearch.xpack.esql.io.stream.PlanNameRegistry.Entry.of;
import static org.elasticsearch.xpack.esql.io.stream.PlanNameRegistry.PlanReader.readerFromPlanReader;
import static org.elasticsearch.xpack.esql.io.stream.PlanNameRegistry.PlanWriter.writerFromPlanWriter;

/**
 * A utility class that consists solely of static methods that describe how to serialize and
 * deserialize QL and ESQL plan types.
 * <P>
 * All types that require to be serialized should have a pair of co-located `readFoo` and `writeFoo`
 * methods that deserialize and serialize respectively.
 * <P>
 * A type can be named or non-named. A named type has a name written to the stream before its
 * contents (similar to NamedWriteable), whereas a non-named type does not (similar to Writable).
 * Named types allow to determine specific deserialization implementations for more general types,
 * e.g. Literal, which is an Expression. Named types must have an entries in the namedTypeEntries
 * list.
 */
public final class PlanNamedTypes {

    private PlanNamedTypes() {}

    /**
     * Determines the writeable name of the give class. The simple class name is commonly used for
     * {@link NamedWriteable}s and is sufficient here too, but it could be almost anything else.
     */
    public static String name(Class<?> cls) {
        return cls.getSimpleName();
    }

    /**
     * List of named type entries that link concrete names to stream reader and writer implementations.
     * Entries have the form:  category,  name,  serializer method,  deserializer method.
     */
    public static List<PlanNameRegistry.Entry> namedTypeEntries() {
        List<PlanNameRegistry.Entry> declared = List.of(
            // Physical Plan Nodes
            of(PhysicalPlan.class, AggregateExec.ENTRY),
            of(PhysicalPlan.class, DissectExec.ENTRY),
            of(PhysicalPlan.class, EsQueryExec.class, PlanNamedTypes::writeEsQueryExec, PlanNamedTypes::readEsQueryExec),
            of(PhysicalPlan.class, EsSourceExec.ENTRY),
            of(PhysicalPlan.class, EvalExec.class, PlanNamedTypes::writeEvalExec, PlanNamedTypes::readEvalExec),
            of(PhysicalPlan.class, EnrichExec.class, PlanNamedTypes::writeEnrichExec, PlanNamedTypes::readEnrichExec),
            of(PhysicalPlan.class, ExchangeExec.class, PlanNamedTypes::writeExchangeExec, PlanNamedTypes::readExchangeExec),
            of(PhysicalPlan.class, ExchangeSinkExec.class, PlanNamedTypes::writeExchangeSinkExec, PlanNamedTypes::readExchangeSinkExec),
            of(
                PhysicalPlan.class,
                ExchangeSourceExec.class,
                PlanNamedTypes::writeExchangeSourceExec,
                PlanNamedTypes::readExchangeSourceExec
            ),
            of(PhysicalPlan.class, FieldExtractExec.class, PlanNamedTypes::writeFieldExtractExec, PlanNamedTypes::readFieldExtractExec),
            of(PhysicalPlan.class, FilterExec.class, PlanNamedTypes::writeFilterExec, PlanNamedTypes::readFilterExec),
            of(PhysicalPlan.class, FragmentExec.class, PlanNamedTypes::writeFragmentExec, PlanNamedTypes::readFragmentExec),
            of(PhysicalPlan.class, GrokExec.class, PlanNamedTypes::writeGrokExec, PlanNamedTypes::readGrokExec),
            of(PhysicalPlan.class, LimitExec.class, PlanNamedTypes::writeLimitExec, PlanNamedTypes::readLimitExec),
            of(PhysicalPlan.class, LocalSourceExec.class, (out, v) -> v.writeTo(out), LocalSourceExec::new),
            of(PhysicalPlan.class, HashJoinExec.class, (out, v) -> v.writeTo(out), HashJoinExec::new),
            of(PhysicalPlan.class, MvExpandExec.class, PlanNamedTypes::writeMvExpandExec, PlanNamedTypes::readMvExpandExec),
            of(PhysicalPlan.class, OrderExec.class, PlanNamedTypes::writeOrderExec, PlanNamedTypes::readOrderExec),
            of(PhysicalPlan.class, ProjectExec.class, PlanNamedTypes::writeProjectExec, PlanNamedTypes::readProjectExec),
            of(PhysicalPlan.class, RowExec.class, PlanNamedTypes::writeRowExec, PlanNamedTypes::readRowExec),
            of(PhysicalPlan.class, ShowExec.class, PlanNamedTypes::writeShowExec, PlanNamedTypes::readShowExec),
            of(PhysicalPlan.class, TopNExec.class, PlanNamedTypes::writeTopNExec, PlanNamedTypes::readTopNExec),
            // Logical Plan Nodes - a subset of plans that end up being actually serialized
            of(LogicalPlan.class, Aggregate.ENTRY),
            of(LogicalPlan.class, Dissect.ENTRY),
            of(LogicalPlan.class, EsRelation.ENTRY),
            of(LogicalPlan.class, Eval.ENTRY),
            of(LogicalPlan.class, Enrich.ENTRY),
            of(LogicalPlan.class, EsqlProject.ENTRY),
            of(LogicalPlan.class, Filter.ENTRY),
            of(LogicalPlan.class, Grok.ENTRY),
            of(LogicalPlan.class, InlineStats.ENTRY),
            of(LogicalPlan.class, Join.ENTRY),
            of(LogicalPlan.class, Limit.ENTRY),
            of(LogicalPlan.class, LocalRelation.ENTRY),
            of(LogicalPlan.class, Lookup.ENTRY),
            of(LogicalPlan.class, MvExpand.ENTRY),
            of(LogicalPlan.class, OrderBy.ENTRY),
            of(LogicalPlan.class, Project.ENTRY),
            of(LogicalPlan.class, TopN.ENTRY)
        );
        return declared;
    }

    // -- physical plan nodes
<<<<<<< HEAD
    static AggregateExec readAggregateExec(PlanStreamInput in) throws IOException {
        return new AggregateExec(
            Source.readFrom(in),
            in.readPhysicalPlanNode(),
            in.readNamedWriteableCollectionAsList(Expression.class),
            in.readNamedWriteableCollectionAsList(NamedExpression.class),
            in.readEnum(AggregatorMode.class),
            in.readNamedWriteableCollectionAsList(Attribute.class),
            in.readOptionalVInt()
        );
    }

    static void writeAggregateExec(PlanStreamOutput out, AggregateExec aggregateExec) throws IOException {
        Source.EMPTY.writeTo(out);
        out.writePhysicalPlanNode(aggregateExec.child());
        out.writeNamedWriteableCollection(aggregateExec.groupings());
        out.writeNamedWriteableCollection(aggregateExec.aggregates());
        out.writeEnum(aggregateExec.getMode());
        out.writeNamedWriteableCollection(aggregateExec.intermediateAttributes());
        out.writeOptionalVInt(aggregateExec.estimatedRowSize());
    }

    static DissectExec readDissectExec(PlanStreamInput in) throws IOException {
        return new DissectExec(
            Source.readFrom(in),
            in.readPhysicalPlanNode(),
            in.readNamedWriteable(Expression.class),
            readDissectParser(in),
            in.readNamedWriteableCollectionAsList(Attribute.class)
        );
    }

    static void writeDissectExec(PlanStreamOutput out, DissectExec dissectExec) throws IOException {
        Source.EMPTY.writeTo(out);
        out.writePhysicalPlanNode(dissectExec.child());
        out.writeNamedWriteable(dissectExec.inputExpression());
        writeDissectParser(out, dissectExec.parser());
        out.writeNamedWriteableCollection(dissectExec.extractedFields());
    }

=======
>>>>>>> dd91242e
    static EsQueryExec readEsQueryExec(PlanStreamInput in) throws IOException {
        return new EsQueryExec(
            Source.readFrom(in),
            new EsIndex(in),
            readIndexMode(in),
            in.readNamedWriteableCollectionAsList(Attribute.class),
            in.readOptionalNamedWriteable(QueryBuilder.class),
            in.readOptionalNamed(Expression.class),
            in.readOptionalCollectionAsList(readerFromPlanReader(PlanNamedTypes::readFieldSort)),
            in.readOptionalVInt()
        );
    }

    static void writeEsQueryExec(PlanStreamOutput out, EsQueryExec esQueryExec) throws IOException {
        assert esQueryExec.children().size() == 0;
        Source.EMPTY.writeTo(out);
        esQueryExec.index().writeTo(out);
        writeIndexMode(out, esQueryExec.indexMode());
        out.writeNamedWriteableCollection(esQueryExec.output());
        out.writeOptionalNamedWriteable(esQueryExec.query());
        out.writeOptionalNamedWriteable(esQueryExec.limit());
        out.writeOptionalCollection(esQueryExec.sorts(), writerFromPlanWriter(PlanNamedTypes::writeFieldSort));
        out.writeOptionalInt(esQueryExec.estimatedRowSize());
    }

    public static IndexMode readIndexMode(StreamInput in) throws IOException {
        if (in.getTransportVersion().onOrAfter(TransportVersions.ESQL_ADD_INDEX_MODE_TO_SOURCE)) {
            return IndexMode.fromString(in.readString());
        } else {
            return IndexMode.STANDARD;
        }
    }

    public static void writeIndexMode(StreamOutput out, IndexMode indexMode) throws IOException {
        if (out.getTransportVersion().onOrAfter(TransportVersions.ESQL_ADD_INDEX_MODE_TO_SOURCE)) {
            out.writeString(indexMode.getName());
        } else if (indexMode != IndexMode.STANDARD) {
            throw new IllegalStateException("not ready to support index mode [" + indexMode + "]");
        }
    }

    static EvalExec readEvalExec(PlanStreamInput in) throws IOException {
        return new EvalExec(Source.readFrom(in), in.readPhysicalPlanNode(), in.readCollectionAsList(Alias::new));
    }

    static void writeEvalExec(PlanStreamOutput out, EvalExec evalExec) throws IOException {
        Source.EMPTY.writeTo(out);
        out.writePhysicalPlanNode(evalExec.child());
        out.writeCollection(evalExec.fields());
    }

    static EnrichExec readEnrichExec(PlanStreamInput in) throws IOException {
        final Source source = Source.readFrom(in);
        final PhysicalPlan child = in.readPhysicalPlanNode();
        final NamedExpression matchField = in.readNamedWriteable(NamedExpression.class);
        final String policyName = in.readString();
        final String matchType = (in.getTransportVersion().onOrAfter(TransportVersions.V_8_14_0)) ? in.readString() : "match";
        final String policyMatchField = in.readString();
        final Map<String, String> concreteIndices;
        final Enrich.Mode mode;
        if (in.getTransportVersion().onOrAfter(TransportVersions.V_8_13_0)) {
            mode = in.readEnum(Enrich.Mode.class);
            concreteIndices = in.readMap(StreamInput::readString, StreamInput::readString);
        } else {
            mode = Enrich.Mode.ANY;
            EsIndex esIndex = new EsIndex(in);
            if (esIndex.concreteIndices().size() != 1) {
                throw new IllegalStateException("expected a single concrete enrich index; got " + esIndex.concreteIndices());
            }
            concreteIndices = Map.of(RemoteClusterAware.LOCAL_CLUSTER_GROUP_KEY, Iterables.get(esIndex.concreteIndices(), 0));
        }
        return new EnrichExec(
            source,
            child,
            mode,
            matchType,
            matchField,
            policyName,
            policyMatchField,
            concreteIndices,
            in.readNamedWriteableCollectionAsList(NamedExpression.class)
        );
    }

    static void writeEnrichExec(PlanStreamOutput out, EnrichExec enrich) throws IOException {
        Source.EMPTY.writeTo(out);
        out.writePhysicalPlanNode(enrich.child());
        out.writeNamedWriteable(enrich.matchField());
        out.writeString(enrich.policyName());
        if (out.getTransportVersion().onOrAfter(TransportVersions.V_8_14_0)) {
            out.writeString(enrich.matchType());
        }
        out.writeString(enrich.policyMatchField());
        if (out.getTransportVersion().onOrAfter(TransportVersions.V_8_13_0)) {
            out.writeEnum(enrich.mode());
            out.writeMap(enrich.concreteIndices(), StreamOutput::writeString, StreamOutput::writeString);
        } else {
            if (enrich.concreteIndices().keySet().equals(Set.of(RemoteClusterAware.LOCAL_CLUSTER_GROUP_KEY))) {
                String concreteIndex = enrich.concreteIndices().get(RemoteClusterAware.LOCAL_CLUSTER_GROUP_KEY);
                new EsIndex(concreteIndex, Map.of(), Set.of(concreteIndex)).writeTo(out);
            } else {
                throw new IllegalStateException("expected a single concrete enrich index; got " + enrich.concreteIndices());
            }
        }
        out.writeNamedWriteableCollection(enrich.enrichFields());
    }

    static ExchangeExec readExchangeExec(PlanStreamInput in) throws IOException {
        return new ExchangeExec(
            Source.readFrom(in),
            in.readNamedWriteableCollectionAsList(Attribute.class),
            in.readBoolean(),
            in.readPhysicalPlanNode()
        );
    }

    static void writeExchangeExec(PlanStreamOutput out, ExchangeExec exchangeExec) throws IOException {
        Source.EMPTY.writeTo(out);
        out.writeNamedWriteableCollection(exchangeExec.output());
        out.writeBoolean(exchangeExec.isInBetweenAggs());
        out.writePhysicalPlanNode(exchangeExec.child());
    }

    static ExchangeSinkExec readExchangeSinkExec(PlanStreamInput in) throws IOException {
        return new ExchangeSinkExec(
            Source.readFrom(in),
            in.readNamedWriteableCollectionAsList(Attribute.class),
            in.readBoolean(),
            in.readPhysicalPlanNode()
        );
    }

    static void writeExchangeSinkExec(PlanStreamOutput out, ExchangeSinkExec exchangeSinkExec) throws IOException {
        Source.EMPTY.writeTo(out);
        out.writeNamedWriteableCollection(exchangeSinkExec.output());
        out.writeBoolean(exchangeSinkExec.isIntermediateAgg());
        out.writePhysicalPlanNode(exchangeSinkExec.child());
    }

    static ExchangeSourceExec readExchangeSourceExec(PlanStreamInput in) throws IOException {
        return new ExchangeSourceExec(Source.readFrom(in), in.readNamedWriteableCollectionAsList(Attribute.class), in.readBoolean());
    }

    static void writeExchangeSourceExec(PlanStreamOutput out, ExchangeSourceExec exchangeSourceExec) throws IOException {
        out.writeNamedWriteableCollection(exchangeSourceExec.output());
        out.writeBoolean(exchangeSourceExec.isIntermediateAgg());
    }

    static FieldExtractExec readFieldExtractExec(PlanStreamInput in) throws IOException {
        return new FieldExtractExec(Source.readFrom(in), in.readPhysicalPlanNode(), in.readNamedWriteableCollectionAsList(Attribute.class));
    }

    static void writeFieldExtractExec(PlanStreamOutput out, FieldExtractExec fieldExtractExec) throws IOException {
        Source.EMPTY.writeTo(out);
        out.writePhysicalPlanNode(fieldExtractExec.child());
        out.writeNamedWriteableCollection(fieldExtractExec.attributesToExtract());
    }

    static FilterExec readFilterExec(PlanStreamInput in) throws IOException {
        return new FilterExec(Source.readFrom(in), in.readPhysicalPlanNode(), in.readNamedWriteable(Expression.class));
    }

    static void writeFilterExec(PlanStreamOutput out, FilterExec filterExec) throws IOException {
        Source.EMPTY.writeTo(out);
        out.writePhysicalPlanNode(filterExec.child());
        out.writeNamedWriteable(filterExec.condition());
    }

    static FragmentExec readFragmentExec(PlanStreamInput in) throws IOException {
        return new FragmentExec(
            Source.readFrom(in),
            in.readNamedWriteable(LogicalPlan.class),
            in.readOptionalNamedWriteable(QueryBuilder.class),
            in.readOptionalVInt(),
            in.getTransportVersion().onOrAfter(TransportVersions.V_8_14_0) ? in.readOptionalPhysicalPlanNode() : null
        );
    }

    static void writeFragmentExec(PlanStreamOutput out, FragmentExec fragmentExec) throws IOException {
        Source.EMPTY.writeTo(out);
        out.writeNamedWriteable(fragmentExec.fragment());
        out.writeOptionalNamedWriteable(fragmentExec.esFilter());
        out.writeOptionalVInt(fragmentExec.estimatedRowSize());
        if (out.getTransportVersion().onOrAfter(TransportVersions.V_8_14_0)) {
            out.writeOptionalPhysicalPlanNode(fragmentExec.reducer());
        }
    }

    static GrokExec readGrokExec(PlanStreamInput in) throws IOException {
        Source source;
        return new GrokExec(
            source = Source.readFrom(in),
            in.readPhysicalPlanNode(),
            in.readNamedWriteable(Expression.class),
            Grok.pattern(source, in.readString()),
            in.readNamedWriteableCollectionAsList(Attribute.class)
        );
    }

    static void writeGrokExec(PlanStreamOutput out, GrokExec grokExec) throws IOException {
        Source.EMPTY.writeTo(out);
        out.writePhysicalPlanNode(grokExec.child());
        out.writeNamedWriteable(grokExec.inputExpression());
        out.writeString(grokExec.pattern().pattern());
        out.writeNamedWriteableCollection(grokExec.extractedFields());
    }

    static LimitExec readLimitExec(PlanStreamInput in) throws IOException {
        return new LimitExec(Source.readFrom(in), in.readPhysicalPlanNode(), in.readNamedWriteable(Expression.class));
    }

    static void writeLimitExec(PlanStreamOutput out, LimitExec limitExec) throws IOException {
        Source.EMPTY.writeTo(out);
        out.writePhysicalPlanNode(limitExec.child());
        out.writeNamedWriteable(limitExec.limit());
    }

    static MvExpandExec readMvExpandExec(PlanStreamInput in) throws IOException {
        return new MvExpandExec(
            Source.readFrom(in),
            in.readPhysicalPlanNode(),
            in.readNamedWriteable(NamedExpression.class),
            in.readNamedWriteable(Attribute.class)
        );
    }

    static void writeMvExpandExec(PlanStreamOutput out, MvExpandExec mvExpandExec) throws IOException {
        Source.EMPTY.writeTo(out);
        out.writePhysicalPlanNode(mvExpandExec.child());
        out.writeNamedWriteable(mvExpandExec.target());
        out.writeNamedWriteable(mvExpandExec.expanded());
    }

    static OrderExec readOrderExec(PlanStreamInput in) throws IOException {
        return new OrderExec(
            Source.readFrom(in),
            in.readPhysicalPlanNode(),
            in.readCollectionAsList(org.elasticsearch.xpack.esql.expression.Order::new)
        );
    }

    static void writeOrderExec(PlanStreamOutput out, OrderExec orderExec) throws IOException {
        Source.EMPTY.writeTo(out);
        out.writePhysicalPlanNode(orderExec.child());
        out.writeCollection(orderExec.order());
    }

    static ProjectExec readProjectExec(PlanStreamInput in) throws IOException {
        return new ProjectExec(
            Source.readFrom(in),
            in.readPhysicalPlanNode(),
            in.readNamedWriteableCollectionAsList(NamedExpression.class)
        );
    }

    static void writeProjectExec(PlanStreamOutput out, ProjectExec projectExec) throws IOException {
        Source.EMPTY.writeTo(out);
        out.writePhysicalPlanNode(projectExec.child());
        out.writeNamedWriteableCollection(projectExec.projections());
    }

    static RowExec readRowExec(PlanStreamInput in) throws IOException {
        return new RowExec(Source.readFrom(in), in.readCollectionAsList(Alias::new));
    }

    static void writeRowExec(PlanStreamOutput out, RowExec rowExec) throws IOException {
        assert rowExec.children().size() == 0;
        Source.EMPTY.writeTo(out);
        out.writeCollection(rowExec.fields());
    }

    @SuppressWarnings("unchecked")
    static ShowExec readShowExec(PlanStreamInput in) throws IOException {
        return new ShowExec(
            Source.readFrom(in),
            in.readNamedWriteableCollectionAsList(Attribute.class),
            (List<List<Object>>) in.readGenericValue()
        );
    }

    static void writeShowExec(PlanStreamOutput out, ShowExec showExec) throws IOException {
        Source.EMPTY.writeTo(out);
        out.writeNamedWriteableCollection(showExec.output());
        out.writeGenericValue(showExec.values());
    }

    static TopNExec readTopNExec(PlanStreamInput in) throws IOException {
        return new TopNExec(
            Source.readFrom(in),
            in.readPhysicalPlanNode(),
            in.readCollectionAsList(org.elasticsearch.xpack.esql.expression.Order::new),
            in.readNamedWriteable(Expression.class),
            in.readOptionalVInt()
        );
    }

    static void writeTopNExec(PlanStreamOutput out, TopNExec topNExec) throws IOException {
        Source.EMPTY.writeTo(out);
        out.writePhysicalPlanNode(topNExec.child());
        out.writeCollection(topNExec.order());
        out.writeNamedWriteable(topNExec.limit());
        out.writeOptionalVInt(topNExec.estimatedRowSize());
    }

    // -- ancillary supporting classes of plan nodes, etc

    static EsQueryExec.FieldSort readFieldSort(PlanStreamInput in) throws IOException {
        return new EsQueryExec.FieldSort(
            FieldAttribute.readFrom(in),
            in.readEnum(Order.OrderDirection.class),
            in.readEnum(Order.NullsPosition.class)
        );
    }

    static void writeFieldSort(PlanStreamOutput out, EsQueryExec.FieldSort fieldSort) throws IOException {
        fieldSort.field().writeTo(out);
        out.writeEnum(fieldSort.direction());
        out.writeEnum(fieldSort.nulls());
    }
}<|MERGE_RESOLUTION|>--- conflicted
+++ resolved
@@ -12,11 +12,6 @@
 import org.elasticsearch.common.io.stream.StreamInput;
 import org.elasticsearch.common.io.stream.StreamOutput;
 import org.elasticsearch.common.util.iterable.Iterables;
-<<<<<<< HEAD
-import org.elasticsearch.compute.aggregation.AggregatorMode;
-import org.elasticsearch.dissect.DissectParser;
-=======
->>>>>>> dd91242e
 import org.elasticsearch.index.IndexMode;
 import org.elasticsearch.index.query.QueryBuilder;
 import org.elasticsearch.transport.RemoteClusterAware;
@@ -161,49 +156,6 @@
     }
 
     // -- physical plan nodes
-<<<<<<< HEAD
-    static AggregateExec readAggregateExec(PlanStreamInput in) throws IOException {
-        return new AggregateExec(
-            Source.readFrom(in),
-            in.readPhysicalPlanNode(),
-            in.readNamedWriteableCollectionAsList(Expression.class),
-            in.readNamedWriteableCollectionAsList(NamedExpression.class),
-            in.readEnum(AggregatorMode.class),
-            in.readNamedWriteableCollectionAsList(Attribute.class),
-            in.readOptionalVInt()
-        );
-    }
-
-    static void writeAggregateExec(PlanStreamOutput out, AggregateExec aggregateExec) throws IOException {
-        Source.EMPTY.writeTo(out);
-        out.writePhysicalPlanNode(aggregateExec.child());
-        out.writeNamedWriteableCollection(aggregateExec.groupings());
-        out.writeNamedWriteableCollection(aggregateExec.aggregates());
-        out.writeEnum(aggregateExec.getMode());
-        out.writeNamedWriteableCollection(aggregateExec.intermediateAttributes());
-        out.writeOptionalVInt(aggregateExec.estimatedRowSize());
-    }
-
-    static DissectExec readDissectExec(PlanStreamInput in) throws IOException {
-        return new DissectExec(
-            Source.readFrom(in),
-            in.readPhysicalPlanNode(),
-            in.readNamedWriteable(Expression.class),
-            readDissectParser(in),
-            in.readNamedWriteableCollectionAsList(Attribute.class)
-        );
-    }
-
-    static void writeDissectExec(PlanStreamOutput out, DissectExec dissectExec) throws IOException {
-        Source.EMPTY.writeTo(out);
-        out.writePhysicalPlanNode(dissectExec.child());
-        out.writeNamedWriteable(dissectExec.inputExpression());
-        writeDissectParser(out, dissectExec.parser());
-        out.writeNamedWriteableCollection(dissectExec.extractedFields());
-    }
-
-=======
->>>>>>> dd91242e
     static EsQueryExec readEsQueryExec(PlanStreamInput in) throws IOException {
         return new EsQueryExec(
             Source.readFrom(in),
