/*
 * Copyright Elasticsearch B.V. and/or licensed to Elasticsearch B.V. under one
 * or more contributor license agreements. Licensed under the Elastic License
 * 2.0; you may not use this file except in compliance with the Elastic License
 * 2.0.
 */

package org.elasticsearch.xpack.esql.expression.predicate.operator.arithmetic;

import org.elasticsearch.common.io.stream.NamedWriteableRegistry;
import org.elasticsearch.common.io.stream.StreamInput;
import org.elasticsearch.compute.ann.Evaluator;
import org.elasticsearch.compute.ann.Fixed;
import org.elasticsearch.xpack.esql.core.expression.Expression;
import org.elasticsearch.xpack.esql.core.expression.predicate.operator.arithmetic.BinaryComparisonInversible;
import org.elasticsearch.xpack.esql.core.tree.NodeInfo;
import org.elasticsearch.xpack.esql.core.tree.Source;
<<<<<<< HEAD
import org.elasticsearch.xpack.esql.expression.function.FunctionInfo;
import org.elasticsearch.xpack.esql.expression.function.Param;
=======
import org.elasticsearch.xpack.esql.core.util.NumericUtils;
>>>>>>> 9caa2179

import java.io.IOException;
import java.time.DateTimeException;
import java.time.Duration;
import java.time.Period;
import java.time.temporal.TemporalAmount;

import static org.elasticsearch.xpack.esql.core.type.DateUtils.asDateTime;
import static org.elasticsearch.xpack.esql.core.type.DateUtils.asMillis;
import static org.elasticsearch.xpack.esql.core.util.NumericUtils.unsignedLongAddExact;
import static org.elasticsearch.xpack.esql.expression.predicate.operator.arithmetic.EsqlArithmeticOperation.OperationSymbol.ADD;

public class Add extends DateTimeArithmeticOperation implements BinaryComparisonInversible {
    public static final NamedWriteableRegistry.Entry ENTRY = new NamedWriteableRegistry.Entry(Expression.class, "Add", Add::new);

    @FunctionInfo(
        returnType = { "double", "integer", "long", "date_period", "datetime", "time_duration", "unsigned_long" },
        description = "Returns the sum of two values."
    )
    public Add(
        Source source,
        @Param(
            name = "lhs",
            description = "A numeric value or a date time value.",
            type = { "double", "integer", "long", "date_period", "datetime", "time_duration", "unsigned_long" }
        ) Expression left,
        @Param(
            name = "rhs",
            description = "A numeric value or a date time value.",
            type = { "double", "integer", "long", "date_period", "datetime", "time_duration", "unsigned_long" }
        ) Expression right
    ) {
        super(
            source,
            left,
            right,
            ADD,
            AddIntsEvaluator.Factory::new,
            AddLongsEvaluator.Factory::new,
            AddUnsignedLongsEvaluator.Factory::new,
            AddDoublesEvaluator.Factory::new,
            AddDatetimesEvaluator.Factory::new
        );
    }

    private Add(StreamInput in) throws IOException {
        super(
            in,
            ADD,
            AddIntsEvaluator.Factory::new,
            AddLongsEvaluator.Factory::new,
            AddUnsignedLongsEvaluator.Factory::new,
            AddDoublesEvaluator.Factory::new,
            AddDatetimesEvaluator.Factory::new
        );
    }

    @Override
    public String getWriteableName() {
        return ENTRY.name;
    }

    @Override
    protected NodeInfo<Add> info() {
        return NodeInfo.create(this, Add::new, left(), right());
    }

    @Override
    protected Add replaceChildren(Expression left, Expression right) {
        return new Add(source(), left, right);
    }

    @Override
    public Add swapLeftAndRight() {
        return new Add(source(), right(), left());
    }

    @Override
    public ArithmeticOperationFactory binaryComparisonInverse() {
        return Sub::new;
    }

    @Override
    protected boolean isCommutative() {
        return true;
    }

    @Evaluator(extraName = "Ints", warnExceptions = { ArithmeticException.class })
    static int processInts(int lhs, int rhs) {
        return Math.addExact(lhs, rhs);
    }

    @Evaluator(extraName = "Longs", warnExceptions = { ArithmeticException.class })
    static long processLongs(long lhs, long rhs) {
        return Math.addExact(lhs, rhs);
    }

    @Evaluator(extraName = "UnsignedLongs", warnExceptions = { ArithmeticException.class })
    public static long processUnsignedLongs(long lhs, long rhs) {
        return unsignedLongAddExact(lhs, rhs);
    }

    @Evaluator(extraName = "Doubles", warnExceptions = { ArithmeticException.class })
    static double processDoubles(double lhs, double rhs) {
        return NumericUtils.asFiniteNumber(lhs + rhs);
    }

    @Evaluator(extraName = "Datetimes", warnExceptions = { ArithmeticException.class, DateTimeException.class })
    static long processDatetimes(long datetime, @Fixed TemporalAmount temporalAmount) {
        // using a UTC conversion since `datetime` is always a UTC-Epoch timestamp, either read from ES or converted through a function
        return asMillis(asDateTime(datetime).plus(temporalAmount));
    }

    @Override
    public Period fold(Period left, Period right) {
        return left.plus(right);
    }

    @Override
    public Duration fold(Duration left, Duration right) {
        return left.plus(right);
    }
}<|MERGE_RESOLUTION|>--- conflicted
+++ resolved
@@ -15,12 +15,7 @@
 import org.elasticsearch.xpack.esql.core.expression.predicate.operator.arithmetic.BinaryComparisonInversible;
 import org.elasticsearch.xpack.esql.core.tree.NodeInfo;
 import org.elasticsearch.xpack.esql.core.tree.Source;
-<<<<<<< HEAD
-import org.elasticsearch.xpack.esql.expression.function.FunctionInfo;
-import org.elasticsearch.xpack.esql.expression.function.Param;
-=======
 import org.elasticsearch.xpack.esql.core.util.NumericUtils;
->>>>>>> 9caa2179
 
 import java.io.IOException;
 import java.time.DateTimeException;
@@ -36,23 +31,7 @@
 public class Add extends DateTimeArithmeticOperation implements BinaryComparisonInversible {
     public static final NamedWriteableRegistry.Entry ENTRY = new NamedWriteableRegistry.Entry(Expression.class, "Add", Add::new);
 
-    @FunctionInfo(
-        returnType = { "double", "integer", "long", "date_period", "datetime", "time_duration", "unsigned_long" },
-        description = "Returns the sum of two values."
-    )
-    public Add(
-        Source source,
-        @Param(
-            name = "lhs",
-            description = "A numeric value or a date time value.",
-            type = { "double", "integer", "long", "date_period", "datetime", "time_duration", "unsigned_long" }
-        ) Expression left,
-        @Param(
-            name = "rhs",
-            description = "A numeric value or a date time value.",
-            type = { "double", "integer", "long", "date_period", "datetime", "time_duration", "unsigned_long" }
-        ) Expression right
-    ) {
+    public Add(Source source, Expression left, Expression right) {
         super(
             source,
             left,
