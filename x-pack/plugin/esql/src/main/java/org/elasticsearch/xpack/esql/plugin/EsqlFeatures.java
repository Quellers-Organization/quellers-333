/*
 * Copyright Elasticsearch B.V. and/or licensed to Elasticsearch B.V. under one
 * or more contributor license agreements. Licensed under the Elastic License
 * 2.0; you may not use this file except in compliance with the Elastic License
 * 2.0.
 */

package org.elasticsearch.xpack.esql.plugin;

import org.elasticsearch.Version;
import org.elasticsearch.features.FeatureSpecification;
import org.elasticsearch.features.NodeFeature;

import java.util.Map;
import java.util.Set;

public class EsqlFeatures implements FeatureSpecification {
<<<<<<< HEAD

    public static final NodeFeature ASYNC_API_SUPPORTED = new NodeFeature("esql.async_api_supported");

    private static final NodeFeature MV_LOAD = new NodeFeature("esql.mv_load");
=======
    /**
     * When we added the warnings for multivalued fields emitting {@code null}
     * when they touched multivalued fields. Added in #102417.
     */
    private static final NodeFeature MV_WARN = new NodeFeature("esql.mv_warn");

    /**
     * Support for loading {@code geo_point} fields. Added in #102177.
     */
    private static final NodeFeature GEO_POINT_SUPPORT = new NodeFeature("esql.geo_point");

    /**
     * When we added the warnings when conversion functions fail. Like {@code TO_INT('foo')}.
     * Added in ESQL-1183.
     */
    private static final NodeFeature CONVERT_WARN = new NodeFeature("esql.convert_warn");

    /**
     * When we flipped the return type of {@code POW} to always return a double. Changed
     * in #102183.
     */
    private static final NodeFeature POW_DOUBLE = new NodeFeature("esql.pow_double");

    // /**
    // * Support for loading {@code geo_point} fields.
    // */
    // private static final NodeFeature GEO_SHAPE_SUPPORT = new NodeFeature("esql.geo_shape");
>>>>>>> 97b89770

    @Override
    public Map<NodeFeature, Version> getHistoricalFeatures() {
        return Map.ofEntries(
            Map.entry(TransportEsqlStatsAction.ESQL_STATS_FEATURE, Version.V_8_11_0),
            Map.entry(MV_WARN, Version.V_8_12_0),
            Map.entry(GEO_POINT_SUPPORT, Version.V_8_12_0),
            Map.entry(CONVERT_WARN, Version.V_8_12_0),
            Map.entry(POW_DOUBLE, Version.V_8_12_0)
            // Map.entry(GEO_SHAPE_SUPPORT, Version.V_8_13_0)
        );
    }

    @Override
    public Set<NodeFeature> getFeatures() {
        return Set.of(ASYNC_API_SUPPORTED);
    }
}<|MERGE_RESOLUTION|>--- conflicted
+++ resolved
@@ -15,12 +15,6 @@
 import java.util.Set;
 
 public class EsqlFeatures implements FeatureSpecification {
-<<<<<<< HEAD
-
-    public static final NodeFeature ASYNC_API_SUPPORTED = new NodeFeature("esql.async_api_supported");
-
-    private static final NodeFeature MV_LOAD = new NodeFeature("esql.mv_load");
-=======
     /**
      * When we added the warnings for multivalued fields emitting {@code null}
      * when they touched multivalued fields. Added in #102417.
@@ -48,7 +42,10 @@
     // * Support for loading {@code geo_point} fields.
     // */
     // private static final NodeFeature GEO_SHAPE_SUPPORT = new NodeFeature("esql.geo_shape");
->>>>>>> 97b89770
+
+    public static final NodeFeature ASYNC_API_SUPPORTED = new NodeFeature("esql.async_api_supported");
+
+    private static final NodeFeature MV_LOAD = new NodeFeature("esql.mv_load");
 
     @Override
     public Map<NodeFeature, Version> getHistoricalFeatures() {
