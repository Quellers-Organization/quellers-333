--- conflicted
+++ resolved
@@ -135,19 +135,13 @@
                 long longVal = ((LongBlock) block).getLong(offset);
                 yield dateTimeToString(longVal);
             }
-<<<<<<< HEAD
             case "date_nanos" -> {
                 long longVal = ((LongBlock) block).getLong(offset);
                 yield nanoTimeToString(longVal);
             }
-            case "boolean" -> ((BooleanBlock) block).getBoolean(offset);
-            case "version" -> versionToString(((BytesRefBlock) block).getBytesRef(offset, scratch));
-            case "geo_point", "geo_shape", "cartesian_point", "cartesian_shape" -> spatialToString(
-=======
             case BOOLEAN -> ((BooleanBlock) block).getBoolean(offset);
             case VERSION -> versionToString(((BytesRefBlock) block).getBytesRef(offset, scratch));
             case GEO_POINT, GEO_SHAPE, CARTESIAN_POINT, CARTESIAN_SHAPE -> spatialToString(
->>>>>>> 35c44f7a
                 ((BytesRefBlock) block).getBytesRef(offset, scratch)
             );
             case UNSUPPORTED -> UnsupportedValueSource.UNSUPPORTED_OUTPUT;
