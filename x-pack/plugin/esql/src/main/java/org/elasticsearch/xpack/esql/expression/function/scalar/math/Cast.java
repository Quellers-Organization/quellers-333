--- conflicted
+++ resolved
@@ -31,48 +31,27 @@
         }
         if (required == DataTypes.DOUBLE) {
             if (current == DataTypes.LONG) {
-<<<<<<< HEAD
-                return dvrCtx -> new CastLongToDoubleEvaluator(source, in.get(dvrCtx), dvrCtx);
+                return new CastLongToDoubleEvaluator.Factory(source, in);
             }
             if (current == DataTypes.INTEGER) {
-                return dvrCtx -> new CastIntToDoubleEvaluator(source, in.get(dvrCtx), dvrCtx);
+                return new CastIntToDoubleEvaluator.Factory(source, in);
             }
             if (current == DataTypes.UNSIGNED_LONG) {
-                return dvrCtx -> new CastUnsignedLongToDoubleEvaluator(source, in.get(dvrCtx), dvrCtx);
-=======
-                return new CastLongToDoubleEvaluator.Factory(in);
-            }
-            if (current == DataTypes.INTEGER) {
-                return new CastIntToDoubleEvaluator.Factory(in);
-            }
-            if (current == DataTypes.UNSIGNED_LONG) {
-                return new CastUnsignedLongToDoubleEvaluator.Factory(in);
->>>>>>> 94e510e5
+                return new CastUnsignedLongToDoubleEvaluator.Factory(source, in);
             }
             throw cantCast(current, required);
         }
         if (required == DataTypes.UNSIGNED_LONG) {
             if (current == DataTypes.LONG) {
-<<<<<<< HEAD
-                return dvrCtx -> new CastLongToUnsignedLongEvaluator(source, in.get(dvrCtx), dvrCtx);
+                return new CastLongToUnsignedLongEvaluator.Factory(source, in);
             }
             if (current == DataTypes.INTEGER) {
-                return dvrCtx -> new CastIntToUnsignedLongEvaluator(source, in.get(dvrCtx), dvrCtx);
-=======
-                return new CastLongToUnsignedLongEvaluator.Factory(in);
-            }
-            if (current == DataTypes.INTEGER) {
-                return new CastIntToUnsignedLongEvaluator.Factory(in);
->>>>>>> 94e510e5
+                return new CastIntToUnsignedLongEvaluator.Factory(source, in);
             }
         }
         if (required == DataTypes.LONG) {
             if (current == DataTypes.INTEGER) {
-<<<<<<< HEAD
-                return dvrCtx -> new CastIntToLongEvaluator(source, in.get(dvrCtx), dvrCtx);
-=======
-                return new CastIntToLongEvaluator.Factory(in);
->>>>>>> 94e510e5
+                return new CastIntToLongEvaluator.Factory(source, in);
             }
             throw cantCast(current, required);
         }
