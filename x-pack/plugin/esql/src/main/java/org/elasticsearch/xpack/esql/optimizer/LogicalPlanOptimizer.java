/*
 * Copyright Elasticsearch B.V. and/or licensed to Elasticsearch B.V. under one
 * or more contributor license agreements. Licensed under the Elastic License
 * 2.0; you may not use this file except in compliance with the Elastic License
 * 2.0.
 */

package org.elasticsearch.xpack.esql.optimizer;

import org.elasticsearch.xpack.esql.EsqlIllegalArgumentException;
import org.elasticsearch.xpack.esql.VerificationException;
import org.elasticsearch.xpack.esql.core.common.Failures;
import org.elasticsearch.xpack.esql.core.expression.Alias;
import org.elasticsearch.xpack.esql.core.expression.Attribute;
import org.elasticsearch.xpack.esql.core.expression.AttributeMap;
import org.elasticsearch.xpack.esql.core.expression.Expression;
import org.elasticsearch.xpack.esql.core.expression.Expressions;
import org.elasticsearch.xpack.esql.core.expression.Order;
import org.elasticsearch.xpack.esql.core.expression.ReferenceAttribute;
import org.elasticsearch.xpack.esql.core.plan.logical.LogicalPlan;
import org.elasticsearch.xpack.esql.core.plan.logical.OrderBy;
import org.elasticsearch.xpack.esql.core.plan.logical.UnaryPlan;
import org.elasticsearch.xpack.esql.core.rule.ParameterizedRule;
import org.elasticsearch.xpack.esql.core.rule.ParameterizedRuleExecutor;
<<<<<<< HEAD
import org.elasticsearch.xpack.esql.core.rule.Rule;
import org.elasticsearch.xpack.esql.core.tree.Source;
import org.elasticsearch.xpack.esql.core.type.DataTypes;
import org.elasticsearch.xpack.esql.core.util.CollectionUtils;
import org.elasticsearch.xpack.esql.core.util.Holder;
import org.elasticsearch.xpack.esql.core.util.StringUtils;
import org.elasticsearch.xpack.esql.expression.SurrogateExpression;
import org.elasticsearch.xpack.esql.expression.function.aggregate.AggregateFunction;
import org.elasticsearch.xpack.esql.expression.function.aggregate.Count;
import org.elasticsearch.xpack.esql.expression.function.grouping.GroupingFunction;
import org.elasticsearch.xpack.esql.expression.function.scalar.conditional.Case;
import org.elasticsearch.xpack.esql.expression.function.scalar.convert.AbstractConvertFunction;
import org.elasticsearch.xpack.esql.expression.function.scalar.nulls.Coalesce;
import org.elasticsearch.xpack.esql.expression.function.scalar.spatial.SpatialRelatesFunction;
import org.elasticsearch.xpack.esql.expression.predicate.operator.comparison.Equals;
import org.elasticsearch.xpack.esql.expression.predicate.operator.comparison.In;
import org.elasticsearch.xpack.esql.plan.GeneratingPlan;
import org.elasticsearch.xpack.esql.plan.logical.Aggregate;
import org.elasticsearch.xpack.esql.plan.logical.Enrich;
import org.elasticsearch.xpack.esql.plan.logical.EsRelation;
=======
import org.elasticsearch.xpack.esql.optimizer.rules.AddDefaultTopN;
import org.elasticsearch.xpack.esql.optimizer.rules.BooleanFunctionEqualsElimination;
import org.elasticsearch.xpack.esql.optimizer.rules.BooleanSimplification;
import org.elasticsearch.xpack.esql.optimizer.rules.CombineDisjunctionsToIn;
import org.elasticsearch.xpack.esql.optimizer.rules.CombineEvals;
import org.elasticsearch.xpack.esql.optimizer.rules.CombineProjections;
import org.elasticsearch.xpack.esql.optimizer.rules.ConstantFolding;
import org.elasticsearch.xpack.esql.optimizer.rules.ConvertStringToByteRef;
import org.elasticsearch.xpack.esql.optimizer.rules.DuplicateLimitAfterMvExpand;
import org.elasticsearch.xpack.esql.optimizer.rules.FoldNull;
import org.elasticsearch.xpack.esql.optimizer.rules.LiteralsOnTheRight;
import org.elasticsearch.xpack.esql.optimizer.rules.PartiallyFoldCase;
import org.elasticsearch.xpack.esql.optimizer.rules.PropagateEmptyRelation;
import org.elasticsearch.xpack.esql.optimizer.rules.PropagateEquals;
import org.elasticsearch.xpack.esql.optimizer.rules.PropagateEvalFoldables;
import org.elasticsearch.xpack.esql.optimizer.rules.PropagateNullable;
import org.elasticsearch.xpack.esql.optimizer.rules.PruneColumns;
import org.elasticsearch.xpack.esql.optimizer.rules.PruneEmptyPlans;
import org.elasticsearch.xpack.esql.optimizer.rules.PruneFilters;
import org.elasticsearch.xpack.esql.optimizer.rules.PruneLiteralsInOrderBy;
import org.elasticsearch.xpack.esql.optimizer.rules.PruneOrderByBeforeStats;
import org.elasticsearch.xpack.esql.optimizer.rules.PruneRedundantSortClauses;
import org.elasticsearch.xpack.esql.optimizer.rules.PushDownAndCombineFilters;
import org.elasticsearch.xpack.esql.optimizer.rules.PushDownAndCombineLimits;
import org.elasticsearch.xpack.esql.optimizer.rules.PushDownAndCombineOrderBy;
import org.elasticsearch.xpack.esql.optimizer.rules.PushDownEnrich;
import org.elasticsearch.xpack.esql.optimizer.rules.PushDownEval;
import org.elasticsearch.xpack.esql.optimizer.rules.PushDownRegexExtract;
import org.elasticsearch.xpack.esql.optimizer.rules.RemoveStatsOverride;
import org.elasticsearch.xpack.esql.optimizer.rules.ReplaceAliasingEvalWithProject;
import org.elasticsearch.xpack.esql.optimizer.rules.ReplaceLimitAndSortAsTopN;
import org.elasticsearch.xpack.esql.optimizer.rules.ReplaceLookupWithJoin;
import org.elasticsearch.xpack.esql.optimizer.rules.ReplaceOrderByExpressionWithEval;
import org.elasticsearch.xpack.esql.optimizer.rules.ReplaceRegexMatch;
import org.elasticsearch.xpack.esql.optimizer.rules.ReplaceStatsAggExpressionWithEval;
import org.elasticsearch.xpack.esql.optimizer.rules.ReplaceStatsNestedExpressionWithEval;
import org.elasticsearch.xpack.esql.optimizer.rules.ReplaceTrivialTypeConversions;
import org.elasticsearch.xpack.esql.optimizer.rules.SetAsOptimized;
import org.elasticsearch.xpack.esql.optimizer.rules.SimplifyComparisonsArithmetics;
import org.elasticsearch.xpack.esql.optimizer.rules.SkipQueryOnEmptyMappings;
import org.elasticsearch.xpack.esql.optimizer.rules.SkipQueryOnLimitZero;
import org.elasticsearch.xpack.esql.optimizer.rules.SplitInWithFoldableValue;
import org.elasticsearch.xpack.esql.optimizer.rules.SubstituteSpatialSurrogates;
import org.elasticsearch.xpack.esql.optimizer.rules.SubstituteSurrogates;
import org.elasticsearch.xpack.esql.optimizer.rules.TranslateMetricsAggregate;
>>>>>>> d288dbf9
import org.elasticsearch.xpack.esql.plan.logical.Eval;
import org.elasticsearch.xpack.esql.plan.logical.Project;
import org.elasticsearch.xpack.esql.plan.logical.local.LocalRelation;
import org.elasticsearch.xpack.esql.plan.logical.local.LocalSupplier;
import org.elasticsearch.xpack.esql.type.EsqlDataTypes;

import java.util.ArrayList;
import java.util.LinkedHashSet;
import java.util.List;
import java.util.Set;

import static java.util.Arrays.asList;
<<<<<<< HEAD
import static java.util.Collections.singleton;
import static org.elasticsearch.xpack.esql.core.optimizer.OptimizerRules.TransformDirection;
import static org.elasticsearch.xpack.esql.core.optimizer.OptimizerRules.TransformDirection.DOWN;
=======
>>>>>>> d288dbf9
import static org.elasticsearch.xpack.esql.expression.NamedExpressions.mergeOutputExpressions;

public class LogicalPlanOptimizer extends ParameterizedRuleExecutor<LogicalPlan, LogicalOptimizerContext> {

    private final LogicalVerifier verifier = LogicalVerifier.INSTANCE;

    public LogicalPlanOptimizer(LogicalOptimizerContext optimizerContext) {
        super(optimizerContext);
    }

    public LogicalPlan optimize(LogicalPlan verified) {
        var optimized = execute(verified);

        Failures failures = verifier.verify(optimized);
        if (failures.hasFailures()) {
            throw new VerificationException(failures);
        }
        return optimized;
    }

    @Override
    protected List<Batch<LogicalPlan>> batches() {
        return rules();
    }

    protected static Batch<LogicalPlan> substitutions() {
        return new Batch<>(
            "Substitutions",
            Limiter.ONCE,
            new ReplaceLookupWithJoin(),
            new RemoveStatsOverride(),
            // first extract nested expressions inside aggs
            new ReplaceStatsNestedExpressionWithEval(),
            // then extract nested aggs top-level
            new ReplaceStatsAggExpressionWithEval(),
            // lastly replace surrogate functions
            new SubstituteSurrogates(),
            // translate metric aggregates after surrogate substitution and replace nested expressions with eval (again)
            new TranslateMetricsAggregate(),
            new ReplaceStatsNestedExpressionWithEval(),
            new ReplaceRegexMatch(),
            new ReplaceTrivialTypeConversions(),
            new ReplaceAliasingEvalWithProject(),
            new SkipQueryOnEmptyMappings(),
            new SubstituteSpatialSurrogates(),
            new ReplaceOrderByExpressionWithEval()
            // new NormalizeAggregate(), - waits on https://github.com/elastic/elasticsearch/issues/100634
        );
    }

    protected static Batch<LogicalPlan> operators() {
        return new Batch<>(
            "Operator Optimization",
            new CombineProjections(),
            new CombineEvals(),
            new PruneEmptyPlans(),
            new PropagateEmptyRelation(),
            new ConvertStringToByteRef(),
            new FoldNull(),
            new SplitInWithFoldableValue(),
            new PropagateEvalFoldables(),
            new ConstantFolding(),
            new PartiallyFoldCase(),
            // boolean
            new BooleanSimplification(),
            new LiteralsOnTheRight(),
            // needs to occur before BinaryComparison combinations (see class)
            new PropagateEquals(),
            new PropagateNullable(),
            new BooleanFunctionEqualsElimination(),
            new CombineDisjunctionsToIn(),
            new SimplifyComparisonsArithmetics(EsqlDataTypes::areCompatible),
            // prune/elimination
            new PruneFilters(),
            new PruneColumns(),
            new PruneLiteralsInOrderBy(),
            new PushDownAndCombineLimits(),
            new DuplicateLimitAfterMvExpand(),
            new PushDownAndCombineFilters(),
            new PushDownEval(),
            new PushDownRegexExtract(),
            new PushDownEnrich(),
            new PushDownAndCombineOrderBy(),
            new PruneOrderByBeforeStats(),
            new PruneRedundantSortClauses()
        );
    }

    protected static Batch<LogicalPlan> cleanup() {
        return new Batch<>("Clean Up", new ReplaceLimitAndSortAsTopN());
    }

    protected static List<Batch<LogicalPlan>> rules() {
        var skip = new Batch<>("Skip Compute", new SkipQueryOnLimitZero());
        var defaultTopN = new Batch<>("Add default TopN", new AddDefaultTopN());
        var label = new Batch<>("Set as Optimized", Limiter.ONCE, new SetAsOptimized());

        return asList(substitutions(), operators(), skip, cleanup(), defaultTopN, label);
    }

    public static LogicalPlan skipPlan(UnaryPlan plan) {
        return new LocalRelation(plan.source(), plan.output(), LocalSupplier.EMPTY);
    }

    public static LogicalPlan skipPlan(UnaryPlan plan, LocalSupplier supplier) {
        return new LocalRelation(plan.source(), plan.output(), supplier);
    }

<<<<<<< HEAD
    protected static class PushDownAndCombineFilters extends OptimizerRules.OptimizerRule<Filter> {
        @Override
        protected LogicalPlan rule(Filter filter) {
            LogicalPlan plan = filter;
            LogicalPlan child = filter.child();
            Expression condition = filter.condition();

            if (child instanceof Filter f) {
                // combine nodes into a single Filter with updated ANDed condition
                plan = f.with(Predicates.combineAnd(List.of(f.condition(), condition)));
            } else if (child instanceof Aggregate agg) { // TODO: re-evaluate along with multi-value support
                // Only push [parts of] a filter past an agg if these/it operates on agg's grouping[s], not output.
                plan = maybePushDownPastUnary(
                    filter,
                    agg,
                    e -> e instanceof Attribute && agg.output().contains(e) && agg.groupings().contains(e) == false
                        || e instanceof AggregateFunction
                );
            } else if (child instanceof Eval eval) {
                // Don't push if Filter (still) contains references of Eval's fields.
                var attributes = new AttributeSet(Expressions.asAttributes(eval.fields()));
                plan = maybePushDownPastUnary(filter, eval, attributes::contains);
            } else if (child instanceof RegexExtract re) {
                // Push down filters that do not rely on attributes created by RegexExtract
                var attributes = new AttributeSet(Expressions.asAttributes(re.extractedFields()));
                plan = maybePushDownPastUnary(filter, re, attributes::contains);
            } else if (child instanceof Enrich enrich) {
                // Push down filters that do not rely on attributes created by Enrich
                var attributes = new AttributeSet(Expressions.asAttributes(enrich.enrichFields()));
                plan = maybePushDownPastUnary(filter, enrich, attributes::contains);
            } else if (child instanceof Project) {
                return pushDownPastProject(filter);
            } else if (child instanceof OrderBy orderBy) {
                // swap the filter with its child
                plan = orderBy.replaceChild(filter.with(orderBy.child(), condition));
            }
            // cannot push past a Limit, this could change the tailing result set returned
            return plan;
        }

        private static LogicalPlan maybePushDownPastUnary(Filter filter, UnaryPlan unary, Predicate<Expression> cannotPush) {
            LogicalPlan plan;
            List<Expression> pushable = new ArrayList<>();
            List<Expression> nonPushable = new ArrayList<>();
            for (Expression exp : Predicates.splitAnd(filter.condition())) {
                (exp.anyMatch(cannotPush) ? nonPushable : pushable).add(exp);
            }
            // Push the filter down even if it might not be pushable all the way to ES eventually: eval'ing it closer to the source,
            // potentially still in the Exec Engine, distributes the computation.
            if (pushable.size() > 0) {
                if (nonPushable.size() > 0) {
                    Filter pushed = new Filter(filter.source(), unary.child(), Predicates.combineAnd(pushable));
                    plan = filter.with(unary.replaceChild(pushed), Predicates.combineAnd(nonPushable));
                } else {
                    plan = unary.replaceChild(filter.with(unary.child(), filter.condition()));
                }
            } else {
                plan = filter;
            }
            return plan;
        }
    }

    protected static class PushDownEval extends OptimizerRules.OptimizerRule<Eval> {
        @Override
        protected LogicalPlan rule(Eval eval) {
            return pushGeneratingPlanPastProjectAndOrderBy(eval);
        }
    }

    protected static class PushDownRegexExtract extends OptimizerRules.OptimizerRule<RegexExtract> {
        @Override
        protected LogicalPlan rule(RegexExtract re) {
            return pushGeneratingPlanPastProjectAndOrderBy(re);
        }
    }

    protected static class PushDownEnrich extends OptimizerRules.OptimizerRule<Enrich> {
        @Override
        protected LogicalPlan rule(Enrich en) {
            return pushGeneratingPlanPastProjectAndOrderBy(en);
        }
    }

=======
>>>>>>> d288dbf9
    /**
     * Pushes LogicalPlans which generate new attributes (Eval, Grok/Dissect, Enrich), past OrderBys and Projections.
     * Although it seems arbitrary whether the OrderBy or the Eval is executed first, this transformation ensures that OrderBys only
     * separated by an eval can be combined by PushDownAndCombineOrderBy.
     *
     * E.g.:
     *
     * ... | sort a | eval x = b + 1 | sort x
     *
     * becomes
     *
     * ... | eval x = b + 1 | sort a | sort x
     *
     * Ordering the Evals before the OrderBys has the advantage that it's always possible to order the plans like this.
     * E.g., in the example above it would not be possible to put the eval after the two orderBys.
     *
     * In case one of the Eval's fields would shadow the orderBy's attributes, we rename the attribute first.
     *
     * E.g.
     *
     * ... | sort a | eval a = b + 1 | ...
     *
     * becomes
     *
     * ... | eval $$a = a | eval a = b + 1 | sort $$a | drop $$a
     */
<<<<<<< HEAD
    private static <Plan extends UnaryPlan & GeneratingPlan<Plan>> LogicalPlan pushGeneratingPlanPastProjectAndOrderBy(
        Plan generatingPlan
    ) {
=======
    public static LogicalPlan pushGeneratingPlanPastProjectAndOrderBy(UnaryPlan generatingPlan, List<Attribute> generatedAttributes) {
>>>>>>> d288dbf9
        LogicalPlan child = generatingPlan.child();
        if (child instanceof OrderBy orderBy) {
            // TODO: We can simplify this and make it similar to the pushdown past project by just renaming the generated attributes.
            Set<String> generatedFieldNames = new LinkedHashSet<>(Expressions.names(generatingPlan.generatedAttributes()));

            // Look for attributes in the OrderBy's expressions and create aliases with temporary names for them.
            AttributeReplacement nonShadowedOrders = renameAttributesInExpressions(generatedFieldNames, orderBy.order());

            AttributeMap<Alias> aliasesForShadowedOrderByAttrs = nonShadowedOrders.replacedAttributes;
            @SuppressWarnings("unchecked")
            List<Order> newOrder = (List<Order>) (List<?>) nonShadowedOrders.rewrittenExpressions;

            if (aliasesForShadowedOrderByAttrs.isEmpty() == false) {
                List<Alias> newAliases = new ArrayList<>(aliasesForShadowedOrderByAttrs.values());

                LogicalPlan plan = new Eval(orderBy.source(), orderBy.child(), newAliases);
                plan = generatingPlan.replaceChild(plan);
                plan = new OrderBy(orderBy.source(), plan, newOrder);
                plan = new Project(generatingPlan.source(), plan, generatingPlan.output());

                return plan;
            }

            return orderBy.replaceChild(generatingPlan.replaceChild(orderBy.child()));
        } else if (child instanceof Project project) {
            AttributeMap.Builder<Expression> aliasBuilder = AttributeMap.builder();
            project.forEachExpression(Alias.class, a -> aliasBuilder.put(a.toAttribute(), a.child()));
            var aliases = aliasBuilder.build();

            // Resolve Project's renames in the eval.
            @SuppressWarnings("unchecked")
            Plan generatingPlanWithResolvedExpressions = (Plan) generatingPlan.transformExpressionsOnly(
                ReferenceAttribute.class,
                r -> aliases.resolve(r, r)
            );

            // Look for generated Attributes that currently shadow any of the Project's references.
            // We need to generate them using a different, non-shadowing name to avoid inconsistencies.
            List<Attribute> generatedAttributes = generatingPlan.generatedAttributes();
            Set<String> projectReferencedNames = project.references().names();
            Map<String, String> renameGeneratedAttributeTo = new HashMap<>();
            for (Attribute attr : generatedAttributes) {
                String name = attr.name();
                if (projectReferencedNames.contains(name)) {
                    renameGeneratedAttributeTo.putIfAbsent(
                        name,
                        // TODO: Use e.g. AtomicLong to make sure generated temp names can not clash.
                        // Do not use the attribute's id, as multiple attributes with the same name can occur.
                        SubstituteSurrogates.rawTemporaryName(name, "temp_name", "")
                    );
                }
            }
            List<String> newNames = generatedAttributes.stream()
                .map(attr -> renameGeneratedAttributeTo.getOrDefault(attr.name(), attr.name()))
                .toList();
            Plan generatingPlanWithRenamedAttributes = generatingPlanWithResolvedExpressions.withGeneratedNames(newNames);

            // Put the project at the top, but include the generated attributes.
            // Any generated attributes that had to be renamed need to be re-renamed to their original names.
            List<NamedExpression> generatedAttributesRenamedToOriginal = new ArrayList<>(generatedAttributes.size());
            List<Attribute> renamedGeneratedAttributes = generatingPlanWithRenamedAttributes.generatedAttributes();
            for (int i = 0; i < generatedAttributes.size(); i++) {
                Attribute originalAttribute = generatedAttributes.get(i);
                Attribute renamedAttribute = renamedGeneratedAttributes.get(i);
                if (originalAttribute.name().equals(renamedAttribute.name())) {
                    generatedAttributesRenamedToOriginal.add(renamedAttribute);
                } else {
                    generatedAttributesRenamedToOriginal.add(
                        new Alias(
                            originalAttribute.source(),
                            originalAttribute.name(),
                            originalAttribute.qualifier(),
                            renamedAttribute,
                            originalAttribute.id(),
                            originalAttribute.synthetic()
                        )
                    );
                }
            }

            Project projectWithGeneratingChild = project.replaceChild(generatingPlanWithRenamedAttributes.replaceChild(project.child()));
            return projectWithGeneratingChild.withProjections(
                mergeOutputExpressions(generatedAttributesRenamedToOriginal, projectWithGeneratingChild.projections())
            );
        }

        return generatingPlan;
    }

    private record AttributeReplacement(List<Expression> rewrittenExpressions, AttributeMap<Alias> replacedAttributes) {};

    /**
     * Replace attributes in the given expressions by assigning them temporary names.
     * Returns the rewritten expressions and a map with an alias for each replaced attribute; the rewritten expressions reference
     * these aliases.
     */
    private static AttributeReplacement renameAttributesInExpressions(
        Set<String> attributeNamesToRename,
        List<? extends Expression> expressions
    ) {
        AttributeMap<Alias> aliasesForReplacedAttributes = new AttributeMap<>();
        List<Expression> rewrittenExpressions = new ArrayList<>();

        for (Expression expr : expressions) {
            rewrittenExpressions.add(expr.transformUp(Attribute.class, attr -> {
                if (attributeNamesToRename.contains(attr.name())) {
                    Alias renamedAttribute = aliasesForReplacedAttributes.computeIfAbsent(attr, a -> {
                        // TODO: Use e.g. AtomicLong to make sure generated temp names can not clash.
                        String tempName = SubstituteSurrogates.rawTemporaryName(a.name(), "temp_name", a.id().toString());
                        // TODO: this should be synthetic
                        return new Alias(a.source(), tempName, null, a, null, false);
                    });
                    return renamedAttribute.toAttribute();
                }

                return attr;
            }));
        }

        return new AttributeReplacement(rewrittenExpressions, aliasesForReplacedAttributes);
    }

    public static Project pushDownPastProject(UnaryPlan parent) {
        if (parent.child() instanceof Project project) {
            AttributeMap.Builder<Expression> aliasBuilder = AttributeMap.builder();
            project.forEachExpression(Alias.class, a -> aliasBuilder.put(a.toAttribute(), a.child()));
            var aliases = aliasBuilder.build();

            var expressionsWithResolvedAliases = (UnaryPlan) parent.transformExpressionsOnly(
                ReferenceAttribute.class,
                r -> aliases.resolve(r, r)
            );

            return project.replaceChild(expressionsWithResolvedAliases.replaceChild(project.child()));
        } else {
            throw new EsqlIllegalArgumentException("Expected child to be instance of Project");
        }
    }

    public abstract static class ParameterizedOptimizerRule<SubPlan extends LogicalPlan, P> extends ParameterizedRule<
        SubPlan,
        LogicalPlan,
        P> {

        public final LogicalPlan apply(LogicalPlan plan, P context) {
            return plan.transformDown(typeToken(), t -> rule(t, context));
        }

        protected abstract LogicalPlan rule(SubPlan plan, P context);
    }
}<|MERGE_RESOLUTION|>--- conflicted
+++ resolved
@@ -15,6 +15,7 @@
 import org.elasticsearch.xpack.esql.core.expression.AttributeMap;
 import org.elasticsearch.xpack.esql.core.expression.Expression;
 import org.elasticsearch.xpack.esql.core.expression.Expressions;
+import org.elasticsearch.xpack.esql.core.expression.NamedExpression;
 import org.elasticsearch.xpack.esql.core.expression.Order;
 import org.elasticsearch.xpack.esql.core.expression.ReferenceAttribute;
 import org.elasticsearch.xpack.esql.core.plan.logical.LogicalPlan;
@@ -22,28 +23,6 @@
 import org.elasticsearch.xpack.esql.core.plan.logical.UnaryPlan;
 import org.elasticsearch.xpack.esql.core.rule.ParameterizedRule;
 import org.elasticsearch.xpack.esql.core.rule.ParameterizedRuleExecutor;
-<<<<<<< HEAD
-import org.elasticsearch.xpack.esql.core.rule.Rule;
-import org.elasticsearch.xpack.esql.core.tree.Source;
-import org.elasticsearch.xpack.esql.core.type.DataTypes;
-import org.elasticsearch.xpack.esql.core.util.CollectionUtils;
-import org.elasticsearch.xpack.esql.core.util.Holder;
-import org.elasticsearch.xpack.esql.core.util.StringUtils;
-import org.elasticsearch.xpack.esql.expression.SurrogateExpression;
-import org.elasticsearch.xpack.esql.expression.function.aggregate.AggregateFunction;
-import org.elasticsearch.xpack.esql.expression.function.aggregate.Count;
-import org.elasticsearch.xpack.esql.expression.function.grouping.GroupingFunction;
-import org.elasticsearch.xpack.esql.expression.function.scalar.conditional.Case;
-import org.elasticsearch.xpack.esql.expression.function.scalar.convert.AbstractConvertFunction;
-import org.elasticsearch.xpack.esql.expression.function.scalar.nulls.Coalesce;
-import org.elasticsearch.xpack.esql.expression.function.scalar.spatial.SpatialRelatesFunction;
-import org.elasticsearch.xpack.esql.expression.predicate.operator.comparison.Equals;
-import org.elasticsearch.xpack.esql.expression.predicate.operator.comparison.In;
-import org.elasticsearch.xpack.esql.plan.GeneratingPlan;
-import org.elasticsearch.xpack.esql.plan.logical.Aggregate;
-import org.elasticsearch.xpack.esql.plan.logical.Enrich;
-import org.elasticsearch.xpack.esql.plan.logical.EsRelation;
-=======
 import org.elasticsearch.xpack.esql.optimizer.rules.AddDefaultTopN;
 import org.elasticsearch.xpack.esql.optimizer.rules.BooleanFunctionEqualsElimination;
 import org.elasticsearch.xpack.esql.optimizer.rules.BooleanSimplification;
@@ -89,7 +68,7 @@
 import org.elasticsearch.xpack.esql.optimizer.rules.SubstituteSpatialSurrogates;
 import org.elasticsearch.xpack.esql.optimizer.rules.SubstituteSurrogates;
 import org.elasticsearch.xpack.esql.optimizer.rules.TranslateMetricsAggregate;
->>>>>>> d288dbf9
+import org.elasticsearch.xpack.esql.plan.GeneratingPlan;
 import org.elasticsearch.xpack.esql.plan.logical.Eval;
 import org.elasticsearch.xpack.esql.plan.logical.Project;
 import org.elasticsearch.xpack.esql.plan.logical.local.LocalRelation;
@@ -97,17 +76,13 @@
 import org.elasticsearch.xpack.esql.type.EsqlDataTypes;
 
 import java.util.ArrayList;
+import java.util.HashMap;
 import java.util.LinkedHashSet;
 import java.util.List;
+import java.util.Map;
 import java.util.Set;
 
 import static java.util.Arrays.asList;
-<<<<<<< HEAD
-import static java.util.Collections.singleton;
-import static org.elasticsearch.xpack.esql.core.optimizer.OptimizerRules.TransformDirection;
-import static org.elasticsearch.xpack.esql.core.optimizer.OptimizerRules.TransformDirection.DOWN;
-=======
->>>>>>> d288dbf9
 import static org.elasticsearch.xpack.esql.expression.NamedExpressions.mergeOutputExpressions;
 
 public class LogicalPlanOptimizer extends ParameterizedRuleExecutor<LogicalPlan, LogicalOptimizerContext> {
@@ -216,93 +191,6 @@
         return new LocalRelation(plan.source(), plan.output(), supplier);
     }
 
-<<<<<<< HEAD
-    protected static class PushDownAndCombineFilters extends OptimizerRules.OptimizerRule<Filter> {
-        @Override
-        protected LogicalPlan rule(Filter filter) {
-            LogicalPlan plan = filter;
-            LogicalPlan child = filter.child();
-            Expression condition = filter.condition();
-
-            if (child instanceof Filter f) {
-                // combine nodes into a single Filter with updated ANDed condition
-                plan = f.with(Predicates.combineAnd(List.of(f.condition(), condition)));
-            } else if (child instanceof Aggregate agg) { // TODO: re-evaluate along with multi-value support
-                // Only push [parts of] a filter past an agg if these/it operates on agg's grouping[s], not output.
-                plan = maybePushDownPastUnary(
-                    filter,
-                    agg,
-                    e -> e instanceof Attribute && agg.output().contains(e) && agg.groupings().contains(e) == false
-                        || e instanceof AggregateFunction
-                );
-            } else if (child instanceof Eval eval) {
-                // Don't push if Filter (still) contains references of Eval's fields.
-                var attributes = new AttributeSet(Expressions.asAttributes(eval.fields()));
-                plan = maybePushDownPastUnary(filter, eval, attributes::contains);
-            } else if (child instanceof RegexExtract re) {
-                // Push down filters that do not rely on attributes created by RegexExtract
-                var attributes = new AttributeSet(Expressions.asAttributes(re.extractedFields()));
-                plan = maybePushDownPastUnary(filter, re, attributes::contains);
-            } else if (child instanceof Enrich enrich) {
-                // Push down filters that do not rely on attributes created by Enrich
-                var attributes = new AttributeSet(Expressions.asAttributes(enrich.enrichFields()));
-                plan = maybePushDownPastUnary(filter, enrich, attributes::contains);
-            } else if (child instanceof Project) {
-                return pushDownPastProject(filter);
-            } else if (child instanceof OrderBy orderBy) {
-                // swap the filter with its child
-                plan = orderBy.replaceChild(filter.with(orderBy.child(), condition));
-            }
-            // cannot push past a Limit, this could change the tailing result set returned
-            return plan;
-        }
-
-        private static LogicalPlan maybePushDownPastUnary(Filter filter, UnaryPlan unary, Predicate<Expression> cannotPush) {
-            LogicalPlan plan;
-            List<Expression> pushable = new ArrayList<>();
-            List<Expression> nonPushable = new ArrayList<>();
-            for (Expression exp : Predicates.splitAnd(filter.condition())) {
-                (exp.anyMatch(cannotPush) ? nonPushable : pushable).add(exp);
-            }
-            // Push the filter down even if it might not be pushable all the way to ES eventually: eval'ing it closer to the source,
-            // potentially still in the Exec Engine, distributes the computation.
-            if (pushable.size() > 0) {
-                if (nonPushable.size() > 0) {
-                    Filter pushed = new Filter(filter.source(), unary.child(), Predicates.combineAnd(pushable));
-                    plan = filter.with(unary.replaceChild(pushed), Predicates.combineAnd(nonPushable));
-                } else {
-                    plan = unary.replaceChild(filter.with(unary.child(), filter.condition()));
-                }
-            } else {
-                plan = filter;
-            }
-            return plan;
-        }
-    }
-
-    protected static class PushDownEval extends OptimizerRules.OptimizerRule<Eval> {
-        @Override
-        protected LogicalPlan rule(Eval eval) {
-            return pushGeneratingPlanPastProjectAndOrderBy(eval);
-        }
-    }
-
-    protected static class PushDownRegexExtract extends OptimizerRules.OptimizerRule<RegexExtract> {
-        @Override
-        protected LogicalPlan rule(RegexExtract re) {
-            return pushGeneratingPlanPastProjectAndOrderBy(re);
-        }
-    }
-
-    protected static class PushDownEnrich extends OptimizerRules.OptimizerRule<Enrich> {
-        @Override
-        protected LogicalPlan rule(Enrich en) {
-            return pushGeneratingPlanPastProjectAndOrderBy(en);
-        }
-    }
-
-=======
->>>>>>> d288dbf9
     /**
      * Pushes LogicalPlans which generate new attributes (Eval, Grok/Dissect, Enrich), past OrderBys and Projections.
      * Although it seems arbitrary whether the OrderBy or the Eval is executed first, this transformation ensures that OrderBys only
@@ -329,13 +217,7 @@
      *
      * ... | eval $$a = a | eval a = b + 1 | sort $$a | drop $$a
      */
-<<<<<<< HEAD
-    private static <Plan extends UnaryPlan & GeneratingPlan<Plan>> LogicalPlan pushGeneratingPlanPastProjectAndOrderBy(
-        Plan generatingPlan
-    ) {
-=======
-    public static LogicalPlan pushGeneratingPlanPastProjectAndOrderBy(UnaryPlan generatingPlan, List<Attribute> generatedAttributes) {
->>>>>>> d288dbf9
+    public static <Plan extends UnaryPlan & GeneratingPlan<Plan>> LogicalPlan pushGeneratingPlanPastProjectAndOrderBy(Plan generatingPlan) {
         LogicalPlan child = generatingPlan.child();
         if (child instanceof OrderBy orderBy) {
             // TODO: We can simplify this and make it similar to the pushdown past project by just renaming the generated attributes.
