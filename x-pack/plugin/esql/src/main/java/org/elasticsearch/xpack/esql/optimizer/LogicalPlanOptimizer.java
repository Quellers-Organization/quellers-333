/*
 * Copyright Elasticsearch B.V. and/or licensed to Elasticsearch B.V. under one
 * or more contributor license agreements. Licensed under the Elastic License
 * 2.0; you may not use this file except in compliance with the Elastic License
 * 2.0.
 */

package org.elasticsearch.xpack.esql.optimizer;

import org.apache.lucene.util.BytesRef;
import org.elasticsearch.common.util.Maps;
import org.elasticsearch.compute.data.Block;
import org.elasticsearch.compute.data.BlockFactory;
import org.elasticsearch.compute.data.BlockUtils;
import org.elasticsearch.xpack.esql.EsqlIllegalArgumentException;
import org.elasticsearch.xpack.esql.VerificationException;
import org.elasticsearch.xpack.esql.evaluator.predicate.operator.comparison.Equals;
import org.elasticsearch.xpack.esql.expression.SurrogateExpression;
import org.elasticsearch.xpack.esql.expression.function.aggregate.Count;
import org.elasticsearch.xpack.esql.expression.function.scalar.math.AutoBucket;
import org.elasticsearch.xpack.esql.expression.predicate.operator.comparison.In;
import org.elasticsearch.xpack.esql.plan.logical.Enrich;
import org.elasticsearch.xpack.esql.plan.logical.Eval;
import org.elasticsearch.xpack.esql.plan.logical.MvExpand;
import org.elasticsearch.xpack.esql.plan.logical.RegexExtract;
import org.elasticsearch.xpack.esql.plan.logical.TopN;
import org.elasticsearch.xpack.esql.plan.logical.local.LocalRelation;
import org.elasticsearch.xpack.esql.plan.logical.local.LocalSupplier;
import org.elasticsearch.xpack.esql.planner.PlannerUtils;
import org.elasticsearch.xpack.esql.type.EsqlDataTypes;
import org.elasticsearch.xpack.ql.common.Failure;
import org.elasticsearch.xpack.ql.expression.Alias;
import org.elasticsearch.xpack.ql.expression.Attribute;
import org.elasticsearch.xpack.ql.expression.AttributeMap;
import org.elasticsearch.xpack.ql.expression.AttributeSet;
import org.elasticsearch.xpack.ql.expression.Expression;
import org.elasticsearch.xpack.ql.expression.ExpressionSet;
import org.elasticsearch.xpack.ql.expression.Expressions;
import org.elasticsearch.xpack.ql.expression.Literal;
import org.elasticsearch.xpack.ql.expression.NamedExpression;
import org.elasticsearch.xpack.ql.expression.Order;
import org.elasticsearch.xpack.ql.expression.ReferenceAttribute;
import org.elasticsearch.xpack.ql.expression.function.aggregate.AggregateFunction;
import org.elasticsearch.xpack.ql.expression.predicate.Predicates;
import org.elasticsearch.xpack.ql.expression.predicate.logical.Or;
import org.elasticsearch.xpack.ql.expression.predicate.regex.RegexMatch;
import org.elasticsearch.xpack.ql.optimizer.OptimizerRules;
import org.elasticsearch.xpack.ql.optimizer.OptimizerRules.BinaryComparisonSimplification;
import org.elasticsearch.xpack.ql.optimizer.OptimizerRules.BooleanFunctionEqualsElimination;
import org.elasticsearch.xpack.ql.optimizer.OptimizerRules.ConstantFolding;
import org.elasticsearch.xpack.ql.optimizer.OptimizerRules.LiteralsOnTheRight;
import org.elasticsearch.xpack.ql.optimizer.OptimizerRules.PruneLiteralsInOrderBy;
import org.elasticsearch.xpack.ql.optimizer.OptimizerRules.SetAsOptimized;
import org.elasticsearch.xpack.ql.optimizer.OptimizerRules.SimplifyComparisonsArithmetics;
import org.elasticsearch.xpack.ql.plan.logical.Aggregate;
import org.elasticsearch.xpack.ql.plan.logical.EsRelation;
import org.elasticsearch.xpack.ql.plan.logical.Filter;
import org.elasticsearch.xpack.ql.plan.logical.Limit;
import org.elasticsearch.xpack.ql.plan.logical.LogicalPlan;
import org.elasticsearch.xpack.ql.plan.logical.OrderBy;
import org.elasticsearch.xpack.ql.plan.logical.Project;
import org.elasticsearch.xpack.ql.plan.logical.UnaryPlan;
import org.elasticsearch.xpack.ql.rule.ParameterizedRule;
import org.elasticsearch.xpack.ql.rule.ParameterizedRuleExecutor;
import org.elasticsearch.xpack.ql.rule.Rule;
import org.elasticsearch.xpack.ql.tree.Source;
import org.elasticsearch.xpack.ql.type.DataTypes;
import org.elasticsearch.xpack.ql.util.CollectionUtils;
import org.elasticsearch.xpack.ql.util.Holder;
import org.elasticsearch.xpack.ql.util.StringUtils;

import java.time.ZoneId;
import java.util.ArrayList;
import java.util.Collections;
import java.util.HashMap;
import java.util.LinkedHashSet;
import java.util.List;
import java.util.Map;
import java.util.Set;
import java.util.function.Predicate;

import static java.util.Arrays.asList;
import static java.util.Collections.singleton;
import static org.elasticsearch.xpack.esql.expression.NamedExpressions.mergeOutputExpressions;
import static org.elasticsearch.xpack.ql.common.Failure.fail;
import static org.elasticsearch.xpack.ql.expression.Expressions.asAttributes;
import static org.elasticsearch.xpack.ql.expression.TypeResolutions.ParamOrdinal.FOURTH;
import static org.elasticsearch.xpack.ql.expression.TypeResolutions.ParamOrdinal.THIRD;
import static org.elasticsearch.xpack.ql.expression.TypeResolutions.isFoldable;
import static org.elasticsearch.xpack.ql.optimizer.OptimizerRules.FoldNull;
import static org.elasticsearch.xpack.ql.optimizer.OptimizerRules.PropagateEquals;
import static org.elasticsearch.xpack.ql.optimizer.OptimizerRules.PropagateNullable;
import static org.elasticsearch.xpack.ql.optimizer.OptimizerRules.TransformDirection;

public class LogicalPlanOptimizer extends ParameterizedRuleExecutor<LogicalPlan, LogicalOptimizerContext> {

    public LogicalPlanOptimizer(LogicalOptimizerContext optimizerContext) {
        super(optimizerContext);
    }

    public LogicalPlan optimize(LogicalPlan verified) {
        return verifyOptimized(verified.optimized() ? verified : execute(verified));
    }

    @Override
    protected List<Batch<LogicalPlan>> batches() {
        return rules();
    }

    protected static Batch<LogicalPlan> operators() {
        return new Batch<>(
            "Operator Optimization",
            new CombineProjections(),
            new CombineEvals(),
            new PruneEmptyPlans(),
            new PropagateEmptyRelation(),
            new ConvertStringToByteRef(),
            new FoldNull(),
            new SplitInWithFoldableValue(),
            new ConstantFolding(),
            new PropagateEvalFoldables(),
            // boolean
            new BooleanSimplification(),
            new LiteralsOnTheRight(),
            new BinaryComparisonSimplification(),
            // needs to occur before BinaryComparison combinations (see class)
            new PropagateEquals(),
            new PropagateNullable(),
            new BooleanFunctionEqualsElimination(),
            new CombineDisjunctionsToIn(),
            new SimplifyComparisonsArithmetics(EsqlDataTypes::areCompatible),
            // prune/elimination
            new PruneFilters(),
            new PruneColumns(),
            new PruneLiteralsInOrderBy(),
            new PushDownAndCombineLimits(),
            new DuplicateLimitAfterMvExpand(),
            new PushDownAndCombineFilters(),
            new PushDownEval(),
            new PushDownRegexExtract(),
            new PushDownEnrich(),
            new PushDownAndCombineOrderBy(),
            new PruneOrderByBeforeStats(),
            new PruneRedundantSortClauses()
        );
    }

    protected static Batch<LogicalPlan> cleanup() {
        return new Batch<>("Clean Up", new ReplaceLimitAndSortAsTopN());
    }

    protected static List<Batch<LogicalPlan>> rules() {
        var substitutions = new Batch<>(
            "Substitutions",
            Limiter.ONCE,
            // first extract nested aggs top-level - this simplifies the rest of the rules
            new ReplaceStatsAggExpressionWithEval(),
            // second extract nested aggs inside of them
            new ReplaceStatsNestedExpressionWithEval(),
            // lastly replace surrogate functions
            new SubstituteSurrogates(),
            new ReplaceRegexMatch(),
            new ReplaceAliasingEvalWithProject(),
            new SkipQueryOnEmptyMappings()
            // new NormalizeAggregate(), - waits on https://github.com/elastic/elasticsearch/issues/100634
        );

        var skip = new Batch<>("Skip Compute", new SkipQueryOnLimitZero());
        var defaultTopN = new Batch<>("Add default TopN", new AddDefaultTopN());
        var label = new Batch<>("Set as Optimized", Limiter.ONCE, new SetAsOptimized());

        return asList(substitutions, operators(), skip, cleanup(), defaultTopN, label);
    }

    // TODO: currently this rule only works for aggregate functions (AVG)
    static class SubstituteSurrogates extends OptimizerRules.OptimizerRule<Aggregate> {

        SubstituteSurrogates() {
            super(TransformDirection.UP);
        }

        @Override
        protected LogicalPlan rule(Aggregate aggregate) {
            var aggs = aggregate.aggregates();
            List<NamedExpression> newAggs = new ArrayList<>(aggs.size());
            // existing aggregate and their respective attributes
            Map<AggregateFunction, Attribute> aggFuncToAttr = new HashMap<>();
            // surrogate functions eval
            List<Alias> transientEval = new ArrayList<>();
            boolean changed = false;

            // first pass to check existing aggregates (to avoid duplication and alias waste)
            for (NamedExpression agg : aggs) {
                if (Alias.unwrap(agg) instanceof AggregateFunction af && af instanceof SurrogateExpression == false) {
                    aggFuncToAttr.put(af, agg.toAttribute());
                }
            }

            int[] counter = new int[] { 0 };
            // 0. check list of surrogate expressions
            for (NamedExpression agg : aggs) {
                Expression e = Alias.unwrap(agg);
                if (e instanceof SurrogateExpression sf) {
                    changed = true;
                    Expression s = sf.surrogate();

                    // if the expression is NOT a 1:1 replacement need to add an eval
                    if (s instanceof AggregateFunction == false) {
                        // 1. collect all aggregate functions from the expression
                        var surrogateWithRefs = s.transformUp(AggregateFunction.class, af -> {
                            // 2. check if they are already use otherwise add them to the Aggregate with some made-up aliases
                            // 3. replace them inside the expression using the given alias
                            var attr = aggFuncToAttr.get(af);
                            // the agg doesn't exist in the Aggregate, create an alias for it and save its attribute
                            if (attr == null) {
                                var temporaryName = temporaryName(af, agg, counter[0]++);
                                // create a synthetic alias (so it doesn't clash with a user defined name)
                                var newAlias = new Alias(agg.source(), temporaryName, null, af, null, true);
                                attr = newAlias.toAttribute();
                                aggFuncToAttr.put(af, attr);
                                newAggs.add(newAlias);
                            }
                            return attr;
                        });
                        // 4. move the expression as an eval using the original alias
                        // copy the original alias id so that other nodes using it down stream (e.g. eval referring to the original agg)
                        // don't have to updated
                        var aliased = new Alias(agg.source(), agg.name(), null, surrogateWithRefs, agg.toAttribute().id());
                        transientEval.add(aliased);
                    }
                    // the replacement is another aggregate function, so replace it in place
                    else {
                        newAggs.add((NamedExpression) agg.replaceChildren(Collections.singletonList(s)));
                    }
                } else {
                    newAggs.add(agg);
                }
            }

            LogicalPlan plan = aggregate;
            if (changed) {
                var source = aggregate.source();
                plan = new Aggregate(aggregate.source(), aggregate.child(), aggregate.groupings(), newAggs);
                // 5. force the initial projection in place
                if (transientEval.size() > 0) {
                    plan = new Eval(source, plan, transientEval);
                    // project away transient fields and re-enforce the original order using references (not copies) to the original aggs
                    // this works since the replaced aliases have their nameId copied to avoid having to update all references (which has
                    // a cascading effect)
                    plan = new Project(source, plan, Expressions.asAttributes(aggs));
                }
            }

            return plan;
        }

        static String temporaryName(Expression inner, Expression outer, int suffix) {
            String in = toString(inner);
            String out = toString(outer);
            return "$$" + in + "$" + out + "$" + suffix;
        }

        static int TO_STRING_LIMIT = 16;

        static String toString(Expression ex) {
            return ex instanceof AggregateFunction af ? af.functionName() : extractString(ex);
        }

        static String extractString(Expression ex) {
            return ex instanceof NamedExpression ne ? ne.name() : limitToString(ex.sourceText()).replace(' ', '_');
        }

        static String limitToString(String string) {
            return string.length() > 16 ? string.substring(0, TO_STRING_LIMIT - 1) + ">" : string;
        }
    }

    static class ConvertStringToByteRef extends OptimizerRules.OptimizerExpressionRule<Literal> {

        ConvertStringToByteRef() {
            super(TransformDirection.UP);
        }

        @Override
        protected Expression rule(Literal lit) {
            Object value = lit.value();

            if (value == null) {
                return lit;
            }
            if (value instanceof String s) {
                return Literal.of(lit, new BytesRef(s));
            }
            if (value instanceof List<?> l) {
                if (l.isEmpty() || false == l.get(0) instanceof String) {
                    return lit;
                }
                List<BytesRef> byteRefs = new ArrayList<>(l.size());
                for (Object v : l) {
                    byteRefs.add(new BytesRef(v.toString()));
                }
                return Literal.of(lit, byteRefs);
            }
            return lit;
        }
    }

    static class CombineProjections extends OptimizerRules.OptimizerRule<UnaryPlan> {

        CombineProjections() {
            super(TransformDirection.UP);
        }

        @Override
        protected LogicalPlan rule(UnaryPlan plan) {
            LogicalPlan child = plan.child();

            if (plan instanceof Project project) {
                if (child instanceof Project p) {
                    // eliminate lower project but first replace the aliases in the upper one
                    project = p.withProjections(combineProjections(project.projections(), p.projections()));
                    child = project.child();
                    plan = project;
                    // don't return the plan since the grandchild (now child) might be an aggregate that could not be folded on the way up
                    // e.g. stats c = count(x) | project c, c as x | project x
                    // try to apply the rule again opportunistically as another node might be pushed in (a limit might be pushed in)
                }
                // check if the projection eliminates certain aggregates
                // but be mindful of aliases to existing aggregates that we don't want to duplicate to avoid redundant work
                if (child instanceof Aggregate a) {
                    var aggs = a.aggregates();
                    var newAggs = projectAggregations(project.projections(), aggs);
                    // project can be fully removed
                    if (newAggs != null) {
                        var newGroups = replacePrunedAliasesUsedInGroupBy(a.groupings(), aggs, newAggs);
                        plan = new Aggregate(a.source(), a.child(), newGroups, newAggs);
                    }
                }
                return plan;
            }

            // Agg with underlying Project (group by on sub-queries)
            if (plan instanceof Aggregate a) {
                if (child instanceof Project p) {
                    plan = new Aggregate(a.source(), p.child(), a.groupings(), combineProjections(a.aggregates(), p.projections()));
                }
            }

            return plan;
        }

        // variant of #combineProjections specialized for project followed by agg due to the rewrite rules applied on aggregations
        // this method tries to combine the projections by paying attention to:
        // - aggregations that are projected away - remove them
        // - aliases in the project that point to aggregates - keep them in place (to avoid duplicating the aggs)
        private static List<? extends NamedExpression> projectAggregations(
            List<? extends NamedExpression> upperProjection,
            List<? extends NamedExpression> lowerAggregations
        ) {
            AttributeMap<Expression> lowerAliases = new AttributeMap<>();
            for (NamedExpression ne : lowerAggregations) {
                lowerAliases.put(ne.toAttribute(), Alias.unwrap(ne));
            }

            AttributeSet seen = new AttributeSet();
            for (NamedExpression upper : upperProjection) {
                Expression unwrapped = Alias.unwrap(upper);
                // projection contains an inner alias (point to an existing fields inside the projection)
                if (seen.contains(unwrapped)) {
                    return null;
                }
                seen.add(Expressions.attribute(unwrapped));
            }

            lowerAggregations = combineProjections(upperProjection, lowerAggregations);

            return lowerAggregations;
        }

        // normally only the upper projections should survive but since the lower list might have aliases definitions
        // that might be reused by the upper one, these need to be replaced.
        // for example an alias defined in the lower list might be referred in the upper - without replacing it the alias becomes invalid
        private static List<NamedExpression> combineProjections(
            List<? extends NamedExpression> upper,
            List<? extends NamedExpression> lower
        ) {

            // collect aliases in the lower list
            AttributeMap<NamedExpression> aliases = new AttributeMap<>();
            for (NamedExpression ne : lower) {
                if ((ne instanceof Attribute) == false) {
                    aliases.put(ne.toAttribute(), ne);
                }
            }
            List<NamedExpression> replaced = new ArrayList<>();

            // replace any matching attribute with a lower alias (if there's a match)
            // but clean-up non-top aliases at the end
            for (NamedExpression ne : upper) {
                NamedExpression replacedExp = (NamedExpression) ne.transformUp(Attribute.class, a -> aliases.resolve(a, a));
                replaced.add((NamedExpression) trimNonTopLevelAliases(replacedExp));
            }
            return replaced;
        }

        /**
         * Replace grouping alias previously contained in the aggregations that might have been projected away.
         */
        private List<Expression> replacePrunedAliasesUsedInGroupBy(
            List<Expression> groupings,
            List<? extends NamedExpression> oldAggs,
            List<? extends NamedExpression> newAggs
        ) {
            AttributeMap<Expression> removedAliases = new AttributeMap<>();
            AttributeSet currentAliases = new AttributeSet(Expressions.asAttributes(newAggs));

            // record only removed aliases
            for (NamedExpression ne : oldAggs) {
                if (ne instanceof Alias alias) {
                    var attr = ne.toAttribute();
                    if (currentAliases.contains(attr) == false) {
                        removedAliases.put(attr, alias.child());
                    }
                }
            }

            if (removedAliases.isEmpty()) {
                return groupings;
            }

            var newGroupings = new ArrayList<Expression>(groupings.size());
            for (Expression group : groupings) {
                newGroupings.add(group.transformUp(Attribute.class, a -> removedAliases.resolve(a, a)));
            }

            return newGroupings;
        }

        public static Expression trimNonTopLevelAliases(Expression e) {
            return e instanceof Alias a ? a.replaceChild(trimAliases(a.child())) : trimAliases(e);
        }

        private static Expression trimAliases(Expression e) {
            return e.transformDown(Alias.class, Alias::child);
        }
    }

    /**
     * Combine multiple Evals into one in order to reduce the number of nodes in a plan.
     * TODO: eliminate unnecessary fields inside the eval as well
     */
    static class CombineEvals extends OptimizerRules.OptimizerRule<Eval> {

        CombineEvals() {
            super(TransformDirection.UP);
        }

        @Override
        protected LogicalPlan rule(Eval eval) {
            LogicalPlan plan = eval;
            if (eval.child() instanceof Eval subEval) {
                plan = new Eval(eval.source(), subEval.child(), CollectionUtils.combine(subEval.fields(), eval.fields()));
            }
            return plan;
        }
    }

    //
    // Replace any reference attribute with its source, if it does not affect the result.
    // This avoids ulterior look-ups between attributes and its source across nodes.
    //
    static class PropagateEvalFoldables extends Rule<LogicalPlan, LogicalPlan> {

        @Override
        public LogicalPlan apply(LogicalPlan plan) {
            var collectRefs = new AttributeMap<Expression>();

            java.util.function.Function<ReferenceAttribute, Expression> replaceReference = r -> collectRefs.resolve(r, r);

            // collect aliases bottom-up
            plan.forEachExpressionUp(Alias.class, a -> {
                var c = a.child();
                boolean shouldCollect = c.foldable();
                // try to resolve the expression based on an existing foldables
                if (shouldCollect == false) {
                    c = c.transformUp(ReferenceAttribute.class, replaceReference);
                    shouldCollect = c.foldable();
                }
                if (shouldCollect) {
                    collectRefs.put(a.toAttribute(), Literal.of(c));
                }
            });
            if (collectRefs.isEmpty()) {
                return plan;
            }

            plan = plan.transformUp(p -> {
                // Apply the replacement inside Filter and Eval (which shouldn't make a difference)
                if (p instanceof Filter || p instanceof Eval) {
                    p = p.transformExpressionsOnly(ReferenceAttribute.class, replaceReference);
                }
                return p;
            });

            return plan;
        }
    }

    static class PushDownAndCombineLimits extends OptimizerRules.OptimizerRule<Limit> {

        @Override
        protected LogicalPlan rule(Limit limit) {
            if (limit.child() instanceof Limit childLimit) {
                var limitSource = limit.limit();
                var l1 = (int) limitSource.fold();
                var l2 = (int) childLimit.limit().fold();
                return new Limit(limit.source(), Literal.of(limitSource, Math.min(l1, l2)), childLimit.child());
            } else if (limit.child() instanceof UnaryPlan unary) {
                if (unary instanceof Eval || unary instanceof Project || unary instanceof RegexExtract || unary instanceof Enrich) {
                    return unary.replaceChild(limit.replaceChild(unary.child()));
                }
                // check if there's a 'visible' descendant limit lower than the current one
                // and if so, align the current limit since it adds no value
                // this applies for cases such as | limit 1 | sort field | limit 10
                else {
                    Limit descendantLimit = descendantLimit(unary);
                    if (descendantLimit != null) {
                        var l1 = (int) limit.limit().fold();
                        var l2 = (int) descendantLimit.limit().fold();
                        if (l2 <= l1) {
                            return new Limit(limit.source(), Literal.of(limit.limit(), l2), limit.child());
                        }
                    }
                }
            }
            return limit;
        }

        /**
         * Checks the existence of another 'visible' Limit, that exists behind an operation that doesn't produce output more data than
         * its input (that is not a relation/source nor aggregation).
         * P.S. Typically an aggregation produces less data than the input.
         */
        private static Limit descendantLimit(UnaryPlan unary) {
            UnaryPlan plan = unary;
            while (plan instanceof Aggregate == false) {
                if (plan instanceof Limit limit) {
                    return limit;
                } else if (plan instanceof MvExpand) {
                    // the limit that applies to mv_expand shouldn't be changed
                    // ie "| limit 1 | mv_expand x | limit 20" where we want that last "limit" to apply on expand results
                    return null;
                }
                if (plan.child() instanceof UnaryPlan unaryPlan) {
                    plan = unaryPlan;
                } else {
                    break;
                }
            }
            return null;
        }
    }

    static class DuplicateLimitAfterMvExpand extends OptimizerRules.OptimizerRule<Limit> {

        @Override
        protected LogicalPlan rule(Limit limit) {
            var child = limit.child();
            var shouldSkip = child instanceof Eval
                || child instanceof Project
                || child instanceof RegexExtract
                || child instanceof Enrich
                || child instanceof Limit;

            if (shouldSkip == false && child instanceof UnaryPlan unary) {
                MvExpand mvExpand = descendantMvExpand(unary);
                if (mvExpand != null) {
                    Limit limitBeforeMvExpand = limitBeforeMvExpand(mvExpand);
                    // if there is no "appropriate" limit before mv_expand, then push down a copy of the one after it so that:
                    // - a possible TopN is properly built as low as possible in the tree (closed to Lucene)
                    // - the input of mv_expand is as small as possible before it is expanded (less rows to inflate and occupy memory)
                    if (limitBeforeMvExpand == null) {
                        var duplicateLimit = new Limit(limit.source(), limit.limit(), mvExpand.child());
                        return limit.replaceChild(propagateDuplicateLimitUntilMvExpand(duplicateLimit, mvExpand, unary));
                    }
                }
            }
            return limit;
        }

        private static MvExpand descendantMvExpand(UnaryPlan unary) {
            UnaryPlan plan = unary;
            AttributeSet filterReferences = new AttributeSet();
            while (plan instanceof Aggregate == false) {
                if (plan instanceof MvExpand mve) {
                    // don't return the mv_expand that has a filter after it which uses the expanded values
                    // since this will trigger the use of a potentially incorrect (too restrictive) limit further down in the tree
                    if (filterReferences.isEmpty() == false) {
                        if (filterReferences.contains(mve.target()) // the same field or reference attribute is used in mv_expand AND filter
                            || mve.target() instanceof ReferenceAttribute // or the mv_expand attr hasn't yet been resolved to a field attr
                            // or not all filter references have been resolved to field attributes
                            || filterReferences.stream().anyMatch(ref -> ref instanceof ReferenceAttribute)) {
                            return null;
                        }
                    }
                    return mve;
                } else if (plan instanceof Filter filter) {
                    // gather all the filters' references to be checked later when a mv_expand is found
                    filterReferences.addAll(filter.references());
                } else if (plan instanceof OrderBy) {
                    // ordering after mv_expand COULD break the order of the results, so the limit shouldn't be copied past mv_expand
                    // something like from test | sort emp_no | mv_expand job_positions | sort first_name | limit 5
                    // (the sort first_name likely changes the order of the docs after sort emp_no, so "limit 5" shouldn't be copied down
                    return null;
                }

                if (plan.child() instanceof UnaryPlan unaryPlan) {
                    plan = unaryPlan;
                } else {
                    break;
                }
            }
            return null;
        }

        private static Limit limitBeforeMvExpand(MvExpand mvExpand) {
            UnaryPlan plan = mvExpand;
            while (plan instanceof Aggregate == false) {
                if (plan instanceof Limit limit) {
                    return limit;
                }
                if (plan.child() instanceof UnaryPlan unaryPlan) {
                    plan = unaryPlan;
                } else {
                    break;
                }
            }
            return null;
        }

        private LogicalPlan propagateDuplicateLimitUntilMvExpand(Limit duplicateLimit, MvExpand mvExpand, UnaryPlan child) {
            if (child == mvExpand) {
                return mvExpand.replaceChild(duplicateLimit);
            } else {
                return child.replaceChild(propagateDuplicateLimitUntilMvExpand(duplicateLimit, mvExpand, (UnaryPlan) child.child()));
            }
        }
    }

    // 3 in (field, 4, 5) --> 3 in (field) or 3 in (4, 5)
    public static class SplitInWithFoldableValue extends OptimizerRules.OptimizerExpressionRule<In> {

        SplitInWithFoldableValue() {
            super(TransformDirection.UP);
        }

        @Override
        protected Expression rule(In in) {
            if (in.value().foldable()) {
                List<Expression> foldables = new ArrayList<>(in.list().size());
                List<Expression> nonFoldables = new ArrayList<>(in.list().size());
                in.list().forEach(e -> {
                    if (e.foldable() && Expressions.isNull(e) == false) { // keep `null`s, needed for the 3VL
                        foldables.add(e);
                    } else {
                        nonFoldables.add(e);
                    }
                });
                if (foldables.size() > 0 && nonFoldables.size() > 0) {
                    In withFoldables = new In(in.source(), in.value(), foldables);
                    In withoutFoldables = new In(in.source(), in.value(), nonFoldables);
                    return new Or(in.source(), withFoldables, withoutFoldables);
                }
            }
            return in;
        }
    }

    private static class BooleanSimplification extends org.elasticsearch.xpack.ql.optimizer.OptimizerRules.BooleanSimplification {

        BooleanSimplification() {
            super();
        }

        @Override
        protected Expression maybeSimplifyNegatable(Expression e) {
            return null;
        }

    }

    static class PruneFilters extends OptimizerRules.PruneFilters {

        @Override
        protected LogicalPlan skipPlan(Filter filter) {
            return LogicalPlanOptimizer.skipPlan(filter);
        }
    }

    static class SkipQueryOnLimitZero extends OptimizerRules.SkipQueryOnLimitZero {

        @Override
        protected LogicalPlan skipPlan(Limit limit) {
            return LogicalPlanOptimizer.skipPlan(limit);
        }
    }

    static class PruneEmptyPlans extends OptimizerRules.OptimizerRule<UnaryPlan> {

        @Override
        protected LogicalPlan rule(UnaryPlan plan) {
            return plan.output().isEmpty() ? skipPlan(plan) : plan;
        }
    }

    static class SkipQueryOnEmptyMappings extends OptimizerRules.OptimizerRule<EsRelation> {

        @Override
        protected LogicalPlan rule(EsRelation plan) {
            return plan.index().concreteIndices().isEmpty() ? new LocalRelation(plan.source(), plan.output(), LocalSupplier.EMPTY) : plan;
        }
    }

    @SuppressWarnings("removal")
    static class PropagateEmptyRelation extends OptimizerRules.OptimizerRule<UnaryPlan> {

        @Override
        protected LogicalPlan rule(UnaryPlan plan) {
            LogicalPlan p = plan;
            if (plan.child() instanceof LocalRelation local && local.supplier() == LocalSupplier.EMPTY) {
                // only care about non-grouped aggs might return something (count)
                if (plan instanceof Aggregate agg && agg.groupings().isEmpty()) {
                    List<Block> emptyBlocks = aggsFromEmpty(agg.aggregates());
                    p = skipPlan(plan, LocalSupplier.of(emptyBlocks.toArray(Block[]::new)));
                } else {
                    p = skipPlan(plan);
                }
            }
            return p;
        }

        private List<Block> aggsFromEmpty(List<? extends NamedExpression> aggs) {
            List<Block> blocks = new ArrayList<>();
            var blockFactory = PlannerUtils.NON_BREAKING_BLOCK_FACTORY;
            int i = 0;
            for (var agg : aggs) {
                // there needs to be an alias
                if (Alias.unwrap(agg) instanceof AggregateFunction aggFunc) {
                    aggOutput(agg, aggFunc, blockFactory, blocks);
                } else {
                    throw new EsqlIllegalArgumentException("Did not expect a non-aliased aggregation {}", agg);
                }
            }
            return blocks;
        }

        /**
         * The folded aggregation output - this variant is for the coordinator/final.
         */
        protected void aggOutput(NamedExpression agg, AggregateFunction aggFunc, BlockFactory blockFactory, List<Block> blocks) {
            // look for count(literal) with literal != null
            Object value = aggFunc instanceof Count count && (count.foldable() == false || count.fold() != null) ? 0L : null;
            var wrapper = BlockUtils.wrapperFor(blockFactory, PlannerUtils.toElementType(aggFunc.dataType()), 1);
            wrapper.accept(value);
            blocks.add(wrapper.builder().build());
        }
    }

    private static LogicalPlan skipPlan(UnaryPlan plan) {
        return new LocalRelation(plan.source(), plan.output(), LocalSupplier.EMPTY);
    }

    private static LogicalPlan skipPlan(UnaryPlan plan, LocalSupplier supplier) {
        return new LocalRelation(plan.source(), plan.output(), supplier);
    }

    protected static class PushDownAndCombineFilters extends OptimizerRules.OptimizerRule<Filter> {
        @Override
        protected LogicalPlan rule(Filter filter) {
            LogicalPlan plan = filter;
            LogicalPlan child = filter.child();
            Expression condition = filter.condition();

            if (child instanceof Filter f) {
                // combine nodes into a single Filter with updated ANDed condition
                plan = f.with(Predicates.combineAnd(List.of(f.condition(), condition)));
            } else if (child instanceof Aggregate agg) { // TODO: re-evaluate along with multi-value support
                // Only push [parts of] a filter past an agg if these/it operates on agg's grouping[s], not output.
                plan = maybePushDownPastUnary(
                    filter,
                    agg,
                    e -> e instanceof Attribute && agg.output().contains(e) && agg.groupings().contains(e) == false
                        || e instanceof AggregateFunction
                );
            } else if (child instanceof Eval eval) {
                // Don't push if Filter (still) contains references of Eval's fields.
                var attributes = new AttributeSet(Expressions.asAttributes(eval.fields()));
                plan = maybePushDownPastUnary(filter, eval, attributes::contains);
            } else if (child instanceof RegexExtract re) {
                // Push down filters that do not rely on attributes created by RegexExtract
                var attributes = new AttributeSet(Expressions.asAttributes(re.extractedFields()));
                plan = maybePushDownPastUnary(filter, re, attributes::contains);
            } else if (child instanceof Enrich enrich) {
                // Push down filters that do not rely on attributes created by Enrich
                var attributes = new AttributeSet(Expressions.asAttributes(enrich.enrichFields()));
                plan = maybePushDownPastUnary(filter, enrich, attributes::contains);
            } else if (child instanceof Project) {
                return pushDownPastProject(filter);
            } else if (child instanceof OrderBy orderBy) {
                // swap the filter with its child
                plan = orderBy.replaceChild(filter.with(orderBy.child(), condition));
            }
            // cannot push past a Limit, this could change the tailing result set returned
            return plan;
        }

        private static LogicalPlan maybePushDownPastUnary(Filter filter, UnaryPlan unary, Predicate<Expression> cannotPush) {
            LogicalPlan plan;
            List<Expression> pushable = new ArrayList<>();
            List<Expression> nonPushable = new ArrayList<>();
            for (Expression exp : Predicates.splitAnd(filter.condition())) {
                (exp.anyMatch(cannotPush) ? nonPushable : pushable).add(exp);
            }
            // Push the filter down even if it might not be pushable all the way to ES eventually: eval'ing it closer to the source,
            // potentially still in the Exec Engine, distributes the computation.
            if (pushable.size() > 0) {
                if (nonPushable.size() > 0) {
                    Filter pushed = new Filter(filter.source(), unary.child(), Predicates.combineAnd(pushable));
                    plan = filter.with(unary.replaceChild(pushed), Predicates.combineAnd(nonPushable));
                } else {
                    plan = unary.replaceChild(filter.with(unary.child(), filter.condition()));
                }
            } else {
                plan = filter;
            }
            return plan;
        }
    }

    /**
     * Pushes Evals past OrderBys. Although it seems arbitrary whether the OrderBy or the Eval is executed first,
     * this transformation ensures that OrderBys only separated by an eval can be combined by PushDownAndCombineOrderBy.
     *
     * E.g.:
     *
     * ... | sort a | eval x = b + 1 | sort x
     *
     * becomes
     *
     * ... | eval x = b + 1 | sort a | sort x
     *
     * Ordering the evals before the orderBys has the advantage that it's always possible to order the plans like this.
     * E.g., in the example above it would not be possible to put the eval after the two orderBys.
     */
    protected static class PushDownEval extends OptimizerRules.OptimizerRule<Eval> {
        @Override
        protected LogicalPlan rule(Eval eval) {
            LogicalPlan child = eval.child();

            if (child instanceof OrderBy orderBy) {
                return orderBy.replaceChild(eval.replaceChild(orderBy.child()));
            } else if (child instanceof Project) {
                var projectWithEvalChild = pushDownPastProject(eval);
                var fieldProjections = asAttributes(eval.fields());
                return projectWithEvalChild.withProjections(mergeOutputExpressions(fieldProjections, projectWithEvalChild.projections()));
            }

            return eval;
        }
    }

    // same as for PushDownEval
    protected static class PushDownRegexExtract extends OptimizerRules.OptimizerRule<RegexExtract> {
        @Override
        protected LogicalPlan rule(RegexExtract re) {
            LogicalPlan child = re.child();

            if (child instanceof OrderBy orderBy) {
                return orderBy.replaceChild(re.replaceChild(orderBy.child()));
            } else if (child instanceof Project) {
                var projectWithChild = pushDownPastProject(re);
                return projectWithChild.withProjections(mergeOutputExpressions(re.extractedFields(), projectWithChild.projections()));
            }

            return re;
        }
    }

    // TODO double-check: this should be the same as EVAL and GROK/DISSECT, needed to avoid unbounded sort
    protected static class PushDownEnrich extends OptimizerRules.OptimizerRule<Enrich> {
        @Override
        protected LogicalPlan rule(Enrich re) {
            LogicalPlan child = re.child();

            if (child instanceof OrderBy orderBy) {
                return orderBy.replaceChild(re.replaceChild(orderBy.child()));
            } else if (child instanceof Project) {
                var projectWithChild = pushDownPastProject(re);
                var attrs = asAttributes(re.enrichFields());
                return projectWithChild.withProjections(mergeOutputExpressions(attrs, projectWithChild.projections()));
            }

            return re;
        }
    }

    protected static class PushDownAndCombineOrderBy extends OptimizerRules.OptimizerRule<OrderBy> {
        @Override
        protected LogicalPlan rule(OrderBy orderBy) {
            LogicalPlan child = orderBy.child();

            if (child instanceof OrderBy childOrder) {
                // combine orders
                return new OrderBy(orderBy.source(), childOrder.child(), orderBy.order());
            } else if (child instanceof Project) {
                return pushDownPastProject(orderBy);
            }

            return orderBy;
        }
    }

    /**
     * Remove unused columns created in the plan, in fields inside eval or aggregations inside stats.
     */
    static class PruneColumns extends Rule<LogicalPlan, LogicalPlan> {

        @Override
        public LogicalPlan apply(LogicalPlan plan) {
            var used = new AttributeSet();
            // don't remove Evals without any Project/Aggregate (which might not occur as the last node in the plan)
            var seenProjection = new Holder<>(Boolean.FALSE);

            // start top-to-bottom
            // and track used references
            var pl = plan.transformDown(p -> {
                // skip nodes that simply pass the input through
                if (p instanceof Limit) {
                    return p;
                }

                // remember used
                boolean recheck;
                // analyze the unused items against dedicated 'producer' nodes such as Eval and Aggregate
                // perform a loop to retry checking if the current node is completely eliminated
                do {
                    recheck = false;
                    if (p instanceof Aggregate aggregate) {
                        var remaining = seenProjection.get() ? removeUnused(aggregate.aggregates(), used) : null;
                        // no aggregates, no need
                        if (remaining != null) {
                            if (remaining.isEmpty()) {
                                recheck = true;
                                p = aggregate.child();
                            } else {
                                p = new Aggregate(aggregate.source(), aggregate.child(), aggregate.groupings(), remaining);
                            }
                        }

                        seenProjection.set(Boolean.TRUE);
                    } else if (p instanceof Eval eval) {
                        var remaining = seenProjection.get() ? removeUnused(eval.fields(), used) : null;
                        // no fields, no eval
                        if (remaining != null) {
                            if (remaining.isEmpty()) {
                                p = eval.child();
                                recheck = true;
                            } else {
                                p = new Eval(eval.source(), eval.child(), remaining);
                            }
                        }
                    } else if (p instanceof Project) {
                        seenProjection.set(Boolean.TRUE);
                    }
                } while (recheck);

                used.addAll(p.references());

                // preserve the state before going to the next node
                return p;
            });

            return pl;
        }

        /**
         * Prunes attributes from the list not found in the given set.
         * Returns null if no changed occurred.
         */
        private static <N extends NamedExpression> List<N> removeUnused(List<N> named, AttributeSet used) {
            var clone = new ArrayList<>(named);
            var it = clone.listIterator(clone.size());

            // due to Eval, go in reverse
            while (it.hasPrevious()) {
                N prev = it.previous();
                if (used.contains(prev.toAttribute()) == false) {
                    it.remove();
                } else {
                    used.addAll(prev.references());
                }
            }
            return clone.size() != named.size() ? clone : null;
        }
    }

    static class PruneOrderByBeforeStats extends OptimizerRules.OptimizerRule<Aggregate> {

        @Override
        protected LogicalPlan rule(Aggregate agg) {
            OrderBy order = findPullableOrderBy(agg.child());

            LogicalPlan p = agg;
            if (order != null) {
                p = agg.transformDown(OrderBy.class, o -> o == order ? order.child() : o);
            }
            return p;
        }

        private static OrderBy findPullableOrderBy(LogicalPlan plan) {
            OrderBy pullable = null;
            if (plan instanceof OrderBy o) {
                pullable = o;
            } else if (plan instanceof Eval
                || plan instanceof Filter
                || plan instanceof Project
                || plan instanceof RegexExtract
                || plan instanceof Enrich) {
                    pullable = findPullableOrderBy(((UnaryPlan) plan).child());
                }
            return pullable;
        }

    }

    static class PruneRedundantSortClauses extends OptimizerRules.OptimizerRule<OrderBy> {

        @Override
        protected LogicalPlan rule(OrderBy plan) {
            var referencedAttributes = new ExpressionSet<Order>();
            var order = new ArrayList<Order>();
            for (Order o : plan.order()) {
                if (referencedAttributes.add(o)) {
                    order.add(o);
                }
            }

            return plan.order().size() == order.size() ? plan : new OrderBy(plan.source(), plan.child(), order);
        }
    }

    private static Project pushDownPastProject(UnaryPlan parent) {
        if (parent.child() instanceof Project project) {
            AttributeMap.Builder<Expression> aliasBuilder = AttributeMap.builder();
            project.forEachExpression(Alias.class, a -> aliasBuilder.put(a.toAttribute(), a.child()));
            var aliases = aliasBuilder.build();

            var expressionsWithResolvedAliases = (UnaryPlan) parent.transformExpressionsOnly(
                ReferenceAttribute.class,
                r -> aliases.resolve(r, r)
            );

            return project.replaceChild(expressionsWithResolvedAliases.replaceChild(project.child()));
        } else {
            throw new EsqlIllegalArgumentException("Expected child to be instance of Project");
        }
    }

    /**
     * Combine disjunctions on the same field into an In expression.
     * This rule looks for both simple equalities:
     * 1. a == 1 OR a == 2 becomes a IN (1, 2)
     * and combinations of In
     * 2. a == 1 OR a IN (2) becomes a IN (1, 2)
     * 3. a IN (1) OR a IN (2) becomes a IN (1, 2)
     *
     * This rule does NOT check for type compatibility as that phase has been
     * already be verified in the analyzer.
     */
    public static class CombineDisjunctionsToIn extends OptimizerRules.CombineDisjunctionsToIn {

        protected In createIn(Expression key, List<Expression> values, ZoneId zoneId) {
            return new In(key.source(), key, values);
        }

        protected Equals createEquals(Expression k, Set<Expression> v, ZoneId finalZoneId) {
            return new Equals(k.source(), k, v.iterator().next(), finalZoneId);
        }
    }

    static class ReplaceLimitAndSortAsTopN extends OptimizerRules.OptimizerRule<Limit> {

        @Override
        protected LogicalPlan rule(Limit plan) {
            LogicalPlan p = plan;
            if (plan.child() instanceof OrderBy o) {
                p = new TopN(plan.source(), o.child(), o.order(), plan.limit());
            }
            return p;
        }
    }

    /**
     * This adds an explicit TopN node to a plan that only has an OrderBy right before Lucene.
     * To date, the only known use case that "needs" this is a query of the form
     * from test
     * | sort emp_no
     * | mv_expand first_name
     * | rename first_name AS x
     * | where x LIKE "*a*"
     * | limit 15
     *
     * or
     *
     * from test
     * | sort emp_no
     * | mv_expand first_name
     * | sort first_name
     * | limit 15
     *
     * PushDownAndCombineLimits rule will copy the "limit 15" after "sort emp_no" if there is no filter on the expanded values
     * OR if there is no sort between "limit" and "mv_expand".
     * But, since this type of query has such a filter, the "sort emp_no" will have no limit when it reaches the current rule.
     */
    static class AddDefaultTopN extends ParameterizedOptimizerRule<LogicalPlan, LogicalOptimizerContext> {

        @Override
        protected LogicalPlan rule(LogicalPlan plan, LogicalOptimizerContext context) {
            if (plan instanceof UnaryPlan unary && unary.child() instanceof OrderBy order && order.child() instanceof EsRelation relation) {
                var limit = new Literal(Source.EMPTY, context.configuration().resultTruncationMaxSize(), DataTypes.INTEGER);
                return unary.replaceChild(new TopN(plan.source(), relation, order.order(), limit));
            }
            return plan;
        }
    }

    public static class ReplaceRegexMatch extends OptimizerRules.ReplaceRegexMatch {

        protected Expression regexToEquals(RegexMatch<?> regexMatch, Literal literal) {
            return new Equals(regexMatch.source(), regexMatch.field(), literal);
        }
    }

    /**
     * Replace nested expressions inside an aggregate with synthetic eval (which end up being projected away by the aggregate).
     * stats sum(a + 1) by x % 2
     * becomes
     * eval `a + 1` = a + 1, `x % 2` = x % 2 | stats sum(`a+1`_ref) by `x % 2`_ref
     */
    static class ReplaceStatsNestedExpressionWithEval extends OptimizerRules.OptimizerRule<Aggregate> {

        @Override
        protected LogicalPlan rule(Aggregate aggregate) {
            List<Alias> evals = new ArrayList<>();
            Map<String, Attribute> evalNames = new HashMap<>();
            List<Expression> newGroupings = new ArrayList<>(aggregate.groupings());
            boolean groupingChanged = false;

            // start with the groupings since the aggs might duplicate it
            for (int i = 0, s = newGroupings.size(); i < s; i++) {
                Expression g = newGroupings.get(i);
                // move the alias into an eval and replace it with its attribute
                if (g instanceof Alias as) {
                    groupingChanged = true;
                    var attr = as.toAttribute();
                    evals.add(as);
                    evalNames.put(as.name(), attr);
                    newGroupings.set(i, attr);
                }
            }

            Holder<Boolean> aggsChanged = new Holder<>(false);
            List<? extends NamedExpression> aggs = aggregate.aggregates();
            List<NamedExpression> newAggs = new ArrayList<>(aggs.size());

            // map to track common expressions
            Map<Expression, Attribute> expToAttribute = new HashMap<>();
            for (Alias a : evals) {
                expToAttribute.put(a.child().canonical(), a.toAttribute());
            }

            int[] counter = new int[] { 0 };
            // for the aggs make sure to unwrap the agg function and check the existing groupings
            for (NamedExpression agg : aggs) {
                NamedExpression a = (NamedExpression) agg.transformDown(Alias.class, as -> {
                    // if the child is a nested expression
                    Expression child = as.child();

                    // shortcut for common scenario
                    if (child instanceof AggregateFunction af && af.field() instanceof Attribute) {
                        return as;
                    }

                    // check if the alias matches any from grouping otherwise unwrap it
                    Attribute ref = evalNames.get(as.name());
                    if (ref != null) {
                        aggsChanged.set(true);
                        return ref;
                    }

                    // 1. look for the aggregate function
                    var replaced = child.transformUp(AggregateFunction.class, af -> {
                        Expression result = af;

                        Expression field = af.field();
                        // 2. if the field is a nested expression (not attribute or literal), replace it
                        if (field instanceof Attribute == false && field.foldable() == false) {
                            // 3. create a new alias if one doesn't exist yet no reference
                            Attribute attr = expToAttribute.computeIfAbsent(field.canonical(), k -> {
                                Alias newAlias = new Alias(k.source(), syntheticName(k, af, counter[0]++), null, k, null, true);
                                evals.add(newAlias);
                                aggsChanged.set(true);
                                return newAlias.toAttribute();
                            });
                            // replace field with attribute
                            List<Expression> newChildren = new ArrayList<>(af.children());
                            newChildren.set(0, attr);
                            result = af.replaceChildren(newChildren);
                        }
                        return result;
                    });

                    return as.replaceChild(replaced);
                });

                newAggs.add(a);
            }

            if (evals.size() > 0) {
                var groupings = groupingChanged ? newGroupings : aggregate.groupings();
                var aggregates = aggsChanged.get() ? newAggs : aggregate.aggregates();

                var newEval = new Eval(aggregate.source(), aggregate.child(), evals);
                aggregate = new Aggregate(aggregate.source(), newEval, groupings, aggregates);
            }

            return aggregate;
        }

        static String syntheticName(Expression expression, AggregateFunction af, int counter) {
            return SubstituteSurrogates.temporaryName(expression, af, counter);
        }
    }

    /**
     * Replace nested expressions over aggregates with synthetic eval post the aggregation
     * stats a = sum(a) + min(b) by x
     * becomes
     * stats a1 = sum(a), a2 = min(b) by x | eval a = a1 + a2 | keep a, x
     *
     * Since the logic is very similar, this rule also handles duplicate aggregate functions to avoid duplicate compute
     * stats a = min(x), b = min(x), c = count(*), d = count() by g
     * becomes
     * stats a = min(x), c = count(*) by g | eval b = a, d = c | keep a, b, c, d, g
     */
    static class ReplaceStatsAggExpressionWithEval extends OptimizerRules.OptimizerRule<Aggregate> {
        ReplaceStatsAggExpressionWithEval() {
            super(TransformDirection.UP);
        }

        @Override
        protected LogicalPlan rule(Aggregate aggregate) {
            // build alias map
            AttributeMap<Expression> aliases = new AttributeMap<>();
            aggregate.forEachExpressionUp(Alias.class, a -> aliases.put(a.toAttribute(), a.child()));

            // break down each aggregate into AggregateFunction
            // preserve the projection at the end
            List<? extends NamedExpression> aggs = aggregate.aggregates();

            // root/naked aggs
            Map<AggregateFunction, Alias> rootAggs = Maps.newLinkedHashMapWithExpectedSize(aggs.size());
            // evals (original expression relying on multiple aggs)
            List<Alias> newEvals = new ArrayList<>();
            List<NamedExpression> newProjections = new ArrayList<>();
            // track the aggregate aggs (including grouping which is not an AggregateFunction)
            List<NamedExpression> newAggs = new ArrayList<>();

            Holder<Boolean> changed = new Holder<>(false);
            int[] counter = new int[] { 0 };

            for (NamedExpression agg : aggs) {
                if (agg instanceof Alias as) {
                    // if the child a nested expression
                    Expression child = as.child();

                    // common case - handle duplicates
                    if (child instanceof AggregateFunction af) {
                        AggregateFunction canonical = (AggregateFunction) af.canonical();
                        Expression field = canonical.field().transformUp(e -> aliases.resolve(e, e));
                        canonical = (AggregateFunction) canonical.replaceChildren(
                            CollectionUtils.combine(singleton(field), canonical.parameters())
                        );

                        Alias found = rootAggs.get(canonical);
                        // aggregate is new
                        if (found == null) {
                            rootAggs.put(canonical, as);
                            newAggs.add(as);
                            newProjections.add(as.toAttribute());
                        }
                        // agg already exists - preserve the current alias but point it to the existing agg
                        // thus don't add it to the list of aggs as we don't want duplicated compute
                        else {
                            changed.set(true);
                            newProjections.add(as.replaceChild(found.toAttribute()));
                        }
                    }
                    // nested expression over aggregate function - replace them with reference and move the expression into a
                    // follow-up eval
                    else {
                        Holder<Boolean> transformed = new Holder<>(false);
                        Expression aggExpression = child.transformUp(AggregateFunction.class, af -> {
                            transformed.set(true);
                            changed.set(true);

                            AggregateFunction canonical = (AggregateFunction) af.canonical();
                            Alias alias = rootAggs.get(canonical);
                            if (alias == null) {
                                // create synthetic alias ove the found agg function
                                alias = new Alias(
                                    af.source(),
                                    syntheticName(canonical, child, counter[0]++),
                                    as.qualifier(),
                                    canonical,
                                    null,
                                    true
                                );
                                // and remember it to remove duplicates
                                rootAggs.put(canonical, alias);
                                // add it to the list of aggregates and continue
                                newAggs.add(alias);
                            }
                            // (even when found) return a reference to it
                            return alias.toAttribute();
                        });

                        Alias alias = as;
                        if (transformed.get()) {
                            // if at least a change occurred, update the alias and add it to the eval
                            alias = as.replaceChild(aggExpression);
                            newEvals.add(alias);
                        }
                        // aliased grouping
                        else {
                            newAggs.add(alias);
                        }

                        newProjections.add(alias.toAttribute());
                    }
                }
                // not an alias (e.g. grouping field)
                else {
                    newAggs.add(agg);
                    newProjections.add(agg.toAttribute());
                }
            }

            LogicalPlan plan = aggregate;
            if (changed.get()) {
                Source source = aggregate.source();
                plan = new Aggregate(source, aggregate.child(), aggregate.groupings(), newAggs);
                if (newEvals.size() > 0) {
                    plan = new Eval(source, plan, newEvals);
                }
                // preserve initial projection
                plan = new Project(source, plan, newProjections);
            }

            return plan;
        }

        static String syntheticName(Expression expression, Expression af, int counter) {
            return SubstituteSurrogates.temporaryName(expression, af, counter);
        }
    }

    /**
     * Replace aliasing evals (eval x=a) with a projection which can be further combined / simplified.
     * The rule gets applied only if there's another project (Project/Stats) above it.
     *
     * Needs to take into account shadowing of potentially intermediate fields:
     * eval x = a + 1, y = x, z = y + 1, y = z, w = y + 1
     * The output should be
     * eval x = a + 1, z = a + 1 + 1, w = a + 1 + 1
     * project x, z, z as y, w
     */
    static class ReplaceAliasingEvalWithProject extends Rule<LogicalPlan, LogicalPlan> {

        @Override
        public LogicalPlan apply(LogicalPlan logicalPlan) {
            Holder<Boolean> enabled = new Holder<>(false);

            return logicalPlan.transformDown(p -> {
                // found projection, turn enable flag on
                if (p instanceof Aggregate || p instanceof Project) {
                    enabled.set(true);
                } else if (enabled.get() && p instanceof Eval eval) {
                    p = rule(eval);
                }

                return p;
            });
        }

        private LogicalPlan rule(Eval eval) {
            LogicalPlan plan = eval;

            // holds simple aliases such as b = a, c = b, d = c
            AttributeMap<Expression> basicAliases = new AttributeMap<>();
            // same as above but keeps the original expression
            AttributeMap<NamedExpression> basicAliasSources = new AttributeMap<>();

            List<Alias> keptFields = new ArrayList<>();

            var fields = eval.fields();
            for (int i = 0, size = fields.size(); i < size; i++) {
                Alias field = fields.get(i);
                Expression child = field.child();
                var attribute = field.toAttribute();
                // put the aliases in a separate map to separate the underlying resolve from other aliases
                if (child instanceof Attribute) {
                    basicAliases.put(attribute, child);
                    basicAliasSources.put(attribute, field);
                } else {
                    // be lazy and start replacing name aliases only if needed
                    if (basicAliases.size() > 0) {
                        // update the child through the field
                        field = (Alias) field.transformUp(e -> basicAliases.resolve(e, e));
                    }
                    keptFields.add(field);
                }
            }

            // at least one alias encountered, move it into a project
            if (basicAliases.size() > 0) {
                // preserve the eval output (takes care of shadowing and order) but replace the basic aliases
                List<NamedExpression> projections = new ArrayList<>(eval.output());
                // replace the removed aliases with their initial definition - however use the output to preserve the shadowing
                for (int i = projections.size() - 1; i >= 0; i--) {
                    NamedExpression project = projections.get(i);
                    projections.set(i, basicAliasSources.getOrDefault(project, project));
                }

                LogicalPlan child = eval.child();
                if (keptFields.size() > 0) {
                    // replace the eval with just the kept fields
                    child = new Eval(eval.source(), eval.child(), keptFields);
                }
                // put the projection in place
                plan = new Project(eval.source(), child, projections);
            }

            return plan;
        }
    }

    private abstract static class ParameterizedOptimizerRule<SubPlan extends LogicalPlan, P> extends ParameterizedRule<
        SubPlan,
        LogicalPlan,
        P> {

        public final LogicalPlan apply(LogicalPlan plan, P context) {
            return plan.transformDown(typeToken(), t -> rule(t, context));
        }

        protected abstract LogicalPlan rule(SubPlan plan, P context);
    }

    /**
     * Normalize aggregation functions by:
     * 1. replaces reference to field attributes with their source
     * 2. in case of Count, aligns the various forms (Count(1), Count(0), Count(), Count(*)) to Count(*)
     */
    // TODO waiting on https://github.com/elastic/elasticsearch/issues/100634
    static class NormalizeAggregate extends Rule<LogicalPlan, LogicalPlan> {

        @Override
        public LogicalPlan apply(LogicalPlan plan) {
            AttributeMap<Expression> aliases = new AttributeMap<>();

            // traverse the tree bottom-up
            // 1. if it's Aggregate, normalize the aggregates
            // regardless, collect the attributes but only if they refer to an attribute or literal
            plan = plan.transformUp(p -> {
                if (p instanceof Aggregate agg) {
                    p = normalize(agg, aliases);
                }
                p.forEachExpression(Alias.class, a -> {
                    var child = a.child();
                    if (child.foldable() || child instanceof NamedExpression) {
                        aliases.putIfAbsent(a.toAttribute(), child);
                    }
                });

                return p;
            });
            return plan;
        }

        private static LogicalPlan normalize(Aggregate aggregate, AttributeMap<Expression> aliases) {
            var aggs = aggregate.aggregates();
            List<NamedExpression> newAggs = new ArrayList<>(aggs.size());
            final Holder<Boolean> changed = new Holder<>(false);

            for (NamedExpression agg : aggs) {
                var newAgg = (NamedExpression) agg.transformDown(AggregateFunction.class, af -> {
                    // replace field reference
                    if (af.field() instanceof NamedExpression ne) {
                        Attribute attr = ne.toAttribute();
                        var resolved = aliases.resolve(attr, attr);
                        if (resolved != attr) {
                            changed.set(true);
                            var newChildren = CollectionUtils.combine(Collections.singletonList(resolved), af.parameters());
                            // update the reference so Count can pick it up
                            af = (AggregateFunction) af.replaceChildren(newChildren);
                        }
                    }
                    // handle Count(*)
                    if (af instanceof Count count) {
                        var field = af.field();
                        if (field.foldable()) {
                            var fold = field.fold();
                            if (fold != null && StringUtils.WILDCARD.equals(fold) == false) {
                                changed.set(true);
                                var source = count.source();
                                af = new Count(source, new Literal(source, StringUtils.WILDCARD, DataTypes.KEYWORD));
                            }
                        }
                    }
                    return af;
                });
                newAggs.add(newAgg);
            }
            return changed.get() ? new Aggregate(aggregate.source(), aggregate.child(), aggregate.groupings(), newAggs) : aggregate;
        }
    }
<<<<<<< HEAD

    /**
     * Replace aggregations that are duplicated inside an Aggregate with an Eval to avoid duplicated compute.
     * stats a = min(x), b = min(x), c = count(*), d = count() by g
     * becomes
     * stats a = min(x), c = count(*) by g
     * eval b = a, d = c
     * keep a, b, c, d, g
     */
    static class ReplaceDuplicateAggWithEval extends OptimizerRules.OptimizerRule<Aggregate> {

        ReplaceDuplicateAggWithEval() {
            super(TransformDirection.UP);
        }

        @Override
        protected LogicalPlan rule(Aggregate aggregate) {
            LogicalPlan plan = aggregate;

            boolean foundDuplicate = false;
            var aggs = aggregate.aggregates();
            Map<AggregateFunction, Attribute> seenAggs = Maps.newMapWithExpectedSize(aggs.size());
            List<NamedExpression> projections = new ArrayList<>();
            List<NamedExpression> keptAggs = new ArrayList<>(aggs.size());

            for (NamedExpression agg : aggs) {
                var attr = agg.toAttribute();
                if (agg instanceof Alias as && as.child() instanceof AggregateFunction af) {
                    var seen = seenAggs.putIfAbsent(af, attr);
                    if (seen != null) {
                        foundDuplicate = true;
                        projections.add(as.replaceChild(seen));
                    }
                    // otherwise keep the agg in place
                    else {
                        keptAggs.add(agg);
                        projections.add(attr);
                    }
                } else {
                    keptAggs.add(agg);
                    projections.add(attr);
                }
            }

            // at least one duplicate found - add the projection (to keep the output in place)
            if (foundDuplicate) {
                var source = aggregate.source();
                var newAggregate = new Aggregate(source, aggregate.child(), aggregate.groupings(), keptAggs);
                plan = new Project(source, newAggregate, projections);
            }

            return plan;
        }
    }

    /**
     * Verify that a {@link LogicalPlan} can be executed.
     *
     * @param plan The logical plan to be verified.
     * @throws VerificationException if the plan is invalid.
     */
    LogicalPlan verifyOptimized(LogicalPlan plan) throws VerificationException {
        Set<Failure> failures = new LinkedHashSet<>();
        plan.forEachUp(p -> {
            p.forEachExpression(AutoBucket.class, e -> {
                Expression.TypeResolution resolution = isFoldable(e.from(), e.sourceText(), THIRD);
                if (resolution.unresolved()) {
                    failures.add(fail(e, resolution.message()));
                }
                resolution = isFoldable(e.to(), e.sourceText(), FOURTH);
                if (resolution.unresolved()) {
                    failures.add(fail(e, resolution.message()));
                }
            });
        });
        if (failures.isEmpty() == false) {
            throw new VerificationException(failures);
        }

        return plan;
    }
=======
>>>>>>> 290c1637
}<|MERGE_RESOLUTION|>--- conflicted
+++ resolved
@@ -1535,7 +1535,6 @@
             return changed.get() ? new Aggregate(aggregate.source(), aggregate.child(), aggregate.groupings(), newAggs) : aggregate;
         }
     }
-<<<<<<< HEAD
 
     /**
      * Replace aggregations that are duplicated inside an Aggregate with an Eval to avoid duplicated compute.
@@ -1617,6 +1616,4 @@
 
         return plan;
     }
-=======
->>>>>>> 290c1637
 }