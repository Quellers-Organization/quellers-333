--- conflicted
+++ resolved
@@ -365,21 +365,13 @@
    *
    * <p>The default implementation does nothing.</p>
    */
-<<<<<<< HEAD
-  @Override public void enterFromSource(EsqlBaseParser.FromSourceContext ctx) { }
-=======
   @Override public void enterIndexIdentifier(EsqlBaseParser.IndexIdentifierContext ctx) { }
->>>>>>> be502cc3
-  /**
-   * {@inheritDoc}
-   *
-   * <p>The default implementation does nothing.</p>
-   */
-<<<<<<< HEAD
-  @Override public void exitFromSource(EsqlBaseParser.FromSourceContext ctx) { }
-=======
+  /**
+   * {@inheritDoc}
+   *
+   * <p>The default implementation does nothing.</p>
+   */
   @Override public void exitIndexIdentifier(EsqlBaseParser.IndexIdentifierContext ctx) { }
->>>>>>> be502cc3
   /**
    * {@inheritDoc}
    *
