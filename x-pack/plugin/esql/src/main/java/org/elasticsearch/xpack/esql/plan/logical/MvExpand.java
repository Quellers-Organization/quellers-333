--- conflicted
+++ resolved
@@ -79,13 +79,12 @@
     }
 
     @Override
-<<<<<<< HEAD
     protected AttributeSet computeReferences() {
         return target.references();
-=======
+    }
+
     public String commandName() {
         return "MV_EXPAND";
->>>>>>> adfbb3d2
     }
 
     @Override
