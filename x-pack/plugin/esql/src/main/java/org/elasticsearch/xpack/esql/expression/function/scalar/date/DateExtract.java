/*
 * Copyright Elasticsearch B.V. and/or licensed to Elasticsearch B.V. under one
 * or more contributor license agreements. Licensed under the Elastic License
 * 2.0; you may not use this file except in compliance with the Elastic License
 * 2.0.
 */

package org.elasticsearch.xpack.esql.expression.function.scalar.date;

import org.apache.lucene.util.BytesRef;
import org.elasticsearch.common.lucene.BytesRefs;
import org.elasticsearch.compute.ann.Evaluator;
import org.elasticsearch.compute.ann.Fixed;
import org.elasticsearch.compute.operator.EvalOperator.ExpressionEvaluator;
import org.elasticsearch.xpack.esql.EsqlIllegalArgumentException;
import org.elasticsearch.xpack.esql.evaluator.mapper.EvaluatorMapper;
import org.elasticsearch.xpack.ql.expression.Expression;
import org.elasticsearch.xpack.ql.expression.TypeResolutions;
import org.elasticsearch.xpack.ql.expression.function.scalar.ConfigurationFunction;
import org.elasticsearch.xpack.ql.expression.gen.script.ScriptTemplate;
import org.elasticsearch.xpack.ql.session.Configuration;
import org.elasticsearch.xpack.ql.tree.NodeInfo;
import org.elasticsearch.xpack.ql.tree.Source;
import org.elasticsearch.xpack.ql.type.DataType;
import org.elasticsearch.xpack.ql.type.DataTypes;

import java.time.Instant;
import java.time.ZoneId;
import java.time.temporal.ChronoField;
import java.util.List;
import java.util.Locale;
import java.util.function.Function;

import static org.elasticsearch.xpack.ql.expression.TypeResolutions.isDate;
import static org.elasticsearch.xpack.ql.expression.TypeResolutions.isStringAndExact;

public class DateExtract extends ConfigurationFunction implements EvaluatorMapper {

    private ChronoField chronoField;

    public DateExtract(Source source, Expression chronoFieldExp, Expression field, Configuration configuration) {
        super(source, List.of(chronoFieldExp, field), configuration);
    }

    @Override
    public ExpressionEvaluator.Factory toEvaluator(Function<Expression, ExpressionEvaluator.Factory> toEvaluator) {
        var fieldEvaluator = toEvaluator.apply(children().get(1));
        if (children().get(0).foldable()) {
            ChronoField chrono = chronoField();
            if (chrono == null) {
                BytesRef field = (BytesRef) children().get(0).fold();
                throw new EsqlIllegalArgumentException("invalid date field for [{}]: {}", sourceText(), field.utf8ToString());
            }
<<<<<<< HEAD
            return dvrCtx -> new DateExtractConstantEvaluator(
                source(),
                fieldEvaluator.get(dvrCtx),
                chrono,
                configuration().zoneId(),
                dvrCtx
            );
=======
            return new DateExtractConstantEvaluator.Factory(fieldEvaluator, chrono, configuration().zoneId());
>>>>>>> 94e510e5
        }
        var chronoEvaluator = toEvaluator.apply(children().get(0));
        return new DateExtractEvaluator.Factory(source(), fieldEvaluator, chronoEvaluator, configuration().zoneId());
    }

    private ChronoField chronoField() {
        if (chronoField == null) {
            Expression field = children().get(0);
            if (field.foldable() && field.dataType() == DataTypes.KEYWORD) {
                try {
                    BytesRef br = BytesRefs.toBytesRef(field.fold());
                    chronoField = ChronoField.valueOf(br.utf8ToString().toUpperCase(Locale.ROOT));
                } catch (Exception e) {
                    return null;
                }
            }
        }
        return chronoField;
    }

    @Evaluator(warnExceptions = { IllegalArgumentException.class })
    static long process(long value, BytesRef chronoField, @Fixed ZoneId zone) {
        ChronoField chrono = ChronoField.valueOf(chronoField.utf8ToString().toUpperCase(Locale.ROOT));
        return Instant.ofEpochMilli(value).atZone(zone).getLong(chrono);
    }

    @Evaluator(extraName = "Constant")
    static long process(long value, @Fixed ChronoField chronoField, @Fixed ZoneId zone) {
        return Instant.ofEpochMilli(value).atZone(zone).getLong(chronoField);
    }

    @Override
    public Expression replaceChildren(List<Expression> newChildren) {
        return new DateExtract(source(), newChildren.get(0), newChildren.get(1), configuration());
    }

    @Override
    protected NodeInfo<? extends Expression> info() {
        return NodeInfo.create(this, DateExtract::new, children().get(0), children().get(1), configuration());
    }

    @Override
    public DataType dataType() {
        return DataTypes.LONG;
    }

    @Override
    public ScriptTemplate asScript() {
        throw new UnsupportedOperationException("functions do not support scripting");
    }

    @Override
    protected TypeResolution resolveType() {
        if (childrenResolved() == false) {
            return new TypeResolution("Unresolved children");
        }
        return isStringAndExact(children().get(0), sourceText(), TypeResolutions.ParamOrdinal.FIRST).and(
            isDate(children().get(1), sourceText(), TypeResolutions.ParamOrdinal.SECOND)
        );
    }

    @Override
    public boolean foldable() {
        return children().get(0).foldable() && children().get(1).foldable();
    }

    @Override
    public Object fold() {
        return EvaluatorMapper.super.fold();
    }

}<|MERGE_RESOLUTION|>--- conflicted
+++ resolved
@@ -51,17 +51,7 @@
                 BytesRef field = (BytesRef) children().get(0).fold();
                 throw new EsqlIllegalArgumentException("invalid date field for [{}]: {}", sourceText(), field.utf8ToString());
             }
-<<<<<<< HEAD
-            return dvrCtx -> new DateExtractConstantEvaluator(
-                source(),
-                fieldEvaluator.get(dvrCtx),
-                chrono,
-                configuration().zoneId(),
-                dvrCtx
-            );
-=======
-            return new DateExtractConstantEvaluator.Factory(fieldEvaluator, chrono, configuration().zoneId());
->>>>>>> 94e510e5
+            return new DateExtractConstantEvaluator.Factory(source(), fieldEvaluator, chrono, configuration().zoneId());
         }
         var chronoEvaluator = toEvaluator.apply(children().get(0));
         return new DateExtractEvaluator.Factory(source(), fieldEvaluator, chronoEvaluator, configuration().zoneId());
