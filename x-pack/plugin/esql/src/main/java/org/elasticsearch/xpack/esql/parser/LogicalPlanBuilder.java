--- conflicted
+++ resolved
@@ -149,13 +149,9 @@
 
     @Override
     public PlanFactory visitMvExpandCommand(EsqlBaseParser.MvExpandCommandContext ctx) {
-<<<<<<< HEAD
-        return child -> new MvExpand(source(ctx), child, visitIdentifierPattern(ctx.identifierPattern()));
-=======
         String identifier = visitSourceIdentifier(ctx.sourceIdentifier());
         Source src = source(ctx);
         return child -> new MvExpand(src, child, new UnresolvedAttribute(src, identifier), new UnresolvedAttribute(src, identifier));
->>>>>>> 083b5912
 
     }
 
