--- conflicted
+++ resolved
@@ -236,13 +236,9 @@
 
         public static boolean canPushToSource(Expression exp, Predicate<FieldAttribute> hasIdenticalDelegate) {
             if (exp instanceof BinaryComparison bc) {
-<<<<<<< HEAD
-                return isAttributePushable(bc.left(), bc) && bc.right().foldable();
+                return isAttributePushable(bc.left(), bc, hasIdenticalDelegate) && bc.right().foldable();
             } else if (exp instanceof InsensitiveBinaryComparison bc) {
-                return isAttributePushable(bc.left(), bc) && bc.right().foldable();
-=======
                 return isAttributePushable(bc.left(), bc, hasIdenticalDelegate) && bc.right().foldable();
->>>>>>> 06548d09
             } else if (exp instanceof BinaryLogic bl) {
                 return canPushToSource(bl.left(), hasIdenticalDelegate) && canPushToSource(bl.right(), hasIdenticalDelegate);
             } else if (exp instanceof In in) {
