--- conflicted
+++ resolved
@@ -10,6 +10,7 @@
 import org.elasticsearch.core.Tuple;
 import org.elasticsearch.index.query.QueryBuilder;
 import org.elasticsearch.index.query.QueryBuilders;
+import org.elasticsearch.xpack.esql.EsqlIllegalArgumentException;
 import org.elasticsearch.xpack.esql.evaluator.predicate.operator.comparison.Equals;
 import org.elasticsearch.xpack.esql.evaluator.predicate.operator.comparison.NotEquals;
 import org.elasticsearch.xpack.esql.expression.function.aggregate.Count;
@@ -28,14 +29,10 @@
 import org.elasticsearch.xpack.esql.plan.physical.TopNExec;
 import org.elasticsearch.xpack.esql.plan.physical.UnaryExec;
 import org.elasticsearch.xpack.esql.planner.AbstractPhysicalOperationProviders;
-import org.elasticsearch.xpack.esql.planner.EsqlTranslatorHandler;
 import org.elasticsearch.xpack.esql.planner.PhysicalVerificationException;
 import org.elasticsearch.xpack.esql.planner.PhysicalVerifier;
-<<<<<<< HEAD
 import org.elasticsearch.xpack.esql.querydsl.query.SingleValueQuery;
 import org.elasticsearch.xpack.esql.stats.SearchStats;
-=======
->>>>>>> 29ed67de
 import org.elasticsearch.xpack.ql.common.Failure;
 import org.elasticsearch.xpack.ql.expression.Alias;
 import org.elasticsearch.xpack.ql.expression.Attribute;
@@ -47,6 +44,7 @@
 import org.elasticsearch.xpack.ql.expression.NamedExpression;
 import org.elasticsearch.xpack.ql.expression.Order;
 import org.elasticsearch.xpack.ql.expression.TypedAttribute;
+import org.elasticsearch.xpack.ql.expression.function.scalar.ScalarFunction;
 import org.elasticsearch.xpack.ql.expression.function.scalar.UnaryScalarFunction;
 import org.elasticsearch.xpack.ql.expression.predicate.Predicates;
 import org.elasticsearch.xpack.ql.expression.predicate.logical.BinaryLogic;
@@ -56,6 +54,8 @@
 import org.elasticsearch.xpack.ql.expression.predicate.operator.comparison.BinaryComparison;
 import org.elasticsearch.xpack.ql.expression.predicate.regex.RegexMatch;
 import org.elasticsearch.xpack.ql.expression.predicate.regex.WildcardLike;
+import org.elasticsearch.xpack.ql.planner.ExpressionTranslator;
+import org.elasticsearch.xpack.ql.planner.QlTranslatorHandler;
 import org.elasticsearch.xpack.ql.querydsl.query.Query;
 import org.elasticsearch.xpack.ql.rule.ParameterizedRuleExecutor;
 import org.elasticsearch.xpack.ql.rule.Rule;
@@ -70,11 +70,8 @@
 import java.util.LinkedList;
 import java.util.List;
 import java.util.Set;
-<<<<<<< HEAD
 import java.util.function.Predicate;
 import java.util.function.Supplier;
-=======
->>>>>>> 29ed67de
 import java.util.stream.Collectors;
 
 import static java.util.Arrays.asList;
@@ -243,44 +240,28 @@
 
         public static boolean canPushToSource(Expression exp, Predicate<FieldAttribute> hasIdenticalDelegate) {
             if (exp instanceof BinaryComparison bc) {
-                return isBooleanExpressionPushable(bc.left(), bc, hasIdenticalDelegate) && bc.right().foldable();
+                return isAttributePushable(bc.left(), bc, hasIdenticalDelegate) && bc.right().foldable();
             } else if (exp instanceof BinaryLogic bl) {
-<<<<<<< HEAD
                 return canPushToSource(bl.left(), hasIdenticalDelegate) && canPushToSource(bl.right(), hasIdenticalDelegate);
-            } else if (exp instanceof RegexMatch<?> rm) {
-                return isBooleanExpressionPushable(rm.field(), rm, hasIdenticalDelegate);
-=======
-                return canPushToSource(bl.left()) && canPushToSource(bl.right());
->>>>>>> 29ed67de
             } else if (exp instanceof In in) {
-                return isBooleanExpressionPushable(in.value(), null, hasIdenticalDelegate) && Expressions.foldable(in.list());
+                return isAttributePushable(in.value(), null, hasIdenticalDelegate) && Expressions.foldable(in.list());
             } else if (exp instanceof Not not) {
-<<<<<<< HEAD
                 return canPushToSource(not.field(), hasIdenticalDelegate);
-=======
-                return canPushToSource(not.field());
             } else if (exp instanceof UnaryScalarFunction usf) {
                 if (usf instanceof RegexMatch<?> || usf instanceof IsNull || usf instanceof IsNotNull) {
-                    return isAttributePushable(usf.field(), usf);
-                }
->>>>>>> 29ed67de
+                    return isAttributePushable(usf.field(), usf, hasIdenticalDelegate);
+                }
             }
             return false;
         }
 
-<<<<<<< HEAD
-        private static boolean isBooleanExpressionPushable(
+        private static boolean isAttributePushable(
             Expression expression,
-            ScalarFunction operation,
+            Expression operation,
             Predicate<FieldAttribute> hasIdenticalDelegate
         ) {
             if (isPushableFieldAttribute(expression, hasIdenticalDelegate)) {
                 return true;
-=======
-        private static boolean isAttributePushable(Expression expression, Expression operation) {
-            if (expression instanceof FieldAttribute f && f.getExactInfo().hasExact()) {
-                return isAggregatable(f);
->>>>>>> 29ed67de
             }
             if (expression instanceof MetadataAttribute ma && ma.searchable()) {
                 return operation == null
@@ -440,7 +421,6 @@
         }
     }
 
-<<<<<<< HEAD
     private static final class EsqlTranslatorHandler extends QlTranslatorHandler {
         @Override
         public Query wrapFunctionQuery(ScalarFunction sf, Expression field, Supplier<Query> querySupplier) {
@@ -471,6 +451,4 @@
         return false;
     }
 
-=======
->>>>>>> 29ed67de
 }