/*
 * Copyright Elasticsearch B.V. and/or licensed to Elasticsearch B.V. under one
 * or more contributor license agreements. Licensed under the Elastic License
 * 2.0; you may not use this file except in compliance with the Elastic License
 * 2.0.
 */

package org.elasticsearch.xpack.esql.expression.predicate.operator.comparison;

<<<<<<< HEAD
import org.apache.lucene.util.BytesRef;
import org.elasticsearch.compute.data.BooleanBlock;
import org.elasticsearch.compute.operator.EvalOperator;
import org.elasticsearch.xpack.esql.EsqlIllegalArgumentException;
=======
import org.elasticsearch.common.io.stream.NamedWriteableRegistry;
import org.elasticsearch.common.io.stream.StreamInput;
import org.elasticsearch.common.io.stream.StreamOutput;
>>>>>>> b6e98609
import org.elasticsearch.xpack.esql.core.expression.Expression;
import org.elasticsearch.xpack.esql.core.expression.Expressions;
import org.elasticsearch.xpack.esql.core.expression.predicate.operator.comparison.Comparisons;
import org.elasticsearch.xpack.esql.core.tree.NodeInfo;
import org.elasticsearch.xpack.esql.core.tree.Source;
import org.elasticsearch.xpack.esql.core.type.DataType;
import org.elasticsearch.xpack.esql.core.util.CollectionUtils;
import org.elasticsearch.xpack.esql.expression.EsqlTypeResolutions;
import org.elasticsearch.xpack.esql.expression.function.Example;
import org.elasticsearch.xpack.esql.expression.function.FunctionInfo;
<<<<<<< HEAD
import org.elasticsearch.xpack.esql.expression.function.scalar.EsqlScalarFunction;
import org.elasticsearch.xpack.esql.expression.function.scalar.math.Cast;
import org.elasticsearch.xpack.esql.type.EsqlDataTypeRegistry;
import org.elasticsearch.xpack.esql.type.EsqlDataTypes;

import java.util.BitSet;
import java.util.Collections;
=======
import org.elasticsearch.xpack.esql.io.stream.PlanStreamInput;
import org.elasticsearch.xpack.esql.type.EsqlDataTypes;

import java.io.IOException;
>>>>>>> b6e98609
import java.util.List;
import java.util.function.Function;

import static org.elasticsearch.common.logging.LoggerMessageFormat.format;
import static org.elasticsearch.xpack.esql.core.expression.TypeResolutions.ParamOrdinal.DEFAULT;
import static org.elasticsearch.xpack.esql.core.type.DataType.BOOLEAN;
import static org.elasticsearch.xpack.esql.core.type.DataType.DATETIME;
import static org.elasticsearch.xpack.esql.core.type.DataType.DOUBLE;
import static org.elasticsearch.xpack.esql.core.type.DataType.INTEGER;
import static org.elasticsearch.xpack.esql.core.type.DataType.IP;
import static org.elasticsearch.xpack.esql.core.type.DataType.KEYWORD;
import static org.elasticsearch.xpack.esql.core.type.DataType.LONG;
import static org.elasticsearch.xpack.esql.core.type.DataType.NULL;
import static org.elasticsearch.xpack.esql.core.type.DataType.TEXT;
import static org.elasticsearch.xpack.esql.core.type.DataType.UNSIGNED_LONG;
import static org.elasticsearch.xpack.esql.core.type.DataType.UNSUPPORTED;
import static org.elasticsearch.xpack.esql.core.type.DataType.VERSION;
import static org.elasticsearch.xpack.esql.core.util.StringUtils.ordinal;

<<<<<<< HEAD
public class In extends EsqlScalarFunction {
    private final Expression value;
    private final List<Expression> list;
=======
public class In extends org.elasticsearch.xpack.esql.core.expression.predicate.operator.comparison.In {
    public static final NamedWriteableRegistry.Entry ENTRY = new NamedWriteableRegistry.Entry(Expression.class, "In", In::new);
>>>>>>> b6e98609

    @FunctionInfo(
        returnType = "boolean",
        description = "The `IN` operator allows testing whether a field or expression equals an element in a list of literals, "
            + "fields or expressions:",
        examples = @Example(file = "row", tag = "in-with-expressions")
    )
    public In(Source source, Expression value, List<Expression> list) {
        super(source, CollectionUtils.combine(list, value));
        this.value = value;
        this.list = list;
    }

    private In(StreamInput in) throws IOException {
        this(
            Source.readFrom((PlanStreamInput) in),
            in.readNamedWriteable(Expression.class),
            in.readNamedWriteableCollectionAsList(Expression.class)
        );
    }

    @Override
    public void writeTo(StreamOutput out) throws IOException {
        source().writeTo(out);
        out.writeNamedWriteable(value());
        out.writeNamedWriteableCollection(list());
    }

    @Override
    public String getWriteableName() {
        return ENTRY.name;
    }

    @Override
    protected NodeInfo<? extends Expression> info() {
        return NodeInfo.create(this, In::new, value, list);
    }

    @Override
    public In replaceChildren(List<Expression> newChildren) {
        return new In(source(), newChildren.get(newChildren.size() - 1), newChildren.subList(0, newChildren.size() - 1));
    }

    @Override
    public boolean foldable() {
        // QL's In fold()s to null, if value() is null, but isn't foldable() unless all children are
        // TODO: update this null check in QL too?
        return Expressions.isNull(value)
            || Expressions.foldable(children())
            || (Expressions.foldable(list) && list.stream().allMatch(Expressions::isNull));
    }

    @Override
    public Object fold() {
        if (Expressions.isNull(value) || list.stream().allMatch(e -> Expressions.isNull(e))) {
            return null;
        }
<<<<<<< HEAD
        return super.fold();
=======
        // QL's `In` fold() doesn't handle BytesRef and can't know if this is Keyword/Text, Version or IP anyway.
        // `In` allows comparisons of same type only (safe for numerics), so it's safe to apply InProcessor directly with no implicit
        // (non-numerical) conversions.
        return apply(value().fold(), list().stream().map(Expression::fold).toList());
    }

    private static Boolean apply(Object input, List<Object> values) {
        Boolean result = Boolean.FALSE;
        for (Object v : values) {
            Boolean compResult = Comparisons.eq(input, v);
            if (compResult == null) {
                result = null;
            } else if (compResult == Boolean.TRUE) {
                return Boolean.TRUE;
            }
        }
        return result;
>>>>>>> b6e98609
    }

    @Override
    protected Expression canonicalize() {
        // order values for commutative operators
        List<Expression> canonicalValues = Expressions.canonicalize(list);
        Collections.sort(canonicalValues, (l, r) -> Integer.compare(l.hashCode(), r.hashCode()));
        return new In(source(), value, canonicalValues);
    }

    @Override
    public EvalOperator.ExpressionEvaluator.Factory toEvaluator(
        Function<Expression, EvalOperator.ExpressionEvaluator.Factory> toEvaluator
    ) {
        var commonType = commonType();
        EvalOperator.ExpressionEvaluator.Factory lhs;
        EvalOperator.ExpressionEvaluator.Factory[] factories;
        if (commonType.isNumeric()) {
            lhs = Cast.cast(source(), value.dataType(), commonType, toEvaluator.apply(value));
            factories = list.stream()
                .map(e -> Cast.cast(source(), e.dataType(), commonType, toEvaluator.apply(e)))
                .toArray(EvalOperator.ExpressionEvaluator.Factory[]::new);
        } else {
            lhs = toEvaluator.apply(value);
            factories = list.stream().map(e -> toEvaluator.apply(e)).toArray(EvalOperator.ExpressionEvaluator.Factory[]::new);
        }

        if (commonType == BOOLEAN) {
            return new InBooleanEvaluator.Factory(source(), lhs, factories);
        }
        if (commonType == DOUBLE) {
            return new InDoubleEvaluator.Factory(source(), lhs, factories);
        }
        if (commonType == INTEGER) {
            return new InIntEvaluator.Factory(source(), lhs, factories);
        }
        if (commonType == LONG || commonType == DATETIME || commonType == UNSIGNED_LONG) {
            return new InLongEvaluator.Factory(source(), lhs, factories);
        }
        if (commonType == KEYWORD
            || commonType == TEXT
            || commonType == IP
            || commonType == VERSION
            || commonType == UNSUPPORTED
            || EsqlDataTypes.isSpatial(commonType)) {
            return new InBytesRefEvaluator.Factory(source(), toEvaluator.apply(value), factories);
        }
        if (commonType == NULL) {
            return EvalOperator.CONSTANT_NULL_FACTORY;
        }
        throw EsqlIllegalArgumentException.illegalDataType(commonType);
    }

    private DataType commonType() {
        DataType commonType = value.dataType();
        for (Expression e : list) {
            if (e.dataType() == NULL && value.dataType() != NULL) {
                continue;
            }
            if (EsqlDataTypes.isSpatial(commonType)) {
                if (e.dataType() == commonType) {
                    continue;
                } else {
                    commonType = NULL;
                    break;
                }
            }
            commonType = EsqlDataTypeRegistry.INSTANCE.commonType(commonType, e.dataType());
        }
        return commonType;
    }

    protected boolean areCompatible(DataType left, DataType right) {
        if (left == UNSIGNED_LONG || right == UNSIGNED_LONG) {
            // automatic numerical conversions not applicable for UNSIGNED_LONG, see Verifier#validateUnsignedLongOperator().
            return left == right;
        }
        if (EsqlDataTypes.isSpatial(left) && EsqlDataTypes.isSpatial(right)) {
            return left == right;
        }
        return EsqlDataTypes.areCompatible(left, right);
    }

    @Override
    protected TypeResolution resolveType() { // TODO: move the foldability check from QL's In to SQL's and remove this method
        TypeResolution resolution = EsqlTypeResolutions.isExact(value, functionName(), DEFAULT);
        if (resolution.unresolved()) {
            return resolution;
        }

        DataType dt = value.dataType();
        for (int i = 0; i < list.size(); i++) {
            Expression listValue = list.get(i);
            if (areCompatible(dt, listValue.dataType()) == false) {
                return new TypeResolution(
                    format(
                        null,
                        "{} argument of [{}] must be [{}], found value [{}] type [{}]",
                        ordinal(i + 1),
                        sourceText(),
                        dt.typeName(),
                        Expressions.name(listValue),
                        listValue.dataType().typeName()
                    )
                );
            }
        }
        return TypeResolution.TYPE_RESOLVED;
    }

    public Expression value() {
        return value;
    }

    public List<Expression> list() {
        return list;
    }

    @Override
    public DataType dataType() {
        return BOOLEAN;
    }

    private static <T> void processCommon(BooleanBlock.Builder builder, BitSet nulls, T lhs, T[] rhs) {
        boolean hasNull = nulls.cardinality() > 0;
        for (int i = 0; i < rhs.length; i++) {
            if (nulls.get(i)) {
                continue;
            }
            Boolean compResult = Comparisons.eq(lhs, rhs[i]);
            if (compResult == Boolean.TRUE) {
                builder.appendBoolean(true);
                return;
            }
        }
        if (hasNull) {
            builder.appendNull();
        } else {
            builder.appendBoolean(false);
        }
    }

    static void process(BooleanBlock.Builder builder, BitSet nulls, BitSet mvs, boolean lhs, boolean[] rhs) {
        boolean hasNull = nulls == null ? false : nulls.cardinality() > 0;
        for (int i = 0; i < rhs.length; i++) {
            if (hasNull && nulls.get(i)) {
                continue;
            }
            if (mvs != null && mvs.get(i)) {
                continue;
            }
            Boolean compResult = Comparisons.eq(lhs, rhs[i]);
            if (compResult == Boolean.TRUE) {
                builder.appendBoolean(true);
                return;
            }
        }
        if (hasNull) {
            builder.appendNull();
        } else {
            builder.appendBoolean(false);
        }
    }

    static void process(BooleanBlock.Builder builder, BitSet nulls, BitSet mvs, int lhs, int[] rhs) {
        boolean hasNull = nulls == null ? false : nulls.cardinality() > 0;
        for (int i = 0; i < rhs.length; i++) {
            if (hasNull && nulls.get(i)) {
                continue;
            }
            if (mvs != null && mvs.get(i)) {
                continue;
            }
            Boolean compResult = Comparisons.eq(lhs, rhs[i]);
            if (compResult == Boolean.TRUE) {
                builder.appendBoolean(true);
                return;
            }
        }
        if (hasNull) {
            builder.appendNull();
        } else {
            builder.appendBoolean(false);
        }
    }

    static void process(BooleanBlock.Builder builder, BitSet nulls, BitSet mvs, long lhs, long[] rhs) {
        boolean hasNull = nulls == null ? false : nulls.cardinality() > 0;
        for (int i = 0; i < rhs.length; i++) {
            if (hasNull && nulls.get(i)) {
                continue;
            }
            if (mvs != null && mvs.get(i)) {
                continue;
            }
            Boolean compResult = Comparisons.eq(lhs, rhs[i]);
            if (compResult == Boolean.TRUE) {
                builder.appendBoolean(true);
                return;
            }
        }
        if (hasNull) {
            builder.appendNull();
        } else {
            builder.appendBoolean(false);
        }
    }

    static void process(BooleanBlock.Builder builder, BitSet nulls, BitSet mvs, double lhs, double[] rhs) {
        boolean hasNull = nulls == null ? false : nulls.cardinality() > 0;
        for (int i = 0; i < rhs.length; i++) {
            if (hasNull && nulls.get(i)) {
                continue;
            }
            if (mvs != null && mvs.get(i)) {
                continue;
            }
            Boolean compResult = Comparisons.eq(lhs, rhs[i]);
            if (compResult == Boolean.TRUE) {
                builder.appendBoolean(true);
                return;
            }
        }
        if (hasNull) {
            builder.appendNull();
        } else {
            builder.appendBoolean(false);
        }
    }

    static void process(BooleanBlock.Builder builder, BitSet nulls, BitSet mvs, BytesRef lhs, BytesRef[] rhs) {
        boolean hasNull = nulls == null ? false : nulls.cardinality() > 0;
        for (int i = 0; i < rhs.length; i++) {
            if (hasNull && nulls.get(i)) {
                continue;
            }
            if (mvs != null && mvs.get(i)) {
                continue;
            }
            Boolean compResult = Comparisons.eq(lhs, rhs[i]);
            if (compResult == Boolean.TRUE) {
                builder.appendBoolean(true);
                return;
            }
        }
        if (hasNull) {
            builder.appendNull();
        } else {
            builder.appendBoolean(false);
        }
    }
}<|MERGE_RESOLUTION|>--- conflicted
+++ resolved
@@ -7,16 +7,13 @@
 
 package org.elasticsearch.xpack.esql.expression.predicate.operator.comparison;
 
-<<<<<<< HEAD
 import org.apache.lucene.util.BytesRef;
+import org.elasticsearch.common.io.stream.NamedWriteableRegistry;
+import org.elasticsearch.common.io.stream.StreamInput;
+import org.elasticsearch.common.io.stream.StreamOutput;
 import org.elasticsearch.compute.data.BooleanBlock;
 import org.elasticsearch.compute.operator.EvalOperator;
 import org.elasticsearch.xpack.esql.EsqlIllegalArgumentException;
-=======
-import org.elasticsearch.common.io.stream.NamedWriteableRegistry;
-import org.elasticsearch.common.io.stream.StreamInput;
-import org.elasticsearch.common.io.stream.StreamOutput;
->>>>>>> b6e98609
 import org.elasticsearch.xpack.esql.core.expression.Expression;
 import org.elasticsearch.xpack.esql.core.expression.Expressions;
 import org.elasticsearch.xpack.esql.core.expression.predicate.operator.comparison.Comparisons;
@@ -27,20 +24,15 @@
 import org.elasticsearch.xpack.esql.expression.EsqlTypeResolutions;
 import org.elasticsearch.xpack.esql.expression.function.Example;
 import org.elasticsearch.xpack.esql.expression.function.FunctionInfo;
-<<<<<<< HEAD
 import org.elasticsearch.xpack.esql.expression.function.scalar.EsqlScalarFunction;
 import org.elasticsearch.xpack.esql.expression.function.scalar.math.Cast;
+import org.elasticsearch.xpack.esql.io.stream.PlanStreamInput;
 import org.elasticsearch.xpack.esql.type.EsqlDataTypeRegistry;
 import org.elasticsearch.xpack.esql.type.EsqlDataTypes;
 
+import java.io.IOException;
 import java.util.BitSet;
 import java.util.Collections;
-=======
-import org.elasticsearch.xpack.esql.io.stream.PlanStreamInput;
-import org.elasticsearch.xpack.esql.type.EsqlDataTypes;
-
-import java.io.IOException;
->>>>>>> b6e98609
 import java.util.List;
 import java.util.function.Function;
 
@@ -60,14 +52,11 @@
 import static org.elasticsearch.xpack.esql.core.type.DataType.VERSION;
 import static org.elasticsearch.xpack.esql.core.util.StringUtils.ordinal;
 
-<<<<<<< HEAD
 public class In extends EsqlScalarFunction {
+    public static final NamedWriteableRegistry.Entry ENTRY = new NamedWriteableRegistry.Entry(Expression.class, "In", In::new);
+
     private final Expression value;
     private final List<Expression> list;
-=======
-public class In extends org.elasticsearch.xpack.esql.core.expression.predicate.operator.comparison.In {
-    public static final NamedWriteableRegistry.Entry ENTRY = new NamedWriteableRegistry.Entry(Expression.class, "In", In::new);
->>>>>>> b6e98609
 
     @FunctionInfo(
         returnType = "boolean",
@@ -81,6 +70,19 @@
         this.list = list;
     }
 
+    public Expression value() {
+        return value;
+    }
+
+    public List<Expression> list() {
+        return list;
+    }
+
+    @Override
+    public DataType dataType() {
+        return BOOLEAN;
+    }
+
     private In(StreamInput in) throws IOException {
         this(
             Source.readFrom((PlanStreamInput) in),
@@ -92,8 +94,8 @@
     @Override
     public void writeTo(StreamOutput out) throws IOException {
         source().writeTo(out);
-        out.writeNamedWriteable(value());
-        out.writeNamedWriteableCollection(list());
+        out.writeNamedWriteable(value);
+        out.writeNamedWriteableCollection(list);
     }
 
     @Override
@@ -107,7 +109,7 @@
     }
 
     @Override
-    public In replaceChildren(List<Expression> newChildren) {
+    public Expression replaceChildren(List<Expression> newChildren) {
         return new In(source(), newChildren.get(newChildren.size() - 1), newChildren.subList(0, newChildren.size() - 1));
     }
 
@@ -122,100 +124,10 @@
 
     @Override
     public Object fold() {
-        if (Expressions.isNull(value) || list.stream().allMatch(e -> Expressions.isNull(e))) {
+        if (Expressions.isNull(value) || list.stream().allMatch(Expressions::isNull)) {
             return null;
         }
-<<<<<<< HEAD
         return super.fold();
-=======
-        // QL's `In` fold() doesn't handle BytesRef and can't know if this is Keyword/Text, Version or IP anyway.
-        // `In` allows comparisons of same type only (safe for numerics), so it's safe to apply InProcessor directly with no implicit
-        // (non-numerical) conversions.
-        return apply(value().fold(), list().stream().map(Expression::fold).toList());
-    }
-
-    private static Boolean apply(Object input, List<Object> values) {
-        Boolean result = Boolean.FALSE;
-        for (Object v : values) {
-            Boolean compResult = Comparisons.eq(input, v);
-            if (compResult == null) {
-                result = null;
-            } else if (compResult == Boolean.TRUE) {
-                return Boolean.TRUE;
-            }
-        }
-        return result;
->>>>>>> b6e98609
-    }
-
-    @Override
-    protected Expression canonicalize() {
-        // order values for commutative operators
-        List<Expression> canonicalValues = Expressions.canonicalize(list);
-        Collections.sort(canonicalValues, (l, r) -> Integer.compare(l.hashCode(), r.hashCode()));
-        return new In(source(), value, canonicalValues);
-    }
-
-    @Override
-    public EvalOperator.ExpressionEvaluator.Factory toEvaluator(
-        Function<Expression, EvalOperator.ExpressionEvaluator.Factory> toEvaluator
-    ) {
-        var commonType = commonType();
-        EvalOperator.ExpressionEvaluator.Factory lhs;
-        EvalOperator.ExpressionEvaluator.Factory[] factories;
-        if (commonType.isNumeric()) {
-            lhs = Cast.cast(source(), value.dataType(), commonType, toEvaluator.apply(value));
-            factories = list.stream()
-                .map(e -> Cast.cast(source(), e.dataType(), commonType, toEvaluator.apply(e)))
-                .toArray(EvalOperator.ExpressionEvaluator.Factory[]::new);
-        } else {
-            lhs = toEvaluator.apply(value);
-            factories = list.stream().map(e -> toEvaluator.apply(e)).toArray(EvalOperator.ExpressionEvaluator.Factory[]::new);
-        }
-
-        if (commonType == BOOLEAN) {
-            return new InBooleanEvaluator.Factory(source(), lhs, factories);
-        }
-        if (commonType == DOUBLE) {
-            return new InDoubleEvaluator.Factory(source(), lhs, factories);
-        }
-        if (commonType == INTEGER) {
-            return new InIntEvaluator.Factory(source(), lhs, factories);
-        }
-        if (commonType == LONG || commonType == DATETIME || commonType == UNSIGNED_LONG) {
-            return new InLongEvaluator.Factory(source(), lhs, factories);
-        }
-        if (commonType == KEYWORD
-            || commonType == TEXT
-            || commonType == IP
-            || commonType == VERSION
-            || commonType == UNSUPPORTED
-            || EsqlDataTypes.isSpatial(commonType)) {
-            return new InBytesRefEvaluator.Factory(source(), toEvaluator.apply(value), factories);
-        }
-        if (commonType == NULL) {
-            return EvalOperator.CONSTANT_NULL_FACTORY;
-        }
-        throw EsqlIllegalArgumentException.illegalDataType(commonType);
-    }
-
-    private DataType commonType() {
-        DataType commonType = value.dataType();
-        for (Expression e : list) {
-            if (e.dataType() == NULL && value.dataType() != NULL) {
-                continue;
-            }
-            if (EsqlDataTypes.isSpatial(commonType)) {
-                if (e.dataType() == commonType) {
-                    continue;
-                } else {
-                    commonType = NULL;
-                    break;
-                }
-            }
-            commonType = EsqlDataTypeRegistry.INSTANCE.commonType(commonType, e.dataType());
-        }
-        return commonType;
     }
 
     protected boolean areCompatible(DataType left, DataType right) {
@@ -253,39 +165,78 @@
                 );
             }
         }
+
         return TypeResolution.TYPE_RESOLVED;
     }
 
-    public Expression value() {
-        return value;
-    }
-
-    public List<Expression> list() {
-        return list;
-    }
-
-    @Override
-    public DataType dataType() {
-        return BOOLEAN;
-    }
-
-    private static <T> void processCommon(BooleanBlock.Builder builder, BitSet nulls, T lhs, T[] rhs) {
-        boolean hasNull = nulls.cardinality() > 0;
-        for (int i = 0; i < rhs.length; i++) {
-            if (nulls.get(i)) {
-                continue;
-            }
-            Boolean compResult = Comparisons.eq(lhs, rhs[i]);
-            if (compResult == Boolean.TRUE) {
-                builder.appendBoolean(true);
-                return;
-            }
-        }
-        if (hasNull) {
-            builder.appendNull();
-        } else {
-            builder.appendBoolean(false);
-        }
+    @Override
+    protected Expression canonicalize() {
+        // order values for commutative operators
+        List<Expression> canonicalValues = Expressions.canonicalize(list);
+        Collections.sort(canonicalValues, (l, r) -> Integer.compare(l.hashCode(), r.hashCode()));
+        return new In(source(), value, canonicalValues);
+    }
+
+    @Override
+    public EvalOperator.ExpressionEvaluator.Factory toEvaluator(
+        Function<Expression, EvalOperator.ExpressionEvaluator.Factory> toEvaluator
+    ) {
+        var commonType = commonType();
+        EvalOperator.ExpressionEvaluator.Factory lhs;
+        EvalOperator.ExpressionEvaluator.Factory[] factories;
+        if (commonType.isNumeric()) {
+            lhs = Cast.cast(source(), value.dataType(), commonType, toEvaluator.apply(value));
+            factories = list.stream()
+                .map(e -> Cast.cast(source(), e.dataType(), commonType, toEvaluator.apply(e)))
+                .toArray(EvalOperator.ExpressionEvaluator.Factory[]::new);
+        } else {
+            lhs = toEvaluator.apply(value);
+            factories = list.stream().map(e -> toEvaluator.apply(e)).toArray(EvalOperator.ExpressionEvaluator.Factory[]::new);
+        }
+
+        if (commonType == BOOLEAN) {
+            return new InBooleanEvaluator.Factory(source(), lhs, factories);
+        }
+        if (commonType == DOUBLE) {
+            return new InDoubleEvaluator.Factory(source(), lhs, factories);
+        }
+        if (commonType == INTEGER) {
+            return new InIntEvaluator.Factory(source(), lhs, factories);
+        }
+        if (commonType == LONG || commonType == DATETIME || commonType == UNSIGNED_LONG) {
+            return new InLongEvaluator.Factory(source(), lhs, factories);
+        }
+        if (commonType == KEYWORD
+            || commonType == TEXT
+            || commonType == IP
+            || commonType == VERSION
+            || commonType == UNSUPPORTED
+            || EsqlDataTypes.isSpatial(commonType)) {
+            return new InBytesRefEvaluator.Factory(source(), toEvaluator.apply(value), factories);
+        }
+        if (commonType == NULL) {
+            return EvalOperator.CONSTANT_NULL_FACTORY;
+        }
+        throw EsqlIllegalArgumentException.illegalDataType(commonType);
+    }
+
+    private DataType commonType() {
+        DataType commonType = value.dataType();
+        for (Expression e : list) {
+            if (e.dataType() == NULL && value.dataType() != NULL) {
+                continue;
+            }
+            if (EsqlDataTypes.isSpatial(commonType)) {
+                if (e.dataType() == commonType) {
+                    continue;
+                } else {
+                    commonType = NULL;
+                    break;
+                }
+            }
+            commonType = EsqlDataTypeRegistry.INSTANCE.commonType(commonType, e.dataType());
+        }
+        return commonType;
     }
 
     static void process(BooleanBlock.Builder builder, BitSet nulls, BitSet mvs, boolean lhs, boolean[] rhs) {
