--- conflicted
+++ resolved
@@ -23,14 +23,10 @@
 import org.elasticsearch.xpack.esql.expression.EsqlTypeResolutions;
 import org.elasticsearch.xpack.esql.expression.function.Example;
 import org.elasticsearch.xpack.esql.expression.function.FunctionInfo;
-<<<<<<< HEAD
-import org.elasticsearch.xpack.esql.expression.function.Param;
-=======
 import org.elasticsearch.xpack.esql.expression.function.scalar.EsqlScalarFunction;
 import org.elasticsearch.xpack.esql.expression.function.scalar.math.Cast;
 import org.elasticsearch.xpack.esql.io.stream.PlanStreamInput;
 import org.elasticsearch.xpack.esql.type.EsqlDataTypeRegistry;
->>>>>>> 9caa2179
 import org.elasticsearch.xpack.esql.type.EsqlDataTypes;
 
 import java.io.IOException;
@@ -67,46 +63,6 @@
             + "fields or expressions:",
         examples = @Example(file = "row", tag = "in-with-expressions")
     )
-<<<<<<< HEAD
-    public In(
-        Source source,
-        @Param(
-            name = "field",
-            type = {
-                "boolean",
-                "cartesian_point",
-                "cartesian_shape",
-                "double",
-                "geo_point",
-                "geo_shape",
-                "integer",
-                "ip",
-                "keyword",
-                "long",
-                "text",
-                "version" },
-            description = "An expression."
-        ) Expression value,
-        @Param(
-            name = "inlist",
-            type = {
-                "boolean",
-                "cartesian_point",
-                "cartesian_shape",
-                "double",
-                "geo_point",
-                "geo_shape",
-                "integer",
-                "ip",
-                "keyword",
-                "long",
-                "text",
-                "version" },
-            description = "A list of items."
-        ) List<Expression> list
-    ) {
-        super(source, value, list);
-=======
     public In(Source source, Expression value, List<Expression> list) {
         super(source, CollectionUtils.combine(list, value));
         this.value = value;
@@ -144,7 +100,6 @@
     @Override
     public String getWriteableName() {
         return ENTRY.name;
->>>>>>> 9caa2179
     }
 
     @Override
