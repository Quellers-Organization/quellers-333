--- conflicted
+++ resolved
@@ -27,13 +27,8 @@
     }
 
     @Override
-<<<<<<< HEAD
-    protected EvalOperator.ExpressionEvaluator doubleEvaluator(EvalOperator.ExpressionEvaluator field, DriverContext dvrCtx) {
-        return new CosEvaluator(source(), field, dvrCtx);
-=======
     protected EvalOperator.ExpressionEvaluator.Factory doubleEvaluator(EvalOperator.ExpressionEvaluator.Factory field) {
-        return new CosEvaluator.Factory(field);
->>>>>>> 94e510e5
+        return new CosEvaluator.Factory(source(), field);
     }
 
     @Override
