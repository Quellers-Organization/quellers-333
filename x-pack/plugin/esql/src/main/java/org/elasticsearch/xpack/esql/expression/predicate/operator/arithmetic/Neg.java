--- conflicted
+++ resolved
@@ -55,11 +55,7 @@
             else if (type == DataTypes.LONG) {
                 factory = new NegLongsEvaluator.Factory(source(), f);
             } else if (type == DataTypes.DOUBLE) {
-<<<<<<< HEAD
-                supplier = dvrCtx -> new NegDoublesEvaluator(source(), f.get(dvrCtx), dvrCtx);
-=======
-                factory = new NegDoublesEvaluator.Factory(f);
->>>>>>> 94e510e5
+                factory = new NegDoublesEvaluator.Factory(source(), f);
             }
 
             if (factory != null) {
