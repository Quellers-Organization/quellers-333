--- conflicted
+++ resolved
@@ -23,12 +23,7 @@
 
     @Override
     public ExpressionEvaluator.Factory toEvaluator(Function<Expression, ExpressionEvaluator.Factory> toEvaluator) {
-<<<<<<< HEAD
-        var field = toEvaluator.apply(field());
-        return dvrCtx -> new IsInfiniteEvaluator(source(), field.get(dvrCtx), dvrCtx);
-=======
-        return new IsInfiniteEvaluator.Factory(toEvaluator.apply(field()));
->>>>>>> 94e510e5
+        return new IsInfiniteEvaluator.Factory(source(), toEvaluator.apply(field()));
     }
 
     @Evaluator
