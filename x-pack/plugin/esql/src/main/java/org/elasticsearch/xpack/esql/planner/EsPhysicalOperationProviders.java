--- conflicted
+++ resolved
@@ -251,11 +251,7 @@
         boolean isUnsupported = attrSource.dataType() == DataType.UNSUPPORTED;
         var unionTypes = findUnionTypes(attrSource);
         return new OrdinalsGroupingOperator.OrdinalsGroupingOperatorFactory(
-<<<<<<< HEAD
-            shardIdx -> shardContexts.get(shardIdx).blockLoader(attrSource.name(), null, isUnsupported, NONE),
-=======
-            shardIdx -> getBlockLoaderFor(shardIdx, attrSource.name(), isUnsupported, NONE, unionTypes),
->>>>>>> 2fb6c80d
+            shardIdx -> getBlockLoaderFor(shardIdx, attrSource.name(), null, isUnsupported, NONE, unionTypes),
             vsShardContexts,
             groupElementType,
             docChannel,
