/*
 * Copyright Elasticsearch B.V. and/or licensed to Elasticsearch B.V. under one
 * or more contributor license agreements. Licensed under the Elastic License
 * 2.0; you may not use this file except in compliance with the Elastic License
 * 2.0.
 */

package org.elasticsearch.xpack.esql.analysis;

import org.elasticsearch.common.logging.HeaderWarning;
import org.elasticsearch.common.logging.LoggerMessageFormat;
import org.elasticsearch.compute.data.Block;
import org.elasticsearch.xpack.core.enrich.EnrichPolicy;
import org.elasticsearch.xpack.esql.Column;
import org.elasticsearch.xpack.esql.EsqlIllegalArgumentException;
import org.elasticsearch.xpack.esql.VerificationException;
import org.elasticsearch.xpack.esql.analysis.AnalyzerRules.BaseAnalyzerRule;
import org.elasticsearch.xpack.esql.analysis.AnalyzerRules.ParameterizedAnalyzerRule;
import org.elasticsearch.xpack.esql.common.Failure;
import org.elasticsearch.xpack.esql.core.capabilities.Resolvables;
import org.elasticsearch.xpack.esql.core.expression.Alias;
import org.elasticsearch.xpack.esql.core.expression.Attribute;
import org.elasticsearch.xpack.esql.core.expression.AttributeMap;
import org.elasticsearch.xpack.esql.core.expression.EmptyAttribute;
import org.elasticsearch.xpack.esql.core.expression.Expression;
import org.elasticsearch.xpack.esql.core.expression.Expressions;
import org.elasticsearch.xpack.esql.core.expression.FieldAttribute;
import org.elasticsearch.xpack.esql.core.expression.Literal;
import org.elasticsearch.xpack.esql.core.expression.NameId;
import org.elasticsearch.xpack.esql.core.expression.NamedExpression;
import org.elasticsearch.xpack.esql.core.expression.Nullability;
import org.elasticsearch.xpack.esql.core.expression.ReferenceAttribute;
import org.elasticsearch.xpack.esql.core.expression.UnresolvedAttribute;
import org.elasticsearch.xpack.esql.core.expression.UnresolvedStar;
import org.elasticsearch.xpack.esql.core.expression.function.scalar.ScalarFunction;
import org.elasticsearch.xpack.esql.core.expression.predicate.BinaryOperator;
import org.elasticsearch.xpack.esql.core.expression.predicate.operator.comparison.BinaryComparison;
import org.elasticsearch.xpack.esql.core.index.EsIndex;
import org.elasticsearch.xpack.esql.core.plan.TableIdentifier;
import org.elasticsearch.xpack.esql.core.rule.ParameterizedRule;
import org.elasticsearch.xpack.esql.core.rule.ParameterizedRuleExecutor;
import org.elasticsearch.xpack.esql.core.rule.RuleExecutor;
import org.elasticsearch.xpack.esql.core.session.Configuration;
import org.elasticsearch.xpack.esql.core.tree.Source;
import org.elasticsearch.xpack.esql.core.type.DataType;
import org.elasticsearch.xpack.esql.core.type.EsField;
import org.elasticsearch.xpack.esql.core.type.InvalidMappedField;
import org.elasticsearch.xpack.esql.core.type.UnsupportedEsField;
import org.elasticsearch.xpack.esql.core.util.CollectionUtils;
import org.elasticsearch.xpack.esql.core.util.Holder;
import org.elasticsearch.xpack.esql.core.util.StringUtils;
import org.elasticsearch.xpack.esql.expression.NamedExpressions;
import org.elasticsearch.xpack.esql.expression.UnresolvedNamePattern;
import org.elasticsearch.xpack.esql.expression.function.EsqlFunctionRegistry;
import org.elasticsearch.xpack.esql.expression.function.FunctionDefinition;
import org.elasticsearch.xpack.esql.expression.function.UnresolvedFunction;
import org.elasticsearch.xpack.esql.expression.function.UnsupportedAttribute;
import org.elasticsearch.xpack.esql.expression.function.scalar.EsqlScalarFunction;
import org.elasticsearch.xpack.esql.expression.function.scalar.convert.AbstractConvertFunction;
import org.elasticsearch.xpack.esql.expression.predicate.operator.arithmetic.DateTimeArithmeticOperation;
import org.elasticsearch.xpack.esql.expression.predicate.operator.arithmetic.EsqlArithmeticOperation;
import org.elasticsearch.xpack.esql.expression.predicate.operator.comparison.In;
import org.elasticsearch.xpack.esql.plan.logical.Aggregate;
import org.elasticsearch.xpack.esql.plan.logical.Drop;
import org.elasticsearch.xpack.esql.plan.logical.Enrich;
import org.elasticsearch.xpack.esql.plan.logical.EsRelation;
import org.elasticsearch.xpack.esql.plan.logical.Eval;
import org.elasticsearch.xpack.esql.plan.logical.Keep;
import org.elasticsearch.xpack.esql.plan.logical.Limit;
import org.elasticsearch.xpack.esql.plan.logical.LogicalPlan;
import org.elasticsearch.xpack.esql.plan.logical.Lookup;
import org.elasticsearch.xpack.esql.plan.logical.MvExpand;
import org.elasticsearch.xpack.esql.plan.logical.Project;
import org.elasticsearch.xpack.esql.plan.logical.Rename;
import org.elasticsearch.xpack.esql.plan.logical.UnresolvedRelation;
import org.elasticsearch.xpack.esql.plan.logical.local.EsqlProject;
import org.elasticsearch.xpack.esql.plan.logical.local.LocalRelation;
import org.elasticsearch.xpack.esql.plan.logical.local.LocalSupplier;
import org.elasticsearch.xpack.esql.stats.FeatureMetric;
import org.elasticsearch.xpack.esql.type.EsqlDataTypeConverter;
import org.elasticsearch.xpack.esql.type.EsqlDataTypes;
import org.elasticsearch.xpack.esql.type.MultiTypeEsField;

import java.util.ArrayList;
import java.util.Arrays;
import java.util.BitSet;
import java.util.Collection;
import java.util.Collections;
import java.util.Comparator;
import java.util.HashMap;
import java.util.HashSet;
import java.util.LinkedHashMap;
import java.util.List;
import java.util.Map;
import java.util.Set;
import java.util.function.Function;
import java.util.function.Predicate;
import java.util.stream.Collectors;

import static java.util.Collections.singletonList;
import static org.elasticsearch.common.logging.LoggerMessageFormat.format;
import static org.elasticsearch.xpack.core.enrich.EnrichPolicy.GEO_MATCH_TYPE;
import static org.elasticsearch.xpack.esql.core.type.DataType.BOOLEAN;
import static org.elasticsearch.xpack.esql.core.type.DataType.DATETIME;
import static org.elasticsearch.xpack.esql.core.type.DataType.DOUBLE;
import static org.elasticsearch.xpack.esql.core.type.DataType.FLOAT;
import static org.elasticsearch.xpack.esql.core.type.DataType.GEO_POINT;
import static org.elasticsearch.xpack.esql.core.type.DataType.GEO_SHAPE;
import static org.elasticsearch.xpack.esql.core.type.DataType.INTEGER;
import static org.elasticsearch.xpack.esql.core.type.DataType.IP;
import static org.elasticsearch.xpack.esql.core.type.DataType.KEYWORD;
import static org.elasticsearch.xpack.esql.core.type.DataType.LONG;
import static org.elasticsearch.xpack.esql.core.type.DataType.NESTED;
import static org.elasticsearch.xpack.esql.core.type.DataType.TEXT;
import static org.elasticsearch.xpack.esql.core.type.DataType.VERSION;
import static org.elasticsearch.xpack.esql.stats.FeatureMetric.LIMIT;
import static org.elasticsearch.xpack.esql.type.EsqlDataTypes.isTemporalAmount;

public class Analyzer extends ParameterizedRuleExecutor<LogicalPlan, AnalyzerContext> {
    // marker list of attributes for plans that do not have any concrete fields to return, but have other computed columns to return
    // ie from test | stats c = count(*)
    public static final List<Attribute> NO_FIELDS = List.of(
        new ReferenceAttribute(Source.EMPTY, "<no-fields>", DataType.NULL, null, Nullability.TRUE, null, true)
    );
    private static final Iterable<RuleExecutor.Batch<LogicalPlan>> rules;

    static {
        var init = new Batch<>(
            "Initialize",
            Limiter.ONCE,
            new ResolveTable(),
            new ResolveEnrich(),
            new ResolveLookupTables(),
            new ResolveFunctions()
        );
        var resolution = new Batch<>(
            "Resolution",
            new ResolveRefs(),
            new ResolveUnionTypes(),  // Must be after ResolveRefs, so union types can be found
            new ImplicitCasting()
        );
        var finish = new Batch<>("Finish Analysis", Limiter.ONCE, new AddImplicitLimit(), new UnresolveUnionTypes());
        rules = List.of(init, resolution, finish);
    }

    private final Verifier verifier;

    public Analyzer(AnalyzerContext context, Verifier verifier) {
        super(context);
        this.verifier = verifier;
    }

    public LogicalPlan analyze(LogicalPlan plan) {
        BitSet partialMetrics = new BitSet(FeatureMetric.values().length);
        return verify(execute(plan), gatherPreAnalysisMetrics(plan, partialMetrics));
    }

    public LogicalPlan verify(LogicalPlan plan, BitSet partialMetrics) {
        Collection<Failure> failures = verifier.verify(plan, partialMetrics);
        if (failures.isEmpty() == false) {
            throw new VerificationException(failures);
        }
        return plan;
    }

    @Override
    protected Iterable<RuleExecutor.Batch<LogicalPlan>> batches() {
        return rules;
    }

    private static class ResolveTable extends ParameterizedAnalyzerRule<UnresolvedRelation, AnalyzerContext> {

        @Override
        protected LogicalPlan rule(UnresolvedRelation plan, AnalyzerContext context) {
            if (context.indexResolution().isValid() == false) {
                return plan.unresolvedMessage().equals(context.indexResolution().toString())
                    ? plan
                    : new UnresolvedRelation(
                        plan.source(),
                        plan.table(),
                        plan.frozen(),
                        plan.metadataFields(),
                        plan.indexMode(),
                        context.indexResolution().toString()
                    );
            }
            TableIdentifier table = plan.table();
            if (context.indexResolution().matches(table.index()) == false) {
                // TODO: fix this (and tests), or drop check (seems SQL-inherited, where's also defective)
                new UnresolvedRelation(
                    plan.source(),
                    plan.table(),
                    plan.frozen(),
                    plan.metadataFields(),
                    plan.indexMode(),
                    "invalid [" + table + "] resolution to [" + context.indexResolution() + "]"
                );
            }

            EsIndex esIndex = context.indexResolution().get();
            var attributes = mappingAsAttributes(plan.source(), esIndex.mapping());
            attributes.addAll(plan.metadataFields());
            return new EsRelation(plan.source(), esIndex, attributes.isEmpty() ? NO_FIELDS : attributes, plan.indexMode());
        }

    }

    /**
     * Specific flattening method, different from the default EsRelation that:
     * 1. takes care of data type widening (for certain types)
     * 2. drops the object and keyword hierarchy
     */
    private static List<Attribute> mappingAsAttributes(Source source, Map<String, EsField> mapping) {
        var list = new ArrayList<Attribute>();
        mappingAsAttributes(list, source, null, mapping);
        list.sort(Comparator.comparing(Attribute::qualifiedName));
        return list;
    }

    private static void mappingAsAttributes(List<Attribute> list, Source source, String parentName, Map<String, EsField> mapping) {
        for (Map.Entry<String, EsField> entry : mapping.entrySet()) {
            String name = entry.getKey();
            EsField t = entry.getValue();

            if (t != null) {
                name = parentName == null ? name : parentName + "." + name;
                var fieldProperties = t.getProperties();
                var type = t.getDataType().widenSmallNumeric();
                // due to a bug also copy the field since the Attribute hierarchy extracts the data type
                // directly even if the data type is passed explicitly
                if (type != t.getDataType()) {
                    t = new EsField(t.getName(), type, t.getProperties(), t.isAggregatable(), t.isAlias());
                }

                // primitive branch
                if (EsqlDataTypes.isPrimitive(type)) {
                    Attribute attribute;
                    if (t instanceof UnsupportedEsField uef) {
                        attribute = new UnsupportedAttribute(source, name, uef);
                    } else {
                        attribute = new FieldAttribute(source, null, name, t);
                    }
                    list.add(attribute);
                }
                // allow compound object even if they are unknown (but not NESTED)
                if (type != NESTED && fieldProperties.isEmpty() == false) {
                    mappingAsAttributes(list, source, name, fieldProperties);
                }
            }
        }
    }

    private static class ResolveEnrich extends ParameterizedAnalyzerRule<Enrich, AnalyzerContext> {

        @Override
        protected LogicalPlan rule(Enrich plan, AnalyzerContext context) {
            if (plan.policyName().resolved() == false) {
                // the policy does not exist
                return plan;
            }
            final String policyName = (String) plan.policyName().fold();
            final var resolved = context.enrichResolution().getResolvedPolicy(policyName, plan.mode());
            if (resolved != null) {
                var policy = new EnrichPolicy(resolved.matchType(), null, List.of(), resolved.matchField(), resolved.enrichFields());
                var matchField = plan.matchField() == null || plan.matchField() instanceof EmptyAttribute
                    ? new UnresolvedAttribute(plan.source(), policy.getMatchField())
                    : plan.matchField();
                List<NamedExpression> enrichFields = calculateEnrichFields(
                    plan.source(),
                    policyName,
                    mappingAsAttributes(plan.source(), resolved.mapping()),
                    plan.enrichFields(),
                    policy
                );
                return new Enrich(
                    plan.source(),
                    plan.child(),
                    plan.mode(),
                    plan.policyName(),
                    matchField,
                    policy,
                    resolved.concreteIndices(),
                    enrichFields
                );
            } else {
                String error = context.enrichResolution().getError(policyName, plan.mode());
                var policyNameExp = new UnresolvedAttribute(plan.policyName().source(), policyName, null, error);
                return new Enrich(plan.source(), plan.child(), plan.mode(), policyNameExp, plan.matchField(), null, Map.of(), List.of());
            }
        }

        public static List<NamedExpression> calculateEnrichFields(
            Source source,
            String policyName,
            List<Attribute> mapping,
            List<NamedExpression> enrichFields,
            EnrichPolicy policy
        ) {
            Set<String> policyEnrichFieldSet = new HashSet<>(policy.getEnrichFields());
            Map<String, Attribute> fieldMap = mapping.stream()
                .filter(e -> policyEnrichFieldSet.contains(e.name()))
                .collect(Collectors.toMap(NamedExpression::name, Function.identity()));
            List<NamedExpression> result = new ArrayList<>();
            if (enrichFields == null || enrichFields.isEmpty()) {
                // use the policy to infer the enrich fields
                for (String enrichFieldName : policy.getEnrichFields()) {
                    result.add(createEnrichFieldExpression(source, policyName, fieldMap, enrichFieldName));
                }
            } else {
                for (NamedExpression enrichField : enrichFields) {
                    String enrichFieldName = Expressions.name(enrichField instanceof Alias a ? a.child() : enrichField);
                    NamedExpression field = createEnrichFieldExpression(source, policyName, fieldMap, enrichFieldName);
                    result.add(enrichField instanceof Alias a ? new Alias(a.source(), a.name(), field) : field);
                }
            }
            return result;
        }

        private static NamedExpression createEnrichFieldExpression(
            Source source,
            String policyName,
            Map<String, Attribute> fieldMap,
            String enrichFieldName
        ) {
            Attribute mappedField = fieldMap.get(enrichFieldName);
            if (mappedField == null) {
                String msg = "Enrich field [" + enrichFieldName + "] not found in enrich policy [" + policyName + "]";
                List<String> similar = StringUtils.findSimilar(enrichFieldName, fieldMap.keySet());
                if (CollectionUtils.isEmpty(similar) == false) {
                    msg += ", did you mean " + (similar.size() == 1 ? "[" + similar.get(0) + "]" : "any of " + similar) + "?";
                }
                return new UnresolvedAttribute(source, enrichFieldName, null, msg);
            } else {
                return new ReferenceAttribute(source, enrichFieldName, mappedField.dataType(), null, Nullability.TRUE, null, false);
            }
        }
    }

    private static class ResolveLookupTables extends ParameterizedAnalyzerRule<Lookup, AnalyzerContext> {

        @Override
        protected LogicalPlan rule(Lookup lookup, AnalyzerContext context) {
            // the parser passes the string wrapped in a literal
            Source source = lookup.source();
            Expression tableNameExpression = lookup.tableName();
            String tableName = lookup.tableName().toString();
            Map<String, Map<String, Column>> tables = context.configuration().tables();
            LocalRelation localRelation = null;

            if (tables.containsKey(tableName) == false) {
                String message = "Unknown table [" + tableName + "]";
                // typos check
                List<String> potentialMatches = StringUtils.findSimilar(tableName, tables.keySet());
                if (CollectionUtils.isEmpty(potentialMatches) == false) {
                    message = UnresolvedAttribute.errorMessage(tableName, potentialMatches).replace("column", "table");
                }
                tableNameExpression = new UnresolvedAttribute(tableNameExpression.source(), tableName, null, message);
            }
            // wrap the table in a local relationship for idiomatic field resolution
            else {
                localRelation = tableMapAsRelation(source, tables.get(tableName));
                // postpone the resolution for ResolveRefs
            }

            return new Lookup(source, lookup.child(), tableNameExpression, lookup.matchFields(), localRelation);
        }

        private LocalRelation tableMapAsRelation(Source source, Map<String, Column> mapTable) {
            Block[] blocks = new Block[mapTable.size()];

            List<Attribute> attributes = new ArrayList<>(blocks.length);
            int i = 0;
            for (Map.Entry<String, Column> entry : mapTable.entrySet()) {
                String name = entry.getKey();
                Column column = entry.getValue();
                // create a fake ES field - alternative is to use a ReferenceAttribute
                EsField field = new EsField(name, column.type(), Map.of(), false, false);
                attributes.add(new FieldAttribute(source, null, name, field));
                // prepare the block for the supplier
                blocks[i++] = column.values();
            }
            LocalSupplier supplier = LocalSupplier.of(blocks);
            return new LocalRelation(source, attributes, supplier);
        }
    }

    private static class ResolveRefs extends BaseAnalyzerRule {
        @Override
        protected LogicalPlan doRule(LogicalPlan plan) {
            if (plan.childrenResolved() == false) {
                return plan;
            }
            final List<Attribute> childrenOutput = new ArrayList<>();

            for (LogicalPlan child : plan.children()) {
                var output = child.output();
                childrenOutput.addAll(output);
            }

            if (plan instanceof Aggregate agg) {
                return resolveAggregate(agg, childrenOutput);
            }

            if (plan instanceof Drop d) {
                return resolveDrop(d, childrenOutput);
            }

            if (plan instanceof Rename r) {
                return resolveRename(r, childrenOutput);
            }

            if (plan instanceof Keep p) {
                return resolveKeep(p, childrenOutput);
            }

            if (plan instanceof Eval p) {
                return resolveEval(p, childrenOutput);
            }

            if (plan instanceof Enrich p) {
                return resolveEnrich(p, childrenOutput);
            }

            if (plan instanceof MvExpand p) {
                return resolveMvExpand(p, childrenOutput);
            }

            if (plan instanceof Lookup l) {
                return resolveLookup(l, childrenOutput);
            }

            return plan.transformExpressionsOnly(UnresolvedAttribute.class, ua -> maybeResolveAttribute(ua, childrenOutput));
        }

        private LogicalPlan resolveAggregate(Aggregate a, List<Attribute> childrenOutput) {
            // if the grouping is resolved but the aggs are not, use the former to resolve the latter
            // e.g. STATS a ... GROUP BY a = x + 1
            Holder<Boolean> changed = new Holder<>(false);
            List<Expression> groupings = a.groupings();
            // first resolve groupings since the aggs might refer to them
            // trying to globally resolve unresolved attributes will lead to some being marked as unresolvable
            if (Resolvables.resolved(groupings) == false) {
                List<Expression> newGroupings = new ArrayList<>(groupings.size());
                for (Expression g : groupings) {
                    Expression resolved = g.transformUp(UnresolvedAttribute.class, ua -> maybeResolveAttribute(ua, childrenOutput));
                    if (resolved != g) {
                        changed.set(true);
                    }
                    newGroupings.add(resolved);
                }
                groupings = newGroupings;
                if (changed.get()) {
                    a = new Aggregate(a.source(), a.child(), a.aggregateType(), newGroupings, a.aggregates());
                    changed.set(false);
                }
            }

            if (a.expressionsResolved() == false) {
                AttributeMap<Expression> resolved = new AttributeMap<>();
                for (Expression e : groupings) {
                    Attribute attr = Expressions.attribute(e);
                    if (attr != null && attr.resolved()) {
                        resolved.put(attr, attr);
                    }
                }
                List<Attribute> resolvedList = NamedExpressions.mergeOutputAttributes(new ArrayList<>(resolved.keySet()), childrenOutput);
                List<NamedExpression> newAggregates = new ArrayList<>();

                for (NamedExpression aggregate : a.aggregates()) {
                    var agg = (NamedExpression) aggregate.transformUp(UnresolvedAttribute.class, ua -> {
                        Expression ne = ua;
                        Attribute maybeResolved = maybeResolveAttribute(ua, resolvedList);
                        if (maybeResolved != null) {
                            changed.set(true);
                            ne = maybeResolved;
                        }
                        return ne;
                    });
                    newAggregates.add(agg);
                }

                a = changed.get() ? new Aggregate(a.source(), a.child(), a.aggregateType(), groupings, newAggregates) : a;
            }

            return a;
        }

        private LogicalPlan resolveMvExpand(MvExpand p, List<Attribute> childrenOutput) {
            if (p.target() instanceof UnresolvedAttribute ua) {
                Attribute resolved = maybeResolveAttribute(ua, childrenOutput);
                if (resolved == ua) {
                    return p;
                }
                return new MvExpand(
                    p.source(),
                    p.child(),
                    resolved,
                    resolved.resolved()
                        ? new ReferenceAttribute(
                            resolved.source(),
                            resolved.name(),
                            resolved.dataType(),
                            null,
                            resolved.nullable(),
                            null,
                            false
                        )
                        : resolved
                );
            }
            return p;
        }

        private LogicalPlan resolveLookup(Lookup l, List<Attribute> childrenOutput) {
            // check if the table exists before performing any resolution
            if (l.localRelation() == null) {
                return l;
            }

            // check the on field against both the child output and the inner relation
            List<Attribute> matchFields = new ArrayList<>(l.matchFields().size());
            List<Attribute> localOutput = l.localRelation().output();
            boolean modified = false;

            for (Attribute matchField : l.matchFields()) {
                Attribute matchFieldChildReference = matchField;
                if (matchField instanceof UnresolvedAttribute ua && ua.customMessage() == false) {
                    modified = true;
                    Attribute joinedAttribute = maybeResolveAttribute(ua, localOutput);
                    // can't find the field inside the local relation
                    if (joinedAttribute instanceof UnresolvedAttribute lua) {
                        // adjust message
                        matchFieldChildReference = lua.withUnresolvedMessage(
                            lua.unresolvedMessage().replace("Unknown column", "Unknown column in lookup target")
                        );
                    } else {
                        // check also the child output by resolving to it
                        Attribute attr = maybeResolveAttribute(ua, childrenOutput);
                        matchFieldChildReference = attr;
                        if (attr instanceof UnresolvedAttribute == false) {
                            /*
                             * If they do, make sure the data types line up. If either is
                             * null it's fine to match it against anything.
                             */
                            boolean dataTypesOk = joinedAttribute.dataType().equals(attr.dataType());
                            if (false == dataTypesOk) {
                                dataTypesOk = joinedAttribute.dataType() == DataType.NULL || attr.dataType() == DataType.NULL;
                            }
                            if (false == dataTypesOk) {
                                dataTypesOk = joinedAttribute.dataType().equals(KEYWORD) && attr.dataType().equals(TEXT);
                            }
                            if (false == dataTypesOk) {
                                matchFieldChildReference = new UnresolvedAttribute(
                                    attr.source(),
                                    attr.name(),
                                    attr.qualifier(),
                                    attr.id(),
                                    "column type mismatch, table column was ["
                                        + joinedAttribute.dataType().typeName()
                                        + "] and original column was ["
                                        + attr.dataType().typeName()
                                        + "]",
                                    null
                                );
                            }
                        }
                    }
                }

                matchFields.add(matchFieldChildReference);
            }
            if (modified) {
                return new Lookup(l.source(), l.child(), l.tableName(), matchFields, l.localRelation());
            }
            return l;
        }

        private Attribute maybeResolveAttribute(UnresolvedAttribute ua, List<Attribute> childrenOutput) {
            if (ua.customMessage()) {
                return ua;
            }
            return resolveAttribute(ua, childrenOutput);
        }

        private Attribute resolveAttribute(UnresolvedAttribute ua, List<Attribute> childrenOutput) {
            Attribute resolved = ua;
            var named = resolveAgainstList(ua, childrenOutput);
            // if resolved, return it; otherwise keep it in place to be resolved later
            if (named.size() == 1) {
                resolved = named.get(0);
                if (log.isTraceEnabled() && resolved.resolved()) {
                    log.trace("Resolved {} to {}", ua, resolved);
                }
            } else {
                if (named.size() > 0) {
                    resolved = ua.withUnresolvedMessage("Resolved [" + ua + "] unexpectedly to multiple attributes " + named);
                }
            }
            return resolved;
        }

        private LogicalPlan resolveEval(Eval eval, List<Attribute> childOutput) {
            List<Attribute> allResolvedInputs = new ArrayList<>(childOutput);
            List<Alias> newFields = new ArrayList<>();
            boolean changed = false;
            for (Alias field : eval.fields()) {
                Alias result = (Alias) field.transformUp(UnresolvedAttribute.class, ua -> resolveAttribute(ua, allResolvedInputs));

                changed |= result != field;
                newFields.add(result);

                if (result.resolved()) {
                    // for proper resolution, duplicate attribute names are problematic, only last occurrence matters
                    Attribute existing = allResolvedInputs.stream()
                        .filter(attr -> attr.name().equals(result.name()))
                        .findFirst()
                        .orElse(null);
                    if (existing != null) {
                        allResolvedInputs.remove(existing);
                    }
                    allResolvedInputs.add(result.toAttribute());
                }
            }
            return changed ? new Eval(eval.source(), eval.child(), newFields) : eval;
        }

        /**
         * resolve each item manually.
         *
         * Fields are added in the order they appear.
         *
         * If one field matches multiple expressions, the following precedence rules apply (higher to lower):
         * 1. complete field name (ie. no wildcards)
         * 2. partial wildcard expressions (eg. fieldNam*)
         * 3. wildcard only (ie. *)
         *
         * If a field name matches multiple expressions with the same precedence, last one is used.
         *
         * A few examples below:
         *
         * // full name
         * row foo = 1, bar = 2 | keep foo, bar, foo   ->  bar, foo
         *
         * // the full name has precedence on wildcard expression
         * row foo = 1, bar = 2 | keep foo, bar, foo*   ->  foo, bar
         *
         * // the two wildcard expressions have the same priority, even though the first one is more specific
         * // so last one wins
         * row foo = 1, bar = 2 | keep foo*, bar, fo*   ->  bar, foo
         *
         * // * has the lowest priority
         * row foo = 1, bar = 2 | keep *, foo   ->  bar, foo
         * row foo = 1, bar = 2 | keep foo, *   ->  foo, bar
         * row foo = 1, bar = 2 | keep bar*, foo, *   ->  bar, foo
         */
        private LogicalPlan resolveKeep(Project p, List<Attribute> childOutput) {
            List<NamedExpression> resolvedProjections = new ArrayList<>();
            var projections = p.projections();
            // start with projections

            // no projection specified or just *
            if (projections.isEmpty() || (projections.size() == 1 && projections.get(0) instanceof UnresolvedStar)) {
                resolvedProjections.addAll(childOutput);
            }
            // otherwise resolve them
            else {
                Map<NamedExpression, Integer> priorities = new LinkedHashMap<>();
                for (var proj : projections) {
                    final List<Attribute> resolved;
                    final int priority;
                    if (proj instanceof UnresolvedStar) {
                        resolved = childOutput;
                        priority = 2;
                    } else if (proj instanceof UnresolvedNamePattern up) {
                        resolved = resolveAgainstList(up, childOutput);
                        priority = 1;
                    } else if (proj instanceof UnresolvedAttribute ua) {
                        resolved = resolveAgainstList(ua, childOutput);
                        priority = 0;
                    } else {
                        throw new EsqlIllegalArgumentException("unexpected projection: " + proj);
                    }
                    for (Attribute attr : resolved) {
                        Integer previousPrio = priorities.get(attr);
                        if (previousPrio == null || previousPrio >= priority) {
                            priorities.remove(attr);
                            priorities.put(attr, priority);
                        }
                    }
                }
                resolvedProjections = new ArrayList<>(priorities.keySet());
            }

            return new EsqlProject(p.source(), p.child(), resolvedProjections);
        }

        private LogicalPlan resolveDrop(Drop drop, List<Attribute> childOutput) {
            List<NamedExpression> resolvedProjections = new ArrayList<>(childOutput);

            for (var ne : drop.removals()) {
                List<? extends NamedExpression> resolved;

                if (ne instanceof UnresolvedNamePattern np) {
                    resolved = resolveAgainstList(np, childOutput);
                } else if (ne instanceof UnresolvedAttribute ua) {
                    resolved = resolveAgainstList(ua, childOutput);
                } else {
                    resolved = singletonList(ne);
                }

                // the return list might contain either resolved elements or unresolved ones.
                // if things are resolved, remove them - if not add them to the list to trip the Verifier;
                // thus make sure to remove the intersection but add the unresolved difference (if any).
                // so, remove things that are in common
                resolvedProjections.removeIf(resolved::contains);
                // but add non-projected, unresolved extras to later trip the Verifier.
                resolved.forEach(r -> {
                    if (r.resolved() == false && r instanceof UnsupportedAttribute == false) {
                        resolvedProjections.add(r);
                    }
                });
            }

            return new EsqlProject(drop.source(), drop.child(), resolvedProjections);
        }

        private LogicalPlan resolveRename(Rename rename, List<Attribute> childrenOutput) {
            List<NamedExpression> projections = new ArrayList<>(childrenOutput);

            int renamingsCount = rename.renamings().size();
            List<NamedExpression> unresolved = new ArrayList<>(renamingsCount);
            Map<String, String> reverseAliasing = new HashMap<>(renamingsCount); // `| rename a as x` => map(a: x)

            rename.renamings().forEach(alias -> {
                // skip NOPs: `| rename a as a`
                if (alias.child() instanceof UnresolvedAttribute ua && alias.name().equals(ua.name()) == false) {
                    // remove attributes overwritten by a renaming: `| keep a, b, c | rename a as b`
                    projections.removeIf(x -> x.name().equals(alias.name()));

                    var resolved = maybeResolveAttribute(ua, childrenOutput);
                    if (resolved instanceof UnsupportedAttribute || resolved.resolved()) {
                        var realiased = (NamedExpression) alias.replaceChildren(List.of(resolved));
                        projections.replaceAll(x -> x.equals(resolved) ? realiased : x);
                        childrenOutput.removeIf(x -> x.equals(resolved));
                        reverseAliasing.put(resolved.name(), alias.name());
                    } else { // remained UnresolvedAttribute
                        // is the current alias referencing a previously declared alias?
                        boolean updated = false;
                        if (reverseAliasing.containsValue(resolved.name())) {
                            for (var li = projections.listIterator(); li.hasNext();) {
                                // does alias still exist? i.e. it hasn't been renamed again (`| rename a as b, b as c, b as d`)
                                if (li.next() instanceof Alias a && a.name().equals(resolved.name())) {
                                    reverseAliasing.put(resolved.name(), alias.name());
                                    // update aliased projection in place
                                    li.set(alias.replaceChildren(a.children()));
                                    updated = true;
                                    break;
                                }
                            }
                        }
                        if (updated == false) {
                            var u = resolved;
                            var previousAliasName = reverseAliasing.get(resolved.name());
                            if (previousAliasName != null) {
                                String message = format(
                                    null,
                                    "Column [{}] renamed to [{}] and is no longer available [{}]",
                                    resolved.name(),
                                    previousAliasName,
                                    alias.sourceText()
                                );
                                u = ua.withUnresolvedMessage(message);
                            }
                            unresolved.add(u);
                        }
                    }
                }
            });

            // add unresolved renamings to later trip the Verifier.
            projections.addAll(unresolved);

            return new EsqlProject(rename.source(), rename.child(), projections);
        }

        private LogicalPlan resolveEnrich(Enrich enrich, List<Attribute> childrenOutput) {

            if (enrich.matchField().toAttribute() instanceof UnresolvedAttribute ua) {
                Attribute resolved = maybeResolveAttribute(ua, childrenOutput);
                if (resolved.equals(ua)) {
                    return enrich;
                }
                if (resolved.resolved() && enrich.policy() != null) {
                    final DataType dataType = resolved.dataType();
                    String matchType = enrich.policy().getType();
                    DataType[] allowed = allowedEnrichTypes(matchType);
                    if (Arrays.asList(allowed).contains(dataType) == false) {
                        String suffix = "only " + Arrays.toString(allowed) + " allowed for type [" + matchType + "]";
                        resolved = ua.withUnresolvedMessage(
                            "Unsupported type [" + resolved.dataType() + "] for enrich matching field [" + ua.name() + "]; " + suffix
                        );
                    }
                }
                return new Enrich(
                    enrich.source(),
                    enrich.child(),
                    enrich.mode(),
                    enrich.policyName(),
                    resolved,
                    enrich.policy(),
                    enrich.concreteIndices(),
                    enrich.enrichFields()
                );
            }
            return enrich;
        }

        private static final DataType[] GEO_TYPES = new DataType[] { GEO_POINT, GEO_SHAPE };
        private static final DataType[] NON_GEO_TYPES = new DataType[] { KEYWORD, TEXT, IP, LONG, INTEGER, FLOAT, DOUBLE, DATETIME };

        private DataType[] allowedEnrichTypes(String matchType) {
            return matchType.equals(GEO_MATCH_TYPE) ? GEO_TYPES : NON_GEO_TYPES;
        }
    }

    private static List<Attribute> resolveAgainstList(UnresolvedNamePattern up, Collection<Attribute> attrList) {
        UnresolvedAttribute ua = new UnresolvedAttribute(up.source(), up.pattern(), null);
        Predicate<Attribute> matcher = a -> up.match(a.name()) || up.match(a.qualifiedName());
        var matches = AnalyzerRules.maybeResolveAgainstList(matcher, () -> ua, attrList, true, a -> Analyzer.handleSpecialFields(ua, a));
        return potentialCandidatesIfNoMatchesFound(ua, matches, attrList, list -> UnresolvedNamePattern.errorMessage(up.pattern(), list));
    }

    private static List<Attribute> resolveAgainstList(UnresolvedAttribute ua, Collection<Attribute> attrList) {
        var matches = AnalyzerRules.maybeResolveAgainstList(ua, attrList, a -> Analyzer.handleSpecialFields(ua, a));
        return potentialCandidatesIfNoMatchesFound(ua, matches, attrList, list -> UnresolvedAttribute.errorMessage(ua.name(), list));
    }

    private static List<Attribute> potentialCandidatesIfNoMatchesFound(
        UnresolvedAttribute ua,
        List<Attribute> matches,
        Collection<Attribute> attrList,
        java.util.function.Function<List<String>, String> messageProducer
    ) {
        // none found - add error message
        if (matches.isEmpty()) {
            Set<String> names = new HashSet<>(attrList.size());
            for (var a : attrList) {
                String nameCandidate = a.name();
                if (EsqlDataTypes.isPrimitive(a.dataType())) {
                    names.add(nameCandidate);
                }
            }
            var name = ua.name();
            UnresolvedAttribute unresolved = ua.withUnresolvedMessage(messageProducer.apply(StringUtils.findSimilar(name, names)));
            matches = singletonList(unresolved);
        }
        return matches;
    }

    private static Attribute handleSpecialFields(UnresolvedAttribute u, Attribute named) {
        return named.withLocation(u.source());
    }

    private static class ResolveFunctions extends ParameterizedAnalyzerRule<LogicalPlan, AnalyzerContext> {

        @Override
        protected LogicalPlan rule(LogicalPlan plan, AnalyzerContext context) {
            // Allow resolving snapshot-only functions, but do not include them in the documentation
            final EsqlFunctionRegistry snapshotRegistry = context.functionRegistry().snapshotRegistry();
            return plan.transformExpressionsOnly(
                UnresolvedFunction.class,
                uf -> resolveFunction(uf, context.configuration(), snapshotRegistry)
            );
        }

        public static org.elasticsearch.xpack.esql.core.expression.function.Function resolveFunction(
            UnresolvedFunction uf,
            Configuration configuration,
            EsqlFunctionRegistry functionRegistry
        ) {
            org.elasticsearch.xpack.esql.core.expression.function.Function f = null;
            if (uf.analyzed()) {
                f = uf;
            } else {
                String functionName = functionRegistry.resolveAlias(uf.name());
                if (functionRegistry.functionExists(functionName) == false) {
                    f = uf.missing(functionName, functionRegistry.listFunctions());
                } else {
                    FunctionDefinition def = functionRegistry.resolveFunction(functionName);
                    f = uf.buildResolved(configuration, def);
                }
            }
            return f;
        }
    }

    private static class AddImplicitLimit extends ParameterizedRule<LogicalPlan, LogicalPlan, AnalyzerContext> {
        @Override
        public LogicalPlan apply(LogicalPlan logicalPlan, AnalyzerContext context) {
            List<LogicalPlan> limits = logicalPlan.collectFirstChildren(Limit.class::isInstance);
            int limit;
            if (limits.isEmpty()) {
                HeaderWarning.addWarning(
                    "No limit defined, adding default limit of [{}]",
                    context.configuration().resultTruncationDefaultSize()
                );
                limit = context.configuration().resultTruncationDefaultSize(); // user provided no limit: cap to a default
            } else {
                limit = context.configuration().resultTruncationMaxSize(); // user provided a limit: cap result entries to the max
            }
            var source = logicalPlan.source();
            return new Limit(source, new Literal(source, limit, DataType.INTEGER), logicalPlan);
        }
    }

    private BitSet gatherPreAnalysisMetrics(LogicalPlan plan, BitSet b) {
        // count only the explicit "limit" the user added, otherwise all queries will have a "limit" and telemetry won't reflect reality
        if (plan.collectFirstChildren(Limit.class::isInstance).isEmpty() == false) {
            b.set(LIMIT.ordinal());
        }
        plan.forEachDown(p -> FeatureMetric.set(p, b));
        return b;
    }

    private static class ImplicitCasting extends ParameterizedRule<LogicalPlan, LogicalPlan, AnalyzerContext> {
        @Override
        public LogicalPlan apply(LogicalPlan plan, AnalyzerContext context) {
            return plan.transformExpressionsUp(ScalarFunction.class, e -> ImplicitCasting.cast(e, context.functionRegistry()));
        }

        private static Expression cast(ScalarFunction f, EsqlFunctionRegistry registry) {
            if (f instanceof EsqlScalarFunction esf) {
                return processScalarFunction(esf, registry);
            }
            if (f instanceof EsqlArithmeticOperation || f instanceof BinaryComparison) {
                return processBinaryOperator((BinaryOperator) f);
            }
            if (f instanceof In in) {
                return processIn(in);
            }
            return f;
        }

        private static Expression processScalarFunction(EsqlScalarFunction f, EsqlFunctionRegistry registry) {
            List<Expression> args = f.arguments();
            List<DataType> targetDataTypes = registry.getDataTypeForStringLiteralConversion(f.getClass());
            if (targetDataTypes == null || targetDataTypes.isEmpty()) {
                return f;
            }
            List<Expression> newChildren = new ArrayList<>(args.size());
            boolean childrenChanged = false;
            DataType targetDataType = DataType.NULL;
            Expression arg;
            for (int i = 0; i < args.size(); i++) {
                arg = args.get(i);
                if (arg.resolved() && arg.dataType() == KEYWORD && arg.foldable() && ((arg instanceof EsqlScalarFunction) == false)) {
                    if (i < targetDataTypes.size()) {
                        targetDataType = targetDataTypes.get(i);
                    }
                    if (targetDataType != DataType.NULL && targetDataType != DataType.UNSUPPORTED) {
                        Expression e = castStringLiteral(arg, targetDataType);
                        childrenChanged = true;
                        newChildren.add(e);
                        continue;
                    }
                }
                newChildren.add(args.get(i));
            }
            return childrenChanged ? f.replaceChildren(newChildren) : f;
        }

        private static Expression processBinaryOperator(BinaryOperator<?, ?, ?, ?> o) {
            Expression left = o.left();
            Expression right = o.right();
            if (left.resolved() == false || right.resolved() == false) {
                return o;
            }
            List<Expression> newChildren = new ArrayList<>(2);
            boolean childrenChanged = false;
            DataType targetDataType = DataType.NULL;
            Expression from = Literal.NULL;

            if (left.dataType() == KEYWORD && left.foldable() && (left instanceof EsqlScalarFunction == false)) {
                if (supportsImplicitCasting(right.dataType())) {
                    targetDataType = right.dataType();
                    from = left;
                } else if (supportsImplicitTemporalCasting(right, o)) {
                    targetDataType = DATETIME;
                    from = left;
                }
            }
            if (right.dataType() == KEYWORD && right.foldable() && (right instanceof EsqlScalarFunction == false)) {
                if (supportsImplicitCasting(left.dataType())) {
                    targetDataType = left.dataType();
                    from = right;
                } else if (supportsImplicitTemporalCasting(left, o)) {
                    targetDataType = DATETIME;
                    from = right;
                }
            }
            if (from != Literal.NULL) {
                Expression e = castStringLiteral(from, targetDataType);
                newChildren.add(from == left ? e : left);
                newChildren.add(from == right ? e : right);
                childrenChanged = true;
            }
            return childrenChanged ? o.replaceChildren(newChildren) : o;
        }

        private static Expression processIn(In in) {
            Expression left = in.value();
            List<Expression> right = in.list();

            if (left.resolved() == false || supportsImplicitCasting(left.dataType()) == false) {
                return in;
            }
            List<Expression> newChildren = new ArrayList<>(right.size() + 1);
            boolean childrenChanged = false;

            for (Expression value : right) {
                if (value.dataType() == KEYWORD && value.foldable()) {
                    Expression e = castStringLiteral(value, left.dataType());
                    newChildren.add(e);
                    childrenChanged = true;
                } else {
                    newChildren.add(value);
                }
            }
            newChildren.add(left);
            return childrenChanged ? in.replaceChildren(newChildren) : in;
        }

        private static boolean supportsImplicitTemporalCasting(Expression e, BinaryOperator<?, ?, ?, ?> o) {
            return isTemporalAmount(e.dataType()) && (o instanceof DateTimeArithmeticOperation);
        }

        private static boolean supportsImplicitCasting(DataType type) {
            return type == DATETIME || type == IP || type == VERSION || type == BOOLEAN;
        }

        public static Expression castStringLiteral(Expression from, DataType target) {
            assert from.foldable();
            try {
                Object to = EsqlDataTypeConverter.convert(from.fold(), target);
                return new Literal(from.source(), to, target);
            } catch (Exception e) {
                String message = LoggerMessageFormat.format(
                    "Cannot convert string [{}] to [{}], error [{}]",
                    from.fold(),
                    target,
                    e.getMessage()
                );
                return new UnsupportedAttribute(
                    from.source(),
                    String.valueOf(from.fold()),
                    new UnsupportedEsField(String.valueOf(from.fold()), from.dataType().typeName()),
                    message
                );
            }
        }
    }

    /**
     * The EsqlIndexResolver will create InvalidMappedField instances for fields that are ambiguous (i.e. have multiple mappings).
     * During ResolveRefs we do not convert these to UnresolvedAttribute instances, as we want to first determine if they can
     * instead be handled by conversion functions within the query. This rule looks for matching conversion functions and converts
     * those fields into MultiTypeEsField, which encapsulates the knowledge of how to convert these into a single type.
     * This knowledge will be used later in generating the FieldExtractExec with built-in type conversion.
     * Any fields which could not be resolved by conversion functions will be converted to UnresolvedAttribute instances in a later rule
     * (See UnresolveUnionTypes below).
     */
    private static class ResolveUnionTypes extends BaseAnalyzerRule {

        record TypeResolutionKey(String fieldName, DataType fieldType) {}

        @Override
        protected LogicalPlan doRule(LogicalPlan plan) {
            List<FieldAttribute> unionFieldAttributes = new ArrayList<>();
            // See if the eval function has an unresolved MultiTypeEsField field
            // Replace the entire convert function with a new FieldAttribute (containing type conversion knowledge)
            plan = plan.transformExpressionsOnly(
                AbstractConvertFunction.class,
                convert -> resolveConvertFunction(convert, unionFieldAttributes)
            );
            // If no union fields were generated, return the plan as is
            if (unionFieldAttributes.isEmpty()) {
                return plan;
            }

            // In ResolveRefs the aggregates are resolved from the groupings, which might have an unresolved MultiTypeEsField.
            // Now that we have resolved those, we need to re-resolve the aggregates.
<<<<<<< HEAD
            if (plan instanceof Aggregate agg && agg.expressionsResolved() == false) {
=======
            if (plan instanceof EsqlAggregate agg) {
                // If the union-types resolution occurred in a child of the aggregate, we need to check the groupings
                plan = agg.transformExpressionsOnly(FieldAttribute.class, UnresolveUnionTypes::checkUnresolved);

                // Aggregates where the grouping key comes from a union-type field need to be resolved against the grouping key
>>>>>>> 2901711c
                Map<Attribute, Expression> resolved = new HashMap<>();
                for (Expression e : agg.groupings()) {
                    Attribute attr = Expressions.attribute(e);
                    if (attr != null && attr.resolved()) {
                        resolved.put(attr, e);
                    }
                }
                plan = plan.transformExpressionsOnly(UnresolvedAttribute.class, ua -> resolveAttribute(ua, resolved));
            }

            // Otherwise drop the converted attributes after the alias function, as they are only needed for this function, and
            // the original version of the attribute should still be seen as unconverted.
            plan = dropConvertedAttributes(plan, unionFieldAttributes);

            // And add generated fields to EsRelation, so these new attributes will appear in the OutputExec of the Fragment
            // and thereby get used in FieldExtractExec
            plan = plan.transformDown(EsRelation.class, esr -> {
                List<Attribute> output = esr.output();
                List<Attribute> missing = new ArrayList<>();
                for (FieldAttribute fa : unionFieldAttributes) {
                    if (output.stream().noneMatch(a -> a.id().equals(fa.id()))) {
                        missing.add(fa);
                    }
                }
                if (missing.isEmpty() == false) {
                    output.addAll(missing);
                    return new EsRelation(esr.source(), esr.index(), output, esr.indexMode(), esr.frozen());
                }
                return esr;
            });
            return plan;
        }

        private Expression resolveAttribute(UnresolvedAttribute ua, Map<Attribute, Expression> resolved) {
            var named = resolveAgainstList(ua, resolved.keySet());
            return switch (named.size()) {
                case 0 -> ua;
                case 1 -> named.get(0).equals(ua) ? ua : resolved.get(named.get(0));
                default -> ua.withUnresolvedMessage("Resolved [" + ua + "] unexpectedly to multiple attributes " + named);
            };
        }

        private LogicalPlan dropConvertedAttributes(LogicalPlan plan, List<FieldAttribute> unionFieldAttributes) {
            List<NamedExpression> projections = new ArrayList<>(plan.output());
            for (var e : unionFieldAttributes) {
                projections.removeIf(p -> p.id().equals(e.id()));
            }
            if (projections.size() != plan.output().size()) {
                return new EsqlProject(plan.source(), plan, projections);
            }
            return plan;
        }

        private Expression resolveConvertFunction(AbstractConvertFunction convert, List<FieldAttribute> unionFieldAttributes) {
            if (convert.field() instanceof FieldAttribute fa && fa.field() instanceof InvalidMappedField imf) {
                HashMap<TypeResolutionKey, Expression> typeResolutions = new HashMap<>();
                Set<DataType> supportedTypes = convert.supportedTypes();
                imf.getTypesToIndices().keySet().forEach(typeName -> {
                    DataType type = DataType.fromTypeName(typeName);
                    if (supportedTypes.contains(type)) {
                        TypeResolutionKey key = new TypeResolutionKey(fa.name(), type);
                        var concreteConvert = typeSpecificConvert(convert, fa.source(), type, imf);
                        typeResolutions.put(key, concreteConvert);
                    }
                });
                // If all mapped types were resolved, create a new FieldAttribute with the resolved MultiTypeEsField
                if (typeResolutions.size() == imf.getTypesToIndices().size()) {
                    var resolvedField = resolvedMultiTypeEsField(fa, typeResolutions);
                    return createIfDoesNotAlreadyExist(fa, resolvedField, unionFieldAttributes);
                }
            } else if (convert.field() instanceof AbstractConvertFunction subConvert) {
                return convert.replaceChildren(Collections.singletonList(resolveConvertFunction(subConvert, unionFieldAttributes)));
            }
            return convert;
        }

        private Expression createIfDoesNotAlreadyExist(
            FieldAttribute fa,
            MultiTypeEsField resolvedField,
            List<FieldAttribute> unionFieldAttributes
        ) {
            var unionFieldAttribute = new FieldAttribute(fa.source(), fa.name(), resolvedField);  // Generates new ID for the field
            int existingIndex = unionFieldAttributes.indexOf(unionFieldAttribute);
            if (existingIndex >= 0) {
                // Do not generate multiple name/type combinations with different IDs
                return unionFieldAttributes.get(existingIndex);
            } else {
                unionFieldAttributes.add(unionFieldAttribute);
                return unionFieldAttribute;
            }
        }

        private MultiTypeEsField resolvedMultiTypeEsField(FieldAttribute fa, HashMap<TypeResolutionKey, Expression> typeResolutions) {
            Map<String, Expression> typesToConversionExpressions = new HashMap<>();
            InvalidMappedField imf = (InvalidMappedField) fa.field();
            imf.getTypesToIndices().forEach((typeName, indexNames) -> {
                DataType type = DataType.fromTypeName(typeName);
                TypeResolutionKey key = new TypeResolutionKey(fa.name(), type);
                if (typeResolutions.containsKey(key)) {
                    typesToConversionExpressions.put(typeName, typeResolutions.get(key));
                }
            });
            return MultiTypeEsField.resolveFrom(imf, typesToConversionExpressions);
        }

        private Expression typeSpecificConvert(AbstractConvertFunction convert, Source source, DataType type, InvalidMappedField mtf) {
            EsField field = new EsField(mtf.getName(), type, mtf.getProperties(), mtf.isAggregatable());
            NameId id = ((FieldAttribute) convert.field()).id();
            FieldAttribute resolvedAttr = new FieldAttribute(source, null, field.getName(), field, null, Nullability.TRUE, id, false);
            return convert.replaceChildren(Collections.singletonList(resolvedAttr));
        }
    }

    /**
     * If there was no AbstractConvertFunction that resolved multi-type fields in the ResolveUnionTypes rules,
     * then there could still be some FieldAttributes that contain unresolved MultiTypeEsFields.
     * These need to be converted back to actual UnresolvedAttribute in order for validation to generate appropriate failures.
     */
    private static class UnresolveUnionTypes extends AnalyzerRules.AnalyzerRule<LogicalPlan> {
        @Override
        protected boolean skipResolved() {
            return false;
        }

        @Override
        protected LogicalPlan rule(LogicalPlan plan) {
            if (plan instanceof EsRelation esRelation) {
                // Leave esRelation as InvalidMappedField so that UNSUPPORTED fields can still pass through
                return esRelation;
            }
            return plan.transformExpressionsOnly(FieldAttribute.class, UnresolveUnionTypes::checkUnresolved);
        }

        static Attribute checkUnresolved(FieldAttribute fa) {
            if (fa.field() instanceof InvalidMappedField imf) {
                String unresolvedMessage = "Cannot use field [" + fa.name() + "] due to ambiguities being " + imf.errorMessage();
                return new UnresolvedAttribute(fa.source(), fa.name(), fa.qualifier(), fa.id(), unresolvedMessage, null);
            }
            return fa;
        }
    }
}<|MERGE_RESOLUTION|>--- conflicted
+++ resolved
@@ -1089,15 +1089,11 @@
 
             // In ResolveRefs the aggregates are resolved from the groupings, which might have an unresolved MultiTypeEsField.
             // Now that we have resolved those, we need to re-resolve the aggregates.
-<<<<<<< HEAD
-            if (plan instanceof Aggregate agg && agg.expressionsResolved() == false) {
-=======
-            if (plan instanceof EsqlAggregate agg) {
+            if (plan instanceof Aggregate agg) {
                 // If the union-types resolution occurred in a child of the aggregate, we need to check the groupings
                 plan = agg.transformExpressionsOnly(FieldAttribute.class, UnresolveUnionTypes::checkUnresolved);
 
                 // Aggregates where the grouping key comes from a union-type field need to be resolved against the grouping key
->>>>>>> 2901711c
                 Map<Attribute, Expression> resolved = new HashMap<>();
                 for (Expression e : agg.groupings()) {
                     Attribute attr = Expressions.attribute(e);
