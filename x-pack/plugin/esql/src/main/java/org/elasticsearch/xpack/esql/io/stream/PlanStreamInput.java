--- conflicted
+++ resolved
@@ -66,13 +66,8 @@
 
     private EsField[] esFieldsCache = new EsField[64];
 
-<<<<<<< HEAD
     private String[] stringCache = new String[64];
 
-    private final PlanNameRegistry registry;
-
-=======
->>>>>>> f7880ae8
     // hook for nameId, where can cache and map, for now just return a NameId of the same long value.
     private final LongFunction<NameId> nameIdFunction;
 
