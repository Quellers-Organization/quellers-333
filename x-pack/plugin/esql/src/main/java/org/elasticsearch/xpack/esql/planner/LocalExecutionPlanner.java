--- conflicted
+++ resolved
@@ -350,13 +350,8 @@
                 case IP -> TopNEncoder.IP;
                 case TEXT, KEYWORD -> TopNEncoder.UTF8;
                 case VERSION -> TopNEncoder.VERSION;
-<<<<<<< HEAD
                 case BOOLEAN, NULL, BYTE, SHORT, INTEGER, LONG, DOUBLE, FLOAT, HALF_FLOAT, DATETIME, DATE_NANOS, DATE_PERIOD, TIME_DURATION,
-                    OBJECT, NESTED, SCALED_FLOAT, UNSIGNED_LONG, DOC_DATA_TYPE, TSID_DATA_TYPE -> TopNEncoder.DEFAULT_SORTABLE;
-=======
-                case BOOLEAN, NULL, BYTE, SHORT, INTEGER, LONG, DOUBLE, FLOAT, HALF_FLOAT, DATETIME, DATE_PERIOD, TIME_DURATION, OBJECT,
-                    SCALED_FLOAT, UNSIGNED_LONG, DOC_DATA_TYPE, TSID_DATA_TYPE -> TopNEncoder.DEFAULT_SORTABLE;
->>>>>>> a78a21bc
+                    OBJECT, SCALED_FLOAT, UNSIGNED_LONG, DOC_DATA_TYPE, TSID_DATA_TYPE -> TopNEncoder.DEFAULT_SORTABLE;
                 case GEO_POINT, CARTESIAN_POINT, GEO_SHAPE, CARTESIAN_SHAPE, COUNTER_LONG, COUNTER_INTEGER, COUNTER_DOUBLE ->
                     TopNEncoder.DEFAULT_UNSORTABLE;
                 // unsupported fields are encoded as BytesRef, we'll use the same encoder; all values should be null at this point
