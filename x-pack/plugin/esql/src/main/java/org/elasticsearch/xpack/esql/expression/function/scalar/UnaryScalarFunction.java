/*
 * Copyright Elasticsearch B.V. and/or licensed to Elasticsearch B.V. under one
 * or more contributor license agreements. Licensed under the Elastic License
 * 2.0; you may not use this file except in compliance with the Elastic License
 * 2.0.
 */

package org.elasticsearch.xpack.esql.expression.function.scalar;

import org.elasticsearch.common.io.stream.NamedWriteableRegistry;
import org.elasticsearch.common.io.stream.StreamInput;
import org.elasticsearch.common.io.stream.StreamOutput;
import org.elasticsearch.xpack.esql.core.expression.Expression;
import org.elasticsearch.xpack.esql.core.expression.TypeResolutions;
import org.elasticsearch.xpack.esql.core.expression.predicate.logical.Not;
import org.elasticsearch.xpack.esql.core.expression.predicate.nulls.IsNotNull;
import org.elasticsearch.xpack.esql.core.expression.predicate.nulls.IsNull;
import org.elasticsearch.xpack.esql.core.tree.Source;
import org.elasticsearch.xpack.esql.core.type.DataType;
import org.elasticsearch.xpack.esql.expression.function.scalar.convert.FromBase64;
import org.elasticsearch.xpack.esql.expression.function.scalar.convert.ToBase64;
import org.elasticsearch.xpack.esql.expression.function.scalar.convert.ToBoolean;
import org.elasticsearch.xpack.esql.expression.function.scalar.convert.ToCartesianPoint;
import org.elasticsearch.xpack.esql.expression.function.scalar.convert.ToCartesianShape;
import org.elasticsearch.xpack.esql.expression.function.scalar.convert.ToDatePeriod;
import org.elasticsearch.xpack.esql.expression.function.scalar.convert.ToDatetime;
import org.elasticsearch.xpack.esql.expression.function.scalar.convert.ToDegrees;
import org.elasticsearch.xpack.esql.expression.function.scalar.convert.ToDouble;
import org.elasticsearch.xpack.esql.expression.function.scalar.convert.ToGeoPoint;
import org.elasticsearch.xpack.esql.expression.function.scalar.convert.ToGeoShape;
import org.elasticsearch.xpack.esql.expression.function.scalar.convert.ToIP;
import org.elasticsearch.xpack.esql.expression.function.scalar.convert.ToInteger;
import org.elasticsearch.xpack.esql.expression.function.scalar.convert.ToLong;
import org.elasticsearch.xpack.esql.expression.function.scalar.convert.ToRadians;
import org.elasticsearch.xpack.esql.expression.function.scalar.convert.ToString;
import org.elasticsearch.xpack.esql.expression.function.scalar.convert.ToTimeDuration;
import org.elasticsearch.xpack.esql.expression.function.scalar.convert.ToUnsignedLong;
import org.elasticsearch.xpack.esql.expression.function.scalar.convert.ToVersion;
import org.elasticsearch.xpack.esql.expression.function.scalar.math.Abs;
import org.elasticsearch.xpack.esql.expression.function.scalar.math.Acos;
import org.elasticsearch.xpack.esql.expression.function.scalar.math.Asin;
import org.elasticsearch.xpack.esql.expression.function.scalar.math.Atan;
import org.elasticsearch.xpack.esql.expression.function.scalar.math.Cbrt;
import org.elasticsearch.xpack.esql.expression.function.scalar.math.Ceil;
import org.elasticsearch.xpack.esql.expression.function.scalar.math.Cos;
import org.elasticsearch.xpack.esql.expression.function.scalar.math.Cosh;
import org.elasticsearch.xpack.esql.expression.function.scalar.math.Exp;
import org.elasticsearch.xpack.esql.expression.function.scalar.math.Floor;
import org.elasticsearch.xpack.esql.expression.function.scalar.math.Log10;
import org.elasticsearch.xpack.esql.expression.function.scalar.math.Signum;
import org.elasticsearch.xpack.esql.expression.function.scalar.math.Sin;
import org.elasticsearch.xpack.esql.expression.function.scalar.math.Sinh;
import org.elasticsearch.xpack.esql.expression.function.scalar.math.Sqrt;
import org.elasticsearch.xpack.esql.expression.function.scalar.math.Tan;
import org.elasticsearch.xpack.esql.expression.function.scalar.math.Tanh;
import org.elasticsearch.xpack.esql.expression.function.scalar.multivalue.AbstractMultivalueFunction;
import org.elasticsearch.xpack.esql.expression.function.scalar.spatial.StX;
import org.elasticsearch.xpack.esql.expression.function.scalar.spatial.StY;
import org.elasticsearch.xpack.esql.expression.function.scalar.string.LTrim;
import org.elasticsearch.xpack.esql.expression.function.scalar.string.Length;
import org.elasticsearch.xpack.esql.expression.function.scalar.string.RLike;
import org.elasticsearch.xpack.esql.expression.function.scalar.string.RTrim;
import org.elasticsearch.xpack.esql.expression.function.scalar.string.Trim;
import org.elasticsearch.xpack.esql.expression.function.scalar.string.WildcardLike;
import org.elasticsearch.xpack.esql.expression.predicate.operator.arithmetic.Neg;
import org.elasticsearch.xpack.esql.io.stream.PlanStreamInput;

import java.io.IOException;
import java.util.ArrayList;
import java.util.Arrays;
import java.util.List;

import static org.elasticsearch.xpack.esql.core.expression.TypeResolutions.isNumeric;

public abstract class UnaryScalarFunction extends EsqlScalarFunction {
    public static List<NamedWriteableRegistry.Entry> getNamedWriteables() {
<<<<<<< HEAD
        return List.of(
            Abs.ENTRY,
            Acos.ENTRY,
            Asin.ENTRY,
            Atan.ENTRY,
            Cbrt.ENTRY,
            Ceil.ENTRY,
            Cos.ENTRY,
            Cosh.ENTRY,
            Floor.ENTRY,
            FromBase64.ENTRY,
            IsNotNull.ENTRY,
            IsNull.ENTRY,
            Length.ENTRY,
            Log10.ENTRY,
            LTrim.ENTRY,
            Neg.ENTRY,
            Not.ENTRY,
            RTrim.ENTRY,
            Signum.ENTRY,
            Sin.ENTRY,
            Sinh.ENTRY,
            Sqrt.ENTRY,
            StX.ENTRY,
            StY.ENTRY,
            Tan.ENTRY,
            Tanh.ENTRY,
            ToBase64.ENTRY,
            ToBoolean.ENTRY,
            ToCartesianPoint.ENTRY,
            ToDatePeriod.ENTRY,
            ToDatetime.ENTRY,
            ToDegrees.ENTRY,
            ToDouble.ENTRY,
            ToGeoShape.ENTRY,
            ToCartesianShape.ENTRY,
            ToGeoPoint.ENTRY,
            ToIP.ENTRY,
            ToInteger.ENTRY,
            ToLong.ENTRY,
            ToRadians.ENTRY,
            ToString.ENTRY,
            ToTimeDuration.ENTRY,
            ToUnsignedLong.ENTRY,
            ToVersion.ENTRY,
            Trim.ENTRY
        );
=======
        List<NamedWriteableRegistry.Entry> entries = new ArrayList<>();
        entries.add(Abs.ENTRY);
        entries.add(Acos.ENTRY);
        entries.add(Asin.ENTRY);
        entries.add(Atan.ENTRY);
        entries.add(Cbrt.ENTRY);
        entries.add(Ceil.ENTRY);
        entries.add(Cos.ENTRY);
        entries.add(Cosh.ENTRY);
        entries.add(Exp.ENTRY);
        entries.add(Floor.ENTRY);
        entries.add(FromBase64.ENTRY);
        entries.add(IsNotNull.ENTRY);
        entries.add(IsNull.ENTRY);
        entries.add(Length.ENTRY);
        entries.add(Log10.ENTRY);
        entries.add(LTrim.ENTRY);
        entries.add(Neg.ENTRY);
        entries.add(Not.ENTRY);
        entries.add(RLike.ENTRY);
        entries.add(RTrim.ENTRY);
        entries.add(Signum.ENTRY);
        entries.add(Sin.ENTRY);
        entries.add(Sinh.ENTRY);
        entries.add(Sqrt.ENTRY);
        entries.add(StX.ENTRY);
        entries.add(StY.ENTRY);
        entries.add(Tan.ENTRY);
        entries.add(Tanh.ENTRY);
        entries.add(ToBase64.ENTRY);
        entries.add(ToBoolean.ENTRY);
        entries.add(ToCartesianPoint.ENTRY);
        entries.add(ToDatetime.ENTRY);
        entries.add(ToDegrees.ENTRY);
        entries.add(ToDouble.ENTRY);
        entries.add(ToGeoShape.ENTRY);
        entries.add(ToCartesianShape.ENTRY);
        entries.add(ToGeoPoint.ENTRY);
        entries.add(ToIP.ENTRY);
        entries.add(ToInteger.ENTRY);
        entries.add(ToLong.ENTRY);
        entries.add(ToRadians.ENTRY);
        entries.add(ToString.ENTRY);
        entries.add(ToUnsignedLong.ENTRY);
        entries.add(ToVersion.ENTRY);
        entries.add(Trim.ENTRY);
        entries.add(WildcardLike.ENTRY);
        entries.addAll(AbstractMultivalueFunction.getNamedWriteables());
        return entries;
>>>>>>> e58678da
    }

    protected final Expression field;

    public UnaryScalarFunction(Source source, Expression field) {
        super(source, Arrays.asList(field));
        this.field = field;
    }

    protected UnaryScalarFunction(StreamInput in) throws IOException {
        this(Source.readFrom((PlanStreamInput) in), in.readNamedWriteable(Expression.class));
    }

    @Override
    public void writeTo(StreamOutput out) throws IOException {
        source().writeTo(out);
        out.writeNamedWriteable(field);
    }

    @Override
    protected Expression.TypeResolution resolveType() {
        if (childrenResolved() == false) {
            return new Expression.TypeResolution("Unresolved children");
        }

        return isNumeric(field, sourceText(), TypeResolutions.ParamOrdinal.DEFAULT);
    }

    @Override
    public boolean foldable() {
        return field.foldable();
    }

    public final Expression field() {
        return field;
    }

    @Override
    public DataType dataType() {
        return field.dataType();
    }
}<|MERGE_RESOLUTION|>--- conflicted
+++ resolved
@@ -74,55 +74,6 @@
 
 public abstract class UnaryScalarFunction extends EsqlScalarFunction {
     public static List<NamedWriteableRegistry.Entry> getNamedWriteables() {
-<<<<<<< HEAD
-        return List.of(
-            Abs.ENTRY,
-            Acos.ENTRY,
-            Asin.ENTRY,
-            Atan.ENTRY,
-            Cbrt.ENTRY,
-            Ceil.ENTRY,
-            Cos.ENTRY,
-            Cosh.ENTRY,
-            Floor.ENTRY,
-            FromBase64.ENTRY,
-            IsNotNull.ENTRY,
-            IsNull.ENTRY,
-            Length.ENTRY,
-            Log10.ENTRY,
-            LTrim.ENTRY,
-            Neg.ENTRY,
-            Not.ENTRY,
-            RTrim.ENTRY,
-            Signum.ENTRY,
-            Sin.ENTRY,
-            Sinh.ENTRY,
-            Sqrt.ENTRY,
-            StX.ENTRY,
-            StY.ENTRY,
-            Tan.ENTRY,
-            Tanh.ENTRY,
-            ToBase64.ENTRY,
-            ToBoolean.ENTRY,
-            ToCartesianPoint.ENTRY,
-            ToDatePeriod.ENTRY,
-            ToDatetime.ENTRY,
-            ToDegrees.ENTRY,
-            ToDouble.ENTRY,
-            ToGeoShape.ENTRY,
-            ToCartesianShape.ENTRY,
-            ToGeoPoint.ENTRY,
-            ToIP.ENTRY,
-            ToInteger.ENTRY,
-            ToLong.ENTRY,
-            ToRadians.ENTRY,
-            ToString.ENTRY,
-            ToTimeDuration.ENTRY,
-            ToUnsignedLong.ENTRY,
-            ToVersion.ENTRY,
-            Trim.ENTRY
-        );
-=======
         List<NamedWriteableRegistry.Entry> entries = new ArrayList<>();
         entries.add(Abs.ENTRY);
         entries.add(Acos.ENTRY);
@@ -155,6 +106,7 @@
         entries.add(ToBase64.ENTRY);
         entries.add(ToBoolean.ENTRY);
         entries.add(ToCartesianPoint.ENTRY);
+        entries.add(ToDatePeriod.ENTRY);
         entries.add(ToDatetime.ENTRY);
         entries.add(ToDegrees.ENTRY);
         entries.add(ToDouble.ENTRY);
@@ -166,13 +118,13 @@
         entries.add(ToLong.ENTRY);
         entries.add(ToRadians.ENTRY);
         entries.add(ToString.ENTRY);
+        entries.add(ToTimeDuration.ENTRY);
         entries.add(ToUnsignedLong.ENTRY);
         entries.add(ToVersion.ENTRY);
         entries.add(Trim.ENTRY);
         entries.add(WildcardLike.ENTRY);
         entries.addAll(AbstractMultivalueFunction.getNamedWriteables());
         return entries;
->>>>>>> e58678da
     }
 
     protected final Expression field;
