--- conflicted
+++ resolved
@@ -74,11 +74,8 @@
 import org.elasticsearch.xpack.esql.expression.function.scalar.string.Left;
 import org.elasticsearch.xpack.esql.expression.function.scalar.string.Length;
 import org.elasticsearch.xpack.esql.expression.function.scalar.string.RTrim;
-<<<<<<< HEAD
 import org.elasticsearch.xpack.esql.expression.function.scalar.string.Replace;
-=======
 import org.elasticsearch.xpack.esql.expression.function.scalar.string.Right;
->>>>>>> 7becfbf6
 import org.elasticsearch.xpack.esql.expression.function.scalar.string.Split;
 import org.elasticsearch.xpack.esql.expression.function.scalar.string.StartsWith;
 import org.elasticsearch.xpack.esql.expression.function.scalar.string.Substring;
@@ -147,15 +144,10 @@
                 def(LTrim.class, LTrim::new, "ltrim"),
                 def(RTrim.class, RTrim::new, "rtrim"),
                 def(Trim.class, Trim::new, "trim"),
-<<<<<<< HEAD
-                def(StartsWith.class, StartsWith::new, "starts_with"),
+                def(Left.class, Left::new, "left"),
                 def(Replace.class, Replace::new, "replace"),
-                def(Left.class, Left::new, "left") },
-=======
-                def(Left.class, Left::new, "left"),
                 def(Right.class, Right::new, "right"),
                 def(StartsWith.class, StartsWith::new, "starts_with") },
->>>>>>> 7becfbf6
             // date
             new FunctionDefinition[] {
                 def(DateExtract.class, DateExtract::new, "date_extract"),
