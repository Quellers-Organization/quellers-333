/*
 * Copyright Elasticsearch B.V. and/or licensed to Elasticsearch B.V. under one
 * or more contributor license agreements. Licensed under the Elastic License
 * 2.0; you may not use this file except in compliance with the Elastic License
 * 2.0.
 */

package org.elasticsearch.xpack.esql.expression.function;

import org.elasticsearch.Build;
import org.elasticsearch.common.Strings;
import org.elasticsearch.common.util.CollectionUtils;
import org.elasticsearch.common.util.FeatureFlag;
import org.elasticsearch.xpack.esql.core.ParsingException;
import org.elasticsearch.xpack.esql.core.QlIllegalArgumentException;
import org.elasticsearch.xpack.esql.core.expression.Expression;
import org.elasticsearch.xpack.esql.core.expression.function.Function;
import org.elasticsearch.xpack.esql.core.tree.Source;
import org.elasticsearch.xpack.esql.core.type.DataType;
import org.elasticsearch.xpack.esql.core.util.Check;
import org.elasticsearch.xpack.esql.expression.function.aggregate.Avg;
import org.elasticsearch.xpack.esql.expression.function.aggregate.Count;
import org.elasticsearch.xpack.esql.expression.function.aggregate.CountDistinct;
import org.elasticsearch.xpack.esql.expression.function.aggregate.Max;
import org.elasticsearch.xpack.esql.expression.function.aggregate.Median;
import org.elasticsearch.xpack.esql.expression.function.aggregate.MedianAbsoluteDeviation;
import org.elasticsearch.xpack.esql.expression.function.aggregate.Min;
import org.elasticsearch.xpack.esql.expression.function.aggregate.Percentile;
import org.elasticsearch.xpack.esql.expression.function.aggregate.Rate;
import org.elasticsearch.xpack.esql.expression.function.aggregate.SpatialCentroid;
import org.elasticsearch.xpack.esql.expression.function.aggregate.Sum;
import org.elasticsearch.xpack.esql.expression.function.aggregate.Top;
import org.elasticsearch.xpack.esql.expression.function.aggregate.Values;
import org.elasticsearch.xpack.esql.expression.function.aggregate.WeightedAvg;
import org.elasticsearch.xpack.esql.expression.function.fulltext.QueryStringFunction;
import org.elasticsearch.xpack.esql.expression.function.grouping.Bucket;
import org.elasticsearch.xpack.esql.expression.function.grouping.Categorize;
import org.elasticsearch.xpack.esql.expression.function.scalar.conditional.Case;
import org.elasticsearch.xpack.esql.expression.function.scalar.conditional.Greatest;
import org.elasticsearch.xpack.esql.expression.function.scalar.conditional.Least;
import org.elasticsearch.xpack.esql.expression.function.scalar.convert.FromBase64;
import org.elasticsearch.xpack.esql.expression.function.scalar.convert.ToBase64;
import org.elasticsearch.xpack.esql.expression.function.scalar.convert.ToBoolean;
import org.elasticsearch.xpack.esql.expression.function.scalar.convert.ToCartesianPoint;
import org.elasticsearch.xpack.esql.expression.function.scalar.convert.ToCartesianShape;
import org.elasticsearch.xpack.esql.expression.function.scalar.convert.ToDatePeriod;
import org.elasticsearch.xpack.esql.expression.function.scalar.convert.ToDatetime;
import org.elasticsearch.xpack.esql.expression.function.scalar.convert.ToDegrees;
import org.elasticsearch.xpack.esql.expression.function.scalar.convert.ToDouble;
import org.elasticsearch.xpack.esql.expression.function.scalar.convert.ToGeoPoint;
import org.elasticsearch.xpack.esql.expression.function.scalar.convert.ToGeoShape;
import org.elasticsearch.xpack.esql.expression.function.scalar.convert.ToIP;
import org.elasticsearch.xpack.esql.expression.function.scalar.convert.ToInteger;
import org.elasticsearch.xpack.esql.expression.function.scalar.convert.ToLong;
import org.elasticsearch.xpack.esql.expression.function.scalar.convert.ToRadians;
import org.elasticsearch.xpack.esql.expression.function.scalar.convert.ToString;
import org.elasticsearch.xpack.esql.expression.function.scalar.convert.ToTimeDuration;
import org.elasticsearch.xpack.esql.expression.function.scalar.convert.ToUnsignedLong;
import org.elasticsearch.xpack.esql.expression.function.scalar.convert.ToVersion;
import org.elasticsearch.xpack.esql.expression.function.scalar.date.DateDiff;
import org.elasticsearch.xpack.esql.expression.function.scalar.date.DateExtract;
import org.elasticsearch.xpack.esql.expression.function.scalar.date.DateFormat;
import org.elasticsearch.xpack.esql.expression.function.scalar.date.DateParse;
import org.elasticsearch.xpack.esql.expression.function.scalar.date.DateTrunc;
import org.elasticsearch.xpack.esql.expression.function.scalar.date.Now;
import org.elasticsearch.xpack.esql.expression.function.scalar.ip.CIDRMatch;
import org.elasticsearch.xpack.esql.expression.function.scalar.ip.IpPrefix;
import org.elasticsearch.xpack.esql.expression.function.scalar.math.Abs;
import org.elasticsearch.xpack.esql.expression.function.scalar.math.Acos;
import org.elasticsearch.xpack.esql.expression.function.scalar.math.Asin;
import org.elasticsearch.xpack.esql.expression.function.scalar.math.Atan;
import org.elasticsearch.xpack.esql.expression.function.scalar.math.Atan2;
import org.elasticsearch.xpack.esql.expression.function.scalar.math.Cbrt;
import org.elasticsearch.xpack.esql.expression.function.scalar.math.Ceil;
import org.elasticsearch.xpack.esql.expression.function.scalar.math.Cos;
import org.elasticsearch.xpack.esql.expression.function.scalar.math.Cosh;
import org.elasticsearch.xpack.esql.expression.function.scalar.math.E;
import org.elasticsearch.xpack.esql.expression.function.scalar.math.Exp;
import org.elasticsearch.xpack.esql.expression.function.scalar.math.Floor;
import org.elasticsearch.xpack.esql.expression.function.scalar.math.Log;
import org.elasticsearch.xpack.esql.expression.function.scalar.math.Log10;
import org.elasticsearch.xpack.esql.expression.function.scalar.math.Pi;
import org.elasticsearch.xpack.esql.expression.function.scalar.math.Pow;
import org.elasticsearch.xpack.esql.expression.function.scalar.math.Round;
import org.elasticsearch.xpack.esql.expression.function.scalar.math.Signum;
import org.elasticsearch.xpack.esql.expression.function.scalar.math.Sin;
import org.elasticsearch.xpack.esql.expression.function.scalar.math.Sinh;
import org.elasticsearch.xpack.esql.expression.function.scalar.math.Sqrt;
import org.elasticsearch.xpack.esql.expression.function.scalar.math.Tan;
import org.elasticsearch.xpack.esql.expression.function.scalar.math.Tanh;
import org.elasticsearch.xpack.esql.expression.function.scalar.math.Tau;
import org.elasticsearch.xpack.esql.expression.function.scalar.multivalue.MvAppend;
import org.elasticsearch.xpack.esql.expression.function.scalar.multivalue.MvAvg;
import org.elasticsearch.xpack.esql.expression.function.scalar.multivalue.MvConcat;
import org.elasticsearch.xpack.esql.expression.function.scalar.multivalue.MvCount;
import org.elasticsearch.xpack.esql.expression.function.scalar.multivalue.MvDedupe;
import org.elasticsearch.xpack.esql.expression.function.scalar.multivalue.MvFirst;
import org.elasticsearch.xpack.esql.expression.function.scalar.multivalue.MvLast;
import org.elasticsearch.xpack.esql.expression.function.scalar.multivalue.MvMax;
import org.elasticsearch.xpack.esql.expression.function.scalar.multivalue.MvMedian;
import org.elasticsearch.xpack.esql.expression.function.scalar.multivalue.MvMedianAbsoluteDeviation;
import org.elasticsearch.xpack.esql.expression.function.scalar.multivalue.MvMin;
import org.elasticsearch.xpack.esql.expression.function.scalar.multivalue.MvPSeriesWeightedSum;
import org.elasticsearch.xpack.esql.expression.function.scalar.multivalue.MvPercentile;
import org.elasticsearch.xpack.esql.expression.function.scalar.multivalue.MvSlice;
import org.elasticsearch.xpack.esql.expression.function.scalar.multivalue.MvSort;
import org.elasticsearch.xpack.esql.expression.function.scalar.multivalue.MvSum;
import org.elasticsearch.xpack.esql.expression.function.scalar.multivalue.MvZip;
import org.elasticsearch.xpack.esql.expression.function.scalar.nulls.Coalesce;
import org.elasticsearch.xpack.esql.expression.function.scalar.spatial.SpatialContains;
import org.elasticsearch.xpack.esql.expression.function.scalar.spatial.SpatialDisjoint;
import org.elasticsearch.xpack.esql.expression.function.scalar.spatial.SpatialIntersects;
import org.elasticsearch.xpack.esql.expression.function.scalar.spatial.SpatialWithin;
import org.elasticsearch.xpack.esql.expression.function.scalar.spatial.StDistance;
import org.elasticsearch.xpack.esql.expression.function.scalar.spatial.StX;
import org.elasticsearch.xpack.esql.expression.function.scalar.spatial.StY;
import org.elasticsearch.xpack.esql.expression.function.scalar.string.Concat;
import org.elasticsearch.xpack.esql.expression.function.scalar.string.EndsWith;
import org.elasticsearch.xpack.esql.expression.function.scalar.string.LTrim;
import org.elasticsearch.xpack.esql.expression.function.scalar.string.Left;
import org.elasticsearch.xpack.esql.expression.function.scalar.string.Length;
import org.elasticsearch.xpack.esql.expression.function.scalar.string.Locate;
import org.elasticsearch.xpack.esql.expression.function.scalar.string.RTrim;
import org.elasticsearch.xpack.esql.expression.function.scalar.string.Repeat;
import org.elasticsearch.xpack.esql.expression.function.scalar.string.Replace;
import org.elasticsearch.xpack.esql.expression.function.scalar.string.Right;
import org.elasticsearch.xpack.esql.expression.function.scalar.string.Space;
import org.elasticsearch.xpack.esql.expression.function.scalar.string.Split;
import org.elasticsearch.xpack.esql.expression.function.scalar.string.StartsWith;
import org.elasticsearch.xpack.esql.expression.function.scalar.string.Substring;
import org.elasticsearch.xpack.esql.expression.function.scalar.string.ToLower;
import org.elasticsearch.xpack.esql.expression.function.scalar.string.ToUpper;
import org.elasticsearch.xpack.esql.expression.function.scalar.string.Trim;
import org.elasticsearch.xpack.esql.plan.logical.meta.MetaFunctions;
import org.elasticsearch.xpack.esql.session.Configuration;

import java.lang.reflect.Constructor;
import java.util.ArrayList;
import java.util.Arrays;
import java.util.Collection;
import java.util.HashMap;
import java.util.LinkedHashMap;
import java.util.List;
import java.util.Locale;
import java.util.Map;
import java.util.function.BiFunction;
import java.util.regex.Pattern;
import java.util.stream.Collectors;

import static java.util.Collections.emptyList;
import static java.util.Collections.unmodifiableList;
import static java.util.stream.Collectors.toList;
import static org.elasticsearch.xpack.esql.core.type.DataType.BOOLEAN;
import static org.elasticsearch.xpack.esql.core.type.DataType.CARTESIAN_POINT;
import static org.elasticsearch.xpack.esql.core.type.DataType.CARTESIAN_SHAPE;
import static org.elasticsearch.xpack.esql.core.type.DataType.DATETIME;
import static org.elasticsearch.xpack.esql.core.type.DataType.DOUBLE;
import static org.elasticsearch.xpack.esql.core.type.DataType.GEO_POINT;
import static org.elasticsearch.xpack.esql.core.type.DataType.GEO_SHAPE;
import static org.elasticsearch.xpack.esql.core.type.DataType.INTEGER;
import static org.elasticsearch.xpack.esql.core.type.DataType.IP;
import static org.elasticsearch.xpack.esql.core.type.DataType.KEYWORD;
import static org.elasticsearch.xpack.esql.core.type.DataType.LONG;
import static org.elasticsearch.xpack.esql.core.type.DataType.TEXT;
import static org.elasticsearch.xpack.esql.core.type.DataType.UNSIGNED_LONG;
import static org.elasticsearch.xpack.esql.core.type.DataType.UNSUPPORTED;
import static org.elasticsearch.xpack.esql.core.type.DataType.VERSION;

public class EsqlFunctionRegistry {

    private static final Map<Class<? extends Function>, List<DataType>> dataTypesForStringLiteralConversion = new LinkedHashMap<>();

    private static final Map<DataType, Integer> dataTypeCastingPriority;

    static {
        List<DataType> typePriorityList = Arrays.asList(
            DATETIME,
            DOUBLE,
            LONG,
            INTEGER,
            IP,
            VERSION,
            GEO_POINT,
            GEO_SHAPE,
            CARTESIAN_POINT,
            CARTESIAN_SHAPE,
            BOOLEAN,
            UNSIGNED_LONG,
            UNSUPPORTED
        );
        dataTypeCastingPriority = new HashMap<>();
        for (int i = 0; i < typePriorityList.size(); i++) {
            dataTypeCastingPriority.put(typePriorityList.get(i), i);
        }
    }

    // Translation table for error messaging in the following function
    private static final String[] NUM_NAMES = { "zero", "one", "two", "three", "four", "five", };

    // list of functions grouped by type of functions (aggregate, statistics, math etc) and ordered alphabetically inside each group
    // a single function will have one entry for itself with its name associated to its instance and, also, one entry for each alias
    // it has with the alias name associated to the FunctionDefinition instance
    private final Map<String, FunctionDefinition> defs = new LinkedHashMap<>();
    private final Map<String, String> aliases = new HashMap<>();

    private SnapshotFunctionRegistry snapshotRegistry = null;

    @SuppressWarnings("this-escape")
    public EsqlFunctionRegistry() {
        register(functions());
        buildDataTypesForStringLiteralConversion(functions());
    }

    EsqlFunctionRegistry(FunctionDefinition... functions) {
        register(functions);
    }

    public FunctionDefinition resolveFunction(String functionName) {
        FunctionDefinition def = defs.get(functionName);
        if (def == null) {
            throw new QlIllegalArgumentException("Cannot find function {}; this should have been caught during analysis", functionName);
        }
        return def;
    }

    private String normalize(String name) {
        return name.toLowerCase(Locale.ROOT);
    }

    public String resolveAlias(String alias) {
        String normalized = normalize(alias);
        return aliases.getOrDefault(normalized, normalized);
    }

    public boolean functionExists(String functionName) {
        return defs.containsKey(functionName);
    }

    public Collection<FunctionDefinition> listFunctions() {
        // It is worth double checking if we need this copy. These are immutable anyway.
        return defs.values();
    }

    public Collection<FunctionDefinition> listFunctions(String pattern) {
        // It is worth double checking if we need this copy. These are immutable anyway.
        Pattern p = Strings.hasText(pattern) ? Pattern.compile(normalize(pattern)) : null;
        return defs.entrySet()
            .stream()
            .filter(e -> p == null || p.matcher(e.getKey()).matches())
            .map(e -> cloneDefinition(e.getKey(), e.getValue()))
            .collect(toList());
    }

    private FunctionDefinition[][] functions() {
        return new FunctionDefinition[][] {
            // grouping functions
            new FunctionDefinition[] { def(Bucket.class, Bucket::new, "bucket", "bin"), },
            // aggregate functions
            new FunctionDefinition[] {
                def(Avg.class, Avg::new, "avg"),
                def(Count.class, Count::new, "count"),
                def(CountDistinct.class, CountDistinct::new, "count_distinct"),
                def(Max.class, Max::new, "max"),
                def(Median.class, Median::new, "median"),
                def(MedianAbsoluteDeviation.class, MedianAbsoluteDeviation::new, "median_absolute_deviation"),
                def(Min.class, Min::new, "min"),
                def(Percentile.class, Percentile::new, "percentile"),
                def(Sum.class, Sum::new, "sum"),
                def(Top.class, Top::new, "top"),
                def(Values.class, Values::new, "values"),
                def(WeightedAvg.class, WeightedAvg::new, "weighted_avg") },
            // math
            new FunctionDefinition[] {
                def(Abs.class, Abs::new, "abs"),
                def(Acos.class, Acos::new, "acos"),
                def(Asin.class, Asin::new, "asin"),
                def(Atan.class, Atan::new, "atan"),
                def(Atan2.class, Atan2::new, "atan2"),
                def(Cbrt.class, Cbrt::new, "cbrt"),
                def(Ceil.class, Ceil::new, "ceil"),
                def(Cos.class, Cos::new, "cos"),
                def(Cosh.class, Cosh::new, "cosh"),
                def(E.class, E::new, "e"),
                def(Exp.class, Exp::new, "exp"),
                def(Floor.class, Floor::new, "floor"),
                def(Greatest.class, Greatest::new, "greatest"),
                def(Log.class, Log::new, "log"),
                def(Log10.class, Log10::new, "log10"),
                def(Least.class, Least::new, "least"),
                def(Pi.class, Pi::new, "pi"),
                def(Pow.class, Pow::new, "pow"),
                def(Round.class, Round::new, "round"),
                def(Signum.class, Signum::new, "signum"),
                def(Sin.class, Sin::new, "sin"),
                def(Sinh.class, Sinh::new, "sinh"),
                def(Sqrt.class, Sqrt::new, "sqrt"),
                def(Tan.class, Tan::new, "tan"),
                def(Tanh.class, Tanh::new, "tanh"),
                def(Tau.class, Tau::new, "tau") },
            // string
            new FunctionDefinition[] {
                def(Length.class, Length::new, "length"),
                def(Substring.class, Substring::new, "substring"),
                def(Concat.class, Concat::new, "concat"),
                def(LTrim.class, LTrim::new, "ltrim"),
                def(RTrim.class, RTrim::new, "rtrim"),
                def(Trim.class, Trim::new, "trim"),
                def(Left.class, Left::new, "left"),
                def(Replace.class, Replace::new, "replace"),
                def(Right.class, Right::new, "right"),
                def(StartsWith.class, StartsWith::new, "starts_with"),
                def(EndsWith.class, EndsWith::new, "ends_with"),
                def(ToLower.class, ToLower::new, "to_lower"),
                def(ToUpper.class, ToUpper::new, "to_upper"),
                def(Locate.class, Locate::new, "locate"),
                def(Repeat.class, Repeat::new, "repeat"),
                def(Space.class, Space::new, "space") },
            // date
            new FunctionDefinition[] {
                def(DateDiff.class, DateDiff::new, "date_diff"),
                def(DateExtract.class, DateExtract::new, "date_extract"),
                def(DateFormat.class, DateFormat::new, "date_format"),
                def(DateParse.class, DateParse::new, "date_parse"),
                def(DateTrunc.class, DateTrunc::new, "date_trunc"),
                def(Now.class, Now::new, "now") },
            // spatial
            new FunctionDefinition[] {
                def(SpatialCentroid.class, SpatialCentroid::new, "st_centroid_agg"),
                def(SpatialContains.class, SpatialContains::new, "st_contains"),
                def(SpatialDisjoint.class, SpatialDisjoint::new, "st_disjoint"),
                def(SpatialIntersects.class, SpatialIntersects::new, "st_intersects"),
                def(SpatialWithin.class, SpatialWithin::new, "st_within"),
                def(StDistance.class, StDistance::new, "st_distance"),
                def(StX.class, StX::new, "st_x"),
                def(StY.class, StY::new, "st_y") },
            // conditional
            new FunctionDefinition[] { def(Case.class, Case::new, "case") },
            // null
            new FunctionDefinition[] { def(Coalesce.class, Coalesce::new, "coalesce"), },
            // IP
            new FunctionDefinition[] { def(CIDRMatch.class, CIDRMatch::new, "cidr_match") },
            new FunctionDefinition[] { def(IpPrefix.class, IpPrefix::new, "ip_prefix") },
            // conversion functions
            new FunctionDefinition[] {
                def(FromBase64.class, FromBase64::new, "from_base64"),
                def(ToBase64.class, ToBase64::new, "to_base64"),
                def(ToBoolean.class, ToBoolean::new, "to_boolean", "to_bool"),
                def(ToCartesianPoint.class, ToCartesianPoint::new, "to_cartesianpoint"),
                def(ToCartesianShape.class, ToCartesianShape::new, "to_cartesianshape"),
                def(ToDatePeriod.class, ToDatePeriod::new, "to_dateperiod"),
                def(ToDatetime.class, ToDatetime::new, "to_datetime", "to_dt"),
                def(ToDegrees.class, ToDegrees::new, "to_degrees"),
                def(ToDouble.class, ToDouble::new, "to_double", "to_dbl"),
                def(ToGeoPoint.class, ToGeoPoint::new, "to_geopoint"),
                def(ToGeoShape.class, ToGeoShape::new, "to_geoshape"),
                def(ToIP.class, ToIP::new, "to_ip"),
                def(ToInteger.class, ToInteger::new, "to_integer", "to_int"),
                def(ToLong.class, ToLong::new, "to_long"),
                def(ToRadians.class, ToRadians::new, "to_radians"),
                def(ToString.class, ToString::new, "to_string", "to_str"),
                def(ToTimeDuration.class, ToTimeDuration::new, "to_timeduration"),
                def(ToUnsignedLong.class, ToUnsignedLong::new, "to_unsigned_long", "to_ulong", "to_ul"),
                def(ToVersion.class, ToVersion::new, "to_version", "to_ver"), },
            // multivalue functions
            new FunctionDefinition[] {
                def(MvAppend.class, MvAppend::new, "mv_append"),
                def(MvAvg.class, MvAvg::new, "mv_avg"),
                def(MvConcat.class, MvConcat::new, "mv_concat"),
                def(MvCount.class, MvCount::new, "mv_count"),
                def(MvDedupe.class, MvDedupe::new, "mv_dedupe"),
                def(MvFirst.class, MvFirst::new, "mv_first"),
                def(MvLast.class, MvLast::new, "mv_last"),
                def(MvMax.class, MvMax::new, "mv_max"),
                def(MvMedian.class, MvMedian::new, "mv_median"),
                def(MvMedianAbsoluteDeviation.class, MvMedianAbsoluteDeviation::new, "mv_median_absolute_deviation"),
                def(MvMin.class, MvMin::new, "mv_min"),
                def(MvPercentile.class, MvPercentile::new, "mv_percentile"),
                def(MvPSeriesWeightedSum.class, MvPSeriesWeightedSum::new, "mv_pseries_weighted_sum"),
                def(MvSort.class, MvSort::new, "mv_sort"),
                def(MvSlice.class, MvSlice::new, "mv_slice"),
                def(MvZip.class, MvZip::new, "mv_zip"),
                def(MvSum.class, MvSum::new, "mv_sum"),
                def(Split.class, Split::new, "split") } };

    }

    private static FunctionDefinition[][] snapshotFunctions() {
        return new FunctionDefinition[][] {
            new FunctionDefinition[] {
<<<<<<< HEAD
                def(Rate.class, Rate::withUnresolvedTimestamp, "rate"),
                // Full text functions
                def(QueryStringFunction.class, QueryStringFunction::new, "qstr") } };
=======
                def(Categorize.class, Categorize::new, "categorize"),
                def(Rate.class, Rate::withUnresolvedTimestamp, "rate") } };
>>>>>>> 69c4a4f7
    }

    public EsqlFunctionRegistry snapshotRegistry() {
        if (Build.current().isSnapshot() == false) {
            return this;
        }
        var snapshotRegistry = this.snapshotRegistry;
        if (snapshotRegistry == null) {
            snapshotRegistry = new SnapshotFunctionRegistry();
            this.snapshotRegistry = snapshotRegistry;
        }
        return snapshotRegistry;
    }

    public static String normalizeName(String name) {
        return name.toLowerCase(Locale.ROOT);
    }

    public record ArgSignature(String name, String[] type, String description, boolean optional, DataType targetDataType) {
        @Override
        public String toString() {
            return "ArgSignature{"
                + "name='"
                + name
                + "', type="
                + Arrays.toString(type)
                + ", description='"
                + description
                + "', optional="
                + optional
                + ", targetDataType="
                + targetDataType
                + '}';
        }
    }

    public record FunctionDescription(
        String name,
        List<ArgSignature> args,
        String[] returnType,
        String description,
        boolean variadic,
        boolean isAggregation
    ) {
        public String fullSignature() {
            StringBuilder builder = new StringBuilder();
            builder.append(MetaFunctions.withPipes(returnType));
            builder.append(" ");
            builder.append(name);
            builder.append("(");
            for (int i = 0; i < args.size(); i++) {
                ArgSignature arg = args.get(i);
                if (i > 0) {
                    builder.append(", ");
                }
                if (arg.optional()) {
                    builder.append("?");
                }
                builder.append(arg.name());
                if (i == args.size() - 1 && variadic) {
                    builder.append("...");
                }
                builder.append(":");
                builder.append(MetaFunctions.withPipes(arg.type()));
            }
            builder.append(")");
            return builder.toString();
        }

        /**
         * The name of every argument.
         */
        public List<String> argNames() {
            return args.stream().map(ArgSignature::name).toList();
        }

        /**
         * The description of every argument.
         */
        public List<String> argDescriptions() {
            return args.stream().map(ArgSignature::description).toList();
        }
    }

    public static DataType getTargetType(String[] names) {
        List<DataType> types = new ArrayList<>();
        for (String name : names) {
            types.add(DataType.fromEs(name));
        }
        if (types.contains(KEYWORD) || types.contains(TEXT)) {
            return UNSUPPORTED;
        }

        return types.stream()
            .min((dt1, dt2) -> dataTypeCastingPriority.get(dt1).compareTo(dataTypeCastingPriority.get(dt2)))
            .orElse(UNSUPPORTED);
    }

    public static FunctionDescription description(FunctionDefinition def) {
        var constructors = def.clazz().getConstructors();
        if (constructors.length == 0) {
            return new FunctionDescription(def.name(), List.of(), null, null, false, false);
        }
        Constructor<?> constructor = constructors[0];
        FunctionInfo functionInfo = functionInfo(def);
        String functionDescription = functionInfo == null ? "" : functionInfo.description().replace('\n', ' ');
        String[] returnType = functionInfo == null ? new String[] { "?" } : removeUnderConstruction(functionInfo.returnType());
        var params = constructor.getParameters(); // no multiple c'tors supported

        List<EsqlFunctionRegistry.ArgSignature> args = new ArrayList<>(params.length);
        boolean variadic = false;
        boolean isAggregation = functionInfo == null ? false : functionInfo.isAggregation();
        for (int i = 1; i < params.length; i++) { // skipping 1st argument, the source
            if (Configuration.class.isAssignableFrom(params[i].getType()) == false) {
                Param paramInfo = params[i].getAnnotation(Param.class);
                String name = paramInfo == null ? params[i].getName() : paramInfo.name();
                variadic |= List.class.isAssignableFrom(params[i].getType());
                String[] type = paramInfo == null ? new String[] { "?" } : removeUnderConstruction(paramInfo.type());
                String desc = paramInfo == null ? "" : paramInfo.description().replace('\n', ' ');
                boolean optional = paramInfo == null ? false : paramInfo.optional();
                DataType targetDataType = getTargetType(type);
                args.add(new EsqlFunctionRegistry.ArgSignature(name, type, desc, optional, targetDataType));
            }
        }
        return new FunctionDescription(def.name(), args, returnType, functionDescription, variadic, isAggregation);
    }

    /**
     * Remove types that are being actively built.
     */
    private static String[] removeUnderConstruction(String[] types) {
        for (Map.Entry<DataType, FeatureFlag> underConstruction : DataType.UNDER_CONSTRUCTION.entrySet()) {
            if (underConstruction.getValue().isEnabled() == false) {
                types = Arrays.stream(types).filter(t -> underConstruction.getKey().typeName().equals(t) == false).toArray(String[]::new);
            }
        }
        return types;
    }

    public static FunctionInfo functionInfo(FunctionDefinition def) {
        var constructors = def.clazz().getConstructors();
        if (constructors.length == 0) {
            return null;
        }
        Constructor<?> constructor = constructors[0];
        return constructor.getAnnotation(FunctionInfo.class);
    }

    private void buildDataTypesForStringLiteralConversion(FunctionDefinition[]... groupFunctions) {
        for (FunctionDefinition[] group : groupFunctions) {
            for (FunctionDefinition def : group) {
                FunctionDescription signature = description(def);
                dataTypesForStringLiteralConversion.put(
                    def.clazz(),
                    signature.args().stream().map(EsqlFunctionRegistry.ArgSignature::targetDataType).collect(Collectors.toList())
                );
            }
        }
    }

    public List<DataType> getDataTypeForStringLiteralConversion(Class<? extends Function> clazz) {
        return dataTypesForStringLiteralConversion.get(clazz);
    }

    private static class SnapshotFunctionRegistry extends EsqlFunctionRegistry {
        SnapshotFunctionRegistry() {
            if (Build.current().isSnapshot() == false) {
                throw new IllegalStateException("build snapshot function registry for non-snapshot build");
            }
            register(snapshotFunctions());
        }
    }

    void register(FunctionDefinition[]... groupFunctions) {
        for (FunctionDefinition[] group : groupFunctions) {
            register(group);
        }
    }

    void register(FunctionDefinition... functions) {
        // temporary map to hold [function_name/alias_name : function instance]
        Map<String, FunctionDefinition> batchMap = new HashMap<>();
        for (FunctionDefinition f : functions) {
            batchMap.put(f.name(), f);
            for (String alias : f.aliases()) {
                Object old = batchMap.put(alias, f);
                if (old != null || defs.containsKey(alias)) {
                    throw new QlIllegalArgumentException(
                        "alias ["
                            + alias
                            + "] is used by "
                            + "["
                            + (old != null ? old : defs.get(alias).name())
                            + "] and ["
                            + f.name()
                            + "]"
                    );
                }
                aliases.put(alias, f.name());
            }
        }
        // sort the temporary map by key name and add it to the global map of functions
        defs.putAll(
            batchMap.entrySet()
                .stream()
                .sorted(Map.Entry.comparingByKey())
                .collect(
                    Collectors.<
                        Map.Entry<String, FunctionDefinition>,
                        String,
                        FunctionDefinition,
                        LinkedHashMap<String, FunctionDefinition>>toMap(
                            Map.Entry::getKey,
                            Map.Entry::getValue,
                            (oldValue, newValue) -> oldValue,
                            LinkedHashMap::new
                        )
                )
        );
    }

    protected FunctionDefinition cloneDefinition(String name, FunctionDefinition definition) {
        return new FunctionDefinition(name, emptyList(), definition.clazz(), definition.builder());
    }

    protected interface FunctionBuilder {
        Function build(Source source, List<Expression> children, Configuration cfg);
    }

    /**
     * Main method to register a function.
     *
     * @param names Must always have at least one entry which is the method's primary name
     */
    @SuppressWarnings("overloads")
    protected static FunctionDefinition def(Class<? extends Function> function, FunctionBuilder builder, String... names) {
        Check.isTrue(names.length > 0, "At least one name must be provided for the function");
        String primaryName = names[0];
        List<String> aliases = Arrays.asList(names).subList(1, names.length);
        FunctionDefinition.Builder realBuilder = (uf, cfg, extras) -> {
            if (CollectionUtils.isEmpty(extras) == false) {
                throw new ParsingException(
                    uf.source(),
                    "Unused parameters {} detected when building [{}]",
                    Arrays.toString(extras),
                    primaryName
                );
            }
            try {
                return builder.build(uf.source(), uf.children(), cfg);
            } catch (QlIllegalArgumentException e) {
                throw new ParsingException(e, uf.source(), "error building [{}]: {}", primaryName, e.getMessage());
            }
        };
        return new FunctionDefinition(primaryName, unmodifiableList(aliases), function, realBuilder);
    }

    /**
     * Build a {@linkplain FunctionDefinition} for a no-argument function.
     */
    public static <T extends Function> FunctionDefinition def(
        Class<T> function,
        java.util.function.Function<Source, T> ctorRef,
        String... names
    ) {
        FunctionBuilder builder = (source, children, cfg) -> {
            if (false == children.isEmpty()) {
                throw new QlIllegalArgumentException("expects no arguments");
            }
            return ctorRef.apply(source);
        };
        return def(function, builder, names);
    }

    /**
     * Build a {@linkplain FunctionDefinition} for a unary function.
     */
    @SuppressWarnings("overloads")  // These are ambiguous if you aren't using ctor references but we always do
    public static <T extends Function> FunctionDefinition def(
        Class<T> function,
        BiFunction<Source, Expression, T> ctorRef,
        String... names
    ) {
        FunctionBuilder builder = (source, children, cfg) -> {
            if (children.size() != 1) {
                throw new QlIllegalArgumentException("expects exactly one argument");
            }
            return ctorRef.apply(source, children.get(0));
        };
        return def(function, builder, names);
    }

    /**
     * Build a {@linkplain FunctionDefinition} for multi-arg/n-ary function.
     */
    @SuppressWarnings("overloads") // These are ambiguous if you aren't using ctor references but we always do
    protected <T extends Function> FunctionDefinition def(Class<T> function, NaryBuilder<T> ctorRef, String... names) {
        FunctionBuilder builder = (source, children, cfg) -> { return ctorRef.build(source, children); };
        return def(function, builder, names);
    }

    protected interface NaryBuilder<T> {
        T build(Source source, List<Expression> children);
    }

    /**
     * Build a {@linkplain FunctionDefinition} for a binary function.
     */
    @SuppressWarnings("overloads")  // These are ambiguous if you aren't using ctor references but we always do
    public static <T extends Function> FunctionDefinition def(Class<T> function, BinaryBuilder<T> ctorRef, String... names) {
        FunctionBuilder builder = (source, children, cfg) -> {
            boolean isBinaryOptionalParamFunction = OptionalArgument.class.isAssignableFrom(function);
            if (isBinaryOptionalParamFunction && (children.size() > 2 || children.size() < 1)) {
                throw new QlIllegalArgumentException("expects one or two arguments");
            } else if (isBinaryOptionalParamFunction == false && children.size() != 2) {
                throw new QlIllegalArgumentException("expects exactly two arguments");
            }

            return ctorRef.build(source, children.get(0), children.size() == 2 ? children.get(1) : null);
        };
        return def(function, builder, names);
    }

    public interface BinaryBuilder<T> {
        T build(Source source, Expression left, Expression right);
    }

    /**
     * Build a {@linkplain FunctionDefinition} for a ternary function.
     */
    @SuppressWarnings("overloads")  // These are ambiguous if you aren't using ctor references but we always do
    protected static <T extends Function> FunctionDefinition def(Class<T> function, TernaryBuilder<T> ctorRef, String... names) {
        FunctionBuilder builder = (source, children, cfg) -> {
            boolean hasMinimumTwo = OptionalArgument.class.isAssignableFrom(function);
            if (hasMinimumTwo && (children.size() > 3 || children.size() < 2)) {
                throw new QlIllegalArgumentException("expects two or three arguments");
            } else if (hasMinimumTwo == false && children.size() != 3) {
                throw new QlIllegalArgumentException("expects exactly three arguments");
            }
            return ctorRef.build(source, children.get(0), children.get(1), children.size() == 3 ? children.get(2) : null);
        };
        return def(function, builder, names);
    }

    protected interface TernaryBuilder<T> {
        T build(Source source, Expression one, Expression two, Expression three);
    }

    /**
     * Build a {@linkplain FunctionDefinition} for a quaternary function.
     */
    @SuppressWarnings("overloads")  // These are ambiguous if you aren't using ctor references but we always do
    protected static <T extends Function> FunctionDefinition def(Class<T> function, QuaternaryBuilder<T> ctorRef, String... names) {
        FunctionBuilder builder = (source, children, cfg) -> {
            if (OptionalArgument.class.isAssignableFrom(function)) {
                if (children.size() > 4 || children.size() < 3) {
                    throw new QlIllegalArgumentException("expects three or four arguments");
                }
            } else if (TwoOptionalArguments.class.isAssignableFrom(function)) {
                if (children.size() > 4 || children.size() < 2) {
                    throw new QlIllegalArgumentException("expects minimum two, maximum four arguments");
                }
            } else if (children.size() != 4) {
                throw new QlIllegalArgumentException("expects exactly four arguments");
            }
            return ctorRef.build(
                source,
                children.get(0),
                children.get(1),
                children.size() > 2 ? children.get(2) : null,
                children.size() > 3 ? children.get(3) : null
            );
        };
        return def(function, builder, names);
    }

    protected interface QuaternaryBuilder<T> {
        T build(Source source, Expression one, Expression two, Expression three, Expression four);
    }

    /**
     * Build a {@linkplain FunctionDefinition} for a quinary function.
     */
    @SuppressWarnings("overloads")  // These are ambiguous if you aren't using ctor references but we always do
    protected static <T extends Function> FunctionDefinition def(
        Class<T> function,
        QuinaryBuilder<T> ctorRef,
        int numOptionalParams,
        String... names
    ) {
        FunctionBuilder builder = (source, children, cfg) -> {
            final int NUM_TOTAL_PARAMS = 5;
            boolean hasOptionalParams = OptionalArgument.class.isAssignableFrom(function);
            if (hasOptionalParams && (children.size() > NUM_TOTAL_PARAMS || children.size() < NUM_TOTAL_PARAMS - numOptionalParams)) {
                throw new QlIllegalArgumentException(
                    "expects between "
                        + NUM_NAMES[NUM_TOTAL_PARAMS - numOptionalParams]
                        + " and "
                        + NUM_NAMES[NUM_TOTAL_PARAMS]
                        + " arguments"
                );
            } else if (hasOptionalParams == false && children.size() != NUM_TOTAL_PARAMS) {
                throw new QlIllegalArgumentException("expects exactly " + NUM_NAMES[NUM_TOTAL_PARAMS] + " arguments");
            }
            return ctorRef.build(
                source,
                children.size() > 0 ? children.get(0) : null,
                children.size() > 1 ? children.get(1) : null,
                children.size() > 2 ? children.get(2) : null,
                children.size() > 3 ? children.get(3) : null,
                children.size() > 4 ? children.get(4) : null
            );
        };
        return def(function, builder, names);
    }

    protected interface QuinaryBuilder<T> {
        T build(Source source, Expression one, Expression two, Expression three, Expression four, Expression five);
    }

    /**
     * Build a {@linkplain FunctionDefinition} for functions with a mandatory argument followed by a varidic list.
     */
    @SuppressWarnings("overloads")  // These are ambiguous if you aren't using ctor references but we always do
    protected static <T extends Function> FunctionDefinition def(Class<T> function, UnaryVariadicBuilder<T> ctorRef, String... names) {
        FunctionBuilder builder = (source, children, cfg) -> {
            boolean hasMinimumOne = OptionalArgument.class.isAssignableFrom(function);
            if (hasMinimumOne && children.size() < 1) {
                throw new QlIllegalArgumentException("expects at least one argument");
            } else if (hasMinimumOne == false && children.size() < 2) {
                throw new QlIllegalArgumentException("expects at least two arguments");
            }
            return ctorRef.build(source, children.get(0), children.subList(1, children.size()));
        };
        return def(function, builder, names);
    }

    protected interface UnaryVariadicBuilder<T> {
        T build(Source source, Expression exp, List<Expression> variadic);
    }

    /**
     * Build a {@linkplain FunctionDefinition} for a no-argument function that is configuration aware.
     */
    @SuppressWarnings("overloads")
    protected static <T extends Function> FunctionDefinition def(Class<T> function, ConfigurationAwareBuilder<T> ctorRef, String... names) {
        FunctionBuilder builder = (source, children, cfg) -> {
            if (false == children.isEmpty()) {
                throw new QlIllegalArgumentException("expects no arguments");
            }
            return ctorRef.build(source, cfg);
        };
        return def(function, builder, names);
    }

    protected interface ConfigurationAwareBuilder<T> {
        T build(Source source, Configuration configuration);
    }

    /**
     * Build a {@linkplain FunctionDefinition} for a one-argument function that is configuration aware.
     */
    @SuppressWarnings("overloads")
    public static <T extends Function> FunctionDefinition def(
        Class<T> function,
        UnaryConfigurationAwareBuilder<T> ctorRef,
        String... names
    ) {
        FunctionBuilder builder = (source, children, cfg) -> {
            if (children.size() > 1) {
                throw new QlIllegalArgumentException("expects exactly one argument");
            }
            Expression ex = children.size() == 1 ? children.get(0) : null;
            return ctorRef.build(source, ex, cfg);
        };
        return def(function, builder, names);
    }

    public interface UnaryConfigurationAwareBuilder<T> {
        T build(Source source, Expression exp, Configuration configuration);
    }

    /**
     * Build a {@linkplain FunctionDefinition} for a binary function that is configuration aware.
     */
    @SuppressWarnings("overloads")  // These are ambiguous if you aren't using ctor references but we always do
    protected static <T extends Function> FunctionDefinition def(
        Class<T> function,
        BinaryConfigurationAwareBuilder<T> ctorRef,
        String... names
    ) {
        FunctionBuilder builder = (source, children, cfg) -> {
            boolean isBinaryOptionalParamFunction = OptionalArgument.class.isAssignableFrom(function);
            if (isBinaryOptionalParamFunction && (children.size() > 2 || children.size() < 1)) {
                throw new QlIllegalArgumentException("expects one or two arguments");
            } else if (isBinaryOptionalParamFunction == false && children.size() != 2) {
                throw new QlIllegalArgumentException("expects exactly two arguments");
            }
            return ctorRef.build(source, children.get(0), children.size() == 2 ? children.get(1) : null, cfg);
        };
        return def(function, builder, names);
    }

    protected interface BinaryConfigurationAwareBuilder<T> {
        T build(Source source, Expression left, Expression right, Configuration configuration);
    }

    /**
     * Build a {@linkplain FunctionDefinition} for a ternary function that is configuration aware.
     */
    @SuppressWarnings("overloads")  // These are ambiguous if you aren't using ctor references but we always do
    protected <T extends Function> FunctionDefinition def(Class<T> function, TernaryConfigurationAwareBuilder<T> ctorRef, String... names) {
        FunctionBuilder builder = (source, children, cfg) -> {
            boolean hasMinimumTwo = OptionalArgument.class.isAssignableFrom(function);
            if (hasMinimumTwo && (children.size() > 3 || children.size() < 2)) {
                throw new QlIllegalArgumentException("expects two or three arguments");
            } else if (hasMinimumTwo == false && children.size() != 3) {
                throw new QlIllegalArgumentException("expects exactly three arguments");
            }
            return ctorRef.build(source, children.get(0), children.get(1), children.size() == 3 ? children.get(2) : null, cfg);
        };
        return def(function, builder, names);
    }

    protected interface TernaryConfigurationAwareBuilder<T> {
        T build(Source source, Expression one, Expression two, Expression three, Configuration configuration);
    }

    //
    // Utility method for extra argument extraction.
    //
    protected static Boolean asBool(Object[] extras) {
        if (CollectionUtils.isEmpty(extras)) {
            return null;
        }
        if (extras.length != 1 || (extras[0] instanceof Boolean) == false) {
            throw new QlIllegalArgumentException("Invalid number and types of arguments given to function definition");
        }
        return (Boolean) extras[0];
    }
}<|MERGE_RESOLUTION|>--- conflicted
+++ resolved
@@ -387,14 +387,10 @@
     private static FunctionDefinition[][] snapshotFunctions() {
         return new FunctionDefinition[][] {
             new FunctionDefinition[] {
-<<<<<<< HEAD
                 def(Rate.class, Rate::withUnresolvedTimestamp, "rate"),
+                def(Categorize.class, Categorize::new, "categorize"),
                 // Full text functions
                 def(QueryStringFunction.class, QueryStringFunction::new, "qstr") } };
-=======
-                def(Categorize.class, Categorize::new, "categorize"),
-                def(Rate.class, Rate::withUnresolvedTimestamp, "rate") } };
->>>>>>> 69c4a4f7
     }
 
     public EsqlFunctionRegistry snapshotRegistry() {
