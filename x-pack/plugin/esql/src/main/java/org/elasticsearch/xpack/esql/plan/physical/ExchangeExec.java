/*
 * Copyright Elasticsearch B.V. and/or licensed to Elasticsearch B.V. under one
 * or more contributor license agreements. Licensed under the Elastic License
 * 2.0; you may not use this file except in compliance with the Elastic License
 * 2.0.
 */

package org.elasticsearch.xpack.esql.plan.physical;

import org.elasticsearch.common.io.stream.NamedWriteableRegistry;
import org.elasticsearch.common.io.stream.StreamInput;
import org.elasticsearch.common.io.stream.StreamOutput;
import org.elasticsearch.xpack.esql.core.expression.Attribute;
import org.elasticsearch.xpack.esql.core.expression.AttributeSet;
import org.elasticsearch.xpack.esql.core.expression.Expressions;
import org.elasticsearch.xpack.esql.core.tree.NodeInfo;
import org.elasticsearch.xpack.esql.core.tree.Source;
import org.elasticsearch.xpack.esql.io.stream.PlanStreamInput;
import org.elasticsearch.xpack.esql.io.stream.PlanStreamOutput;

import java.io.IOException;
import java.util.List;
import java.util.Objects;

import static java.util.Collections.emptyList;

public class ExchangeExec extends UnaryExec {
    public static final NamedWriteableRegistry.Entry ENTRY = new NamedWriteableRegistry.Entry(
        PhysicalPlan.class,
        "ExchangeExec",
        ExchangeExec::new
    );

    private final List<Attribute> output;
    private final boolean inBetweenAggs;

    public ExchangeExec(Source source, PhysicalPlan child) {
        this(source, emptyList(), false, child);
    }

    public ExchangeExec(Source source, List<Attribute> output, boolean inBetweenAggs, PhysicalPlan child) {
        super(source, child);
        this.output = output;
        this.inBetweenAggs = inBetweenAggs;
    }

    private ExchangeExec(StreamInput in) throws IOException {
        this(
            Source.readFrom((PlanStreamInput) in),
            in.readNamedWriteableCollectionAsList(Attribute.class),
            in.readBoolean(),
            ((PlanStreamInput) in).readPhysicalPlanNode()
        );
    }

    @Override
    public void writeTo(StreamOutput out) throws IOException {
        Source.EMPTY.writeTo(out);
        out.writeNamedWriteableCollection(output);
        out.writeBoolean(inBetweenAggs());
        ((PlanStreamOutput) out).writePhysicalPlanNode(child());
    }

    @Override
    public String getWriteableName() {
        return ENTRY.name;
    }

    @Override
    public List<Attribute> output() {
        return output.isEmpty() ? super.output() : output;
    }

<<<<<<< HEAD
    @Override
    protected AttributeSet computeReferences() {
        return Expressions.references(expressions());
    }

    public boolean isInBetweenAggs() {
=======
    public boolean inBetweenAggs() {
>>>>>>> e379c4fc
        return inBetweenAggs;
    }

    @Override
    public UnaryExec replaceChild(PhysicalPlan newChild) {
        return new ExchangeExec(source(), output, inBetweenAggs, newChild);
    }

    @Override
    protected NodeInfo<? extends PhysicalPlan> info() {
        return NodeInfo.create(this, ExchangeExec::new, output, inBetweenAggs, child());
    }

    @Override
    public boolean equals(Object obj) {
        if (super.equals(obj) == false) {
            return false;
        }
        ExchangeExec other = (ExchangeExec) obj;
        return output.equals(other.output) && inBetweenAggs == other.inBetweenAggs;
    }

    @Override
    public int hashCode() {
        return Objects.hash(super.hashCode(), output, inBetweenAggs);
    }
}<|MERGE_RESOLUTION|>--- conflicted
+++ resolved
@@ -71,16 +71,12 @@
         return output.isEmpty() ? super.output() : output;
     }
 
-<<<<<<< HEAD
     @Override
     protected AttributeSet computeReferences() {
         return Expressions.references(expressions());
     }
 
-    public boolean isInBetweenAggs() {
-=======
     public boolean inBetweenAggs() {
->>>>>>> e379c4fc
         return inBetweenAggs;
     }
 
