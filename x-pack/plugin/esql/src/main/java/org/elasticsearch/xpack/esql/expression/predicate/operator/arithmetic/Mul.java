--- conflicted
+++ resolved
@@ -27,17 +27,10 @@
             left,
             right,
             MUL,
-<<<<<<< HEAD
-            MulIntsEvaluator::new,
-            MulLongsEvaluator::new,
-            MulUnsignedLongsEvaluator::new,
-            (s, l, r, dvrCtx) -> new MulDoublesEvaluator(source, l, r, dvrCtx)
-=======
             MulIntsEvaluator.Factory::new,
             MulLongsEvaluator.Factory::new,
             MulUnsignedLongsEvaluator.Factory::new,
-            (s, lhs, rhs) -> new MulDoublesEvaluator.Factory(lhs, rhs)
->>>>>>> 94e510e5
+            (s, lhs, rhs) -> new MulDoublesEvaluator.Factory(source, lhs, rhs)
         );
     }
 
