--- conflicted
+++ resolved
@@ -14,14 +14,9 @@
 import org.elasticsearch.xpack.esql.core.expression.predicate.operator.arithmetic.BinaryComparisonInversible;
 import org.elasticsearch.xpack.esql.core.tree.NodeInfo;
 import org.elasticsearch.xpack.esql.core.tree.Source;
-<<<<<<< HEAD
-import org.elasticsearch.xpack.esql.expression.function.FunctionInfo;
-import org.elasticsearch.xpack.esql.expression.function.Param;
-=======
 import org.elasticsearch.xpack.esql.core.util.NumericUtils;
 
 import java.io.IOException;
->>>>>>> 9caa2179
 
 import static org.elasticsearch.xpack.esql.core.util.NumericUtils.unsignedLongMultiplyExact;
 import static org.elasticsearch.xpack.esql.expression.predicate.operator.arithmetic.EsqlArithmeticOperation.OperationSymbol.MUL;
@@ -29,12 +24,7 @@
 public class Mul extends EsqlArithmeticOperation implements BinaryComparisonInversible {
     public static final NamedWriteableRegistry.Entry ENTRY = new NamedWriteableRegistry.Entry(Expression.class, "Mul", Mul::new);
 
-    @FunctionInfo(returnType = { "double", "integer", "long", "unsigned_long" }, description = "Returns the product of two numeric values.")
-    public Mul(
-        Source source,
-        @Param(name = "lhs", description = "A numeric value.", type = { "double", "integer", "long", "unsigned_long" }) Expression left,
-        @Param(name = "rhs", description = "A numeric value.", type = { "double", "integer", "long", "unsigned_long" }) Expression right
-    ) {
+    public Mul(Source source, Expression left, Expression right) {
         super(
             source,
             left,
