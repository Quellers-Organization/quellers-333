/*
 * Copyright Elasticsearch B.V. and/or licensed to Elasticsearch B.V. under one
 * or more contributor license agreements. Licensed under the Elastic License
 * 2.0; you may not use this file except in compliance with the Elastic License
 * 2.0.
 */

package org.elasticsearch.xpack.esql.action;

import org.elasticsearch.Build;
import org.elasticsearch.features.NodeFeature;
import org.elasticsearch.rest.action.admin.cluster.RestNodesCapabilitiesAction;
import org.elasticsearch.xpack.esql.plugin.EsqlFeatures;

import java.util.ArrayList;
import java.util.List;
import java.util.Locale;
import java.util.Set;

/**
 * A {@link Set} of "capabilities" supported by the {@link RestEsqlQueryAction}
 * and {@link RestEsqlAsyncQueryAction} APIs. These are exposed over the
 * {@link RestNodesCapabilitiesAction} and we use them to enable tests.
 */
public class EsqlCapabilities {
    public enum Cap {
        /**
         * Support for function {@code CBRT}. Done in #108574.
         */
        FN_CBRT,

        /**
         * Support for {@code MV_APPEND} function. #107001
         */
        FN_MV_APPEND,

        /**
         * Support for function {@code IP_PREFIX}.
         */
        FN_IP_PREFIX,

        /**
         * Fix on function {@code SUBSTRING} that makes it not return null on empty strings.
         */
        FN_SUBSTRING_EMPTY_NULL,

        /**
         * Support for the {@code INLINESTATS} syntax.
         */
        INLINESTATS(true),

        /**
         * Support for aggregation function {@code TOP}.
         */
        AGG_TOP,

        /**
         * Support for booleans in aggregations {@code MAX} and {@code MIN}.
         */
        AGG_MAX_MIN_BOOLEAN_SUPPORT,

        /**
         * Support for ips in aggregations {@code MAX} and {@code MIN}.
         */
        AGG_MAX_MIN_IP_SUPPORT,

        /**
         * Support for booleans in {@code TOP} aggregation.
         */
        AGG_TOP_BOOLEAN_SUPPORT,

        /**
         * Support for ips in {@code TOP} aggregation.
         */
        AGG_TOP_IP_SUPPORT,

        /**
         * Optimization for ST_CENTROID changed some results in cartesian data. #108713
         */
        ST_CENTROID_AGG_OPTIMIZED,

        /**
         * Support for requesting the "_ignored" metadata field.
         */
        METADATA_IGNORED_FIELD,

        /**
         * LOOKUP command with
         * - tables using syntax {@code "tables": {"type": [<values>]}}
         * - fixed variable shadowing
         * - fixed Join.references(), requiring breaking change to Join serialization
         */
        LOOKUP_V4(true),

        /**
         * Support for requesting the "REPEAT" command.
         */
        REPEAT,

        /**
         * Cast string literals to datetime in addition and subtraction when the other side is a date or time interval.
         */
        STRING_LITERAL_AUTO_CASTING_TO_DATETIME_ADD_SUB,

        /**
         * Support for named or positional parameters in EsqlQueryRequest.
         */
        NAMED_POSITIONAL_PARAMETER,

        /**
         * Support multiple field mappings if appropriate conversion function is used (union types)
         */
        UNION_TYPES,

        /**
         * Support for function {@code ST_DISTANCE}. Done in #108764.
         */
        ST_DISTANCE,

        /**
         * Fix to GROK and DISSECT that allows extracting attributes with the same name as the input
         * https://github.com/elastic/elasticsearch/issues/110184
         */
        GROK_DISSECT_MASKING,

        /**
         * Support for quoting index sources in double quotes.
         */
        DOUBLE_QUOTES_SOURCE_ENCLOSING,

        /**
         * Support for WEIGHTED_AVG function.
         */
        AGG_WEIGHTED_AVG,

        /**
         * Fix for union-types when aggregating over an inline conversion with casting operator. Done in #110476.
         */
        UNION_TYPES_AGG_CAST,

        /**
         * Fix to GROK validation in case of multiple fields with same name and different types
         * https://github.com/elastic/elasticsearch/issues/110533
         */
        GROK_VALIDATION,

        /**
         * Fix for union-types when aggregating over an inline conversion with conversion function. Done in #110652.
         */
        UNION_TYPES_INLINE_FIX,

        /**
         * Fix for union-types when sorting a type-casted field. We changed how we remove synthetic union-types fields.
         */
        UNION_TYPES_REMOVE_FIELDS,

        /**
         * Fix a parsing issue where numbers below Long.MIN_VALUE threw an exception instead of parsing as doubles.
         * see <a href="https://github.com/elastic/elasticsearch/issues/104323"> Parsing large numbers is inconsistent #104323 </a>
         */
        FIX_PARSING_LARGE_NEGATIVE_NUMBERS,

        /**
         * Fix the status code returned when trying to run count_distinct on the _source type (which is not supported).
         * see <a href="https://github.com/elastic/elasticsearch/issues/105240">count_distinct(_source) returns a 500 response</a>
         */
        FIX_COUNT_DISTINCT_SOURCE_ERROR,

        /**
         * Use RangeQuery for BinaryComparison on DateTime fields.
         */
        RANGEQUERY_FOR_DATETIME,

        /**
         * Fix for non-unique attribute names in ROW and logical plans.
         * https://github.com/elastic/elasticsearch/issues/110541
         */
        UNIQUE_NAMES,

        /**
         * Make attributes of GROK/DISSECT adjustable and fix a shadowing bug when pushing them down past PROJECT.
         * https://github.com/elastic/elasticsearch/issues/108008
         */
        FIXED_PUSHDOWN_PAST_PROJECT,

        /**
<<<<<<< HEAD
         * Adds the {@code MV_PSERIES_WEIGHTED_SUM} function for converting sorted lists of numbers into
         * a bounded score. This is a generalization of the
         * <a href="https://en.wikipedia.org/wiki/Riemann_zeta_function">riemann zeta function</a> but we
         * don't name it that because we don't support complex numbers and don't want to make folks think
         * of mystical number theory things. This is just a weighted sum that is adjacent to magic.
         */
        MV_PSERIES_WEIGHTED_SUM;
=======
         * Support for match operator
         */
        MATCH_OPERATOR(true);
>>>>>>> 1a5b0089

        private final boolean snapshotOnly;

        Cap() {
            snapshotOnly = false;
        };

        Cap(boolean snapshotOnly) {
            this.snapshotOnly = snapshotOnly;
        };

        public String capabilityName() {
            return name().toLowerCase(Locale.ROOT);
        }

        public boolean snapshotOnly() {
            return snapshotOnly;
        }
    }

    public static final Set<String> CAPABILITIES = capabilities();

    private static Set<String> capabilities() {
        List<String> caps = new ArrayList<>();
        for (Cap cap : Cap.values()) {
            if (Build.current().isSnapshot() || cap.snapshotOnly == false) {
                caps.add(cap.capabilityName());
            }
        }

        /*
         * Add all of our cluster features without the leading "esql."
         */
        for (NodeFeature feature : new EsqlFeatures().getFeatures()) {
            caps.add(cap(feature));
        }
        for (NodeFeature feature : new EsqlFeatures().getHistoricalFeatures().keySet()) {
            caps.add(cap(feature));
        }
        return Set.copyOf(caps);
    }

    /**
     * Convert a {@link NodeFeature} from {@link EsqlFeatures} into a
     * capability.
     */
    public static String cap(NodeFeature feature) {
        assert feature.id().startsWith("esql.");
        return feature.id().substring("esql.".length());
    }
}<|MERGE_RESOLUTION|>--- conflicted
+++ resolved
@@ -184,7 +184,6 @@
         FIXED_PUSHDOWN_PAST_PROJECT,
 
         /**
-<<<<<<< HEAD
          * Adds the {@code MV_PSERIES_WEIGHTED_SUM} function for converting sorted lists of numbers into
          * a bounded score. This is a generalization of the
          * <a href="https://en.wikipedia.org/wiki/Riemann_zeta_function">riemann zeta function</a> but we
@@ -192,11 +191,11 @@
          * of mystical number theory things. This is just a weighted sum that is adjacent to magic.
          */
         MV_PSERIES_WEIGHTED_SUM;
-=======
+        
+        /**
          * Support for match operator
          */
         MATCH_OPERATOR(true);
->>>>>>> 1a5b0089
 
         private final boolean snapshotOnly;
 
