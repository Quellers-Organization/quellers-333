/*
 * Copyright Elasticsearch B.V. and/or licensed to Elasticsearch B.V. under one
 * or more contributor license agreements. Licensed under the Elastic License
 * 2.0; you may not use this file except in compliance with the Elastic License
 * 2.0.
 */

package org.elasticsearch.xpack.esql.action;

import org.elasticsearch.features.NodeFeature;
import org.elasticsearch.rest.action.admin.cluster.RestNodesCapabilitiesAction;
import org.elasticsearch.xpack.esql.plugin.EsqlFeatures;

import java.util.ArrayList;
import java.util.List;
import java.util.Set;

/**
 * A {@link Set} of "capabilities" supported by the {@link RestEsqlQueryAction}
 * and {@link RestEsqlAsyncQueryAction} APIs. These are exposed over the
 * {@link RestNodesCapabilitiesAction} and we use them to enable tests.
 */
public class EsqlCapabilities {
    /**
     * Support for function {@code CBRT}. Done in #108574.
     */
    private static final String FN_CBRT = "fn_cbrt";
    /**
     * Support for requesting the "_ignored" metadata field.
     */
    private static final String METADATA_IGNORED_FIELD = "metadata_field_ignored";

    /**
     * Optimization for ST_CENTROID changed some results in cartesian data. #108713
     */
    private static final String ST_CENTROID_AGG_OPTIMIZED = "st_centroid_agg_optimized";

    static final Set<String> CAPABILITIES = capabilities();

    private static Set<String> capabilities() {
<<<<<<< HEAD
        List<String> caps = new ArrayList<>(List.of(FN_CBRT, METADATA_IGNORED_FIELD));
=======
        List<String> caps = new ArrayList<>(List.of(FN_CBRT, ST_CENTROID_AGG_OPTIMIZED));
>>>>>>> 99e8c27d

        /*
         * Add all of our cluster features without the leading "esql."
         */
        for (NodeFeature feature : new EsqlFeatures().getFeatures()) {
            caps.add(cap(feature));
        }
        for (NodeFeature feature : new EsqlFeatures().getHistoricalFeatures().keySet()) {
            caps.add(cap(feature));
        }
        return Set.copyOf(caps);
    }

    /**
     * Convert a {@link NodeFeature} from {@link EsqlFeatures} into a
     * capability.
     */
    public static String cap(NodeFeature feature) {
        assert feature.id().startsWith("esql.");
        return feature.id().substring("esql.".length());
    }
}<|MERGE_RESOLUTION|>--- conflicted
+++ resolved
@@ -25,24 +25,21 @@
      * Support for function {@code CBRT}. Done in #108574.
      */
     private static final String FN_CBRT = "fn_cbrt";
-    /**
-     * Support for requesting the "_ignored" metadata field.
-     */
-    private static final String METADATA_IGNORED_FIELD = "metadata_field_ignored";
 
     /**
      * Optimization for ST_CENTROID changed some results in cartesian data. #108713
      */
     private static final String ST_CENTROID_AGG_OPTIMIZED = "st_centroid_agg_optimized";
 
+    /**
+     * Support for requesting the "_ignored" metadata field.
+     */
+    private static final String METADATA_IGNORED_FIELD = "metadata_field_ignored";
+
     static final Set<String> CAPABILITIES = capabilities();
 
     private static Set<String> capabilities() {
-<<<<<<< HEAD
-        List<String> caps = new ArrayList<>(List.of(FN_CBRT, METADATA_IGNORED_FIELD));
-=======
-        List<String> caps = new ArrayList<>(List.of(FN_CBRT, ST_CENTROID_AGG_OPTIMIZED));
->>>>>>> 99e8c27d
+        List<String> caps = new ArrayList<>(List.of(FN_CBRT, ST_CENTROID_AGG_OPTIMIZED, METADATA_IGNORED_FIELD));
 
         /*
          * Add all of our cluster features without the leading "esql."
