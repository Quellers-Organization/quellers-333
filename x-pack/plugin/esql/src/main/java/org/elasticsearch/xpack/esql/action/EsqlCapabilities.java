/*
 * Copyright Elasticsearch B.V. and/or licensed to Elasticsearch B.V. under one
 * or more contributor license agreements. Licensed under the Elastic License
 * 2.0; you may not use this file except in compliance with the Elastic License
 * 2.0.
 */

package org.elasticsearch.xpack.esql.action;

import org.elasticsearch.Build;
import org.elasticsearch.common.util.FeatureFlag;
import org.elasticsearch.features.NodeFeature;
import org.elasticsearch.rest.action.admin.cluster.RestNodesCapabilitiesAction;
import org.elasticsearch.xpack.esql.core.plugin.EsqlCorePlugin;
import org.elasticsearch.xpack.esql.plugin.EsqlFeatures;
import org.elasticsearch.xpack.esql.plugin.EsqlPlugin;

import java.util.ArrayList;
import java.util.List;
import java.util.Locale;
import java.util.Set;

/**
 * A {@link Set} of "capabilities" supported by the {@link RestEsqlQueryAction}
 * and {@link RestEsqlAsyncQueryAction} APIs. These are exposed over the
 * {@link RestNodesCapabilitiesAction} and we use them to enable tests.
 */
public class EsqlCapabilities {
    public enum Cap {
        /**
         * Support for function {@code CBRT}. Done in #108574.
         */
        FN_CBRT,

        /**
         * Support for {@code MV_APPEND} function. #107001
         */
        FN_MV_APPEND,

        /**
         * Support for {@code MV_MEDIAN_ABSOLUTE_DEVIATION} function.
         */
        FN_MV_MEDIAN_ABSOLUTE_DEVIATION,

        /**
         * Support for {@code MV_PERCENTILE} function.
         */
        FN_MV_PERCENTILE,

        /**
         * Support for function {@code IP_PREFIX}.
         */
        FN_IP_PREFIX,

        /**
         * Fix on function {@code SUBSTRING} that makes it not return null on empty strings.
         */
        FN_SUBSTRING_EMPTY_NULL,

        /**
         * Support for the {@code INLINESTATS} syntax.
         */
        INLINESTATS(EsqlPlugin.INLINESTATS_FEATURE_FLAG),

        /**
         * Support for the expressions in grouping in {@code INLINESTATS} syntax.
         */
        INLINESTATS_V2(EsqlPlugin.INLINESTATS_FEATURE_FLAG),

        /**
         * Support for aggregation function {@code TOP}.
         */
        AGG_TOP,

        /**
         * Support for booleans in aggregations {@code MAX} and {@code MIN}.
         */
        AGG_MAX_MIN_BOOLEAN_SUPPORT,

        /**
         * Support for ips in aggregations {@code MAX} and {@code MIN}.
         */
        AGG_MAX_MIN_IP_SUPPORT,

        /**
         * Support for strings in aggregations {@code MAX} and {@code MIN}.
         */
        AGG_MAX_MIN_STRING_SUPPORT,

        /**
         * Support for booleans in {@code TOP} aggregation.
         */
        AGG_TOP_BOOLEAN_SUPPORT,

        /**
         * Support for ips in {@code TOP} aggregation.
         */
        AGG_TOP_IP_SUPPORT,

        /**
         * {@code CASE} properly handling multivalue conditions.
         */
        CASE_MV,

        /**
         * Optimization for ST_CENTROID changed some results in cartesian data. #108713
         */
        ST_CENTROID_AGG_OPTIMIZED,

        /**
         * Support for requesting the "_ignored" metadata field.
         */
        METADATA_IGNORED_FIELD,

        /**
         * LOOKUP command with
         * - tables using syntax {@code "tables": {"type": [<values>]}}
         * - fixed variable shadowing
         * - fixed Join.references(), requiring breaking change to Join serialization
         */
        LOOKUP_V4(true),

        /**
         * Support for requesting the "REPEAT" command.
         */
        REPEAT,

        /**
         * Cast string literals to datetime in addition and subtraction when the other side is a date or time interval.
         */
        STRING_LITERAL_AUTO_CASTING_TO_DATETIME_ADD_SUB,

        /**
         * Support for named or positional parameters in EsqlQueryRequest.
         */
        NAMED_POSITIONAL_PARAMETER,

        /**
         * Support multiple field mappings if appropriate conversion function is used (union types)
         */
        UNION_TYPES,

        /**
         * Support for function {@code ST_DISTANCE}. Done in #108764.
         */
        ST_DISTANCE,

        /**
         * Fix determination of CRS types in spatial functions when folding.
         */
        SPATIAL_FUNCTIONS_FIX_CRSTYPE_FOLDING,

        /**
         * Enable spatial predicate functions to support multi-values. Done in #112063.
         */
        SPATIAL_PREDICATES_SUPPORT_MULTIVALUES,

        /**
         * Fix to GROK and DISSECT that allows extracting attributes with the same name as the input
         * https://github.com/elastic/elasticsearch/issues/110184
         */
        GROK_DISSECT_MASKING,

        /**
         * Support for quoting index sources in double quotes.
         */
        DOUBLE_QUOTES_SOURCE_ENCLOSING,

        /**
         * Support for WEIGHTED_AVG function.
         */
        AGG_WEIGHTED_AVG,

        /**
         * Fix for union-types when aggregating over an inline conversion with casting operator. Done in #110476.
         */
        UNION_TYPES_AGG_CAST,

        /**
         * Fix to GROK validation in case of multiple fields with same name and different types
         * https://github.com/elastic/elasticsearch/issues/110533
         */
        GROK_VALIDATION,

        /**
         * Fix for union-types when aggregating over an inline conversion with conversion function. Done in #110652.
         */
        UNION_TYPES_INLINE_FIX,

        /**
         * Fix for union-types when sorting a type-casted field. We changed how we remove synthetic union-types fields.
         */
        UNION_TYPES_REMOVE_FIELDS,

        /**
         * Fix for union-types when renaming unrelated columns.
         * https://github.com/elastic/elasticsearch/issues/111452
         */
        UNION_TYPES_FIX_RENAME_RESOLUTION,

        /**
         * Fix for union-types when some indexes are missing the required field. Done in #111932.
         */
        UNION_TYPES_MISSING_FIELD,

        /**
         * Fix for widening of short numeric types in union-types. Done in #112610
         */
        UNION_TYPES_NUMERIC_WIDENING,

        /**
         * Fix a parsing issue where numbers below Long.MIN_VALUE threw an exception instead of parsing as doubles.
         * see <a href="https://github.com/elastic/elasticsearch/issues/104323"> Parsing large numbers is inconsistent #104323 </a>
         */
        FIX_PARSING_LARGE_NEGATIVE_NUMBERS,

        /**
         * Fix the status code returned when trying to run count_distinct on the _source type (which is not supported).
         * see <a href="https://github.com/elastic/elasticsearch/issues/105240">count_distinct(_source) returns a 500 response</a>
         */
        FIX_COUNT_DISTINCT_SOURCE_ERROR,

        /**
         * Use RangeQuery for BinaryComparison on DateTime fields.
         */
        RANGEQUERY_FOR_DATETIME,

        /**
         * Fix for non-unique attribute names in ROW and logical plans.
         * https://github.com/elastic/elasticsearch/issues/110541
         */
        UNIQUE_NAMES,

        /**
         * Make attributes of GROK/DISSECT adjustable and fix a shadowing bug when pushing them down past PROJECT.
         * https://github.com/elastic/elasticsearch/issues/108008
         */
        FIXED_PUSHDOWN_PAST_PROJECT,

        /**
         * Adds the {@code MV_PSERIES_WEIGHTED_SUM} function for converting sorted lists of numbers into
         * a bounded score. This is a generalization of the
         * <a href="https://en.wikipedia.org/wiki/Riemann_zeta_function">riemann zeta function</a> but we
         * don't name it that because we don't support complex numbers and don't want to make folks think
         * of mystical number theory things. This is just a weighted sum that is adjacent to magic.
         */
        MV_PSERIES_WEIGHTED_SUM,

        /**
         * Support for match operator
         */
        MATCH_OPERATOR(true),

        /**
         * Add CombineBinaryComparisons rule.
         */
        COMBINE_BINARY_COMPARISONS,

        /**
         * MATCH command support
         */
        MATCH_COMMAND(true),

        /**
         * Support for nanosecond dates as a data type
         */
        DATE_NANOS_TYPE(EsqlCorePlugin.DATE_NANOS_FEATURE_FLAG),

        /**
         * Support CIDRMatch in CombineDisjunctions rule.
         */
        COMBINE_DISJUNCTIVE_CIDRMATCHES,

        /**
         * Support sending HTTP headers about the status of an async query.
         */
        ASYNC_QUERY_STATUS_HEADERS,

        /**
         * Consider the upper bound when computing the interval in BUCKET auto mode.
         */
        BUCKET_INCLUSIVE_UPPER_BOUND,

        /**
         * Changed error messages for fields with conflicting types in different indices.
         */
        SHORT_ERROR_MESSAGES_FOR_UNSUPPORTED_FIELDS,

        /**
         * Support for the whole number spans in BUCKET function.
         */
        BUCKET_WHOLE_NUMBER_AS_SPAN,

        /**
         * Allow mixed numeric types in coalesce
         */
        MIXED_NUMERIC_TYPES_IN_COALESCE,

        /**
         * Support for requesting the "SPACE" function.
         */
        SPACE,

        /**
         * Support explicit casting from string literal to DATE_PERIOD or TIME_DURATION.
         */
        CAST_STRING_LITERAL_TO_TEMPORAL_AMOUNT,

        /**
         * Supported the text categorization function "CATEGORIZE".
         */
        CATEGORIZE(true),

        /**
<<<<<<< HEAD
         * Don't optimize CASE IS NOT NULL function by not requiring the fields to be not null as well.
         * https://github.com/elastic/elasticsearch/issues/112704
         */
        FIXED_WRONG_IS_NOT_NULL_CHECK_ON_CASE;
=======
         * QSTR function
         */
        QSTR_FUNCTION(true);
>>>>>>> 9ab7c27d

        private final boolean snapshotOnly;
        private final FeatureFlag featureFlag;

        Cap() {
            this(false, null);
        };

        Cap(boolean snapshotOnly) {
            this(snapshotOnly, null);
        };

        Cap(FeatureFlag featureFlag) {
            this(false, featureFlag);
        }

        Cap(boolean snapshotOnly, FeatureFlag featureFlag) {
            assert featureFlag == null || snapshotOnly == false;
            this.snapshotOnly = snapshotOnly;
            this.featureFlag = featureFlag;
        }

        public boolean isEnabled() {
            if (featureFlag == null) {
                return Build.current().isSnapshot() || this.snapshotOnly == false;
            }
            return featureFlag.isEnabled();
        }

        public String capabilityName() {
            return name().toLowerCase(Locale.ROOT);
        }
    }

    public static final Set<String> CAPABILITIES = capabilities();

    private static Set<String> capabilities() {
        List<String> caps = new ArrayList<>();
        for (Cap cap : Cap.values()) {
            if (cap.isEnabled()) {
                caps.add(cap.capabilityName());
            }
        }

        /*
         * Add all of our cluster features without the leading "esql."
         */
        for (NodeFeature feature : new EsqlFeatures().getFeatures()) {
            caps.add(cap(feature));
        }
        for (NodeFeature feature : new EsqlFeatures().getHistoricalFeatures().keySet()) {
            caps.add(cap(feature));
        }
        return Set.copyOf(caps);
    }

    /**
     * Convert a {@link NodeFeature} from {@link EsqlFeatures} into a
     * capability.
     */
    public static String cap(NodeFeature feature) {
        assert feature.id().startsWith("esql.");
        return feature.id().substring("esql.".length());
    }
}<|MERGE_RESOLUTION|>--- conflicted
+++ resolved
@@ -312,16 +312,16 @@
         CATEGORIZE(true),
 
         /**
-<<<<<<< HEAD
+         * QSTR function
+         */
+        QSTR_FUNCTION(true),
+
+        /**
          * Don't optimize CASE IS NOT NULL function by not requiring the fields to be not null as well.
          * https://github.com/elastic/elasticsearch/issues/112704
          */
         FIXED_WRONG_IS_NOT_NULL_CHECK_ON_CASE;
-=======
-         * QSTR function
-         */
-        QSTR_FUNCTION(true);
->>>>>>> 9ab7c27d
+
 
         private final boolean snapshotOnly;
         private final FeatureFlag featureFlag;
