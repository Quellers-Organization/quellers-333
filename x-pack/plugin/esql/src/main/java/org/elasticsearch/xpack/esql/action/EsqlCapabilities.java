--- conflicted
+++ resolved
@@ -234,9 +234,6 @@
         /**
          * MATCH command support
          */
-<<<<<<< HEAD
-        MATCH_COMMAND(true);
-=======
         MATCH_COMMAND(true),
 
         /**
@@ -273,7 +270,6 @@
          * Allow mixed numeric types in coalesce
          */
         MIXED_NUMERIC_TYPES_IN_COALESCE;
->>>>>>> e7c0ba95
 
         private final boolean snapshotOnly;
         private final FeatureFlag featureFlag;
