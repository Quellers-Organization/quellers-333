/*
 * Copyright Elasticsearch B.V. and/or licensed to Elasticsearch B.V. under one
 * or more contributor license agreements. Licensed under the Elastic License
 * 2.0; you may not use this file except in compliance with the Elastic License
 * 2.0.
 */

package org.elasticsearch.xpack.esql.action;

import org.elasticsearch.Build;
import org.elasticsearch.common.util.FeatureFlag;
import org.elasticsearch.features.NodeFeature;
import org.elasticsearch.rest.action.admin.cluster.RestNodesCapabilitiesAction;
import org.elasticsearch.xpack.esql.core.plugin.EsqlCorePlugin;
import org.elasticsearch.xpack.esql.plugin.EsqlFeatures;
import org.elasticsearch.xpack.esql.plugin.EsqlPlugin;

import java.util.ArrayList;
import java.util.List;
import java.util.Locale;
import java.util.Set;

/**
 * A {@link Set} of "capabilities" supported by the {@link RestEsqlQueryAction}
 * and {@link RestEsqlAsyncQueryAction} APIs. These are exposed over the
 * {@link RestNodesCapabilitiesAction} and we use them to enable tests.
 */
public class EsqlCapabilities {
    public enum Cap {
        /**
         * Support for function {@code CBRT}. Done in #108574.
         */
        FN_CBRT,

        /**
         * Support for {@code MV_APPEND} function. #107001
         */
        FN_MV_APPEND,

        /**
         * Support for {@code MV_MEDIAN_ABSOLUTE_DEVIATION} function.
         */
        FN_MV_MEDIAN_ABSOLUTE_DEVIATION,

        /**
         * Support for {@code MV_PERCENTILE} function.
         */
        FN_MV_PERCENTILE,

        /**
         * Support for function {@code IP_PREFIX}.
         */
        FN_IP_PREFIX,

        /**
         * Fix on function {@code SUBSTRING} that makes it not return null on empty strings.
         */
        FN_SUBSTRING_EMPTY_NULL,

        /**
         * Support for the {@code INLINESTATS} syntax.
         */
        INLINESTATS(EsqlPlugin.INLINESTATS_FEATURE_FLAG),

        /**
         * Support for the expressions in grouping in {@code INLINESTATS} syntax.
         */
        INLINESTATS_V2(EsqlPlugin.INLINESTATS_FEATURE_FLAG),

        /**
         * Support for aggregation function {@code TOP}.
         */
        AGG_TOP,

        /**
         * Support for booleans in aggregations {@code MAX} and {@code MIN}.
         */
        AGG_MAX_MIN_BOOLEAN_SUPPORT,

        /**
         * Support for ips in aggregations {@code MAX} and {@code MIN}.
         */
        AGG_MAX_MIN_IP_SUPPORT,

        /**
         * Support for strings in aggregations {@code MAX} and {@code MIN}.
         */
        AGG_MAX_MIN_STRING_SUPPORT,

        /**
         * Support for booleans in {@code TOP} aggregation.
         */
        AGG_TOP_BOOLEAN_SUPPORT,

        /**
         * Support for ips in {@code TOP} aggregation.
         */
        AGG_TOP_IP_SUPPORT,

        /**
         * {@code CASE} properly handling multivalue conditions.
         */
        CASE_MV,

        /**
         * Optimization for ST_CENTROID changed some results in cartesian data. #108713
         */
        ST_CENTROID_AGG_OPTIMIZED,

        /**
         * Support for requesting the "_ignored" metadata field.
         */
        METADATA_IGNORED_FIELD,

        /**
         * LOOKUP command with
         * - tables using syntax {@code "tables": {"type": [<values>]}}
         * - fixed variable shadowing
         * - fixed Join.references(), requiring breaking change to Join serialization
         */
        LOOKUP_V4(true),

        /**
         * Support for requesting the "REPEAT" command.
         */
        REPEAT,

        /**
         * Cast string literals to datetime in addition and subtraction when the other side is a date or time interval.
         */
        STRING_LITERAL_AUTO_CASTING_TO_DATETIME_ADD_SUB,

        /**
         * Support for named or positional parameters in EsqlQueryRequest.
         */
        NAMED_POSITIONAL_PARAMETER,

        /**
         * Support multiple field mappings if appropriate conversion function is used (union types)
         */
        UNION_TYPES,

        /**
         * Support for function {@code ST_DISTANCE}. Done in #108764.
         */
        ST_DISTANCE,

        /**
         * Fix determination of CRS types in spatial functions when folding.
         */
        SPATIAL_FUNCTIONS_FIX_CRSTYPE_FOLDING,

        /**
         * Enable spatial predicate functions to support multi-values. Done in #112063.
         */
        SPATIAL_PREDICATES_SUPPORT_MULTIVALUES,

        /**
         * Fix to GROK and DISSECT that allows extracting attributes with the same name as the input
         * https://github.com/elastic/elasticsearch/issues/110184
         */
        GROK_DISSECT_MASKING,

        /**
         * Support for quoting index sources in double quotes.
         */
        DOUBLE_QUOTES_SOURCE_ENCLOSING,

        /**
         * Support for WEIGHTED_AVG function.
         */
        AGG_WEIGHTED_AVG,

        /**
         * Fix for union-types when aggregating over an inline conversion with casting operator. Done in #110476.
         */
        UNION_TYPES_AGG_CAST,

        /**
         * Fix to GROK validation in case of multiple fields with same name and different types
         * https://github.com/elastic/elasticsearch/issues/110533
         */
        GROK_VALIDATION,

        /**
         * Fix for union-types when aggregating over an inline conversion with conversion function. Done in #110652.
         */
        UNION_TYPES_INLINE_FIX,

        /**
         * Fix for union-types when sorting a type-casted field. We changed how we remove synthetic union-types fields.
         */
        UNION_TYPES_REMOVE_FIELDS,

        /**
         * Fix for union-types when renaming unrelated columns.
         * https://github.com/elastic/elasticsearch/issues/111452
         */
        UNION_TYPES_FIX_RENAME_RESOLUTION,

        /**
         * Fix for union-types when some indexes are missing the required field. Done in #111932.
         */
        UNION_TYPES_MISSING_FIELD,

        /**
         * Fix for widening of short numeric types in union-types. Done in #112610
         */
        UNION_TYPES_NUMERIC_WIDENING,

        /**
         * Fix a parsing issue where numbers below Long.MIN_VALUE threw an exception instead of parsing as doubles.
         * see <a href="https://github.com/elastic/elasticsearch/issues/104323"> Parsing large numbers is inconsistent #104323 </a>
         */
        FIX_PARSING_LARGE_NEGATIVE_NUMBERS,

        /**
         * Fix the status code returned when trying to run count_distinct on the _source type (which is not supported).
         * see <a href="https://github.com/elastic/elasticsearch/issues/105240">count_distinct(_source) returns a 500 response</a>
         */
        FIX_COUNT_DISTINCT_SOURCE_ERROR,

        /**
         * Use RangeQuery for BinaryComparison on DateTime fields.
         */
        RANGEQUERY_FOR_DATETIME,

        /**
         * Fix for non-unique attribute names in ROW and logical plans.
         * https://github.com/elastic/elasticsearch/issues/110541
         */
        UNIQUE_NAMES,

        /**
         * Make attributes of GROK/DISSECT adjustable and fix a shadowing bug when pushing them down past PROJECT.
         * https://github.com/elastic/elasticsearch/issues/108008
         */
        FIXED_PUSHDOWN_PAST_PROJECT,

        /**
         * Adds the {@code MV_PSERIES_WEIGHTED_SUM} function for converting sorted lists of numbers into
         * a bounded score. This is a generalization of the
         * <a href="https://en.wikipedia.org/wiki/Riemann_zeta_function">riemann zeta function</a> but we
         * don't name it that because we don't support complex numbers and don't want to make folks think
         * of mystical number theory things. This is just a weighted sum that is adjacent to magic.
         */
        MV_PSERIES_WEIGHTED_SUM,

        /**
         * Support for match operator
         */
        MATCH_OPERATOR(true),

        /**
         * Add CombineBinaryComparisons rule.
         */
        COMBINE_BINARY_COMPARISONS,

        /**
         * MATCH command support
         */
        MATCH_COMMAND(true),

        /**
         * Support for nanosecond dates as a data type
         */
        DATE_NANOS_TYPE(EsqlCorePlugin.DATE_NANOS_FEATURE_FLAG),

        /**
         * Support CIDRMatch in CombineDisjunctions rule.
         */
        COMBINE_DISJUNCTIVE_CIDRMATCHES,

        /**
         * Support sending HTTP headers about the status of an async query.
         */
        ASYNC_QUERY_STATUS_HEADERS,

        /**
         * Consider the upper bound when computing the interval in BUCKET auto mode.
         */
        BUCKET_INCLUSIVE_UPPER_BOUND,

        /**
         * Changed error messages for fields with conflicting types in different indices.
         */
        SHORT_ERROR_MESSAGES_FOR_UNSUPPORTED_FIELDS,

        /**
         * Support for the whole number spans in BUCKET function.
         */
        BUCKET_WHOLE_NUMBER_AS_SPAN,

        /**
         * Allow mixed numeric types in coalesce
         */
        MIXED_NUMERIC_TYPES_IN_COALESCE,

        /**
         * Support for requesting the "SPACE" function.
         */
        SPACE,

        /**
         * Support explicit casting from string literal to DATE_PERIOD or TIME_DURATION.
         */
        CAST_STRING_LITERAL_TO_TEMPORAL_AMOUNT,

        /**
<<<<<<< HEAD
         * Qualifier syntax for ENRICH
         */
        ENRICH_WITH_QUALIFIER;
=======
         * Supported the text categorization function "CATEGORIZE".
         */
        CATEGORIZE(true),

        /**
         * QSTR function
         */
        QSTR_FUNCTION(true),

        /**
         * Don't optimize CASE IS NOT NULL function by not requiring the fields to be not null as well.
         * https://github.com/elastic/elasticsearch/issues/112704
         */
        FIXED_WRONG_IS_NOT_NULL_CHECK_ON_CASE,

        /**
         * Compute year differences in full calendar years.
         */
        DATE_DIFF_YEAR_CALENDARIAL;
>>>>>>> f7ff00f6

        private final boolean snapshotOnly;
        private final FeatureFlag featureFlag;

        Cap() {
            this(false, null);
        };

        Cap(boolean snapshotOnly) {
            this(snapshotOnly, null);
        };

        Cap(FeatureFlag featureFlag) {
            this(false, featureFlag);
        }

        Cap(boolean snapshotOnly, FeatureFlag featureFlag) {
            assert featureFlag == null || snapshotOnly == false;
            this.snapshotOnly = snapshotOnly;
            this.featureFlag = featureFlag;
        }

        public boolean isEnabled() {
            if (featureFlag == null) {
                return Build.current().isSnapshot() || this.snapshotOnly == false;
            }
            return featureFlag.isEnabled();
        }

        public String capabilityName() {
            return name().toLowerCase(Locale.ROOT);
        }
    }

    public static final Set<String> CAPABILITIES = capabilities();

    private static Set<String> capabilities() {
        List<String> caps = new ArrayList<>();
        for (Cap cap : Cap.values()) {
            if (cap.isEnabled()) {
                caps.add(cap.capabilityName());
            }
        }

        /*
         * Add all of our cluster features without the leading "esql."
         */
        for (NodeFeature feature : new EsqlFeatures().getFeatures()) {
            caps.add(cap(feature));
        }
        for (NodeFeature feature : new EsqlFeatures().getHistoricalFeatures().keySet()) {
            caps.add(cap(feature));
        }
        return Set.copyOf(caps);
    }

    /**
     * Convert a {@link NodeFeature} from {@link EsqlFeatures} into a
     * capability.
     */
    public static String cap(NodeFeature feature) {
        assert feature.id().startsWith("esql.");
        return feature.id().substring("esql.".length());
    }
}<|MERGE_RESOLUTION|>--- conflicted
+++ resolved
@@ -307,11 +307,6 @@
         CAST_STRING_LITERAL_TO_TEMPORAL_AMOUNT,
 
         /**
-<<<<<<< HEAD
-         * Qualifier syntax for ENRICH
-         */
-        ENRICH_WITH_QUALIFIER;
-=======
          * Supported the text categorization function "CATEGORIZE".
          */
         CATEGORIZE(true),
@@ -330,8 +325,12 @@
         /**
          * Compute year differences in full calendar years.
          */
-        DATE_DIFF_YEAR_CALENDARIAL;
->>>>>>> f7ff00f6
+        DATE_DIFF_YEAR_CALENDARIAL,
+
+        /**
+         * Qualifier syntax for ENRICH
+         */
+        ENRICH_WITH_QUALIFIER;
 
         private final boolean snapshotOnly;
         private final FeatureFlag featureFlag;
