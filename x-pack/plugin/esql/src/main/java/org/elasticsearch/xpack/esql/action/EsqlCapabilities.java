--- conflicted
+++ resolved
@@ -71,11 +71,8 @@
         caps.add(FN_SUBSTRING_EMPTY_NULL);
         caps.add(ST_CENTROID_AGG_OPTIMIZED);
         caps.add(METADATA_IGNORED_FIELD);
-<<<<<<< HEAD
+        caps.add(FN_MV_APPEND);
         caps.add(REPEAT);
-=======
-        caps.add(FN_MV_APPEND);
->>>>>>> 5f6e8f68
 
         if (Build.current().isSnapshot()) {
             caps.add(LOOKUP);
