/*
 * Copyright Elasticsearch B.V. and/or licensed to Elasticsearch B.V. under one
 * or more contributor license agreements. Licensed under the Elastic License
 * 2.0; you may not use this file except in compliance with the Elastic License
 * 2.0.
 */

package org.elasticsearch.xpack.esql.action;

import org.elasticsearch.Build;
import org.elasticsearch.common.util.FeatureFlag;
import org.elasticsearch.features.NodeFeature;
import org.elasticsearch.rest.action.admin.cluster.RestNodesCapabilitiesAction;
import org.elasticsearch.xpack.esql.core.plugin.EsqlCorePlugin;
import org.elasticsearch.xpack.esql.plugin.EsqlFeatures;
import org.elasticsearch.xpack.esql.plugin.EsqlPlugin;

import java.util.ArrayList;
import java.util.List;
import java.util.Locale;
import java.util.Set;

/**
 * A {@link Set} of "capabilities" supported by the {@link RestEsqlQueryAction}
 * and {@link RestEsqlAsyncQueryAction} APIs. These are exposed over the
 * {@link RestNodesCapabilitiesAction} and we use them to enable tests.
 */
public class EsqlCapabilities {
    public enum Cap {
        /**
         * Support for function {@code CBRT}. Done in #108574.
         */
        FN_CBRT,

        /**
         * Support for {@code MV_APPEND} function. #107001
         */
        FN_MV_APPEND,

        /**
         * Support for {@code MV_MEDIAN_ABSOLUTE_DEVIATION} function.
         */
        FN_MV_MEDIAN_ABSOLUTE_DEVIATION,

        /**
         * Support for {@code MV_PERCENTILE} function.
         */
        FN_MV_PERCENTILE,

        /**
         * Support for function {@code IP_PREFIX}.
         */
        FN_IP_PREFIX,

        /**
         * Fix on function {@code SUBSTRING} that makes it not return null on empty strings.
         */
        FN_SUBSTRING_EMPTY_NULL,

        /**
         * Support for the {@code INLINESTATS} syntax.
         */
        INLINESTATS(EsqlPlugin.INLINESTATS_FEATURE_FLAG),

        /**
         * Support for the expressions in grouping in {@code INLINESTATS} syntax.
         */
        INLINESTATS_V2(EsqlPlugin.INLINESTATS_FEATURE_FLAG),

        /**
         * Support for aggregation function {@code TOP}.
         */
        AGG_TOP,

        /**
         * Support for booleans in aggregations {@code MAX} and {@code MIN}.
         */
        AGG_MAX_MIN_BOOLEAN_SUPPORT,

        /**
         * Support for ips in aggregations {@code MAX} and {@code MIN}.
         */
        AGG_MAX_MIN_IP_SUPPORT,

        /**
         * Support for strings in aggregations {@code MAX} and {@code MIN}.
         */
        AGG_MAX_MIN_STRING_SUPPORT,

        /**
         * Support for booleans in {@code TOP} aggregation.
         */
        AGG_TOP_BOOLEAN_SUPPORT,

        /**
         * Support for ips in {@code TOP} aggregation.
         */
        AGG_TOP_IP_SUPPORT,

        /**
         * {@code CASE} properly handling multivalue conditions.
         */
        CASE_MV,

        /**
         * Optimization for ST_CENTROID changed some results in cartesian data. #108713
         */
        ST_CENTROID_AGG_OPTIMIZED,

        /**
         * Support for requesting the "_ignored" metadata field.
         */
        METADATA_IGNORED_FIELD,

        /**
         * LOOKUP command with
         * - tables using syntax {@code "tables": {"type": [<values>]}}
         * - fixed variable shadowing
         * - fixed Join.references(), requiring breaking change to Join serialization
         */
        LOOKUP_V4(true),

        /**
         * Support for requesting the "REPEAT" command.
         */
        REPEAT,

        /**
         * Cast string literals to datetime in addition and subtraction when the other side is a date or time interval.
         */
        STRING_LITERAL_AUTO_CASTING_TO_DATETIME_ADD_SUB,

        /**
         * Support for named or positional parameters in EsqlQueryRequest.
         */
        NAMED_POSITIONAL_PARAMETER,

        /**
         * Support multiple field mappings if appropriate conversion function is used (union types)
         */
        UNION_TYPES,

        /**
         * Support for function {@code ST_DISTANCE}. Done in #108764.
         */
        ST_DISTANCE,

        /**
         * Fix determination of CRS types in spatial functions when folding.
         */
        SPATIAL_FUNCTIONS_FIX_CRSTYPE_FOLDING,

        /**
         * Enable spatial predicate functions to support multi-values. Done in #112063.
         */
        SPATIAL_PREDICATES_SUPPORT_MULTIVALUES,

        /**
         * Fix to GROK and DISSECT that allows extracting attributes with the same name as the input
         * https://github.com/elastic/elasticsearch/issues/110184
         */
        GROK_DISSECT_MASKING,

        /**
         * Support for quoting index sources in double quotes.
         */
        DOUBLE_QUOTES_SOURCE_ENCLOSING,

        /**
         * Support for WEIGHTED_AVG function.
         */
        AGG_WEIGHTED_AVG,

        /**
         * Fix for union-types when aggregating over an inline conversion with casting operator. Done in #110476.
         */
        UNION_TYPES_AGG_CAST,

        /**
         * Fix to GROK validation in case of multiple fields with same name and different types
         * https://github.com/elastic/elasticsearch/issues/110533
         */
        GROK_VALIDATION,

        /**
         * Fix for union-types when aggregating over an inline conversion with conversion function. Done in #110652.
         */
        UNION_TYPES_INLINE_FIX,

        /**
         * Fix for union-types when sorting a type-casted field. We changed how we remove synthetic union-types fields.
         */
        UNION_TYPES_REMOVE_FIELDS,

        /**
         * Fix for union-types when renaming unrelated columns.
         * https://github.com/elastic/elasticsearch/issues/111452
         */
        UNION_TYPES_FIX_RENAME_RESOLUTION,

        /**
         * Fix for union-types when some indexes are missing the required field. Done in #111932.
         */
        UNION_TYPES_MISSING_FIELD,

        /**
         * Fix for widening of short numeric types in union-types. Done in #112610
         */
        UNION_TYPES_NUMERIC_WIDENING,

        /**
         * Fix a parsing issue where numbers below Long.MIN_VALUE threw an exception instead of parsing as doubles.
         * see <a href="https://github.com/elastic/elasticsearch/issues/104323"> Parsing large numbers is inconsistent #104323 </a>
         */
        FIX_PARSING_LARGE_NEGATIVE_NUMBERS,

        /**
         * Fix the status code returned when trying to run count_distinct on the _source type (which is not supported).
         * see <a href="https://github.com/elastic/elasticsearch/issues/105240">count_distinct(_source) returns a 500 response</a>
         */
        FIX_COUNT_DISTINCT_SOURCE_ERROR,

        /**
         * Use RangeQuery for BinaryComparison on DateTime fields.
         */
        RANGEQUERY_FOR_DATETIME,

        /**
         * Fix for non-unique attribute names in ROW and logical plans.
         * https://github.com/elastic/elasticsearch/issues/110541
         */
        UNIQUE_NAMES,

        /**
         * Make attributes of GROK/DISSECT adjustable and fix a shadowing bug when pushing them down past PROJECT.
         * https://github.com/elastic/elasticsearch/issues/108008
         */
        FIXED_PUSHDOWN_PAST_PROJECT,

        /**
         * Adds the {@code MV_PSERIES_WEIGHTED_SUM} function for converting sorted lists of numbers into
         * a bounded score. This is a generalization of the
         * <a href="https://en.wikipedia.org/wiki/Riemann_zeta_function">riemann zeta function</a> but we
         * don't name it that because we don't support complex numbers and don't want to make folks think
         * of mystical number theory things. This is just a weighted sum that is adjacent to magic.
         */
        MV_PSERIES_WEIGHTED_SUM,

        /**
         * Support for match operator
         */
        MATCH_OPERATOR(true),

        /**
         * Add CombineBinaryComparisons rule.
         */
        COMBINE_BINARY_COMPARISONS,

        /**
         * MATCH command support
         */
        MATCH_COMMAND(true),

        /**
         * Support for nanosecond dates as a data type
         */
        DATE_NANOS_TYPE(EsqlCorePlugin.DATE_NANOS_FEATURE_FLAG),

        /**
         * Support CIDRMatch in CombineDisjunctions rule.
         */
        COMBINE_DISJUNCTIVE_CIDRMATCHES,

        /**
         * Support sending HTTP headers about the status of an async query.
         */
        ASYNC_QUERY_STATUS_HEADERS,

        /**
         * Consider the upper bound when computing the interval in BUCKET auto mode.
         */
        BUCKET_INCLUSIVE_UPPER_BOUND,

        /**
         * Changed error messages for fields with conflicting types in different indices.
         */
        SHORT_ERROR_MESSAGES_FOR_UNSUPPORTED_FIELDS,

        /**
         * Support for the whole number spans in BUCKET function.
         */
        BUCKET_WHOLE_NUMBER_AS_SPAN,

        /**
         * Allow mixed numeric types in coalesce
         */
        MIXED_NUMERIC_TYPES_IN_COALESCE,

        /**
         * Support for requesting the "SPACE" function.
         */
        SPACE,

        /**
         * Support explicit casting from string literal to DATE_PERIOD or TIME_DURATION.
         */
        CAST_STRING_LITERAL_TO_TEMPORAL_AMOUNT,

        /**
<<<<<<< HEAD
         * QSTR function
         */
        QSTR_FUNCTION(true);
=======
         * Supported the text categorization function "CATEGORIZE".
         */
        CATEGORIZE(true);
>>>>>>> 2d47cd72

        private final boolean snapshotOnly;
        private final FeatureFlag featureFlag;

        Cap() {
            this(false, null);
        };

        Cap(boolean snapshotOnly) {
            this(snapshotOnly, null);
        };

        Cap(FeatureFlag featureFlag) {
            this(false, featureFlag);
        }

        Cap(boolean snapshotOnly, FeatureFlag featureFlag) {
            assert featureFlag == null || snapshotOnly == false;
            this.snapshotOnly = snapshotOnly;
            this.featureFlag = featureFlag;
        }

        public boolean isEnabled() {
            if (featureFlag == null) {
                return Build.current().isSnapshot() || this.snapshotOnly == false;
            }
            return featureFlag.isEnabled();
        }

        public String capabilityName() {
            return name().toLowerCase(Locale.ROOT);
        }
    }

    public static final Set<String> CAPABILITIES = capabilities();

    private static Set<String> capabilities() {
        List<String> caps = new ArrayList<>();
        for (Cap cap : Cap.values()) {
            if (cap.isEnabled()) {
                caps.add(cap.capabilityName());
            }
        }

        /*
         * Add all of our cluster features without the leading "esql."
         */
        for (NodeFeature feature : new EsqlFeatures().getFeatures()) {
            caps.add(cap(feature));
        }
        for (NodeFeature feature : new EsqlFeatures().getHistoricalFeatures().keySet()) {
            caps.add(cap(feature));
        }
        return Set.copyOf(caps);
    }

    /**
     * Convert a {@link NodeFeature} from {@link EsqlFeatures} into a
     * capability.
     */
    public static String cap(NodeFeature feature) {
        assert feature.id().startsWith("esql.");
        return feature.id().substring("esql.".length());
    }
}<|MERGE_RESOLUTION|>--- conflicted
+++ resolved
@@ -307,15 +307,14 @@
         CAST_STRING_LITERAL_TO_TEMPORAL_AMOUNT,
 
         /**
-<<<<<<< HEAD
+         * Supported the text categorization function "CATEGORIZE".
+         */
+        CATEGORIZE(true),
+
+        /**
          * QSTR function
          */
         QSTR_FUNCTION(true);
-=======
-         * Supported the text categorization function "CATEGORIZE".
-         */
-        CATEGORIZE(true);
->>>>>>> 2d47cd72
 
         private final boolean snapshotOnly;
         private final FeatureFlag featureFlag;
