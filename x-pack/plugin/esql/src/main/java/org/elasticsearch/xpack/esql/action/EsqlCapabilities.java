--- conflicted
+++ resolved
@@ -104,34 +104,14 @@
         private final boolean snapshotOnly;
     }
 
-    /**
-     * Rewrite In with EvaluatorMapper
-     */
-    private static final String IN_EVALUATORMAPPER = "in_evaluatormapper";
-
     public static final Set<String> CAPABILITIES = capabilities();
 
     private static Set<String> capabilities() {
         List<String> caps = new ArrayList<>();
-<<<<<<< HEAD
-        caps.add(FN_CBRT);
-        caps.add(FN_IP_PREFIX);
-        caps.add(FN_SUBSTRING_EMPTY_NULL);
-        caps.add(ST_CENTROID_AGG_OPTIMIZED);
-        caps.add(METADATA_IGNORED_FIELD);
-        caps.add(FN_MV_APPEND);
-        caps.add(REPEAT);
-        caps.add(NAMED_POSITIONAL_PARAMETER);
-        caps.add(IN_EVALUATORMAPPER);
-
-        if (Build.current().isSnapshot()) {
-            caps.add(LOOKUP_COMMAND);
-=======
         for (Cap cap : Cap.values()) {
             if (Build.current().isSnapshot() || cap.snapshotOnly == false) {
                 caps.add(cap.capabilityName());
             }
->>>>>>> e203b0c6
         }
 
         /*
