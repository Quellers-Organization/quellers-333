/*
 * Copyright Elasticsearch B.V. and/or licensed to Elasticsearch B.V. under one
 * or more contributor license agreements. Licensed under the Elastic License
 * 2.0; you may not use this file except in compliance with the Elastic License
 * 2.0.
 */

package org.elasticsearch.xpack.esql.action;

import org.elasticsearch.Build;
import org.elasticsearch.features.NodeFeature;
import org.elasticsearch.rest.action.admin.cluster.RestNodesCapabilitiesAction;
import org.elasticsearch.xpack.esql.plugin.EsqlFeatures;

import java.util.ArrayList;
import java.util.List;
import java.util.Locale;
import java.util.Set;

/**
 * A {@link Set} of "capabilities" supported by the {@link RestEsqlQueryAction}
 * and {@link RestEsqlAsyncQueryAction} APIs. These are exposed over the
 * {@link RestNodesCapabilitiesAction} and we use them to enable tests.
 */
public class EsqlCapabilities {
    public enum Cap {
        /**
         * Support for function {@code CBRT}. Done in #108574.
         */
        FN_CBRT,

        /**
         * Support for {@code MV_APPEND} function. #107001
         */
        FN_MV_APPEND,

        /**
         * Support for function {@code IP_PREFIX}.
         */
        FN_IP_PREFIX,

        /**
         * Fix on function {@code SUBSTRING} that makes it not return null on empty strings.
         */
        FN_SUBSTRING_EMPTY_NULL,

        /**
         * Support for aggregation function {@code TOP}.
         */
        AGG_TOP,

        /**
         * Support for booleans in aggregations {@code MAX} and {@code MIN}.
         */
        AGG_MAX_MIN_BOOLEAN_SUPPORT,

        /**
         * Optimization for ST_CENTROID changed some results in cartesian data. #108713
         */
        ST_CENTROID_AGG_OPTIMIZED,

        /**
         * Support for requesting the "_ignored" metadata field.
         */
        METADATA_IGNORED_FIELD,

        /**
         * LOOKUP command with
         * - tables using syntax {@code "tables": {"type": [<values>]}}
         * - fixed variable shadowing
         * - fixed Join.references(), requiring breaking change to Join serialization
         */
        LOOKUP_V4(true),

        /**
         * Support for requesting the "REPEAT" command.
         */
        REPEAT,

        /**
         * Cast string literals to datetime in addition and subtraction when the other side is a date or time interval.
         */
        STRING_LITERAL_AUTO_CASTING_TO_DATETIME_ADD_SUB,

        /**
         * Support for named or positional parameters in EsqlQueryRequest.
         */
        NAMED_POSITIONAL_PARAMETER,

        /**
         * Support multiple field mappings if appropriate conversion function is used (union types)
         */
        UNION_TYPES,

        /**
         * Support for function {@code ST_DISTANCE}. Done in #108764.
         */
        ST_DISTANCE,

        /**
         * Fix to GROK and DISSECT that allows extracting attributes with the same name as the input
         * https://github.com/elastic/elasticsearch/issues/110184
         */
        GROK_DISSECT_MASKING,

        /**
         * Support for quoting index sources in double quotes.
         */
        DOUBLE_QUOTES_SOURCE_ENCLOSING,

        /**
         * Support for WEIGHTED_AVG function.
         */
        AGG_WEIGHTED_AVG,

        /**
         * Fix for union-types when aggregating over an inline conversion with casting operator. Done in #110476.
         */
        UNION_TYPES_AGG_CAST,

        /**
         * Fix to GROK validation in case of multiple fields with same name and different types
         * https://github.com/elastic/elasticsearch/issues/110533
         */
        GROK_VALIDATION,

        /**
         * Fix for union-types when aggregating over an inline conversion with conversion function. Done in #110652.
         */
        UNION_TYPES_INLINE_FIX,

        /**
         * Fix a parsing issue where numbers below Long.MIN_VALUE threw an exception instead of parsing as doubles.
         * see <a href="https://github.com/elastic/elasticsearch/issues/104323"> Parsing large numbers is inconsistent #104323 </a>
         */
        FIX_PARSING_LARGE_NEGATIVE_NUMBERS,

        /**
<<<<<<< HEAD
         * Use RangeQuery for BinaryComparison on DateTime fields.
         * */
        RANGEQUERY_FOR_DATETIME,

        /**
         * Add tests for #105383, STATS BY constant.
         */
        STATS_BY_CONSTANT;
=======
         * Fix the status code returned when trying to run count_distinct on the _source type (which is not supported).
         * see <a href="https://github.com/elastic/elasticsearch/issues/105240">count_distinct(_source) returns a 500 response</a>
         */
        FIX_COUNT_DISTINCT_SOURCE_ERROR,

        /**
        * Use RangeQuery for BinaryComparison on DateTime fields.
        * */
        RANGEQUERY_FOR_DATETIME;
>>>>>>> 0be34fe3

        private final boolean snapshotOnly;

        Cap() {
            snapshotOnly = false;
        };

        Cap(boolean snapshotOnly) {
            this.snapshotOnly = snapshotOnly;
        };

        public String capabilityName() {
            return name().toLowerCase(Locale.ROOT);
        }

        public boolean snapshotOnly() {
            return snapshotOnly;
        }
    }

    public static final Set<String> CAPABILITIES = capabilities();

    private static Set<String> capabilities() {
        List<String> caps = new ArrayList<>();
        for (Cap cap : Cap.values()) {
            if (Build.current().isSnapshot() || cap.snapshotOnly == false) {
                caps.add(cap.capabilityName());
            }
        }

        /*
         * Add all of our cluster features without the leading "esql."
         */
        for (NodeFeature feature : new EsqlFeatures().getFeatures()) {
            caps.add(cap(feature));
        }
        for (NodeFeature feature : new EsqlFeatures().getHistoricalFeatures().keySet()) {
            caps.add(cap(feature));
        }
        return Set.copyOf(caps);
    }

    /**
     * Convert a {@link NodeFeature} from {@link EsqlFeatures} into a
     * capability.
     */
    public static String cap(NodeFeature feature) {
        assert feature.id().startsWith("esql.");
        return feature.id().substring("esql.".length());
    }
}<|MERGE_RESOLUTION|>--- conflicted
+++ resolved
@@ -136,16 +136,6 @@
         FIX_PARSING_LARGE_NEGATIVE_NUMBERS,
 
         /**
-<<<<<<< HEAD
-         * Use RangeQuery for BinaryComparison on DateTime fields.
-         * */
-        RANGEQUERY_FOR_DATETIME,
-
-        /**
-         * Add tests for #105383, STATS BY constant.
-         */
-        STATS_BY_CONSTANT;
-=======
          * Fix the status code returned when trying to run count_distinct on the _source type (which is not supported).
          * see <a href="https://github.com/elastic/elasticsearch/issues/105240">count_distinct(_source) returns a 500 response</a>
          */
@@ -154,8 +144,12 @@
         /**
         * Use RangeQuery for BinaryComparison on DateTime fields.
         * */
-        RANGEQUERY_FOR_DATETIME;
->>>>>>> 0be34fe3
+        RANGEQUERY_FOR_DATETIME,
+
+        /**
+         * Add tests for #105383, STATS BY constant.
+         */
+        STATS_BY_CONSTANT;
 
         private final boolean snapshotOnly;
 
