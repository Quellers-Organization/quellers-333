--- conflicted
+++ resolved
@@ -50,18 +50,15 @@
     public static final Set<String> CAPABILITIES = capabilities();
 
     private static Set<String> capabilities() {
-<<<<<<< HEAD
-        List<String> caps = new ArrayList<>(List.of(FN_CBRT, FN_IP_PREFIX, ST_CENTROID_AGG_OPTIMIZED, METADATA_IGNORED_FIELD));
-=======
         List<String> caps = new ArrayList<>();
         caps.add(FN_CBRT);
+        caps.add(FN_IP_PREFIX);
         caps.add(ST_CENTROID_AGG_OPTIMIZED);
         caps.add(METADATA_IGNORED_FIELD);
 
         if (Build.current().isSnapshot()) {
             caps.add(LOOKUP);
         }
->>>>>>> bdaaa9b8
 
         /*
          * Add all of our cluster features without the leading "esql."
