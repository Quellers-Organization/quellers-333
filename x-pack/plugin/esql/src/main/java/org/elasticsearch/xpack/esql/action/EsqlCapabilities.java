--- conflicted
+++ resolved
@@ -227,15 +227,14 @@
         COMBINE_DISJUNCTIVE_CIDRMATCHES,
 
         /**
-<<<<<<< HEAD
+         * Consider the upper bound when computing the interval in BUCKET auto mode.
+         */
+        BUCKET_INCLUSIVE_UPPER_BOUND,
+
+        /**
          * Support for the whole number spans in BUCKET function.
          */
         BUCKET_WHOLE_NUMBER_AS_SPAN;
-=======
-         * Consider the upper bound when computing the interval in BUCKET auto mode.
-         */
-        BUCKET_INCLUSIVE_UPPER_BOUND;
->>>>>>> 1ba72e46
 
         private final boolean snapshotOnly;
         private final FeatureFlag featureFlag;
