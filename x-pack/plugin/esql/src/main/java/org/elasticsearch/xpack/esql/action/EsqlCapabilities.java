--- conflicted
+++ resolved
@@ -120,16 +120,15 @@
         GROK_VALIDATION,
 
         /**
-<<<<<<< HEAD
+         * Fix for union-types when aggregating over an inline conversion with conversion function. Done in #110652.
+         */
+        UNION_TYPES_INLINE_FIX,
+
+        /**
          * Fix for non-unique attribute names in ROW.
          * https://github.com/elastic/elasticsearch/issues/110541
          */
         UNIQUE_NAMES;
-=======
-         * Fix for union-types when aggregating over an inline conversion with conversion function. Done in #110652.
-         */
-        UNION_TYPES_INLINE_FIX;
->>>>>>> f7949666
 
         private final boolean snapshotOnly;
 
