--- conflicted
+++ resolved
@@ -177,17 +177,16 @@
          */
         UNIQUE_NAMES,
 
-        /**
-<<<<<<< HEAD
-         * Support for match operator
-         */
-        MATCH_OPERATOR;
-=======
+        /*
          * Make attributes of GROK/DISSECT adjustable and fix a shadowing bug when pushing them down past PROJECT.
          * https://github.com/elastic/elasticsearch/issues/108008
          */
-        FIXED_PUSHDOWN_PAST_PROJECT;
->>>>>>> 87d9a0b2
+        FIXED_PUSHDOWN_PAST_PROJECT,
+
+        /**
+         * Support for match operator
+         */
+        MATCH_OPERATOR;
 
         private final boolean snapshotOnly;
 
