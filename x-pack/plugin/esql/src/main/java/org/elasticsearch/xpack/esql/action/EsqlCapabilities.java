--- conflicted
+++ resolved
@@ -217,20 +217,19 @@
         MATCH_COMMAND(true),
 
         /**
-<<<<<<< HEAD
+         * Support for nanosecond dates as a data type
+         */
+        DATE_NANOS_TYPE(EsqlCorePlugin.DATE_NANOS_FEATURE_FLAG),
+
+        /**
+         * Support CIDRMatch in CombineDisjunctions rule.
+         */
+        COMBINE_DISJUNCTIVE_CIDRMATCHES,
+
+        /**
          * Support explicit casting from string literal to DATE_PERIOD or TIME_DURATION.
          */
         CAST_STRING_LITERAL_TO_TEMPORAL_AMOUNT;
-=======
-         * Support for nanosecond dates as a data type
-         */
-        DATE_NANOS_TYPE(EsqlCorePlugin.DATE_NANOS_FEATURE_FLAG),
-
-        /**
-         * Support CIDRMatch in CombineDisjunctions rule.
-         */
-        COMBINE_DISJUNCTIVE_CIDRMATCHES;
->>>>>>> fd916c22
 
         private final boolean snapshotOnly;
         private final FeatureFlag featureFlag;
