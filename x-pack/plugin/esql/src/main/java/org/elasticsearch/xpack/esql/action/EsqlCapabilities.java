/*
 * Copyright Elasticsearch B.V. and/or licensed to Elasticsearch B.V. under one
 * or more contributor license agreements. Licensed under the Elastic License
 * 2.0; you may not use this file except in compliance with the Elastic License
 * 2.0.
 */

package org.elasticsearch.xpack.esql.action;

import org.elasticsearch.features.NodeFeature;
import org.elasticsearch.rest.action.admin.cluster.RestNodesCapabilitiesAction;
import org.elasticsearch.xpack.esql.plugin.EsqlFeatures;

import java.util.ArrayList;
import java.util.List;
import java.util.Set;

/**
 * A {@link Set} of "capabilities" supported by the {@link RestEsqlQueryAction}
 * and {@link RestEsqlAsyncQueryAction} APIs. These are exposed over the
 * {@link RestNodesCapabilitiesAction} and we use them to enable tests.
 */
public class EsqlCapabilities {
    /**
     * Support for function {@code CBRT}. Done in #108574.
     */
    private static final String FN_CBRT = "fn_cbrt";
    private static final String FN_MV_APPEND = "fn_mv_append";

    /**
     * Optimization for ST_CENTROID changed some results in cartesian data. #108713
     */
    private static final String ST_CENTROID_AGG_OPTIMIZED = "st_centroid_agg_optimized";

    static final Set<String> CAPABILITIES = capabilities();

    private static Set<String> capabilities() {
<<<<<<< HEAD
        List<String> caps = new ArrayList<>(List.of(FN_CBRT, FN_MV_APPEND));
=======
        List<String> caps = new ArrayList<>(List.of(FN_CBRT, ST_CENTROID_AGG_OPTIMIZED));
>>>>>>> e7695440

        /*
         * Add all of our cluster features without the leading "esql."
         */
        for (NodeFeature feature : new EsqlFeatures().getFeatures()) {
            caps.add(cap(feature));
        }
        for (NodeFeature feature : new EsqlFeatures().getHistoricalFeatures().keySet()) {
            caps.add(cap(feature));
        }
        return Set.copyOf(caps);
    }

    /**
     * Convert a {@link NodeFeature} from {@link EsqlFeatures} into a
     * capability.
     */
    public static String cap(NodeFeature feature) {
        assert feature.id().startsWith("esql.");
        return feature.id().substring("esql.".length());
    }
}<|MERGE_RESOLUTION|>--- conflicted
+++ resolved
@@ -25,6 +25,10 @@
      * Support for function {@code CBRT}. Done in #108574.
      */
     private static final String FN_CBRT = "fn_cbrt";
+    
+    /**
+     * Support for {@code MV_APPEND} funciton. #107001
+     */
     private static final String FN_MV_APPEND = "fn_mv_append";
 
     /**
@@ -35,11 +39,7 @@
     static final Set<String> CAPABILITIES = capabilities();
 
     private static Set<String> capabilities() {
-<<<<<<< HEAD
-        List<String> caps = new ArrayList<>(List.of(FN_CBRT, FN_MV_APPEND));
-=======
-        List<String> caps = new ArrayList<>(List.of(FN_CBRT, ST_CENTROID_AGG_OPTIMIZED));
->>>>>>> e7695440
+        List<String> caps = new ArrayList<>(List.of(FN_CBRT, ST_CENTROID_AGG_OPTIMIZED, FN_MV_APPEND));
 
         /*
          * Add all of our cluster features without the leading "esql."
