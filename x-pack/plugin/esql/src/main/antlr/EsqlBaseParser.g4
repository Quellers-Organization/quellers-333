
/*
 * Copyright Elasticsearch B.V. and/or licensed to Elasticsearch B.V. under one
 * or more contributor license agreements. Licensed under the Elastic License
 * 2.0; you may not use this file except in compliance with the Elastic License
 * 2.0.
 */

parser grammar EsqlBaseParser;

options {tokenVocab=EsqlBaseLexer;}

singleStatement
    : query EOF
    ;

query
    : sourceCommand                 #singleCommandQuery
    | query PIPE processingCommand  #compositeQuery
    ;

sourceCommand
    : explainCommand
    | fromCommand
    | rowCommand
    | metricsCommand
    | showCommand
    | metaCommand
    ;

processingCommand
    : evalCommand
    | inlinestatsCommand
    | limitCommand
    | lookupCommand
    | keepCommand
    | sortCommand
    | statsCommand
    | whereCommand
    | dropCommand
    | renameCommand
    | dissectCommand
    | grokCommand
    | enrichCommand
    | mvExpandCommand
    ;

whereCommand
    : WHERE booleanExpression
    ;

booleanExpression
    : NOT booleanExpression                                                      #logicalNot
    | valueExpression                                                            #booleanDefault
    | regexBooleanExpression                                                     #regexExpression
    | left=booleanExpression operator=AND right=booleanExpression                #logicalBinary
    | left=booleanExpression operator=OR right=booleanExpression                 #logicalBinary
    | valueExpression (NOT)? IN LP valueExpression (COMMA valueExpression)* RP   #logicalIn
    | valueExpression IS NOT? NULL                                               #isNull
    ;

regexBooleanExpression
    : valueExpression (NOT)? kind=LIKE pattern=string
    | valueExpression (NOT)? kind=RLIKE pattern=string
    ;

valueExpression
    : operatorExpression                                                                      #valueExpressionDefault
    | left=operatorExpression comparisonOperator right=operatorExpression                     #comparison
    ;

operatorExpression
    : primaryExpression                                                                       #operatorExpressionDefault
    | operator=(MINUS | PLUS) operatorExpression                                              #arithmeticUnary
    | left=operatorExpression operator=(ASTERISK | SLASH | PERCENT) right=operatorExpression  #arithmeticBinary
    | left=operatorExpression operator=(PLUS | MINUS) right=operatorExpression                #arithmeticBinary
    ;

primaryExpression
    : constant                                                                          #constantDefault
    | qualifiedName                                                                     #dereference
    | functionExpression                                                                #function
    | LP booleanExpression RP                                                           #parenthesizedExpression
    | primaryExpression CAST_OP dataType                                                #inlineCast
    ;

functionExpression
    : identifier LP (ASTERISK | (booleanExpression (COMMA booleanExpression)*))? RP
    ;

dataType
    : identifier                                                                        #toDataType
    ;

rowCommand
    : ROW fields
    ;

fields
    : field (COMMA field)*
    ;

field
    : booleanExpression
    | qualifiedName ASSIGN booleanExpression
    ;

fromCommand
    : FROM indexIdentifier (COMMA indexIdentifier)* metadata?
    ;

indexIdentifier
    : INDEX_UNQUOTED_IDENTIFIER
    ;

metadata
    : metadataOption
    | deprecated_metadata
    ;

metadataOption
    : METADATA indexIdentifier (COMMA indexIdentifier)*
    ;

deprecated_metadata
    : OPENING_BRACKET metadataOption CLOSING_BRACKET
    ;

metricsCommand
    : METRICS indexIdentifier (COMMA indexIdentifier)* aggregates=fields? (BY grouping=fields)?
    ;

evalCommand
    : EVAL fields
    ;

statsCommand
    : STATS stats=fields? (BY grouping=fields)?
    ;

inlinestatsCommand
    : INLINESTATS stats=fields (BY grouping=fields)?
    ;


qualifiedName
    : identifier (DOT identifier)*
    ;

qualifiedNamePattern
    : identifierPattern (DOT identifierPattern)*
    ;

qualifiedNamePatterns
    : qualifiedNamePattern (COMMA qualifiedNamePattern)*
    ;

identifier
    : UNQUOTED_IDENTIFIER
    | QUOTED_IDENTIFIER
    ;

identifierPattern
    : ID_PATTERN
    ;

constant
    : NULL                                                                              #nullLiteral
    | integerValue UNQUOTED_IDENTIFIER                                                  #qualifiedIntegerLiteral
    | decimalValue                                                                      #decimalLiteral
    | integerValue                                                                      #integerLiteral
    | booleanValue                                                                      #booleanLiteral
    | PARAM                                                                             #inputParam
    | string                                                                            #stringLiteral
    | OPENING_BRACKET numericValue (COMMA numericValue)* CLOSING_BRACKET                #numericArrayLiteral
    | OPENING_BRACKET booleanValue (COMMA booleanValue)* CLOSING_BRACKET                #booleanArrayLiteral
    | OPENING_BRACKET string (COMMA string)* CLOSING_BRACKET                            #stringArrayLiteral
    ;

limitCommand
    : LIMIT INTEGER_LITERAL
    ;

sortCommand
    : SORT orderExpression (COMMA orderExpression)*
    ;

orderExpression
    : booleanExpression ordering=(ASC | DESC)? (NULLS nullOrdering=(FIRST | LAST))?
    ;

keepCommand
    :  KEEP qualifiedNamePatterns
    ;

dropCommand
    : DROP qualifiedNamePatterns
    ;

renameCommand
    : RENAME renameClause (COMMA renameClause)*
    ;

renameClause:
    oldName=qualifiedNamePattern AS newName=qualifiedNamePattern
    ;

dissectCommand
    : DISSECT primaryExpression string commandOptions?
    ;

grokCommand
    : GROK primaryExpression string
    ;

mvExpandCommand
    : MV_EXPAND qualifiedName
    ;

commandOptions
    : commandOption (COMMA commandOption)*
    ;

commandOption
    : identifier ASSIGN constant
    ;

booleanValue
    : TRUE | FALSE
    ;

numericValue
    : decimalValue
    | integerValue
    ;

decimalValue
    : (PLUS | MINUS)? DECIMAL_LITERAL
    ;

integerValue
    : (PLUS | MINUS)? INTEGER_LITERAL
    ;

string
    : QUOTED_STRING
    ;

comparisonOperator
    : EQ | NEQ | LT | LTE | GT | GTE
    ;

explainCommand
    : EXPLAIN subqueryExpression
    ;

subqueryExpression
    : OPENING_BRACKET query CLOSING_BRACKET
    ;

showCommand
    : SHOW INFO                                                           #showInfo
    ;

metaCommand
    : META FUNCTIONS                                                      #metaFunctions
    ;

enrichCommand
    : ENRICH policyName=ENRICH_POLICY_NAME (ON matchField=qualifiedNamePattern)? (WITH enrichWithClause (COMMA enrichWithClause)*)?
    ;

enrichWithClause
    : (newName=qualifiedNamePattern ASSIGN)? enrichField=qualifiedNamePattern
    ;

lookupCommand
<<<<<<< HEAD
    : LOOKUP tableName=qualifiedNamePattern ON matchFields=qualifiedNamePatterns
=======
    : LOOKUP tableName=INDEX_UNQUOTED_IDENTIFIER ON matchFields=qualifiedNamePatterns
>>>>>>> 4d1e27b8
    ;<|MERGE_RESOLUTION|>--- conflicted
+++ resolved
@@ -275,9 +275,5 @@
     ;
 
 lookupCommand
-<<<<<<< HEAD
-    : LOOKUP tableName=qualifiedNamePattern ON matchFields=qualifiedNamePatterns
-=======
     : LOOKUP tableName=INDEX_UNQUOTED_IDENTIFIER ON matchFields=qualifiedNamePatterns
->>>>>>> 4d1e27b8
     ;