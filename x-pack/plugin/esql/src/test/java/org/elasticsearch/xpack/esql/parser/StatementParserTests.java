--- conflicted
+++ resolved
@@ -339,19 +339,6 @@
     }
 
     public void testIdentifiersAsIndexPattern() {
-<<<<<<< HEAD
-        assertIdentifierAsIndexPattern("foo", "from \"foo\"");
-        assertIdentifierAsIndexPattern("foo,test-*", "from \"foo\",\"test-*\" ");
-        assertIdentifierAsIndexPattern("foo,test-*", "from foo,test-*");
-        assertIdentifierAsIndexPattern("123-test@foo_bar+baz1", "from 123-test@foo_bar+baz1");
-        assertIdentifierAsIndexPattern("foo,test-*,abc", "from \"\"\"foo\"\"\",\"\"\"test-*\"\"\",abc");
-        assertIdentifierAsIndexPattern("foo,     test-*, abc, xyz", "from \"foo,     test-*, abc, xyz\"");
-        assertIdentifierAsIndexPattern("foo,     test-*, abc, xyz,test123", "from \"\"\"foo,     test-*, abc, xyz\"\"\",     test123");
-        assertIdentifierAsIndexPattern("foo,test,xyz", "from foo,   test,xyz");
-        assertIdentifierAsIndexPattern(
-            "<logstash-{now/M{yyyy.MM}}>,<logstash-{now/d{yyyy.MM.dd|+12:00}}>",
-            "from <logstash-{now/M{yyyy.MM}}>, \"<logstash-{now/d{yyyy.MM.dd|+12:00}}>\""
-=======
         // assertIdentifierAsIndexPattern("foo", "from `foo`");
         // assertIdentifierAsIndexPattern("foo,test-*", "from `foo`,`test-*`");
         assertIdentifierAsIndexPattern("foo,test-*", "from foo,test-*");
@@ -363,7 +350,6 @@
         assertIdentifierAsIndexPattern(
             "<logstash-{now/M{yyyy.MM}}>", // ,<logstash-{now/d{yyyy.MM.dd|+12:00}}>
             "from <logstash-{now/M{yyyy.MM}}>" // , `<logstash-{now/d{yyyy.MM.dd|+12:00}}>`
->>>>>>> be502cc3
         );
     }
 
