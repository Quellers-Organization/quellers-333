--- conflicted
+++ resolved
@@ -296,20 +296,6 @@
         EqualsHashCodeTestUtils.checkEqualsAndHashCode(orig, unused -> deser);
     }
 
-<<<<<<< HEAD
-=======
-    public void testAliasSimple() throws IOException {
-        var orig = new Alias(Source.EMPTY, "alias_name", field("a", DataType.LONG));
-        BytesStreamOutput bso = new BytesStreamOutput();
-        PlanStreamOutput out = new PlanStreamOutput(bso, planNameRegistry, null);
-        PlanNamedTypes.writeAlias(out, orig);
-        var in = planStreamInput(bso);
-        var deser = PlanNamedTypes.readAlias(in);
-        EqualsHashCodeTestUtils.checkEqualsAndHashCode(orig, unused -> deser);
-        assertThat(deser.id(), equalTo(in.mapNameId(Long.parseLong(orig.id().toString()))));
-    }
-
->>>>>>> a51a9f75
     public void testLiteralSimple() throws IOException {
         var orig = new Literal(Source.EMPTY, 1, DataType.INTEGER);
         BytesStreamOutput bso = new BytesStreamOutput();
