/*
 * Copyright Elasticsearch B.V. and/or licensed to Elasticsearch B.V. under one
 * or more contributor license agreements. Licensed under the Elastic License
 * 2.0; you may not use this file except in compliance with the Elastic License
 * 2.0.
 */

package org.elasticsearch.xpack.esql.expression.function;

import org.apache.lucene.document.InetAddressPoint;
import org.apache.lucene.util.BytesRef;
import org.elasticsearch.common.network.InetAddresses;
import org.elasticsearch.common.time.DateUtils;
import org.elasticsearch.geo.GeometryTestUtils;
import org.elasticsearch.geo.ShapeTestUtils;
import org.elasticsearch.logging.LogManager;
import org.elasticsearch.logging.Logger;
import org.elasticsearch.test.ESTestCase;
import org.elasticsearch.xpack.esql.core.expression.Expression;
import org.elasticsearch.xpack.esql.core.expression.Literal;
import org.elasticsearch.xpack.esql.core.tree.Source;
import org.elasticsearch.xpack.esql.core.type.DataType;
import org.elasticsearch.xpack.esql.core.util.NumericUtils;
import org.elasticsearch.xpack.esql.expression.function.scalar.convert.AbstractConvertFunction;
import org.elasticsearch.xpack.versionfield.Version;
import org.hamcrest.Matcher;

import java.math.BigInteger;
import java.time.Duration;
import java.time.Instant;
import java.time.Period;
import java.util.ArrayList;
import java.util.Arrays;
import java.util.Collections;
import java.util.List;
import java.util.function.BiFunction;
import java.util.function.BinaryOperator;
import java.util.function.DoubleFunction;
import java.util.function.Function;
import java.util.function.IntFunction;
import java.util.function.LongFunction;
import java.util.function.Supplier;
import java.util.function.UnaryOperator;
import java.util.stream.Collectors;

import static org.elasticsearch.xpack.esql.core.util.SpatialCoordinateTypes.CARTESIAN;
import static org.elasticsearch.xpack.esql.core.util.SpatialCoordinateTypes.GEO;
import static org.hamcrest.Matchers.equalTo;

/**
 * This class exists to give a human-readable string representation of the test case.
 */
public record TestCaseSupplier(String name, List<DataType> types, Supplier<TestCase> supplier)
    implements
        Supplier<TestCaseSupplier.TestCase> {

    private static final Logger logger = LogManager.getLogger(TestCaseSupplier.class);

    /**
     * Build a test case named after the types it takes.
     */
    public TestCaseSupplier(List<DataType> types, Supplier<TestCase> supplier) {
        this(nameFromTypes(types), types, supplier);
    }

    public static String nameFromTypes(List<DataType> types) {
        return types.stream().map(t -> "<" + t.typeName() + ">").collect(Collectors.joining(", "));
    }

    /**
     * Build a name for the test case based on objects likely to describe it.
     */
    public static String nameFrom(List<Object> paramDescriptors) {
        return paramDescriptors.stream().map(p -> {
            if (p == null) {
                return "null";
            }
            if (p instanceof DataType t) {
                return "<" + t.typeName() + ">";
            }
            return p.toString();
        }).collect(Collectors.joining(", "));
    }

    public static List<TestCaseSupplier> stringCases(
        BinaryOperator<Object> expected,
        BiFunction<DataType, DataType, String> evaluatorToString,
        List<String> warnings,
        DataType expectedType
    ) {
        List<TypedDataSupplier> lhsSuppliers = new ArrayList<>();
        List<TypedDataSupplier> rhsSuppliers = new ArrayList<>();
        List<TestCaseSupplier> suppliers = new ArrayList<>();
        for (DataType type : AbstractConvertFunction.STRING_TYPES) {
            lhsSuppliers.addAll(stringCases(type));
            rhsSuppliers.addAll(stringCases(type));
            casesCrossProduct(
                expected,
                lhsSuppliers,
                rhsSuppliers,
                (lhs, rhs) -> equalTo(evaluatorToString.apply(lhs, rhs)),
                (lhs, rhs) -> warnings,
                suppliers,
                expectedType,
                true
            );
        }
        return suppliers;
    }

    @Override
    public TestCase get() {
        TestCase supplied = supplier.get();
        if (types != null) {
            for (int i = 0; i < types.size(); i++) {
                if (supplied.getData().get(i).type() != types.get(i)) {
                    throw new IllegalStateException(
                        name + ": supplier/data type mismatch " + supplied.getData().get(i).type() + "/" + types.get(i)
                    );
                }
            }
        }
        return supplied;
    }

    @Override
    public String toString() {
        return name;
    }

    /**
     * Generate positive test cases for unary functions that operate on an {@code numeric}
     * fields by casting them to {@link DataType#DOUBLE}s.
     */
    public static List<TestCaseSupplier> forUnaryCastingToDouble(
        String name,
        String argName,
        UnaryOperator<Double> expected,
        Double min,
        Double max,
        List<String> warnings
    ) {
        String read = "Attribute[channel=0]";
        String eval = name + "[" + argName + "=";
        List<TestCaseSupplier> suppliers = new ArrayList<>();
        forUnaryInt(
            suppliers,
            eval + castToDoubleEvaluator(read, DataType.INTEGER) + "]",
            DataType.DOUBLE,
            i -> expected.apply(Double.valueOf(i)),
            min.intValue(),
            max.intValue(),
            warnings
        );
        forUnaryLong(
            suppliers,
            eval + castToDoubleEvaluator(read, DataType.LONG) + "]",
            DataType.DOUBLE,
            i -> expected.apply(Double.valueOf(i)),
            min.longValue(),
            max.longValue(),
            warnings
        );
        forUnaryUnsignedLong(
            suppliers,
            eval + castToDoubleEvaluator(read, DataType.UNSIGNED_LONG) + "]",
            DataType.DOUBLE,
            ul -> expected.apply(ul.doubleValue()),
            BigInteger.valueOf((int) Math.ceil(min)),
            BigInteger.valueOf((int) Math.floor(max)),
            warnings
        );
        forUnaryDouble(suppliers, eval + read + "]", DataType.DOUBLE, expected::apply, min, max, warnings);
        return suppliers;
    }

    /**
     * Generate positive test cases for binary functions that operate on an {@code numeric}
     * fields by casting them to {@link DataType#DOUBLE}s.
     */
    public static List<TestCaseSupplier> forBinaryCastingToDouble(
        String name,
        String lhsName,
        String rhsName,
        BinaryOperator<Double> expected,
        Double lhsMin,
        Double lhsMax,
        Double rhsMin,
        Double rhsMax,
        List<String> warnings
    ) {
        List<TypedDataSupplier> lhsSuppliers = castToDoubleSuppliersFromRange(lhsMin, lhsMax);
        List<TypedDataSupplier> rhsSuppliers = castToDoubleSuppliersFromRange(rhsMin, rhsMax);
        return forBinaryCastingToDouble(name, lhsName, rhsName, expected, lhsSuppliers, rhsSuppliers, warnings);
    }

    public static List<TestCaseSupplier> forBinaryCastingToDouble(
        String name,
        String lhsName,
        String rhsName,
        BinaryOperator<Double> expected,
        List<TypedDataSupplier> lhsSuppliers,
        List<TypedDataSupplier> rhsSuppliers,
        List<String> warnings
    ) {
        List<TestCaseSupplier> suppliers = new ArrayList<>();
        casesCrossProduct(
            (l, r) -> expected.apply(((Number) l).doubleValue(), ((Number) r).doubleValue()),
            lhsSuppliers,
            rhsSuppliers,
            (lhsType, rhsType) -> equalTo(
                name
                    + "["
                    + lhsName
                    + "="
                    + castToDoubleEvaluator("Attribute[channel=0]", lhsType)
                    + ", "
                    + rhsName
                    + "="
                    + castToDoubleEvaluator("Attribute[channel=1]", rhsType)
                    + "]"
            ),
            (lhs, rhs) -> warnings,
            suppliers,
            DataType.DOUBLE,
            false
        );
        return suppliers;
    }

    public static void casesCrossProduct(
        BinaryOperator<Object> expected,
        List<TypedDataSupplier> lhsSuppliers,
        List<TypedDataSupplier> rhsSuppliers,
        BiFunction<DataType, DataType, Matcher<String>> evaluatorToString,
        BiFunction<TypedData, TypedData, List<String>> warnings,
        List<TestCaseSupplier> suppliers,
        DataType expectedType,
        boolean symmetric
    ) {
        for (TypedDataSupplier lhsSupplier : lhsSuppliers) {
            for (TypedDataSupplier rhsSupplier : rhsSuppliers) {
                suppliers.add(testCaseSupplier(lhsSupplier, rhsSupplier, evaluatorToString, expectedType, expected, warnings));
                if (symmetric) {
                    suppliers.add(testCaseSupplier(rhsSupplier, lhsSupplier, evaluatorToString, expectedType, expected, warnings));
                }
            }
        }
    }

    public static TestCaseSupplier testCaseSupplier(
        TypedDataSupplier lhsSupplier,
        TypedDataSupplier rhsSupplier,
        BiFunction<DataType, DataType, Matcher<String>> evaluatorToString,
        DataType expectedType,
        BinaryOperator<Object> expectedValue
    ) {
        return testCaseSupplier(lhsSupplier, rhsSupplier, evaluatorToString, expectedType, expectedValue, (lhs, rhs) -> List.of());
    }

    private static TestCaseSupplier testCaseSupplier(
        TypedDataSupplier lhsSupplier,
        TypedDataSupplier rhsSupplier,
        BiFunction<DataType, DataType, Matcher<String>> evaluatorToString,
        DataType expectedType,
        BinaryOperator<Object> expectedValue,
        BiFunction<TypedData, TypedData, List<String>> warnings
    ) {
        String caseName = lhsSupplier.name() + ", " + rhsSupplier.name();
        return new TestCaseSupplier(caseName, List.of(lhsSupplier.type(), rhsSupplier.type()), () -> {
            TypedData lhsTyped = lhsSupplier.get();
            TypedData rhsTyped = rhsSupplier.get();
            TestCase testCase = new TestCase(
                List.of(lhsTyped, rhsTyped),
                evaluatorToString.apply(lhsSupplier.type(), rhsSupplier.type()),
                expectedType,
                equalTo(expectedValue.apply(lhsTyped.getValue(), rhsTyped.getValue()))
            );
            for (String warning : warnings.apply(lhsTyped, rhsTyped)) {
                testCase = testCase.withWarning(warning);
            }
            return testCase;
        });
    }

    public static List<TypedDataSupplier> castToDoubleSuppliersFromRange(Double Min, Double Max) {
        List<TypedDataSupplier> suppliers = new ArrayList<>();
        suppliers.addAll(intCases(Min.intValue(), Max.intValue(), true));
        suppliers.addAll(longCases(Min.longValue(), Max.longValue(), true));
        suppliers.addAll(ulongCases(BigInteger.valueOf((long) Math.ceil(Min)), BigInteger.valueOf((long) Math.floor(Max)), true));
        suppliers.addAll(doubleCases(Min, Max, true));
        return suppliers;
    }

    public record NumericTypeTestConfig<T>(Number min, Number max, BiFunction<Number, Number, T> expected, String evaluatorName) {}

    public record NumericTypeTestConfigs<T>(
        NumericTypeTestConfig<T> intStuff,
        NumericTypeTestConfig<T> longStuff,
        NumericTypeTestConfig<T> doubleStuff
    ) {
        public NumericTypeTestConfig<T> get(DataType type) {
            if (type == DataType.INTEGER) {
                return intStuff;
            }
            if (type == DataType.LONG) {
                return longStuff;
            }
            if (type == DataType.DOUBLE) {
                return doubleStuff;
            }
            throw new IllegalArgumentException("bogus numeric type [" + type + "]");
        }
    }

    public static DataType widen(DataType lhs, DataType rhs) {
        if (lhs == rhs) {
            return lhs;
        }
        if (lhs == DataType.DOUBLE || rhs == DataType.DOUBLE) {
            return DataType.DOUBLE;
        }
        if (lhs == DataType.LONG || rhs == DataType.LONG) {
            return DataType.LONG;
        }
        throw new IllegalArgumentException("Invalid numeric widening lhs: [" + lhs + "] rhs: [" + rhs + "]");
    }

    public static List<TypedDataSupplier> getSuppliersForNumericType(DataType type, Number min, Number max, boolean includeZero) {
        if (type == DataType.INTEGER) {
            return intCases(NumericUtils.saturatingIntValue(min), NumericUtils.saturatingIntValue(max), includeZero);
        }
        if (type == DataType.LONG) {
            return longCases(min.longValue(), max.longValue(), includeZero);
        }
        if (type == DataType.UNSIGNED_LONG) {
            return ulongCases(
                min instanceof BigInteger ? (BigInteger) min : BigInteger.valueOf(Math.max(min.longValue(), 0L)),
                max instanceof BigInteger ? (BigInteger) max : BigInteger.valueOf(Math.max(max.longValue(), 0L)),
                includeZero
            );
        }
        if (type == DataType.DOUBLE) {
            return doubleCases(min.doubleValue(), max.doubleValue(), includeZero);
        }
        throw new IllegalArgumentException("bogus numeric type [" + type + "]");
    }

    public static List<TestCaseSupplier> forBinaryComparisonWithWidening(
        NumericTypeTestConfigs<Boolean> typeStuff,
        String lhsName,
        String rhsName,
        BiFunction<TypedData, TypedData, List<String>> warnings,
        boolean allowRhsZero
    ) {
        List<TestCaseSupplier> suppliers = new ArrayList<>();
        List<DataType> numericTypes = List.of(DataType.INTEGER, DataType.LONG, DataType.DOUBLE);

        for (DataType lhsType : numericTypes) {
            for (DataType rhsType : numericTypes) {
                DataType expected = widen(lhsType, rhsType);
                NumericTypeTestConfig<Boolean> expectedTypeStuff = typeStuff.get(expected);
                BiFunction<DataType, DataType, String> evaluatorToString = (lhs, rhs) -> expectedTypeStuff.evaluatorName()
                    + "["
                    + lhsName
                    + "="
                    + getCastEvaluator("Attribute[channel=0]", lhs, expected)
                    + ", "
                    + rhsName
                    + "="
                    + getCastEvaluator("Attribute[channel=1]", rhs, expected)
                    + "]";
                casesCrossProduct(
                    (l, r) -> expectedTypeStuff.expected().apply((Number) l, (Number) r),
                    getSuppliersForNumericType(lhsType, expectedTypeStuff.min(), expectedTypeStuff.max(), allowRhsZero),
                    getSuppliersForNumericType(rhsType, expectedTypeStuff.min(), expectedTypeStuff.max(), allowRhsZero),
                    (lhs, rhs) -> equalTo(evaluatorToString.apply(lhs, rhs)),
                    warnings,
                    suppliers,
                    DataType.BOOLEAN,
                    true
                );
            }
        }
        return suppliers;
    }

    public static List<TestCaseSupplier> forBinaryWithWidening(
        NumericTypeTestConfigs<Number> typeStuff,
        String lhsName,
        String rhsName,
        BiFunction<TypedData, TypedData, List<String>> warnings,
        boolean allowRhsZero
    ) {
        List<TestCaseSupplier> suppliers = new ArrayList<>();
        List<DataType> numericTypes = List.of(DataType.INTEGER, DataType.LONG, DataType.DOUBLE);

        for (DataType lhsType : numericTypes) {
            for (DataType rhsType : numericTypes) {
                DataType expected = widen(lhsType, rhsType);
                NumericTypeTestConfig<Number> expectedTypeStuff = typeStuff.get(expected);
                BiFunction<DataType, DataType, Matcher<String>> evaluatorToString = (lhs, rhs) -> equalTo(
                    expectedTypeStuff.evaluatorName()
                        + "["
                        + lhsName
                        + "="
                        + getCastEvaluator("Attribute[channel=0]", lhs, expected)
                        + ", "
                        + rhsName
                        + "="
                        + getCastEvaluator("Attribute[channel=1]", rhs, expected)
                        + "]"
                );
                casesCrossProduct(
                    (l, r) -> expectedTypeStuff.expected().apply((Number) l, (Number) r),
                    getSuppliersForNumericType(lhsType, expectedTypeStuff.min(), expectedTypeStuff.max(), true),
                    getSuppliersForNumericType(rhsType, expectedTypeStuff.min(), expectedTypeStuff.max(), allowRhsZero),
                    evaluatorToString,
                    warnings,
                    suppliers,
                    expected,
                    false
                );
            }
        }

        return suppliers;
    }

    public static List<TestCaseSupplier> forBinaryNotCasting(
        String name,
        String lhsName,
        String rhsName,
        BinaryOperator<Object> expected,
        DataType expectedType,
        List<TypedDataSupplier> lhsSuppliers,
        List<TypedDataSupplier> rhsSuppliers,
        List<String> warnings,
        boolean symmetric
    ) {
        return forBinaryNotCasting(
            expected,
            expectedType,
            lhsSuppliers,
            rhsSuppliers,
            equalTo(name + "[" + lhsName + "=Attribute[channel=0], " + rhsName + "=Attribute[channel=1]]"),
            (lhs, rhs) -> warnings,
            symmetric
        );
    }

    public static List<TestCaseSupplier> forBinaryNotCasting(
        BinaryOperator<Object> expected,
        DataType expectedType,
        List<TypedDataSupplier> lhsSuppliers,
        List<TypedDataSupplier> rhsSuppliers,
        Matcher<String> evaluatorToString,
        BiFunction<TypedData, TypedData, List<String>> warnings,
        boolean symmetric
    ) {
        List<TestCaseSupplier> suppliers = new ArrayList<>();
        casesCrossProduct(
            expected,
            lhsSuppliers,
            rhsSuppliers,
            (lhsType, rhsType) -> evaluatorToString,
            warnings,
            suppliers,
            expectedType,
            symmetric
        );
        return suppliers;
    }

    /**
     * Generate positive test cases for a unary function operating on an {@link DataType#INTEGER}.
     */
    public static void forUnaryInt(
        List<TestCaseSupplier> suppliers,
        String expectedEvaluatorToString,
        DataType expectedType,
        IntFunction<Object> expectedValue,
        int lowerBound,
        int upperBound,
        Function<Number, List<String>> expectedWarnings
    ) {
        unaryNumeric(
            suppliers,
            expectedEvaluatorToString,
            intCases(lowerBound, upperBound, true),
            expectedType,
            n -> expectedValue.apply(n.intValue()),
            n -> expectedWarnings.apply(n.intValue())
        );
    }

    public static void forUnaryInt(
        List<TestCaseSupplier> suppliers,
        String expectedEvaluatorToString,
        DataType expectedType,
        IntFunction<Object> expectedValue,
        int lowerBound,
        int upperBound,
        List<String> warnings
    ) {
        forUnaryInt(suppliers, expectedEvaluatorToString, expectedType, expectedValue, lowerBound, upperBound, unused -> warnings);
    }

    /**
     * Generate positive test cases for a unary function operating on an {@link DataType#LONG}.
     */
    public static void forUnaryLong(
        List<TestCaseSupplier> suppliers,
        String expectedEvaluatorToString,
        DataType expectedType,
        LongFunction<Object> expectedValue,
        long lowerBound,
        long upperBound,
        Function<Number, List<String>> expectedWarnings
    ) {
        unaryNumeric(
            suppliers,
            expectedEvaluatorToString,
            longCases(lowerBound, upperBound, true),
            expectedType,
            n -> expectedValue.apply(n.longValue()),
            expectedWarnings
        );
    }

    public static void forUnaryLong(
        List<TestCaseSupplier> suppliers,
        String expectedEvaluatorToString,
        DataType expectedType,
        LongFunction<Object> expectedValue,
        long lowerBound,
        long upperBound,
        List<String> warnings
    ) {
        forUnaryLong(suppliers, expectedEvaluatorToString, expectedType, expectedValue, lowerBound, upperBound, unused -> warnings);
    }

    /**
     * Generate positive test cases for a unary function operating on an {@link DataType#UNSIGNED_LONG}.
     */
    public static void forUnaryUnsignedLong(
        List<TestCaseSupplier> suppliers,
        String expectedEvaluatorToString,
        DataType expectedType,
        Function<BigInteger, Object> expectedValue,
        BigInteger lowerBound,
        BigInteger upperBound,
        Function<BigInteger, List<String>> expectedWarnings
    ) {
        unaryNumeric(
            suppliers,
            expectedEvaluatorToString,
            ulongCases(lowerBound, upperBound, true),
            expectedType,
            n -> expectedValue.apply((BigInteger) n),
            n -> expectedWarnings.apply((BigInteger) n)
        );
    }

    public static void forUnaryUnsignedLong(
        List<TestCaseSupplier> suppliers,
        String expectedEvaluatorToString,
        DataType expectedType,
        Function<BigInteger, Object> expectedValue,
        BigInteger lowerBound,
        BigInteger upperBound,
        List<String> warnings
    ) {
        forUnaryUnsignedLong(suppliers, expectedEvaluatorToString, expectedType, expectedValue, lowerBound, upperBound, unused -> warnings);
    }

    /**
     * Generate positive test cases for a unary function operating on an {@link DataType#DOUBLE}.
     */
    public static void forUnaryDouble(
        List<TestCaseSupplier> suppliers,
        String expectedEvaluatorToString,
        DataType expectedType,
        DoubleFunction<Object> expectedValue,
        double lowerBound,
        double upperBound,
        List<String> warnings
    ) {
        forUnaryDouble(suppliers, expectedEvaluatorToString, expectedType, expectedValue, lowerBound, upperBound, unused -> warnings);
    }

    public static void forUnaryDouble(
        List<TestCaseSupplier> suppliers,
        String expectedEvaluatorToString,
        DataType expectedType,
        DoubleFunction<Object> expectedValue,
        double lowerBound,
        double upperBound,
        DoubleFunction<List<String>> expectedWarnings
    ) {
        unaryNumeric(
            suppliers,
            expectedEvaluatorToString,
            doubleCases(lowerBound, upperBound, true),
            expectedType,
            n -> expectedValue.apply(n.doubleValue()),
            n -> expectedWarnings.apply(n.doubleValue())
        );
    }

    /**
     * Generate positive test cases for a unary function operating on an {@link DataType#BOOLEAN}.
     */
    public static void forUnaryBoolean(
        List<TestCaseSupplier> suppliers,
        String expectedEvaluatorToString,
        DataType expectedType,
        Function<Boolean, Object> expectedValue,
        List<String> warnings
    ) {
        unary(suppliers, expectedEvaluatorToString, booleanCases(), expectedType, v -> expectedValue.apply((Boolean) v), warnings);
    }

    /**
     * Generate positive test cases for a unary function operating on an {@link DataType#DATETIME}.
     * This variant defaults to maximum range of possible values
     */
    public static void forUnaryDatetime(
        List<TestCaseSupplier> suppliers,
        String expectedEvaluatorToString,
        DataType expectedType,
        Function<Instant, Object> expectedValue,
        List<String> warnings
    ) {
        unaryNumeric(
            suppliers,
            expectedEvaluatorToString,
            dateCases(),
            expectedType,
            n -> expectedValue.apply(Instant.ofEpochMilli(n.longValue())),
            warnings
        );
    }

    /**
     * Generate positive test cases for a unary function operating on an {@link DataType#DATETIME}.
     * This variant accepts a range of values
     */
    public static void forUnaryDatetime(
        List<TestCaseSupplier> suppliers,
        String expectedEvaluatorToString,
        DataType expectedType,
        long min,
        long max,
        Function<Instant, Object> expectedValue,
        List<String> warnings
    ) {
        unaryNumeric(
            suppliers,
            expectedEvaluatorToString,
            dateCases(min, max),
            expectedType,
            n -> expectedValue.apply(Instant.ofEpochMilli(n.longValue())),
            warnings
        );
    }

    /**
     * Generate positive test cases for a unary function operating on an {@link DataType#DATE_NANOS}.
     */
    public static void forUnaryDateNanos(
        List<TestCaseSupplier> suppliers,
        String expectedEvaluatorToString,
        DataType expectedType,
        Function<Instant, Object> expectedValue,
        List<String> warnings
    ) {
        unaryNumeric(
            suppliers,
            expectedEvaluatorToString,
            dateNanosCases(),
            expectedType,
            n -> expectedValue.apply(DateUtils.toInstant((long) n)),
            warnings
        );
    }

    /**
     * Generate positive test cases for a unary function operating on an {@link DataType#GEO_POINT}.
     */
    public static void forUnaryGeoPoint(
        List<TestCaseSupplier> suppliers,
        String expectedEvaluatorToString,
        DataType expectedType,
        Function<BytesRef, Object> expectedValue,
        List<String> warnings
    ) {
        unary(suppliers, expectedEvaluatorToString, geoPointCases(), expectedType, n -> expectedValue.apply((BytesRef) n), warnings);
    }

    /**
     * Generate positive test cases for a unary function operating on an {@link DataType#CARTESIAN_POINT}.
     */
    public static void forUnaryCartesianPoint(
        List<TestCaseSupplier> suppliers,
        String expectedEvaluatorToString,
        DataType expectedType,
        Function<BytesRef, Object> expectedValue,
        List<String> warnings
    ) {
        unary(suppliers, expectedEvaluatorToString, cartesianPointCases(), expectedType, n -> expectedValue.apply((BytesRef) n), warnings);
    }

    /**
     * Generate positive test cases for a unary function operating on an {@link DataType#GEO_SHAPE}.
     */
    public static void forUnaryGeoShape(
        List<TestCaseSupplier> suppliers,
        String expectedEvaluatorToString,
        DataType expectedType,
        Function<BytesRef, Object> expectedValue,
        List<String> warnings
    ) {
        unary(suppliers, expectedEvaluatorToString, geoShapeCases(), expectedType, n -> expectedValue.apply((BytesRef) n), warnings);
    }

    /**
     * Generate positive test cases for a unary function operating on an {@link DataType#CARTESIAN_SHAPE}.
     */
    public static void forUnaryCartesianShape(
        List<TestCaseSupplier> suppliers,
        String expectedEvaluatorToString,
        DataType expectedType,
        Function<BytesRef, Object> expectedValue,
        List<String> warnings
    ) {
        unary(suppliers, expectedEvaluatorToString, cartesianShapeCases(), expectedType, n -> expectedValue.apply((BytesRef) n), warnings);
    }

    /**
     * Generate positive test cases for a unary function operating on an {@link DataType#IP}.
     */
    public static void forUnaryIp(
        List<TestCaseSupplier> suppliers,
        String expectedEvaluatorToString,
        DataType expectedType,
        Function<BytesRef, Object> expectedValue,
        List<String> warnings
    ) {
        unary(suppliers, expectedEvaluatorToString, ipCases(), expectedType, v -> expectedValue.apply((BytesRef) v), warnings);
    }

    /**
     * Generate positive test cases for a unary function operating on an {@link DataType#KEYWORD} and {@link DataType#TEXT}.
     */
    public static void forUnaryStrings(
        List<TestCaseSupplier> suppliers,
        String expectedEvaluatorToString,
        DataType expectedType,
        Function<BytesRef, Object> expectedValue,
        Function<BytesRef, List<String>> expectedWarnings
    ) {
        for (DataType type : AbstractConvertFunction.STRING_TYPES) {
            unary(
                suppliers,
                expectedEvaluatorToString,
                stringCases(type),
                expectedType,
                v -> expectedValue.apply((BytesRef) v),
                v -> expectedWarnings.apply((BytesRef) v)
            );
        }
    }

    public static void forUnaryStrings(
        List<TestCaseSupplier> suppliers,
        String expectedEvaluatorToString,
        DataType expectedType,
        Function<BytesRef, Object> expectedValue,
        List<String> warnings
    ) {
        forUnaryStrings(suppliers, expectedEvaluatorToString, expectedType, expectedValue, unused -> warnings);
    }

    /**
     * Generate positive test cases for a unary function operating on an {@link DataType#VERSION}.
     */
    public static void forUnaryVersion(
        List<TestCaseSupplier> suppliers,
        String expectedEvaluatorToString,
        DataType expectedType,
        Function<Version, Object> expectedValue,
        List<String> warnings
    ) {
        unary(
            suppliers,
            expectedEvaluatorToString,
            versionCases(""),
            expectedType,
            v -> expectedValue.apply(new Version((BytesRef) v)),
            warnings
        );
    }

    private static void unaryNumeric(
        List<TestCaseSupplier> suppliers,
        String expectedEvaluatorToString,
        List<TypedDataSupplier> valueSuppliers,
        DataType expectedOutputType,
        Function<Number, Object> expectedValue,
        Function<Number, List<String>> expectedWarnings
    ) {
        unary(
            suppliers,
            expectedEvaluatorToString,
            valueSuppliers,
            expectedOutputType,
            v -> expectedValue.apply((Number) v),
            v -> expectedWarnings.apply((Number) v)
        );
    }

    private static void unaryNumeric(
        List<TestCaseSupplier> suppliers,
        String expectedEvaluatorToString,
        List<TypedDataSupplier> valueSuppliers,
        DataType expectedOutputType,
        Function<Number, Object> expected,
        List<String> warnings
    ) {
        unaryNumeric(suppliers, expectedEvaluatorToString, valueSuppliers, expectedOutputType, expected, unused -> warnings);
    }

    public static void unary(
        List<TestCaseSupplier> suppliers,
        String expectedEvaluatorToString,
        List<TypedDataSupplier> valueSuppliers,
        DataType expectedOutputType,
        Function<Object, Object> expectedValue,
        Function<Object, List<String>> expectedWarnings
    ) {
        for (TypedDataSupplier supplier : valueSuppliers) {
            suppliers.add(new TestCaseSupplier(supplier.name(), List.of(supplier.type()), () -> {
                TypedData typed = supplier.get();
                Object value = typed.getValue();
                logger.info("Value is " + value + " of type " + value.getClass());
                logger.info("expectedValue is " + expectedValue.apply(value));
                TestCase testCase = new TestCase(
                    List.of(typed),
                    expectedEvaluatorToString,
                    expectedOutputType,
                    equalTo(expectedValue.apply(value))
                );
                for (String warning : expectedWarnings.apply(value)) {
                    testCase = testCase.withWarning(warning);
                }
                return testCase;
            }));
        }

    }

    public static void unary(
        List<TestCaseSupplier> suppliers,
        String expectedEvaluatorToString,
        List<TypedDataSupplier> valueSuppliers,
        DataType expectedOutputType,
        Function<Object, Object> expected,
        List<String> warnings
    ) {
        unary(suppliers, expectedEvaluatorToString, valueSuppliers, expectedOutputType, expected, unused -> warnings);
    }

    /**
     * Generate cases for {@link DataType#INTEGER}.
     * <p>
     *     For multi-row parameters, see {@link MultiRowTestCaseSupplier#intCases}.
     * </p>
     */
    public static List<TypedDataSupplier> intCases(int min, int max, boolean includeZero) {
        List<TypedDataSupplier> cases = new ArrayList<>();
        if (0 <= max && 0 >= min && includeZero) {
            cases.add(new TypedDataSupplier("<0 int>", () -> 0, DataType.INTEGER));
        }

        int lower = Math.max(min, 1);
        int upper = Math.min(max, Integer.MAX_VALUE);
        if (lower < upper) {
            cases.add(new TypedDataSupplier("<positive int>", () -> ESTestCase.randomIntBetween(lower, upper), DataType.INTEGER));
        } else if (lower == upper) {
            cases.add(new TypedDataSupplier("<" + lower + " int>", () -> lower, DataType.INTEGER));
        }

        int lower1 = Math.max(min, Integer.MIN_VALUE);
        int upper1 = Math.min(max, -1);
        if (lower1 < upper1) {
            cases.add(new TypedDataSupplier("<negative int>", () -> ESTestCase.randomIntBetween(lower1, upper1), DataType.INTEGER));
        } else if (lower1 == upper1) {
            cases.add(new TypedDataSupplier("<" + lower1 + " int>", () -> lower1, DataType.INTEGER));
        }
        return cases;
    }

    /**
     * Generate cases for {@link DataType#LONG}.
     * <p>
     *     For multi-row parameters, see {@link MultiRowTestCaseSupplier#longCases}.
     * </p>
     */
    public static List<TypedDataSupplier> longCases(long min, long max, boolean includeZero) {
        List<TypedDataSupplier> cases = new ArrayList<>();
        if (0L <= max && 0L >= min && includeZero) {
            cases.add(new TypedDataSupplier("<0 long>", () -> 0L, DataType.LONG));
        }

        long lower = Math.max(min, 1);
        long upper = Math.min(max, Long.MAX_VALUE);
        if (lower < upper) {
            cases.add(new TypedDataSupplier("<positive long>", () -> ESTestCase.randomLongBetween(lower, upper), DataType.LONG));
        } else if (lower == upper) {
            cases.add(new TypedDataSupplier("<" + lower + " long>", () -> lower, DataType.LONG));
        }

        long lower1 = Math.max(min, Long.MIN_VALUE);
        long upper1 = Math.min(max, -1);
        if (lower1 < upper1) {
            cases.add(new TypedDataSupplier("<negative long>", () -> ESTestCase.randomLongBetween(lower1, upper1), DataType.LONG));
        } else if (lower1 == upper1) {
            cases.add(new TypedDataSupplier("<" + lower1 + " long>", () -> lower1, DataType.LONG));
        }

        return cases;
    }

    /**
     * Generate cases for {@link DataType#UNSIGNED_LONG}.
     * <p>
     *     For multi-row parameters, see {@link MultiRowTestCaseSupplier#ulongCases}.
     * </p>
     */
    public static List<TypedDataSupplier> ulongCases(BigInteger min, BigInteger max, boolean includeZero) {
        List<TypedDataSupplier> cases = new ArrayList<>();

        // Zero
        if (BigInteger.ZERO.compareTo(max) <= 0 && BigInteger.ZERO.compareTo(min) >= 0 && includeZero) {
            cases.add(new TypedDataSupplier("<0 unsigned long>", () -> BigInteger.ZERO, DataType.UNSIGNED_LONG));
        }

        // small values, less than Long.MAX_VALUE
        BigInteger lower1 = min.max(BigInteger.ONE);
        BigInteger upper1 = max.min(BigInteger.valueOf(Long.MAX_VALUE));
        if (lower1.compareTo(upper1) < 0) {
            cases.add(
                new TypedDataSupplier(
                    "<small unsigned long>",
                    () -> ESTestCase.randomUnsignedLongBetween(lower1, upper1),
                    DataType.UNSIGNED_LONG
                )
            );
        } else if (lower1.compareTo(upper1) == 0) {
            cases.add(new TypedDataSupplier("<small unsigned long>", () -> lower1, DataType.UNSIGNED_LONG));
        }

        // Big values, greater than Long.MAX_VALUE
        BigInteger lower2 = min.max(BigInteger.valueOf(Long.MAX_VALUE).add(BigInteger.ONE));
        BigInteger upper2 = max.min(ESTestCase.UNSIGNED_LONG_MAX);
        if (lower2.compareTo(upper2) < 0) {
            cases.add(
                new TypedDataSupplier(
                    "<big unsigned long>",
                    () -> ESTestCase.randomUnsignedLongBetween(lower2, upper2),
                    DataType.UNSIGNED_LONG
                )
            );
        } else if (lower2.compareTo(upper2) == 0) {
            cases.add(new TypedDataSupplier("<big unsigned long>", () -> lower2, DataType.UNSIGNED_LONG));
        }
        return cases;
    }

    /**
     * Generate cases for {@link DataType#DOUBLE}.
     * <p>
     *     For multi-row parameters, see {@link MultiRowTestCaseSupplier#doubleCases}.
     * </p>
     */
    public static List<TypedDataSupplier> doubleCases(double min, double max, boolean includeZero) {
        List<TypedDataSupplier> cases = new ArrayList<>();

        // Zeros
        if (0d <= max && 0d >= min && includeZero) {
            cases.add(new TypedDataSupplier("<0 double>", () -> 0.0d, DataType.DOUBLE));
            cases.add(new TypedDataSupplier("<-0 double>", () -> -0.0d, DataType.DOUBLE));
        }

        // Positive small double
        double lower1 = Math.max(0d, min);
        double upper1 = Math.min(1d, max);
        if (lower1 < upper1) {
            cases.add(
                new TypedDataSupplier(
                    "<small positive double>",
                    () -> ESTestCase.randomDoubleBetween(lower1, upper1, true),
                    DataType.DOUBLE
                )
            );
        } else if (lower1 == upper1) {
            cases.add(new TypedDataSupplier("<small positive double>", () -> lower1, DataType.DOUBLE));
        }

        // Negative small double
        double lower2 = Math.max(-1d, min);
        double upper2 = Math.min(0d, max);
        if (lower2 < upper2) {
            cases.add(
                new TypedDataSupplier(
                    "<small negative double>",
                    () -> ESTestCase.randomDoubleBetween(lower2, upper2, true),
                    DataType.DOUBLE
                )
            );
        } else if (lower2 == upper2) {
            cases.add(new TypedDataSupplier("<small negative double>", () -> lower2, DataType.DOUBLE));
        }

        // Positive big double
        double lower3 = Math.max(1d, min); // start at 1 (inclusive) because the density of values between 0 and 1 is very high
        double upper3 = Math.min(Double.MAX_VALUE, max);
        if (lower3 < upper3) {
            cases.add(
                new TypedDataSupplier("<big positive double>", () -> ESTestCase.randomDoubleBetween(lower3, upper3, true), DataType.DOUBLE)
            );
        } else if (lower3 == upper3) {
            cases.add(new TypedDataSupplier("<big positive double>", () -> lower3, DataType.DOUBLE));
        }

        // Negative big double
        // note: Double.MIN_VALUE is the smallest non-zero positive double, not the smallest non-infinite negative double.
        double lower4 = Math.max(-Double.MAX_VALUE, min);
        double upper4 = Math.min(-1, max); // because again, the interval from -1 to 0 is very high density
        if (lower4 < upper4) {
            cases.add(
                new TypedDataSupplier("<big negative double>", () -> ESTestCase.randomDoubleBetween(lower4, upper4, true), DataType.DOUBLE)
            );
        } else if (lower4 == upper4) {
            cases.add(new TypedDataSupplier("<big negative double>", () -> lower4, DataType.DOUBLE));
        }
        return cases;
    }

    /**
     * Generate cases for {@link DataType#BOOLEAN}.
     * <p>
     *     For multi-row parameters, see {@link MultiRowTestCaseSupplier#booleanCases}.
     * </p>
     */
    public static List<TypedDataSupplier> booleanCases() {
        return List.of(
            new TypedDataSupplier("<true>", () -> true, DataType.BOOLEAN),
            new TypedDataSupplier("<false>", () -> false, DataType.BOOLEAN)
        );
    }

    /**
     * Generate cases for {@link DataType#DATETIME}.
     * <p>
     *     For multi-row parameters, see {@link MultiRowTestCaseSupplier#dateCases}.
     * </p>
     */
    public static List<TypedDataSupplier> dateCases() {
        return dateCases(Long.MIN_VALUE, Long.MAX_VALUE);
    }

    /**
     * Generate cases for {@link DataType#DATETIME}.
     * <p>
     *     For multi-row parameters, see {@link MultiRowTestCaseSupplier#dateCases}.
     * </p>
     */
    public static List<TypedDataSupplier> dateCases(long min, long max) {
        List<TypedDataSupplier> cases = new ArrayList<>();
        if (min <= 0 && max >= 0) {
            cases.add(new TypedDataSupplier("<1970-01-01T00:00:00Z>", () -> 0L, DataType.DATETIME));
        }

        // 1970-01-01T00:00:00Z - 2286-11-20T17:46:40Z
        long lower1 = Math.max(min, 0);
        long upper1 = Math.min(max, 10 * (long) 10e11);
        if (lower1 < upper1) {
            cases.add(new TypedDataSupplier("<date>", () -> ESTestCase.randomLongBetween(lower1, upper1), DataType.DATETIME));
        }

        // 2286-11-20T17:46:40Z - +292278994-08-17T07:12:55.807Z
        long lower2 = Math.max(min, 10 * (long) 10e11);
        long upper2 = Math.min(max, Long.MAX_VALUE);
        if (lower2 < upper2) {
            cases.add(new TypedDataSupplier("<far future date>", () -> ESTestCase.randomLongBetween(lower2, upper2), DataType.DATETIME));
        }

        // very close to +292278994-08-17T07:12:55.807Z, the maximum supported millis since epoch
        long lower3 = Math.max(min, Long.MAX_VALUE / 100 * 99);
        long upper3 = Math.min(max, Long.MAX_VALUE);
        if (lower3 < upper3) {
            cases.add(
                new TypedDataSupplier("<near the end of time>", () -> ESTestCase.randomLongBetween(lower3, upper3), DataType.DATETIME)
            );
        }

        return cases;
    }

    /**
     * Generate cases for {@link DataType#DATE_NANOS}.
     *
     */
    public static List<TypedDataSupplier> dateNanosCases() {
        return List.of(
            new TypedDataSupplier("<1970-01-01T00:00:00.000000000Z>", () -> 0L, DataType.DATE_NANOS),
            new TypedDataSupplier("<date nanos>", () -> ESTestCase.randomLongBetween(0, 10 * (long) 10e11), DataType.DATE_NANOS),
            new TypedDataSupplier(
                "<far future date nanos>",
                () -> ESTestCase.randomLongBetween(10 * (long) 10e11, Long.MAX_VALUE),
                DataType.DATE_NANOS
            ),
            new TypedDataSupplier(
                "<nanos near the end of time>",
                () -> ESTestCase.randomLongBetween(Long.MAX_VALUE / 100 * 99, Long.MAX_VALUE),
                DataType.DATE_NANOS
            )
        );
    }

    public static List<TypedDataSupplier> datePeriodCases() {
        return List.of(
            new TypedDataSupplier("<zero date period>", () -> Period.ZERO, DataType.DATE_PERIOD, true),
            new TypedDataSupplier(
                "<random date period>",
                () -> Period.of(
                    ESTestCase.randomIntBetween(-1000, 1000),
                    ESTestCase.randomIntBetween(-13, 13),
                    ESTestCase.randomIntBetween(-32, 32)
                ),
                DataType.DATE_PERIOD,
                true
            )
        );
    }

    public static List<TypedDataSupplier> timeDurationCases() {
        return List.of(
            new TypedDataSupplier("<zero time duration>", () -> Duration.ZERO, DataType.TIME_DURATION, true),
            new TypedDataSupplier(
                "<up to 7 days duration>",
                () -> Duration.ofMillis(ESTestCase.randomLongBetween(-604800000L, 604800000L)), // plus/minus 7 days
                DataType.TIME_DURATION,
                true
            )
        );
    }

    public static List<TypedDataSupplier> geoPointCases() {
        return geoPointCases(ESTestCase::randomBoolean);
    }

    public static List<TypedDataSupplier> cartesianPointCases() {
        return cartesianPointCases(ESTestCase::randomBoolean);
    }

    public static List<TypedDataSupplier> geoShapeCases() {
        return geoShapeCases(ESTestCase::randomBoolean);
    }

    public static List<TypedDataSupplier> cartesianShapeCases() {
        return cartesianShapeCases(ESTestCase::randomBoolean);
    }

    /**
     * Generate cases for {@link DataType#GEO_POINT}.
     * <p>
     *     For multi-row parameters, see {@link MultiRowTestCaseSupplier#geoPointCases}.
     * </p>
     */
    public static List<TypedDataSupplier> geoPointCases(Supplier<Boolean> hasAlt) {
        return List.of(
            new TypedDataSupplier("<geo_point>", () -> GEO.asWkb(GeometryTestUtils.randomPoint(hasAlt.get())), DataType.GEO_POINT)
        );
    }

    /**
     * Generate cases for {@link DataType#CARTESIAN_POINT}.
     * <p>
     *     For multi-row parameters, see {@link MultiRowTestCaseSupplier#cartesianPointCases}.
     * </p>
     */
    public static List<TypedDataSupplier> cartesianPointCases(Supplier<Boolean> hasAlt) {
        return List.of(
            new TypedDataSupplier(
                "<cartesian_point>",
                () -> CARTESIAN.asWkb(ShapeTestUtils.randomPoint(hasAlt.get())),
                DataType.CARTESIAN_POINT
            )
        );
    }

    public static List<TypedDataSupplier> geoShapeCases(Supplier<Boolean> hasAlt) {
        return List.of(
            new TypedDataSupplier(
                "<geo_shape>",
                () -> GEO.asWkb(GeometryTestUtils.randomGeometryWithoutCircle(0, hasAlt.get())),
                DataType.GEO_SHAPE
            )
        );
    }

    public static List<TypedDataSupplier> cartesianShapeCases(Supplier<Boolean> hasAlt) {
        return List.of(
            new TypedDataSupplier(
                "<cartesian_shape>",
                () -> CARTESIAN.asWkb(ShapeTestUtils.randomGeometry(hasAlt.get())),
                DataType.CARTESIAN_SHAPE
            )
        );
    }

    /**
     * Generate cases for {@link DataType#IP}.
     * <p>
     *     For multi-row parameters, see {@link MultiRowTestCaseSupplier#ipCases}.
     * </p>
     */
    public static List<TypedDataSupplier> ipCases() {
        return List.of(
            new TypedDataSupplier(
                "<127.0.0.1 ip>",
                () -> new BytesRef(InetAddressPoint.encode(InetAddresses.forString("127.0.0.1"))),
                DataType.IP
            ),
            new TypedDataSupplier("<ipv4>", () -> new BytesRef(InetAddressPoint.encode(ESTestCase.randomIp(true))), DataType.IP),
            new TypedDataSupplier("<ipv6>", () -> new BytesRef(InetAddressPoint.encode(ESTestCase.randomIp(false))), DataType.IP)
        );
    }

    /**
     * Generate cases for String DataTypes.
     * <p>
     *     For multi-row parameters, see {@link MultiRowTestCaseSupplier#stringCases}.
     * </p>
     */
    public static List<TypedDataSupplier> stringCases(DataType type) {
        List<TypedDataSupplier> result = new ArrayList<>();
        result.add(new TypedDataSupplier("<empty " + type + ">", () -> new BytesRef(""), type));
        result.add(
            new TypedDataSupplier("<short alpha " + type + ">", () -> new BytesRef(ESTestCase.randomAlphaOfLengthBetween(1, 30)), type)
        );
        result.add(
            new TypedDataSupplier("<long alpha " + type + ">", () -> new BytesRef(ESTestCase.randomAlphaOfLengthBetween(300, 3000)), type)
        );
        result.add(
            new TypedDataSupplier(
                "<short unicode " + type + ">",
                () -> new BytesRef(ESTestCase.randomRealisticUnicodeOfLengthBetween(1, 30)),
                type
            )
        );
        result.add(
            new TypedDataSupplier(
                "<long unicode " + type + ">",
                () -> new BytesRef(ESTestCase.randomRealisticUnicodeOfLengthBetween(300, 3000)),
                type
            )
        );
        return result;
    }

    /**
     * Supplier test case data for {@link Version} fields.
     * <p>
     *     For multi-row parameters, see {@link MultiRowTestCaseSupplier#versionCases}.
     * </p>
     */
    public static List<TypedDataSupplier> versionCases(String prefix) {
        return List.of(
            new TypedDataSupplier(
                "<" + prefix + "version major>",
                () -> new Version(Integer.toString(ESTestCase.between(0, 100))).toBytesRef(),
                DataType.VERSION
            ),
            new TypedDataSupplier(
                "<" + prefix + "version major.minor>",
                () -> new Version(ESTestCase.between(0, 100) + "." + ESTestCase.between(0, 100)).toBytesRef(),
                DataType.VERSION
            ),
            new TypedDataSupplier(
                "<" + prefix + "version major.minor.patch>",
                () -> new Version(ESTestCase.between(0, 100) + "." + ESTestCase.between(0, 100) + "." + ESTestCase.between(0, 100))
                    .toBytesRef(),
                DataType.VERSION
            )
        );
    }

    public static String getCastEvaluator(String original, DataType current, DataType target) {
        if (current == target) {
            return original;
        }
        if (target == DataType.LONG) {
            return castToLongEvaluator(original, current);
        }
        if (target == DataType.UNSIGNED_LONG) {
            return castToUnsignedLongEvaluator(original, current);
        }
        if (target == DataType.DOUBLE) {
            return castToDoubleEvaluator(original, current);
        }
        throw new IllegalArgumentException("Invalid numeric cast to [" + target + "]");
    }

    private static String castToLongEvaluator(String original, DataType current) {
        if (current == DataType.LONG) {
            return original;
        }
        if (current == DataType.INTEGER) {
            return "CastIntToLongEvaluator[v=" + original + "]";
        }
        if (current == DataType.DOUBLE) {
            return "CastDoubleToLongEvaluator[v=" + original + "]";
        }
        if (current == DataType.UNSIGNED_LONG) {
            return "CastUnsignedLongToLong[v=" + original + "]";
        }
        throw new UnsupportedOperationException();
    }

    private static String castToUnsignedLongEvaluator(String original, DataType current) {
        if (current == DataType.UNSIGNED_LONG) {
            return original;
        }
        if (current == DataType.INTEGER) {
            return "CastIntToUnsignedLongEvaluator[v=" + original + "]";
        }
        if (current == DataType.LONG) {
            return "CastLongToUnsignedLongEvaluator[v=" + original + "]";
        }
        if (current == DataType.DOUBLE) {
            return "CastDoubleToUnsignedLongEvaluator[v=" + original + "]";
        }
        throw new UnsupportedOperationException();
    }

    public static String castToDoubleEvaluator(String original, DataType current) {
        if (current == DataType.DOUBLE) {
            return original;
        }
        if (current == DataType.INTEGER) {
            return "CastIntToDoubleEvaluator[v=" + original + "]";
        }
        if (current == DataType.LONG) {
            return "CastLongToDoubleEvaluator[v=" + original + "]";
        }
        if (current == DataType.UNSIGNED_LONG) {
            return "CastUnsignedLongToDoubleEvaluator[v=" + original + "]";
        }
        throw new UnsupportedOperationException();
    }

    public static final class TestCase {
        /**
         * The {@link Source} this test case should be run with
         */
        private final Source source;
        /**
         * The parameter values and types to pass into the function for this test run
         */
        private final List<TypedData> data;

        /**
         * The expected toString output for the evaluator this function invocation should generate
         */
        private final Matcher<String> evaluatorToString;
        /**
         * The expected output type for the case being tested
         */
        private final DataType expectedType;
        /**
         * A matcher to validate the output of the function run on the given input data
         */
        private final Matcher<Object> matcher;

        /**
         * Warnings this test is expected to produce
         */
        private final String[] expectedWarnings;

        /**
         * Warnings that are added by calling {@link AbstractFunctionTestCase#evaluator}
         * or {@link Expression#fold()} on the expression built by this.
         */
        private final String[] expectedBuildEvaluatorWarnings;

        private final String expectedTypeError;
        private final boolean canBuildEvaluator;

        private final Class<? extends Throwable> foldingExceptionClass;
        private final String foldingExceptionMessage;

        /**
         * Extra data embedded in the test case. Test subclasses can cast
         * as needed and extra <strong>whatever</strong> helps them.
         */
        private final Object extra;

        public TestCase(List<TypedData> data, String evaluatorToString, DataType expectedType, Matcher<?> matcher) {
            this(data, equalTo(evaluatorToString), expectedType, matcher);
        }

        public TestCase(List<TypedData> data, Matcher<String> evaluatorToString, DataType expectedType, Matcher<?> matcher) {
            this(data, evaluatorToString, expectedType, matcher, null, null, null, null, null, null);
        }

        public static TestCase typeError(List<TypedData> data, String expectedTypeError) {
            return new TestCase(data, null, null, null, null, null, expectedTypeError, null, null, null);
        }

        TestCase(
            List<TypedData> data,
            Matcher<String> evaluatorToString,
            DataType expectedType,
            Matcher<?> matcher,
            String[] expectedWarnings,
            String[] expectedBuildEvaluatorWarnings,
            String expectedTypeError,
            Class<? extends Throwable> foldingExceptionClass,
            String foldingExceptionMessage,
            Object extra
        ) {
            this.source = Source.EMPTY;
            this.data = data;
            this.evaluatorToString = evaluatorToString;
            this.expectedType = expectedType;
            @SuppressWarnings("unchecked")
            Matcher<Object> downcast = (Matcher<Object>) matcher;
            this.matcher = downcast;
            this.expectedWarnings = expectedWarnings;
            this.expectedBuildEvaluatorWarnings = expectedBuildEvaluatorWarnings;
            this.expectedTypeError = expectedTypeError;
            this.canBuildEvaluator = data.stream().allMatch(d -> d.forceLiteral || DataType.isRepresentable(d.type));
            this.foldingExceptionClass = foldingExceptionClass;
            this.foldingExceptionMessage = foldingExceptionMessage;
            this.extra = extra;
        }

        public Source getSource() {
            return source;
        }

        public List<TypedData> getData() {
            return data;
        }

        public List<Expression> getDataAsFields() {
            return data.stream().map(TypedData::asField).collect(Collectors.toList());
        }

        public List<Expression> getDataAsDeepCopiedFields() {
            return data.stream().map(TypedData::asDeepCopyOfField).collect(Collectors.toList());
        }

        public List<Expression> getDataAsLiterals() {
            return data.stream().map(TypedData::asLiteral).collect(Collectors.toList());
        }

        public List<Object> getDataValues() {
            return data.stream().filter(d -> d.forceLiteral == false).map(TypedData::data).collect(Collectors.toList());
        }

        public List<TypedData> getMultiRowFields() {
            return data.stream().filter(TypedData::isMultiRow).collect(Collectors.toList());
        }

        public boolean canGetDataAsLiterals() {
            return data.stream().noneMatch(d -> d.isMultiRow() && d.multiRowData().size() != 1);
        }

        public boolean canBuildEvaluator() {
            return canBuildEvaluator;
        }

        public Matcher<Object> getMatcher() {
            return matcher;
        }

        public String[] getExpectedWarnings() {
            return expectedWarnings;
        }

        /**
         * Warnings that are added by calling {@link AbstractFunctionTestCase#evaluator}
         * or {@link Expression#fold()} on the expression built by this.
         */
        public String[] getExpectedBuildEvaluatorWarnings() {
            return expectedBuildEvaluatorWarnings;
        }

        public Class<? extends Throwable> foldingExceptionClass() {
            return foldingExceptionClass;
        }

        public String foldingExceptionMessage() {
            return foldingExceptionMessage;
        }

        public String getExpectedTypeError() {
            return expectedTypeError;
        }

        /**
         * Extra data embedded in the test case. Test subclasses can cast
         * as needed and extra <strong>whatever</strong> helps them.
         */
        public Object extra() {
            return extra;
        }

        /**
         * Build a new {@link TestCase} with new {@link #extra()}.
         */
        public TestCase withExtra(Object extra) {
            return new TestCase(
                data,
                evaluatorToString,
                expectedType,
                matcher,
                expectedWarnings,
                expectedBuildEvaluatorWarnings,
                expectedTypeError,
                foldingExceptionClass,
                foldingExceptionMessage,
                extra
            );
        }

        public TestCase withWarning(String warning) {
            return new TestCase(
                data,
                evaluatorToString,
                expectedType,
                matcher,
                addWarning(expectedWarnings, warning),
                expectedBuildEvaluatorWarnings,
                expectedTypeError,
                foldingExceptionClass,
                foldingExceptionMessage,
                extra
            );
        }

<<<<<<< HEAD
        public TestCase withWarnings(List<String> warnings) {
            String[] newWarnings;
            if (expectedWarnings != null) {
                newWarnings = Arrays.copyOf(expectedWarnings, expectedWarnings.length + warnings.size());
                for (int i = 0; i < warnings.size(); i++) {
                    newWarnings[expectedWarnings.length + i] = warnings.get(i);
                }
            } else {
                newWarnings = warnings.toArray(String[]::new);
            }
=======
        /**
         * Warnings that are added by calling {@link AbstractFunctionTestCase#evaluator}
         * or {@link Expression#fold()} on the expression built by this.
         */
        public TestCase withBuildEvaluatorWarning(String warning) {
>>>>>>> 71c252c2
            return new TestCase(
                data,
                evaluatorToString,
                expectedType,
                matcher,
<<<<<<< HEAD
                newWarnings,
                expectedTypeError,
                foldingExceptionClass,
                foldingExceptionMessage
            );
        }

=======
                expectedWarnings,
                addWarning(expectedBuildEvaluatorWarnings, warning),
                expectedTypeError,
                foldingExceptionClass,
                foldingExceptionMessage,
                extra
            );
        }

        private String[] addWarning(String[] warnings, String warning) {
            if (warnings == null) {
                return new String[] { warning };
            }
            String[] newWarnings = Arrays.copyOf(warnings, warnings.length + 1);
            newWarnings[warnings.length] = warning;
            return newWarnings;
        }

>>>>>>> 71c252c2
        public TestCase withFoldingException(Class<? extends Throwable> clazz, String message) {
            return new TestCase(
                data,
                evaluatorToString,
                expectedType,
                matcher,
                expectedWarnings,
                expectedBuildEvaluatorWarnings,
                expectedTypeError,
                clazz,
                message,
                extra
            );
        }

        public DataType expectedType() {
            return expectedType;
        }

        public Matcher<String> evaluatorToString() {
            return evaluatorToString;
        }
    }

    /**
     * Holds a supplier for a data value, along with the type of that value and a name for generating test case names. This mostly
     * exists because we can't generate random values from the test parameter generation functions, and instead need to return
     * suppliers which generate the random values at test execution time.
     */
    public record TypedDataSupplier(String name, Supplier<Object> supplier, DataType type, boolean forceLiteral, boolean multiRow) {

        public TypedDataSupplier(String name, Supplier<Object> supplier, DataType type, boolean forceLiteral) {
            this(name, supplier, type, forceLiteral, false);
        }

        public TypedDataSupplier(String name, Supplier<Object> supplier, DataType type) {
            this(name, supplier, type, false, false);
        }

        public TypedData get() {
            return new TypedData(supplier.get(), type, name, forceLiteral, multiRow);
        }
    }

    /**
     * Holds a data value and the intended parse type of that value
     */
    public static class TypedData {
        public static final TypedData NULL = new TypedData(null, DataType.NULL, "<null>");
        public static final TypedData MULTI_ROW_NULL = TypedData.multiRow(Collections.singletonList(null), DataType.NULL, "<null>");

        private final Object data;
        private final DataType type;
        private final String name;
        private final boolean forceLiteral;
        private final boolean multiRow;

        /**
         * @param data value to test against
         * @param type type of the value, for building expressions
         * @param name a name for the value, used for generating test case names
         * @param forceLiteral should this data always be converted to a literal and <strong>never</strong> to a field reference?
         * @param multiRow if true, data is expected to be a List of values, one per row
         */
        private TypedData(Object data, DataType type, String name, boolean forceLiteral, boolean multiRow) {
            assert multiRow == false || data instanceof List : "multiRow data must be a List";
            assert multiRow == false || forceLiteral == false : "multiRow data can't be converted to a literal";

            if (type == DataType.UNSIGNED_LONG && data instanceof BigInteger b) {
                this.data = NumericUtils.asLongUnsigned(b);
            } else {
                this.data = data;
            }
            this.type = type;
            this.name = name;
            this.forceLiteral = forceLiteral;
            this.multiRow = multiRow;
        }

        /**
         * @param data value to test against
         * @param type type of the value, for building expressions
         * @param name a name for the value, used for generating test case names
         */
        public TypedData(Object data, DataType type, String name) {
            this(data, type, name, false, false);
        }

        /**
         * Build a value, guessing the type via reflection.
         * @param data value to test against
         * @param name a name for the value, used for generating test case names
         */
        public TypedData(Object data, String name) {
            this(data, DataType.fromJava(data), name);
        }

        /**
         * Create a TypedData object for field to be aggregated.
         * @param data values to test against, one per row
         * @param type type of the value, for building expressions
         * @param name a name for the value, used for generating test case names
         */
        public static TypedData multiRow(List<?> data, DataType type, String name) {
            return new TypedData(data, type, name, false, true);
        }

        /**
         * Return a {@link TypedData} that always returns a {@link Literal} from
         * {@link #asField} and {@link #asDeepCopyOfField}. Use this for things that
         * must be constants.
         */
        public TypedData forceLiteral() {
            return new TypedData(data, type, name, true, multiRow);
        }

        /**
         * Has this been forced to a {@link Literal}.
         */
        public boolean isForceLiteral() {
            return forceLiteral;
        }

        /**
         * If true, the data is expected to be a List of values, one per row.
         */
        public boolean isMultiRow() {
            return multiRow;
        }

        /**
         * Return a {@link TypedData} with the new data.
         *
         * @param data The new data for the {@link TypedData}.
         */
        public TypedData withData(Object data) {
            return new TypedData(data, type, name, forceLiteral, multiRow);
        }

        @Override
        public String toString() {
            if (type == DataType.UNSIGNED_LONG && data instanceof Long longData) {
                return type.toString() + "(" + NumericUtils.unsignedLongAsBigInteger(longData).toString() + ")";
            }
            return type.toString() + "(" + (data == null ? "null" : data.toString()) + ")";
        }

        /**
         * Convert this into reference to a field.
         */
        public Expression asField() {
            if (forceLiteral) {
                return asLiteral();
            }
            return AbstractFunctionTestCase.field(name, type);
        }

        /**
         * Convert this into an anonymous function that performs a copy of the values loaded from a field.
         */
        public Expression asDeepCopyOfField() {
            if (forceLiteral) {
                return asLiteral();
            }
            return AbstractFunctionTestCase.deepCopyOfField(name, type);
        }

        /**
         * Convert this into a {@link Literal}.
         */
        public Literal asLiteral() {
            if (multiRow) {
                var values = multiRowData();

                if (values.size() != 1) {
                    throw new IllegalStateException("Multirow values require exactly 1 element to be a literal, got " + values.size());
                }

                return new Literal(Source.synthetic(name), values.get(0), type);
            }
            return new Literal(Source.synthetic(name), data, type);
        }

        /**
         * Value to test against.
         */
        public Object data() {
            return data;
        }

        /**
         * Values to test against.
         */
        @SuppressWarnings("unchecked")
        public List<Object> multiRowData() {
            return (List<Object>) data;
        }

        /**
         * @return the data value being supplied, casting unsigned longs into BigIntegers correctly
         */
        public Object getValue() {
            if (type == DataType.UNSIGNED_LONG && data instanceof Long l) {
                return NumericUtils.unsignedLongAsBigInteger(l);
            }
            return data;
        }

        /**
         * Type of the value. For building {@link Expression}s.
         */
        public DataType type() {
            return type;
        }

        /**
         * A name for the value. Used to generate test names.
         */
        public String name() {
            return name;
        }
    }
}<|MERGE_RESOLUTION|>--- conflicted
+++ resolved
@@ -1539,6 +1539,31 @@
             );
         }
 
+        public TestCase withWarnings(List<String> warnings) {
+            String[] newWarnings;
+            if (expectedWarnings != null) {
+                newWarnings = Arrays.copyOf(expectedWarnings, expectedWarnings.length + warnings.size());
+                for (int i = 0; i < warnings.size(); i++) {
+                    newWarnings[expectedWarnings.length + i] = warnings.get(i);
+                }
+            } else {
+                newWarnings = warnings.toArray(String[]::new);
+            }
+
+            return new TestCase(
+                data,
+                evaluatorToString,
+                expectedType,
+                matcher,
+                newWarnings,
+                expectedBuildEvaluatorWarnings,
+                expectedTypeError,
+                foldingExceptionClass,
+                foldingExceptionMessage,
+                extra
+            );
+        }
+
         public TestCase withWarning(String warning) {
             return new TestCase(
                 data,
@@ -1554,38 +1579,16 @@
             );
         }
 
-<<<<<<< HEAD
-        public TestCase withWarnings(List<String> warnings) {
-            String[] newWarnings;
-            if (expectedWarnings != null) {
-                newWarnings = Arrays.copyOf(expectedWarnings, expectedWarnings.length + warnings.size());
-                for (int i = 0; i < warnings.size(); i++) {
-                    newWarnings[expectedWarnings.length + i] = warnings.get(i);
-                }
-            } else {
-                newWarnings = warnings.toArray(String[]::new);
-            }
-=======
         /**
          * Warnings that are added by calling {@link AbstractFunctionTestCase#evaluator}
          * or {@link Expression#fold()} on the expression built by this.
          */
         public TestCase withBuildEvaluatorWarning(String warning) {
->>>>>>> 71c252c2
             return new TestCase(
                 data,
                 evaluatorToString,
                 expectedType,
                 matcher,
-<<<<<<< HEAD
-                newWarnings,
-                expectedTypeError,
-                foldingExceptionClass,
-                foldingExceptionMessage
-            );
-        }
-
-=======
                 expectedWarnings,
                 addWarning(expectedBuildEvaluatorWarnings, warning),
                 expectedTypeError,
@@ -1604,7 +1607,6 @@
             return newWarnings;
         }
 
->>>>>>> 71c252c2
         public TestCase withFoldingException(Class<? extends Throwable> clazz, String message) {
             return new TestCase(
                 data,
