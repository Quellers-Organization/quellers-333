/*
 * Copyright Elasticsearch B.V. and/or licensed to Elasticsearch B.V. under one
 * or more contributor license agreements. Licensed under the Elastic License
 * 2.0; you may not use this file except in compliance with the Elastic License
 * 2.0.
 */

package org.elasticsearch.xpack.esql.expression.function;

import org.apache.lucene.document.InetAddressPoint;
import org.apache.lucene.util.BytesRef;
import org.elasticsearch.common.network.InetAddresses;
import org.elasticsearch.geo.GeometryTestUtils;
import org.elasticsearch.geo.ShapeTestUtils;
import org.elasticsearch.logging.LogManager;
import org.elasticsearch.logging.Logger;
import org.elasticsearch.test.ESTestCase;
import org.elasticsearch.xpack.esql.expression.function.scalar.convert.AbstractConvertFunction;
import org.elasticsearch.xpack.esql.type.EsqlDataTypes;
import org.elasticsearch.xpack.ql.expression.Expression;
import org.elasticsearch.xpack.ql.expression.Literal;
import org.elasticsearch.xpack.ql.tree.Source;
import org.elasticsearch.xpack.ql.type.DataType;
import org.elasticsearch.xpack.ql.type.DataTypes;
import org.elasticsearch.xpack.ql.util.NumericUtils;
import org.elasticsearch.xpack.versionfield.Version;
import org.hamcrest.Matcher;

import java.math.BigInteger;
import java.time.Duration;
import java.time.Instant;
import java.time.Period;
import java.util.ArrayList;
import java.util.Arrays;
import java.util.List;
import java.util.function.BiFunction;
import java.util.function.BinaryOperator;
import java.util.function.DoubleFunction;
import java.util.function.Function;
import java.util.function.IntFunction;
import java.util.function.LongFunction;
import java.util.function.Supplier;
import java.util.function.UnaryOperator;
import java.util.stream.Collectors;

import static org.elasticsearch.xpack.ql.util.SpatialCoordinateTypes.CARTESIAN;
import static org.elasticsearch.xpack.ql.util.SpatialCoordinateTypes.GEO;
import static org.hamcrest.Matchers.equalTo;

/**
 * This class exists to give a human-readable string representation of the test case.
 */
public record TestCaseSupplier(String name, List<DataType> types, Supplier<TestCase> supplier)
    implements
        Supplier<TestCaseSupplier.TestCase> {

    private static final Logger logger = LogManager.getLogger(TestCaseSupplier.class);
    /**
     * Build a test case without types.
     *
     * @deprecated Supply types
     */
    @Deprecated
    public TestCaseSupplier(String name, Supplier<TestCase> supplier) {
        this(name, null, supplier);
    }

    /**
     * Build a test case named after the types it takes.
     */
    public TestCaseSupplier(List<DataType> types, Supplier<TestCase> supplier) {
        this(nameFromTypes(types), types, supplier);
    }

    public static String nameFromTypes(List<DataType> types) {
        return types.stream().map(t -> "<" + t.typeName() + ">").collect(Collectors.joining(", "));
    }

    public static List<TestCaseSupplier> stringCases(
        BinaryOperator<Object> expected,
        BiFunction<DataType, DataType, String> evaluatorToString,
        List<String> warnings,
        DataType expectedType
    ) {
        List<TypedDataSupplier> lhsSuppliers = new ArrayList<>();
        List<TypedDataSupplier> rhsSuppliers = new ArrayList<>();
        List<TestCaseSupplier> suppliers = new ArrayList<>();
        for (DataType type : AbstractConvertFunction.STRING_TYPES) {
            lhsSuppliers.addAll(stringCases(type));
            rhsSuppliers.addAll(stringCases(type));
            casesCrossProduct(
                expected,
                lhsSuppliers,
                rhsSuppliers,
                (lhs, rhs) -> equalTo(evaluatorToString.apply(lhs, rhs)),
                (lhs, rhs) -> warnings,
                suppliers,
                expectedType,
                true
            );
        }
        return suppliers;
    }

    @Override
    public TestCase get() {
        TestCase supplied = supplier.get();
        if (types != null) {
            for (int i = 0; i < types.size(); i++) {
                if (supplied.getData().get(i).type() != types.get(i)) {
                    throw new IllegalStateException(
                        name + ": supplier/data type mismatch " + supplied.getData().get(i).type() + "/" + types.get(i)
                    );
                }
            }
        }
        return supplied;
    }

    @Override
    public String toString() {
        return name;
    }

    /**
     * Generate positive test cases for unary functions that operate on an {@code numeric}
     * fields by casting them to {@link DataTypes#DOUBLE}s.
     */
    public static List<TestCaseSupplier> forUnaryCastingToDouble(
        String name,
        String argName,
        UnaryOperator<Double> expected,
        Double min,
        Double max,
        List<String> warnings
    ) {
        String read = "Attribute[channel=0]";
        String eval = name + "[" + argName + "=";
        List<TestCaseSupplier> suppliers = new ArrayList<>();
        forUnaryInt(
            suppliers,
            eval + castToDoubleEvaluator(read, DataTypes.INTEGER) + "]",
            DataTypes.DOUBLE,
            i -> expected.apply(Double.valueOf(i)),
            min.intValue(),
            max.intValue(),
            warnings
        );
        forUnaryLong(
            suppliers,
            eval + castToDoubleEvaluator(read, DataTypes.LONG) + "]",
            DataTypes.DOUBLE,
            i -> expected.apply(Double.valueOf(i)),
            min.longValue(),
            max.longValue(),
            warnings
        );
        forUnaryUnsignedLong(
            suppliers,
            eval + castToDoubleEvaluator(read, DataTypes.UNSIGNED_LONG) + "]",
            DataTypes.DOUBLE,
            ul -> expected.apply(ul.doubleValue()),
            BigInteger.valueOf((int) Math.ceil(min)),
            BigInteger.valueOf((int) Math.floor(max)),
            warnings
        );
        forUnaryDouble(suppliers, eval + read + "]", DataTypes.DOUBLE, expected::apply, min, max, warnings);
        return suppliers;
    }

    /**
     * Generate positive test cases for binary functions that operate on an {@code numeric}
     * fields by casting them to {@link DataTypes#DOUBLE}s.
     */
    public static List<TestCaseSupplier> forBinaryCastingToDouble(
        String name,
        String lhsName,
        String rhsName,
        BinaryOperator<Double> expected,
        Double lhsMin,
        Double lhsMax,
        Double rhsMin,
        Double rhsMax,
        List<String> warnings
    ) {
        List<TypedDataSupplier> lhsSuppliers = castToDoubleSuppliersFromRange(lhsMin, lhsMax);
        List<TypedDataSupplier> rhsSuppliers = castToDoubleSuppliersFromRange(rhsMin, rhsMax);
        return forBinaryCastingToDouble(name, lhsName, rhsName, expected, lhsSuppliers, rhsSuppliers, warnings);
    }

    public static List<TestCaseSupplier> forBinaryCastingToDouble(
        String name,
        String lhsName,
        String rhsName,
        BinaryOperator<Double> expected,
        List<TypedDataSupplier> lhsSuppliers,
        List<TypedDataSupplier> rhsSuppliers,
        List<String> warnings
    ) {
        List<TestCaseSupplier> suppliers = new ArrayList<>();
        casesCrossProduct(
            (l, r) -> expected.apply(((Number) l).doubleValue(), ((Number) r).doubleValue()),
            lhsSuppliers,
            rhsSuppliers,
            (lhsType, rhsType) -> equalTo(
                name
                    + "["
                    + lhsName
                    + "="
                    + castToDoubleEvaluator("Attribute[channel=0]", lhsType)
                    + ", "
                    + rhsName
                    + "="
                    + castToDoubleEvaluator("Attribute[channel=1]", rhsType)
                    + "]"
            ),
            (lhs, rhs) -> warnings,
            suppliers,
            DataTypes.DOUBLE,
            false
        );
        return suppliers;
    }

    public static void casesCrossProduct(
        BinaryOperator<Object> expected,
        List<TypedDataSupplier> lhsSuppliers,
        List<TypedDataSupplier> rhsSuppliers,
        BiFunction<DataType, DataType, Matcher<String>> evaluatorToString,
        BiFunction<TypedData, TypedData, List<String>> warnings,
        List<TestCaseSupplier> suppliers,
        DataType expectedType,
        boolean symmetric
    ) {
        for (TypedDataSupplier lhsSupplier : lhsSuppliers) {
            for (TypedDataSupplier rhsSupplier : rhsSuppliers) {
                suppliers.add(testCaseSupplier(lhsSupplier, rhsSupplier, evaluatorToString, expectedType, expected, warnings));
                if (symmetric) {
                    suppliers.add(testCaseSupplier(rhsSupplier, lhsSupplier, evaluatorToString, expectedType, expected, warnings));
                }
            }
        }
    }

    public static TestCaseSupplier testCaseSupplier(
        TypedDataSupplier lhsSupplier,
        TypedDataSupplier rhsSupplier,
        BiFunction<DataType, DataType, Matcher<String>> evaluatorToString,
        DataType expectedType,
        BinaryOperator<Object> expectedValue
    ) {
        return testCaseSupplier(lhsSupplier, rhsSupplier, evaluatorToString, expectedType, expectedValue, (lhs, rhs) -> List.of());
    }

    private static TestCaseSupplier testCaseSupplier(
        TypedDataSupplier lhsSupplier,
        TypedDataSupplier rhsSupplier,
        BiFunction<DataType, DataType, Matcher<String>> evaluatorToString,
        DataType expectedType,
        BinaryOperator<Object> expectedValue,
        BiFunction<TypedData, TypedData, List<String>> warnings
    ) {
        String caseName = lhsSupplier.name() + ", " + rhsSupplier.name();
        return new TestCaseSupplier(caseName, List.of(lhsSupplier.type(), rhsSupplier.type()), () -> {
            TypedData lhsTyped = lhsSupplier.get();
            TypedData rhsTyped = rhsSupplier.get();
            TestCase testCase = new TestCase(
                List.of(lhsTyped, rhsTyped),
                evaluatorToString.apply(lhsSupplier.type(), rhsSupplier.type()),
                expectedType,
                equalTo(expectedValue.apply(lhsTyped.getValue(), rhsTyped.getValue()))
            );
            for (String warning : warnings.apply(lhsTyped, rhsTyped)) {
                testCase = testCase.withWarning(warning);
            }
            return testCase;
        });
    }

    public static List<TypedDataSupplier> castToDoubleSuppliersFromRange(Double Min, Double Max) {
        List<TypedDataSupplier> suppliers = new ArrayList<>();
        suppliers.addAll(intCases(Min.intValue(), Max.intValue(), true));
        suppliers.addAll(longCases(Min.longValue(), Max.longValue(), true));
        suppliers.addAll(ulongCases(BigInteger.valueOf((long) Math.ceil(Min)), BigInteger.valueOf((long) Math.floor(Max)), true));
        suppliers.addAll(doubleCases(Min, Max, true));
        return suppliers;
    }

    public record NumericTypeTestConfig<T>(Number min, Number max, BiFunction<Number, Number, T> expected, String evaluatorName) {}

    public record NumericTypeTestConfigs<T>(
        NumericTypeTestConfig<T> intStuff,
        NumericTypeTestConfig<T> longStuff,
        NumericTypeTestConfig<T> doubleStuff
    ) {
        public NumericTypeTestConfig<T> get(DataType type) {
            if (type == DataTypes.INTEGER) {
                return intStuff;
            }
            if (type == DataTypes.LONG) {
                return longStuff;
            }
            if (type == DataTypes.DOUBLE) {
                return doubleStuff;
            }
            throw new IllegalArgumentException("bogus numeric type [" + type + "]");
        }
    }

    public static DataType widen(DataType lhs, DataType rhs) {
        if (lhs == rhs) {
            return lhs;
        }
        if (lhs == DataTypes.DOUBLE || rhs == DataTypes.DOUBLE) {
            return DataTypes.DOUBLE;
        }
        if (lhs == DataTypes.LONG || rhs == DataTypes.LONG) {
            return DataTypes.LONG;
        }
        throw new IllegalArgumentException("Invalid numeric widening lhs: [" + lhs + "] rhs: [" + rhs + "]");
    }

    public static List<TypedDataSupplier> getSuppliersForNumericType(DataType type, Number min, Number max, boolean includeZero) {
        if (type == DataTypes.INTEGER) {
            return intCases(NumericUtils.saturatingIntValue(min), NumericUtils.saturatingIntValue(max), includeZero);
        }
        if (type == DataTypes.LONG) {
            return longCases(min.longValue(), max.longValue(), includeZero);
        }
        if (type == DataTypes.UNSIGNED_LONG) {
            return ulongCases(
                min instanceof BigInteger ? (BigInteger) min : BigInteger.valueOf(Math.max(min.longValue(), 0L)),
                max instanceof BigInteger ? (BigInteger) max : BigInteger.valueOf(Math.max(max.longValue(), 0L)),
                includeZero
            );
        }
        if (type == DataTypes.DOUBLE) {
            return doubleCases(min.doubleValue(), max.doubleValue(), includeZero);
        }
        throw new IllegalArgumentException("bogus numeric type [" + type + "]");
    }

    public static List<TestCaseSupplier> forBinaryComparisonWithWidening(
        NumericTypeTestConfigs<Boolean> typeStuff,
        String lhsName,
        String rhsName,
        BiFunction<TypedData, TypedData, List<String>> warnings,
        boolean allowRhsZero
    ) {
        List<TestCaseSupplier> suppliers = new ArrayList<>();
        List<DataType> numericTypes = List.of(DataTypes.INTEGER, DataTypes.LONG, DataTypes.DOUBLE);

        for (DataType lhsType : numericTypes) {
            for (DataType rhsType : numericTypes) {
                DataType expected = widen(lhsType, rhsType);
                NumericTypeTestConfig<Boolean> expectedTypeStuff = typeStuff.get(expected);
                BiFunction<DataType, DataType, String> evaluatorToString = (lhs, rhs) -> expectedTypeStuff.evaluatorName()
                    + "["
                    + lhsName
                    + "="
                    + getCastEvaluator("Attribute[channel=0]", lhs, expected)
                    + ", "
                    + rhsName
                    + "="
                    + getCastEvaluator("Attribute[channel=1]", rhs, expected)
                    + "]";
                casesCrossProduct(
                    (l, r) -> expectedTypeStuff.expected().apply((Number) l, (Number) r),
                    getSuppliersForNumericType(lhsType, expectedTypeStuff.min(), expectedTypeStuff.max(), allowRhsZero),
                    getSuppliersForNumericType(rhsType, expectedTypeStuff.min(), expectedTypeStuff.max(), allowRhsZero),
                    (lhs, rhs) -> equalTo(evaluatorToString.apply(lhs, rhs)),
                    warnings,
                    suppliers,
                    DataTypes.BOOLEAN,
                    true
                );
            }
        }
        return suppliers;
    }

    public static List<TestCaseSupplier> forBinaryWithWidening(
        NumericTypeTestConfigs<Number> typeStuff,
        String lhsName,
        String rhsName,
        BiFunction<TypedData, TypedData, List<String>> warnings,
        boolean allowRhsZero
    ) {
        List<TestCaseSupplier> suppliers = new ArrayList<>();
        List<DataType> numericTypes = List.of(DataTypes.INTEGER, DataTypes.LONG, DataTypes.DOUBLE);

        for (DataType lhsType : numericTypes) {
            for (DataType rhsType : numericTypes) {
                DataType expected = widen(lhsType, rhsType);
                NumericTypeTestConfig<Number> expectedTypeStuff = typeStuff.get(expected);
                BiFunction<DataType, DataType, Matcher<String>> evaluatorToString = (lhs, rhs) -> equalTo(
                    expectedTypeStuff.evaluatorName()
                        + "["
                        + lhsName
                        + "="
                        + getCastEvaluator("Attribute[channel=0]", lhs, expected)
                        + ", "
                        + rhsName
                        + "="
                        + getCastEvaluator("Attribute[channel=1]", rhs, expected)
                        + "]"
                );
                casesCrossProduct(
                    (l, r) -> expectedTypeStuff.expected().apply((Number) l, (Number) r),
                    getSuppliersForNumericType(lhsType, expectedTypeStuff.min(), expectedTypeStuff.max(), true),
                    getSuppliersForNumericType(rhsType, expectedTypeStuff.min(), expectedTypeStuff.max(), allowRhsZero),
                    evaluatorToString,
                    warnings,
                    suppliers,
                    expected,
                    false
                );
            }
        }

        return suppliers;
    }

    public static List<TestCaseSupplier> forBinaryNotCasting(
        String name,
        String lhsName,
        String rhsName,
        BinaryOperator<Object> expected,
        DataType expectedType,
        List<TypedDataSupplier> lhsSuppliers,
        List<TypedDataSupplier> rhsSuppliers,
        List<String> warnings,
        boolean symmetric
    ) {
        return forBinaryNotCasting(
<<<<<<< HEAD
=======
            name,
            lhsName,
            rhsName,
>>>>>>> b2ebaeee
            expected,
            expectedType,
            lhsSuppliers,
            rhsSuppliers,
<<<<<<< HEAD
            equalTo(name + "[" + lhsName + "=Attribute[channel=0], " + rhsName + "=Attribute[channel=1]]"),
            warnings,
=======
            (lhs, rhs) -> warnings,
>>>>>>> b2ebaeee
            symmetric
        );
    }

    public static List<TestCaseSupplier> forBinaryNotCasting(
<<<<<<< HEAD
=======
        String name,
        String lhsName,
        String rhsName,
>>>>>>> b2ebaeee
        BinaryOperator<Object> expected,
        DataType expectedType,
        List<TypedDataSupplier> lhsSuppliers,
        List<TypedDataSupplier> rhsSuppliers,
<<<<<<< HEAD
        Matcher<String> evaluatorToString,
        List<String> warnings,
=======
        BiFunction<TypedData, TypedData, List<String>> warnings,
>>>>>>> b2ebaeee
        boolean symmetric
    ) {
        List<TestCaseSupplier> suppliers = new ArrayList<>();
        casesCrossProduct(
            expected,
            lhsSuppliers,
            rhsSuppliers,
<<<<<<< HEAD
            (lhsType, rhsType) -> evaluatorToString,
            (lhs, rhs) -> warnings,
=======
            (lhsType, rhsType) -> name + "[" + lhsName + "=Attribute[channel=0], " + rhsName + "=Attribute[channel=1]]",
            warnings,
>>>>>>> b2ebaeee
            suppliers,
            expectedType,
            symmetric
        );
        return suppliers;
    }

    /**
     * Generate positive test cases for a unary function operating on an {@link DataTypes#INTEGER}.
     */
    public static void forUnaryInt(
        List<TestCaseSupplier> suppliers,
        String expectedEvaluatorToString,
        DataType expectedType,
        IntFunction<Object> expectedValue,
        int lowerBound,
        int upperBound,
        Function<Number, List<String>> expectedWarnings
    ) {
        unaryNumeric(
            suppliers,
            expectedEvaluatorToString,
            intCases(lowerBound, upperBound, true),
            expectedType,
            n -> expectedValue.apply(n.intValue()),
            n -> expectedWarnings.apply(n.intValue())
        );
    }

    public static void forUnaryInt(
        List<TestCaseSupplier> suppliers,
        String expectedEvaluatorToString,
        DataType expectedType,
        IntFunction<Object> expectedValue,
        int lowerBound,
        int upperBound,
        List<String> warnings
    ) {
        forUnaryInt(suppliers, expectedEvaluatorToString, expectedType, expectedValue, lowerBound, upperBound, unused -> warnings);
    }

    /**
     * Generate positive test cases for a unary function operating on an {@link DataTypes#LONG}.
     */
    public static void forUnaryLong(
        List<TestCaseSupplier> suppliers,
        String expectedEvaluatorToString,
        DataType expectedType,
        LongFunction<Object> expectedValue,
        long lowerBound,
        long upperBound,
        Function<Number, List<String>> expectedWarnings
    ) {
        unaryNumeric(
            suppliers,
            expectedEvaluatorToString,
            longCases(lowerBound, upperBound, true),
            expectedType,
            n -> expectedValue.apply(n.longValue()),
            expectedWarnings
        );
    }

    public static void forUnaryLong(
        List<TestCaseSupplier> suppliers,
        String expectedEvaluatorToString,
        DataType expectedType,
        LongFunction<Object> expectedValue,
        long lowerBound,
        long upperBound,
        List<String> warnings
    ) {
        forUnaryLong(suppliers, expectedEvaluatorToString, expectedType, expectedValue, lowerBound, upperBound, unused -> warnings);
    }

    /**
     * Generate positive test cases for a unary function operating on an {@link DataTypes#UNSIGNED_LONG}.
     */
    public static void forUnaryUnsignedLong(
        List<TestCaseSupplier> suppliers,
        String expectedEvaluatorToString,
        DataType expectedType,
        Function<BigInteger, Object> expectedValue,
        BigInteger lowerBound,
        BigInteger upperBound,
        Function<BigInteger, List<String>> expectedWarnings
    ) {
        unaryNumeric(
            suppliers,
            expectedEvaluatorToString,
            ulongCases(lowerBound, upperBound, true),
            expectedType,
            n -> expectedValue.apply((BigInteger) n),
            n -> expectedWarnings.apply((BigInteger) n)
        );
    }

    public static void forUnaryUnsignedLong(
        List<TestCaseSupplier> suppliers,
        String expectedEvaluatorToString,
        DataType expectedType,
        Function<BigInteger, Object> expectedValue,
        BigInteger lowerBound,
        BigInteger upperBound,
        List<String> warnings
    ) {
        forUnaryUnsignedLong(suppliers, expectedEvaluatorToString, expectedType, expectedValue, lowerBound, upperBound, unused -> warnings);
    }

    /**
     * Generate positive test cases for a unary function operating on an {@link DataTypes#DOUBLE}.
     */
    public static void forUnaryDouble(
        List<TestCaseSupplier> suppliers,
        String expectedEvaluatorToString,
        DataType expectedType,
        DoubleFunction<Object> expectedValue,
        double lowerBound,
        double upperBound,
        List<String> warnings
    ) {
        forUnaryDouble(suppliers, expectedEvaluatorToString, expectedType, expectedValue, lowerBound, upperBound, unused -> warnings);
    }

    public static void forUnaryDouble(
        List<TestCaseSupplier> suppliers,
        String expectedEvaluatorToString,
        DataType expectedType,
        DoubleFunction<Object> expectedValue,
        double lowerBound,
        double upperBound,
        DoubleFunction<List<String>> expectedWarnings
    ) {
        unaryNumeric(
            suppliers,
            expectedEvaluatorToString,
            doubleCases(lowerBound, upperBound, true),
            expectedType,
            n -> expectedValue.apply(n.doubleValue()),
            n -> expectedWarnings.apply(n.doubleValue())
        );
    }

    /**
     * Generate positive test cases for a unary function operating on an {@link DataTypes#BOOLEAN}.
     */
    public static void forUnaryBoolean(
        List<TestCaseSupplier> suppliers,
        String expectedEvaluatorToString,
        DataType expectedType,
        Function<Boolean, Object> expectedValue,
        List<String> warnings
    ) {
        unary(suppliers, expectedEvaluatorToString, booleanCases(), expectedType, v -> expectedValue.apply((Boolean) v), warnings);
    }

    /**
     * Generate positive test cases for a unary function operating on an {@link DataTypes#DATETIME}.
     */
    public static void forUnaryDatetime(
        List<TestCaseSupplier> suppliers,
        String expectedEvaluatorToString,
        DataType expectedType,
        Function<Instant, Object> expectedValue,
        List<String> warnings
    ) {
        unaryNumeric(
            suppliers,
            expectedEvaluatorToString,
            dateCases(),
            expectedType,
            n -> expectedValue.apply(Instant.ofEpochMilli(n.longValue())),
            warnings
        );
    }

    /**
     * Generate positive test cases for a unary function operating on an {@link EsqlDataTypes#GEO_POINT}.
     */
    public static void forUnaryGeoPoint(
        List<TestCaseSupplier> suppliers,
        String expectedEvaluatorToString,
        DataType expectedType,
        Function<BytesRef, Object> expectedValue,
        List<String> warnings
    ) {
        unary(suppliers, expectedEvaluatorToString, geoPointCases(), expectedType, n -> expectedValue.apply((BytesRef) n), warnings);
    }

    /**
     * Generate positive test cases for a unary function operating on an {@link EsqlDataTypes#CARTESIAN_POINT}.
     */
    public static void forUnaryCartesianPoint(
        List<TestCaseSupplier> suppliers,
        String expectedEvaluatorToString,
        DataType expectedType,
        Function<BytesRef, Object> expectedValue,
        List<String> warnings
    ) {
        unary(suppliers, expectedEvaluatorToString, cartesianPointCases(), expectedType, n -> expectedValue.apply((BytesRef) n), warnings);
    }

    /**
     * Generate positive test cases for a unary function operating on an {@link EsqlDataTypes#GEO_SHAPE}.
     */
    public static void forUnaryGeoShape(
        List<TestCaseSupplier> suppliers,
        String expectedEvaluatorToString,
        DataType expectedType,
        Function<BytesRef, Object> expectedValue,
        List<String> warnings
    ) {
        unary(suppliers, expectedEvaluatorToString, geoShapeCases(), expectedType, n -> expectedValue.apply((BytesRef) n), warnings);
    }

    /**
     * Generate positive test cases for a unary function operating on an {@link EsqlDataTypes#CARTESIAN_SHAPE}.
     */
    public static void forUnaryCartesianShape(
        List<TestCaseSupplier> suppliers,
        String expectedEvaluatorToString,
        DataType expectedType,
        Function<BytesRef, Object> expectedValue,
        List<String> warnings
    ) {
        unary(suppliers, expectedEvaluatorToString, cartesianShapeCases(), expectedType, n -> expectedValue.apply((BytesRef) n), warnings);
    }

    /**
     * Generate positive test cases for a unary function operating on an {@link DataTypes#IP}.
     */
    public static void forUnaryIp(
        List<TestCaseSupplier> suppliers,
        String expectedEvaluatorToString,
        DataType expectedType,
        Function<BytesRef, Object> expectedValue,
        List<String> warnings
    ) {
        unary(suppliers, expectedEvaluatorToString, ipCases(), expectedType, v -> expectedValue.apply((BytesRef) v), warnings);
    }

    /**
     * Generate positive test cases for a unary function operating on an {@link DataTypes#KEYWORD} and {@link DataTypes#TEXT}.
     */
    public static void forUnaryStrings(
        List<TestCaseSupplier> suppliers,
        String expectedEvaluatorToString,
        DataType expectedType,
        Function<BytesRef, Object> expectedValue,
        Function<BytesRef, List<String>> expectedWarnings
    ) {
        for (DataType type : AbstractConvertFunction.STRING_TYPES) {
            unary(
                suppliers,
                expectedEvaluatorToString,
                stringCases(type),
                expectedType,
                v -> expectedValue.apply((BytesRef) v),
                v -> expectedWarnings.apply((BytesRef) v)
            );
        }
    }

    public static void forUnaryStrings(
        List<TestCaseSupplier> suppliers,
        String expectedEvaluatorToString,
        DataType expectedType,
        Function<BytesRef, Object> expectedValue,
        List<String> warnings
    ) {
        forUnaryStrings(suppliers, expectedEvaluatorToString, expectedType, expectedValue, unused -> warnings);
    }

    /**
     * Generate positive test cases for a unary function operating on an {@link DataTypes#VERSION}.
     */
    public static void forUnaryVersion(
        List<TestCaseSupplier> suppliers,
        String expectedEvaluatorToString,
        DataType expectedType,
        Function<Version, Object> expectedValue,
        List<String> warnings
    ) {
        unary(
            suppliers,
            expectedEvaluatorToString,
            versionCases(""),
            expectedType,
            v -> expectedValue.apply(new Version((BytesRef) v)),
            warnings
        );
    }

    private static void unaryNumeric(
        List<TestCaseSupplier> suppliers,
        String expectedEvaluatorToString,
        List<TypedDataSupplier> valueSuppliers,
        DataType expectedOutputType,
        Function<Number, Object> expectedValue,
        Function<Number, List<String>> expectedWarnings
    ) {
        unary(
            suppliers,
            expectedEvaluatorToString,
            valueSuppliers,
            expectedOutputType,
            v -> expectedValue.apply((Number) v),
            v -> expectedWarnings.apply((Number) v)
        );
    }

    private static void unaryNumeric(
        List<TestCaseSupplier> suppliers,
        String expectedEvaluatorToString,
        List<TypedDataSupplier> valueSuppliers,
        DataType expectedOutputType,
        Function<Number, Object> expected,
        List<String> warnings
    ) {
        unaryNumeric(suppliers, expectedEvaluatorToString, valueSuppliers, expectedOutputType, expected, unused -> warnings);
    }

    public static void unary(
        List<TestCaseSupplier> suppliers,
        String expectedEvaluatorToString,
        List<TypedDataSupplier> valueSuppliers,
        DataType expectedOutputType,
        Function<Object, Object> expectedValue,
        Function<Object, List<String>> expectedWarnings
    ) {
        for (TypedDataSupplier supplier : valueSuppliers) {
            suppliers.add(new TestCaseSupplier(supplier.name(), List.of(supplier.type()), () -> {
                TypedData typed = supplier.get();
                Object value = typed.getValue();
                logger.info("Value is " + value + " of type " + value.getClass());
                logger.info("expectedValue is " + expectedValue.apply(value));
                TestCase testCase = new TestCase(
                    List.of(typed),
                    expectedEvaluatorToString,
                    expectedOutputType,
                    equalTo(expectedValue.apply(value))
                );
                for (String warning : expectedWarnings.apply(value)) {
                    testCase = testCase.withWarning(warning);
                }
                return testCase;
            }));
        }

    }

    public static void unary(
        List<TestCaseSupplier> suppliers,
        String expectedEvaluatorToString,
        List<TypedDataSupplier> valueSuppliers,
        DataType expectedOutputType,
        Function<Object, Object> expected,
        List<String> warnings
    ) {
        unary(suppliers, expectedEvaluatorToString, valueSuppliers, expectedOutputType, expected, unused -> warnings);
    }

    public static List<TypedDataSupplier> intCases(int min, int max, boolean includeZero) {
        List<TypedDataSupplier> cases = new ArrayList<>();
        if (0 <= max && 0 >= min && includeZero) {
            cases.add(new TypedDataSupplier("<0 int>", () -> 0, DataTypes.INTEGER));
        }

        int lower = Math.max(min, 1);
        int upper = Math.min(max, Integer.MAX_VALUE);
        if (lower < upper) {
            cases.add(new TypedDataSupplier("<positive int>", () -> ESTestCase.randomIntBetween(lower, upper), DataTypes.INTEGER));
        } else if (lower == upper) {
            cases.add(new TypedDataSupplier("<" + lower + " int>", () -> lower, DataTypes.INTEGER));
        }

        int lower1 = Math.max(min, Integer.MIN_VALUE);
        int upper1 = Math.min(max, -1);
        if (lower1 < upper1) {
            cases.add(new TypedDataSupplier("<negative int>", () -> ESTestCase.randomIntBetween(lower1, upper1), DataTypes.INTEGER));
        } else if (lower1 == upper1) {
            cases.add(new TypedDataSupplier("<" + lower1 + " int>", () -> lower1, DataTypes.INTEGER));
        }
        return cases;
    }

    public static List<TypedDataSupplier> longCases(long min, long max, boolean includeZero) {
        List<TypedDataSupplier> cases = new ArrayList<>();
        if (0L <= max && 0L >= min && includeZero) {
            cases.add(new TypedDataSupplier("<0 long>", () -> 0L, DataTypes.LONG));
        }

        long lower = Math.max(min, 1);
        long upper = Math.min(max, Long.MAX_VALUE);
        if (lower < upper) {
            cases.add(new TypedDataSupplier("<positive long>", () -> ESTestCase.randomLongBetween(lower, upper), DataTypes.LONG));
        } else if (lower == upper) {
            cases.add(new TypedDataSupplier("<" + lower + " long>", () -> lower, DataTypes.LONG));
        }

        long lower1 = Math.max(min, Long.MIN_VALUE);
        long upper1 = Math.min(max, -1);
        if (lower1 < upper1) {
            cases.add(new TypedDataSupplier("<negative long>", () -> ESTestCase.randomLongBetween(lower1, upper1), DataTypes.LONG));
        } else if (lower1 == upper1) {
            cases.add(new TypedDataSupplier("<" + lower1 + " long>", () -> lower1, DataTypes.LONG));
        }

        return cases;
    }

    public static List<TypedDataSupplier> ulongCases(BigInteger min, BigInteger max, boolean includeZero) {
        List<TypedDataSupplier> cases = new ArrayList<>();

        // Zero
        if (BigInteger.ZERO.compareTo(max) <= 0 && BigInteger.ZERO.compareTo(min) >= 0 && includeZero) {
            cases.add(new TypedDataSupplier("<0 unsigned long>", () -> BigInteger.ZERO, DataTypes.UNSIGNED_LONG));
        }

        // small values, less than Long.MAX_VALUE
        BigInteger lower1 = min.max(BigInteger.ONE);
        BigInteger upper1 = max.min(BigInteger.valueOf(Long.MAX_VALUE));
        if (lower1.compareTo(upper1) < 0) {
            cases.add(
                new TypedDataSupplier(
                    "<small unsigned long>",
                    () -> ESTestCase.randomUnsignedLongBetween(lower1, upper1),
                    DataTypes.UNSIGNED_LONG
                )
            );
        } else if (lower1.compareTo(upper1) == 0) {
            cases.add(new TypedDataSupplier("<small unsigned long>", () -> lower1, DataTypes.UNSIGNED_LONG));
        }

        // Big values, greater than Long.MAX_VALUE
        BigInteger lower2 = min.max(BigInteger.valueOf(Long.MAX_VALUE).add(BigInteger.ONE));
        BigInteger upper2 = max.min(ESTestCase.UNSIGNED_LONG_MAX);
        if (lower2.compareTo(upper2) < 0) {
            cases.add(
                new TypedDataSupplier(
                    "<big unsigned long>",
                    () -> ESTestCase.randomUnsignedLongBetween(lower2, upper2),
                    DataTypes.UNSIGNED_LONG
                )
            );
        } else if (lower2.compareTo(upper2) == 0) {
            cases.add(new TypedDataSupplier("<big unsigned long>", () -> lower2, DataTypes.UNSIGNED_LONG));
        }
        return cases;
    }

    public static List<TypedDataSupplier> doubleCases(double min, double max, boolean includeZero) {
        List<TypedDataSupplier> cases = new ArrayList<>();

        // Zeros
        if (0d <= max && 0d >= min && includeZero) {
            cases.add(new TypedDataSupplier("<0 double>", () -> 0.0d, DataTypes.DOUBLE));
            cases.add(new TypedDataSupplier("<-0 double>", () -> -0.0d, DataTypes.DOUBLE));
        }

        // Positive small double
        double lower1 = Math.max(0d, min);
        double upper1 = Math.min(1d, max);
        if (lower1 < upper1) {
            cases.add(
                new TypedDataSupplier(
                    "<small positive double>",
                    () -> ESTestCase.randomDoubleBetween(lower1, upper1, true),
                    DataTypes.DOUBLE
                )
            );
        } else if (lower1 == upper1) {
            cases.add(new TypedDataSupplier("<small positive double>", () -> lower1, DataTypes.DOUBLE));
        }

        // Negative small double
        double lower2 = Math.max(-1d, min);
        double upper2 = Math.min(0d, max);
        if (lower2 < upper2) {
            cases.add(
                new TypedDataSupplier(
                    "<small negative double>",
                    () -> ESTestCase.randomDoubleBetween(lower2, upper2, true),
                    DataTypes.DOUBLE
                )
            );
        } else if (lower2 == upper2) {
            cases.add(new TypedDataSupplier("<small negative double>", () -> lower2, DataTypes.DOUBLE));
        }

        // Positive big double
        double lower3 = Math.max(1d, min); // start at 1 (inclusive) because the density of values between 0 and 1 is very high
        double upper3 = Math.min(Double.MAX_VALUE, max);
        if (lower3 < upper3) {
            cases.add(
                new TypedDataSupplier("<big positive double>", () -> ESTestCase.randomDoubleBetween(lower3, upper3, true), DataTypes.DOUBLE)
            );
        } else if (lower3 == upper3) {
            cases.add(new TypedDataSupplier("<big positive double>", () -> lower3, DataTypes.DOUBLE));
        }

        // Negative big double
        // note: Double.MIN_VALUE is the smallest non-zero positive double, not the smallest non-infinite negative double.
        double lower4 = Math.max(-Double.MAX_VALUE, min);
        double upper4 = Math.min(-1, max); // because again, the interval from -1 to 0 is very high density
        if (lower4 < upper4) {
            cases.add(
                new TypedDataSupplier("<big negative double>", () -> ESTestCase.randomDoubleBetween(lower4, upper4, true), DataTypes.DOUBLE)
            );
        } else if (lower4 == upper4) {
            cases.add(new TypedDataSupplier("<big negative double>", () -> lower4, DataTypes.DOUBLE));
        }
        return cases;
    }

    public static List<TypedDataSupplier> booleanCases() {
        return List.of(
            new TypedDataSupplier("<true>", () -> true, DataTypes.BOOLEAN),
            new TypedDataSupplier("<false>", () -> false, DataTypes.BOOLEAN)
        );
    }

    public static List<TypedDataSupplier> dateCases() {
        return List.of(
            new TypedDataSupplier("<1970-01-01T00:00:00Z>", () -> 0L, DataTypes.DATETIME),
            new TypedDataSupplier(
                "<date>",
                () -> ESTestCase.randomLongBetween(0, 10 * (long) 10e11), // 1970-01-01T00:00:00Z - 2286-11-20T17:46:40Z
                DataTypes.DATETIME
            ),
            new TypedDataSupplier(
                "<far future date>",
                // 2286-11-20T17:46:40Z - +292278994-08-17T07:12:55.807Z
                () -> ESTestCase.randomLongBetween(10 * (long) 10e11, Long.MAX_VALUE),
                DataTypes.DATETIME
            ),
            new TypedDataSupplier(
                "<near the end of time>",
                // very close to +292278994-08-17T07:12:55.807Z, the maximum supported millis since epoch
                () -> ESTestCase.randomLongBetween(Long.MAX_VALUE / 100 * 99, Long.MAX_VALUE),
                DataTypes.DATETIME
            )
        );
    }

    public static List<TypedDataSupplier> datePeriodCases() {
        return List.of(
            new TypedDataSupplier("<zero date period>", () -> Period.ZERO, EsqlDataTypes.DATE_PERIOD, true),
            new TypedDataSupplier(
                "<random date period>",
                () -> Period.of(
                    ESTestCase.randomIntBetween(-1000, 1000),
                    ESTestCase.randomIntBetween(-13, 13),
                    ESTestCase.randomIntBetween(-32, 32)
                ),
                EsqlDataTypes.DATE_PERIOD,
                true
            )
        );
    }

    public static List<TypedDataSupplier> timeDurationCases() {
        return List.of(
            new TypedDataSupplier("<zero time duration>", () -> Duration.ZERO, EsqlDataTypes.TIME_DURATION, true),
            new TypedDataSupplier(
                "<up to 7 days duration>",
                () -> Duration.ofMillis(ESTestCase.randomLongBetween(-604800000L, 604800000L)), // plus/minus 7 days
                EsqlDataTypes.TIME_DURATION,
                true
            )
        );
    }

    public static List<TypedDataSupplier> geoPointCases() {
        return geoPointCases(ESTestCase::randomBoolean);
    }

    public static List<TypedDataSupplier> cartesianPointCases() {
        return cartesianPointCases(ESTestCase::randomBoolean);
    }

    public static List<TypedDataSupplier> geoShapeCases() {
        return geoShapeCases(ESTestCase::randomBoolean);
    }

    public static List<TypedDataSupplier> cartesianShapeCases() {
        return cartesianShapeCases(ESTestCase::randomBoolean);
    }

    public static List<TypedDataSupplier> geoPointCases(Supplier<Boolean> hasAlt) {
        return List.of(
            new TypedDataSupplier("<geo_point>", () -> GEO.asWkb(GeometryTestUtils.randomPoint(hasAlt.get())), EsqlDataTypes.GEO_POINT)
        );
    }

    public static List<TypedDataSupplier> cartesianPointCases(Supplier<Boolean> hasAlt) {
        return List.of(
            new TypedDataSupplier(
                "<cartesian_point>",
                () -> CARTESIAN.asWkb(ShapeTestUtils.randomPoint(hasAlt.get())),
                EsqlDataTypes.CARTESIAN_POINT
            )
        );
    }

    public static List<TypedDataSupplier> geoShapeCases(Supplier<Boolean> hasAlt) {
        return List.of(
            new TypedDataSupplier(
                "<geo_shape>",
                () -> GEO.asWkb(GeometryTestUtils.randomGeometryWithoutCircle(0, hasAlt.get())),
                EsqlDataTypes.GEO_SHAPE
            )
        );
    }

    public static List<TypedDataSupplier> cartesianShapeCases(Supplier<Boolean> hasAlt) {
        return List.of(
            new TypedDataSupplier(
                "<cartesian_shape>",
                () -> CARTESIAN.asWkb(ShapeTestUtils.randomGeometry(hasAlt.get())),
                EsqlDataTypes.CARTESIAN_SHAPE
            )
        );
    }

    public static List<TypedDataSupplier> ipCases() {
        return List.of(
            new TypedDataSupplier(
                "<127.0.0.1 ip>",
                () -> new BytesRef(InetAddressPoint.encode(InetAddresses.forString("127.0.0.1"))),
                DataTypes.IP
            ),
            new TypedDataSupplier("<ipv4>", () -> new BytesRef(InetAddressPoint.encode(ESTestCase.randomIp(true))), DataTypes.IP),
            new TypedDataSupplier("<ipv6>", () -> new BytesRef(InetAddressPoint.encode(ESTestCase.randomIp(false))), DataTypes.IP)
        );
    }

    public static List<TypedDataSupplier> stringCases(DataType type) {
        List<TypedDataSupplier> result = new ArrayList<>();
        result.add(new TypedDataSupplier("<empty " + type + ">", () -> new BytesRef(""), type));
        result.add(
            new TypedDataSupplier("<short alpha " + type + ">", () -> new BytesRef(ESTestCase.randomAlphaOfLengthBetween(1, 30)), type)
        );
        result.add(
            new TypedDataSupplier("<long alpha " + type + ">", () -> new BytesRef(ESTestCase.randomAlphaOfLengthBetween(300, 3000)), type)
        );
        result.add(
            new TypedDataSupplier(
                "<short unicode " + type + ">",
                () -> new BytesRef(ESTestCase.randomRealisticUnicodeOfLengthBetween(1, 30)),
                type
            )
        );
        result.add(
            new TypedDataSupplier(
                "<long unicode " + type + ">",
                () -> new BytesRef(ESTestCase.randomRealisticUnicodeOfLengthBetween(300, 3000)),
                type
            )
        );
        return result;
    }

    /**
     * Supplier test case data for {@link Version} fields.
     */
    public static List<TypedDataSupplier> versionCases(String prefix) {
        return List.of(
            new TypedDataSupplier(
                "<" + prefix + "version major>",
                () -> new Version(Integer.toString(ESTestCase.between(0, 100))).toBytesRef(),
                DataTypes.VERSION
            ),
            new TypedDataSupplier(
                "<" + prefix + "version major.minor>",
                () -> new Version(ESTestCase.between(0, 100) + "." + ESTestCase.between(0, 100)).toBytesRef(),
                DataTypes.VERSION
            ),
            new TypedDataSupplier(
                "<" + prefix + "version major.minor.patch>",
                () -> new Version(ESTestCase.between(0, 100) + "." + ESTestCase.between(0, 100) + "." + ESTestCase.between(0, 100))
                    .toBytesRef(),
                DataTypes.VERSION
            )
        );
    }

    public static String getCastEvaluator(String original, DataType current, DataType target) {
        if (current == target) {
            return original;
        }
        if (target == DataTypes.LONG) {
            return castToLongEvaluator(original, current);
        }
        if (target == DataTypes.UNSIGNED_LONG) {
            return castToUnsignedLongEvaluator(original, current);
        }
        if (target == DataTypes.DOUBLE) {
            return castToDoubleEvaluator(original, current);
        }
        throw new IllegalArgumentException("Invalid numeric cast to [" + target + "]");
    }

    private static String castToLongEvaluator(String original, DataType current) {
        if (current == DataTypes.LONG) {
            return original;
        }
        if (current == DataTypes.INTEGER) {
            return "CastIntToLongEvaluator[v=" + original + "]";
        }
        if (current == DataTypes.DOUBLE) {
            return "CastDoubleToLongEvaluator[v=" + original + "]";
        }
        if (current == DataTypes.UNSIGNED_LONG) {
            return "CastUnsignedLongToLong[v=" + original + "]";
        }
        throw new UnsupportedOperationException();
    }

    private static String castToUnsignedLongEvaluator(String original, DataType current) {
        if (current == DataTypes.UNSIGNED_LONG) {
            return original;
        }
        if (current == DataTypes.INTEGER) {
            return "CastIntToUnsignedLongEvaluator[v=" + original + "]";
        }
        if (current == DataTypes.LONG) {
            return "CastLongToUnsignedLongEvaluator[v=" + original + "]";
        }
        if (current == DataTypes.DOUBLE) {
            return "CastDoubleToUnsignedLongEvaluator[v=" + original + "]";
        }
        throw new UnsupportedOperationException();
    }

    private static String castToDoubleEvaluator(String original, DataType current) {
        if (current == DataTypes.DOUBLE) {
            return original;
        }
        if (current == DataTypes.INTEGER) {
            return "CastIntToDoubleEvaluator[v=" + original + "]";
        }
        if (current == DataTypes.LONG) {
            return "CastLongToDoubleEvaluator[v=" + original + "]";
        }
        if (current == DataTypes.UNSIGNED_LONG) {
            return "CastUnsignedLongToDoubleEvaluator[v=" + original + "]";
        }
        throw new UnsupportedOperationException();
    }

    public static class TestCase {
        /**
         * The {@link Source} this test case should be run with
         */
        private final Source source;
        /**
         * The parameter values and types to pass into the function for this test run
         */
        private final List<TypedData> data;

        /**
         * The expected toString output for the evaluator this function invocation should generate
         */
        private final Matcher<String> evaluatorToString;
        /**
         * The expected output type for the case being tested
         */
        private final DataType expectedType;
        /**
         * A matcher to validate the output of the function run on the given input data
         */
        private final Matcher<Object> matcher;

        /**
         * Warnings this test is expected to produce
         */
        private final String[] expectedWarnings;

        private final String expectedTypeError;
        private final boolean canBuildEvaluator;

        private final Class<? extends Throwable> foldingExceptionClass;
        private final String foldingExceptionMessage;

        public TestCase(List<TypedData> data, String evaluatorToString, DataType expectedType, Matcher<Object> matcher) {
            this(data, equalTo(evaluatorToString), expectedType, matcher);
        }

        public TestCase(List<TypedData> data, Matcher<String> evaluatorToString, DataType expectedType, Matcher<Object> matcher) {
            this(data, evaluatorToString, expectedType, matcher, null, null, null, null);
        }

        public static TestCase typeError(List<TypedData> data, String expectedTypeError) {
            return new TestCase(data, null, null, null, null, expectedTypeError, null, null);
        }

        TestCase(
            List<TypedData> data,
            Matcher<String> evaluatorToString,
            DataType expectedType,
            Matcher<Object> matcher,
            String[] expectedWarnings,
            String expectedTypeError,
            Class<? extends Throwable> foldingExceptionClass,
            String foldingExceptionMessage
        ) {
            this.source = Source.EMPTY;
            this.data = data;
            this.evaluatorToString = evaluatorToString;
            this.expectedType = expectedType;
            this.matcher = matcher;
            this.expectedWarnings = expectedWarnings;
            this.expectedTypeError = expectedTypeError;
            this.canBuildEvaluator = data.stream().allMatch(d -> d.forceLiteral || EsqlDataTypes.isRepresentable(d.type));
            this.foldingExceptionClass = foldingExceptionClass;
            this.foldingExceptionMessage = foldingExceptionMessage;
        }

        public Source getSource() {
            return source;
        }

        public List<TypedData> getData() {
            return data;
        }

        public List<Expression> getDataAsFields() {
            return data.stream().map(TypedData::asField).collect(Collectors.toList());
        }

        public List<Expression> getDataAsDeepCopiedFields() {
            return data.stream().map(TypedData::asDeepCopyOfField).collect(Collectors.toList());
        }

        public List<Expression> getDataAsLiterals() {
            return data.stream().map(TypedData::asLiteral).collect(Collectors.toList());
        }

        public List<Object> getDataValues() {
            return data.stream().filter(d -> d.forceLiteral == false).map(TypedData::data).collect(Collectors.toList());
        }

        public boolean canBuildEvaluator() {
            return canBuildEvaluator;
        }

        public Matcher<Object> getMatcher() {
            return matcher;
        }

        public String[] getExpectedWarnings() {
            return expectedWarnings;
        }

        public Class<? extends Throwable> foldingExceptionClass() {
            return foldingExceptionClass;
        }

        public String foldingExceptionMessage() {
            return foldingExceptionMessage;
        }

        public String getExpectedTypeError() {
            return expectedTypeError;
        }

        public TestCase withWarning(String warning) {
            String[] newWarnings;
            if (expectedWarnings != null) {
                newWarnings = Arrays.copyOf(expectedWarnings, expectedWarnings.length + 1);
                newWarnings[expectedWarnings.length] = warning;
            } else {
                newWarnings = new String[] { warning };
            }
            return new TestCase(
                data,
                evaluatorToString,
                expectedType,
                matcher,
                newWarnings,
                expectedTypeError,
                foldingExceptionClass,
                foldingExceptionMessage
            );
        }

        public TestCase withFoldingException(Class<? extends Throwable> clazz, String message) {
            return new TestCase(data, evaluatorToString, expectedType, matcher, expectedWarnings, expectedTypeError, clazz, message);
        }

        public DataType expectedType() {
            return expectedType;
        }

        public Matcher<String> evaluatorToString() {
            return evaluatorToString;
        }
    }

    /**
     * Holds a supplier for a data value, along with the type of that value and a name for generating test case names. This mostly
     * exists because we can't generate random values from the test parameter generation functions, and instead need to return
     * suppliers which generate the random values at test execution time.
     */
    public record TypedDataSupplier(String name, Supplier<Object> supplier, DataType type, boolean forceLiteral) {

        public TypedDataSupplier(String name, Supplier<Object> supplier, DataType type) {
            this(name, supplier, type, false);
        }

        public TypedData get() {
            return new TypedData(supplier.get(), type, name, forceLiteral);
        }
    }

    /**
     * Holds a data value and the intended parse type of that value
     */
    public static class TypedData {
        public static final TypedData NULL = new TypedData(null, DataTypes.NULL, "<null>");

        private final Object data;
        private final DataType type;
        private final String name;
        private final boolean forceLiteral;

        /**
         * @param data value to test against
         * @param type type of the value, for building expressions
         * @param name a name for the value, used for generating test case names
         * @param forceLiteral should this data always be converted to a literal and <strong>never</strong> to a field reference?
         */
        private TypedData(Object data, DataType type, String name, boolean forceLiteral) {
            if (type == DataTypes.UNSIGNED_LONG && data instanceof BigInteger b) {
                this.data = NumericUtils.asLongUnsigned(b);
            } else {
                this.data = data;
            }
            this.type = type;
            this.name = name;
            this.forceLiteral = forceLiteral;
        }

        /**
         * @param data value to test against
         * @param type type of the value, for building expressions
         * @param name a name for the value, used for generating test case names
         */
        public TypedData(Object data, DataType type, String name) {
            this(data, type, name, false);
        }

        /**
         * Build a value, guessing the type via reflection.
         * @param data value to test against
         * @param name a name for the value, used for generating test case names
         */
        public TypedData(Object data, String name) {
            this(data, EsqlDataTypes.fromJava(data), name);
        }

        /**
         * Return a {@link TypedData} that always returns a {@link Literal} from
         * {@link #asField} and {@link #asDeepCopyOfField}. Use this for things that
         * must be constants.
         */
        public TypedData forceLiteral() {
            return new TypedData(data, type, name, true);
        }

        /**
         * Has this been forced to a {@link Literal}.
         */
        public boolean isForceLiteral() {
            return forceLiteral;
        }

        /**
         * Return a {@link TypedData} that always returns {@code null} for it's
         * value without modifying anything else in the supplier.
         */
        public TypedData forceValueToNull() {
            return new TypedData(null, type, name, forceLiteral);
        }

        @Override
        public String toString() {
            if (type == DataTypes.UNSIGNED_LONG && data instanceof Long longData) {
                return type.toString() + "(" + NumericUtils.unsignedLongAsBigInteger(longData).toString() + ")";
            }
            return type.toString() + "(" + (data == null ? "null" : data.toString()) + ")";
        }

        /**
         * Convert this into reference to a field.
         */
        public Expression asField() {
            if (forceLiteral) {
                return asLiteral();
            }
            return AbstractFunctionTestCase.field(name, type);
        }

        /**
         * Convert this into an anonymous function that performs a copy of the values loaded from a field.
         */
        public Expression asDeepCopyOfField() {
            if (forceLiteral) {
                return asLiteral();
            }
            return AbstractFunctionTestCase.deepCopyOfField(name, type);
        }

        /**
         * Convert this into a {@link Literal}.
         */
        public Literal asLiteral() {
            return new Literal(Source.synthetic(name), data, type);
        }

        /**
         * Value to test against.
         */
        public Object data() {
            return data;
        }

        /**
         * @return the data value being supplied, casting unsigned longs into BigIntegers correctly
         */
        public Object getValue() {
            if (type == DataTypes.UNSIGNED_LONG && data instanceof Long l) {
                return NumericUtils.unsignedLongAsBigInteger(l);
            }
            return data;
        }

        /**
         * Type of the value. For building {@link Expression}s.
         */
        public DataType type() {
            return type;
        }

        /**
         * A name for the value. Used to generate test names.
         */
        public String name() {
            return name;
        }
    }
}<|MERGE_RESOLUTION|>--- conflicted
+++ resolved
@@ -433,43 +433,23 @@
         boolean symmetric
     ) {
         return forBinaryNotCasting(
-<<<<<<< HEAD
-=======
-            name,
-            lhsName,
-            rhsName,
->>>>>>> b2ebaeee
             expected,
             expectedType,
             lhsSuppliers,
             rhsSuppliers,
-<<<<<<< HEAD
             equalTo(name + "[" + lhsName + "=Attribute[channel=0], " + rhsName + "=Attribute[channel=1]]"),
-            warnings,
-=======
             (lhs, rhs) -> warnings,
->>>>>>> b2ebaeee
             symmetric
         );
     }
 
     public static List<TestCaseSupplier> forBinaryNotCasting(
-<<<<<<< HEAD
-=======
-        String name,
-        String lhsName,
-        String rhsName,
->>>>>>> b2ebaeee
         BinaryOperator<Object> expected,
         DataType expectedType,
         List<TypedDataSupplier> lhsSuppliers,
         List<TypedDataSupplier> rhsSuppliers,
-<<<<<<< HEAD
         Matcher<String> evaluatorToString,
-        List<String> warnings,
-=======
         BiFunction<TypedData, TypedData, List<String>> warnings,
->>>>>>> b2ebaeee
         boolean symmetric
     ) {
         List<TestCaseSupplier> suppliers = new ArrayList<>();
@@ -477,13 +457,8 @@
             expected,
             lhsSuppliers,
             rhsSuppliers,
-<<<<<<< HEAD
             (lhsType, rhsType) -> evaluatorToString,
-            (lhs, rhs) -> warnings,
-=======
-            (lhsType, rhsType) -> name + "[" + lhsName + "=Attribute[channel=0], " + rhsName + "=Attribute[channel=1]]",
             warnings,
->>>>>>> b2ebaeee
             suppliers,
             expectedType,
             symmetric
