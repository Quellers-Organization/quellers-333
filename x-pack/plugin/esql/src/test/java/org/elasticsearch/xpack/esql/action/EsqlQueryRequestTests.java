/*
 * Copyright Elasticsearch B.V. and/or licensed to Elasticsearch B.V. under one
 * or more contributor license agreements. Licensed under the Elastic License
 * 2.0; you may not use this file except in compliance with the Elastic License
 * 2.0.
 */

package org.elasticsearch.xpack.esql.action;

import org.elasticsearch.common.io.Streams;
import org.elasticsearch.common.settings.Settings;
import org.elasticsearch.core.TimeValue;
import org.elasticsearch.index.mapper.DateFieldMapper;
import org.elasticsearch.index.query.QueryBuilder;
import org.elasticsearch.index.query.RangeQueryBuilder;
import org.elasticsearch.index.query.TermQueryBuilder;
import org.elasticsearch.search.SearchModule;
import org.elasticsearch.tasks.Task;
import org.elasticsearch.tasks.TaskId;
import org.elasticsearch.tasks.TaskInfo;
import org.elasticsearch.test.ESTestCase;
import org.elasticsearch.xcontent.NamedXContentRegistry;
import org.elasticsearch.xcontent.XContentParser;
import org.elasticsearch.xcontent.XContentParserConfiguration;
import org.elasticsearch.xcontent.XContentType;
import org.elasticsearch.xpack.esql.parser.TypedParamValue;

import java.io.IOException;
import java.util.ArrayList;
import java.util.Collections;
import java.util.List;
import java.util.Locale;
import java.util.Map;
import java.util.function.Function;
import java.util.function.Supplier;

import static org.hamcrest.Matchers.containsString;
import static org.hamcrest.Matchers.equalTo;

public class EsqlQueryRequestTests extends ESTestCase {

    public void testParseFields() throws IOException {
        String query = randomAlphaOfLengthBetween(1, 100);
        boolean columnar = randomBoolean();
        Locale locale = randomLocale(random());
        QueryBuilder filter = randomQueryBuilder();

        List<TypedParamValue> params = randomParameters();
        boolean hasParams = params.isEmpty() == false;
        StringBuilder paramsString = paramsString(params, hasParams);
        String json = String.format(Locale.ROOT, """
            {
                "query": "%s",
                "columnar": %s,
                "locale": "%s",
                "filter": %s
                %s""", query, columnar, locale.toLanguageTag(), filter, paramsString);

        EsqlQueryRequest request = parseEsqlQueryRequestSync(json);

        assertEquals(query, request.query());
        assertEquals(columnar, request.columnar());
        assertEquals(locale.toLanguageTag(), request.locale().toLanguageTag());
        assertEquals(locale, request.locale());
        assertEquals(filter, request.filter());

        assertEquals(params.size(), request.params().size());
        for (int i = 0; i < params.size(); i++) {
            assertEquals(params.get(i), request.params().get(i));
        }
    }

    public void testParseFieldsForAsync() throws IOException {
        String query = randomAlphaOfLengthBetween(1, 100);
        boolean columnar = randomBoolean();
        Locale locale = randomLocale(random());
        QueryBuilder filter = randomQueryBuilder();

        List<TypedParamValue> params = randomParameters();
        boolean hasParams = params.isEmpty() == false;
        StringBuilder paramsString = paramsString(params, hasParams);
        boolean keepOnCompletion = randomBoolean();
        TimeValue waitForCompletion = TimeValue.parseTimeValue(randomTimeValue(), "test");
        TimeValue keepAlive = TimeValue.parseTimeValue(randomTimeValue(), "test");
        String json = String.format(
            Locale.ROOT,
            """
                {
                    "query": "%s",
                    "columnar": %s,
                    "locale": "%s",
                    "filter": %s,
                    "keep_on_completion": %s,
                    "wait_for_completion_timeout": "%s",
                    "keep_alive": "%s"
                    %s""",
            query,
            columnar,
            locale.toLanguageTag(),
            filter,
            keepOnCompletion,
            waitForCompletion.getStringRep(),
            keepAlive.getStringRep(),
            paramsString
        );

        EsqlQueryRequest request = parseEsqlQueryRequestAsync(json);

        assertEquals(query, request.query());
        assertEquals(columnar, request.columnar());
        assertEquals(locale.toLanguageTag(), request.locale().toLanguageTag());
        assertEquals(locale, request.locale());
        assertEquals(filter, request.filter());
        assertEquals(keepOnCompletion, request.keepOnCompletion());
        assertEquals(waitForCompletion, request.waitForCompletionTimeout());
        assertEquals(keepAlive, request.keepAlive());

        assertEquals(params.size(), request.params().size());
        for (int i = 0; i < params.size(); i++) {
            assertEquals(params.get(i), request.params().get(i));
        }
    }

    public void testDefaultValueForOptionalAsyncParams() throws IOException {
        String query = randomAlphaOfLengthBetween(1, 100);
        String json = String.format(Locale.ROOT, """
            {
                "query": "%s"
            }
            """, query);
        EsqlQueryRequest request = parseEsqlQueryRequestAsync(json);
        assertEquals(query, request.query());
        assertFalse(request.keepOnCompletion());
        assertEquals(TimeValue.timeValueSeconds(1), request.waitForCompletionTimeout());
        assertEquals(TimeValue.timeValueDays(5), request.keepAlive());
    }

    public void testRejectUnknownFields() {
        assertParserErrorMessage("""
            {
                "query": "foo",
                "columbar": true
            }""", "unknown field [columbar] did you mean [columnar]?");

        assertParserErrorMessage("""
            {
                "query": "foo",
                "asdf": "Z"
            }""", "unknown field [asdf]");
    }

    public void testMissingQueryIsNotValidation() throws IOException {
        String json = """
            {
                "columnar": true
            }""";
        EsqlQueryRequest request = parseEsqlQueryRequestSync(json);
        assertNotNull(request.validate());
        assertThat(request.validate().getMessage(), containsString("[query] is required"));

        request = parseEsqlQueryRequestAsync(json);
        assertNotNull(request.validate());
        assertThat(request.validate().getMessage(), containsString("[query] is required"));
    }

    public void testTask() throws IOException {
        String query = randomAlphaOfLength(10);
        int id = randomInt();

        String requestJson = """
            {
                "query": "QUERY"
            }""".replace("QUERY", query);

        EsqlQueryRequest request = parseEsqlQueryRequestSync(requestJson);
        Task task = request.createTask(id, "transport", EsqlQueryAction.NAME, TaskId.EMPTY_TASK_ID, Map.of());
        assertThat(task.getDescription(), equalTo(query));

        String localNode = randomAlphaOfLength(2);
        TaskInfo taskInfo = task.taskInfo(localNode, true);
        String json = taskInfo.toString();
        String expected = Streams.readFully(getClass().getClassLoader().getResourceAsStream("query_task.json")).utf8ToString();
        expected = expected.replaceAll("\r\n", "\n")
            .replaceAll("\s*<\\d+>", "")
            .replaceAll("FROM test \\| STATS MAX\\(d\\) by a, b", query)
            .replaceAll("5326", Integer.toString(id))
            .replaceAll("2j8UKw1bRO283PMwDugNNg", localNode)
            .replaceAll("2023-07-31T15:46:32\\.328Z", DateFieldMapper.DEFAULT_DATE_TIME_FORMATTER.formatMillis(taskInfo.startTime()))
            .replaceAll("1690818392328", Long.toString(taskInfo.startTime()))
            .replaceAll("41.7ms", TimeValue.timeValueNanos(taskInfo.runningTimeNanos()).toString())
            .replaceAll("41770830", Long.toString(taskInfo.runningTimeNanos()))
            .trim();
        assertThat(json, equalTo(expected));
    }

    private List<TypedParamValue> randomParameters() {
        if (randomBoolean()) {
            return Collections.emptyList();
        } else {
            int len = randomIntBetween(1, 10);
            List<TypedParamValue> arr = new ArrayList<>(len);
            for (int i = 0; i < len; i++) {
                boolean hasExplicitType = randomBoolean();
                @SuppressWarnings("unchecked")
                Supplier<TypedParamValue> supplier = randomFrom(
                    () -> new TypedParamValue("boolean", randomBoolean(), hasExplicitType),
                    () -> new TypedParamValue("integer", randomInt(), hasExplicitType),
                    () -> new TypedParamValue("long", randomLong(), hasExplicitType),
                    () -> new TypedParamValue("double", randomDouble(), hasExplicitType),
                    () -> new TypedParamValue("null", null, hasExplicitType),
                    () -> new TypedParamValue("keyword", randomAlphaOfLength(10), hasExplicitType)
                );
                arr.add(supplier.get());
            }
            return Collections.unmodifiableList(arr);
        }
    }

    private StringBuilder paramsString(List<TypedParamValue> params, boolean hasParams) {
        StringBuilder paramsString = new StringBuilder();
        if (hasParams) {
            paramsString.append(",\"params\":[");
            boolean first = true;
            for (TypedParamValue param : params) {
                if (first == false) {
                    paramsString.append(", ");
                }
                first = false;
                if (param.hasExplicitType()) {
                    paramsString.append("{\"type\":\"");
                    paramsString.append(param.type);
                    paramsString.append("\",\"value\":");
                }
                switch (param.type) {
                    case "keyword" -> {
                        paramsString.append("\"");
                        paramsString.append(param.value);
                        paramsString.append("\"");
                    }
                    case "integer", "long", "boolean", "null", "double" -> {
                        paramsString.append(param.value);
                    }
                }
                if (param.hasExplicitType()) {
                    paramsString.append("}");
                }
            }
            paramsString.append("]}");
        } else {
            paramsString.append("}");
        }
        return paramsString;
    }

    private static void assertParserErrorMessage(String json, String message) {
        Exception e = expectThrows(IllegalArgumentException.class, () -> parseEsqlQueryRequestSync(json));
        assertThat(e.getMessage(), containsString(message));

        e = expectThrows(IllegalArgumentException.class, () -> parseEsqlQueryRequestAsync(json));
        assertThat(e.getMessage(), containsString(message));
    }

    static EsqlQueryRequest parseEsqlQueryRequestSync(String json) throws IOException {
<<<<<<< HEAD
        var request = parseEsqlQueryRequest(json, RestEsqlRequestParser::fromXContentSync);
=======
        var request = parseEsqlQueryRequest(json, RequestXContent::parseSync);
>>>>>>> d1cf3b12
        assertFalse(request.async());
        return request;
    }

    static EsqlQueryRequest parseEsqlQueryRequestAsync(String json) throws IOException {
<<<<<<< HEAD
        var request = parseEsqlQueryRequest(json, RestEsqlRequestParser::fromXContentAsync);
=======
        var request = parseEsqlQueryRequest(json, RequestXContent::parseAsync);
>>>>>>> d1cf3b12
        assertTrue(request.async());
        return request;
    }

    static EsqlQueryRequest parseEsqlQueryRequest(String json, Function<XContentParser, EsqlQueryRequest> fromXContentFunc)
        throws IOException {
        SearchModule searchModule = new SearchModule(Settings.EMPTY, Collections.emptyList());
        XContentParserConfiguration config = XContentParserConfiguration.EMPTY.withRegistry(
            new NamedXContentRegistry(searchModule.getNamedXContents())
        );
        try (XContentParser parser = XContentType.JSON.xContent().createParser(config, json)) {
            return fromXContentFunc.apply(parser);
        }
    }

    private static QueryBuilder randomQueryBuilder() {
        return randomFrom(
            new TermQueryBuilder(randomAlphaOfLength(5), randomAlphaOfLengthBetween(1, 10)),
            new RangeQueryBuilder(randomAlphaOfLength(5)).gt(randomIntBetween(0, 1000))
        );
    }
}<|MERGE_RESOLUTION|>--- conflicted
+++ resolved
@@ -261,21 +261,13 @@
     }
 
     static EsqlQueryRequest parseEsqlQueryRequestSync(String json) throws IOException {
-<<<<<<< HEAD
-        var request = parseEsqlQueryRequest(json, RestEsqlRequestParser::fromXContentSync);
-=======
         var request = parseEsqlQueryRequest(json, RequestXContent::parseSync);
->>>>>>> d1cf3b12
         assertFalse(request.async());
         return request;
     }
 
     static EsqlQueryRequest parseEsqlQueryRequestAsync(String json) throws IOException {
-<<<<<<< HEAD
-        var request = parseEsqlQueryRequest(json, RestEsqlRequestParser::fromXContentAsync);
-=======
         var request = parseEsqlQueryRequest(json, RequestXContent::parseAsync);
->>>>>>> d1cf3b12
         assertTrue(request.async());
         return request;
     }
