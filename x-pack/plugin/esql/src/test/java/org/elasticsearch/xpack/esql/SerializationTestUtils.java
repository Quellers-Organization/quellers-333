/*
 * Copyright Elasticsearch B.V. and/or licensed to Elasticsearch B.V. under one
 * or more contributor license agreements. Licensed under the Elastic License
 * 2.0; you may not use this file except in compliance with the Elastic License
 * 2.0.
 */

package org.elasticsearch.xpack.esql;

import org.elasticsearch.common.bytes.BytesReference;
import org.elasticsearch.common.io.stream.ByteBufferStreamInput;
import org.elasticsearch.common.io.stream.BytesStreamOutput;
import org.elasticsearch.common.io.stream.NamedWriteableAwareStreamInput;
import org.elasticsearch.common.io.stream.NamedWriteableRegistry;
import org.elasticsearch.common.io.stream.StreamInput;
import org.elasticsearch.compute.data.Block;
import org.elasticsearch.index.query.BoolQueryBuilder;
import org.elasticsearch.index.query.ExistsQueryBuilder;
import org.elasticsearch.index.query.MatchAllQueryBuilder;
import org.elasticsearch.index.query.QueryBuilder;
import org.elasticsearch.index.query.RangeQueryBuilder;
import org.elasticsearch.index.query.RegexpQueryBuilder;
import org.elasticsearch.index.query.TermQueryBuilder;
import org.elasticsearch.index.query.TermsQueryBuilder;
import org.elasticsearch.index.query.WildcardQueryBuilder;
import org.elasticsearch.test.EqualsHashCodeTestUtils;
import org.elasticsearch.xpack.esql.core.expression.Attribute;
import org.elasticsearch.xpack.esql.core.expression.Expression;
import org.elasticsearch.xpack.esql.core.expression.NamedExpression;
import org.elasticsearch.xpack.esql.expression.function.UnsupportedAttribute;
import org.elasticsearch.xpack.esql.expression.function.aggregate.AggregateFunction;
import org.elasticsearch.xpack.esql.expression.function.fulltext.FullTextFunction;
import org.elasticsearch.xpack.esql.expression.function.scalar.EsqlScalarFunction;
import org.elasticsearch.xpack.esql.io.stream.PlanStreamInput;
import org.elasticsearch.xpack.esql.io.stream.PlanStreamOutput;
import org.elasticsearch.xpack.esql.plan.logical.LogicalPlan;
import org.elasticsearch.xpack.esql.plan.physical.PhysicalPlan;
import org.elasticsearch.xpack.esql.querydsl.query.SingleValueQuery;
import org.elasticsearch.xpack.esql.session.Configuration;

import java.io.IOException;
import java.io.UncheckedIOException;
import java.util.ArrayList;
import java.util.List;

public class SerializationTestUtils {
    public static void assertSerialization(PhysicalPlan plan) {
        assertSerialization(plan, EsqlTestUtils.TEST_CFG);
    }

    public static void assertSerialization(PhysicalPlan plan, Configuration configuration) {
        var deserPlan = serializeDeserialize(
            plan,
            PlanStreamOutput::writeNamedWriteable,
            in -> in.readNamedWriteable(PhysicalPlan.class),
            configuration
        );
        EqualsHashCodeTestUtils.checkEqualsAndHashCode(plan, unused -> deserPlan);
    }

    public static void assertSerialization(LogicalPlan plan) {
        var deserPlan = serializeDeserialize(plan, PlanStreamOutput::writeNamedWriteable, in -> in.readNamedWriteable(LogicalPlan.class));
        EqualsHashCodeTestUtils.checkEqualsAndHashCode(plan, unused -> deserPlan);
    }

    public static void assertSerialization(Expression expression) {
        assertSerialization(expression, EsqlTestUtils.TEST_CFG);
    }

    public static void assertSerialization(Expression expression, Configuration configuration) {
        Expression deserExpression = serializeDeserialize(
            expression,
            PlanStreamOutput::writeNamedWriteable,
            in -> in.readNamedWriteable(Expression.class),
            configuration
        );
        EqualsHashCodeTestUtils.checkEqualsAndHashCode(expression, unused -> deserExpression);
    }

    public static <T> T serializeDeserialize(T orig, Serializer<T> serializer, Deserializer<T> deserializer) {
        return serializeDeserialize(orig, serializer, deserializer, EsqlTestUtils.TEST_CFG);
    }

    public static <T> T serializeDeserialize(T orig, Serializer<T> serializer, Deserializer<T> deserializer, Configuration config) {
        try (BytesStreamOutput out = new BytesStreamOutput()) {
            PlanStreamOutput planStreamOutput = new PlanStreamOutput(out, config);
            serializer.write(planStreamOutput, orig);
            StreamInput in = new NamedWriteableAwareStreamInput(
                ByteBufferStreamInput.wrap(BytesReference.toBytes(out.bytes())),
                writableRegistry()
            );
            PlanStreamInput planStreamInput = new PlanStreamInput(in, in.namedWriteableRegistry(), config);
            return deserializer.read(planStreamInput);
        } catch (IOException e) {
            throw new UncheckedIOException(e);
        }
    }

    public interface Serializer<T> {
        void write(PlanStreamOutput out, T object) throws IOException;
    }

    public interface Deserializer<T> {
        T read(PlanStreamInput in) throws IOException;
    }

    public static NamedWriteableRegistry writableRegistry() {
        List<NamedWriteableRegistry.Entry> entries = new ArrayList<>();
        entries.add(new NamedWriteableRegistry.Entry(QueryBuilder.class, TermQueryBuilder.NAME, TermQueryBuilder::new));
        entries.add(new NamedWriteableRegistry.Entry(QueryBuilder.class, TermsQueryBuilder.NAME, TermsQueryBuilder::new));
        entries.add(new NamedWriteableRegistry.Entry(QueryBuilder.class, MatchAllQueryBuilder.NAME, MatchAllQueryBuilder::new));
        entries.add(new NamedWriteableRegistry.Entry(QueryBuilder.class, RangeQueryBuilder.NAME, RangeQueryBuilder::new));
        entries.add(new NamedWriteableRegistry.Entry(QueryBuilder.class, BoolQueryBuilder.NAME, BoolQueryBuilder::new));
        entries.add(new NamedWriteableRegistry.Entry(QueryBuilder.class, WildcardQueryBuilder.NAME, WildcardQueryBuilder::new));
        entries.add(new NamedWriteableRegistry.Entry(QueryBuilder.class, RegexpQueryBuilder.NAME, RegexpQueryBuilder::new));
        entries.add(new NamedWriteableRegistry.Entry(QueryBuilder.class, ExistsQueryBuilder.NAME, ExistsQueryBuilder::new));
        entries.add(SingleValueQuery.ENTRY);
        entries.addAll(Attribute.getNamedWriteables());
        entries.add(UnsupportedAttribute.ENTRY);
        entries.addAll(NamedExpression.getNamedWriteables());
        entries.add(UnsupportedAttribute.NAMED_EXPRESSION_ENTRY);
        entries.addAll(Expression.getNamedWriteables());
        entries.addAll(EsqlScalarFunction.getNamedWriteables());
        entries.addAll(AggregateFunction.getNamedWriteables());
        entries.addAll(Block.getNamedWriteables());
        entries.addAll(LogicalPlan.getNamedWriteables());
<<<<<<< HEAD
        entries.addAll(FullTextFunction.getNamedWriteables());
=======
        entries.addAll(PhysicalPlan.getNamedWriteables());
>>>>>>> e26fe9f9
        return new NamedWriteableRegistry(entries);
    }
}<|MERGE_RESOLUTION|>--- conflicted
+++ resolved
@@ -124,11 +124,8 @@
         entries.addAll(AggregateFunction.getNamedWriteables());
         entries.addAll(Block.getNamedWriteables());
         entries.addAll(LogicalPlan.getNamedWriteables());
-<<<<<<< HEAD
         entries.addAll(FullTextFunction.getNamedWriteables());
-=======
         entries.addAll(PhysicalPlan.getNamedWriteables());
->>>>>>> e26fe9f9
         return new NamedWriteableRegistry(entries);
     }
 }