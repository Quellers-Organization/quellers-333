--- conflicted
+++ resolved
@@ -147,18 +147,10 @@
                 case IP -> ((BytesRefBlock.Builder) builder).appendBytesRef(
                     new BytesRef(InetAddressPoint.encode(randomIp(randomBoolean())))
                 );
-<<<<<<< HEAD
-                case "date" -> ((LongBlock.Builder) builder).appendLong(randomInstant().toEpochMilli());
-                case "date_nanos" -> ((LongBlock.Builder) builder).appendLong(randomLong());
-                case "boolean" -> ((BooleanBlock.Builder) builder).appendBoolean(randomBoolean());
-                case "unsupported" -> ((BytesRefBlock.Builder) builder).appendBytesRef(
-=======
                 case DATETIME -> ((LongBlock.Builder) builder).appendLong(randomInstant().toEpochMilli());
                 case BOOLEAN -> ((BooleanBlock.Builder) builder).appendBoolean(randomBoolean());
                 case UNSUPPORTED -> ((BytesRefBlock.Builder) builder).appendBytesRef(
->>>>>>> 35c44f7a
-                    new BytesRef(UnsupportedValueSource.UNSUPPORTED_OUTPUT)
-                );
+                case DATE_NANOS -> ((LongBlock.Builder) builder).appendLong(randomLong());
                 case VERSION -> ((BytesRefBlock.Builder) builder).appendBytesRef(new Version(randomIdentifier()).toBytesRef());
                 case GEO_POINT -> ((BytesRefBlock.Builder) builder).appendBytesRef(GEO.asWkb(GeometryTestUtils.randomPoint()));
                 case CARTESIAN_POINT -> ((BytesRefBlock.Builder) builder).appendBytesRef(CARTESIAN.asWkb(ShapeTestUtils.randomPoint()));
