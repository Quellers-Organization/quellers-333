/*
 * Copyright Elasticsearch B.V. and/or licensed to Elasticsearch B.V. under one
 * or more contributor license agreements. Licensed under the Elastic License
 * 2.0; you may not use this file except in compliance with the Elastic License
 * 2.0.
 */

package org.elasticsearch.xpack.esql.optimizer;

import org.elasticsearch.common.lucene.BytesRefs;
import org.elasticsearch.compute.aggregation.QuantileStates;
import org.elasticsearch.test.ESTestCase;
import org.elasticsearch.xpack.esql.EsqlTestUtils;
import org.elasticsearch.xpack.esql.TestBlockFactory;
import org.elasticsearch.xpack.esql.analysis.Analyzer;
import org.elasticsearch.xpack.esql.analysis.AnalyzerContext;
import org.elasticsearch.xpack.esql.analysis.AnalyzerTestUtils;
import org.elasticsearch.xpack.esql.analysis.EnrichResolution;
import org.elasticsearch.xpack.esql.evaluator.predicate.operator.comparison.Equals;
import org.elasticsearch.xpack.esql.evaluator.predicate.operator.comparison.GreaterThan;
import org.elasticsearch.xpack.esql.evaluator.predicate.operator.comparison.GreaterThanOrEqual;
import org.elasticsearch.xpack.esql.evaluator.predicate.operator.comparison.LessThan;
import org.elasticsearch.xpack.esql.evaluator.predicate.operator.regex.RLike;
import org.elasticsearch.xpack.esql.evaluator.predicate.operator.regex.WildcardLike;
import org.elasticsearch.xpack.esql.expression.Order;
import org.elasticsearch.xpack.esql.expression.function.EsqlFunctionRegistry;
import org.elasticsearch.xpack.esql.expression.function.aggregate.Count;
import org.elasticsearch.xpack.esql.expression.function.aggregate.Max;
import org.elasticsearch.xpack.esql.expression.function.aggregate.Min;
import org.elasticsearch.xpack.esql.expression.function.aggregate.Percentile;
import org.elasticsearch.xpack.esql.expression.function.aggregate.Sum;
import org.elasticsearch.xpack.esql.expression.function.scalar.convert.ToString;
import org.elasticsearch.xpack.esql.expression.function.scalar.date.DateFormat;
import org.elasticsearch.xpack.esql.expression.function.scalar.date.DateParse;
import org.elasticsearch.xpack.esql.expression.function.scalar.date.DateTrunc;
import org.elasticsearch.xpack.esql.expression.function.scalar.math.Pow;
import org.elasticsearch.xpack.esql.expression.function.scalar.math.Round;
import org.elasticsearch.xpack.esql.expression.function.scalar.string.Concat;
import org.elasticsearch.xpack.esql.expression.function.scalar.string.Substring;
import org.elasticsearch.xpack.esql.expression.predicate.operator.arithmetic.Add;
import org.elasticsearch.xpack.esql.expression.predicate.operator.arithmetic.Div;
import org.elasticsearch.xpack.esql.expression.predicate.operator.arithmetic.Mod;
import org.elasticsearch.xpack.esql.expression.predicate.operator.arithmetic.Mul;
import org.elasticsearch.xpack.esql.expression.predicate.operator.arithmetic.Sub;
import org.elasticsearch.xpack.esql.expression.predicate.operator.comparison.In;
import org.elasticsearch.xpack.esql.parser.EsqlParser;
import org.elasticsearch.xpack.esql.plan.logical.Dissect;
import org.elasticsearch.xpack.esql.plan.logical.Enrich;
import org.elasticsearch.xpack.esql.plan.logical.Eval;
import org.elasticsearch.xpack.esql.plan.logical.Grok;
import org.elasticsearch.xpack.esql.plan.logical.MvExpand;
import org.elasticsearch.xpack.esql.plan.logical.Row;
import org.elasticsearch.xpack.esql.plan.logical.TopN;
import org.elasticsearch.xpack.esql.plan.logical.local.EsqlProject;
import org.elasticsearch.xpack.esql.plan.logical.local.LocalRelation;
import org.elasticsearch.xpack.esql.plan.logical.local.LocalSupplier;
import org.elasticsearch.xpack.ql.expression.Alias;
import org.elasticsearch.xpack.ql.expression.Attribute;
import org.elasticsearch.xpack.ql.expression.Expression;
import org.elasticsearch.xpack.ql.expression.Expressions;
import org.elasticsearch.xpack.ql.expression.FieldAttribute;
import org.elasticsearch.xpack.ql.expression.Literal;
import org.elasticsearch.xpack.ql.expression.NamedExpression;
import org.elasticsearch.xpack.ql.expression.Nullability;
import org.elasticsearch.xpack.ql.expression.ReferenceAttribute;
import org.elasticsearch.xpack.ql.expression.function.aggregate.AggregateFunction;
import org.elasticsearch.xpack.ql.expression.predicate.logical.And;
import org.elasticsearch.xpack.ql.expression.predicate.logical.Or;
import org.elasticsearch.xpack.ql.expression.predicate.nulls.IsNotNull;
import org.elasticsearch.xpack.ql.expression.predicate.regex.RLikePattern;
import org.elasticsearch.xpack.ql.expression.predicate.regex.WildcardPattern;
import org.elasticsearch.xpack.ql.index.EsIndex;
import org.elasticsearch.xpack.ql.index.IndexResolution;
import org.elasticsearch.xpack.ql.plan.logical.Aggregate;
import org.elasticsearch.xpack.ql.plan.logical.EsRelation;
import org.elasticsearch.xpack.ql.plan.logical.Filter;
import org.elasticsearch.xpack.ql.plan.logical.Limit;
import org.elasticsearch.xpack.ql.plan.logical.LogicalPlan;
import org.elasticsearch.xpack.ql.plan.logical.OrderBy;
import org.elasticsearch.xpack.ql.plan.logical.Project;
import org.elasticsearch.xpack.ql.tree.Source;
import org.elasticsearch.xpack.ql.type.DataType;
import org.elasticsearch.xpack.ql.type.DataTypes;
import org.elasticsearch.xpack.ql.type.EsField;
import org.junit.BeforeClass;

import java.util.List;
import java.util.Map;
import java.util.Set;

import static java.util.Collections.emptyList;
import static java.util.Collections.emptyMap;
import static java.util.Collections.emptySet;
import static java.util.Collections.singletonList;
import static org.elasticsearch.xpack.esql.EsqlTestUtils.L;
import static org.elasticsearch.xpack.esql.EsqlTestUtils.TEST_VERIFIER;
import static org.elasticsearch.xpack.esql.EsqlTestUtils.as;
import static org.elasticsearch.xpack.esql.EsqlTestUtils.emptySource;
import static org.elasticsearch.xpack.esql.EsqlTestUtils.loadMapping;
import static org.elasticsearch.xpack.esql.EsqlTestUtils.localSource;
import static org.elasticsearch.xpack.esql.EsqlTestUtils.withDefaultLimitWarning;
import static org.elasticsearch.xpack.esql.analysis.Analyzer.NO_FIELDS;
import static org.elasticsearch.xpack.esql.type.EsqlDataTypes.GEO_POINT;
import static org.elasticsearch.xpack.ql.TestUtils.relation;
import static org.elasticsearch.xpack.ql.tree.Source.EMPTY;
import static org.elasticsearch.xpack.ql.type.DataTypes.INTEGER;
import static org.hamcrest.Matchers.contains;
import static org.hamcrest.Matchers.containsInAnyOrder;
import static org.hamcrest.Matchers.containsString;
import static org.hamcrest.Matchers.empty;
import static org.hamcrest.Matchers.emptyArray;
import static org.hamcrest.Matchers.equalTo;
import static org.hamcrest.Matchers.hasSize;
import static org.hamcrest.Matchers.instanceOf;
import static org.hamcrest.Matchers.is;
import static org.hamcrest.Matchers.startsWith;

//@TestLogging(value = "org.elasticsearch.xpack.esql:TRACE", reason = "debug")
public class LogicalPlanOptimizerTests extends ESTestCase {

    private static final Literal ONE = L(1);
    private static final Literal TWO = L(2);
    private static final Literal THREE = L(3);

    private static EsqlParser parser;
    private static Analyzer analyzer;
    private static LogicalPlanOptimizer logicalOptimizer;
    private static Map<String, EsField> mapping;
    private static Map<String, EsField> mappingAirports;
    private static Analyzer analyzerAirports;
    private static EnrichResolution enrichResolution;

    @BeforeClass
    public static void init() {
        parser = new EsqlParser();
        logicalOptimizer = new LogicalPlanOptimizer(new LogicalOptimizerContext(EsqlTestUtils.TEST_CFG));
        enrichResolution = AnalyzerTestUtils.loadEnrichPolicyResolution("languages_idx", "id", "languages_idx", "mapping-languages.json");

        // Most tests used data from the test index, so we load it here, and use it in the plan() function.
        mapping = loadMapping("mapping-basic.json");
        EsIndex test = new EsIndex("test", mapping, Set.of("test"));
        IndexResolution getIndexResult = IndexResolution.valid(test);
        analyzer = new Analyzer(
            new AnalyzerContext(EsqlTestUtils.TEST_CFG, new EsqlFunctionRegistry(), getIndexResult, enrichResolution),
            TEST_VERIFIER
        );

        // Some tests use data from the airports index, so we load it here, and use it in the plan_airports() function.
        mappingAirports = loadMapping("mapping-airports.json");
        EsIndex airports = new EsIndex("airports", mappingAirports, Set.of("airports"));
        IndexResolution getIndexResultAirports = IndexResolution.valid(airports);
        analyzerAirports = new Analyzer(
            new AnalyzerContext(EsqlTestUtils.TEST_CFG, new EsqlFunctionRegistry(), getIndexResultAirports, enrichResolution),
            TEST_VERIFIER
        );
    }

    public void testEmptyProjections() {
        var plan = plan("""
            from test
            | keep salary
            | drop salary
            """);

        var relation = as(plan, LocalRelation.class);
        assertThat(relation.output(), is(empty()));
        assertThat(relation.supplier().get(), emptyArray());
    }

    public void testEmptyProjectionInStat() {
        var plan = plan("""
            from test
            | stats c = count(salary)
            | drop c
            """);

        var relation = as(plan, LocalRelation.class);
        assertThat(relation.output(), is(empty()));
        assertThat(relation.supplier().get(), emptyArray());
    }

    public void testCombineProjections() {
        var plan = plan("""
            from test
            | keep emp_no, *name, salary
            | keep last_name
            """);

        var keep = as(plan, Project.class);
        assertThat(Expressions.names(keep.projections()), contains("last_name"));
        var limit = as(keep.child(), Limit.class);
        var relation = as(limit.child(), EsRelation.class);
    }

    public void testCombineProjectionWithFilterInBetween() {
        var plan = plan("""
            from test
            | keep *name, salary
            | where salary > 10
            | keep last_name
            """);

        var keep = as(plan, Project.class);
        assertThat(Expressions.names(keep.projections()), contains("last_name"));
    }

    public void testCombineProjectionWhilePreservingAlias() {
        var plan = plan("""
            from test
            | rename first_name as x
            | keep x, salary
            | where salary > 10
            | rename x as y
            | keep y
            """);

        var keep = as(plan, Project.class);
        assertThat(Expressions.names(keep.projections()), contains("y"));
        var p = keep.projections().get(0);
        var alias = as(p, Alias.class);
        assertThat(Expressions.name(alias.child()), containsString("first_name"));
    }

    public void testCombineProjectionWithAggregation() {
        var plan = plan("""
            from test
            | stats s = sum(salary) by last_name, first_name
            | keep s, last_name, first_name
            """);

        var limit = as(plan, Limit.class);
        var agg = as(limit.child(), Aggregate.class);
        assertThat(Expressions.names(agg.aggregates()), contains("s", "last_name", "first_name"));
        assertThat(Expressions.names(agg.groupings()), contains("last_name", "first_name"));
    }

    /**
     * Project[[s{r}#4 AS d, s{r}#4, last_name{f}#21, first_name{f}#18]]
     * \_Limit[500[INTEGER]]
     *   \_Aggregate[[last_name{f}#21, first_name{f}#18],[SUM(salary{f}#22) AS s, last_name{f}#21, first_name{f}#18]]
     *     \_EsRelation[test][_meta_field{f}#23, emp_no{f}#17, first_name{f}#18, ..]
     */
    public void testCombineProjectionWithDuplicateAggregation() {
        var plan = plan("""
            from test
            | stats s = sum(salary), d = sum(salary), c = sum(salary) by last_name, first_name
            | keep d, s, last_name, first_name
            """);

        var project = as(plan, Project.class);
        assertThat(Expressions.names(project.projections()), contains("d", "s", "last_name", "first_name"));
        var limit = as(project.child(), Limit.class);
        var agg = as(limit.child(), Aggregate.class);
        assertThat(Expressions.names(agg.aggregates()), contains("s", "last_name", "first_name"));
        assertThat(Alias.unwrap(agg.aggregates().get(0)), instanceOf(Sum.class));
        assertThat(Expressions.names(agg.groupings()), contains("last_name", "first_name"));
    }

    public void testQlComparisonOptimizationsApply() {
        var plan = plan("""
            from test
            | where (1 + 4) < salary
            """);

        var limit = as(plan, Limit.class);
        var filter = as(limit.child(), Filter.class);

        // The core QL optimizations rotate constants to the right.
        var condition = as(filter.condition(), GreaterThan.class);
        assertThat(Expressions.name(condition.left()), equalTo("salary"));
        assertThat(Expressions.name(condition.right()), equalTo("1 + 4"));
        var con = as(condition.right(), Literal.class);
        assertThat(con.value(), equalTo(5));
    }

    public void testCombineProjectionWithPruning() {
        var plan = plan("""
            from test
            | rename first_name as x
            | keep x, salary, last_name
            | stats count(salary) by x
            """);

        var limit = as(plan, Limit.class);
        var agg = as(limit.child(), Aggregate.class);
        assertThat(Expressions.names(agg.aggregates()), contains("count(salary)", "x"));
        assertThat(Expressions.names(agg.groupings()), contains("x"));
        var alias = as(agg.aggregates().get(1), Alias.class);
        var field = as(alias.child(), FieldAttribute.class);
        assertThat(field.name(), is("first_name"));
        var group = as(agg.groupings().get(0), Attribute.class);
        assertThat(group, is(alias.toAttribute()));
        var from = as(agg.child(), EsRelation.class);
    }

    /**
     * Expects
     * Limit[500[INTEGER]]
     * \_Aggregate[[f{r}#7],[SUM(emp_no{f}#15) AS s, COUNT(first_name{f}#16) AS c, first_name{f}#16 AS f]]
     *   \_EsRelation[test][_meta_field{f}#21, emp_no{f}#15, first_name{f}#16, ..]
     */
    public void testCombineProjectionWithAggregationFirstAndAliasedGroupingUsedInAgg() {
        var plan = plan("""
            from test
            | rename emp_no as e, first_name as f
            | stats s = sum(e), c = count(f) by f
            """);

        var limit = as(plan, Limit.class);
        var agg = as(limit.child(), Aggregate.class);
        var aggs = agg.aggregates();
        assertThat(Expressions.names(aggs), contains("s", "c", "f"));
        Alias as = as(aggs.get(0), Alias.class);
        var sum = as(as.child(), Sum.class);
        assertThat(Expressions.name(sum.field()), is("emp_no"));
        as = as(aggs.get(1), Alias.class);
        var count = as(as.child(), Count.class);
        assertThat(Expressions.name(count.field()), is("first_name"));

        as = as(aggs.get(2), Alias.class);
        assertThat(Expressions.name(as.child()), is("first_name"));

        assertThat(Expressions.names(agg.groupings()), contains("f"));
    }

    /**
     * Expects
     * Limit[500[INTEGER]]
     * \_Aggregate[[f{r}#7],[SUM(emp_no{f}#15) AS s, first_name{f}#16 AS f]]
     *   \_EsRelation[test][_meta_field{f}#21, emp_no{f}#15, first_name{f}#16, ..]
     */
    public void testCombineProjectionWithAggregationFirstAndAliasedGroupingUnused() {
        var plan = plan("""
            from test
            | rename emp_no as e, first_name as f, last_name as l
            | stats s = sum(e) by f
            """);

        var limit = as(plan, Limit.class);
        var agg = as(limit.child(), Aggregate.class);
        var aggs = agg.aggregates();
        assertThat(Expressions.names(aggs), contains("s", "f"));
        Alias as = as(aggs.get(0), Alias.class);
        var aggFunc = as(as.child(), AggregateFunction.class);
        assertThat(Expressions.name(aggFunc.field()), is("emp_no"));
        as = as(aggs.get(1), Alias.class);
        assertThat(Expressions.name(as.child()), is("first_name"));

        assertThat(Expressions.names(agg.groupings()), contains("f"));
    }

    /**
     * Expects
     * EsqlProject[[x{r}#3, y{r}#6]]
     * \_Eval[[emp_no{f}#9 + 2[INTEGER] AS x, salary{f}#14 + 3[INTEGER] AS y]]
     *   \_Limit[10000[INTEGER]]
     *     \_EsRelation[test][_meta_field{f}#15, emp_no{f}#9, first_name{f}#10, g..]
     */
    public void testCombineEvals() {
        var plan = plan("""
            from test
            | eval x = emp_no + 2
            | eval y = salary + 3
            | keep x, y
            """);

        var project = as(plan, Project.class);
        var eval = as(project.child(), Eval.class);
        assertThat(Expressions.names(eval.fields()), contains("x", "y"));
        var limit = as(eval.child(), Limit.class);
        var source = as(limit.child(), EsRelation.class);
    }

    public void testCombineLimits() {
        var limitValues = new int[] { randomIntBetween(10, 99), randomIntBetween(100, 1000) };
        var firstLimit = randomBoolean() ? 0 : 1;
        var secondLimit = firstLimit == 0 ? 1 : 0;
        var oneLimit = new Limit(EMPTY, L(limitValues[firstLimit]), emptySource());
        var anotherLimit = new Limit(EMPTY, L(limitValues[secondLimit]), oneLimit);
        assertEquals(
            new Limit(EMPTY, L(Math.min(limitValues[0], limitValues[1])), emptySource()),
            new LogicalPlanOptimizer.PushDownAndCombineLimits().rule(anotherLimit)
        );
    }

    public void testMultipleCombineLimits() {
        var numberOfLimits = randomIntBetween(3, 10);
        var minimum = randomIntBetween(10, 99);
        var limitWithMinimum = randomIntBetween(0, numberOfLimits - 1);

        var fa = getFieldAttribute("a", INTEGER);
        var relation = localSource(TestBlockFactory.getNonBreakingInstance(), singletonList(fa), singletonList(1));
        LogicalPlan plan = relation;

        for (int i = 0; i < numberOfLimits; i++) {
            var value = i == limitWithMinimum ? minimum : randomIntBetween(100, 1000);
            plan = new Limit(EMPTY, L(value), plan);
        }
        assertEquals(
            new Limit(EMPTY, L(minimum), relation),
            new LogicalPlanOptimizer(new LogicalOptimizerContext(EsqlTestUtils.TEST_CFG)).optimize(plan)
        );
    }

    public static GreaterThan greaterThanOf(Expression left, Expression right) {
        return new GreaterThan(EMPTY, left, right, randomZone());
    }

    public static LessThan lessThanOf(Expression left, Expression right) {
        return new LessThan(EMPTY, left, right, randomZone());
    }

    public static GreaterThanOrEqual greaterThanOrEqualOf(Expression left, Expression right) {
        return new GreaterThanOrEqual(EMPTY, left, right, randomZone());
    }

    public void testCombineFilters() {
        EsRelation relation = relation();
        GreaterThan conditionA = greaterThanOf(getFieldAttribute("a"), ONE);
        LessThan conditionB = lessThanOf(getFieldAttribute("b"), TWO);

        Filter fa = new Filter(EMPTY, relation, conditionA);
        Filter fb = new Filter(EMPTY, fa, conditionB);

        assertEquals(
            new Filter(EMPTY, relation, new And(EMPTY, conditionA, conditionB)),
            new LogicalPlanOptimizer.PushDownAndCombineFilters().apply(fb)
        );
    }

    public void testCombineFiltersLikeRLike() {
        EsRelation relation = relation();
        RLike conditionA = rlike(getFieldAttribute("a"), "foo");
        WildcardLike conditionB = wildcardLike(getFieldAttribute("b"), "bar");

        Filter fa = new Filter(EMPTY, relation, conditionA);
        Filter fb = new Filter(EMPTY, fa, conditionB);

        assertEquals(
            new Filter(EMPTY, relation, new And(EMPTY, conditionA, conditionB)),
            new LogicalPlanOptimizer.PushDownAndCombineFilters().apply(fb)
        );
    }

    public void testPushDownFilter() {
        EsRelation relation = relation();
        GreaterThan conditionA = greaterThanOf(getFieldAttribute("a"), ONE);
        LessThan conditionB = lessThanOf(getFieldAttribute("b"), TWO);

        Filter fa = new Filter(EMPTY, relation, conditionA);
        List<FieldAttribute> projections = singletonList(getFieldAttribute("b"));
        EsqlProject keep = new EsqlProject(EMPTY, fa, projections);
        Filter fb = new Filter(EMPTY, keep, conditionB);

        Filter combinedFilter = new Filter(EMPTY, relation, new And(EMPTY, conditionA, conditionB));
        assertEquals(new EsqlProject(EMPTY, combinedFilter, projections), new LogicalPlanOptimizer.PushDownAndCombineFilters().apply(fb));
    }

    public void testPushDownLikeRlikeFilter() {
        EsRelation relation = relation();
        org.elasticsearch.xpack.ql.expression.predicate.regex.RLike conditionA = rlike(getFieldAttribute("a"), "foo");
        WildcardLike conditionB = wildcardLike(getFieldAttribute("b"), "bar");

        Filter fa = new Filter(EMPTY, relation, conditionA);
        List<FieldAttribute> projections = singletonList(getFieldAttribute("b"));
        EsqlProject keep = new EsqlProject(EMPTY, fa, projections);
        Filter fb = new Filter(EMPTY, keep, conditionB);

        Filter combinedFilter = new Filter(EMPTY, relation, new And(EMPTY, conditionA, conditionB));
        assertEquals(new EsqlProject(EMPTY, combinedFilter, projections), new LogicalPlanOptimizer.PushDownAndCombineFilters().apply(fb));
    }

    // from ... | where a > 1 | stats count(1) by b | where count(1) >= 3 and b < 2
    // => ... | where a > 1 and b < 2 | stats count(1) by b | where count(1) >= 3
    public void testSelectivelyPushDownFilterPastFunctionAgg() {
        EsRelation relation = relation();
        GreaterThan conditionA = greaterThanOf(getFieldAttribute("a"), ONE);
        LessThan conditionB = lessThanOf(getFieldAttribute("b"), TWO);
        GreaterThanOrEqual aggregateCondition = greaterThanOrEqualOf(new Count(EMPTY, ONE), THREE);

        Filter fa = new Filter(EMPTY, relation, conditionA);
        // invalid aggregate but that's fine cause its properties are not used by this rule
        Aggregate aggregate = new Aggregate(EMPTY, fa, singletonList(getFieldAttribute("b")), emptyList());
        Filter fb = new Filter(EMPTY, aggregate, new And(EMPTY, aggregateCondition, conditionB));

        // expected
        Filter expected = new Filter(
            EMPTY,
            new Aggregate(
                EMPTY,
                new Filter(EMPTY, relation, new And(EMPTY, conditionA, conditionB)),
                singletonList(getFieldAttribute("b")),
                emptyList()
            ),
            aggregateCondition
        );
        assertEquals(expected, new LogicalPlanOptimizer.PushDownAndCombineFilters().apply(fb));
    }

    public void testSelectivelyPushDownFilterPastRefAgg() {
        // expected plan: "from test | where emp_no > 1 and emp_no < 3 | stats x = count(1) by emp_no | where x > 7"
        LogicalPlan plan = optimizedPlan("""
            from test
            | where emp_no > 1
            | stats x = count(1) by emp_no
            | where x + 2 > 9
            | where emp_no < 3""");
        var limit = as(plan, Limit.class);
        var filter = as(limit.child(), Filter.class);

        assertTrue(filter.condition() instanceof GreaterThan);
        var gt = (GreaterThan) filter.condition();
        assertTrue(gt.left() instanceof ReferenceAttribute);
        var refAttr = (ReferenceAttribute) gt.left();
        assertEquals("x", refAttr.name());
        assertEquals(L(7), gt.right());

        var agg = as(filter.child(), Aggregate.class);

        filter = as(agg.child(), Filter.class);
        assertTrue(filter.condition() instanceof And);
        var and = (And) filter.condition();
        assertTrue(and.left() instanceof GreaterThan);
        gt = (GreaterThan) and.left();
        assertTrue(gt.left() instanceof FieldAttribute);
        assertEquals("emp_no", ((FieldAttribute) gt.left()).name());
        assertTrue(and.right() instanceof LessThan);
        var lt = (LessThan) and.right();
        assertTrue(lt.left() instanceof FieldAttribute);
        assertEquals("emp_no", ((FieldAttribute) lt.left()).name());

        assertTrue(filter.child() instanceof EsRelation);
    }

    public void testNoPushDownOrFilterPastAgg() {
        LogicalPlan plan = optimizedPlan("""
            from test
            | stats x = count(1) by emp_no
            | where emp_no < 3 or x > 9""");
        var limit = as(plan, Limit.class);
        var filter = as(limit.child(), Filter.class);

        assertTrue(filter.condition() instanceof Or);
        var or = (Or) filter.condition();
        assertTrue(or.left() instanceof LessThan);
        assertTrue(or.right() instanceof GreaterThan);

        var stats = as(filter.child(), Aggregate.class);
        assertTrue(stats.child() instanceof EsRelation);
    }

    public void testSelectivePushDownComplexFilterPastAgg() {
        // expected plan: from test | emp_no > 0 | stats x = count(1) by emp_no | where emp_no < 3 or x > 9
        LogicalPlan plan = optimizedPlan("""
            from test
            | stats x = count(1) by emp_no
            | where (emp_no < 3 or x > 9) and emp_no > 0""");
        var limit = as(plan, Limit.class);
        var filter = as(limit.child(), Filter.class);

        assertTrue(filter.condition() instanceof Or);
        var or = (Or) filter.condition();
        assertTrue(or.left() instanceof LessThan);
        assertTrue(or.right() instanceof GreaterThan);

        var stats = as(filter.child(), Aggregate.class);
        filter = as(stats.child(), Filter.class);
        assertTrue(filter.condition() instanceof GreaterThan);
        var gt = (GreaterThan) filter.condition();
        assertTrue(gt.left() instanceof FieldAttribute);
        assertEquals("emp_no", ((FieldAttribute) gt.left()).name());
        assertEquals(L(0), gt.right());

        assertTrue(filter.child() instanceof EsRelation);
    }

    public void testSelectivelyPushDownFilterPastEval() {
        // expected plan: "from test | where emp_no > 1 and emp_no < 3 | eval x = emp_no + 1 | where x < 7"
        LogicalPlan plan = optimizedPlan("""
            from test
            | where emp_no > 1
            | eval x = emp_no + 1
            | where x + 2 < 9
            | where emp_no < 3""");
        var limit = as(plan, Limit.class);
        var filter = as(limit.child(), Filter.class);

        assertTrue(filter.condition() instanceof LessThan);
        var lt = (LessThan) filter.condition();
        assertTrue(lt.left() instanceof ReferenceAttribute);
        var refAttr = (ReferenceAttribute) lt.left();
        assertEquals("x", refAttr.name());
        assertEquals(L(7), lt.right());

        var eval = as(filter.child(), Eval.class);
        assertEquals(1, eval.fields().size());
        assertTrue(eval.fields().get(0) instanceof Alias);
        assertEquals("x", (eval.fields().get(0)).name());

        filter = as(eval.child(), Filter.class);
        assertTrue(filter.condition() instanceof And);
        var and = (And) filter.condition();
        assertTrue(and.left() instanceof GreaterThan);
        var gt = (GreaterThan) and.left();
        assertTrue(gt.left() instanceof FieldAttribute);
        assertEquals("emp_no", ((FieldAttribute) gt.left()).name());
        assertTrue(and.right() instanceof LessThan);
        lt = (LessThan) and.right();
        assertTrue(lt.left() instanceof FieldAttribute);
        assertEquals("emp_no", ((FieldAttribute) lt.left()).name());

        assertTrue(filter.child() instanceof EsRelation);
    }

    public void testNoPushDownOrFilterPastLimit() {
        LogicalPlan plan = optimizedPlan("""
            from test
            | limit 3
            | where emp_no < 3 or salary > 9""");
        var limit = as(plan, Limit.class);
        var filter = as(limit.child(), Filter.class);

        assertTrue(filter.condition() instanceof Or);
        var or = (Or) filter.condition();
        assertTrue(or.left() instanceof LessThan);
        assertTrue(or.right() instanceof GreaterThan);

        var limit2 = as(filter.child(), Limit.class);
        assertTrue(limit2.child() instanceof EsRelation);
    }

    public void testPushDownFilterPastProject() {
        LogicalPlan plan = optimizedPlan("""
            from test
            | rename emp_no as x
            | keep x
            | where x > 10""");

        var keep = as(plan, Project.class);
        var limit = as(keep.child(), Limit.class);
        var filter = as(limit.child(), Filter.class);
        var attr = filter.condition().collect(Attribute.class::isInstance).stream().findFirst().get();
        assertThat(as(attr, FieldAttribute.class).name(), is("emp_no"));
    }

    public void testPushDownEvalPastProject() {
        LogicalPlan plan = optimizedPlan("""
            from test
            | rename emp_no as x
            | keep x
            | eval y = x * 2""");

        var keep = as(plan, Project.class);
        var eval = as(keep.child(), Eval.class);
        assertThat(
            eval.fields(),
            contains(
                new Alias(
                    EMPTY,
                    "y",
                    new Mul(EMPTY, new FieldAttribute(EMPTY, "emp_no", mapping.get("emp_no")), new Literal(EMPTY, 2, INTEGER))
                )
            )
        );
    }

    public void testPushDownDissectPastProject() {
        LogicalPlan plan = optimizedPlan("""
            from test
            | rename first_name as x
            | keep x
            | dissect x "%{y}"
            """);

        var keep = as(plan, Project.class);
        var dissect = as(keep.child(), Dissect.class);
        assertThat(dissect.extractedFields(), contains(new ReferenceAttribute(Source.EMPTY, "y", DataTypes.KEYWORD)));
    }

    public void testPushDownGrokPastProject() {
        LogicalPlan plan = optimizedPlan("""
            from test
            | rename first_name as x
            | keep x
            | grok x "%{WORD:y}"
            """);

        var keep = as(plan, Project.class);
        var grok = as(keep.child(), Grok.class);
        assertThat(grok.extractedFields(), contains(new ReferenceAttribute(Source.EMPTY, "y", DataTypes.KEYWORD)));
    }

    public void testPushDownFilterPastProjectUsingEval() {
        LogicalPlan plan = optimizedPlan("""
            from test
            | eval y = emp_no + 1
            | rename y as x
            | where x > 10""");

        var keep = as(plan, Project.class);
        var limit = as(keep.child(), Limit.class);
        var filter = as(limit.child(), Filter.class);
        var attr = filter.condition().collect(Attribute.class::isInstance).stream().findFirst().get();
        assertThat(as(attr, ReferenceAttribute.class).name(), is("y"));
        var eval = as(filter.child(), Eval.class);
        as(eval.child(), EsRelation.class);
    }

    public void testPushDownFilterPastProjectUsingDissect() {
        LogicalPlan plan = optimizedPlan("""
            from test
            | dissect first_name "%{y}"
            | rename y as x
            | keep x
            | where x == "foo"
            """);

        var keep = as(plan, Project.class);
        var limit = as(keep.child(), Limit.class);
        var filter = as(limit.child(), Filter.class);
        var attr = filter.condition().collect(Attribute.class::isInstance).stream().findFirst().get();
        assertThat(as(attr, ReferenceAttribute.class).name(), is("y"));
        var dissect = as(filter.child(), Dissect.class);
        as(dissect.child(), EsRelation.class);
    }

    public void testPushDownFilterPastProjectUsingGrok() {
        LogicalPlan plan = optimizedPlan("""
            from test
            | grok first_name "%{WORD:y}"
            | rename y as x
            | keep x
            | where x == "foo"
            """);

        var keep = as(plan, Project.class);
        var limit = as(keep.child(), Limit.class);
        var filter = as(limit.child(), Filter.class);
        var attr = filter.condition().collect(Attribute.class::isInstance).stream().findFirst().get();
        assertThat(as(attr, ReferenceAttribute.class).name(), is("y"));
        var grok = as(filter.child(), Grok.class);
        as(grok.child(), EsRelation.class);
    }

    public void testPushDownLimitPastEval() {
        LogicalPlan plan = optimizedPlan("""
            from test
            | eval x = emp_no + 100
            | limit 10""");

        var eval = as(plan, Eval.class);
        as(eval.child(), Limit.class);
    }

    public void testPushDownLimitPastDissect() {
        LogicalPlan plan = optimizedPlan("""
            from test
            | dissect first_name "%{y}"
            | limit 10""");

        var dissect = as(plan, Dissect.class);
        as(dissect.child(), Limit.class);
    }

    public void testPushDownLimitPastGrok() {
        LogicalPlan plan = optimizedPlan("""
            from test
            | grok first_name "%{WORD:y}"
            | limit 10""");

        var grok = as(plan, Grok.class);
        as(grok.child(), Limit.class);
    }

    public void testPushDownLimitPastProject() {
        LogicalPlan plan = optimizedPlan("""
            from test
            | rename emp_no as a
            | keep a
            | limit 10""");

        var keep = as(plan, Project.class);
        as(keep.child(), Limit.class);
    }

    public void testDontPushDownLimitPastFilter() {
        LogicalPlan plan = optimizedPlan("""
            from test
            | limit 100
            | where emp_no > 10
            | limit 10""");

        var limit = as(plan, Limit.class);
        var filter = as(limit.child(), Filter.class);
        as(filter.child(), Limit.class);
    }

    public void testEliminateHigherLimitDueToDescendantLimit() throws Exception {
        LogicalPlan plan = optimizedPlan("""
            from test
            | limit 10
            | sort emp_no
            | where emp_no > 10
            | eval c = emp_no + 2
            | limit 100""");

        var topN = as(plan, TopN.class);
        var eval = as(topN.child(), Eval.class);
        var filter = as(eval.child(), Filter.class);
        as(filter.child(), Limit.class);
    }

    public void testDoNotEliminateHigherLimitDueToDescendantLimit() throws Exception {
        LogicalPlan plan = optimizedPlan("""
            from test
            | limit 10
            | where emp_no > 10
            | stats c = count(emp_no) by emp_no
            | limit 100""");

        var limit = as(plan, Limit.class);
        var agg = as(limit.child(), Aggregate.class);
        var filter = as(agg.child(), Filter.class);
        as(filter.child(), Limit.class);
    }

    public void testBasicNullFolding() {
        FoldNull rule = new FoldNull();
        assertNullLiteral(rule.rule(new Add(EMPTY, L(randomInt()), Literal.NULL)));
        assertNullLiteral(rule.rule(new Round(EMPTY, Literal.NULL, null)));
        assertNullLiteral(rule.rule(new Pow(EMPTY, Literal.NULL, Literal.NULL)));
        assertNullLiteral(rule.rule(new DateFormat(EMPTY, Literal.NULL, Literal.NULL, null)));
        assertNullLiteral(rule.rule(new DateParse(EMPTY, Literal.NULL, Literal.NULL)));
        assertNullLiteral(rule.rule(new DateTrunc(EMPTY, Literal.NULL, Literal.NULL)));
        assertNullLiteral(rule.rule(new Substring(EMPTY, Literal.NULL, Literal.NULL, Literal.NULL)));
    }

    public void testPruneSortBeforeStats() {
        LogicalPlan plan = optimizedPlan("""
            from test
            | sort emp_no
            | where emp_no > 10
            | stats x = sum(salary) by first_name""");

        var limit = as(plan, Limit.class);
        var stats = as(limit.child(), Aggregate.class);
        var filter = as(stats.child(), Filter.class);
        as(filter.child(), EsRelation.class);
    }

    public void testDontPruneSortWithLimitBeforeStats() {
        LogicalPlan plan = optimizedPlan("""
            from test
            | sort emp_no
            | limit 100
            | stats x = sum(salary) by first_name""");

        var limit = as(plan, Limit.class);
        var stats = as(limit.child(), Aggregate.class);
        var topN = as(stats.child(), TopN.class);
        as(topN.child(), EsRelation.class);
    }

    public void testCombineOrderBy() {
        LogicalPlan plan = optimizedPlan("""
            from test
            | sort emp_no
            | sort salary""");

        var topN = as(plan, TopN.class);
        assertThat(orderNames(topN), contains("salary"));
        as(topN.child(), EsRelation.class);
    }

    public void testCombineOrderByThroughEval() {
        LogicalPlan plan = optimizedPlan("""
            from test
            | sort emp_no
            | eval x = salary + 1
            | sort x""");

        var topN = as(plan, TopN.class);
        assertThat(orderNames(topN), contains("x"));
        var eval = as(topN.child(), Eval.class);
        as(eval.child(), EsRelation.class);
    }

    public void testCombineOrderByThroughEvalWithTwoDefs() {
        LogicalPlan plan = optimizedPlan("""
            from test
            | sort emp_no
            | eval x = salary + 1, y = salary + 2
            | eval z = x * y
            | sort z""");

        var topN = as(plan, TopN.class);
        assertThat(orderNames(topN), contains("z"));
        var eval = as(topN.child(), Eval.class);
        assertThat(Expressions.names(eval.fields()), contains("x", "y", "z"));
        as(eval.child(), EsRelation.class);
    }

    public void testCombineOrderByThroughDissect() {
        LogicalPlan plan = optimizedPlan("""
            from test
            | sort emp_no
            | dissect first_name "%{x}"
            | sort x""");

        var topN = as(plan, TopN.class);
        assertThat(orderNames(topN), contains("x"));
        var dissect = as(topN.child(), Dissect.class);
        as(dissect.child(), EsRelation.class);
    }

    public void testCombineOrderByThroughGrok() {
        LogicalPlan plan = optimizedPlan("""
            from test
            | sort emp_no
            | grok first_name "%{WORD:x}"
            | sort x""");

        var topN = as(plan, TopN.class);
        assertThat(orderNames(topN), contains("x"));
        var grok = as(topN.child(), Grok.class);
        as(grok.child(), EsRelation.class);
    }

    public void testCombineOrderByThroughProject() {
        LogicalPlan plan = optimizedPlan("""
            from test
            | sort emp_no
            | keep salary, emp_no
            | sort salary""");

        var keep = as(plan, Project.class);
        var topN = as(keep.child(), TopN.class);
        assertThat(orderNames(topN), contains("salary"));
        as(topN.child(), EsRelation.class);
    }

    public void testCombineOrderByThroughProjectAndEval() {
        LogicalPlan plan = optimizedPlan("""
            from test
            | sort emp_no
            | rename emp_no as en
            | keep salary, en
            | eval e = en * 2
            | sort salary""");

        var keep = as(plan, Project.class);
        var topN = as(keep.child(), TopN.class);
        assertThat(orderNames(topN), contains("salary"));
        var eval = as(topN.child(), Eval.class);
        assertThat(Expressions.names(eval.fields()), contains("e"));
        as(eval.child(), EsRelation.class);
    }

    public void testCombineOrderByThroughProjectWithAlias() {
        LogicalPlan plan = optimizedPlan("""
            from test
            | sort emp_no
            | rename salary as l
            | keep l, emp_no
            | sort l""");

        var keep = as(plan, Project.class);
        var topN = as(keep.child(), TopN.class);
        assertThat(orderNames(topN), contains("salary"));
        as(topN.child(), EsRelation.class);
    }

    public void testCombineOrderByThroughFilter() {
        LogicalPlan plan = optimizedPlan("""
            from test
            | sort emp_no
            | where emp_no > 10
            | sort salary""");

        var topN = as(plan, TopN.class);
        assertThat(orderNames(topN), contains("salary"));
        var filter = as(topN.child(), Filter.class);
        as(filter.child(), EsRelation.class);
    }

    /**
     * Expected
     * TopN[[Order[first_name{f}#170,ASC,LAST]],500[INTEGER]]
     *  \_MvExpand[first_name{f}#170]
     *    \_TopN[[Order[emp_no{f}#169,ASC,LAST]],500[INTEGER]]
     *      \_EsRelation[test][avg_worked_seconds{f}#167, birth_date{f}#168, emp_n..]
     */
    public void testDontCombineOrderByThroughMvExpand() {
        LogicalPlan plan = optimizedPlan("""
            from test
            | sort emp_no
            | mv_expand first_name
            | sort first_name""");

        var topN = as(plan, TopN.class);
        assertThat(orderNames(topN), contains("first_name"));
        var mvExpand = as(topN.child(), MvExpand.class);
        topN = as(mvExpand.child(), TopN.class);
        assertThat(orderNames(topN), contains("emp_no"));
        as(topN.child(), EsRelation.class);
    }

    /**
     * Expected
     * Limit[500[INTEGER]]
     *  \_MvExpand[x{r}#159]
     *    \_EsqlProject[[first_name{f}#162 AS x]]
     *      \_Limit[500[INTEGER]]
     *        \_EsRelation[test][first_name{f}#162]
     */
    public void testCopyDefaultLimitPastMvExpand() {
        LogicalPlan plan = optimizedPlan("""
            from test
            | rename first_name as x
            | keep x
            | mv_expand x
            """);

        var limit = as(plan, Limit.class);
        var mvExpand = as(limit.child(), MvExpand.class);
        var keep = as(mvExpand.child(), EsqlProject.class);
        var limitPastMvExpand = as(keep.child(), Limit.class);
        assertThat(limitPastMvExpand.limit(), equalTo(limit.limit()));
        as(limitPastMvExpand.child(), EsRelation.class);
    }

    /**
     * Expected
     * Limit[10[INTEGER]]
     *  \_MvExpand[first_name{f}#155]
     *    \_EsqlProject[[first_name{f}#155, last_name{f}#156]]
     *      \_Limit[1[INTEGER]]
     *        \_EsRelation[test][first_name{f}#155, last_name{f}#156]
     */
    public void testDontPushDownLimitPastMvExpand() {
        LogicalPlan plan = optimizedPlan("""
            from test
            | limit 1
            | keep first_name, last_name
            | mv_expand first_name
            | limit 10""");

        var limit = as(plan, Limit.class);
        assertThat(limit.limit().fold(), equalTo(10));
        var mvExpand = as(limit.child(), MvExpand.class);
        var project = as(mvExpand.child(), EsqlProject.class);
        limit = as(project.child(), Limit.class);
        assertThat(limit.limit().fold(), equalTo(1));
        as(limit.child(), EsRelation.class);
    }

    /**
     * Expected
     * EsqlProject[[emp_no{f}#141, first_name{f}#142, languages{f}#143, lll{r}#132, salary{f}#147]]
     *  \_TopN[[Order[salary{f}#147,DESC,FIRST], Order[first_name{f}#142,ASC,LAST]],5[INTEGER]]
     *    \_Limit[5[INTEGER]]
     *      \_MvExpand[salary{f}#147]
     *        \_Eval[[languages{f}#143 + 5[INTEGER] AS lll]]
     *          \_Filter[languages{f}#143 > 1[INTEGER]]
     *            \_Limit[10[INTEGER]]
     *              \_MvExpand[first_name{f}#142]
     *                \_TopN[[Order[emp_no{f}#141,DESC,FIRST]],10[INTEGER]]
     *                  \_Filter[emp_no{f}#141 &lt; 10006[INTEGER]]
     *                    \_EsRelation[test][emp_no{f}#141, first_name{f}#142, languages{f}#1..]
     */
    public void testMultipleMvExpandWithSortAndLimit() {
        LogicalPlan plan = optimizedPlan("""
            from test
            | where emp_no <= 10006
            | sort emp_no desc
            | mv_expand first_name
            | limit 10
            | where languages > 1
            | eval lll = languages + 5
            | mv_expand salary
            | limit 5
            | sort first_name
            | keep emp_no, first_name, languages, lll, salary
            | sort salary desc""");

        var keep = as(plan, EsqlProject.class);
        var topN = as(keep.child(), TopN.class);
        assertThat(topN.limit().fold(), equalTo(5));
        assertThat(orderNames(topN), contains("salary"));
        var limit = as(topN.child(), Limit.class);
        assertThat(limit.limit().fold(), equalTo(5));
        var mvExp = as(limit.child(), MvExpand.class);
        var eval = as(mvExp.child(), Eval.class);
        var filter = as(eval.child(), Filter.class);
        limit = as(filter.child(), Limit.class);
        assertThat(limit.limit().fold(), equalTo(10));
        mvExp = as(limit.child(), MvExpand.class);
        topN = as(mvExp.child(), TopN.class);
        assertThat(topN.limit().fold(), equalTo(10));
        filter = as(topN.child(), Filter.class);
        as(filter.child(), EsRelation.class);
    }

    /**
     * Expected
     * EsqlProject[[emp_no{f}#350, first_name{f}#351, salary{f}#352]]
     *  \_TopN[[Order[salary{f}#352,ASC,LAST], Order[first_name{f}#351,ASC,LAST]],5[INTEGER]]
     *    \_MvExpand[first_name{f}#351]
     *      \_TopN[[Order[emp_no{f}#350,ASC,LAST]],10000[INTEGER]]
     *        \_EsRelation[employees][emp_no{f}#350, first_name{f}#351, salary{f}#352]
     */
    public void testPushDownLimitThroughMultipleSort_AfterMvExpand() {
        LogicalPlan plan = optimizedPlan("""
            from test
            | sort emp_no
            | mv_expand first_name
            | keep emp_no, first_name, salary
            | sort salary, first_name
            | limit 5""");

        var keep = as(plan, EsqlProject.class);
        var topN = as(keep.child(), TopN.class);
        assertThat(topN.limit().fold(), equalTo(5));
        assertThat(orderNames(topN), contains("salary", "first_name"));
        var mvExp = as(topN.child(), MvExpand.class);
        topN = as(mvExp.child(), TopN.class);
        assertThat(topN.limit().fold(), equalTo(10000));
        assertThat(orderNames(topN), contains("emp_no"));
        as(topN.child(), EsRelation.class);
    }

    /**
     * Expected
     * EsqlProject[[emp_no{f}#361, first_name{f}#362, salary{f}#363]]
     *  \_TopN[[Order[first_name{f}#362,ASC,LAST]],5[INTEGER]]
     *    \_TopN[[Order[salary{f}#363,ASC,LAST]],5[INTEGER]]
     *      \_MvExpand[first_name{f}#362]
     *        \_TopN[[Order[emp_no{f}#361,ASC,LAST]],10000[INTEGER]]
     *          \_EsRelation[employees][emp_no{f}#361, first_name{f}#362, salary{f}#363]
     */
    public void testPushDownLimitThroughMultipleSort_AfterMvExpand2() {
        LogicalPlan plan = optimizedPlan("""
            from test
            | sort emp_no
            | mv_expand first_name
            | keep emp_no, first_name, salary
            | sort salary
            | limit 5
            | sort first_name""");

        var keep = as(plan, EsqlProject.class);
        var topN = as(keep.child(), TopN.class);
        assertThat(topN.limit().fold(), equalTo(5));
        assertThat(orderNames(topN), contains("first_name"));
        topN = as(topN.child(), TopN.class);
        assertThat(topN.limit().fold(), equalTo(5));
        assertThat(orderNames(topN), contains("salary"));
        var mvExp = as(topN.child(), MvExpand.class);
        topN = as(mvExp.child(), TopN.class);
        assertThat(topN.limit().fold(), equalTo(10000));
        assertThat(orderNames(topN), contains("emp_no"));
        as(topN.child(), EsRelation.class);
    }

    /**
     * Expected
     * Limit[5[INTEGER]]
     *  \_Aggregate[[first_name{f}#232],[MAX(salary{f}#233) AS max_s, first_name{f}#232]]
     *    \_Filter[ISNOTNULL(first_name{f}#232)]
     *      \_MvExpand[first_name{f}#232]
     *        \_TopN[[Order[emp_no{f}#231,ASC,LAST]],50[INTEGER]]
     *          \_EsRelation[employees][emp_no{f}#231, first_name{f}#232, salary{f}#233]
     */
    public void testDontPushDownLimitPastAggregate_AndMvExpand() {
        LogicalPlan plan = optimizedPlan("""
            from test
            | sort emp_no
            | limit 50
            | mv_expand first_name
            | keep emp_no, first_name, salary
            | stats max_s = max(salary) by first_name
            | where first_name is not null
            | limit 5""");

        var limit = as(plan, Limit.class);
        assertThat(limit.limit().fold(), equalTo(5));
        var agg = as(limit.child(), Aggregate.class);
        var filter = as(agg.child(), Filter.class);
        var mvExp = as(filter.child(), MvExpand.class);
        var topN = as(mvExp.child(), TopN.class);
        assertThat(topN.limit().fold(), equalTo(50));
        assertThat(orderNames(topN), contains("emp_no"));
        as(topN.child(), EsRelation.class);
    }

    /**
     * Expected
     * Limit[5[INTEGER]]
     *  \_Aggregate[[first_name{f}#262],[MAX(salary{f}#263) AS max_s, first_name{f}#262]]
     *    \_Filter[ISNOTNULL(first_name{f}#262)]
     *      \_Limit[50[INTEGER]]
     *        \_MvExpand[first_name{f}#262]
     *          \_Limit[50[INTEGER]]
     *            \_EsRelation[employees][emp_no{f}#261, first_name{f}#262, salary{f}#263]
     */
    public void testPushDown_TheRightLimit_PastMvExpand() {
        LogicalPlan plan = optimizedPlan("""
            from test
            | mv_expand first_name
            | limit 50
            | keep emp_no, first_name, salary
            | stats max_s = max(salary) by first_name
            | where first_name is not null
            | limit 5""");

        var limit = as(plan, Limit.class);
        assertThat(limit.limit().fold(), equalTo(5));
        var agg = as(limit.child(), Aggregate.class);
        var filter = as(agg.child(), Filter.class);
        limit = as(filter.child(), Limit.class);
        assertThat(limit.limit().fold(), equalTo(50));
        var mvExp = as(limit.child(), MvExpand.class);
        limit = as(mvExp.child(), Limit.class);
        assertThat(limit.limit().fold(), equalTo(50));
        as(limit.child(), EsRelation.class);
    }

    /**
     * Expected
     * EsqlProject[[first_name{f}#11, emp_no{f}#10, salary{f}#12, b{r}#4]]
     *  \_TopN[[Order[salary{f}#12,ASC,LAST]],5[INTEGER]]
     *    \_Eval[[100[INTEGER] AS b]]
     *      \_MvExpand[first_name{f}#11]
     *        \_TopN[[Order[first_name{f}#11,ASC,LAST]],10000[INTEGER]]
     *          \_EsRelation[employees][emp_no{f}#10, first_name{f}#11, salary{f}#12]
     */
    public void testPushDownLimit_PastEvalAndMvExpand() {
        LogicalPlan plan = optimizedPlan("""
            from test
            | sort first_name
            | mv_expand first_name
            | eval b = 100
            | sort salary
            | limit 5
            | keep first_name, emp_no, salary, b""");

        var keep = as(plan, EsqlProject.class);
        var topN = as(keep.child(), TopN.class);
        assertThat(topN.limit().fold(), equalTo(5));
        assertThat(orderNames(topN), contains("salary"));
        var eval = as(topN.child(), Eval.class);
        var mvExp = as(eval.child(), MvExpand.class);
        topN = as(mvExp.child(), TopN.class);
        assertThat(topN.limit().fold(), equalTo(10000));
        assertThat(orderNames(topN), contains("first_name"));
        as(topN.child(), EsRelation.class);
    }

    /**
     * Expected
     * EsqlProject[[emp_no{f}#104, first_name{f}#105, salary{f}#106]]
     *  \_TopN[[Order[salary{f}#106,ASC,LAST], Order[first_name{f}#105,ASC,LAST]],15[INTEGER]]
     *    \_Filter[gender{f}#215 == [46][KEYWORD] AND WILDCARDLIKE(first_name{f}#105)]
     *      \_MvExpand[first_name{f}#105]
     *        \_TopN[[Order[emp_no{f}#104,ASC,LAST]],10000[INTEGER]]
     *          \_EsRelation[employees][emp_no{f}#104, first_name{f}#105, salary{f}#106]
     */
    public void testAddDefaultLimit_BeforeMvExpand_WithFilterOnExpandedField() {
        LogicalPlan plan = optimizedPlan("""
            from test
            | sort emp_no
            | mv_expand first_name
            | where gender == "F"
            | where first_name LIKE "R*"
            | keep emp_no, first_name, salary
            | sort salary, first_name
            | limit 15""");

        var keep = as(plan, EsqlProject.class);
        var topN = as(keep.child(), TopN.class);
        assertThat(topN.limit().fold(), equalTo(15));
        assertThat(orderNames(topN), contains("salary", "first_name"));
        var filter = as(topN.child(), Filter.class);
        assertThat(filter.condition(), instanceOf(And.class));
        var mvExp = as(filter.child(), MvExpand.class);
        topN = as(mvExp.child(), TopN.class);
        // the filter acts on first_name (the one used in mv_expand), so the limit 15 is not pushed down past mv_expand
        // instead the default limit is added
        assertThat(topN.limit().fold(), equalTo(10000));
        assertThat(orderNames(topN), contains("emp_no"));
        as(topN.child(), EsRelation.class);
    }

    /**
     * Expected
     * EsqlProject[[emp_no{f}#104, first_name{f}#105, salary{f}#106]]
     *  \_TopN[[Order[salary{f}#106,ASC,LAST], Order[first_name{f}#105,ASC,LAST]],15[INTEGER]]
     *    \_Filter[gender{f}#215 == [46][KEYWORD] AND salary{f}#106 > 60000[INTEGER]]
     *      \_MvExpand[first_name{f}#105]
     *        \_TopN[[Order[emp_no{f}#104,ASC,LAST]],10000[INTEGER]]
     *          \_EsRelation[employees][emp_no{f}#104, first_name{f}#105, salary{f}#106]
     */
    public void testAddDefaultLimit_BeforeMvExpand_WithFilter_NOT_OnExpandedField() {
        LogicalPlan plan = optimizedPlan("""
            from test
            | sort emp_no
            | mv_expand first_name
            | where gender == "F"
            | where salary > 60000
            | keep emp_no, first_name, salary
            | sort salary, first_name
            | limit 15""");

        var keep = as(plan, EsqlProject.class);
        var topN = as(keep.child(), TopN.class);
        assertThat(topN.limit().fold(), equalTo(15));
        assertThat(orderNames(topN), contains("salary", "first_name"));
        var filter = as(topN.child(), Filter.class);
        assertThat(filter.condition(), instanceOf(And.class));
        var mvExp = as(filter.child(), MvExpand.class);
        topN = as(mvExp.child(), TopN.class);
        // the filters after mv_expand do not act on the expanded field values, as such the limit 15 is the one being pushed down
        // otherwise that limit wouldn't have pushed down and the default limit was instead being added by default before mv_expanded
        assertThat(topN.limit().fold(), equalTo(10000));
        assertThat(orderNames(topN), contains("emp_no"));
        as(topN.child(), EsRelation.class);
    }

    /**
     * Expected
     * EsqlProject[[emp_no{f}#116, first_name{f}#117 AS x, salary{f}#119]]
     *  \_TopN[[Order[salary{f}#119,ASC,LAST], Order[first_name{f}#117,ASC,LAST]],15[INTEGER]]
     *    \_Filter[gender{f}#118 == [46][KEYWORD] AND WILDCARDLIKE(first_name{f}#117)]
     *      \_MvExpand[first_name{f}#117]
     *        \_TopN[[Order[gender{f}#118,ASC,LAST]],10000[INTEGER]]
     *          \_EsRelation[employees][emp_no{f}#116, first_name{f}#117, gender{f}#118, sa..]
     */
    public void testAddDefaultLimit_BeforeMvExpand_WithFilterOnExpandedFieldAlias() {
        LogicalPlan plan = optimizedPlan("""
            from test
            | sort gender
            | mv_expand first_name
            | rename first_name AS x
            | where gender == "F"
            | where x LIKE "A*"
            | keep emp_no, x, salary
            | sort salary, x
            | limit 15""");

        var keep = as(plan, EsqlProject.class);
        var topN = as(keep.child(), TopN.class);
        assertThat(topN.limit().fold(), equalTo(15));
        assertThat(orderNames(topN), contains("salary", "first_name"));
        var filter = as(topN.child(), Filter.class);
        assertThat(filter.condition(), instanceOf(And.class));
        var mvExp = as(filter.child(), MvExpand.class);
        topN = as(mvExp.child(), TopN.class);
        // the filter uses an alias ("x") to the expanded field ("first_name"), so the default limit is used and not the one provided
        assertThat(topN.limit().fold(), equalTo(10000));
        assertThat(orderNames(topN), contains("gender"));
        as(topN.child(), EsRelation.class);
    }

    private static List<String> orderNames(TopN topN) {
        return topN.order().stream().map(o -> as(o.child(), NamedExpression.class).name()).toList();
    }

    public void testCombineLimitWithOrderByThroughFilterAndEval() {
        LogicalPlan plan = optimizedPlan("""
            from test
            | sort salary
            | eval x = emp_no / 2
            | where x > 20
            | sort x
            | limit 10""");

        var topN = as(plan, TopN.class);
        var filter = as(topN.child(), Filter.class);
        var eval = as(filter.child(), Eval.class);
        as(eval.child(), EsRelation.class);
    }

    public void testCombineMultipleOrderByAndLimits() {
        // expected plan:
        // from test
        // | sort salary, emp_no
        // | limit 100
        // | where salary > 1
        // | sort emp_no, first_name
        // | keep l = salary, emp_no, first_name
        LogicalPlan plan = optimizedPlan("""
            from test
            | sort emp_no
            | rename salary as l
            | keep l, emp_no, first_name
            | sort l
            | limit 100
            | sort first_name
            | where l > 1
            | sort emp_no""");

        var keep = as(plan, Project.class);
        var topN = as(keep.child(), TopN.class);
        assertThat(orderNames(topN), contains("emp_no"));
        var filter = as(topN.child(), Filter.class);
        var topN2 = as(filter.child(), TopN.class);
        assertThat(orderNames(topN2), contains("salary"));
        as(topN2.child(), EsRelation.class);
    }

    public void testDontPruneSameFieldDifferentDirectionSortClauses() {
        LogicalPlan plan = optimizedPlan("""
            from test
            | sort salary nulls last, emp_no desc nulls first
            | where salary > 2
            | eval e = emp_no * 2
            | keep salary, emp_no, e
            | sort e, emp_no, salary desc, emp_no desc""");

        var keep = as(plan, Project.class);
        var topN = as(keep.child(), TopN.class);
        assertThat(
            topN.order(),
            contains(
                new Order(
                    EMPTY,
                    new ReferenceAttribute(EMPTY, "e", INTEGER, null, Nullability.TRUE, null, false),
                    Order.OrderDirection.ASC,
                    Order.NullsPosition.LAST
                ),
                new Order(
                    EMPTY,
                    new FieldAttribute(EMPTY, "emp_no", mapping.get("emp_no")),
                    Order.OrderDirection.ASC,
                    Order.NullsPosition.LAST
                ),
                new Order(
                    EMPTY,
                    new FieldAttribute(EMPTY, "salary", mapping.get("salary")),
                    Order.OrderDirection.DESC,
                    Order.NullsPosition.FIRST
                ),
                new Order(
                    EMPTY,
                    new FieldAttribute(EMPTY, "emp_no", mapping.get("emp_no")),
                    Order.OrderDirection.DESC,
                    Order.NullsPosition.FIRST
                )
            )
        );
        assertThat(topN.child().collect(OrderBy.class::isInstance), is(emptyList()));
    }

    public void testPruneRedundantSortClauses() {
        LogicalPlan plan = optimizedPlan("""
            from test
            | sort salary desc nulls last, emp_no desc nulls first
            | where salary > 2
            | eval e = emp_no * 2
            | keep salary, emp_no, e
            | sort e, emp_no desc, salary desc, emp_no desc nulls last""");

        var project = as(plan, Project.class);
        var topN = as(project.child(), TopN.class);
        assertThat(
            topN.order(),
            contains(
                new Order(
                    EMPTY,
                    new ReferenceAttribute(EMPTY, "e", INTEGER, null, Nullability.TRUE, null, false),
                    Order.OrderDirection.ASC,
                    Order.NullsPosition.LAST
                ),
                new Order(
                    EMPTY,
                    new FieldAttribute(EMPTY, "emp_no", mapping.get("emp_no")),
                    Order.OrderDirection.DESC,
                    Order.NullsPosition.FIRST
                ),
                new Order(
                    EMPTY,
                    new FieldAttribute(EMPTY, "salary", mapping.get("salary")),
                    Order.OrderDirection.DESC,
                    Order.NullsPosition.FIRST
                ),
                new Order(
                    EMPTY,
                    new FieldAttribute(EMPTY, "emp_no", mapping.get("emp_no")),
                    Order.OrderDirection.DESC,
                    Order.NullsPosition.LAST
                )
            )
        );
        assertThat(topN.child().collect(OrderBy.class::isInstance), is(emptyList()));
    }

    public void testDontPruneSameFieldDifferentDirectionSortClauses_UsingAlias() {
        LogicalPlan plan = optimizedPlan("""
            from test
            | sort emp_no desc
            | rename emp_no as e
            | keep e
            | sort e""");

        var keep = as(plan, Project.class);
        var topN = as(keep.child(), TopN.class);
        assertThat(
            topN.order(),
            contains(
                new Order(
                    EMPTY,
                    new FieldAttribute(EMPTY, "emp_no", mapping.get("emp_no")),
                    Order.OrderDirection.ASC,
                    Order.NullsPosition.LAST
                )
            )
        );
    }

    public void testPruneRedundantSortClausesUsingAlias() {
        LogicalPlan plan = optimizedPlan("""
            from test
            | sort emp_no desc
            | rename emp_no as e
            | keep e
            | sort e desc""");

        var project = as(plan, Project.class);
        var topN = as(project.child(), TopN.class);
        assertThat(
            topN.order(),
            contains(
                new Order(
                    EMPTY,
                    new FieldAttribute(EMPTY, "emp_no", mapping.get("emp_no")),
                    Order.OrderDirection.DESC,
                    Order.NullsPosition.FIRST
                )
            )
        );
    }

    public void testSimplifyLikeNoWildcard() {
        LogicalPlan plan = optimizedPlan("""
            from test
            | where first_name like "foo"
            """);
        var limit = as(plan, Limit.class);
        var filter = as(limit.child(), Filter.class);

        assertTrue(filter.condition() instanceof Equals);
        Equals equals = as(filter.condition(), Equals.class);
        assertEquals(BytesRefs.toBytesRef("foo"), equals.right().fold());
        assertTrue(filter.child() instanceof EsRelation);
    }

    public void testSimplifyLikeMatchAll() {
        LogicalPlan plan = optimizedPlan("""
            from test
            | where first_name like "*"
            """);
        var limit = as(plan, Limit.class);
        var filter = as(limit.child(), Filter.class);

        as(filter.condition(), IsNotNull.class);
        assertTrue(filter.child() instanceof EsRelation);
    }

    public void testSimplifyRLikeNoWildcard() {
        LogicalPlan plan = optimizedPlan("""
            from test
            | where first_name rlike "foo"
            """);
        var limit = as(plan, Limit.class);
        var filter = as(limit.child(), Filter.class);

        assertTrue(filter.condition() instanceof Equals);
        Equals equals = as(filter.condition(), Equals.class);
        assertEquals(BytesRefs.toBytesRef("foo"), equals.right().fold());
        assertTrue(filter.child() instanceof EsRelation);
    }

    public void testSimplifyRLikeMatchAll() {
        LogicalPlan plan = optimizedPlan("""
            from test
            | where first_name rlike ".*"
            """);
        var limit = as(plan, Limit.class);
        var filter = as(limit.child(), Filter.class);

        var isNotNull = as(filter.condition(), IsNotNull.class);
        assertTrue(filter.child() instanceof EsRelation);
    }

    public void testFoldNullInToLocalRelation() {
        LogicalPlan plan = optimizedPlan("""
            from test
            | where null in (first_name, ".*")
            """);
        assertThat(plan, instanceOf(LocalRelation.class));
    }

    public void testFoldNullListInToLocalRelation() {
        LogicalPlan plan = optimizedPlan("""
            from test
            | where first_name in (null, null)
            """);
        assertThat(plan, instanceOf(LocalRelation.class));
    }

    public void testFoldInKeyword() {
        LogicalPlan plan = optimizedPlan("""
            from test
            | where "foo" in ("bar", "baz")
            """);
        assertThat(plan, instanceOf(LocalRelation.class));

        plan = optimizedPlan("""
            from test
            | where "foo" in ("bar", "foo", "baz")
            """);
        var limit = as(plan, Limit.class);
        as(limit.child(), EsRelation.class);
    }

    public void testFoldInIP() {
        LogicalPlan plan = optimizedPlan("""
            from test
            | where to_ip("1.1.1.1") in (to_ip("1.1.1.2"), to_ip("1.1.1.2"))
            """);
        assertThat(plan, instanceOf(LocalRelation.class));

        plan = optimizedPlan("""
            from test
            | where to_ip("1.1.1.1") in (to_ip("1.1.1.1"), to_ip("1.1.1.2"))
            """);
        var limit = as(plan, Limit.class);
        as(limit.child(), EsRelation.class);
    }

    public void testFoldInVersion() {
        LogicalPlan plan = optimizedPlan("""
            from test
            | where to_version("1.2.3") in (to_version("1"), to_version("1.2.4"))
            """);
        assertThat(plan, instanceOf(LocalRelation.class));

        plan = optimizedPlan("""
            from test
            | where to_version("1.2.3") in (to_version("1"), to_version("1.2.3"))
            """);
        var limit = as(plan, Limit.class);
        as(limit.child(), EsRelation.class);
    }

    public void testFoldInNumerics() {
        LogicalPlan plan = optimizedPlan("""
            from test
            | where 3 in (4.0, 5, 2147483648)
            """);
        assertThat(plan, instanceOf(LocalRelation.class));

        plan = optimizedPlan("""
            from test
            | where 3 in (4.0, 3.0, to_long(3))
            """);
        var limit = as(plan, Limit.class);
        as(limit.child(), EsRelation.class);
    }

    public void testFoldInEval() {
        var plan = optimizedPlan("""
            from test
            | eval a = 1, b = a + 1, c = b + a
            | where c > 10
            """);

        var local = as(plan, LocalRelation.class);
        assertThat(local.supplier(), is(LocalSupplier.EMPTY));
    }

    public void testFoldFromRow() {
        var plan = optimizedPlan("""
              row a = 1, b = 2, c = 3
            | where c > 10
            """);

        as(plan, LocalRelation.class);
    }

    public void testFoldFromRowInEval() {
        var plan = optimizedPlan("""
              row a = 1, b = 2, c = 3
            | eval x = c
            | where x > 10
            """);

        as(plan, LocalRelation.class);
    }

    public void testInvalidFoldDueToReplacement() {
        var plan = optimizedPlan("""
              from test
            | eval x = 1
            | eval x = emp_no
            | where x > 10
            | keep x
            """);

        var project = as(plan, Project.class);
        assertThat(Expressions.names(project.projections()), contains("x"));
        var child = aliased(project.projections().get(0), FieldAttribute.class);
        assertThat(Expressions.name(child), is("emp_no"));
        var limit = as(project.child(), Limit.class);
        var filter = as(limit.child(), Filter.class);
        var source = as(filter.child(), EsRelation.class);
    }

    public void testEnrich() {
        LogicalPlan plan = optimizedPlan("""
            from test
            | eval x = to_string(languages)
            | enrich languages_idx on x
            """);
        var enrich = as(plan, Enrich.class);
        assertTrue(enrich.policyName().resolved());
        assertThat(enrich.policyName().fold(), is(BytesRefs.toBytesRef("languages_idx")));
        var eval = as(enrich.child(), Eval.class);
        var limit = as(eval.child(), Limit.class);
        as(limit.child(), EsRelation.class);
    }

    public void testPushDownEnrichPastProject() {
        LogicalPlan plan = optimizedPlan("""
            from test
            | eval a = to_string(languages)
            | rename a as x
            | keep x
            | enrich languages_idx on x
            """);

        var keep = as(plan, Project.class);
        as(keep.child(), Enrich.class);
    }

    public void testTopNEnrich() {
        LogicalPlan plan = optimizedPlan("""
            from test
            | rename languages as x
            | eval x = to_string(x)
            | keep x
            | enrich languages_idx on x
            | sort language_name
            """);

        var keep = as(plan, Project.class);
        var topN = as(keep.child(), TopN.class);
        as(topN.child(), Enrich.class);
    }

    public void testEnrichNotNullFilter() {
        LogicalPlan plan = optimizedPlan("""
            from test
            | eval x = to_string(languages)
            | enrich languages_idx on x
            | where language_name is not null
            | limit 10
            """);
        var limit = as(plan, Limit.class);
        var filter = as(limit.child(), Filter.class);
        var enrich = as(filter.child(), Enrich.class);
        assertTrue(enrich.policyName().resolved());
        assertThat(enrich.policyName().fold(), is(BytesRefs.toBytesRef("languages_idx")));
        var eval = as(enrich.child(), Eval.class);
        as(eval.child(), EsRelation.class);
    }

    /**
     * Expects
     * EsqlProject[[a{r}#3, last_name{f}#9]]
     * \_Eval[[__a_SUM_123{r}#12 / __a_COUNT_150{r}#13 AS a]]
     *   \_Limit[10000[INTEGER]]
     *     \_Aggregate[[last_name{f}#9],[SUM(salary{f}#10) AS __a_SUM_123, COUNT(salary{f}#10) AS __a_COUNT_150, last_nam
     * e{f}#9]]
     *       \_EsRelation[test][_meta_field{f}#11, emp_no{f}#5, first_name{f}#6, !g..]
     */
    public void testSimpleAvgReplacement() {
        var plan = plan("""
              from test
            | stats a = avg(salary) by last_name
            """);

        var project = as(plan, Project.class);
        assertThat(Expressions.names(project.projections()), contains("a", "last_name"));
        var eval = as(project.child(), Eval.class);
        var f = eval.fields();
        assertThat(f, hasSize(1));
        assertThat(f.get(0).name(), is("a"));
        var limit = as(eval.child(), Limit.class);
        var agg = as(limit.child(), Aggregate.class);
        var aggs = agg.aggregates();
        var a = as(aggs.get(0), Alias.class);
        assertThat(a.name(), startsWith("$$SUM$a$"));
        var sum = as(a.child(), Sum.class);

        a = as(aggs.get(1), Alias.class);
        assertThat(a.name(), startsWith("$$COUNT$a$"));
        var count = as(a.child(), Count.class);

        assertThat(Expressions.names(agg.groupings()), contains("last_name"));
    }

    /**
     * Expects
     * EsqlProject[[a{r}#3, c{r}#6, s{r}#9, last_name{f}#15]]
     * \_Eval[[s{r}#9 / c{r}#6 AS a]]
     *   \_Limit[10000[INTEGER]]
     *     \_Aggregate[[last_name{f}#15],[COUNT(salary{f}#16) AS c, SUM(salary{f}#16) AS s, last_name{f}#15]]
     *       \_EsRelation[test][_meta_field{f}#17, emp_no{f}#11, first_name{f}#12, ..]
     */
    public void testClashingAggAvgReplacement() {
        var plan = plan("""
            from test
            | stats a = avg(salary), c = count(salary), s = sum(salary) by last_name
            """);

        assertThat(Expressions.names(plan.output()), contains("a", "c", "s", "last_name"));
        var project = as(plan, Project.class);
        var eval = as(project.child(), Eval.class);
        var f = eval.fields();
        assertThat(f, hasSize(1));
        assertThat(f.get(0).name(), is("a"));
        var limit = as(eval.child(), Limit.class);
        var agg = as(limit.child(), Aggregate.class);
        var aggs = agg.aggregates();
        assertThat(Expressions.names(aggs), contains("c", "s", "last_name"));
    }

    /**
     * Expects
     * EsqlProject[[a{r}#3, c{r}#6, s{r}#9, last_name{f}#15]]
     * \_Eval[[s{r}#9 / __a_COUNT@xxx{r}#18 AS a]]
     *   \_Limit[10000[INTEGER]]
     *     \_Aggregate[[last_name{f}#15],[COUNT(salary{f}#16) AS __a_COUNT@xxx, COUNT(languages{f}#14) AS c, SUM(salary{f}#16) AS
     *  s, last_name{f}#15]]
     *       \_EsRelation[test][_meta_field{f}#17, emp_no{f}#11, first_name{f}#12, ..]
     */
    public void testSemiClashingAvgReplacement() {
        var plan = plan("""
            from test
            | stats a = avg(salary), c = count(languages), s = sum(salary) by last_name
            """);

        var project = as(plan, Project.class);
        assertThat(Expressions.names(project.projections()), contains("a", "c", "s", "last_name"));
        var eval = as(project.child(), Eval.class);
        var f = eval.fields();
        assertThat(f, hasSize(1));
        assertThat(f.get(0).name(), is("a"));
        var limit = as(eval.child(), Limit.class);
        var agg = as(limit.child(), Aggregate.class);
        var aggs = agg.aggregates();
        var a = as(aggs.get(0), Alias.class);
        assertThat(a.name(), startsWith("$$COUNT$a$0"));
        var sum = as(a.child(), Count.class);

        a = as(aggs.get(1), Alias.class);
        assertThat(a.name(), is("c"));
        var count = as(a.child(), Count.class);

        a = as(aggs.get(2), Alias.class);
        assertThat(a.name(), is("s"));
    }

    /**
     * Expected
     * Limit[10000[INTEGER]]
     * \_Aggregate[[last_name{f}#9],[PERCENTILE(salary{f}#10,50[INTEGER]) AS m, last_name{f}#9]]
     *   \_EsRelation[test][_meta_field{f}#11, emp_no{f}#5, first_name{f}#6, !g..]
     */
    public void testMedianReplacement() {
        var plan = plan("""
              from test
            | stats m = median(salary) by last_name
            """);

        var limit = as(plan, Limit.class);
        var agg = as(limit.child(), Aggregate.class);
        assertThat(Expressions.names(agg.aggregates()), contains("m", "last_name"));
        var aggs = agg.aggregates();
        var a = as(aggs.get(0), Alias.class);
        var per = as(a.child(), Percentile.class);
        var literal = as(per.percentile(), Literal.class);
        assertThat((int) QuantileStates.MEDIAN, is(literal.fold()));

        assertThat(Expressions.names(agg.groupings()), contains("last_name"));
    }

    public void testSplittingInWithFoldableValue() {
        FieldAttribute fa = getFieldAttribute("foo");
        In in = new In(EMPTY, ONE, List.of(TWO, THREE, fa, L(null)));
        Or expected = new Or(EMPTY, new In(EMPTY, ONE, List.of(TWO, THREE)), new In(EMPTY, ONE, List.of(fa, L(null))));
        assertThat(new LogicalPlanOptimizer.SplitInWithFoldableValue().rule(in), equalTo(expected));
    }

    public void testReplaceFilterWithExact() {
        var plan = plan("""
              from test
            | where job == "foo"
            """);

        var limit = as(plan, Limit.class);
        var filter = as(limit.child(), Filter.class);
        Equals equals = as(filter.condition(), Equals.class);
        FieldAttribute left = as(equals.left(), FieldAttribute.class);
        assertThat(left.name(), equalTo("job"));
    }

    public void testReplaceExpressionWithExact() {
        var plan = plan("""
              from test
            | eval x = job
            """);

        var eval = as(plan, Eval.class);
        var alias = as(eval.fields().get(0), Alias.class);
        var field = as(alias.child(), FieldAttribute.class);
        assertThat(field.name(), equalTo("job"));
    }

    public void testReplaceSortWithExact() {
        var plan = plan("""
              from test
            | sort job
            """);

        var topN = as(plan, TopN.class);
        assertThat(topN.order().size(), equalTo(1));
        var sortField = as(topN.order().get(0).child(), FieldAttribute.class);
        assertThat(sortField.name(), equalTo("job"));
    }

    public void testPruneUnusedEval() {
        var plan = plan("""
              from test
            | eval garbage = salary + 3
            | keep salary
            """);

        var keep = as(plan, Project.class);
        var limit = as(keep.child(), Limit.class);
        var source = as(limit.child(), EsRelation.class);
    }

    public void testPruneChainedEval() {
        var plan = plan("""
              from test
            | eval garbage_a = salary + 3
            | eval garbage_b = emp_no / garbage_a, garbage_c = garbage_a
            | eval garbage_x = 1 - garbage_b/garbage_c
            | keep salary
            """);
        var keep = as(plan, Project.class);
        var limit = as(keep.child(), Limit.class);
        var source = as(limit.child(), EsRelation.class);
    }

    /**
     * Expects
     * Limit[500[INTEGER]]
     * \_Aggregate[[],[COUNT(salary{f}#1345) AS c]]
     *   \_EsRelation[test][_meta_field{f}#1346, emp_no{f}#1340, first_name{f}#..]
     */
    public void testPruneEvalDueToStats() {
        var plan = plan("""
              from test
            | eval garbage_a = salary + 3, x = salary
            | eval garbage_b = x + 3
            | stats c = count(x)
            """);

        var limit = as(plan, Limit.class);
        var aggregate = as(limit.child(), Aggregate.class);
        var aggs = aggregate.aggregates();
        assertThat(Expressions.names(aggs), contains("c"));
        aggFieldName(aggs.get(0), Count.class, "salary");
        var source = as(aggregate.child(), EsRelation.class);
    }

    public void testPruneUnusedAggSimple() {
        var plan = plan("""
              from test
            | stats c = count(salary), max = max(salary), min = min(salary)
            | keep c
            """);

        var limit = as(plan, Limit.class);
        var agg = as(limit.child(), Aggregate.class);
        assertThat(agg.groupings(), hasSize(0));
        assertThat(agg.aggregates(), hasSize(1));
        var aggOne = as(agg.aggregates().get(0), Alias.class);
        assertThat(aggOne.name(), is("c"));
        var count = as(aggOne.child(), Count.class);
        var source = as(agg.child(), EsRelation.class);
    }

    /**
     * Expects
     * Limit[500[INTEGER]]
     * \_Aggregate[[],[COUNT(salary{f}#19) AS x]]
     *   \_EsRelation[test][_meta_field{f}#20, emp_no{f}#14, first_name{f}#15, ..]
     */
    public void testPruneUnusedAggMixedWithEval() {
        var plan = plan("""
              from test
            | stats c = count(salary), max = max(salary), min = min(salary)
            | eval x = c
            | keep x
            """);

        var limit = as(plan, Limit.class);
        var agg = as(limit.child(), Aggregate.class);
        assertThat(agg.groupings(), hasSize(0));
        var aggs = agg.aggregates();
        assertThat(aggs, hasSize(1));
        assertThat(Expressions.names(aggs), contains("x"));
        aggFieldName(agg.aggregates().get(0), Count.class, "salary");
        var source = as(agg.child(), EsRelation.class);
    }

    public void testPruneUnusedAggsChainedAgg() {
        var plan = plan("""
              from test
            | stats c = count(salary), max = max(salary), min = min(salary)
            | eval x = max + min + c
            | eval y = min
            | eval z = c
            | keep c
            """);

        var project = as(plan, Project.class);
        var limit = as(project.child(), Limit.class);
        var agg = as(limit.child(), Aggregate.class);
        assertThat(agg.groupings(), hasSize(0));
        var aggs = agg.aggregates();
        assertThat(aggs, hasSize(1));
        assertThat(Expressions.names(aggs), contains("c"));
        var source = as(agg.child(), EsRelation.class);
    }

    /**
     * Expects
     * Project[[c{r}#342]]
     * \_Limit[500[INTEGER]]
     *   \_Filter[min{r}#348 > 10[INTEGER]]
     *     \_Aggregate[[],[COUNT(salary{f}#367) AS c, MIN(salary{f}#367) AS min]]
     *       \_EsRelation[test][_meta_field{f}#368, emp_no{f}#362, first_name{f}#36..]
     */
    public void testPruneMixedAggInsideUnusedEval() {
        var plan = plan("""
              from test
            | stats c = count(salary), max = max(salary), min = min(salary)
            | eval x = max + min + c
            | eval y = min
            | where y > 10
            | eval z = c
            | keep c
            """);

        var project = as(plan, Project.class);
        var limit = as(project.child(), Limit.class);
        var filter = as(limit.child(), Filter.class);
        var agg = as(filter.child(), Aggregate.class);
        assertThat(agg.groupings(), hasSize(0));
        var aggs = agg.aggregates();
        assertThat(Expressions.names(aggs), contains("c", "min"));
        aggFieldName(aggs.get(0), Count.class, "salary");
        aggFieldName(aggs.get(1), Min.class, "salary");
        var source = as(agg.child(), EsRelation.class);
    }

    /**
     * Expects
     * Eval[[max{r}#6 + min{r}#9 + c{r}#3 AS x, min{r}#9 AS y, c{r}#3 AS z]]
     * \_Limit[500[INTEGER]]
     *   \_Aggregate[[],[COUNT(salary{f}#26) AS c, MAX(salary{f}#26) AS max, MIN(salary{f}#26) AS min]]
     *     \_EsRelation[test][_meta_field{f}#27, emp_no{f}#21, first_name{f}#22, ..]
     */
    public void testNoPruningWhenDealingJustWithEvals() {
        var plan = plan("""
              from test
            | stats c = count(salary), max = max(salary), min = min(salary)
            | eval x = max + min + c
            | eval y = min
            | eval z = c
            """);

        var eval = as(plan, Eval.class);
        var limit = as(eval.child(), Limit.class);
        var agg = as(limit.child(), Aggregate.class);
    }

    /**
     * Expects
     * Project[[y{r}#6 AS z]]
     * \_Eval[[emp_no{f}#11 + 1[INTEGER] AS y]]
     *   \_Limit[500[INTEGER]]
     *     \_EsRelation[test][_meta_field{f}#17, emp_no{f}#11, first_name{f}#12, ..]
     */
    public void testNoPruningWhenChainedEvals() {
        var plan = plan("""
              from test
            | eval x = emp_no, y = x + 1, z = y
            | keep z
            """);

        var project = as(plan, Project.class);
        assertThat(Expressions.names(project.projections()), contains("z"));
        var eval = as(project.child(), Eval.class);
        assertThat(Expressions.names(eval.fields()), contains("y"));
        var limit = as(eval.child(), Limit.class);
        var source = as(limit.child(), EsRelation.class);
    }

    /**
     * Expects
     * Project[[salary{f}#20 AS x, emp_no{f}#15 AS y]]
     * \_Limit[500[INTEGER]]
     *   \_EsRelation[test][_meta_field{f}#21, emp_no{f}#15, first_name{f}#16, ..]
     */
    public void testPruningDuplicateEvals() {
        var plan = plan("""
              from test
            | eval x = emp_no, x = salary
            | eval y = salary
            | eval y = emp_no
            | keep x, y
            """);

        var project = as(plan, Project.class);
        var projections = project.projections();
        assertThat(Expressions.names(projections), contains("x", "y"));
        var child = aliased(projections.get(0), FieldAttribute.class);
        assertThat(child.name(), is("salary"));
        child = aliased(projections.get(1), FieldAttribute.class);
        assertThat(child.name(), is("emp_no"));

        var limit = as(project.child(), Limit.class);
        var source = as(limit.child(), EsRelation.class);
    }

    /**
     * Expects
     * Limit[500[INTEGER]]
     * \_Aggregate[[],[COUNT(salary{f}#24) AS cx, COUNT(emp_no{f}#19) AS cy]]
     *   \_EsRelation[test][_meta_field{f}#25, emp_no{f}#19, first_name{f}#20, ..]
     */
    public void testPruneEvalAliasOnAggUngrouped() {
        var plan = plan("""
              from test
            | eval x = emp_no, x = salary
            | eval y = salary
            | eval y = emp_no
            | stats cx = count(x), cy = count(y)
            """);

        var limit = as(plan, Limit.class);
        var agg = as(limit.child(), Aggregate.class);
        var aggs = agg.aggregates();
        assertThat(Expressions.names(aggs), contains("cx", "cy"));
        aggFieldName(aggs.get(0), Count.class, "salary");
        aggFieldName(aggs.get(1), Count.class, "emp_no");
        var source = as(agg.child(), EsRelation.class);
    }

    /**
     * Expects
     * Limit[500[INTEGER]]
     * \_Aggregate[[x{r}#6],[COUNT(emp_no{f}#17) AS cy, salary{f}#22 AS x]]
     *   \_EsRelation[test][_meta_field{f}#23, emp_no{f}#17, first_name{f}#18, ..]
     */
    public void testPruneEvalAliasOnAggGroupedByAlias() {
        var plan = plan("""
              from test
            | eval x = emp_no, x = salary
            | eval y = salary
            | eval y = emp_no
            | stats cy = count(y) by x
            """);

        var limit = as(plan, Limit.class);
        var agg = as(limit.child(), Aggregate.class);
        var aggs = agg.aggregates();
        assertThat(Expressions.names(aggs), contains("cy", "x"));
        aggFieldName(aggs.get(0), Count.class, "emp_no");
        var x = aliased(aggs.get(1), FieldAttribute.class);
        assertThat(x.name(), is("salary"));
        var source = as(agg.child(), EsRelation.class);
    }

    /**
     * Expects
     * Limit[500[INTEGER]]
     * \_Aggregate[[gender{f}#22],[COUNT(emp_no{f}#20) AS cy, MIN(salary{f}#25) AS cx, gender{f}#22]]
     *   \_EsRelation[test][_meta_field{f}#26, emp_no{f}#20, first_name{f}#21, ..]
     */
    public void testPruneEvalAliasOnAggGrouped() {
        var plan = plan("""
              from test
            | eval x = emp_no, x = salary
            | eval y = salary
            | eval y = emp_no
            | stats cy = count(y), cx = min(x) by gender
            """);

        var limit = as(plan, Limit.class);
        var agg = as(limit.child(), Aggregate.class);
        var aggs = agg.aggregates();
        assertThat(Expressions.names(aggs), contains("cy", "cx", "gender"));
        aggFieldName(aggs.get(0), Count.class, "emp_no");
        aggFieldName(aggs.get(1), Min.class, "salary");
        var by = as(aggs.get(2), FieldAttribute.class);
        assertThat(Expressions.name(by), is("gender"));
        var source = as(agg.child(), EsRelation.class);
    }

    /**
     * Expects
     * Limit[500[INTEGER]]
     * \_Aggregate[[gender{f}#21],[COUNT(emp_no{f}#19) AS cy, MIN(salary{f}#24) AS cx, gender{f}#21]]
     *   \_EsRelation[test][_meta_field{f}#25, emp_no{f}#19, first_name{f}#20, ..]
     */
    public void testPruneEvalAliasMixedWithRenameOnAggGrouped() {
        var plan = plan("""
              from test
            | eval x = emp_no, x = salary
            | rename salary as x
            | eval y = emp_no
            | stats cy = count(y), cx = min(x) by gender
            """);

        var limit = as(plan, Limit.class);
        var agg = as(limit.child(), Aggregate.class);
        var aggs = agg.aggregates();
        assertThat(Expressions.names(aggs), contains("cy", "cx", "gender"));
        aggFieldName(aggs.get(0), Count.class, "emp_no");
        aggFieldName(aggs.get(1), Min.class, "salary");
        var by = as(aggs.get(2), FieldAttribute.class);
        assertThat(Expressions.name(by), is("gender"));
        var source = as(agg.child(), EsRelation.class);
    }

    /**
     * Expects
     * Limit[500[INTEGER]]
     * \_Aggregate[[gender{f}#19],[COUNT(x{r}#3) AS cy, MIN(x{r}#3) AS cx, gender{f}#19]]
     *   \_Eval[[emp_no{f}#17 + 1[INTEGER] AS x]]
     *     \_EsRelation[test][_meta_field{f}#23, emp_no{f}#17, first_name{f}#18, ..]
     */
    public void testEvalAliasingAcrossCommands() {
        var plan = plan("""
              from test
            | eval x = emp_no + 1
            | eval y = x
            | eval z = y + 1
            | stats cy = count(y), cx = min(x) by gender
            """);

        var limit = as(plan, Limit.class);
        var agg = as(limit.child(), Aggregate.class);
        var aggs = agg.aggregates();
        assertThat(Expressions.names(aggs), contains("cy", "cx", "gender"));
        aggFieldName(aggs.get(0), Count.class, "x");
        aggFieldName(aggs.get(1), Min.class, "x");
        var by = as(aggs.get(2), FieldAttribute.class);
        assertThat(Expressions.name(by), is("gender"));
        var eval = as(agg.child(), Eval.class);
        assertThat(Expressions.names(eval.fields()), contains("x"));
        var source = as(eval.child(), EsRelation.class);
    }

    /**
     * Expects
     * Limit[500[INTEGER]]
     * \_Aggregate[[gender{f}#19],[COUNT(x{r}#3) AS cy, MIN(x{r}#3) AS cx, gender{f}#19]]
     *   \_Eval[[emp_no{f}#17 + 1[INTEGER] AS x]]
     *     \_EsRelation[test][_meta_field{f}#23, emp_no{f}#17, first_name{f}#18, ..]
     */
    public void testEvalAliasingInsideSameCommand() {
        var plan = plan("""
              from test
            | eval x = emp_no + 1, y = x, z = y + 1
            | stats cy = count(y), cx = min(x) by gender
            """);

        var limit = as(plan, Limit.class);
        var agg = as(limit.child(), Aggregate.class);
        var aggs = agg.aggregates();
        assertThat(Expressions.names(aggs), contains("cy", "cx", "gender"));
        aggFieldName(aggs.get(0), Count.class, "x");
        aggFieldName(aggs.get(1), Min.class, "x");
        var by = as(aggs.get(2), FieldAttribute.class);
        assertThat(Expressions.name(by), is("gender"));
        var eval = as(agg.child(), Eval.class);
        assertThat(Expressions.names(eval.fields()), contains("x"));
        var source = as(eval.child(), EsRelation.class);
    }

    /**
     * Expects
     * Limit[500[INTEGER]]
     * \_Aggregate[[gender{f}#22],[COUNT(z{r}#9) AS cy, MIN(x{r}#3) AS cx, gender{f}#22]]
     *   \_Eval[[emp_no{f}#20 + 1[INTEGER] AS x, x{r}#3 + 1[INTEGER] AS z]]
     *     \_EsRelation[test][_meta_field{f}#26, emp_no{f}#20, first_name{f}#21, ..]
     */
    public void testEvalAliasingInsideSameCommandWithShadowing() {
        var plan = plan("""
              from test
            | eval x = emp_no + 1, y = x, z = y + 1, y = z
            | stats cy = count(y), cx = min(x) by gender
            """);

        var limit = as(plan, Limit.class);
        var agg = as(limit.child(), Aggregate.class);
        var aggs = agg.aggregates();
        assertThat(Expressions.names(aggs), contains("cy", "cx", "gender"));
        aggFieldName(aggs.get(0), Count.class, "z");
        aggFieldName(aggs.get(1), Min.class, "x");
        var by = as(aggs.get(2), FieldAttribute.class);
        assertThat(Expressions.name(by), is("gender"));
        var eval = as(agg.child(), Eval.class);
        assertThat(Expressions.names(eval.fields()), contains("x", "z"));
        var source = as(eval.child(), EsRelation.class);
    }

    public void testPruneRenameOnAgg() {
        var plan = plan("""
              from test
            | rename emp_no as x
            | rename salary as y
            | stats cy = count(y), cx = min(x) by gender
            """);

        var limit = as(plan, Limit.class);
        var agg = as(limit.child(), Aggregate.class);
        var aggs = agg.aggregates();
        assertThat(Expressions.names(aggs), contains("cy", "cx", "gender"));
        aggFieldName(aggs.get(0), Count.class, "salary");
        aggFieldName(aggs.get(1), Min.class, "emp_no");

        var source = as(agg.child(), EsRelation.class);
    }

    /**
     * Expects
     * Limit[500[INTEGER]]
     * \_Aggregate[[gender{f}#14],[COUNT(salary{f}#17) AS cy, MIN(emp_no{f}#12) AS cx, gender{f}#14]]
     *   \_EsRelation[test][_meta_field{f}#18, emp_no{f}#12, first_name{f}#13, ..]
     */
    public void testPruneRenameOnAggBy() {
        var plan = plan("""
              from test
            | rename emp_no as x
            | rename salary as y, gender as g
            | stats cy = count(y), cx = min(x) by g
            """);

        var limit = as(plan, Limit.class);
        var agg = as(limit.child(), Aggregate.class);
        var aggs = agg.aggregates();
        assertThat(Expressions.names(aggs), contains("cy", "cx", "g"));
        aggFieldName(aggs.get(0), Count.class, "salary");
        aggFieldName(aggs.get(1), Min.class, "emp_no");
        var groupby = aliased(aggs.get(2), FieldAttribute.class);
        assertThat(Expressions.name(groupby), is("gender"));

        var source = as(agg.child(), EsRelation.class);
    }

    /**
     * Expects
     * Project[[c1{r}#2, c2{r}#4, cs{r}#6, cm{r}#8, cexp{r}#10]]
     * \_Eval[[c1{r}#2 AS c2, c1{r}#2 AS cs, c1{r}#2 AS cm, c1{r}#2 AS cexp]]
     *   \_Limit[500[INTEGER]]
     *     \_Aggregate[[],[COUNT([2a][KEYWORD]) AS c1]]
     *       \_EsRelation[test][_meta_field{f}#17, emp_no{f}#11, first_name{f}#12, ..]
     */
    @AwaitsFix(bugUrl = "https://github.com/elastic/elasticsearch/issues/100634")
    public void testEliminateDuplicateAggsCountAll() {
        var plan = plan("""
              from test
            | stats c1 = count(1), c2 = count(2), cs = count(*), cm = count(), cexp = count("123")
            """);

        var project = as(plan, Project.class);
        assertThat(Expressions.names(project.projections()), contains("c1", "c2", "cs", "cm", "cexp"));
        var eval = as(project.child(), Eval.class);
        var fields = eval.fields();
        assertThat(Expressions.names(fields), contains("c2", "cs", "cm", "cexp"));
        for (Alias field : fields) {
            assertThat(Expressions.name(field.child()), is("c1"));
        }
        var limit = as(eval.child(), Limit.class);
        var agg = as(limit.child(), Aggregate.class);
        var aggs = agg.aggregates();
        assertThat(Expressions.names(aggs), contains("c1"));
        aggFieldName(aggs.get(0), Count.class, "*");
        var source = as(agg.child(), EsRelation.class);
    }

    /**
     * Expects
     * Project[[c1{r}#7, cx{r}#10, cs{r}#12, cy{r}#15]]
     * \_Eval[[c1{r}#7 AS cx, c1{r}#7 AS cs, c1{r}#7 AS cy]]
     *   \_Limit[500[INTEGER]]
     *     \_Aggregate[[],[COUNT([2a][KEYWORD]) AS c1]]
     *       \_EsRelation[test][_meta_field{f}#22, emp_no{f}#16, first_name{f}#17, ..]
     */
    @AwaitsFix(bugUrl = "https://github.com/elastic/elasticsearch/issues/100634")
    public void testEliminateDuplicateAggsWithAliasedFields() {
        var plan = plan("""
              from test
            | eval x = 1
            | eval y = x
            | stats c1 = count(1), cx = count(x), cs = count(*), cy = count(y)
            """);

        var project = as(plan, Project.class);
        assertThat(Expressions.names(project.projections()), contains("c1", "cx", "cs", "cy"));
        var eval = as(project.child(), Eval.class);
        var fields = eval.fields();
        assertThat(Expressions.names(fields), contains("cx", "cs", "cy"));
        for (Alias field : fields) {
            assertThat(Expressions.name(field.child()), is("c1"));
        }
        var limit = as(eval.child(), Limit.class);
        var agg = as(limit.child(), Aggregate.class);
        var aggs = agg.aggregates();
        assertThat(Expressions.names(aggs), contains("c1"));
        aggFieldName(aggs.get(0), Count.class, "*");
        var source = as(agg.child(), EsRelation.class);
    }

    /**
     * Expects
     * Project[[min{r}#1385, max{r}#1388, min{r}#1385 AS min2, max{r}#1388 AS max2, gender{f}#1398]]
     * \_Limit[500[INTEGER]]
     *   \_Aggregate[[gender{f}#1398],[MIN(salary{f}#1401) AS min, MAX(salary{f}#1401) AS max, gender{f}#1398]]
     *     \_EsRelation[test][_meta_field{f}#1402, emp_no{f}#1396, first_name{f}#..]
     */
    public void testEliminateDuplicateAggsMixed() {
        var plan = plan("""
              from test
            | stats min = min(salary), max = max(salary), min2 = min(salary), max2 = max(salary) by gender
            """);

        var project = as(plan, Project.class);
        var projections = project.projections();
        assertThat(Expressions.names(projections), contains("min", "max", "min2", "max2", "gender"));
        as(projections.get(0), ReferenceAttribute.class);
        as(projections.get(1), ReferenceAttribute.class);
        assertThat(Expressions.name(aliased(projections.get(2), ReferenceAttribute.class)), is("min"));
        assertThat(Expressions.name(aliased(projections.get(3), ReferenceAttribute.class)), is("max"));

        var limit = as(project.child(), Limit.class);
        var agg = as(limit.child(), Aggregate.class);
        var aggs = agg.aggregates();
        assertThat(Expressions.names(aggs), contains("min", "max", "gender"));
        aggFieldName(aggs.get(0), Min.class, "salary");
        aggFieldName(aggs.get(1), Max.class, "salary");
        var source = as(agg.child(), EsRelation.class);
    }

    /**
     * Expects
     * EsqlProject[[a{r}#5, c{r}#8]]
     * \_Eval[[null[INTEGER] AS x]]
     *   \_EsRelation[test][_meta_field{f}#15, emp_no{f}#9, first_name{f}#10, g..]
     */
    @AwaitsFix(bugUrl = "https://github.com/elastic/elasticsearch/issues/100634")
    public void testEliminateDuplicateAggWithNull() {
        var plan = plan("""
              from test
            | eval x = null + 1
            | stats a = avg(x), c = count(x)
            """);
        fail("Awaits fix");
    }

    /**
     * Expects
     * Project[[max(x){r}#11, max(x){r}#11 AS max(y), max(x){r}#11 AS max(z)]]
     * \_Limit[500[INTEGER]]
     *   \_Aggregate[[],[MAX(salary{f}#21) AS max(x)]]
     *     \_EsRelation[test][_meta_field{f}#22, emp_no{f}#16, first_name{f}#17, ..]
     */
    public void testEliminateDuplicateAggsNonCount() {
        var plan = plan("""
            from test
            | eval x = salary
            | eval y = x
            | eval z = y
            | stats max(x), max(y), max(z)
            """);

        var project = as(plan, Project.class);
        var projections = project.projections();
        assertThat(Expressions.names(projections), contains("max(x)", "max(y)", "max(z)"));
        as(projections.get(0), ReferenceAttribute.class);
        assertThat(Expressions.name(aliased(projections.get(1), ReferenceAttribute.class)), is("max(x)"));
        assertThat(Expressions.name(aliased(projections.get(2), ReferenceAttribute.class)), is("max(x)"));

        var limit = as(project.child(), Limit.class);
        var agg = as(limit.child(), Aggregate.class);
        var aggs = agg.aggregates();
        assertThat(Expressions.names(aggs), contains("max(x)"));
        aggFieldName(aggs.get(0), Max.class, "salary");
        var source = as(agg.child(), EsRelation.class);
    }

    /**
     * Expected
     * Limit[2[INTEGER]]
     * \_Filter[a{r}#6 > 2[INTEGER]]
     *   \_MvExpand[a{r}#2,a{r}#6]
     *     \_Row[[[1, 2, 3][INTEGER] AS a]]
     */
    public void testMvExpandFoldable() {
        LogicalPlan plan = optimizedPlan("""
            row a = [1, 2, 3]
            | mv_expand a
            | where a > 2
            | limit 2""");

        var limit = as(plan, Limit.class);
        var filter = as(limit.child(), Filter.class);
        var expand = as(filter.child(), MvExpand.class);
        assertThat(filter.condition(), instanceOf(GreaterThan.class));
        var filterProp = ((GreaterThan) filter.condition()).left();
        assertTrue(expand.expanded().semanticEquals(filterProp));
        assertFalse(expand.target().semanticEquals(filterProp));
        var row = as(expand.child(), Row.class);
    }

    /**
     * Expected
     * Limit[500[INTEGER]]
     * \_Aggregate[[a{r}#2],[COUNT([2a][KEYWORD]) AS bar]]
     *   \_Row[[1[INTEGER] AS a]]
     */
    public void testRenameStatsDropGroup() {
        LogicalPlan plan = optimizedPlan("""
            row a = 1
            | rename a AS foo
            | stats bar = count(*) by foo
            | drop foo""");

        var limit = as(plan, Limit.class);
        var agg = as(limit.child(), Aggregate.class);
        assertThat(Expressions.names(agg.groupings()), contains("a"));
        var row = as(agg.child(), Row.class);
    }

    /**
     * Expected
     * Limit[500[INTEGER]]
     * \_Aggregate[[a{r}#2, bar{r}#8],[COUNT([2a][KEYWORD]) AS baz, b{r}#4 AS bar]]
     *   \_Row[[1[INTEGER] AS a, 2[INTEGER] AS b]]
     */
    public void testMultipleRenameStatsDropGroup() {
        LogicalPlan plan = optimizedPlan("""
            row a = 1, b = 2
            | rename a AS foo, b as bar
            | stats baz = count(*) by foo, bar
            | drop foo""");

        var limit = as(plan, Limit.class);
        var agg = as(limit.child(), Aggregate.class);
        assertThat(Expressions.names(agg.groupings()), contains("a", "bar"));
        var row = as(agg.child(), Row.class);
    }

    /**
     * Expected
     * Limit[500[INTEGER]]
     * \_Aggregate[[emp_no{f}#11, bar{r}#4],[MAX(salary{f}#16) AS baz, gender{f}#13 AS bar]]
     *   \_EsRelation[test][_meta_field{f}#17, emp_no{f}#11, first_name{f}#12, ..]
     */
    public void testMultipleRenameStatsDropGroupMultirow() {
        LogicalPlan plan = optimizedPlan("""
            from test
            | rename emp_no AS foo, gender as bar
            | stats baz = max(salary) by foo, bar
            | drop foo""");

        var limit = as(plan, Limit.class);
        var agg = as(limit.child(), Aggregate.class);
        assertThat(Expressions.names(agg.groupings()), contains("emp_no", "bar"));
        var row = as(agg.child(), EsRelation.class);
    }

    public void testLimitZeroUsesLocalRelation() {
        LogicalPlan plan = optimizedPlan("""
            from test
            | stats count=count(*)
            | sort count desc
            | limit 0""");

        assertThat(plan, instanceOf(LocalRelation.class));
    }

    private <T> T aliased(Expression exp, Class<T> clazz) {
        var alias = as(exp, Alias.class);
        return as(alias.child(), clazz);
    }

    private <T extends AggregateFunction> void aggFieldName(Expression exp, Class<T> aggType, String fieldName) {
        var alias = as(exp, Alias.class);
        var af = as(alias.child(), aggType);
        var field = af.field();
        var name = field.foldable() ? BytesRefs.toString(field.fold()) : Expressions.name(field);
        assertThat(name, is(fieldName));
    }

    /**
     * Expects
     * Limit[500[INTEGER]]
     * \_Aggregate[[],[SUM(emp_no{f}#4) AS sum(emp_no)]]
     *   \_EsRelation[test][_meta_field{f}#10, emp_no{f}#4, first_name{f}#5, ge..]
     */
    public void testIsNotNullConstraintForStatsWithoutGrouping() {
        var plan = optimizedPlan("""
            from test
            | stats sum(emp_no)
            """);

        var limit = as(plan, Limit.class);
        var agg = as(limit.child(), Aggregate.class);
        assertThat(Expressions.names(agg.groupings()), is(empty()));
        assertThat(Expressions.names(agg.aggregates()), contains("sum(emp_no)"));
        var from = as(agg.child(), EsRelation.class);
    }

    public void testIsNotNullConstraintForStatsWithGrouping() {
        var plan = optimizedPlan("""
            from test
            | stats sum(emp_no) by salary
            """);

        var limit = as(plan, Limit.class);
        var agg = as(limit.child(), Aggregate.class);
        assertThat(Expressions.names(agg.groupings()), contains("salary"));
        assertThat(Expressions.names(agg.aggregates()), contains("sum(emp_no)", "salary"));
        var from = as(agg.child(), EsRelation.class);
    }

    /**
     * Expected
     * Limit[500[INTEGER]]
     * \_Aggregate[[salary{f}#1185],[SUM(salary{f}#1185) AS sum(salary), salary{f}#1185]]
     *   \_EsRelation[test][_meta_field{f}#1186, emp_no{f}#1180, first_name{f}#..]
     */
    public void testIsNotNullConstraintForStatsWithAndOnGrouping() {
        var plan = optimizedPlan("""
            from test
            | stats sum(salary) by salary
            """);

        var limit = as(plan, Limit.class);
        var agg = as(limit.child(), Aggregate.class);
        assertThat(Expressions.names(agg.groupings()), contains("salary"));
        assertThat(Expressions.names(agg.aggregates()), contains("sum(salary)", "salary"));
        var from = as(agg.child(), EsRelation.class);
    }

    /**
     * Expects
     * Limit[500[INTEGER]]
     * \_Aggregate[[x{r}#4],[SUM(salary{f}#13) AS sum(salary), salary{f}#13 AS x]]
     *   \_EsRelation[test][_meta_field{f}#14, emp_no{f}#8, first_name{f}#9, ge..]
     */
    public void testIsNotNullConstraintForStatsWithAndOnGroupingAlias() {
        var plan = optimizedPlan("""
            from test
            | eval x = salary
            | stats sum(salary) by x
            """);

        var limit = as(plan, Limit.class);
        var agg = as(limit.child(), Aggregate.class);
        assertThat(Expressions.names(agg.groupings()), contains("x"));
        assertThat(Expressions.names(agg.aggregates()), contains("sum(salary)", "x"));
        var from = as(agg.child(), EsRelation.class);
    }

    /**
     * Expects
     * Limit[500[INTEGER]]
     * \_Aggregate[[salary{f}#13],[SUM(emp_no{f}#8) AS sum(x), salary{f}#13]]
     *   \_EsRelation[test][_meta_field{f}#14, emp_no{f}#8, first_name{f}#9, ge..]
     */
    public void testIsNotNullConstraintSkippedForStatsWithAlias() {
        var plan = optimizedPlan("""
            from test
            | eval x = emp_no
            | stats sum(x) by salary
            """);

        var limit = as(plan, Limit.class);
        var agg = as(limit.child(), Aggregate.class);
        assertThat(Expressions.names(agg.groupings()), contains("salary"));
        assertThat(Expressions.names(agg.aggregates()), contains("sum(x)", "salary"));

        // non null filter for stats
        var from = as(agg.child(), EsRelation.class);
    }

    /**
     * Expects
     * Limit[500[INTEGER]]
     * \_Aggregate[[],[SUM(emp_no{f}#8) AS a, MIN(salary{f}#13) AS b]]
     *   \_EsRelation[test][_meta_field{f}#14, emp_no{f}#8, first_name{f}#9, ge..]
     */
    public void testIsNotNullConstraintForStatsWithMultiAggWithoutGrouping() {
        var plan = optimizedPlan("""
            from test
            | stats a = sum(emp_no), b = min(salary)
            """);

        var limit = as(plan, Limit.class);
        var agg = as(limit.child(), Aggregate.class);
        assertThat(Expressions.names(agg.aggregates()), contains("a", "b"));

        var from = as(agg.child(), EsRelation.class);
    }

    /**
     * Expects
     * Limit[500[INTEGER]]
     * \_Aggregate[[gender{f}#11],[SUM(emp_no{f}#9) AS a, MIN(salary{f}#14) AS b, gender{f}#11]]
     *   \_EsRelation[test][_meta_field{f}#15, emp_no{f}#9, first_name{f}#10, g..]
     */
    public void testIsNotNullConstraintForStatsWithMultiAggWithGrouping() {
        var plan = optimizedPlan("""
            from test
            | stats a = sum(emp_no), b = min(salary) by gender
            """);

        var limit = as(plan, Limit.class);
        var agg = as(limit.child(), Aggregate.class);
        assertThat(Expressions.names(agg.aggregates()), contains("a", "b", "gender"));

        var from = as(agg.child(), EsRelation.class);
    }

    /**
     * Expects
     * Limit[500[INTEGER]]
     * \_Aggregate[[emp_no{f}#9],[SUM(emp_no{f}#9) AS a, MIN(salary{f}#14) AS b, emp_no{f}#9]]
     *   \_EsRelation[test][_meta_field{f}#15, emp_no{f}#9, first_name{f}#10, g..]
     */
    public void testIsNotNullConstraintForStatsWithMultiAggWithAndOnGrouping() {
        var plan = optimizedPlan("""
            from test
            | stats a = sum(emp_no), b = min(salary) by emp_no
            """);

        var limit = as(plan, Limit.class);
        var agg = as(limit.child(), Aggregate.class);
        assertThat(Expressions.names(agg.aggregates()), contains("a", "b", "emp_no"));

        var from = as(agg.child(), EsRelation.class);
    }

    /**
     * Expects
     * Limit[500[INTEGER]]
     * \_Aggregate[[w{r}#14, g{r}#16],[COUNT(b{r}#24) AS c, w{r}#14, gender{f}#32 AS g]]
     *   \_Eval[[emp_no{f}#30 / 10[INTEGER] AS x, x{r}#4 + salary{f}#35 AS y, y{r}#8 / 4[INTEGER] AS z, z{r}#11 * 2[INTEGER] +
     *  3[INTEGER] AS w, salary{f}#35 + 4[INTEGER] / 2[INTEGER] AS a, a{r}#21 + 3[INTEGER] AS b]]
     *     \_EsRelation[test][_meta_field{f}#36, emp_no{f}#30, first_name{f}#31, ..]
     */
    public void testIsNotNullConstraintForAliasedExpressions() {
        var plan = optimizedPlan("""
            from test
            | eval x = emp_no / 10
            | eval y = x + salary
            | eval z = y / 4
            | eval w = z * 2 + 3
            | rename gender as g, salary as s
            | eval a = (s + 4) / 2
            | eval b = a + 3
            | stats c = count(b) by w, g
            """);

        var limit = as(plan, Limit.class);
        var agg = as(limit.child(), Aggregate.class);
        assertThat(Expressions.names(agg.aggregates()), contains("c", "w", "g"));
        var eval = as(agg.child(), Eval.class);
        var from = as(eval.child(), EsRelation.class);
    }

    /**
     * Expects
     * Limit[500[INTEGER]]
     * \_Aggregate[[],[SPATIALCENTROID(location{f}#9) AS centroid]]
     *   \_EsRelation[airports][abbrev{f}#5, location{f}#9, name{f}#6, scalerank{f}..]
     */
    public void testSpatialTypesAndStatsUseDocValues() {
        var plan = planAirports("""
            from test
            | stats centroid = st_centroid(location)
            """);

        var limit = as(plan, Limit.class);
        var agg = as(limit.child(), Aggregate.class);
        assertThat(Expressions.names(agg.aggregates()), contains("centroid"));
        assertTrue("Expected GEO_POINT aggregation for STATS", agg.aggregates().stream().allMatch(aggExp -> {
            var alias = as(aggExp, Alias.class);
            var aggFunc = as(alias.child(), AggregateFunction.class);
            var aggField = as(aggFunc.field(), FieldAttribute.class);
            return aggField.dataType() == GEO_POINT;
        }));

        var from = as(agg.child(), EsRelation.class);
    }

    /**
     * Expects
     * Limit[500[INTEGER]]
     * \_Aggregate[[emp_no%2{r}#6],[COUNT(salary{f}#12) AS c, emp_no%2{r}#6]]
     *   \_Eval[[emp_no{f}#7 % 2[INTEGER] AS emp_no%2]]
     *     \_EsRelation[test][_meta_field{f}#13, emp_no{f}#7, first_name{f}#8, ge..]
     */
    public void testNestedExpressionsInGroups() {
        var plan = optimizedPlan("""
            from test
            | stats c = count(salary) by emp_no % 2
            """);

        var limit = as(plan, Limit.class);
        var agg = as(limit.child(), Aggregate.class);
        var groupings = agg.groupings();
        var aggs = agg.aggregates();
        var ref = as(groupings.get(0), ReferenceAttribute.class);
        assertThat(aggs.get(1), is(ref));
        var eval = as(agg.child(), Eval.class);
        assertThat(eval.fields(), hasSize(1));
        assertThat(eval.fields().get(0).toAttribute(), is(ref));
        assertThat(eval.fields().get(0).name(), is("emp_no % 2"));
    }

    /**
     * Expects
     * Limit[500[INTEGER]]
     * \_Aggregate[[emp_no{f}#6],[COUNT(__c_COUNT@1bd45f36{r}#16) AS c, emp_no{f}#6]]
     *   \_Eval[[salary{f}#11 + 1[INTEGER] AS __c_COUNT@1bd45f36]]
     *     \_EsRelation[test][_meta_field{f}#12, emp_no{f}#6, first_name{f}#7, ge..]
     */
    public void testNestedExpressionsInAggs() {
        var plan = optimizedPlan("""
            from test
            | stats c = count(salary + 1) by emp_no
            """);

        var limit = as(plan, Limit.class);
        var agg = as(limit.child(), Aggregate.class);
        var aggs = agg.aggregates();
        var count = aliased(aggs.get(0), Count.class);
        var ref = as(count.field(), ReferenceAttribute.class);
        var eval = as(agg.child(), Eval.class);
        var fields = eval.fields();
        assertThat(fields, hasSize(1));
        assertThat(fields.get(0).toAttribute(), is(ref));
        var add = aliased(fields.get(0), Add.class);
        assertThat(Expressions.name(add.left()), is("salary"));
    }

    /**
     * Limit[500[INTEGER]]
     * \_Aggregate[[emp_no%2{r}#7],[COUNT(__c_COUNT@fb7855b0{r}#18) AS c, emp_no%2{r}#7]]
     *   \_Eval[[emp_no{f}#8 % 2[INTEGER] AS emp_no%2, 100[INTEGER] / languages{f}#11 + salary{f}#13 + 1[INTEGER] AS __c_COUNT
     * @fb7855b0]]
     *     \_EsRelation[test][_meta_field{f}#14, emp_no{f}#8, first_name{f}#9, ge..]
     */
    public void testNestedExpressionsInBothAggsAndGroups() {
        var plan = optimizedPlan("""
            from test
            | stats c = count(salary + 1 + 100 / languages) by emp_no % 2
            """);

        var limit = as(plan, Limit.class);
        var agg = as(limit.child(), Aggregate.class);
        var groupings = agg.groupings();
        var aggs = agg.aggregates();
        var gRef = as(groupings.get(0), ReferenceAttribute.class);
        assertThat(aggs.get(1), is(gRef));

        var count = aliased(aggs.get(0), Count.class);
        var aggRef = as(count.field(), ReferenceAttribute.class);
        var eval = as(agg.child(), Eval.class);
        var fields = eval.fields();
        assertThat(fields, hasSize(2));
        assertThat(fields.get(0).toAttribute(), is(gRef));
        assertThat(fields.get(1).toAttribute(), is(aggRef));

        var mod = aliased(fields.get(0), Mod.class);
        assertThat(Expressions.name(mod.left()), is("emp_no"));
        var refs = Expressions.references(singletonList(fields.get(1)));
        assertThat(Expressions.names(refs), containsInAnyOrder("languages", "salary"));
    }

    public void testNestedMultiExpressionsInGroupingAndAggs() {
        var plan = optimizedPlan("""
            from test
            | stats count(salary + 1), max(salary   +  23) by languages   + 1, emp_no %  3
            """);

        var limit = as(plan, Limit.class);
        var agg = as(limit.child(), Aggregate.class);
        assertThat(Expressions.names(agg.output()), contains("count(salary + 1)", "max(salary   +  23)", "languages   + 1", "emp_no %  3"));
    }

<<<<<<< HEAD
    // https://github.com/elastic/elasticsearch/issues/104995
    public void testNoWrongIsNotNullPruning() {
        var plan = optimizedPlan("""
              ROW a = 5, b = [ 1, 2 ]
              | EVAL sum = a + b
              | LIMIT 1
              | WHERE sum IS NOT NULL
            """);

        var local = as(plan, LocalRelation.class);
        assertThat(local.supplier(), equalTo(LocalSupplier.EMPTY));
        assertWarnings(
            "Line 2:16: evaluation of [a + b] failed, treating result as null. Only first 20 failures recorded.",
            "Line 2:16: java.lang.IllegalArgumentException: single-value function encountered multi-value"
        );
=======
    /**
     * Expects
     * Project[[x{r}#5]]
     * \_Eval[[____x_AVG@9efc3cf3_SUM@daf9f221{r}#18 / ____x_AVG@9efc3cf3_COUNT@53cd08ed{r}#19 AS __x_AVG@9efc3cf3, __x_AVG@
     * 9efc3cf3{r}#16 / 2[INTEGER] + __x_MAX@475d0e4d{r}#17 AS x]]
     *   \_Limit[500[INTEGER]]
     *     \_Aggregate[[],[SUM(salary{f}#11) AS ____x_AVG@9efc3cf3_SUM@daf9f221, COUNT(salary{f}#11) AS ____x_AVG@9efc3cf3_COUNT@53cd0
     * 8ed, MAX(salary{f}#11) AS __x_MAX@475d0e4d]]
     *       \_EsRelation[test][_meta_field{f}#12, emp_no{f}#6, first_name{f}#7, ge..]
     */
    public void testStatsExpOverAggs() {
        var plan = optimizedPlan("""
            from test
            | stats x = avg(salary) /2 + max(salary)
            """);

        var project = as(plan, Project.class);
        assertThat(Expressions.names(project.projections()), contains("x"));
        var eval = as(project.child(), Eval.class);
        var fields = eval.fields();
        assertThat(Expressions.name(fields.get(1)), is("x"));
        // sum/count to compute avg
        var div = as(fields.get(0).child(), Div.class);
        // avg + max
        var add = as(fields.get(1).child(), Add.class);
        var limit = as(eval.child(), Limit.class);
        var agg = as(limit.child(), Aggregate.class);
        var aggs = agg.aggregates();
        assertThat(aggs, hasSize(3));
        var sum = as(Alias.unwrap(aggs.get(0)), Sum.class);
        assertThat(Expressions.name(sum.field()), is("salary"));
        var count = as(Alias.unwrap(aggs.get(1)), Count.class);
        assertThat(Expressions.name(count.field()), is("salary"));
        var max = as(Alias.unwrap(aggs.get(2)), Max.class);
        assertThat(Expressions.name(max.field()), is("salary"));
    }

    /**
     * Expects
     * Project[[x{r}#5, y{r}#9, z{r}#12]]
     * \_Eval[[$$SUM$$$AVG$avg(salary_%_3)>$0$0{r}#29 / $$COUNT$$$AVG$avg(salary_%_3)>$0$1{r}#30 AS $$AVG$avg(salary_%_3)>$0,
     *   $$AVG$avg(salary_%_3)>$0{r}#23 + $$MAX$avg(salary_%_3)>$1{r}#24 AS x,
     *   $$MIN$min(emp_no_/_3)>$2{r}#25 + 10[INTEGER] - $$MEDIAN$min(emp_no_/_3)>$3{r}#26 AS y]]
     *   \_Limit[500[INTEGER]]
     *     \_Aggregate[[z{r}#12],[SUM($$salary_%_3$AVG$0{r}#27) AS $$SUM$$$AVG$avg(salary_%_3)>$0$0,
     *     COUNT($$salary_%_3$AVG$0{r}#27) AS $$COUNT$$$AVG$avg(salary_%_3)>$0$1,
     *     MAX(emp_no{f}#13) AS $$MAX$avg(salary_%_3)>$1,
     *     MIN($$emp_no_/_3$MIN$1{r}#28) AS $$MIN$min(emp_no_/_3)>$2,
     *     PERCENTILE(salary{f}#18,50[INTEGER]) AS $$MEDIAN$min(emp_no_/_3)>$3, z{r}#12]]
     *       \_Eval[[languages{f}#16 % 2[INTEGER] AS z,
     *       salary{f}#18 % 3[INTEGER] AS $$salary_%_3$AVG$0,
     *       emp_no{f}#13 / 3[INTEGER] AS $$emp_no_/_3$MIN$1]]
     *         \_EsRelation[test][_meta_field{f}#19, emp_no{f}#13, first_name{f}#14, ..]
     */
    public void testStatsExpOverAggsMulti() {
        var plan = optimizedPlan("""
            from test
            | stats x = avg(salary % 3) + max(emp_no), y = min(emp_no / 3) + 10 - median(salary) by z = languages % 2
            """);

        var project = as(plan, Project.class);
        assertThat(Expressions.names(project.projections()), contains("x", "y", "z"));
        var eval = as(project.child(), Eval.class);
        var fields = eval.fields();
        // avg = Sum/Count
        assertThat(Expressions.name(fields.get(0)), containsString("AVG"));
        assertThat(Alias.unwrap(fields.get(0)), instanceOf(Div.class));
        // avg + max
        assertThat(Expressions.name(fields.get(1)), containsString("x"));
        assertThat(Alias.unwrap(fields.get(1)), instanceOf(Add.class));
        // min + 10 - median
        assertThat(Expressions.name(fields.get(2)), containsString("y"));
        assertThat(Alias.unwrap(fields.get(2)), instanceOf(Sub.class));

        var limit = as(eval.child(), Limit.class);

        var agg = as(limit.child(), Aggregate.class);
        var aggs = agg.aggregates();
        var sum = as(Alias.unwrap(aggs.get(0)), Sum.class);
        var count = as(Alias.unwrap(aggs.get(1)), Count.class);
        var max = as(Alias.unwrap(aggs.get(2)), Max.class);
        var min = as(Alias.unwrap(aggs.get(3)), Min.class);
        var percentile = as(Alias.unwrap(aggs.get(4)), Percentile.class);

        eval = as(agg.child(), Eval.class);
        fields = eval.fields();
        assertThat(Expressions.name(fields.get(0)), is("z"));
        assertThat(Expressions.name(fields.get(1)), containsString("AVG"));
        assertThat(Expressions.name(Alias.unwrap(fields.get(1))), containsString("salary"));
        assertThat(Expressions.name(fields.get(2)), containsString("MIN"));
        assertThat(Expressions.name(Alias.unwrap(fields.get(2))), containsString("emp_no"));
    }

    /**
     * Expects
     * Project[[x{r}#5, y{r}#9, z{r}#12]]
     * \_Eval[[$$SUM$$$AVG$CONCAT(TO_STRIN>$0$0{r}#29 / $$COUNT$$$AVG$CONCAT(TO_STRIN>$0$1{r}#30 AS $$AVG$CONCAT(TO_STRIN>$0,
     *        CONCAT(TOSTRING($$AVG$CONCAT(TO_STRIN>$0{r}#23),TOSTRING($$MAX$CONCAT(TO_STRIN>$1{r}#24)) AS x,
     *        $$MIN$(MIN(emp_no_/_3>$2{r}#25 + 3.141592653589793[DOUBLE] - $$MEDIAN$(MIN(emp_no_/_3>$3{r}#26 / 2.718281828459045[DOUBLE]
     *         AS y]]
     *   \_Limit[500[INTEGER]]
     *     \_Aggregate[[z{r}#12],[SUM($$salary_%_3$AVG$0{r}#27) AS $$SUM$$$AVG$CONCAT(TO_STRIN>$0$0,
     *      COUNT($$salary_%_3$AVG$0{r}#27) AS $$COUNT$$$AVG$CONCAT(TO_STRIN>$0$1,
     *      MAX(emp_no{f}#13) AS $$MAX$CONCAT(TO_STRIN>$1,
     *      MIN($$emp_no_/_3$MIN$1{r}#28) AS $$MIN$(MIN(emp_no_/_3>$2,
     *      PERCENTILE(salary{f}#18,50[INTEGER]) AS $$MEDIAN$(MIN(emp_no_/_3>$3, z{r}#12]]
     *       \_Eval[[languages{f}#16 % 2[INTEGER] AS z,
     *       salary{f}#18 % 3[INTEGER] AS $$salary_%_3$AVG$0,
     *       emp_no{f}#13 / 3[INTEGER] AS $$emp_no_/_3$MIN$1]]
     *         \_EsRelation[test][_meta_field{f}#19, emp_no{f}#13, first_name{f}#14, ..]
     */
    public void testStatsExpOverAggsWithScalars() {
        var plan = optimizedPlan("""
            from test
            | stats x = CONCAT(TO_STRING(AVG(salary % 3)), TO_STRING(MAX(emp_no))),
                    y = (MIN(emp_no / 3) + PI() - MEDIAN(salary))/E()
                    by z = languages % 2
            """);

        var project = as(plan, Project.class);
        assertThat(Expressions.names(project.projections()), contains("x", "y", "z"));
        var eval = as(project.child(), Eval.class);
        var fields = eval.fields();
        // avg = Sum/Count
        assertThat(Expressions.name(fields.get(0)), containsString("AVG"));
        assertThat(Alias.unwrap(fields.get(0)), instanceOf(Div.class));
        // concat(to_string(avg)
        assertThat(Expressions.name(fields.get(1)), containsString("x"));
        var concat = as(Alias.unwrap(fields.get(1)), Concat.class);
        var toString = as(concat.children().get(0), ToString.class);
        toString = as(concat.children().get(1), ToString.class);
        // min + 10 - median/e
        assertThat(Expressions.name(fields.get(2)), containsString("y"));
        assertThat(Alias.unwrap(fields.get(2)), instanceOf(Div.class));

        var limit = as(eval.child(), Limit.class);

        var agg = as(limit.child(), Aggregate.class);
        var aggs = agg.aggregates();
        var sum = as(Alias.unwrap(aggs.get(0)), Sum.class);
        var count = as(Alias.unwrap(aggs.get(1)), Count.class);
        var max = as(Alias.unwrap(aggs.get(2)), Max.class);
        var min = as(Alias.unwrap(aggs.get(3)), Min.class);
        var percentile = as(Alias.unwrap(aggs.get(4)), Percentile.class);
        assertThat(Expressions.name(aggs.get(5)), is("z"));

        eval = as(agg.child(), Eval.class);
        fields = eval.fields();
        assertThat(Expressions.name(fields.get(0)), is("z"));
        assertThat(Expressions.name(fields.get(1)), containsString("AVG"));
        assertThat(Expressions.name(Alias.unwrap(fields.get(1))), containsString("salary"));
        assertThat(Expressions.name(fields.get(2)), containsString("MIN"));
        assertThat(Expressions.name(Alias.unwrap(fields.get(2))), containsString("emp_no"));
    }

    /**
     * Expects
     * Project[[a{r}#5, b{r}#9, $$max(salary)_+_3>$COUNT$2{r}#46 AS d, $$count(salary)_->$MIN$3{r}#47 AS e, $$avg(salary)_+_m
     * >$MAX$1{r}#45 AS g]]
     * \_Eval[[$$$$avg(salary)_+_m>$AVG$0$SUM$0{r}#48 / $$max(salary)_+_3>$COUNT$2{r}#46 AS $$avg(salary)_+_m>$AVG$0, $$avg(
     * salary)_+_m>$AVG$0{r}#44 + $$avg(salary)_+_m>$MAX$1{r}#45 AS a, $$avg(salary)_+_m>$MAX$1{r}#45 + 3[INTEGER] +
     * 3.141592653589793[DOUBLE] + $$max(salary)_+_3>$COUNT$2{r}#46 AS b]]
     *   \_Limit[500[INTEGER]]
     *     \_Aggregate[[w{r}#28],[SUM(salary{f}#39) AS $$$$avg(salary)_+_m>$AVG$0$SUM$0, MAX(salary{f}#39) AS $$avg(salary)_+_m>$MAX$1
     * , COUNT(salary{f}#39) AS $$max(salary)_+_3>$COUNT$2, MIN(salary{f}#39) AS $$count(salary)_->$MIN$3]]
     *       \_Eval[[languages{f}#37 % 2[INTEGER] AS w]]
     *         \_EsRelation[test][_meta_field{f}#40, emp_no{f}#34, first_name{f}#35, ..]
     */
    public void testStatsExpOverAggsWithScalarAndDuplicateAggs() {
        var plan = optimizedPlan("""
            from test
            | stats a = avg(salary) + max(salary),
                    b = max(salary) + 3 + PI() + count(salary),
                    c = count(salary) - min(salary),
                    d = count(salary),
                    e = min(salary),
                    f = max(salary),
                    g = max(salary)
                    by w = languages % 2
            | keep a, b, d, e, g
            """);

        var project = as(plan, Project.class);
        var projections = project.projections();
        assertThat(Expressions.names(projections), contains("a", "b", "d", "e", "g"));
        var refA = Alias.unwrap(projections.get(0));
        var refB = Alias.unwrap(projections.get(1));
        var refD = Alias.unwrap(projections.get(2));
        var refE = Alias.unwrap(projections.get(3));
        var refG = Alias.unwrap(projections.get(4));

        var eval = as(project.child(), Eval.class);
        var fields = eval.fields();
        // avg = Sum/Count
        assertThat(Expressions.name(fields.get(0)), containsString("AVG"));
        assertThat(Alias.unwrap(fields.get(0)), instanceOf(Div.class));
        // avg + max
        assertThat(Expressions.name(fields.get(1)), is("a"));
        var add = as(Alias.unwrap(fields.get(1)), Add.class);
        var max_salary = add.right();
        assertThat(Expressions.attribute(fields.get(1)), is(Expressions.attribute(refA)));

        assertThat(Expressions.name(fields.get(2)), is("b"));
        assertThat(Expressions.attribute(fields.get(2)), is(Expressions.attribute(refB)));

        add = as(Alias.unwrap(fields.get(2)), Add.class);
        add = as(add.left(), Add.class);
        add = as(add.left(), Add.class);
        assertThat(Expressions.attribute(max_salary), is(Expressions.attribute(add.left())));

        var limit = as(eval.child(), Limit.class);

        var agg = as(limit.child(), Aggregate.class);
        var aggs = agg.aggregates();
        var sum = as(Alias.unwrap(aggs.get(0)), Sum.class);

        assertThat(Expressions.attribute(aggs.get(1)), is(Expressions.attribute(max_salary)));
        var max = as(Alias.unwrap(aggs.get(1)), Max.class);
        var count = as(Alias.unwrap(aggs.get(2)), Count.class);
        var min = as(Alias.unwrap(aggs.get(3)), Min.class);

        eval = as(agg.child(), Eval.class);
        fields = eval.fields();
        assertThat(Expressions.name(fields.get(0)), is("w"));
    }

    /**
     * Expects
     * Project[[a{r}#5, a{r}#5 AS b, w{r}#12]]
     * \_Limit[500[INTEGER]]
     *   \_Aggregate[[w{r}#12],[SUM($$salary_/_2_+_la>$SUM$0{r}#26) AS a, w{r}#12]]
     *     \_Eval[[emp_no{f}#16 % 2[INTEGER] AS w, salary{f}#21 / 2[INTEGER] + languages{f}#19 AS $$salary_/_2_+_la>$SUM$0]]
     *       \_EsRelation[test][_meta_field{f}#22, emp_no{f}#16, first_name{f}#17, ..]
     */
    public void testStatsWithCanonicalAggregate() throws Exception {
        var plan = optimizedPlan("""
            from test
            | stats a = sum(salary / 2 + languages),
                    b = sum(languages + salary / 2)
                    by w = emp_no % 2
            | keep a, b, w
            """);

        var project = as(plan, Project.class);
        assertThat(Expressions.names(project.projections()), contains("a", "b", "w"));
        assertThat(Expressions.name(Alias.unwrap(project.projections().get(1))), is("a"));
        var limit = as(project.child(), Limit.class);
        var aggregate = as(limit.child(), Aggregate.class);
        var aggregates = aggregate.aggregates();
        assertThat(Expressions.names(aggregates), contains("a", "w"));
        var unwrapped = Alias.unwrap(aggregates.get(0));
        var sum = as(unwrapped, Sum.class);
        var sum_argument = sum.field();
        var grouping = aggregates.get(1);

        var eval = as(aggregate.child(), Eval.class);
        var fields = eval.fields();
        assertThat(Expressions.attribute(fields.get(0)), is(Expressions.attribute(grouping)));
        assertThat(Expressions.attribute(fields.get(1)), is(Expressions.attribute(sum_argument)));
    }

    public void testEmptyMappingIndex() {
        EsIndex empty = new EsIndex("empty_test", emptyMap(), emptySet());
        IndexResolution getIndexResultAirports = IndexResolution.valid(empty);
        var analyzer = new Analyzer(
            new AnalyzerContext(EsqlTestUtils.TEST_CFG, new EsqlFunctionRegistry(), getIndexResultAirports, enrichResolution),
            TEST_VERIFIER
        );

        var plan = logicalOptimizer.optimize(analyzer.analyze(parser.createStatement("from empty_test")));
        as(plan, LocalRelation.class);
        assertThat(plan.output(), equalTo(NO_FIELDS));

        plan = logicalOptimizer.optimize(analyzer.analyze(parser.createStatement("from empty_test [metadata _id] | eval x = 1")));
        as(plan, LocalRelation.class);
        assertThat(Expressions.names(plan.output()), contains("_id", "x"));

        plan = logicalOptimizer.optimize(analyzer.analyze(parser.createStatement("from empty_test [metadata _id, _version] | limit 5")));
        as(plan, LocalRelation.class);
        assertThat(Expressions.names(plan.output()), contains("_id", "_version"));

        plan = logicalOptimizer.optimize(
            analyzer.analyze(parser.createStatement("from empty_test | eval x = \"abc\" | enrich languages_idx on x"))
        );
        LocalRelation local = as(plan, LocalRelation.class);
        assertThat(Expressions.names(local.output()), contains(NO_FIELDS.get(0).name(), "x", "language_code", "language_name"));
>>>>>>> 8a3920ab
    }

    private LogicalPlan optimizedPlan(String query) {
        return plan(query);
    }

    private LogicalPlan plan(String query) {
        var analyzed = analyzer.analyze(parser.createStatement(query));
        // System.out.println(analyzed);
        var optimized = logicalOptimizer.optimize(analyzed);
        // System.out.println(optimized);
        return optimized;
    }

    private LogicalPlan planAirports(String query) {
        var analyzed = analyzerAirports.analyze(parser.createStatement(query));
        // System.out.println(analyzed);
        var optimized = logicalOptimizer.optimize(analyzed);
        // System.out.println(optimized);
        return optimized;
    }

    private void assertNullLiteral(Expression expression) {
        assertEquals(Literal.class, expression.getClass());
        assertNull(expression.fold());
    }

    // TODO: move these from org.elasticsearch.xpack.ql.optimizer.OptimizerRulesTests to org.elasticsearch.xpack.ql.TestUtils
    private static FieldAttribute getFieldAttribute(String name) {
        return getFieldAttribute(name, INTEGER);
    }

    private static FieldAttribute getFieldAttribute(String name, DataType dataType) {
        return new FieldAttribute(EMPTY, name, new EsField(name + "f", dataType, emptyMap(), true));
    }

    public static WildcardLike wildcardLike(Expression left, String exp) {
        return new WildcardLike(EMPTY, left, new WildcardPattern(exp));
    }

    public static RLike rlike(Expression left, String exp) {
        return new RLike(EMPTY, left, new RLikePattern(exp));
    }

    @Override
    protected List<String> filteredWarnings() {
        return withDefaultLimitWarning(super.filteredWarnings());
    }
}<|MERGE_RESOLUTION|>--- conflicted
+++ resolved
@@ -2921,7 +2921,6 @@
         assertThat(Expressions.names(agg.output()), contains("count(salary + 1)", "max(salary   +  23)", "languages   + 1", "emp_no %  3"));
     }
 
-<<<<<<< HEAD
     // https://github.com/elastic/elasticsearch/issues/104995
     public void testNoWrongIsNotNullPruning() {
         var plan = optimizedPlan("""
@@ -2937,7 +2936,8 @@
             "Line 2:16: evaluation of [a + b] failed, treating result as null. Only first 20 failures recorded.",
             "Line 2:16: java.lang.IllegalArgumentException: single-value function encountered multi-value"
         );
-=======
+    }
+
     /**
      * Expects
      * Project[[x{r}#5]]
@@ -3224,7 +3224,6 @@
         );
         LocalRelation local = as(plan, LocalRelation.class);
         assertThat(Expressions.names(local.output()), contains(NO_FIELDS.get(0).name(), "x", "language_code", "language_name"));
->>>>>>> 8a3920ab
     }
 
     private LogicalPlan optimizedPlan(String query) {
