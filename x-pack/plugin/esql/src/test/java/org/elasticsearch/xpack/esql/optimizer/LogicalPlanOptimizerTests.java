--- conflicted
+++ resolved
@@ -209,16 +209,11 @@
     private static EnrichResolution enrichResolution;
     private static final LiteralsOnTheRight LITERALS_ON_THE_RIGHT = new LiteralsOnTheRight();
 
-<<<<<<< HEAD
+    private static Map<String, EsField> metricMapping;
+    private static Analyzer metricsAnalyzer;
+
     private static class TransformStatsOnlyOptimizer extends LogicalPlanOptimizer {
         static TransformStatsOnlyOptimizer INSTANCE = new TransformStatsOnlyOptimizer(new LogicalOptimizerContext(EsqlTestUtils.TEST_CFG));
-=======
-    private static Map<String, EsField> metricMapping;
-    private static Analyzer metricsAnalyzer;
-
-    private static class SubstitutionOnlyOptimizer extends LogicalPlanOptimizer {
-        static SubstitutionOnlyOptimizer INSTANCE = new SubstitutionOnlyOptimizer(new LogicalOptimizerContext(EsqlTestUtils.TEST_CFG));
->>>>>>> 405e3966
 
         TransformStatsOnlyOptimizer(LogicalOptimizerContext optimizerContext) {
             super(optimizerContext);
@@ -226,7 +221,7 @@
 
         @Override
         protected List<Batch<LogicalPlan>> batches() {
-            return List.of(transformStats());
+            return List.of(substitutions());
         }
     }
 
