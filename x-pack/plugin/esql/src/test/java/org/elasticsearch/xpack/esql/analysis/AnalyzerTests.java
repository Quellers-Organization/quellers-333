/*
 * Copyright Elasticsearch B.V. and/or licensed to Elasticsearch B.V. under one
 * or more contributor license agreements. Licensed under the Elastic License
 * 2.0; you may not use this file except in compliance with the Elastic License
 * 2.0.
 */

package org.elasticsearch.xpack.esql.analysis;

import org.elasticsearch.action.fieldcaps.FieldCapabilitiesResponse;
import org.elasticsearch.common.bytes.BytesReference;
import org.elasticsearch.common.io.Streams;
import org.elasticsearch.common.settings.Settings;
import org.elasticsearch.common.xcontent.XContentHelper;
import org.elasticsearch.test.ESTestCase;
import org.elasticsearch.xcontent.XContentParser;
import org.elasticsearch.xcontent.XContentParserConfiguration;
import org.elasticsearch.xcontent.XContentType;
import org.elasticsearch.xpack.core.enrich.EnrichPolicy;
import org.elasticsearch.xpack.esql.enrich.EnrichPolicyResolution;
import org.elasticsearch.xpack.esql.expression.function.EsqlFunctionRegistry;
import org.elasticsearch.xpack.esql.expression.function.aggregate.Max;
import org.elasticsearch.xpack.esql.plan.logical.EsqlUnresolvedRelation;
import org.elasticsearch.xpack.esql.plan.logical.Eval;
import org.elasticsearch.xpack.esql.plan.logical.Row;
import org.elasticsearch.xpack.esql.plan.logical.local.EsqlProject;
import org.elasticsearch.xpack.esql.plugin.EsqlPlugin;
import org.elasticsearch.xpack.esql.session.EsqlSession;
import org.elasticsearch.xpack.esql.type.EsqlDataTypeRegistry;
import org.elasticsearch.xpack.ql.expression.Alias;
import org.elasticsearch.xpack.ql.expression.Attribute;
import org.elasticsearch.xpack.ql.expression.Expressions;
import org.elasticsearch.xpack.ql.expression.FieldAttribute;
import org.elasticsearch.xpack.ql.expression.Literal;
import org.elasticsearch.xpack.ql.expression.NamedExpression;
import org.elasticsearch.xpack.ql.expression.ReferenceAttribute;
import org.elasticsearch.xpack.ql.expression.UnresolvedAttribute;
import org.elasticsearch.xpack.ql.index.EsIndex;
import org.elasticsearch.xpack.ql.index.IndexResolution;
import org.elasticsearch.xpack.ql.index.IndexResolver;
import org.elasticsearch.xpack.ql.plan.TableIdentifier;
import org.elasticsearch.xpack.ql.plan.logical.Aggregate;
import org.elasticsearch.xpack.ql.plan.logical.EsRelation;
import org.elasticsearch.xpack.ql.plan.logical.Filter;
import org.elasticsearch.xpack.ql.plan.logical.Limit;
import org.elasticsearch.xpack.ql.plan.logical.LogicalPlan;
import org.elasticsearch.xpack.ql.plan.logical.OrderBy;
import org.elasticsearch.xpack.ql.type.DataType;
import org.elasticsearch.xpack.ql.type.DataTypes;
import org.elasticsearch.xpack.ql.type.TypesTests;

import java.io.IOException;
import java.io.InputStream;
import java.util.List;
import java.util.Map;
import java.util.Set;
import java.util.stream.IntStream;

import static org.elasticsearch.xpack.esql.EsqlTestUtils.TEST_VERIFIER;
import static org.elasticsearch.xpack.esql.EsqlTestUtils.as;
import static org.elasticsearch.xpack.esql.EsqlTestUtils.configuration;
import static org.elasticsearch.xpack.esql.EsqlTestUtils.withDefaultLimitWarning;
import static org.elasticsearch.xpack.esql.analysis.Analyzer.NO_FIELDS;
import static org.elasticsearch.xpack.esql.analysis.AnalyzerTestUtils.analyze;
import static org.elasticsearch.xpack.esql.analysis.AnalyzerTestUtils.analyzer;
import static org.elasticsearch.xpack.esql.analysis.AnalyzerTestUtils.loadMapping;
import static org.elasticsearch.xpack.ql.tree.Source.EMPTY;
import static org.hamcrest.Matchers.contains;
import static org.hamcrest.Matchers.containsString;
import static org.hamcrest.Matchers.equalTo;
import static org.hamcrest.Matchers.hasSize;
import static org.hamcrest.Matchers.instanceOf;

//@TestLogging(value = "org.elasticsearch.xpack.esql.analysis:TRACE", reason = "debug")
public class AnalyzerTests extends ESTestCase {

    private static final EsqlUnresolvedRelation UNRESOLVED_RELATION = new EsqlUnresolvedRelation(
        EMPTY,
        new TableIdentifier(EMPTY, null, "idx"),
        List.of()
    );

    private static final int MAX_LIMIT = EsqlPlugin.QUERY_RESULT_TRUNCATION_MAX_SIZE.getDefault(Settings.EMPTY);
    private static final int DEFAULT_LIMIT = EsqlPlugin.QUERY_RESULT_TRUNCATION_DEFAULT_SIZE.getDefault(Settings.EMPTY);

    public void testIndexResolution() {
        EsIndex idx = new EsIndex("idx", Map.of());
        Analyzer analyzer = analyzer(IndexResolution.valid(idx));
        var plan = analyzer.analyze(UNRESOLVED_RELATION);
        var limit = as(plan, Limit.class);

        assertEquals(new EsRelation(EMPTY, idx, NO_FIELDS), limit.child());
    }

    public void testFailOnUnresolvedIndex() {
        Analyzer analyzer = analyzer(IndexResolution.invalid("Unknown index [idx]"));

        VerificationException e = expectThrows(VerificationException.class, () -> analyzer.analyze(UNRESOLVED_RELATION));

        assertThat(e.getMessage(), containsString("Unknown index [idx]"));
    }

    public void testIndexWithClusterResolution() {
        EsIndex idx = new EsIndex("cluster:idx", Map.of());
        Analyzer analyzer = analyzer(IndexResolution.valid(idx));

        var plan = analyzer.analyze(UNRESOLVED_RELATION);
        var limit = as(plan, Limit.class);

        assertEquals(new EsRelation(EMPTY, idx, NO_FIELDS), limit.child());
    }

    public void testAttributeResolution() {
        EsIndex idx = new EsIndex("idx", TypesTests.loadMapping("mapping-one-field.json"));
        Analyzer analyzer = analyzer(IndexResolution.valid(idx));

        var plan = analyzer.analyze(
            new Eval(EMPTY, UNRESOLVED_RELATION, List.of(new Alias(EMPTY, "e", new UnresolvedAttribute(EMPTY, "emp_no"))))
        );

        var limit = as(plan, Limit.class);
        var eval = as(limit.child(), Eval.class);
        assertEquals(1, eval.fields().size());
        assertEquals(new Alias(EMPTY, "e", new FieldAttribute(EMPTY, "emp_no", idx.mapping().get("emp_no"))), eval.fields().get(0));

        assertEquals(2, eval.output().size());
        Attribute empNo = eval.output().get(0);
        assertEquals("emp_no", empNo.name());
        assertThat(empNo, instanceOf(FieldAttribute.class));
        Attribute e = eval.output().get(1);
        assertEquals("e", e.name());
        assertThat(e, instanceOf(ReferenceAttribute.class));
    }

    public void testAttributeResolutionOfChainedReferences() {
        Analyzer analyzer = analyzer(loadMapping("mapping-one-field.json", "idx"));

        var plan = analyzer.analyze(
            new Eval(
                EMPTY,
                new Eval(EMPTY, UNRESOLVED_RELATION, List.of(new Alias(EMPTY, "e", new UnresolvedAttribute(EMPTY, "emp_no")))),
                List.of(new Alias(EMPTY, "ee", new UnresolvedAttribute(EMPTY, "e")))
            )
        );

        var limit = as(plan, Limit.class);
        var eval = as(limit.child(), Eval.class);

        assertEquals(1, eval.fields().size());
        Alias eeField = eval.fields().get(0);
        assertEquals("ee", eeField.name());
        assertEquals("e", ((ReferenceAttribute) eeField.child()).name());

        assertEquals(3, eval.output().size());
        Attribute empNo = eval.output().get(0);
        assertEquals("emp_no", empNo.name());
        assertThat(empNo, instanceOf(FieldAttribute.class));
        Attribute e = eval.output().get(1);
        assertEquals("e", e.name());
        assertThat(e, instanceOf(ReferenceAttribute.class));
        Attribute ee = eval.output().get(2);
        assertEquals("ee", ee.name());
        assertThat(ee, instanceOf(ReferenceAttribute.class));
    }

    public void testRowAttributeResolution() {
        EsIndex idx = new EsIndex("idx", Map.of());
        Analyzer analyzer = analyzer(IndexResolution.valid(idx));

        var plan = analyzer.analyze(
            new Eval(
                EMPTY,
                new Row(EMPTY, List.of(new Alias(EMPTY, "emp_no", new Literal(EMPTY, 1, DataTypes.INTEGER)))),
                List.of(new Alias(EMPTY, "e", new UnresolvedAttribute(EMPTY, "emp_no")))
            )
        );

        var limit = as(plan, Limit.class);
        var eval = as(limit.child(), Eval.class);
        assertEquals(1, eval.fields().size());
        assertEquals(new Alias(EMPTY, "e", new ReferenceAttribute(EMPTY, "emp_no", DataTypes.INTEGER)), eval.fields().get(0));

        assertEquals(2, eval.output().size());
        Attribute empNo = eval.output().get(0);
        assertEquals("emp_no", empNo.name());
        assertThat(empNo, instanceOf(ReferenceAttribute.class));
        Attribute e = eval.output().get(1);
        assertEquals("e", e.name());
        assertThat(e, instanceOf(ReferenceAttribute.class));

        Row row = (Row) eval.child();
        ReferenceAttribute rowEmpNo = (ReferenceAttribute) row.output().get(0);
        assertEquals(rowEmpNo.id(), empNo.id());
    }

    public void testUnresolvableAttribute() {
        Analyzer analyzer = analyzer(loadMapping("mapping-one-field.json", "idx"));

        VerificationException ve = expectThrows(
            VerificationException.class,
            () -> analyzer.analyze(
                new Eval(EMPTY, UNRESOLVED_RELATION, List.of(new Alias(EMPTY, "e", new UnresolvedAttribute(EMPTY, "emp_nos"))))
            )
        );

        assertThat(ve.getMessage(), containsString("Unknown column [emp_nos], did you mean [emp_no]?"));
    }

    public void testProjectBasic() {
        assertProjection("""
            from test
            | keep first_name
            """, "first_name");
    }

    public void testProjectBasicPattern() {
        assertProjection("""
            from test
            | keep first*name
            """, "first_name");
        assertProjectionTypes("""
            from test
            | keep first*name
            """, DataTypes.KEYWORD);
    }

    public void testProjectIncludePattern() {
        assertProjection("""
            from test
            | keep *name
            """, "first_name", "last_name");
    }

    public void testProjectIncludeMultiStarPattern() {
        assertProjection("""
            from test
            | keep *t*name
            """, "first_name", "last_name");
    }

    public void testProjectStar() {
        assertProjection("""
            from test
            | keep *
            """, "_meta_field", "emp_no", "first_name", "gender", "job", "job.raw", "languages", "last_name", "long_noidx", "salary");
    }

    public void testNoProjection() {
        assertProjection("""
            from test
            """, "_meta_field", "emp_no", "first_name", "gender", "job", "job.raw", "languages", "last_name", "long_noidx", "salary");
        assertProjectionTypes(
            """
                from test
                """,
            DataTypes.KEYWORD,
            DataTypes.INTEGER,
            DataTypes.KEYWORD,
            DataTypes.TEXT,
            DataTypes.TEXT,
            DataTypes.KEYWORD,
            DataTypes.INTEGER,
            DataTypes.KEYWORD,
            DataTypes.LONG,
            DataTypes.INTEGER
        );
    }

    public void testProjectOrder() {
        assertProjection("""
            from test
            | keep first_name, *, last_name
            """, "first_name", "_meta_field", "emp_no", "gender", "job", "job.raw", "languages", "long_noidx", "salary", "last_name");
    }

    public void testProjectThenDropName() {
        assertProjection("""
            from test
            | keep *name
            | drop first_name
            """, "last_name");
    }

    public void testProjectAfterDropName() {
        assertProjection("""
            from test
            | drop first_name
            | keep *name
            """, "last_name");
    }

    public void testProjectKeepAndDropName() {
        assertProjection("""
            from test
            | drop first_name
            | keep last_name
            """, "last_name");
    }

    public void testProjectDropPattern() {
        assertProjection("""
            from test
            | keep *
            | drop *_name
            """, "_meta_field", "emp_no", "gender", "job", "job.raw", "languages", "long_noidx", "salary");
    }

    public void testProjectDropNoStarPattern() {
        assertProjection("""
            from test
            | drop *_name
            """, "_meta_field", "emp_no", "gender", "job", "job.raw", "languages", "long_noidx", "salary");
    }

    public void testProjectOrderPatternWithRest() {
        assertProjection("""
            from test
            | keep *name, *, emp_no
            """, "first_name", "last_name", "_meta_field", "gender", "job", "job.raw", "languages", "long_noidx", "salary", "emp_no");
    }

    public void testProjectDropPatternAndKeepOthers() {
        assertProjection("""
            from test
            | drop l*
            | keep first_name, salary
            """, "first_name", "salary");
    }

    public void testErrorOnNoMatchingPatternInclusion() {
        var e = expectThrows(VerificationException.class, () -> analyze("""
            from test
            | keep *nonExisting
            """));
        assertThat(e.getMessage(), containsString("No match found for [*nonExisting]"));
    }

    public void testErrorOnNoMatchingPatternExclusion() {
        var e = expectThrows(VerificationException.class, () -> analyze("""
            from test
            | drop *nonExisting
            """));
        assertThat(e.getMessage(), containsString("No match found for [*nonExisting]"));
    }

    //
    // Unsupported field
    //

    public void testIncludeUnsupportedFieldExplicit() {
        assertProjectionWithMapping("""
            from test
            | keep unsupported
            """, "mapping-multi-field-variation.json", "unsupported");
    }

    public void testUnsupportedFieldAfterProject() {
        var errorMessage = "Cannot use field [unsupported] with unsupported type [ip_range]";

        verifyUnsupported("""
            from test
            | keep unsupported
            | eval x = unsupported
            """, errorMessage);
    }

    public void testUnsupportedFieldEvalAfterProject() {
        var errorMessage = "Cannot use field [unsupported] with unsupported type [ip_range]";

        verifyUnsupported("""
            from test
            | keep unsupported
            | eval x = unsupported + 1
            """, errorMessage);
    }

    public void testUnsupportedFieldFilterAfterProject() {
        var errorMessage = "Cannot use field [unsupported] with unsupported type [ip_range]";

        verifyUnsupported("""
            from test
            | keep unsupported
            | where unsupported == null
            """, errorMessage);
    }

    public void testUnsupportedFieldFunctionAfterProject() {
        var errorMessage = "Cannot use field [unsupported] with unsupported type [ip_range]";

        verifyUnsupported("""
            from test
            | keep unsupported
            | where length(unsupported) > 0
            """, errorMessage);
    }

    public void testUnsupportedFieldSortAfterProject() {
        var errorMessage = "Cannot use field [unsupported] with unsupported type [ip_range]";

        verifyUnsupported("""
            from test
            | keep unsupported
            | sort unsupported
            """, errorMessage);
    }

    public void testIncludeUnsupportedFieldPattern() {
        var e = expectThrows(VerificationException.class, () -> analyze("""
            from test
            | keep un*
            """));
        assertThat(e.getMessage(), containsString("No match found for [un*]"));
    }

    public void testDropUnsupportedFieldExplicit() {
        assertProjectionWithMapping(
            """
                from test
                | drop unsupported
                """,
            "mapping-multi-field-variation.json",
            "bool",
            "date",
            "date_nanos",
            "float",
            "foo_type",
            "int",
            "keyword",
            "point",
            "shape",
            "some.ambiguous",
            "some.ambiguous.normalized",
            "some.ambiguous.one",
            "some.ambiguous.two",
            "some.dotted.field",
            "some.string",
            "some.string.normalized",
            "some.string.typical",
            "text",
            "unsigned_long",
            "version"
        );
    }

    public void testDropMultipleUnsupportedFieldsExplicitly() {
        verifyUnsupported("""
            from test
            | drop languages, gender
            """, "Unknown column [languages]");
    }

    public void testDropPatternUnsupportedFields() {
        assertProjection("""
            from test
            | drop *ala*
            """, "_meta_field", "emp_no", "first_name", "gender", "job", "job.raw", "languages", "last_name", "long_noidx");
    }

    public void testDropUnsupportedPattern() {
        assertProjectionWithMapping(
            """
                from test
                | drop un*
                """,
            "mapping-multi-field-variation.json",
            "bool",
            "date",
            "date_nanos",
            "float",
            "foo_type",
            "int",
            "keyword",
            "point",
            "shape",
            "some.ambiguous",
            "some.ambiguous.normalized",
            "some.ambiguous.one",
            "some.ambiguous.two",
            "some.dotted.field",
            "some.string",
            "some.string.normalized",
            "some.string.typical",
            "text",
            "version"
        );
    }

    public void testRename() {
        assertProjection("""
            from test
            | rename emp_no as e
            | keep first_name, e
            """, "first_name", "e");
    }

    public void testChainedRename() {
        assertProjection("""
            from test
            | rename emp_no as r1, r1 as r2, r2 as r3
            | keep first_name, r3
            """, "first_name", "r3");
    }

    public void testChainedRenameReuse() {
        assertProjection("""
            from test
            | rename emp_no as r1, r1 as r2, r2 as r3, first_name as r1
            | keep r1, r3
            """, "r1", "r3");
    }

    public void testRenameBackAndForth() {
        assertProjection("""
            from test
            | rename emp_no as r1, r1 as emp_no
            | keep emp_no
            """, "emp_no");
    }

    public void testRenameReuseAlias() {
        assertProjection("""
            from test
            | rename emp_no as e, first_name as e
            """, "_meta_field", "e", "gender", "job", "job.raw", "languages", "last_name", "long_noidx", "salary");
    }

    public void testRenameUnsupportedField() {
        assertProjectionWithMapping("""
            from test
            | rename unsupported as u
            | keep int, u, float
            """, "mapping-multi-field-variation.json", "int", "u", "float");
    }

    public void testRenameUnsupportedFieldChained() {
        assertProjectionWithMapping("""
            from test
            | rename unsupported as u1, u1 as u2
            | keep int, u2, float
            """, "mapping-multi-field-variation.json", "int", "u2", "float");
    }

    public void testRenameUnsupportedAndResolved() {
        assertProjectionWithMapping("""
            from test
            | rename unsupported as u, float as f
            | keep int, u, f
            """, "mapping-multi-field-variation.json", "int", "u", "f");
    }

    public void testRenameUnsupportedSubFieldAndResolved() {
        assertProjectionWithMapping("""
            from test
            | rename some.string as ss, float as f
            | keep int, ss, f
            """, "mapping-multi-field-variation.json", "int", "ss", "f");
    }

    public void testRenameUnsupportedAndUnknown() {
        verifyUnsupported("""
            from test
            | rename text as t, doesnotexist as d
            """, "Found 1 problem\n" + "line 2:21: Unknown column [doesnotexist]");
    }

    public void testRenameResolvedAndUnknown() {
        verifyUnsupported("""
            from test
            | rename int as i, doesnotexist as d
            """, "Found 1 problem\n" + "line 2:20: Unknown column [doesnotexist]");
    }

    public void testUnsupportedFieldUsedExplicitly() {
        assertProjectionWithMapping("""
            from test
            | keep foo_type
            """, "mapping-multi-field-variation.json", "foo_type");
    }

    public void testUnsupportedFieldTypes() {
        assertProjectionWithMapping("""
            from test
            | keep unsigned_long, date, date_nanos, unsupported, point, version
            """, "mapping-multi-field-variation.json", "unsigned_long", "date", "date_nanos", "unsupported", "point", "version");
    }

    public void testUnsupportedDottedFieldUsedExplicitly() {
        assertProjectionWithMapping("""
            from test
            | keep some.string
            """, "mapping-multi-field-variation.json", "some.string");
    }

    public void testUnsupportedParentField() {
        verifyUnsupported(
            """
                from test
                | keep text, text.keyword
                """,
            "Found 1 problem\n" + "line 2:14: Unknown column [text.keyword], did you mean any of [text.wildcard, text.raw]?",
            "mapping-multi-field.json"
        );
    }

    public void testUnsupportedParentFieldAndItsSubField() {
        assertProjectionWithMapping("""
            from test
            | keep text, text.english
            """, "mapping-multi-field.json", "text", "text.english");
    }

    public void testUnsupportedDeepHierarchy() {
        assertProjectionWithMapping("""
            from test
            | keep x.y.z.w, x.y.z, x.y, x
            """, "mapping-multi-field-with-nested.json", "x.y.z.w", "x.y.z", "x.y", "x");
    }

    /**
     * Here x.y.z.v is of type "keyword" but its parent is of unsupported type "foobar".
     */
    public void testUnsupportedValidFieldTypeInDeepHierarchy() {
        assertProjectionWithMapping("""
            from test
            | keep x.y.z.v
            """, "mapping-multi-field-with-nested.json", "x.y.z.v");
    }

    public void testUnsupportedValidFieldTypeInNestedParentField() {
        verifyUnsupported("""
            from test
            | keep dep.dep_id.keyword
            """, "Found 1 problem\n" + "line 2:8: Unknown column [dep.dep_id.keyword]", "mapping-multi-field-with-nested.json");
    }

    public void testUnsupportedObjectAndNested() {
        verifyUnsupported(
            """
                from test
                | keep dep, some
                """,
            "Found 2 problems\n" + "line 2:8: Unknown column [dep]\n" + "line 2:13: Unknown column [some]",
            "mapping-multi-field-with-nested.json"
        );
    }

    public void testDropNestedField() {
        verifyUnsupported(
            """
                from test
                | drop dep, dep.dep_id.keyword
                """,
            "Found 2 problems\n" + "line 2:8: Unknown column [dep]\n" + "line 2:13: Unknown column [dep.dep_id.keyword]",
            "mapping-multi-field-with-nested.json"
        );
    }

    public void testDropNestedWildcardField() {
        verifyUnsupported("""
            from test
            | drop dep.*
            """, "Found 1 problem\n" + "line 2:8: No match found for [dep.*]", "mapping-multi-field-with-nested.json");
    }

    public void testSupportedDeepHierarchy() {
        assertProjectionWithMapping("""
            from test
            | keep some.dotted.field, some.string.normalized
            """, "mapping-multi-field-with-nested.json", "some.dotted.field", "some.string.normalized");
    }

    public void testDropSupportedDottedField() {
        assertProjectionWithMapping(
            """
                from test
                | drop some.dotted.field
                """,
            "mapping-multi-field-variation.json",
            "bool",
            "date",
            "date_nanos",
            "float",
            "foo_type",
            "int",
            "keyword",
            "point",
            "shape",
            "some.ambiguous",
            "some.ambiguous.normalized",
            "some.ambiguous.one",
            "some.ambiguous.two",
            "some.string",
            "some.string.normalized",
            "some.string.typical",
            "text",
            "unsigned_long",
            "unsupported",
            "version"
        );
    }

    public void testImplicitProjectionOfDeeplyComplexMapping() {
        assertProjectionWithMapping(
            "from test",
            "mapping-multi-field-with-nested.json",
            "binary",
            "binary_stored",
            "bool",
            "date",
            "date_nanos",
            "geo_shape",
            "int",
            "keyword",
            "shape",
            "some.ambiguous",
            "some.ambiguous.normalized",
            "some.ambiguous.one",
            "some.ambiguous.two",
            "some.dotted.field",
            "some.string",
            "some.string.normalized",
            "some.string.typical",
            "text",
            "unsigned_long",
            "unsupported",
            "x",
            "x.y",
            "x.y.z",
            "x.y.z.v",
            "x.y.z.w"
        );
    }

    public void testDropWildcardDottedField() {
        assertProjectionWithMapping(
            """
                from test
                | drop some.ambiguous.*
                """,
            "mapping-multi-field-with-nested.json",
            "binary",
            "binary_stored",
            "bool",
            "date",
            "date_nanos",
            "geo_shape",
            "int",
            "keyword",
            "shape",
            "some.ambiguous",
            "some.dotted.field",
            "some.string",
            "some.string.normalized",
            "some.string.typical",
            "text",
            "unsigned_long",
            "unsupported",
            "x",
            "x.y",
            "x.y.z",
            "x.y.z.v",
            "x.y.z.w"
        );
    }

    public void testDropWildcardDottedField2() {
        assertProjectionWithMapping(
            """
                from test
                | drop some.*
                """,
            "mapping-multi-field-with-nested.json",
            "binary",
            "binary_stored",
            "bool",
            "date",
            "date_nanos",
            "geo_shape",
            "int",
            "keyword",
            "shape",
            "text",
            "unsigned_long",
            "unsupported",
            "x",
            "x.y",
            "x.y.z",
            "x.y.z.v",
            "x.y.z.w"
        );
    }

    public void testProjectOrderPatternWithDottedFields() {
        assertProjectionWithMapping(
            """
                from test
                | keep *some.string*, *, some.ambiguous.two, keyword
                """,
            "mapping-multi-field-with-nested.json",
            "some.string",
            "some.string.normalized",
            "some.string.typical",
            "binary",
            "binary_stored",
            "bool",
            "date",
            "date_nanos",
            "geo_shape",
            "int",
            "shape",
            "some.ambiguous",
            "some.ambiguous.normalized",
            "some.ambiguous.one",
            "some.dotted.field",
            "text",
            "unsigned_long",
            "unsupported",
            "x",
            "x.y",
            "x.y.z",
            "x.y.z.v",
            "x.y.z.w",
            "some.ambiguous.two",
            "keyword"
        );
    }

    public void testUnsupportedFieldUsedExplicitly2() {
        assertProjectionWithMapping("""
            from test
            | keep keyword, point
            """, "mapping-multi-field-variation.json", "keyword", "point");
    }

    public void testCantFilterAfterDrop() {
        verifyUnsupported("""
            from test
            | stats c = avg(float) by int
            | drop int
            | where int > 0
            """, "Unknown column [int]");
    }

    public void testProjectAggGroupsRefs() {
        assertProjection("""
            from test
            | stats c = count(salary) by last_name
            | eval d = c + 1
            | keep d, last_name
            """, "d", "last_name");
    }

    public void testImplicitLimit() {
        var plan = analyze("""
            from test
            """);
        var limit = as(plan, Limit.class);
        assertThat(limit.limit().fold(), equalTo(DEFAULT_LIMIT));
        as(limit.child(), EsRelation.class);
    }

    public void testImplicitMaxLimitAfterLimit() {
        for (int i = -1; i <= 1; i++) {
            var plan = analyze("from test | limit " + (MAX_LIMIT + i));
            var limit = as(plan, Limit.class);
            assertThat(limit.limit().fold(), equalTo(MAX_LIMIT));
            limit = as(limit.child(), Limit.class);
            as(limit.child(), EsRelation.class);
        }
    }

    /*
    Limit[10000[INTEGER]]
    \_Filter[s{r}#3 > 0[INTEGER]]
      \_Eval[[salary{f}#10 * 10[INTEGER] AS s]]
        \_Limit[10000[INTEGER]]
          \_EsRelation[test][_meta_field{f}#11, emp_no{f}#5, first_name{f}#6, ge..]
     */
    public void testImplicitMaxLimitAfterLimitAndNonLimit() {
        for (int i = -1; i <= 1; i++) {
            var plan = analyze("from test | limit " + (MAX_LIMIT + i) + " | eval s = salary * 10 | where s > 0");
            var limit = as(plan, Limit.class);
            assertThat(limit.limit().fold(), equalTo(MAX_LIMIT));
            var filter = as(limit.child(), Filter.class);
            var eval = as(filter.child(), Eval.class);
            limit = as(eval.child(), Limit.class);
            as(limit.child(), EsRelation.class);
        }
    }

    public void testImplicitDefaultLimitAfterLimitAndBreaker() {
        for (var breaker : List.of("stats c = count(salary) by last_name", "sort salary")) {
            var plan = analyze("from test | limit 100000 | " + breaker);
            var limit = as(plan, Limit.class);
            assertThat(limit.limit().fold(), equalTo(MAX_LIMIT));
        }
    }

    public void testImplicitDefaultLimitAfterBreakerAndNonBreakers() {
        for (var breaker : List.of("stats c = count(salary) by last_name", "eval c = salary | sort c")) {
            var plan = analyze("from test | " + breaker + " | eval cc = c * 10 | where cc > 0");
            var limit = as(plan, Limit.class);
            assertThat(limit.limit().fold(), equalTo(DEFAULT_LIMIT));
        }
    }

    private static final String[] COMPARISONS = new String[] { "==", "!=", "<", "<=", ">", ">=" };

    public void testCompareIntToString() {
        for (String comparison : COMPARISONS) {
            var e = expectThrows(VerificationException.class, () -> analyze("""
                from test
                | where emp_no COMPARISON "foo"
                """.replace("COMPARISON", comparison)));
            assertThat(
                e.getMessage(),
                containsString(
                    "first argument of [emp_no COMPARISON \"foo\"] is [numeric] so second argument must also be [numeric] but was [keyword]"
                        .replace("COMPARISON", comparison)
                )
            );
        }
    }

    public void testCompareStringToInt() {
        for (String comparison : COMPARISONS) {
            var e = expectThrows(VerificationException.class, () -> analyze("""
                from test
                | where "foo" COMPARISON emp_no
                """.replace("COMPARISON", comparison)));
            assertThat(
                e.getMessage(),
                containsString(
                    "first argument of [\"foo\" COMPARISON emp_no] is [keyword] so second argument must also be [keyword] but was [integer]"
                        .replace("COMPARISON", comparison)
                )
            );
        }
    }

    public void testCompareDateToString() {
        for (String comparison : COMPARISONS) {
            assertProjectionWithMapping("""
                from test
                | where date COMPARISON "1985-01-01T00:00:00Z"
                | keep date
                """.replace("COMPARISON", comparison), "mapping-multi-field-variation.json", "date");
        }
    }

    public void testCompareStringToDate() {
        for (String comparison : COMPARISONS) {
            assertProjectionWithMapping("""
                from test
                | where "1985-01-01T00:00:00Z" COMPARISON date
                | keep date
                """.replace("COMPARISON", comparison), "mapping-multi-field-variation.json", "date");
        }
    }

    public void testCompareDateToStringFails() {
        for (String comparison : COMPARISONS) {
            verifyUnsupported("""
                from test
                | where date COMPARISON "not-a-date"
                | keep date
                """.replace("COMPARISON", comparison), "Invalid date [not-a-date]", "mapping-multi-field-variation.json");
        }
    }

    public void testDateFormatOnInt() {
        verifyUnsupported("""
            from test
            | eval date_format(int)
            """, "first argument of [date_format(int)] must be [datetime], found value [int] type [integer]");
    }

    public void testDateFormatOnFloat() {
        verifyUnsupported("""
            from test
            | eval date_format(float)
            """, "first argument of [date_format(float)] must be [datetime], found value [float] type [double]");
    }

    public void testDateFormatOnText() {
        verifyUnsupported("""
            from test
            | eval date_format(keyword)
            """, "first argument of [date_format(keyword)] must be [datetime], found value [keyword] type [keyword]");
    }

    public void testDateFormatWithNumericFormat() {
        verifyUnsupported("""
            from test
            | eval date_format(1, date)
            """, "first argument of [date_format(1, date)] must be [string], found value [1] type [integer]");
    }

    public void testDateFormatWithDateFormat() {
        verifyUnsupported("""
            from test
            | eval date_format(date, date)
            """, "first argument of [date_format(date, date)] must be [string], found value [date] type [datetime]");
    }

    public void testDateParseOnInt() {
        verifyUnsupported("""
            from test
            | eval date_parse(keyword, int)
            """, "second argument of [date_parse(keyword, int)] must be [string], found value [int] type [integer]");
    }

    public void testDateParseOnDate() {
        verifyUnsupported("""
            from test
            | eval date_parse(keyword, date)
            """, "second argument of [date_parse(keyword, date)] must be [string], found value [date] type [datetime]");
    }

    public void testDateParseOnIntPattern() {
        verifyUnsupported("""
            from test
            | eval date_parse(int, keyword)
            """, "first argument of [date_parse(int, keyword)] must be [string], found value [int] type [integer]");
    }

    public void testDateTruncOnInt() {
        verifyUnsupported("""
            from test
            | eval date_trunc("1M", int)
            """, "first argument of [date_trunc(\"1M\", int)] must be [datetime], found value [int] type [integer]");
    }

    public void testDateTruncOnFloat() {
        verifyUnsupported("""
            from test
            | eval date_trunc("1M", float)
            """, "first argument of [date_trunc(\"1M\", float)] must be [datetime], found value [float] type [double]");
    }

    public void testDateTruncOnText() {
        verifyUnsupported("""
            from test
            | eval date_trunc("1M", keyword)
            """, "first argument of [date_trunc(\"1M\", keyword)] must be [datetime], found value [keyword] type [keyword]");
    }

    public void testDateTruncWithNumericInterval() {
        verifyUnsupported("""
            from test
            | eval date_trunc(1, date)
            """, "second argument of [date_trunc(1, date)] must be [dateperiod or timeduration], found value [1] type [integer]");
    }

    public void testDateTruncWithDateInterval() {
        verifyUnsupported("""
            from test
            | eval date_trunc(date, date)
            """, "second argument of [date_trunc(date, date)] must be [dateperiod or timeduration], found value [date] type [datetime]");
    }

    // check field declaration is validated even across duplicated declarations
    public void testAggsWithDuplicatesAndNonExistingFunction() throws Exception {
        verifyUnsupported("""
            row a = 1, b = 2
            | stats x = non_existing(a), x = count(a) by b
            """, "Unknown function [non_existing]");
    }

    // check field declaration is validated even across duplicated declarations
    public void testAggsWithDuplicatesAndNonExistingField() throws Exception {
        verifyUnsupported("""
            row a = 1, b = 2
            | stats x = max(non_existing), x = count(a) by b
            """, "Unknown column [non_existing]");
    }

    // duplicates get merged after stats and do not prevent following commands to blow up
    // due to ambiguity
    public void testAggsWithDuplicates() throws Exception {
        var plan = analyze("""
            row a = 1, b = 2
            | stats x = count(a), x = min(a), x = max(a) by b
            | sort x
            """);

        var limit = as(plan, Limit.class);
        var order = as(limit.child(), OrderBy.class);
        var agg = as(order.child(), Aggregate.class);
        var aggregates = agg.aggregates();
        assertThat(aggregates, hasSize(2));
        assertThat(Expressions.names(aggregates), contains("x", "b"));
        var alias = as(aggregates.get(0), Alias.class);
        var max = as(alias.child(), Max.class);
    }

    // expected stats b by b (grouping overrides the rest of the aggs)
    public void testAggsWithOverridingInputAndGrouping() throws Exception {
        var plan = analyze("""
            row a = 1, b = 2
            | stats b = count(a), b = max(a) by b
            | sort b
            """);
        var limit = as(plan, Limit.class);
        var order = as(limit.child(), OrderBy.class);
        var agg = as(order.child(), Aggregate.class);
        var aggregates = agg.aggregates();
        assertThat(aggregates, hasSize(1));
        assertThat(Expressions.names(aggregates), contains("b"));
    }

    public void testAggsWithoutAgg() throws Exception {
        var plan = analyze("""
            row a = 1, b = 2
            | stats by a
            """);

        var limit = as(plan, Limit.class);
        var agg = as(limit.child(), Aggregate.class);
        var aggregates = agg.aggregates();
        assertThat(aggregates, hasSize(1));
        assertThat(Expressions.names(aggregates), contains("a"));
        assertThat(Expressions.names(agg.groupings()), contains("a"));
        assertEquals(agg.groupings(), agg.aggregates());
    }

    public void testAggsWithoutAggAndFollowingCommand() throws Exception {
        var plan = analyze("""
            row a = 1, b = 2
            | stats by a
            | sort a
            """);

        var limit = as(plan, Limit.class);
        var order = as(limit.child(), OrderBy.class);
        var agg = as(order.child(), Aggregate.class);
        var aggregates = agg.aggregates();
        assertThat(aggregates, hasSize(1));
        assertThat(Expressions.names(aggregates), contains("a"));
        assertThat(Expressions.names(agg.groupings()), contains("a"));
        assertEquals(agg.groupings(), agg.aggregates());
    }

    public void testEmptyEsRelationOnLimitZeroWithCount() throws IOException {
        var query = """
            from test*
            | stats count=count(*)
            | sort count desc
            | limit 0""";
        var plan = analyzeWithEmptyFieldCapsResponse(query);
        var limit = as(plan, Limit.class);
        limit = as(limit.child(), Limit.class);
        assertThat(limit.limit().fold(), equalTo(0));
        var orderBy = as(limit.child(), OrderBy.class);
        var agg = as(orderBy.child(), Aggregate.class);
        assertEmptyEsRelation(agg.child());
    }

    public void testEmptyEsRelationOnConstantEvalAndKeep() throws IOException {
        var query = """
            from test*
            | eval c = 1
            | keep c
            | limit 2""";
        var plan = analyzeWithEmptyFieldCapsResponse(query);
        var limit = as(plan, Limit.class);
        limit = as(limit.child(), Limit.class);
        assertThat(limit.limit().fold(), equalTo(2));
        var project = as(limit.child(), EsqlProject.class);
        var eval = as(project.child(), Eval.class);
        assertEmptyEsRelation(eval.child());
    }

    public void testEmptyEsRelationOnConstantEvalAndStats() throws IOException {
        var query = """
            from test*
            | limit 10
            | eval x = 1
            | stats c = count(x)""";
        var plan = analyzeWithEmptyFieldCapsResponse(query);
        var limit = as(plan, Limit.class);
        var agg = as(limit.child(), Aggregate.class);
        var eval = as(agg.child(), Eval.class);
        limit = as(eval.child(), Limit.class);
        assertThat(limit.limit().fold(), equalTo(10));
        assertEmptyEsRelation(limit.child());
    }

    public void testEmptyEsRelationOnCountStar() throws IOException {
        var query = """
            from test*
            | stats c = count(*)""";
        var plan = analyzeWithEmptyFieldCapsResponse(query);
        var limit = as(plan, Limit.class);
        var agg = as(limit.child(), Aggregate.class);
        assertEmptyEsRelation(agg.child());
    }

    public void testUnsupportedFieldsInStats() {
        var errorMsg = "Cannot use field [shape] with unsupported type [geo_shape]";

        verifyUnsupported("""
            from test
            | stats max(shape)
            """, errorMsg);
        verifyUnsupported("""
            from test
            | stats max(int) by shape
            """, errorMsg);
        verifyUnsupported("""
            from test
            | stats max(int) by bool, shape
            """, errorMsg);
    }

    public void testUnsupportedFieldsInEval() {
        var errorMsg = "Cannot use field [shape] with unsupported type [geo_shape]";

        verifyUnsupported("""
            from test
            | eval x = shape
            """, errorMsg);
        verifyUnsupported("""
            from test
            | eval foo = 1, x = shape
            """, errorMsg);
        verifyUnsupported("""
            from test
            | eval x = 1 + shape
            """, errorMsg);
    }

    public void testUnsupportedFieldsInWhere() {
        var errorMsg = "Cannot use field [shape] with unsupported type [geo_shape]";

        verifyUnsupported("""
            from test
            | where shape == "[1.0, 1.0]"
            """, errorMsg);
        verifyUnsupported("""
            from test
            | where int > 2 and shape == "[1.0, 1.0]"
            """, errorMsg);
    }

    public void testUnsupportedFieldsInSort() {
        var errorMsg = "Cannot use field [shape] with unsupported type [geo_shape]";

        verifyUnsupported("""
            from test
            | sort shape
            """, errorMsg);
        verifyUnsupported("""
            from test
            | sort int, shape
            """, errorMsg);
    }

    public void testUnsupportedFieldsInDissect() {
        var errorMsg = "Cannot use field [shape] with unsupported type [geo_shape]";
        verifyUnsupported("""
            from test
            | dissect shape \"%{foo}\"
            """, errorMsg);
    }

    public void testUnsupportedFieldsInGrok() {
        var errorMsg = "Cannot use field [shape] with unsupported type [geo_shape]";
        verifyUnsupported("""
            from test
            | grok shape \"%{WORD:foo}\"
            """, errorMsg);
    }

    public void testRegexOnInt() {
        for (String op : new String[] { "like", "rlike" }) {
            var e = expectThrows(VerificationException.class, () -> analyze("""
                from test
                | where emp_no COMPARISON "foo"
                """.replace("COMPARISON", op)));
            assertThat(
                e.getMessage(),
                containsString(
                    "argument of [emp_no COMPARISON \"foo\"] must be [string], found value [emp_no] type [integer]".replace(
                        "COMPARISON",
                        op
                    )
                )
            );
        }
    }

    public void testUnsupportedTypesWithToString() {
        // DATE_PERIOD and TIME_DURATION types have been added, but not really patched through the engine; i.e. supported.
<<<<<<< HEAD
        final String supportedTypes = "boolean or datetime or ip or numeric or string or version";
=======
        final String supportedTypes = "boolean, cartesian_point, datetime, double, geo_point, integer, ip, keyword, long, text, "
            + "unsigned_long or version";
>>>>>>> 02c52953
        verifyUnsupported(
            "row period = 1 year | eval to_string(period)",
            "line 1:28: argument of [to_string(period)] must be [" + supportedTypes + "], found value [period] type [date_period]"
        );
        verifyUnsupported(
            "row duration = 1 hour | eval to_string(duration)",
            "line 1:30: argument of [to_string(duration)] must be [" + supportedTypes + "], found value [duration] type [time_duration]"
        );
        verifyUnsupported("from test | eval to_string(shape)", "line 1:28: Cannot use field [shape] with unsupported type [geo_shape]");
    }

    public void testNonExistingEnrichPolicy() {
        var e = expectThrows(VerificationException.class, () -> analyze("""
            from test
            | enrich foo on bar
            """));
        assertThat(e.getMessage(), containsString("unresolved enrich policy [foo]"));
    }

    public void testNonExistingEnrichNoMatchField() {
        var e = expectThrows(VerificationException.class, () -> analyze("""
            from test
            | enrich foo
            """));
        assertThat(e.getMessage(), containsString("unresolved enrich policy [foo]"));
    }

    public void testNonExistingEnrichPolicyWithSimilarName() {
        var e = expectThrows(VerificationException.class, () -> analyze("""
            from test
            | enrich language on bar
            """));
        assertThat(e.getMessage(), containsString("unresolved enrich policy [language], did you mean [languages]"));
    }

    public void testEnrichPolicyMatchFieldName() {
        verifyUnsupported("from test | enrich languages on bar", "Unknown column [bar]");
        verifyUnsupported("from test | enrich languages on keywords", "Unknown column [keywords], did you mean [keyword]?");
        verifyUnsupported("from test | enrich languages on keyword with foo", "Enrich field [foo] not found in enrich policy [languages]");
        verifyUnsupported(
            "from test | enrich languages on keyword with language_namez",
            "Enrich field [language_namez] not found in enrich policy [languages], did you mean [language_name]"
        );
        verifyUnsupported(
            "from test | enrich languages on keyword with x = language_namez",
            "Enrich field [language_namez] not found in enrich policy [languages], did you mean [language_name]"
        );
    }

    public void testEnrichWrongMatchFieldType() {
        var e = expectThrows(VerificationException.class, () -> analyze("""
            from test
            | enrich languages on languages
            | keep first_name, language_name, id
            """));
        assertThat(
            e.getMessage(),
            containsString("Unsupported type [INTEGER] for enrich matching field [languages]; only KEYWORD allowed")
        );
    }

    public void testValidEnrich() {
        assertProjection("""
            from test
            | eval x = to_string(languages)
            | enrich languages on x
            | keep first_name, language_name
            """, "first_name", "language_name");

        assertProjection("""
            from test
            | eval x = to_string(languages)
            | enrich languages on x with language_name
            | keep first_name, language_name
            """, "first_name", "language_name");

        assertProjection("""
            from test
            | eval x = to_string(languages)
            | enrich languages on x with y = language_name
            | keep first_name, y
            """, "first_name", "y");
    }

    public void testEnrichExcludesPolicyKey() {
        var e = expectThrows(VerificationException.class, () -> analyze("""
            from test
            | eval x = to_string(languages)
            | enrich languages on x
            | keep first_name, language_name, id
            """));
        assertThat(e.getMessage(), containsString("Unknown column [id]"));
    }

    public void testEnrichFieldsIncludeMatchField() {
        String query = """
            FROM test
            | EVAL x = to_string(languages)
            | ENRICH languages ON x
            | KEEP language_name, language_code
            """;
        IndexResolution testIndex = loadMapping("mapping-basic.json", "test");
        IndexResolution languageIndex = loadMapping("mapping-languages.json", "languages");
        var enrichPolicy = new EnrichPolicy("match", null, List.of("unused"), "language_code", List.of("language_code", "language_name"));
        EnrichResolution enrichResolution = new EnrichResolution(
            Set.of(new EnrichPolicyResolution("languages", enrichPolicy, languageIndex)),
            Set.of("languages")
        );
        AnalyzerContext context = new AnalyzerContext(configuration(query), new EsqlFunctionRegistry(), testIndex, enrichResolution);
        Analyzer analyzer = new Analyzer(context, TEST_VERIFIER);
        LogicalPlan plan = analyze(query, analyzer);
        var limit = as(plan, Limit.class);
        assertThat(Expressions.names(limit.output()), contains("language_name", "language_code"));
    }

    public void testChainedEvalFieldsUse() {
        var query = "from test | eval x0 = pow(salary, 1), x1 = pow(x0, 2), x2 = pow(x1, 3)";
        int additionalEvals = randomIntBetween(0, 5);
        for (int i = 0, j = 3; i < additionalEvals; i++, j++) {
            query += ", x" + j + " = pow(x" + (j - 1) + ", " + i + ")";
        }
        assertProjection(query + " | keep x*", IntStream.range(0, additionalEvals + 3).mapToObj(v -> "x" + v).toArray(String[]::new));
    }

    public void testMissingAttributeException_InChainedEval() {
        var e = expectThrows(VerificationException.class, () -> analyze("""
            from test
            | eval x1 = concat(first_name, "."), x2 = concat(x1, last_name), x3 = concat(x2, x1), x4 = concat(x3, x5)
            | keep x*
            """));
        assertThat(e.getMessage(), containsString("Unknown column [x5], did you mean any of [x1, x2, x3]?"));
    }

    private void verifyUnsupported(String query, String errorMessage) {
        verifyUnsupported(query, errorMessage, "mapping-multi-field-variation.json");
    }

    private void verifyUnsupported(String query, String errorMessage, String mappingFileName) {
        var e = expectThrows(VerificationException.class, () -> analyze(query, mappingFileName));
        assertThat(e.getMessage(), containsString(errorMessage));
    }

    private void assertProjection(String query, String... names) {
        var plan = analyze(query);
        var limit = as(plan, Limit.class);
        assertThat(Expressions.names(limit.output()), contains(names));
    }

    private void assertProjectionTypes(String query, DataType... types) {
        var plan = analyze(query);
        var limit = as(plan, Limit.class);
        assertThat(limit.output().stream().map(NamedExpression::dataType).toList(), contains(types));
    }

    private void assertProjectionWithMapping(String query, String mapping, String... names) {
        var plan = analyze(query, mapping.toString());
        var limit = as(plan, Limit.class);
        assertThat(Expressions.names(limit.output()), contains(names));
    }

    @Override
    protected List<String> filteredWarnings() {
        return withDefaultLimitWarning(super.filteredWarnings());
    }

    private static LogicalPlan analyzeWithEmptyFieldCapsResponse(String query) throws IOException {
        IndexResolution resolution = IndexResolver.mergedMappings(
            EsqlDataTypeRegistry.INSTANCE,
            "test*",
            readFieldCapsResponse("empty_field_caps_response.json"),
            EsqlSession::specificValidity,
            IndexResolver.PRESERVE_PROPERTIES,
            IndexResolver.INDEX_METADATA_FIELD
        );
        var analyzer = analyzer(resolution, TEST_VERIFIER, configuration(query));
        return analyze(query, analyzer);
    }

    private static FieldCapabilitiesResponse readFieldCapsResponse(String resourceName) throws IOException {
        InputStream stream = AnalyzerTests.class.getResourceAsStream("/" + resourceName);
        BytesReference ref = Streams.readFully(stream);
        XContentParser parser = XContentHelper.createParser(XContentParserConfiguration.EMPTY, ref, XContentType.JSON);
        return FieldCapabilitiesResponse.fromXContent(parser);
    }

    private void assertEmptyEsRelation(LogicalPlan plan) {
        assertThat(plan, instanceOf(EsRelation.class));
        EsRelation esRelation = (EsRelation) plan;
        assertThat(esRelation.output(), equalTo(NO_FIELDS));
        assertTrue(esRelation.index().mapping().isEmpty());
    }
}<|MERGE_RESOLUTION|>--- conflicted
+++ resolved
@@ -1292,12 +1292,7 @@
 
     public void testUnsupportedTypesWithToString() {
         // DATE_PERIOD and TIME_DURATION types have been added, but not really patched through the engine; i.e. supported.
-<<<<<<< HEAD
-        final String supportedTypes = "boolean or datetime or ip or numeric or string or version";
-=======
-        final String supportedTypes = "boolean, cartesian_point, datetime, double, geo_point, integer, ip, keyword, long, text, "
-            + "unsigned_long or version";
->>>>>>> 02c52953
+        final String supportedTypes = "boolean or cartesian_point or datetime or geo_point or ip or numeric or string or version";
         verifyUnsupported(
             "row period = 1 year | eval to_string(period)",
             "line 1:28: argument of [to_string(period)] must be [" + supportedTypes + "], found value [period] type [date_period]"
