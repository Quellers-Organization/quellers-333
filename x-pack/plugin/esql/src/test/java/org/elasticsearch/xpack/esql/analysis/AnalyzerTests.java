--- conflicted
+++ resolved
@@ -1885,12 +1885,17 @@
     }
 
     public void testLookup() {
-<<<<<<< HEAD
-        LogicalPlan plan = analyze("""
+        String query = """
               FROM test
             | RENAME languages AS int
             | LOOKUP int_number_names ON int
-            """);
+            """;
+        if (Build.current().isProductionRelease()) {
+            var e = expectThrows(VerificationException.class, () -> analyze(query));
+            assertThat(e.getMessage(), containsString("line 3:4: LOOKUP is in preview and only available in SNAPSHOT build"));
+            return;
+        }
+        LogicalPlan plan = analyze(query);
         var limit = as(plan, Limit.class);
         assertThat(limit.limit().fold(), equalTo(1000));
 
@@ -1914,6 +1919,10 @@
               FROM test
             | LOOKUP int_number_names ON garbage
             """));
+        if (Build.current().isProductionRelease()) {
+            assertThat(e.getMessage(), containsString("line 3:4: LOOKUP is in preview and only available in SNAPSHOT build"));
+            return;
+        }
         assertThat(e.getMessage(), containsString("Unknown column in lookup target [garbage]"));
     }
 
@@ -1922,19 +1931,11 @@
               FROM test
             | LOOKUP garbage ON a
             """));
-        assertThat(e.getMessage(), containsString("Unknown table [garbage]"));
-=======
-        var e = expectThrows(ParsingException.class, () -> analyze("""
-              FROM test
-            | RENAME languages AS int
-            | LOOKUP int_number_names ON int
-            """));
         if (Build.current().isProductionRelease()) {
             assertThat(e.getMessage(), containsString("line 3:4: LOOKUP is in preview and only available in SNAPSHOT build"));
             return;
         }
-        assertThat(e.getMessage(), containsString("LOOKUP not yet supported"));
->>>>>>> 4d1e27b8
+        assertThat(e.getMessage(), containsString("Unknown table [garbage]"));
     }
 
     private void verifyUnsupported(String query, String errorMessage) {
