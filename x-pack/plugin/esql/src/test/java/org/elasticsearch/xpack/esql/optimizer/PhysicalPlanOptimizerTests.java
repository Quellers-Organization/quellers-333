/*
 * Copyright Elasticsearch B.V. and/or licensed to Elasticsearch B.V. under one
 * or more contributor license agreements. Licensed under the Elastic License
 * 2.0; you may not use this file except in compliance with the Elastic License
 * 2.0.
 */

package org.elasticsearch.xpack.esql.optimizer;

import com.carrotsearch.randomizedtesting.annotations.ParametersFactory;

import org.elasticsearch.common.settings.Settings;
import org.elasticsearch.common.util.set.Sets;
import org.elasticsearch.core.Tuple;
import org.elasticsearch.index.query.BoolQueryBuilder;
import org.elasticsearch.index.query.QueryBuilder;
import org.elasticsearch.index.query.RangeQueryBuilder;
import org.elasticsearch.index.query.RegexpQueryBuilder;
import org.elasticsearch.index.query.TermQueryBuilder;
import org.elasticsearch.index.query.TermsQueryBuilder;
import org.elasticsearch.index.query.WildcardQueryBuilder;
import org.elasticsearch.test.ESTestCase;
import org.elasticsearch.xpack.core.enrich.EnrichPolicy;
import org.elasticsearch.xpack.esql.EsqlTestUtils;
import org.elasticsearch.xpack.esql.analysis.Analyzer;
import org.elasticsearch.xpack.esql.analysis.AnalyzerContext;
import org.elasticsearch.xpack.esql.analysis.EnrichResolution;
import org.elasticsearch.xpack.esql.analysis.Verifier;
import org.elasticsearch.xpack.esql.enrich.EnrichPolicyResolution;
import org.elasticsearch.xpack.esql.evaluator.predicate.operator.comparison.Equals;
import org.elasticsearch.xpack.esql.evaluator.predicate.operator.comparison.GreaterThan;
import org.elasticsearch.xpack.esql.evaluator.predicate.operator.comparison.GreaterThanOrEqual;
import org.elasticsearch.xpack.esql.evaluator.predicate.operator.comparison.LessThan;
import org.elasticsearch.xpack.esql.evaluator.predicate.operator.comparison.LessThanOrEqual;
import org.elasticsearch.xpack.esql.expression.function.EsqlFunctionRegistry;
import org.elasticsearch.xpack.esql.expression.function.scalar.math.Round;
import org.elasticsearch.xpack.esql.parser.EsqlParser;
import org.elasticsearch.xpack.esql.plan.logical.local.LocalSupplier;
import org.elasticsearch.xpack.esql.plan.physical.AggregateExec;
import org.elasticsearch.xpack.esql.plan.physical.DissectExec;
import org.elasticsearch.xpack.esql.plan.physical.EnrichExec;
import org.elasticsearch.xpack.esql.plan.physical.EsQueryExec;
import org.elasticsearch.xpack.esql.plan.physical.EsQueryExec.FieldSort;
import org.elasticsearch.xpack.esql.plan.physical.EsSourceExec;
import org.elasticsearch.xpack.esql.plan.physical.EstimatesRowSize;
import org.elasticsearch.xpack.esql.plan.physical.EvalExec;
import org.elasticsearch.xpack.esql.plan.physical.ExchangeExec;
import org.elasticsearch.xpack.esql.plan.physical.FieldExtractExec;
import org.elasticsearch.xpack.esql.plan.physical.FilterExec;
import org.elasticsearch.xpack.esql.plan.physical.FragmentExec;
import org.elasticsearch.xpack.esql.plan.physical.GrokExec;
import org.elasticsearch.xpack.esql.plan.physical.LimitExec;
import org.elasticsearch.xpack.esql.plan.physical.LocalSourceExec;
import org.elasticsearch.xpack.esql.plan.physical.PhysicalPlan;
import org.elasticsearch.xpack.esql.plan.physical.ProjectExec;
import org.elasticsearch.xpack.esql.plan.physical.TopNExec;
import org.elasticsearch.xpack.esql.planner.Mapper;
import org.elasticsearch.xpack.esql.planner.PhysicalVerificationException;
import org.elasticsearch.xpack.esql.planner.PlannerUtils;
import org.elasticsearch.xpack.esql.plugin.EsqlPlugin;
import org.elasticsearch.xpack.esql.plugin.QueryPragmas;
import org.elasticsearch.xpack.esql.querydsl.query.SingleValueQuery;
import org.elasticsearch.xpack.esql.session.EsqlConfiguration;
import org.elasticsearch.xpack.esql.stats.Metrics;
import org.elasticsearch.xpack.esql.stats.SearchStats;
import org.elasticsearch.xpack.esql.type.EsqlDataTypes;
import org.elasticsearch.xpack.ql.expression.Attribute;
import org.elasticsearch.xpack.ql.expression.Expressions;
import org.elasticsearch.xpack.ql.expression.FieldAttribute;
import org.elasticsearch.xpack.ql.expression.MetadataAttribute;
import org.elasticsearch.xpack.ql.expression.NamedExpression;
import org.elasticsearch.xpack.ql.expression.Order;
import org.elasticsearch.xpack.ql.expression.function.FunctionRegistry;
import org.elasticsearch.xpack.ql.expression.predicate.logical.Not;
import org.elasticsearch.xpack.ql.index.EsIndex;
import org.elasticsearch.xpack.ql.index.IndexResolution;
import org.elasticsearch.xpack.ql.type.DataTypes;
import org.elasticsearch.xpack.ql.type.DateUtils;
import org.elasticsearch.xpack.ql.type.EsField;
import org.junit.Before;

import java.util.HashSet;
import java.util.List;
import java.util.Locale;
import java.util.Map;
import java.util.Set;
import java.util.stream.Collectors;

import static java.util.Arrays.asList;
import static org.elasticsearch.core.Tuple.tuple;
import static org.elasticsearch.xpack.esql.EsqlTestUtils.as;
import static org.elasticsearch.xpack.esql.EsqlTestUtils.loadMapping;
import static org.elasticsearch.xpack.esql.EsqlTestUtils.statsForMissingField;
import static org.elasticsearch.xpack.esql.SerializationTestUtils.assertSerialization;
import static org.elasticsearch.xpack.ql.expression.Expressions.name;
import static org.elasticsearch.xpack.ql.expression.Expressions.names;
import static org.elasticsearch.xpack.ql.expression.Order.OrderDirection.ASC;
import static org.elasticsearch.xpack.ql.expression.function.scalar.FunctionTestUtils.l;
import static org.hamcrest.Matchers.contains;
import static org.hamcrest.Matchers.containsString;
import static org.hamcrest.Matchers.equalTo;
import static org.hamcrest.Matchers.hasSize;
import static org.hamcrest.Matchers.instanceOf;
import static org.hamcrest.Matchers.is;
import static org.hamcrest.Matchers.nullValue;

//@TestLogging(value = "org.elasticsearch.xpack.esql.optimizer.LocalLogicalPlanOptimizer:TRACE", reason = "debug")
public class PhysicalPlanOptimizerTests extends ESTestCase {

    private static final String PARAM_FORMATTING = "%1$s";

    /**
     * Estimated size of a keyword field in bytes.
     */
    private static final int KEYWORD_EST = EstimatesRowSize.estimateSize(DataTypes.KEYWORD);

    private EsqlParser parser;
    private Analyzer analyzer;
    private LogicalPlanOptimizer logicalOptimizer;
    private PhysicalPlanOptimizer physicalPlanOptimizer;
    private Mapper mapper;
    private Map<String, EsField> mapping;
    private int allFieldRowSize;

    private final EsqlConfiguration config;

    @ParametersFactory(argumentFormatting = PARAM_FORMATTING)
    public static List<Object[]> readScriptSpec() {
        return settings().stream().map(t -> {
            var settings = Settings.builder().loadFromMap(t.v2()).build();
            return new Object[] {
                t.v1(),
                new EsqlConfiguration(
                    DateUtils.UTC,
                    Locale.US,
                    null,
                    null,
                    new QueryPragmas(settings),
                    EsqlPlugin.QUERY_RESULT_TRUNCATION_MAX_SIZE.getDefault(settings)
                ) };
        }).toList();
    }

    private static List<Tuple<String, Map<String, Object>>> settings() {
        return asList(new Tuple<>("default", Map.of()));
    }

    public PhysicalPlanOptimizerTests(String name, EsqlConfiguration config) {
        this.config = config;
    }

    @Before
    public void init() {
        parser = new EsqlParser();

        mapping = loadMapping("mapping-basic.json");
        allFieldRowSize = mapping.values()
            .stream()
            .mapToInt(f -> EstimatesRowSize.estimateSize(EsqlDataTypes.widenSmallNumericTypes(f.getDataType())))
            .sum();
        EsIndex test = new EsIndex("test", mapping);
        IndexResolution getIndexResult = IndexResolution.valid(test);
        logicalOptimizer = new LogicalPlanOptimizer();
        physicalPlanOptimizer = new PhysicalPlanOptimizer(new PhysicalOptimizerContext(config));
        FunctionRegistry functionRegistry = new EsqlFunctionRegistry();
        mapper = new Mapper(functionRegistry);
        var enrichResolution = new EnrichResolution(
            Set.of(
                new EnrichPolicyResolution(
                    "foo",
                    new EnrichPolicy(EnrichPolicy.MATCH_TYPE, null, List.of("idx"), "fld", List.of("a", "b")),
                    IndexResolution.valid(
                        new EsIndex(
                            "idx",
                            Map.ofEntries(
                                Map.entry("a", new EsField("a", DataTypes.INTEGER, Map.of(), true)),
                                Map.entry("b", new EsField("b", DataTypes.LONG, Map.of(), true))
                            )
                        )
                    )
                )
            ),
            Set.of("foo")
        );

        analyzer = new Analyzer(
            new AnalyzerContext(config, functionRegistry, getIndexResult, enrichResolution),
            new Verifier(new Metrics())
        );
    }

    public void testSingleFieldExtractor() {
        // using a function (round()) here and following tests to prevent the optimizer from pushing the
        // filter down to the source and thus change the shape of the expected physical tree.
        var plan = physicalPlan("""
            from test
            | where round(emp_no) > 10
            """);

        var optimized = optimizedPlan(plan);
        var topLimit = as(optimized, LimitExec.class);
        var exchange = asRemoteExchange(topLimit.child());
        var project = as(exchange.child(), ProjectExec.class);
        var restExtract = as(project.child(), FieldExtractExec.class);
        var limit = as(restExtract.child(), LimitExec.class);
        var filter = as(limit.child(), FilterExec.class);
        var extract = as(filter.child(), FieldExtractExec.class);

        assertEquals(
            Sets.difference(allFieldsExcludingTextWithExact(mapping), Set.of("emp_no")),
            Sets.newHashSet(names(restExtract.attributesToExtract()))
        );
        assertEquals(Set.of("emp_no"), Sets.newHashSet(names(extract.attributesToExtract())));

        var query = as(extract.child(), EsQueryExec.class);
        assertThat(query.estimatedRowSize(), equalTo(Integer.BYTES + allFieldRowSize));
    }

    public void testExactlyOneExtractorPerFieldWithPruning() {
        var plan = physicalPlan("""
            from test
            | where round(emp_no) > 10
            | eval c = emp_no
            """);

        var optimized = optimizedPlan(plan);
        var eval = as(optimized, EvalExec.class);
        var topLimit = as(eval.child(), LimitExec.class);
        var exchange = asRemoteExchange(topLimit.child());
        var project = as(exchange.child(), ProjectExec.class);
        var restExtract = as(project.child(), FieldExtractExec.class);
        var limit = as(restExtract.child(), LimitExec.class);
        var filter = as(limit.child(), FilterExec.class);
        var extract = as(filter.child(), FieldExtractExec.class);

        assertEquals(
            Sets.difference(allFieldsExcludingTextWithExact(mapping), Set.of("emp_no")),
            Sets.newHashSet(names(restExtract.attributesToExtract()))
        );
        assertThat(names(extract.attributesToExtract()), contains("emp_no"));

        var query = source(extract.child());
        // An int for doc id and one for c
        assertThat(query.estimatedRowSize(), equalTo(allFieldRowSize + Integer.BYTES * 2));
    }

    private Set<String> allFieldsExcludingTextWithExact(Map<String, EsField> mapping) {
        Set<String> result = new HashSet<>();
        for (Map.Entry<String, EsField> entry : mapping.entrySet()) {
            String name = entry.getKey();
            EsField field = entry.getValue();
            if (field.getDataType() != DataTypes.TEXT || field.getProperties().isEmpty()) {
                result.add(name);
            } else {
                for (String s : entry.getValue().getProperties().keySet()) {
                    result.add(entry.getKey() + "." + s);
                }
            }
        }
        return result;
    }

    public void testDoubleExtractorPerFieldEvenWithAliasNoPruningDueToImplicitProjection() {
        var plan = physicalPlan("""
            from test
            | where round(emp_no) > 10
            | eval c = salary
            | stats x = sum(c)
            """);

        var optimized = optimizedPlan(plan);
        var limit = as(optimized, LimitExec.class);
        var aggregate = as(limit.child(), AggregateExec.class);
        assertThat(aggregate.estimatedRowSize(), equalTo(Long.BYTES));

        var exchange = asRemoteExchange(aggregate.child());
        aggregate = as(exchange.child(), AggregateExec.class);
        assertThat(aggregate.estimatedRowSize(), equalTo(Long.BYTES));

        var eval = as(aggregate.child(), EvalExec.class);

        var extract = as(eval.child(), FieldExtractExec.class);
        assertThat(names(extract.attributesToExtract()), contains("salary"));

        var filter = as(extract.child(), FilterExec.class);
        extract = as(filter.child(), FieldExtractExec.class);
        assertThat(names(extract.attributesToExtract()), contains("emp_no"));

        var query = source(extract.child());
        assertThat(query.estimatedRowSize(), equalTo(Integer.BYTES * 4 /* for doc id, emp_no, salary, and c */));
    }

    public void testTripleExtractorPerField() {
        var plan = physicalPlan("""
            from test
            | where round(emp_no) > 10
            | eval c = first_name
            | stats x = sum(salary)
            """);

        var optimized = optimizedPlan(plan);
        var limit = as(optimized, LimitExec.class);
        var aggregate = as(limit.child(), AggregateExec.class);
        var exchange = asRemoteExchange(aggregate.child());
        aggregate = as(exchange.child(), AggregateExec.class);

        var extract = as(aggregate.child(), FieldExtractExec.class);
        assertThat(names(extract.attributesToExtract()), contains("salary"));

        var filter = as(extract.child(), FilterExec.class);
        extract = as(filter.child(), FieldExtractExec.class);
        assertThat(names(extract.attributesToExtract()), contains("emp_no"));

        var query = source(extract.child());
        // for doc ids, emp_no, salary
        int estimatedSize = Integer.BYTES * 3;
        assertThat(query.estimatedRowSize(), equalTo(estimatedSize));
    }

    /**
     * Expected
     * LimitExec[10000[INTEGER]]
     * \_AggregateExec[[],[AVG(salary{f}#14) AS x],FINAL]
     *   \_AggregateExec[[],[AVG(salary{f}#14) AS x],PARTIAL]
     *     \_FilterExec[ROUND(emp_no{f}#9) > 10[INTEGER]]
     *       \_TopNExec[[Order[last_name{f}#13,ASC,LAST]],10[INTEGER]]
     *         \_ExchangeExec[]
     *           \_ProjectExec[[salary{f}#14, first_name{f}#10, emp_no{f}#9, last_name{f}#13]]     -- project away _doc
     *             \_FieldExtractExec[salary{f}#14, first_name{f}#10, emp_no{f}#9, last_n..]       -- local field extraction
     *               \_EsQueryExec[test], query[][_doc{f}#16], limit[10], sort[[last_name]]
     */
    public void testExtractorForField() {
        var plan = physicalPlan("""
            from test
            | sort last_name
            | limit 10
            | where round(emp_no) > 10
            | eval c = first_name
            | stats x = sum(salary)
            """);

        var optimized = optimizedPlan(plan);
        var limit = as(optimized, LimitExec.class);
        var aggregateFinal = as(limit.child(), AggregateExec.class);
        assertThat(aggregateFinal.estimatedRowSize(), equalTo(Long.BYTES));

        var aggregatePartial = as(aggregateFinal.child(), AggregateExec.class);
        var filter = as(aggregatePartial.child(), FilterExec.class);
        var topN = as(filter.child(), TopNExec.class);

        var exchange = asRemoteExchange(topN.child());
        var project = as(exchange.child(), ProjectExec.class);
        var extract = as(project.child(), FieldExtractExec.class);
        assertThat(names(extract.attributesToExtract()), contains("salary", "emp_no", "last_name"));
        var source = source(extract.child());
        assertThat(source.limit(), is(topN.limit()));
        assertThat(source.sorts(), is(sorts(topN.order())));

        assertThat(source.limit(), is(l(10)));
        assertThat(source.sorts().size(), is(1));
        FieldSort order = source.sorts().get(0);
        assertThat(order.direction(), is(ASC));
        assertThat(name(order.field()), is("last_name"));
        // last name is keyword, salary, emp_no, doc id, segment, forwards and backwards doc id maps are all ints
        int estimatedSize = KEYWORD_EST + Integer.BYTES * 6;
        assertThat(source.estimatedRowSize(), equalTo(estimatedSize));
    }

    /**
     * Expected
     *
     * EvalExec[[emp_no{f}#538 + 1[INTEGER] AS emp_no]]
     * \_EvalExec[[emp_no{f}#538 + 1[INTEGER] AS e]]
     *   \_LimitExec[10000[INTEGER]]
     *     \_ExchangeExec[GATHER,SINGLE_DISTRIBUTION]
     *       \_ProjectExec[[_meta_field{f}#537, emp_no{f}#538, first_name{f}#539, languages{f}#540, last_name{f}#541, salary{f}#542]]
     *         \_FieldExtractExec[_meta_field{f}#537, emp_no{f}#538, first_name{f}#53..]
     *           \_EsQueryExec[test], query[][_doc{f}#543], limit[10000]
     */
    public void testExtractorMultiEvalWithDifferentNames() {
        var plan = physicalPlan("""
            from test
            | eval e = emp_no + 1
            | eval emp_no = emp_no + 1
            """);

        var optimized = optimizedPlan(plan);
        var eval = as(optimized, EvalExec.class);
        eval = as(eval.child(), EvalExec.class);
        var topLimit = as(eval.child(), LimitExec.class);
        var exchange = asRemoteExchange(topLimit.child());
        var project = as(exchange.child(), ProjectExec.class);
        var extract = as(project.child(), FieldExtractExec.class);
        assertThat(
            names(extract.attributesToExtract()),
            contains("_meta_field", "emp_no", "first_name", "gender", "job.raw", "languages", "last_name", "salary")
        );
    }

    /**
     * Expected
     * EvalExec[[emp_no{r}#120 + 1[INTEGER] AS emp_no]]
     * \_EvalExec[[emp_no{f}#125 + 1[INTEGER] AS emp_no]]
     *   \_LimitExec[10000[INTEGER]]
     *     \_ExchangeExec[GATHER,SINGLE_DISTRIBUTION]
     *       \_ProjectExec[[_meta_field{f}#124, emp_no{f}#125, first_name{f}#126, languages{f}#127, last_name{f}#128, salary{f}#129]]
     *         \_FieldExtractExec[_meta_field{f}#124, emp_no{f}#125, first_name{f}#12..]
     *           \_EsQueryExec[test], query[][_doc{f}#130], limit[10000]
     */
    public void testExtractorMultiEvalWithSameName() {
        var plan = physicalPlan("""
            from test
            | eval emp_no = emp_no + 1
            | eval emp_no = emp_no + 1
            """);

        var optimized = optimizedPlan(plan);
        var eval = as(optimized, EvalExec.class);
        eval = as(eval.child(), EvalExec.class);
        var topLimit = as(eval.child(), LimitExec.class);
        var exchange = asRemoteExchange(topLimit.child());
        var project = as(exchange.child(), ProjectExec.class);
        var extract = as(project.child(), FieldExtractExec.class);
        assertThat(
            names(extract.attributesToExtract()),
            contains("_meta_field", "emp_no", "first_name", "gender", "job.raw", "languages", "last_name", "salary")
        );
    }

    public void testExtractorsOverridingFields() {
        var plan = physicalPlan("""
            from test
            | stats emp_no = sum(emp_no)
            """);

        var optimized = optimizedPlan(plan);
        var limit = as(optimized, LimitExec.class);
        var node = as(limit.child(), AggregateExec.class);
        var exchange = asRemoteExchange(node.child());
        var aggregate = as(exchange.child(), AggregateExec.class);

        var extract = as(aggregate.child(), FieldExtractExec.class);
        assertThat(names(extract.attributesToExtract()), contains("emp_no"));
    }

    public void testDoNotExtractGroupingFields() {
        var plan = physicalPlan("""
            from test
            | stats x = sum(salary) by first_name
            """);

        var optimized = optimizedPlan(plan);
        var limit = as(optimized, LimitExec.class);
        var aggregate = as(limit.child(), AggregateExec.class);
        assertThat(aggregate.estimatedRowSize(), equalTo(Long.BYTES + KEYWORD_EST));
        assertThat(aggregate.groupings(), hasSize(1));

        var exchange = asRemoteExchange(aggregate.child());
        aggregate = as(exchange.child(), AggregateExec.class);
        assertThat(aggregate.estimatedRowSize(), equalTo(Long.BYTES + KEYWORD_EST));
        assertThat(aggregate.groupings(), hasSize(1));

        var extract = as(aggregate.child(), FieldExtractExec.class);
        assertThat(names(extract.attributesToExtract()), equalTo(List.of("salary")));

        var source = source(extract.child());
        // doc id and salary are ints. salary isn't extracted.
        // TODO salary kind of is extracted. At least sometimes it is. should it count?
        assertThat(source.estimatedRowSize(), equalTo(Integer.BYTES * 2));
    }

    public void testExtractGroupingFieldsIfAggd() {
        var plan = physicalPlan("""
            from test
            | stats x = count(first_name) by first_name
            """);

        var optimized = optimizedPlan(plan);
        var limit = as(optimized, LimitExec.class);
        var aggregate = as(limit.child(), AggregateExec.class);
        assertThat(aggregate.groupings(), hasSize(1));
        assertThat(aggregate.estimatedRowSize(), equalTo(Long.BYTES + KEYWORD_EST));

        var exchange = asRemoteExchange(aggregate.child());
        aggregate = as(exchange.child(), AggregateExec.class);
        assertThat(aggregate.groupings(), hasSize(1));
        assertThat(aggregate.estimatedRowSize(), equalTo(Long.BYTES + KEYWORD_EST));

        var extract = as(aggregate.child(), FieldExtractExec.class);
        assertThat(names(extract.attributesToExtract()), equalTo(List.of("first_name")));

        var source = source(extract.child());
        assertThat(source.estimatedRowSize(), equalTo(Integer.BYTES + KEYWORD_EST));
    }

    public void testExtractGroupingFieldsIfAggdWithEval() {
        var plan = physicalPlan("""
            from test
            | eval g = first_name
            | stats x = count(first_name) by first_name
            """);

        var optimized = optimizedPlan(plan);
        var limit = as(optimized, LimitExec.class);
        var aggregate = as(limit.child(), AggregateExec.class);
        assertThat(aggregate.groupings(), hasSize(1));
        assertThat(aggregate.estimatedRowSize(), equalTo(Long.BYTES + KEYWORD_EST));

        var exchange = asRemoteExchange(aggregate.child());
        aggregate = as(exchange.child(), AggregateExec.class);
        assertThat(aggregate.groupings(), hasSize(1));
        assertThat(aggregate.estimatedRowSize(), equalTo(Long.BYTES + KEYWORD_EST));

        var extract = as(aggregate.child(), FieldExtractExec.class);
        assertThat(names(extract.attributesToExtract()), equalTo(List.of("first_name")));

        var source = source(extract.child());
        assertThat(source.estimatedRowSize(), equalTo(Integer.BYTES + KEYWORD_EST));
    }

    public void testQueryWithAggregation() {
        var plan = physicalPlan("""
            from test
            | stats sum(emp_no)
            """);

        var optimized = optimizedPlan(plan);
        var limit = as(optimized, LimitExec.class);
        var node = as(limit.child(), AggregateExec.class);
        var exchange = asRemoteExchange(node.child());
        var aggregate = as(exchange.child(), AggregateExec.class);
        assertThat(aggregate.estimatedRowSize(), equalTo(Long.BYTES));

        var extract = as(aggregate.child(), FieldExtractExec.class);
        assertThat(names(extract.attributesToExtract()), contains("emp_no"));
        assertThat(aggregate.estimatedRowSize(), equalTo(Long.BYTES));
    }

    public void testQueryWithAggAfterEval() {
        var plan = physicalPlan("""
            from test
            | stats agg_emp = sum(emp_no)
            | eval x = agg_emp + 7
            """);

        var optimized = optimizedPlan(plan);
        var eval = as(optimized, EvalExec.class);
        var topLimit = as(eval.child(), LimitExec.class);
        var agg = as(topLimit.child(), AggregateExec.class);
        // sum and x are longs
        assertThat(agg.estimatedRowSize(), equalTo(Long.BYTES * 2));
        var exchange = asRemoteExchange(agg.child());
        var aggregate = as(exchange.child(), AggregateExec.class);
        // sum is long a long, x isn't calculated until the agg above
        assertThat(aggregate.estimatedRowSize(), equalTo(Long.BYTES));
        var extract = as(aggregate.child(), FieldExtractExec.class);
        assertThat(names(extract.attributesToExtract()), contains("emp_no"));
    }

    public void testQueryWithNull() {
        var plan = physicalPlan("""
            from test
            | eval nullsum = emp_no + null
            | sort emp_no
            | limit 1
            """);

        var optimized = optimizedPlan(plan);
        var topN = as(optimized, TopNExec.class);
        // no fields are added after the top n - so 0 here
        assertThat(topN.estimatedRowSize(), equalTo(0));

        var exchange = asRemoteExchange(topN.child());
        var project = as(exchange.child(), ProjectExec.class);
        var extract = as(project.child(), FieldExtractExec.class);
        var topNLocal = as(extract.child(), TopNExec.class);
        // All fields except emp_no are loaded after this topn. We load an extra int for the doc and segment mapping.
        assertThat(topNLocal.estimatedRowSize(), equalTo(allFieldRowSize + Integer.BYTES));

        var extractForEval = as(topNLocal.child(), FieldExtractExec.class);
        var eval = as(extractForEval.child(), EvalExec.class);
        var source = source(eval.child());
        // emp_no and nullsum are longs, doc id is an int
        assertThat(source.estimatedRowSize(), equalTo(Integer.BYTES * 2 + Integer.BYTES));
    }

    public void testPushAndInequalitiesFilter() {
        var plan = physicalPlan("""
            from test
            | where emp_no + 1 > 0
            | where salary < 10
            """);

        var optimized = optimizedPlan(plan);
        var topLimit = as(optimized, LimitExec.class);
        var exchange = asRemoteExchange(topLimit.child());
        var project = as(exchange.child(), ProjectExec.class);
        var fieldExtract = as(project.child(), FieldExtractExec.class);
        var source = source(fieldExtract.child());
        assertThat(source.estimatedRowSize(), equalTo(allFieldRowSize + Integer.BYTES));

        var bq = as(source.query(), BoolQueryBuilder.class);
        assertThat(bq.must(), hasSize(2));
        var first = as(sv(bq.must().get(0), "emp_no"), RangeQueryBuilder.class);
        assertThat(first.fieldName(), equalTo("emp_no"));
        assertThat(first.from(), equalTo(-1));
        assertThat(first.includeLower(), equalTo(false));
        assertThat(first.to(), nullValue());
        var second = as(sv(bq.must().get(1), "salary"), RangeQueryBuilder.class);
        assertThat(second.fieldName(), equalTo("salary"));
        assertThat(second.from(), nullValue());
        assertThat(second.to(), equalTo(10));
        assertThat(second.includeUpper(), equalTo(false));
    }

    public void testOnlyPushTranslatableConditionsInFilter() {
        var plan = physicalPlan("""
            from test
            | where round(emp_no) + 1 > 0
            | where salary < 10
            """);

        var optimized = optimizedPlan(plan);
        var topLimit = as(optimized, LimitExec.class);
        var exchange = asRemoteExchange(topLimit.child());
        var project = as(exchange.child(), ProjectExec.class);
        var extractRest = as(project.child(), FieldExtractExec.class);
        var limit = as(extractRest.child(), LimitExec.class);
        var filter = as(limit.child(), FilterExec.class);
        var extract = as(filter.child(), FieldExtractExec.class);
        var source = source(extract.child());
        assertThat(source.estimatedRowSize(), equalTo(allFieldRowSize + Integer.BYTES));

        var gt = as(filter.condition(), GreaterThan.class);
        as(gt.left(), Round.class);

        var rq = as(sv(source.query(), "salary"), RangeQueryBuilder.class);
        assertThat(rq.fieldName(), equalTo("salary"));
        assertThat(rq.to(), equalTo(10));
        assertThat(rq.includeLower(), equalTo(false));
        assertThat(rq.from(), nullValue());
    }

    public void testNoPushDownNonFoldableInComparisonFilter() {
        var plan = physicalPlan("""
            from test
            | where emp_no > salary
            """);

        var optimized = optimizedPlan(plan);
        var topLimit = as(optimized, LimitExec.class);
        var exchange = asRemoteExchange(topLimit.child());
        var project = as(exchange.child(), ProjectExec.class);
        var extractRest = as(project.child(), FieldExtractExec.class);
        var limit = as(extractRest.child(), LimitExec.class);
        var filter = as(limit.child(), FilterExec.class);
        var extract = as(filter.child(), FieldExtractExec.class);
        var source = source(extract.child());
        assertThat(source.estimatedRowSize(), equalTo(allFieldRowSize + Integer.BYTES));

        assertThat(names(filter.condition().collect(FieldAttribute.class::isInstance)), contains("emp_no", "salary"));
        assertThat(names(extract.attributesToExtract()), contains("emp_no", "salary"));
        assertNull(source.query());
    }

    public void testNoPushDownNonFieldAttributeInComparisonFilter() {
        var plan = physicalPlan("""
            from test
            | where round(emp_no) > 0
            """);

        var optimized = optimizedPlan(plan);
        var topLimit = as(optimized, LimitExec.class);
        var exchange = asRemoteExchange(topLimit.child());
        var project = as(exchange.child(), ProjectExec.class);
        var extractRest = as(project.child(), FieldExtractExec.class);
        var limit = as(extractRest.child(), LimitExec.class);
        var filter = as(limit.child(), FilterExec.class);
        var extract = as(filter.child(), FieldExtractExec.class);
        var source = source(extract.child());
        assertThat(source.estimatedRowSize(), equalTo(allFieldRowSize + Integer.BYTES));

        var gt = as(filter.condition(), GreaterThan.class);
        as(gt.left(), Round.class);
        assertNull(source.query());
    }

    public void testPushBinaryLogicFilters() {
        var plan = physicalPlan("""
            from test
            | where emp_no + 1 > 0 or salary < 10
            """);

        var optimized = optimizedPlan(plan);
        var topLimit = as(optimized, LimitExec.class);
        var exchange = asRemoteExchange(topLimit.child());
        var project = as(exchange.child(), ProjectExec.class);
        var fieldExtract = as(project.child(), FieldExtractExec.class);
        var source = source(fieldExtract.child());
        assertThat(source.estimatedRowSize(), equalTo(allFieldRowSize + Integer.BYTES));

        BoolQueryBuilder bq = as(source.query(), BoolQueryBuilder.class);
        assertThat(bq.should(), hasSize(2));
        var rq = as(sv(bq.should().get(0), "emp_no"), RangeQueryBuilder.class);
        assertThat(rq.fieldName(), equalTo("emp_no"));
        assertThat(rq.from(), equalTo(-1));
        assertThat(rq.includeLower(), equalTo(false));
        assertThat(rq.to(), nullValue());
        rq = as(sv(bq.should().get(1), "salary"), RangeQueryBuilder.class);
        assertThat(rq.fieldName(), equalTo("salary"));
        assertThat(rq.from(), nullValue());
        assertThat(rq.to(), equalTo(10));
        assertThat(rq.includeUpper(), equalTo(false));
    }

    public void testPushMultipleBinaryLogicFilters() {
        var plan = physicalPlan("""
            from test
            | where emp_no + 1 > 0 or salary < 10
            | where salary <= 10000 or salary >= 50000
            """);

        var optimized = optimizedPlan(plan);
        var topLimit = as(optimized, LimitExec.class);
        var exchange = asRemoteExchange(topLimit.child());
        var project = as(exchange.child(), ProjectExec.class);
        var fieldExtract = as(project.child(), FieldExtractExec.class);
        var source = source(fieldExtract.child());
        assertThat(source.estimatedRowSize(), equalTo(allFieldRowSize + Integer.BYTES));

        var top = as(source.query(), BoolQueryBuilder.class);
        assertThat(top.must(), hasSize(2));

        var first = as(top.must().get(0), BoolQueryBuilder.class);
        var rq = as(sv(first.should().get(0), "emp_no"), RangeQueryBuilder.class);
        assertThat(rq.fieldName(), equalTo("emp_no"));
        assertThat(rq.from(), equalTo(-1));
        assertThat(rq.includeLower(), equalTo(false));
        assertThat(rq.to(), nullValue());
        rq = as(sv(first.should().get(1), "salary"), RangeQueryBuilder.class);
        assertThat(rq.fieldName(), equalTo("salary"));
        assertThat(rq.from(), nullValue());
        assertThat(rq.to(), equalTo(10));
        assertThat(rq.includeUpper(), equalTo(false));

        var second = as(top.must().get(1), BoolQueryBuilder.class);
        rq = as(sv(second.should().get(0), "salary"), RangeQueryBuilder.class);
        assertThat(rq.fieldName(), equalTo("salary"));
        assertThat(rq.from(), nullValue());
        assertThat(rq.to(), equalTo(10000));
        assertThat(rq.includeUpper(), equalTo(true));
        rq = as(sv(second.should().get(1), "salary"), RangeQueryBuilder.class);
        assertThat(rq.fieldName(), equalTo("salary"));
        assertThat(rq.from(), equalTo(50000));
        assertThat(rq.includeLower(), equalTo(true));
        assertThat(rq.to(), nullValue());
    }

    public void testLimit() {
        var optimized = optimizedPlan(physicalPlan("""
            from test
            | limit 10
            """));

        var topLimit = as(optimized, LimitExec.class);
        var exchange = asRemoteExchange(topLimit.child());
        var project = as(exchange.child(), ProjectExec.class);
        var fieldExtract = as(project.child(), FieldExtractExec.class);
        var source = source(fieldExtract.child());
        assertThat(source.estimatedRowSize(), equalTo(allFieldRowSize + Integer.BYTES));
        assertThat(source.limit().fold(), is(10));
    }

    /**
     * TopNExec[[Order[nullsum{r}#3,ASC,LAST]],1[INTEGER]]
     * \_ExchangeExec[]
     *   \_ProjectExec[[_meta_field{f}#11, emp_no{f}#5, first_name{f}#6, !gender, languages{f}#8, last_name{f}#9, salary{f}#10, nulls
     * um{r}#3]]
     *     \_FieldExtractExec[_meta_field{f}#11, emp_no{f}#5, first_name{f}#6, !g..]
     *       \_TopNExec[[Order[nullsum{r}#3,ASC,LAST]],1[INTEGER]]
     *         \_EvalExec[[null[INTEGER] AS nullsum]]
     *           \_EsQueryExec[test], query[][_doc{f}#12], limit[], sort[]
     */
    public void testExtractorForEvalWithoutProject() throws Exception {
        var optimized = optimizedPlan(physicalPlan("""
            from test
            | eval nullsum = emp_no + null
            | sort nullsum
            | limit 1
            """));
        var topN = as(optimized, TopNExec.class);
        var exchange = asRemoteExchange(topN.child());
        var project = as(exchange.child(), ProjectExec.class);
        var extract = as(project.child(), FieldExtractExec.class);
        var topNLocal = as(extract.child(), TopNExec.class);
        // two extra ints for forwards and backwards map
        assertThat(topNLocal.estimatedRowSize(), equalTo(allFieldRowSize + Integer.BYTES * 2));

        var eval = as(topNLocal.child(), EvalExec.class);
        var source = source(eval.child());
        // nullsum and doc id are ints. we don't actually load emp_no here because we know we don't need it.
        assertThat(source.estimatedRowSize(), equalTo(Integer.BYTES * 2));
    }

    public void testProjectAfterTopN() throws Exception {
        var optimized = optimizedPlan(physicalPlan("""
            from test
            | sort emp_no
            | keep first_name
            | limit 2
            """));
        var topProject = as(optimized, ProjectExec.class);
        assertEquals(1, topProject.projections().size());
        assertEquals("first_name", topProject.projections().get(0).name());
        var topN = as(topProject.child(), TopNExec.class);
        var exchange = asRemoteExchange(topN.child());
        var project = as(exchange.child(), ProjectExec.class);
        List<String> projectionNames = project.projections().stream().map(NamedExpression::name).collect(Collectors.toList());
        assertTrue(projectionNames.containsAll(List.of("first_name", "emp_no")));
        var extract = as(project.child(), FieldExtractExec.class);
        var source = source(extract.child());
        assertThat(source.limit(), is(topN.limit()));
        assertThat(source.sorts(), is(sorts(topN.order())));
        // an int for doc id, an int for segment id, two ints for doc id map, and int for emp_no.
        assertThat(source.estimatedRowSize(), equalTo(Integer.BYTES * 5 + KEYWORD_EST));
    }

    /**
     * Expected
     *
     * EvalExec[[emp_no{f}#248 * 10[INTEGER] AS emp_no_10]]
     * \_LimitExec[10[INTEGER]]
     *   \_ExchangeExec[]
     *     \_ProjectExec[[_meta_field{f}#247, emp_no{f}#248, first_name{f}#249, languages{f}#250, last_name{f}#251, salary{f}#252]]
     *       \_FieldExtractExec[_meta_field{f}#247, emp_no{f}#248, first_name{f}#24..]
     *         \_EsQueryExec[test], query[][_doc{f}#253], limit[10], sort[]
     */
    public void testPushLimitToSource() {
        var optimized = optimizedPlan(physicalPlan("""
            from test
            | eval emp_no_10 = emp_no * 10
            | limit 10
            """));

        var eval = as(optimized, EvalExec.class);
        var topLimit = as(eval.child(), LimitExec.class);
        var exchange = asRemoteExchange(topLimit.child());
        var project = as(exchange.child(), ProjectExec.class);
        var extract = as(project.child(), FieldExtractExec.class);
        var leaves = extract.collectLeaves();
        assertEquals(1, leaves.size());
        var source = as(leaves.get(0), EsQueryExec.class);
        assertThat(source.limit().fold(), is(10));
        // extra ints for doc id and emp_no_10
        assertThat(source.estimatedRowSize(), equalTo(allFieldRowSize + Integer.BYTES * 2));
    }

    /**
     * Expected
     * EvalExec[[emp_no{f}#5 * 10[INTEGER] AS emp_no_10]]
     * \_LimitExec[10[INTEGER]]
     *   \_ExchangeExec[]
     *     \_ProjectExec[[_meta_field{f}#11, emp_no{f}#5, first_name{f}#6, !gender, languages{f}#8, last_name{f}#9, salary{f}#10]]
     *       \_FieldExtractExec[_meta_field{f}#11, emp_no{f}#5, first_name{f}#6, !g..]
     *         \_EsQueryExec[test], query[{"range":{"emp_no":{"gt":0,"boost":1.0}}}][_doc{f}#12], limit[10], sort[]
     */
    public void testPushLimitAndFilterToSource() {
        var optimized = optimizedPlan(physicalPlan("""
            from test
            | eval emp_no_10 = emp_no * 10
            | where emp_no > 0
            | limit 10
            """));

        var eval = as(optimized, EvalExec.class);
        var topLimit = as(eval.child(), LimitExec.class);
        var exchange = asRemoteExchange(topLimit.child());
        var project = as(exchange.child(), ProjectExec.class);
        var extract = as(project.child(), FieldExtractExec.class);

        assertThat(
            names(extract.attributesToExtract()),
            contains("_meta_field", "emp_no", "first_name", "gender", "job.raw", "languages", "last_name", "salary")
        );

        var source = source(extract.child());
        assertThat(source.estimatedRowSize(), equalTo(allFieldRowSize + Integer.BYTES * 2));
        assertThat(source.limit().fold(), is(10));
        var rq = as(sv(source.query(), "emp_no"), RangeQueryBuilder.class);
        assertThat(rq.fieldName(), equalTo("emp_no"));
        assertThat(rq.from(), equalTo(0));
        assertThat(rq.includeLower(), equalTo(false));
        assertThat(rq.to(), nullValue());
    }

    /**
     * Expected
     * TopNExec[[Order[emp_no{f}#2,ASC,LAST]],1[INTEGER]]
     * \_LimitExec[1[INTEGER]]
     *   \_ExchangeExec[]
     *     \_ProjectExec[[_meta_field{f}#8, emp_no{f}#2, first_name{f}#3, !gender, languages{f}#5, last_name{f}#6, salary{f}#7]]
     *       \_FieldExtractExec[_meta_field{f}#8, emp_no{f}#2, first_name{f}#3, !ge..]
     *         \_EsQueryExec[test], query[][_doc{f}#9], limit[1], sort[]
     */
    public void testQueryWithLimitSort() throws Exception {
        var optimized = optimizedPlan(physicalPlan("""
            from test
            | limit 1
            | sort emp_no
            """));

        var topN = as(optimized, TopNExec.class);
        var limit = as(topN.child(), LimitExec.class);
        var exchange = asRemoteExchange(limit.child());
        var project = as(exchange.child(), ProjectExec.class);
        var extract = as(project.child(), FieldExtractExec.class);
        var source = source(extract.child());
        assertThat(source.estimatedRowSize(), equalTo(allFieldRowSize + Integer.BYTES));
    }

    /**
     * Expected
     *
     * ProjectExec[[emp_no{f}#7, x{r}#4]]
     * \_TopNExec[[Order[emp_no{f}#7,ASC,LAST]],5[INTEGER]]
     *   \_ExchangeExec[]
     *     \_ProjectExec[[emp_no{f}#7, x{r}#4]]
     *       \_TopNExec[[Order[emp_no{f}#7,ASC,LAST]],5[INTEGER]]
     *         \_FieldExtractExec[emp_no{f}#7]
     *           \_EvalExec[[first_name{f}#8 AS x]]
     *             \_FieldExtractExec[first_name{f}#8]
     *               \_EsQueryExec[test], query[][_doc{f}#14], limit[]
     */
    public void testLocalProjectIncludeLocalAlias() throws Exception {
        var optimized = optimizedPlan(physicalPlan("""
            from test
            | sort emp_no
            | eval x = first_name
            | keep emp_no, x
            | limit 5
            """));

        var project = as(optimized, ProjectExec.class);
        var topN = as(project.child(), TopNExec.class);
        var exchange = asRemoteExchange(topN.child());

        project = as(exchange.child(), ProjectExec.class);
        assertThat(names(project.projections()), contains("emp_no", "x"));
        topN = as(project.child(), TopNExec.class);
        var extract = as(topN.child(), FieldExtractExec.class);
        var eval = as(extract.child(), EvalExec.class);
        extract = as(eval.child(), FieldExtractExec.class);
    }

    /**
     * Expected
     * ProjectExec[[languages{f}#10, salary{f}#12, x{r}#6]]
     * \_EvalExec[[languages{f}#10 + 1[INTEGER] AS x]]
     *   \_TopNExec[[Order[salary{f}#12,ASC,LAST]],1[INTEGER]]
     *     \_ExchangeExec[]
     *       \_ProjectExec[[languages{f}#10, salary{f}#12]]
     *         \_FieldExtractExec[languages{f}#10]
     *           \_EsQueryExec[test], query[][_doc{f}#14], limit[1], sort[[salary]]
     */
    public void testDoNotAliasesDefinedAfterTheExchange() throws Exception {
        var optimized = optimizedPlan(physicalPlan("""
            from test
            | sort salary
            | limit 1
            | keep languages, salary
            | eval x = languages + 1
            """));

        var project = as(optimized, ProjectExec.class);
        var eval = as(project.child(), EvalExec.class);
        var topN = as(eval.child(), TopNExec.class);
        var exchange = asRemoteExchange(topN.child());

        project = as(exchange.child(), ProjectExec.class);
        assertThat(names(project.projections()), contains("languages", "salary"));
        var extract = as(project.child(), FieldExtractExec.class);
        assertThat(names(extract.attributesToExtract()), contains("languages", "salary"));
        var source = source(extract.child());
        assertThat(source.limit(), is(topN.limit()));
        assertThat(source.sorts(), is(sorts(topN.order())));

        assertThat(source.limit(), is(l(1)));
        assertThat(source.sorts().size(), is(1));
        FieldSort order = source.sorts().get(0);
        assertThat(order.direction(), is(ASC));
        assertThat(name(order.field()), is("salary"));
        // ints for doc id, segment id, forwards and backwards mapping, languages, and salary
        assertThat(source.estimatedRowSize(), equalTo(Integer.BYTES * 6));
    }

    /**
     * Expected
     * TopNExec[[Order[emp_no{f}#3,ASC,LAST]],1[INTEGER]]
     * \_FilterExec[emp_no{f}#3 > 10[INTEGER]]
     *   \_LimitExec[1[INTEGER]]
     *     \_ExchangeExec[]
     *       \_ProjectExec[[_meta_field{f}#9, emp_no{f}#3, first_name{f}#4, !gender, languages{f}#6, last_name{f}#7, salary{f}#8]]
     *         \_FieldExtractExec[_meta_field{f}#9, emp_no{f}#3, first_name{f}#4, !ge..]
     *           \_EsQueryExec[test], query[][_doc{f}#10], limit[1], sort[]
     */
    public void testQueryWithLimitWhereSort() throws Exception {
        var optimized = optimizedPlan(physicalPlan("""
            from test
            | limit 1
            | where emp_no > 10
            | sort emp_no
            """));

        var topN = as(optimized, TopNExec.class);
        var filter = as(topN.child(), FilterExec.class);
        var limit = as(filter.child(), LimitExec.class);
        var exchange = asRemoteExchange(limit.child());
        var project = as(exchange.child(), ProjectExec.class);
        var extract = as(project.child(), FieldExtractExec.class);
        var source = source(extract.child());
        assertThat(source.limit(), is(topN.limit()));
        assertThat(source.limit(), is(l(1)));
        assertNull(source.sorts());
        assertThat(source.estimatedRowSize(), equalTo(allFieldRowSize + Integer.BYTES));
    }

    /**
     * Expected
     * TopNExec[[Order[x{r}#3,ASC,LAST]],3[INTEGER]]
     * \_EvalExec[[emp_no{f}#5 AS x]]
     *   \_LimitExec[3[INTEGER]]
     *     \_ExchangeExec[]
     *       \_ProjectExec[[_meta_field{f}#11, emp_no{f}#5, first_name{f}#6, !gender, languages{f}#8, last_name{f}#9, salary{f}#10]]
     *         \_FieldExtractExec[_meta_field{f}#11, emp_no{f}#5, first_name{f}#6, !g..]
     *           \_EsQueryExec[test], query[][_doc{f}#12], limit[3], sort[]
     */
    public void testQueryWithLimitWhereEvalSort() throws Exception {
        var optimized = optimizedPlan(physicalPlan("""
            from test
            | limit 3
            | eval x = emp_no
            | sort x
            """));

        var topN = as(optimized, TopNExec.class);
        var eval = as(topN.child(), EvalExec.class);
        var limit = as(eval.child(), LimitExec.class);
        var exchange = asRemoteExchange(limit.child());
        var project = as(exchange.child(), ProjectExec.class);
        var extract = as(project.child(), FieldExtractExec.class);
        var source = source(extract.child());
        // an int for doc id and one for x
        assertThat(source.estimatedRowSize(), equalTo(allFieldRowSize + Integer.BYTES * 2));
    }

    public void testQueryJustWithLimit() throws Exception {
        var optimized = optimizedPlan(physicalPlan("""
            from test
            | limit 3
            """));

        var limit = as(optimized, LimitExec.class);
        var exchange = asRemoteExchange(limit.child());
        var project = as(exchange.child(), ProjectExec.class);
        var extract = as(project.child(), FieldExtractExec.class);
        var source = source(extract.child());
        assertThat(source.estimatedRowSize(), equalTo(allFieldRowSize + Integer.BYTES));
    }

    public void testPushDownDisjunction() {
        var plan = physicalPlan("""
            from test
            | where emp_no == 10010 or emp_no == 10011
            """);

        var optimized = optimizedPlan(plan);
        var topLimit = as(optimized, LimitExec.class);
        var exchange = asRemoteExchange(topLimit.child());
        var project = as(exchange.child(), ProjectExec.class);
        var extractRest = as(project.child(), FieldExtractExec.class);
        var source = source(extractRest.child());
        assertThat(source.estimatedRowSize(), equalTo(allFieldRowSize + Integer.BYTES));

        var tqb = as(sv(source.query(), "emp_no"), TermsQueryBuilder.class);
        assertThat(tqb.fieldName(), is("emp_no"));
        assertThat(tqb.values(), is(List.of(10010, 10011)));
    }

    public void testPushDownDisjunctionAndConjunction() {
        var plan = physicalPlan("""
            from test
            | where first_name == "Bezalel" or first_name == "Suzette"
            | where salary > 50000
            """);

        var optimized = optimizedPlan(plan);
        var topLimit = as(optimized, LimitExec.class);
        var exchange = asRemoteExchange(topLimit.child());
        var project = as(exchange.child(), ProjectExec.class);
        var extractRest = as(project.child(), FieldExtractExec.class);
        var source = source(extractRest.child());
        assertThat(source.estimatedRowSize(), equalTo(allFieldRowSize + Integer.BYTES));

        BoolQueryBuilder query = as(source.query(), BoolQueryBuilder.class);
        assertThat(query.must(), hasSize(2));
        var tq = as(sv(query.must().get(0), "first_name"), TermsQueryBuilder.class);
        assertThat(tq.fieldName(), is("first_name"));
        assertThat(tq.values(), is(List.of("Bezalel", "Suzette")));
        var rqb = as(sv(query.must().get(1), "salary"), RangeQueryBuilder.class);
        assertThat(rqb.fieldName(), is("salary"));
        assertThat(rqb.from(), is(50_000));
        assertThat(rqb.includeLower(), is(false));
        assertThat(rqb.to(), nullValue());
    }

    public void testPushDownIn() {
        var plan = physicalPlan("""
            from test
            | where emp_no in (10020, 10030 + 10)
            """);

        var optimized = optimizedPlan(plan);
        var topLimit = as(optimized, LimitExec.class);
        var exchange = asRemoteExchange(topLimit.child());
        var project = as(exchange.child(), ProjectExec.class);
        var extractRest = as(project.child(), FieldExtractExec.class);
        var source = source(extractRest.child());
        assertThat(source.estimatedRowSize(), equalTo(allFieldRowSize + Integer.BYTES));

        var tqb = as(sv(source.query(), "emp_no"), TermsQueryBuilder.class);
        assertThat(tqb.fieldName(), is("emp_no"));
        assertThat(tqb.values(), is(List.of(10020, 10040)));
    }

    public void testPushDownInAndConjunction() {
        var plan = physicalPlan("""
            from test
            | where last_name in (concat("Sim", "mel"), "Pettey")
            | where salary > 60000
            """);

        var optimized = optimizedPlan(plan);
        var topLimit = as(optimized, LimitExec.class);
        var exchange = asRemoteExchange(topLimit.child());
        var project = as(exchange.child(), ProjectExec.class);
        var extractRest = as(project.child(), FieldExtractExec.class);
        var source = source(extractRest.child());
        assertThat(source.estimatedRowSize(), equalTo(allFieldRowSize + Integer.BYTES));

        BoolQueryBuilder bq = as(source.query(), BoolQueryBuilder.class);
        assertThat(bq.must(), hasSize(2));
        var tqb = as(sv(bq.must().get(0), "last_name"), TermsQueryBuilder.class);
        assertThat(tqb.fieldName(), is("last_name"));
        assertThat(tqb.values(), is(List.of("Simmel", "Pettey")));
        var rqb = as(sv(bq.must().get(1), "salary"), RangeQueryBuilder.class);
        assertThat(rqb.fieldName(), is("salary"));
        assertThat(rqb.from(), is(60_000));
    }

    // `where "Pettey" in (last_name, "Simmel") or last_name == "Parto"` --> `where last_name in ("Pettey", "Parto")`
    // LimitExec[10000[INTEGER]]
    // \_ExchangeExec[]
    // \_ProjectExec[[_meta_field{f}#9, emp_no{f}#3, first_name{f}#4, gender{f}#5, languages{f}#6, last_name{f}#7, salary{f}#8]]
    // \_FieldExtractExec[_meta_field{f}#9, emp_no{f}#3, first_name{f}#4, gen..]
    // \_EsQueryExec[test],
    // query[{"esql_single_value":{"field":"last_name","next":{"terms":{"last_name":["Pettey","Parto"],"boost":1.0}}}}][_doc{f}#10],
    // limit[10000], sort[]
    public void testPushDownRecombinedIn() {
        var plan = physicalPlan("""
            from test
            | where "Pettey" in (last_name, "Simmel") or last_name == "Parto"
            """);

        var optimized = optimizedPlan(plan);
        var topLimit = as(optimized, LimitExec.class);
        var exchange = asRemoteExchange(topLimit.child());
        var project = as(exchange.child(), ProjectExec.class);
        var extractRest = as(project.child(), FieldExtractExec.class);
        var source = source(extractRest.child());

        var tqb = as(sv(source.query(), "last_name"), TermsQueryBuilder.class);
        assertThat(tqb.fieldName(), is("last_name"));
        assertThat(tqb.values(), is(List.of("Pettey", "Parto")));
    }

    /**
     * Expected:
     *  LimitExec[10000[INTEGER]]
     *  \_ExchangeExec[REMOTE_SOURCE]
     *    \_ExchangeExec[REMOTE_SINK]
     *      \_ProjectExec[[_meta_field{f}#9, emp_no{f}#3, first_name{f}#4, !gender, languages{f}#6, last_name{f}#7, salary{f}#8]]
     *        \_FieldExtractExec[_meta_field{f}#9, emp_no{f}#3, first_name{f}#4, !ge..]
     *          \_EsQueryExec[test], query[sv(not(emp_no IN (10010, 10011)))][_doc{f}#10],
     *                                   limit[10000], sort[]
     */
    public void testPushDownNegatedDisjunction() {
        var plan = physicalPlan("""
            from test
            | where not (emp_no == 10010 or emp_no == 10011)
            """);

        var optimized = optimizedPlan(plan);
        var topLimit = as(optimized, LimitExec.class);
        var exchange = asRemoteExchange(topLimit.child());
        var project = as(exchange.child(), ProjectExec.class);
        var extractRest = as(project.child(), FieldExtractExec.class);
        var source = source(extractRest.child());
        assertThat(source.estimatedRowSize(), equalTo(allFieldRowSize + Integer.BYTES));

        var boolQuery = as(sv(source.query(), "emp_no"), BoolQueryBuilder.class);
        assertThat(boolQuery.mustNot(), hasSize(1));
        var termsQuery = as(boolQuery.mustNot().get(0), TermsQueryBuilder.class);
        assertThat(termsQuery.fieldName(), is("emp_no"));
        assertThat(termsQuery.values(), is(List.of(10010, 10011)));
    }

    /**
     * Expected:
     *  LimitExec[10000[INTEGER]]
     *  \_ExchangeExec[REMOTE_SOURCE]
     *    \_ExchangeExec[REMOTE_SINK]
     *      \_ProjectExec[[_meta_field{f}#9, emp_no{f}#3, first_name{f}#4, !gender, languages{f}#6, last_name{f}#7, salary{f}#8]]
     *        \_FieldExtractExec[_meta_field{f}#9, emp_no{f}#3, first_name{f}#4, !ge..]
     *          \_EsQueryExec[test], query[sv(emp_no, not(emp_no == 10010)) OR sv(not(first_name == "Parto"))], limit[10000], sort[]
     */
    public void testPushDownNegatedConjunction() {
        var plan = physicalPlan("""
            from test
            | where not (emp_no == 10010 and first_name == "Parto")
            """);

        var optimized = optimizedPlan(plan);
        var topLimit = as(optimized, LimitExec.class);
        var exchange = asRemoteExchange(topLimit.child());
        var project = as(exchange.child(), ProjectExec.class);
        var extractRest = as(project.child(), FieldExtractExec.class);
        var source = source(extractRest.child());
        assertThat(source.estimatedRowSize(), equalTo(allFieldRowSize + Integer.BYTES));

        var bq = as(source.query(), BoolQueryBuilder.class);
        assertThat(bq.should(), hasSize(2));
        var empNo = as(sv(bq.should().get(0), "emp_no"), BoolQueryBuilder.class);
        assertThat(empNo.mustNot(), hasSize(1));
        var tq = as(empNo.mustNot().get(0), TermQueryBuilder.class);
        assertThat(tq.fieldName(), equalTo("emp_no"));
        assertThat(tq.value(), equalTo(10010));
        var firstName = as(sv(bq.should().get(1), "first_name"), BoolQueryBuilder.class);
        assertThat(firstName.mustNot(), hasSize(1));
        tq = as(firstName.mustNot().get(0), TermQueryBuilder.class);
        assertThat(tq.fieldName(), equalTo("first_name"));
        assertThat(tq.value(), equalTo("Parto"));
    }

    /**
     * Expected:
     *  LimitExec[10000[INTEGER]]
     *  \_ExchangeExec[REMOTE_SOURCE]
     *    \_ExchangeExec[REMOTE_SINK]
     *      \_ProjectExec[[_meta_field{f}#8, emp_no{f}#2, first_name{f}#3, !gender, languages{f}#5, last_name{f}#6, salary{f}#7]]
     *        \_FieldExtractExec[_meta_field{f}#8, emp_no{f}#2, first_name{f}#3, !ge..]
     *          \_EsQueryExec[test], query[{"bool":{"must_not":[{"term":{"emp_no":{"value":10010}}}],"boost":1.0}}][_doc{f}#9],
     *                                     limit[10000], sort[]
     */
    public void testPushDownNegatedEquality() {
        var plan = physicalPlan("""
            from test
            | where not emp_no == 10010
            """);

        var optimized = optimizedPlan(plan);
        var topLimit = as(optimized, LimitExec.class);
        var exchange = asRemoteExchange(topLimit.child());
        var project = as(exchange.child(), ProjectExec.class);
        var extractRest = as(project.child(), FieldExtractExec.class);
        var source = source(extractRest.child());
        assertThat(source.estimatedRowSize(), equalTo(allFieldRowSize + Integer.BYTES));

        var boolQuery = as(sv(source.query(), "emp_no"), BoolQueryBuilder.class);
        assertThat(boolQuery.mustNot(), hasSize(1));
        var termQuery = as(boolQuery.mustNot().get(0), TermQueryBuilder.class);
        assertThat(termQuery.fieldName(), is("emp_no"));
        assertThat(termQuery.value(), is(10010));  // TODO this will match multivalued fields and we don't want that
    }

    /**
     * Expected:
     *  LimitExec[10000[INTEGER]]
     *  \_ExchangeExec[REMOTE_SOURCE]
     *    \_ExchangeExec[REMOTE_SINK]
     *      \_ProjectExec[[_meta_field{f}#9, emp_no{f}#3, first_name{f}#4, !gender, languages{f}#6, last_name{f}#7, salary{f}#8]]
     *        \_FieldExtractExec[_meta_field{f}#9, first_name{f}#4, !gender, last_na..]
     *          \_LimitExec[10000[INTEGER]]
     *            \_FilterExec[NOT(emp_no{f}#3 == languages{f}#6)]
     *              \_FieldExtractExec[emp_no{f}#3, languages{f}#6]
     *                \_EsQueryExec[test], query[][_doc{f}#10], limit[], sort[]
     */
    public void testDontPushDownNegatedEqualityBetweenAttributes() {
        var plan = physicalPlan("""
            from test
            | where not emp_no == languages
            """);

        var optimized = optimizedPlan(plan);
        var topLimit = as(optimized, LimitExec.class);
        var exchange = asRemoteExchange(topLimit.child());
        var project = as(exchange.child(), ProjectExec.class);
        var extractRest = as(project.child(), FieldExtractExec.class);
        var localLimit = as(extractRest.child(), LimitExec.class);
        var filterExec = as(localLimit.child(), FilterExec.class);
        assertThat(filterExec.condition(), instanceOf(Not.class));
        var extractForFilter = as(filterExec.child(), FieldExtractExec.class);
        var source = source(extractForFilter.child());
        assertNull(source.query());
        assertThat(source.estimatedRowSize(), equalTo(allFieldRowSize + Integer.BYTES));
    }

    public void testEvalLike() {
        var plan = physicalPlan("""
            from test
            | eval x = concat(first_name, "--")
            | where x like "%foo%"
            """);

        var optimized = optimizedPlan(plan);
        var topLimit = as(optimized, LimitExec.class);
        var exchange = asRemoteExchange(topLimit.child());
        var project = as(exchange.child(), ProjectExec.class);
        var extractRest = as(project.child(), FieldExtractExec.class);
        var limit = as(extractRest.child(), LimitExec.class);
        var filter = as(limit.child(), FilterExec.class);
        var eval = as(filter.child(), EvalExec.class);
        var fieldExtract = as(eval.child(), FieldExtractExec.class);
        assertEquals(EsQueryExec.class, fieldExtract.child().getClass());
        var source = source(fieldExtract.child());
        assertThat(source.estimatedRowSize(), equalTo(allFieldRowSize + Integer.BYTES + KEYWORD_EST));
    }

    public void testPushDownLike() {
        var plan = physicalPlan("""
            from test
            | where first_name like "*foo*"
            """);

        var optimized = optimizedPlan(plan);
        var topLimit = as(optimized, LimitExec.class);
        var exchange = asRemoteExchange(topLimit.child());
        var project = as(exchange.child(), ProjectExec.class);
        var extractRest = as(project.child(), FieldExtractExec.class);
        var source = source(extractRest.child());
        assertThat(source.estimatedRowSize(), equalTo(allFieldRowSize + Integer.BYTES));

        QueryBuilder query = source.query();
        assertNotNull(query);
        assertEquals(WildcardQueryBuilder.class, query.getClass());
        WildcardQueryBuilder wildcard = ((WildcardQueryBuilder) query);
        assertEquals("first_name", wildcard.fieldName());
        assertEquals("*foo*", wildcard.value());
    }

    public void testPushDownNotLike() {
        var plan = physicalPlan("""
            from test
            | where not first_name like "%foo%"
            """);

        var optimized = optimizedPlan(plan);
        var topLimit = as(optimized, LimitExec.class);
        var exchange = asRemoteExchange(topLimit.child());
        var project = as(exchange.child(), ProjectExec.class);
        var extractRest = as(project.child(), FieldExtractExec.class);
        var source = source(extractRest.child());
        assertThat(source.estimatedRowSize(), equalTo(allFieldRowSize + Integer.BYTES));

        var boolQuery = as(sv(source.query(), "first_name"), BoolQueryBuilder.class);
        assertThat(boolQuery.mustNot(), hasSize(1));
        var tq = as(boolQuery.mustNot().get(0), TermQueryBuilder.class);
        assertThat(tq.fieldName(), is("first_name"));
        assertThat(tq.value(), is("%foo%"));
    }

    public void testEvalRLike() {
        var plan = physicalPlan("""
            from test
            | eval x = concat(first_name, "--")
            | where x rlike ".*foo.*"
            """);

        var optimized = optimizedPlan(plan);
        var topLimit = as(optimized, LimitExec.class);
        var exchange = asRemoteExchange(topLimit.child());
        var project = as(exchange.child(), ProjectExec.class);
        var extractRest = as(project.child(), FieldExtractExec.class);
        var limit = as(extractRest.child(), LimitExec.class);
        var filter = as(limit.child(), FilterExec.class);
        var eval = as(filter.child(), EvalExec.class);
        var fieldExtract = as(eval.child(), FieldExtractExec.class);
        assertEquals(EsQueryExec.class, fieldExtract.child().getClass());

        var source = source(fieldExtract.child());
        assertThat(source.estimatedRowSize(), equalTo(allFieldRowSize + Integer.BYTES + KEYWORD_EST));
    }

    public void testPushDownRLike() {
        var plan = physicalPlan("""
            from test
            | where first_name rlike ".*foo.*"
            """);

        var optimized = optimizedPlan(plan);
        var topLimit = as(optimized, LimitExec.class);
        var exchange = asRemoteExchange(topLimit.child());
        var project = as(exchange.child(), ProjectExec.class);
        var extractRest = as(project.child(), FieldExtractExec.class);
        var source = source(extractRest.child());
        assertThat(source.estimatedRowSize(), equalTo(allFieldRowSize + Integer.BYTES));

        QueryBuilder query = source.query();
        assertNotNull(query);
        assertEquals(RegexpQueryBuilder.class, query.getClass());
        RegexpQueryBuilder wildcard = ((RegexpQueryBuilder) query);
        assertEquals("first_name", wildcard.fieldName());
        assertEquals(".*foo.*", wildcard.value());
    }

    public void testPushDownNotRLike() {
        var plan = physicalPlan("""
            from test
            | where not first_name rlike ".*foo.*"
            """);

        var optimized = optimizedPlan(plan);
        var topLimit = as(optimized, LimitExec.class);
        var exchange = asRemoteExchange(topLimit.child());
        var project = as(exchange.child(), ProjectExec.class);
        var extractRest = as(project.child(), FieldExtractExec.class);
        var source = source(extractRest.child());
        assertThat(source.estimatedRowSize(), equalTo(allFieldRowSize + Integer.BYTES));

        QueryBuilder query = source.query();
        assertNotNull(query);
        assertThat(query, instanceOf(BoolQueryBuilder.class));
        var boolQuery = (BoolQueryBuilder) query;
        List<QueryBuilder> mustNot = boolQuery.mustNot();
        assertThat(mustNot.size(), is(1));
        assertThat(mustNot.get(0), instanceOf(RegexpQueryBuilder.class));
        var regexpQuery = (RegexpQueryBuilder) mustNot.get(0);
        assertThat(regexpQuery.fieldName(), is("first_name"));
        assertThat(regexpQuery.value(), is(".*foo.*"));
    }

    /**
     * EnrichExec[first_name{f}#3,foo,fld,idx,[a{r}#11, b{r}#12]]
     *  \_LimitExec[10000[INTEGER]]
     *    \_ExchangeExec[]
     *      \_ProjectExec[[_meta_field{f}#8, emp_no{f}#2, first_name{f}#3, gender{f}#4, languages{f}#5, last_name{f}#6, salary{f}#7]]
     *        \_FieldExtractExec[_meta_field{f}#8, emp_no{f}#2, first_name{f}#3, gen..]
     *          \_EsQueryExec[test], query[][_doc{f}#13], limit[10000], sort[] estimatedRowSize[216]
     */
    public void testEnrich() {
        var plan = physicalPlan("""
            from test
            | enrich foo on first_name
            """);

        var optimized = optimizedPlan(plan);
        var enrich = as(optimized, EnrichExec.class);
        var limit = as(enrich.child(), LimitExec.class);
        var exchange = asRemoteExchange(limit.child());
        var project = as(exchange.child(), ProjectExec.class);
        var extract = as(project.child(), FieldExtractExec.class);
        var source = source(extract.child());
        // an int for doc id, and int for the "a" enriched field, and a long for the "b" enriched field
        assertThat(source.estimatedRowSize(), equalTo(allFieldRowSize + Integer.BYTES * 2 + Long.BYTES));
    }

    /**
     * Expects the filter to transform the source into a local relationship
     * LimitExec[10000[INTEGER]]
     * \_ExchangeExec[[],false]
     *   \_LocalSourceExec[[_meta_field{f}#8, emp_no{r}#2, first_name{f}#3, gender{f}#4, languages{f}#5, last_name{f}#6, salary{f}#7],EMPT
     * Y]
     */
    public void testLocallyMissingField() {
        var testStats = statsForMissingField("emp_no");

        var optimized = optimizedPlan(physicalPlan("""
              from test
            | where emp_no > 10
            """), testStats);

        var limit = as(optimized, LimitExec.class);
        var exchange = as(limit.child(), ExchangeExec.class);
        var source = as(exchange.child(), LocalSourceExec.class);
        assertEquals(LocalSupplier.EMPTY, source.supplier());
    }

    /**
     * GrokExec[first_name{f}#4,Parser[pattern=%{WORD:b}.*, grok=org.elasticsearch.grok.Grok@60a20ab6],[b{r}#2]]
     * \_LimitExec[10000[INTEGER]]
     *   \_ExchangeExec[]
     *     \_ProjectExec[[_meta_field{f}#9, emp_no{f}#3, first_name{f}#4, gender{f}#5, languages{f}#6, last_name{f}#7, salary{f}#8]]
     *       \_FieldExtractExec[_meta_field{f}#9, emp_no{f}#3, first_name{f}#4, gen..]
     *         \_EsQueryExec[test], query[][_doc{f}#10], limit[10000], sort[] estimatedRowSize[216]
     */
    public void testGrok() {
        var plan = physicalPlan("""
            from test
            | grok first_name "%{WORD:b}.*"
            """);

        var optimized = optimizedPlan(plan);
        var grok = as(optimized, GrokExec.class);
        var limit = as(grok.child(), LimitExec.class);
        var exchange = asRemoteExchange(limit.child());
        var project = as(exchange.child(), ProjectExec.class);
        var extract = as(project.child(), FieldExtractExec.class);
        var source = source(extract.child());
        assertThat(source.estimatedRowSize(), equalTo(allFieldRowSize + Integer.BYTES + KEYWORD_EST));
    }

    public void testDissect() {
        var plan = physicalPlan("""
            from test
            | dissect first_name "%{b} "
            """);

        var optimized = optimizedPlan(plan);
        var dissect = as(optimized, DissectExec.class);
        var limit = as(dissect.child(), LimitExec.class);
        var exchange = asRemoteExchange(limit.child());
        var project = as(exchange.child(), ProjectExec.class);
        var extract = as(project.child(), FieldExtractExec.class);
        var source = source(extract.child());
        assertThat(source.estimatedRowSize(), equalTo(allFieldRowSize + Integer.BYTES + KEYWORD_EST));
    }

    public void testPushDownMetadataIndexInWildcard() {
        var plan = physicalPlan("""
            from test [metadata _index]
            | where _index like "test*"
            """);

        var optimized = optimizedPlan(plan);
        var limit = as(optimized, LimitExec.class);
        var exchange = asRemoteExchange(limit.child());
        var project = as(exchange.child(), ProjectExec.class);
        var extract = as(project.child(), FieldExtractExec.class);
        var source = source(extract.child());

        var tq = as(source.query(), WildcardQueryBuilder.class);
        assertThat(tq.fieldName(), is("_index"));
        assertThat(tq.value(), is("test*"));
    }

    /*
     * LimitExec[10000[INTEGER]]
     * \_ExchangeExec[[],false]
     *   \_ProjectExec[[_meta_field{f}#9, emp_no{f}#3, first_name{f}#4, gender{f}#5, languages{f}#6, last_name{f}#7, salary{f}#8,
     *     _index{m}#1]]
     *     \_FieldExtractExec[_meta_field{f}#9, emp_no{f}#3, first_name{f}#4, gen..]
     *       \_EsQueryExec[test], query[{"esql_single_value":{"field":"_index","next":{"term":{"_index":{"value":"test"}}}}}]
     *         [_doc{f}#10], limit[10000], sort[] estimatedRowSize[266]
     */
    public void testPushDownMetadataIndexInEquality() {
        var plan = physicalPlan("""
            from test [metadata _index]
            | where _index == "test"
            """);

        var optimized = optimizedPlan(plan);
        var limit = as(optimized, LimitExec.class);
        var exchange = asRemoteExchange(limit.child());
        var project = as(exchange.child(), ProjectExec.class);
        var extract = as(project.child(), FieldExtractExec.class);
        var source = source(extract.child());

        var tq = as(source.query(), TermQueryBuilder.class);
        assertThat(tq.fieldName(), is("_index"));
        assertThat(tq.value(), is("test"));
    }

    /*
     * LimitExec[10000[INTEGER]]
     * \_ExchangeExec[[],false]
     *   \_ProjectExec[[_meta_field{f}#9, emp_no{f}#3, first_name{f}#4, gender{f}#5, languages{f}#6, last_name{f}#7, salary{f}#8,
     *     _index{m}#1]]
     *     \_FieldExtractExec[_meta_field{f}#9, emp_no{f}#3, first_name{f}#4, gen..]
     *       \_EsQueryExec[test], query[{"bool":{"must_not":[{"term":{"_index":{"value":"test"}}}],"boost":1.0}}]
     *         [_doc{f}#10], limit[10000], sort[] estimatedRowSize[266]
     */
    public void testPushDownMetadataIndexInNotEquality() {
        var plan = physicalPlan("""
            from test [metadata _index]
            | where _index != "test"
            """);

        var optimized = optimizedPlan(plan);
        var limit = as(optimized, LimitExec.class);
        var exchange = asRemoteExchange(limit.child());
        var project = as(exchange.child(), ProjectExec.class);
        var extract = as(project.child(), FieldExtractExec.class);
        var source = source(extract.child());

        var bq = as(source.query(), BoolQueryBuilder.class);
        assertThat(bq.mustNot().size(), is(1));
        var tq = as(bq.mustNot().get(0), TermQueryBuilder.class);
        assertThat(tq.fieldName(), is("_index"));
        assertThat(tq.value(), is("test"));
    }

    /*
     * LimitExec[10000[INTEGER]]
     * \_ExchangeExec[[],false]
     *   \_ProjectExec[[_meta_field{f}#9, emp_no{f}#3, first_name{f}#4, gender{f}#5, languages{f}#6, last_name{f}#7, salary{f}#8, _in
     *     dex{m}#1]]
     *     \_FieldExtractExec[_meta_field{f}#9, emp_no{f}#3, first_name{f}#4, gen..]
     *       \_LimitExec[10000[INTEGER]]
     *         \_FilterExec[_index{m}#1 > [74 65 73 74][KEYWORD]]
     *           \_FieldExtractExec[_index{m}#1]
     *             \_EsQueryExec[test], query[][_doc{f}#10], limit[], sort[] estimatedRowSize[266]
     */
    public void testDontPushDownMetadataIndexInInequality() {
        for (var t : List.of(
            tuple(">", GreaterThan.class),
            tuple(">=", GreaterThanOrEqual.class),
            tuple("<", LessThan.class),
            tuple("<=", LessThanOrEqual.class)
            // no NullEquals use
        )) {
            var plan = physicalPlan("from test [metadata _index] | where _index " + t.v1() + " \"test\"");

            var optimized = optimizedPlan(plan);
            var limit = as(optimized, LimitExec.class);
            var exchange = asRemoteExchange(limit.child());
            var project = as(exchange.child(), ProjectExec.class);
            var extract = as(project.child(), FieldExtractExec.class);
            limit = as(extract.child(), LimitExec.class);
            var filter = as(limit.child(), FilterExec.class);

            var comp = as(filter.condition(), t.v2());
            var metadataAttribute = as(comp.left(), MetadataAttribute.class);
            assertThat(metadataAttribute.name(), is("_index"));

            extract = as(filter.child(), FieldExtractExec.class);
            var source = source(extract.child());
        }
    }

    public void testDontPushDownMetadataVersionAndId() {
        for (var t : List.of(tuple("_version", "2"), tuple("_id", "\"2\""))) {
            var plan = physicalPlan("from test [metadata " + t.v1() + "] | where " + t.v1() + " == " + t.v2());

            var optimized = optimizedPlan(plan);
            var limit = as(optimized, LimitExec.class);
            var exchange = asRemoteExchange(limit.child());
            var project = as(exchange.child(), ProjectExec.class);
            var extract = as(project.child(), FieldExtractExec.class);
            limit = as(extract.child(), LimitExec.class);
            var filter = as(limit.child(), FilterExec.class);

            assertThat(filter.condition(), instanceOf(Equals.class));
            assertThat(((Equals) filter.condition()).left(), instanceOf(MetadataAttribute.class));
            var metadataAttribute = (MetadataAttribute) ((Equals) filter.condition()).left();
            assertThat(metadataAttribute.name(), is(t.v1()));

            extract = as(filter.child(), FieldExtractExec.class);
            var source = source(extract.child());
        }
    }

<<<<<<< HEAD
    public void testNoTextFilterPushDown() {
        var plan = physicalPlan("""
            from test
            | where gender == "M"
            """);

        var optimized = optimizedPlan(plan);
        var limit = as(optimized, LimitExec.class);
        var exchange = asRemoteExchange(limit.child());
        var project = as(exchange.child(), ProjectExec.class);
        var extract = as(project.child(), FieldExtractExec.class);
        var limit2 = as(extract.child(), LimitExec.class);
        var filter = as(limit2.child(), FilterExec.class);
        var extract2 = as(filter.child(), FieldExtractExec.class);
        var source = source(extract2.child());
        assertNull(source.query());
    }

    public void testTextWithRawFilterPushDown() {
        var plan = physicalPlan("""
            from test
            | where job == "foo"
            """);

        var optimized = optimizedPlan(plan);
        var limit = as(optimized, LimitExec.class);
        var exchange = asRemoteExchange(limit.child());
        var project = as(exchange.child(), ProjectExec.class);
        var extract = as(project.child(), FieldExtractExec.class);
        var source = as(extract.child(), EsQueryExec.class);
        var qb = as(source.query(), SingleValueQuery.Builder.class);
        assertThat(qb.field(), equalTo("job.raw"));
    }

    public void testNoTextSortPushDown() {
        var plan = physicalPlan("""
            from test
            | sort gender
            """);

        var optimized = optimizedPlan(plan);
        var topN = as(optimized, TopNExec.class);
        var exchange = as(topN.child(), ExchangeExec.class);
        var project = as(exchange.child(), ProjectExec.class);
        var extract = as(project.child(), FieldExtractExec.class);
        var topN2 = as(extract.child(), TopNExec.class);
        var extract2 = as(topN2.child(), FieldExtractExec.class);
        var source = source(extract2.child());
        assertNull(source.sorts());
    }

    public void testTextWithRawSortPushDown() {
        var plan = physicalPlan("""
            from test
            | sort job
            """);

        var optimized = optimizedPlan(plan);
        var topN = as(optimized, TopNExec.class);
        var exchange = as(topN.child(), ExchangeExec.class);
        var project = as(exchange.child(), ProjectExec.class);
        var extract = as(project.child(), FieldExtractExec.class);
        var source = as(extract.child(), EsQueryExec.class);
        assertThat(source.sorts().size(), equalTo(1));
        assertThat(source.sorts().get(0).field().name(), equalTo("job.raw"));
=======
    public void testFieldExtractWithoutSourceAttributes() {
        PhysicalPlan verifiedPlan = optimizedPlan(physicalPlan("""
            from test
            | where round(emp_no) > 10
            """));
        // Transform the verified plan so that it is invalid (i.e. no source attributes)
        List<Attribute> emptyAttrList = List.of();
        var badPlan = verifiedPlan.transformDown(
            EsQueryExec.class,
            node -> new EsSourceExec(node.source(), node.index(), emptyAttrList, node.query())
        );

        var e = expectThrows(PhysicalVerificationException.class, () -> physicalPlanOptimizer.verify(badPlan));
        assertThat(
            e.getMessage(),
            containsString(
                "Need to add field extractor for [[emp_no]] but cannot detect source attributes from node [EsSourceExec[test][]]"
            )
        );
    }

    /**
     * Expects
     * ProjectExec[[x{r}#3]]
     * \_EvalExec[[1[INTEGER] AS x]]
     *   \_LimitExec[10000[INTEGER]]
     *     \_ExchangeExec[[],false]
     *       \_ProjectExec[[&lt;all-fields-projected&gt;{r}#12]]
     *         \_EvalExec[[null[NULL] AS &lt;all-fields-projected&gt;]]
     *           \_EsQueryExec[test], query[{"esql_single_value":{"field":"emp_no","next":{"range":{"emp_no":{"gt":10,"boost":1.0}}}}}]
     *            [_doc{f}#13], limit[10000], sort[] estimatedRowSize[8]
     */
    public void testProjectAllFieldsWhenOnlyTheCountMatters() {
        var plan = optimizedPlan(physicalPlan("""
            from test
            | where emp_no > 10
            | eval x = 1
            | keep x
            """));

        var project = as(plan, ProjectExec.class);
        var eval = as(project.child(), EvalExec.class);
        var limit = as(eval.child(), LimitExec.class);
        var exchange = as(limit.child(), ExchangeExec.class);
        var nullField = "<all-fields-projected>";
        project = as(exchange.child(), ProjectExec.class);
        assertThat(Expressions.names(project.projections()), contains(nullField));
        eval = as(project.child(), EvalExec.class);
        assertThat(Expressions.names(eval.fields()), contains(nullField));
        var source = source(eval.child());
>>>>>>> 47a59083
    }

    private static EsQueryExec source(PhysicalPlan plan) {
        if (plan instanceof ExchangeExec exchange) {
            plan = exchange.child();
        }
        return as(plan, EsQueryExec.class);
    }

    private PhysicalPlan optimizedPlan(PhysicalPlan plan) {
        return optimizedPlan(plan, EsqlTestUtils.TEST_SEARCH_STATS);
    }

    private PhysicalPlan optimizedPlan(PhysicalPlan plan, SearchStats searchStats) {
        // System.out.println("* Physical Before\n" + plan);
        var p = EstimatesRowSize.estimateRowSize(0, physicalPlanOptimizer.optimize(plan));
        // System.out.println("* Physical After\n" + p);
        // the real execution breaks the plan at the exchange and then decouples the plan
        // this is of no use in the unit tests, which checks the plan as a whole instead of each
        // individually hence why here the plan is kept as is

        var l = p.transformUp(FragmentExec.class, fragment -> {
            var localPlan = PlannerUtils.localPlan(config, fragment, searchStats);
            return EstimatesRowSize.estimateRowSize(fragment.estimatedRowSize(), localPlan);
        });

        // System.out.println("* Localized DataNode Plan\n" + l);
        return l;
    }

    private PhysicalPlan physicalPlan(String query) {
        var logical = logicalOptimizer.optimize(analyzer.analyze(parser.createStatement(query)));
        // System.out.println("Logical\n" + logical);
        var physical = mapper.map(logical);
        assertSerialization(physical);
        return physical;
    }

    private List<FieldSort> sorts(List<Order> orders) {
        return orders.stream().map(o -> new FieldSort((FieldAttribute) o.child(), o.direction(), o.nullsPosition())).toList();
    }

    private ExchangeExec asRemoteExchange(PhysicalPlan plan) {
        return as(plan, ExchangeExec.class);
    }

    /**
     * Asserts that a {@link QueryBuilder} is a {@link SingleValueQuery} that
     * acting on the provided field name and returns the {@link QueryBuilder}
     * that it wraps.
     */
    private QueryBuilder sv(QueryBuilder builder, String fieldName) {
        SingleValueQuery.Builder sv = as(builder, SingleValueQuery.Builder.class);
        assertThat(sv.field(), equalTo(fieldName));
        return sv.next();
    }
}<|MERGE_RESOLUTION|>--- conflicted
+++ resolved
@@ -1668,7 +1668,6 @@
         }
     }
 
-<<<<<<< HEAD
     public void testNoTextFilterPushDown() {
         var plan = physicalPlan("""
             from test
@@ -1734,7 +1733,8 @@
         var source = as(extract.child(), EsQueryExec.class);
         assertThat(source.sorts().size(), equalTo(1));
         assertThat(source.sorts().get(0).field().name(), equalTo("job.raw"));
-=======
+    }
+
     public void testFieldExtractWithoutSourceAttributes() {
         PhysicalPlan verifiedPlan = optimizedPlan(physicalPlan("""
             from test
@@ -1785,7 +1785,6 @@
         eval = as(project.child(), EvalExec.class);
         assertThat(Expressions.names(eval.fields()), contains(nullField));
         var source = source(eval.child());
->>>>>>> 47a59083
     }
 
     private static EsQueryExec source(PhysicalPlan plan) {
