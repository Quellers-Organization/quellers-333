--- conflicted
+++ resolved
@@ -103,7 +103,21 @@
         suppliers.add(
             new TestCaseSupplier(
                 "(a, b)",
-<<<<<<< HEAD
+                List.of(DataType.DATETIME, DataType.DATETIME),
+                () -> new TestCaseSupplier.TestCase(
+                    List.of(
+                        new TestCaseSupplier.TypedData(1727877348000L, DataType.DATETIME, "a"),
+                        new TestCaseSupplier.TypedData(1727790948000L, DataType.DATETIME, "b")
+                    ),
+                    "GreatestLongEvaluator[values=[MvMax[field=Attribute[channel=0]], MvMax[field=Attribute[channel=1]]]]",
+                    DataType.DATETIME,
+                    equalTo(1727877348000L)
+                )
+            )
+        );
+        suppliers.add(
+            new TestCaseSupplier(
+                "(a, b)",
                 List.of(DataType.DATE_NANOS, DataType.DATE_NANOS),
                 () -> new TestCaseSupplier.TestCase(
                     List.of(
@@ -113,17 +127,6 @@
                     "GreatestLongEvaluator[values=[MvMax[field=Attribute[channel=0]], MvMax[field=Attribute[channel=1]]]]",
                     DataType.DATE_NANOS,
                     equalTo(1727877348000123456L)
-=======
-                List.of(DataType.DATETIME, DataType.DATETIME),
-                () -> new TestCaseSupplier.TestCase(
-                    List.of(
-                        new TestCaseSupplier.TypedData(1727877348000L, DataType.DATETIME, "a"),
-                        new TestCaseSupplier.TypedData(1727790948000L, DataType.DATETIME, "b")
-                    ),
-                    "GreatestLongEvaluator[values=[MvMax[field=Attribute[channel=0]], MvMax[field=Attribute[channel=1]]]]",
-                    DataType.DATETIME,
-                    equalTo(1727877348000L)
->>>>>>> 663ab04d
                 )
             )
         );
