/*
 * Copyright Elasticsearch B.V. and/or licensed to Elasticsearch B.V. under one
 * or more contributor license agreements. Licensed under the Elastic License;
 * you may not use this file except in compliance with the Elastic License.
 */

package org.elasticsearch.xpack.runtimefields.mapper;

import org.apache.lucene.analysis.TokenStream;
import org.apache.lucene.search.MultiTermQuery;
import org.apache.lucene.search.Query;
import org.apache.lucene.search.spans.SpanMultiTermQueryWrapper;
import org.apache.lucene.search.spans.SpanQuery;
import org.elasticsearch.ElasticsearchException;
import org.elasticsearch.common.CheckedBiConsumer;
import org.elasticsearch.common.TriFunction;
import org.elasticsearch.common.geo.ShapeRelation;
import org.elasticsearch.common.time.DateMathParser;
import org.elasticsearch.common.unit.Fuzziness;
import org.elasticsearch.common.xcontent.XContentBuilder;
import org.elasticsearch.index.mapper.ContentPath;
import org.elasticsearch.index.mapper.DocValueFetcher;
import org.elasticsearch.index.mapper.FieldMapper;
import org.elasticsearch.index.mapper.MappedFieldType;
import org.elasticsearch.index.mapper.Mapper;
import org.elasticsearch.index.mapper.MapperParsingException;
import org.elasticsearch.index.mapper.RuntimeFieldType;
import org.elasticsearch.index.mapper.ValueFetcher;
import org.elasticsearch.index.query.QueryShardContext;
import org.elasticsearch.script.Script;
import org.elasticsearch.script.ScriptType;
import org.elasticsearch.search.lookup.SearchLookup;

import java.io.IOException;
import java.time.ZoneId;
import java.util.Collections;
import java.util.List;
import java.util.Locale;
import java.util.Map;
import java.util.function.BiFunction;
import java.util.function.Function;

import static org.elasticsearch.search.SearchService.ALLOW_EXPENSIVE_QUERIES;

/**
 * Abstract base {@linkplain MappedFieldType} for scripted fields.
 */
abstract class AbstractScriptFieldType<LeafFactory> extends RuntimeFieldType {
    protected final Script script;
    private final TriFunction<String, Map<String, Object>, SearchLookup, LeafFactory> factory;
    private final CheckedBiConsumer<XContentBuilder, Boolean, IOException> toXContent;

    AbstractScriptFieldType(String name, TriFunction<String, Map<String, Object>, SearchLookup, LeafFactory> factory, Builder builder) {
        this(name, factory, builder.script.getValue(), builder.meta.getValue(), builder::toXContent);
    }

    AbstractScriptFieldType(
        String name,
        TriFunction<String, Map<String, Object>, SearchLookup, LeafFactory> factory,
        Script script,
        Map<String, String> meta,
        CheckedBiConsumer<XContentBuilder, Boolean, IOException> toXContent
    ) {
        super(name, meta);
        this.factory = factory;
        this.script = script;
        this.toXContent = toXContent;
    }

    @Override
    public final boolean isSearchable() {
        return true;
    }

    @Override
    public final boolean isAggregatable() {
        return true;
    }

    /**
     * Create a script leaf factory.
     */
    protected final LeafFactory leafFactory(SearchLookup searchLookup) {
        return factory.apply(name(), script.getParams(), searchLookup);
    }

    /**
     * Create a script leaf factory for queries.
     */
    protected final LeafFactory leafFactory(QueryShardContext context) {
        /*
         * Forking here causes us to count this field in the field data loop
         * detection code as though we were resolving field data for this field.
         * We're not, but running the query is close enough.
         */
        return leafFactory(context.lookup().forkAndTrackFieldReferences(name()));
    }

    @Override
    public final Query rangeQuery(
        Object lowerTerm,
        Object upperTerm,
        boolean includeLower,
        boolean includeUpper,
        ShapeRelation relation,
        ZoneId timeZone,
        DateMathParser parser,
        QueryShardContext context
    ) {
        if (relation == ShapeRelation.DISJOINT) {
            String message = "Runtime field [%s] of type [%s] does not support DISJOINT ranges";
            throw new IllegalArgumentException(String.format(Locale.ROOT, message, name(), typeName()));
        }
        return rangeQuery(lowerTerm, upperTerm, includeLower, includeUpper, timeZone, parser, context);
    }

    protected abstract Query rangeQuery(
        Object lowerTerm,
        Object upperTerm,
        boolean includeLower,
        boolean includeUpper,
        ZoneId timeZone,
        DateMathParser parser,
        QueryShardContext context
    );

    @Override
    public Query fuzzyQuery(
        Object value,
        Fuzziness fuzziness,
        int prefixLength,
        int maxExpansions,
        boolean transpositions,
        QueryShardContext context
    ) {
        throw new IllegalArgumentException(unsupported("fuzzy", "keyword and text"));
    }

    @Override
    public Query prefixQuery(String value, MultiTermQuery.RewriteMethod method, boolean caseInsensitive, QueryShardContext context) {
        throw new IllegalArgumentException(unsupported("prefix", "keyword, text and wildcard"));
    }

    @Override
    public Query wildcardQuery(String value, MultiTermQuery.RewriteMethod method, boolean caseInsensitive, QueryShardContext context) {
        throw new IllegalArgumentException(unsupported("wildcard", "keyword, text and wildcard"));
    }

    @Override
    public Query regexpQuery(
        String value,
        int syntaxFlags,
        int matchFlags,
        int maxDeterminizedStates,
        MultiTermQuery.RewriteMethod method,
        QueryShardContext context
    ) {
        throw new IllegalArgumentException(unsupported("regexp", "keyword and text"));
    }

    @Override
    public Query phraseQuery(TokenStream stream, int slop, boolean enablePositionIncrements) {
        throw new IllegalArgumentException(unsupported("phrase", "text"));
    }

    @Override
    public Query multiPhraseQuery(TokenStream stream, int slop, boolean enablePositionIncrements) {
        throw new IllegalArgumentException(unsupported("phrase", "text"));
    }

    @Override
    public Query phrasePrefixQuery(TokenStream stream, int slop, int maxExpansions) {
        throw new IllegalArgumentException(unsupported("phrase prefix", "text"));
    }

    @Override
    public SpanQuery spanPrefixQuery(String value, SpanMultiTermQueryWrapper.SpanRewriteMethod method, QueryShardContext context) {
        throw new IllegalArgumentException(unsupported("span prefix", "text"));
    }

    private String unsupported(String query, String supported) {
        return String.format(
            Locale.ROOT,
            "Can only use %s queries on %s fields - not on [%s] which is a runtime field of type [%s]",
            query,
            supported,
            name(),
            typeName()
        );
    }

    protected final void checkAllowExpensiveQueries(QueryShardContext context) {
        if (context.allowExpensiveQueries() == false) {
            throw new ElasticsearchException(
                "queries cannot be executed against runtime fields while [" + ALLOW_EXPENSIVE_QUERIES.getKey() + "] is set to [false]."
            );
        }
    }

    @Override
<<<<<<< HEAD
    public ValueFetcher valueFetcher(QueryShardContext context, SearchLookup lookup, String format) {
        if (lookup == null) {
            return v -> Collections.emptyList();
        }
        return new DocValueFetcher(docValueFormat(format, null), lookup.doc().getForField(this));
=======
    public ValueFetcher valueFetcher(QueryShardContext context, String format) {
        return new DocValueFetcher(docValueFormat(format, null), context.getForField(this));
>>>>>>> 7b4fcb6b
    }

    @Override
    protected final void doXContentBody(XContentBuilder builder, boolean includeDefaults) throws IOException {
        toXContent.accept(builder, includeDefaults);
    }

    /**
     *  For runtime fields the {@link RuntimeFieldType.Parser} returns directly the {@link MappedFieldType}.
     *  Internally we still create a {@link Builder} so we reuse the {@link FieldMapper.Parameter} infrastructure,
     *  but {@link Builder#init(FieldMapper)} and {@link Builder#build(ContentPath)} are never called as
     *  {@link RuntimeFieldTypeParser#parse(String, Map, Mapper.TypeParser.ParserContext)} calls
     *  {@link Builder#parse(String, Mapper.TypeParser.ParserContext, Map)} and returns the corresponding
     *  {@link MappedFieldType}.
     */
    abstract static class Builder extends FieldMapper.Builder {
        final FieldMapper.Parameter<Map<String, String>> meta = FieldMapper.Parameter.metaParam();
        final FieldMapper.Parameter<Script> script = new FieldMapper.Parameter<>(
            "script",
            true,
            () -> null,
            Builder::parseScript,
            initializerNotSupported()
        ).setValidator(script -> {
            if (script == null) {
                throw new IllegalArgumentException("script must be specified for runtime field [" + name + "]");
            }
        });

        Builder(String name) {
            super(name);
        }

        @Override
        protected List<FieldMapper.Parameter<?>> getParameters() {
            return List.of(meta, script);
        }

        protected abstract AbstractScriptFieldType<?> buildFieldType();

        @Override
        public FieldMapper.Builder init(FieldMapper initializer) {
            throw new UnsupportedOperationException();
        }

        @Override
        public FieldMapper build(ContentPath context) {
            throw new UnsupportedOperationException();
        }

        private void validate() {
            ContentPath contentPath = parentPath(name());
            FieldMapper.MultiFields multiFields = multiFieldsBuilder.build(this, contentPath);
            if (multiFields.iterator().hasNext()) {
                throw new IllegalArgumentException("runtime field [" + name + "] does not support [fields]");
            }
            FieldMapper.CopyTo copyTo = this.copyTo.build();
            if (copyTo.copyToFields().isEmpty() == false) {
                throw new IllegalArgumentException("runtime field [" + name + "] does not support [copy_to]");
            }
        }

        private static Script parseScript(String name, Mapper.TypeParser.ParserContext parserContext, Object scriptObject) {
            Script script = Script.parse(scriptObject);
            if (script.getType() == ScriptType.STORED) {
                throw new IllegalArgumentException("stored scripts are not supported for runtime field [" + name + "]");
            }
            return script;
        }
    }

    static <T> Function<FieldMapper, T> initializerNotSupported() {
        return mapper -> { throw new UnsupportedOperationException(); };
    }

    static final class RuntimeFieldTypeParser implements RuntimeFieldType.Parser {
        private final BiFunction<String, Mapper.TypeParser.ParserContext, Builder> builderFunction;

        RuntimeFieldTypeParser(BiFunction<String, Mapper.TypeParser.ParserContext, Builder> builderFunction) {
            this.builderFunction = builderFunction;
        }

        @Override
        public RuntimeFieldType parse(String name, Map<String, Object> node, Mapper.TypeParser.ParserContext parserContext)
            throws MapperParsingException {

            Builder builder = builderFunction.apply(name, parserContext);
            builder.parse(name, parserContext, node);
            builder.validate();
            return builder.buildFieldType();
        }
    }
}<|MERGE_RESOLUTION|>--- conflicted
+++ resolved
@@ -33,7 +33,6 @@
 
 import java.io.IOException;
 import java.time.ZoneId;
-import java.util.Collections;
 import java.util.List;
 import java.util.Locale;
 import java.util.Map;
@@ -198,16 +197,8 @@
     }
 
     @Override
-<<<<<<< HEAD
-    public ValueFetcher valueFetcher(QueryShardContext context, SearchLookup lookup, String format) {
-        if (lookup == null) {
-            return v -> Collections.emptyList();
-        }
-        return new DocValueFetcher(docValueFormat(format, null), lookup.doc().getForField(this));
-=======
     public ValueFetcher valueFetcher(QueryShardContext context, String format) {
         return new DocValueFetcher(docValueFormat(format, null), context.getForField(this));
->>>>>>> 7b4fcb6b
     }
 
     @Override
