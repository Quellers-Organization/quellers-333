/*
 * Copyright Elasticsearch B.V. and/or licensed to Elasticsearch B.V. under one
 * or more contributor license agreements. Licensed under the Elastic License;
 * you may not use this file except in compliance with the Elastic License.
 */

package org.elasticsearch.xpack.slm;

import org.apache.http.util.EntityUtils;
import org.elasticsearch.ElasticsearchException;
import org.elasticsearch.action.admin.cluster.settings.ClusterUpdateSettingsRequest;
import org.elasticsearch.action.index.IndexRequestBuilder;
import org.elasticsearch.client.Request;
import org.elasticsearch.client.Response;
import org.elasticsearch.client.ResponseException;
import org.elasticsearch.client.RestClient;
import org.elasticsearch.client.ilm.RolloverAction;
import org.elasticsearch.common.Strings;
import org.elasticsearch.common.settings.Settings;
import org.elasticsearch.common.unit.TimeValue;
import org.elasticsearch.common.xcontent.DeprecationHandler;
import org.elasticsearch.common.xcontent.NamedXContentRegistry;
import org.elasticsearch.common.xcontent.ToXContent;
import org.elasticsearch.common.xcontent.XContentBuilder;
import org.elasticsearch.common.xcontent.XContentHelper;
import org.elasticsearch.common.xcontent.XContentParser;
import org.elasticsearch.common.xcontent.XContentType;
import org.elasticsearch.common.xcontent.json.JsonXContent;
import org.elasticsearch.test.rest.ESRestTestCase;
<<<<<<< HEAD
import org.elasticsearch.xpack.core.ilm.LifecycleSettings;
=======
import org.elasticsearch.xpack.core.ilm.Step;
import org.elasticsearch.xpack.core.ilm.WaitForRolloverReadyStep;
>>>>>>> 05d8e801
import org.elasticsearch.xpack.core.slm.SnapshotLifecyclePolicy;
import org.elasticsearch.xpack.core.slm.SnapshotRetentionConfiguration;

import java.io.IOException;
import java.io.InputStream;
import java.util.ArrayList;
import java.util.Collections;
import java.util.HashMap;
import java.util.List;
import java.util.Map;
import java.util.Optional;
import java.util.concurrent.TimeUnit;

import static org.elasticsearch.common.xcontent.XContentFactory.jsonBuilder;
<<<<<<< HEAD
import static org.elasticsearch.xpack.core.slm.history.SnapshotHistoryItem.CREATE_OPERATION;
import static org.elasticsearch.xpack.core.slm.history.SnapshotHistoryItem.DELETE_OPERATION;
=======
import static org.elasticsearch.xpack.core.slm.history.SnapshotHistoryStore.SLM_HISTORY_INDEX_PREFIX;
import static org.elasticsearch.xpack.ilm.TimeSeriesLifecycleActionsIT.getStepKeyForIndex;
>>>>>>> 05d8e801
import static org.hamcrest.Matchers.containsString;
import static org.hamcrest.Matchers.equalTo;
import static org.hamcrest.Matchers.greaterThan;
import static org.hamcrest.Matchers.greaterThanOrEqualTo;
import static org.hamcrest.Matchers.startsWith;

public class SnapshotLifecycleIT extends ESRestTestCase {

    @Override
    protected boolean waitForAllSnapshotsWiped() {
        return true;
    }

    public void testMissingRepo() throws Exception {
<<<<<<< HEAD
        SnapshotLifecyclePolicy policy = new SnapshotLifecyclePolicy("test-policy", "snap",
            "*/1 * * * * ?", "missing-repo", Collections.emptyMap(), SnapshotRetentionConfiguration.EMPTY);
=======
        final String policyId = "test-policy";
        final String missingRepoName = "missing-repo";
        SnapshotLifecyclePolicy policy = new SnapshotLifecyclePolicy(policyId, "snap",
            "*/1 * * * * ?", missingRepoName, Collections.emptyMap());
>>>>>>> 05d8e801

        Request putLifecycle = new Request("PUT", "/_slm/policy/test-policy");
        XContentBuilder lifecycleBuilder = JsonXContent.contentBuilder();
        policy.toXContent(lifecycleBuilder, ToXContent.EMPTY_PARAMS);
        putLifecycle.setJsonEntity(Strings.toString(lifecycleBuilder));
        ResponseException e = expectThrows(ResponseException.class, () -> client().performRequest(putLifecycle));
        Response resp = e.getResponse();
        assertThat(resp.getStatusLine().getStatusCode(), equalTo(400));
        String jsonError = EntityUtils.toString(resp.getEntity());
        assertThat(jsonError, containsString("\"type\":\"illegal_argument_exception\""));
        assertThat(jsonError, containsString("\"reason\":\"no such repository [missing-repo]\""));
    }

    @SuppressWarnings("unchecked")
    public void testFullPolicySnapshot() throws Exception {
        final String indexName = "test";
        final String policyName = "test-policy";
        final String repoId = "my-repo";
        int docCount = randomIntBetween(10, 50);
        List<IndexRequestBuilder> indexReqs = new ArrayList<>();
        for (int i = 0; i < docCount; i++) {
            index(client(), indexName, "" + i, "foo", "bar");
        }

        // Create a snapshot repo
        initializeRepo(repoId);

        createSnapshotPolicy(policyName, "snap", "*/1 * * * * ?", repoId, indexName, true);

        // Check that the snapshot was actually taken
        assertBusy(() -> {
            Response response = client().performRequest(new Request("GET", "/_snapshot/" + repoId + "/_all"));
            Map<String, Object> snapshotResponseMap;
            try (InputStream is = response.getEntity().getContent()) {
                snapshotResponseMap = XContentHelper.convertToMap(XContentType.JSON.xContent(), is, true);
            }
            assertThat(snapshotResponseMap.size(), greaterThan(0));
            List<Map<String, Object>> snapResponse = ((List<Map<String, Object>>) snapshotResponseMap.get("responses")).stream()
                .findFirst()
                .map(m -> (List<Map<String, Object>>) m.get("snapshots"))
                .orElseThrow(() -> new AssertionError("failed to find snapshot response in " + snapshotResponseMap));
            assertThat(snapResponse.size(), greaterThan(0));
            assertThat(snapResponse.get(0).get("snapshot").toString(), startsWith("snap-"));
            assertThat(snapResponse.get(0).get("indices"), equalTo(Collections.singletonList(indexName)));
            Map<String, Object> metadata = (Map<String, Object>) snapResponse.get(0).get("metadata");
            assertNotNull(metadata);
            assertThat(metadata.get("policy"), equalTo(policyName));
            assertHistoryIsPresent(policyName, true, repoId, CREATE_OPERATION);

            // Check that the last success date was written to the cluster state
            Request getReq = new Request("GET", "/_slm/policy/" + policyName);
            Response policyMetadata = client().performRequest(getReq);
            Map<String, Object> policyResponseMap;
            try (InputStream is = policyMetadata.getEntity().getContent()) {
                policyResponseMap = XContentHelper.convertToMap(XContentType.JSON.xContent(), is, true);
            }
            Map<String, Object> policyMetadataMap = (Map<String, Object>) policyResponseMap.get(policyName);
            Map<String, Object> lastSuccessObject = (Map<String, Object>) policyMetadataMap.get("last_success");
            assertNotNull(lastSuccessObject);
            Long lastSuccess = (Long) lastSuccessObject.get("time");
            Long modifiedDate = (Long) policyMetadataMap.get("modified_date_millis");
            assertNotNull(lastSuccess);
            assertNotNull(modifiedDate);
            assertThat(lastSuccess, greaterThan(modifiedDate));

            String lastSnapshotName = (String) lastSuccessObject.get("snapshot_name");
            assertThat(lastSnapshotName, startsWith("snap-"));

            assertHistoryIsPresent(policyName, true, repoId, CREATE_OPERATION);

            Map<String, Object> stats = getSLMStats();
            Map<String, Object> policyStats = (Map<String, Object>) stats.get(SnapshotLifecycleStats.POLICY_STATS.getPreferredName());
            Map<String, Object> policyIdStats = (Map<String, Object>) policyStats.get(policyName);
            int snapsTaken = (int) policyIdStats.get(SnapshotLifecycleStats.SnapshotPolicyStats.SNAPSHOTS_TAKEN.getPreferredName());
            int totalTaken = (int) stats.get(SnapshotLifecycleStats.TOTAL_TAKEN.getPreferredName());
            assertThat(snapsTaken, greaterThanOrEqualTo(1));
            assertThat(totalTaken, greaterThanOrEqualTo(1));
        });

        Request delReq = new Request("DELETE", "/_slm/policy/" + policyName);
        assertOK(client().performRequest(delReq));
    }

    @SuppressWarnings("unchecked")
    public void testPolicyFailure() throws Exception {
        final String policyName = "test-policy";
        final String repoName = "test-repo";
        final String indexPattern = "index-doesnt-exist";
        initializeRepo(repoName);

        // Create a policy with ignore_unvailable: false and an index that doesn't exist
        createSnapshotPolicy(policyName, "snap", "*/1 * * * * ?", repoName, indexPattern, false);

        assertBusy(() -> {
            // Check that the failure is written to the cluster state
            Request getReq = new Request("GET", "/_slm/policy/" + policyName);
            Response policyMetadata = client().performRequest(getReq);
            try (InputStream is = policyMetadata.getEntity().getContent()) {
                Map<String, Object> responseMap = XContentHelper.convertToMap(XContentType.JSON.xContent(), is, true);
                Map<String, Object> policyMetadataMap = (Map<String, Object>) responseMap.get(policyName);
                Map<String, Object> lastFailureObject = (Map<String, Object>) policyMetadataMap.get("last_failure");
                assertNotNull(lastFailureObject);

                Long lastFailure = (Long) lastFailureObject.get("time");
                Long modifiedDate = (Long) policyMetadataMap.get("modified_date_millis");
                assertNotNull(lastFailure);
                assertNotNull(modifiedDate);
                assertThat(lastFailure, greaterThan(modifiedDate));

                String lastFailureInfo = (String) lastFailureObject.get("details");
                assertNotNull(lastFailureInfo);
                assertThat(lastFailureInfo, containsString("no such index [index-doesnt-exist]"));

                String snapshotName = (String) lastFailureObject.get("snapshot_name");
                assertNotNull(snapshotName);
                assertThat(snapshotName, startsWith("snap-"));
            }
            assertHistoryIsPresent(policyName, false, repoName, CREATE_OPERATION);

            Map<String, Object> stats = getSLMStats();
            Map<String, Object> policyStats = (Map<String, Object>) stats.get(SnapshotLifecycleStats.POLICY_STATS.getPreferredName());
            Map<String, Object> policyIdStats = (Map<String, Object>) policyStats.get(policyName);
            int snapsFailed = (int) policyIdStats.get(SnapshotLifecycleStats.SnapshotPolicyStats.SNAPSHOTS_FAILED.getPreferredName());
            int totalFailed = (int) stats.get(SnapshotLifecycleStats.TOTAL_FAILED.getPreferredName());
            assertThat(snapsFailed, greaterThanOrEqualTo(1));
            assertThat(totalFailed, greaterThanOrEqualTo(1));
        });
    }

    @SuppressWarnings("unchecked")
    public void testPolicyManualExecution() throws Exception {
        final String indexName = "test";
        final String policyName = "test-policy";
        final String repoId = "my-repo";
        int docCount = randomIntBetween(10, 50);
        for (int i = 0; i < docCount; i++) {
            index(client(), indexName, "" + i, "foo", "bar");
        }

        // Create a snapshot repo
        initializeRepo(repoId);

        createSnapshotPolicy(policyName, "snap", "1 2 3 4 5 ?", repoId, indexName, true);

        ResponseException badResp = expectThrows(ResponseException.class,
            () -> client().performRequest(new Request("PUT", "/_slm/policy/" + policyName + "-bad/_execute")));
        assertThat(EntityUtils.toString(badResp.getResponse().getEntity()),
            containsString("no such snapshot lifecycle policy [" + policyName + "-bad]"));

        final String snapshotName = executePolicy(policyName);

        // Check that the executed snapshot is created
        assertBusy(() -> {
            try {
                Response response = client().performRequest(new Request("GET", "/_snapshot/" + repoId + "/" + snapshotName));
                Map<String, Object> snapshotResponseMap;
                try (InputStream is = response.getEntity().getContent()) {
                    snapshotResponseMap = XContentHelper.convertToMap(XContentType.JSON.xContent(), is, true);
                }
                assertThat(snapshotResponseMap.size(), greaterThan(0));
                final Map<String, Object> metadata = extractMetadata(snapshotResponseMap, snapshotName);
                assertNotNull(metadata);
                assertThat(metadata.get("policy"), equalTo(policyName));
                assertHistoryIsPresent(policyName, true, repoId, CREATE_OPERATION);
            } catch (ResponseException e) {
                fail("expected snapshot to exist but it does not: " + EntityUtils.toString(e.getResponse().getEntity()));
            }

            Map<String, Object> stats = getSLMStats();
            Map<String, Object> policyStats = (Map<String, Object>) stats.get(SnapshotLifecycleStats.POLICY_STATS.getPreferredName());
            Map<String, Object> policyIdStats = (Map<String, Object>) policyStats.get(policyName);
            int snapsTaken = (int) policyIdStats.get(SnapshotLifecycleStats.SnapshotPolicyStats.SNAPSHOTS_TAKEN.getPreferredName());
            int totalTaken = (int) stats.get(SnapshotLifecycleStats.TOTAL_TAKEN.getPreferredName());
            assertThat(snapsTaken, equalTo(1));
            assertThat(totalTaken, equalTo(1));
        });
    }

    @SuppressWarnings("unchecked")
    public void testBasicTimeBasedRetenion() throws Exception {
        final String indexName = "test";
        final String policyName = "test-policy";
        final String repoId = "my-repo";
        int docCount = randomIntBetween(10, 50);
        List<IndexRequestBuilder> indexReqs = new ArrayList<>();
        for (int i = 0; i < docCount; i++) {
            index(client(), indexName, "" + i, "foo", "bar");
        }

        // Create a snapshot repo
        initializeRepo(repoId);

        // Create a policy with a retention period of 1 millisecond
        createSnapshotPolicy(policyName, "snap", "1 2 3 4 5 ?", repoId, indexName, true,
            new SnapshotRetentionConfiguration(TimeValue.timeValueMillis(1), null, null));

        // Manually create a snapshot
        final String snapshotName = executePolicy(policyName);

        // Check that the executed snapshot is created
        assertBusy(() -> {
            try {
                Response response = client().performRequest(new Request("GET", "/_snapshot/" + repoId + "/" + snapshotName));
                Map<String, Object> snapshotResponseMap;
                try (InputStream is = response.getEntity().getContent()) {
                    snapshotResponseMap = XContentHelper.convertToMap(XContentType.JSON.xContent(), is, true);
                }
                assertThat(snapshotResponseMap.size(), greaterThan(0));
                final Map<String, Object> metadata = extractMetadata(snapshotResponseMap, snapshotName);
                assertNotNull(metadata);
                assertThat(metadata.get("policy"), equalTo(policyName));
                assertHistoryIsPresent(policyName, true, repoId, CREATE_OPERATION);
            } catch (ResponseException e) {
                fail("expected snapshot to exist but it does not: " + EntityUtils.toString(e.getResponse().getEntity()));
            }
        });

        // Run retention every second
        ClusterUpdateSettingsRequest req = new ClusterUpdateSettingsRequest();
        req.transientSettings(Settings.builder().put(LifecycleSettings.SLM_RETENTION_SCHEDULE, "*/1 * * * * ?"));
        try (XContentBuilder builder = jsonBuilder()) {
            req.toXContent(builder, ToXContent.EMPTY_PARAMS);
            Request r = new Request("PUT", "/_cluster/settings");
            r.setJsonEntity(Strings.toString(builder));
            Response updateSettingsResp = client().performRequest(r);
        }

        try {
            // Check that the snapshot created by the policy has been removed by retention
            assertBusy(() -> {
                // We expect a failed response because the snapshot should not exist
                try {
                    logger.info("--> checking to see if snapshot has been deleted...");
                    Response response = client().performRequest(new Request("GET", "/_snapshot/" + repoId + "/" + snapshotName));
                    assertThat(EntityUtils.toString(response.getEntity()), containsString("snapshot_missing_exception"));
                } catch (ResponseException e) {
                    assertThat(EntityUtils.toString(e.getResponse().getEntity()), containsString("snapshot_missing_exception"));
                }
                assertHistoryIsPresent(policyName, true, repoId, DELETE_OPERATION);

                Map<String, Object> stats = getSLMStats();
                Map<String, Object> policyStats = (Map<String, Object>) stats.get(SnapshotLifecycleStats.POLICY_STATS.getPreferredName());
                Map<String, Object> policyIdStats = (Map<String, Object>) policyStats.get(policyName);
                int snapsTaken = (int) policyIdStats.get(SnapshotLifecycleStats.SnapshotPolicyStats.SNAPSHOTS_TAKEN.getPreferredName());
                int snapsDeleted = (int) policyIdStats.get(SnapshotLifecycleStats.SnapshotPolicyStats.SNAPSHOTS_DELETED.getPreferredName());
                int retentionRun = (int) stats.get(SnapshotLifecycleStats.RETENTION_RUNS.getPreferredName());
                int totalTaken = (int) stats.get(SnapshotLifecycleStats.TOTAL_TAKEN.getPreferredName());
                int totalDeleted = (int) stats.get(SnapshotLifecycleStats.TOTAL_DELETIONS.getPreferredName());
                assertThat(snapsTaken, equalTo(1));
                assertThat(totalTaken, equalTo(1));
                assertThat(retentionRun, greaterThanOrEqualTo(1));
                assertThat(snapsDeleted, greaterThanOrEqualTo(1));
                assertThat(totalDeleted, greaterThanOrEqualTo(1));
            }, 60, TimeUnit.SECONDS);

        } finally {
            // Unset retention
            ClusterUpdateSettingsRequest unsetRequest = new ClusterUpdateSettingsRequest();
            unsetRequest.transientSettings(Settings.builder().put(LifecycleSettings.SLM_RETENTION_SCHEDULE, (String) null));
            try (XContentBuilder builder = jsonBuilder()) {
                unsetRequest.toXContent(builder, ToXContent.EMPTY_PARAMS);
                Request r = new Request("PUT", "/_cluster/settings");
                r.setJsonEntity(Strings.toString(builder));
                client().performRequest(r);
            }
        }
    }

    @SuppressWarnings("unchecked")
    public void testSnapshotInProgress() throws Exception {
        final String indexName = "test";
        final String policyName = "test-policy";
        final String repoId = "my-repo";
        int docCount = 20;
        for (int i = 0; i < docCount; i++) {
            index(client(), indexName, "" + i, "foo", "bar");
        }

        // Create a snapshot repo
        initializeRepo(repoId, "1b");

        createSnapshotPolicy(policyName, "snap", "1 2 3 4 5 ?", repoId, indexName, true);

        Response executeRepsonse = client().performRequest(new Request("PUT", "/_slm/policy/" + policyName + "/_execute"));

        try (XContentParser parser = JsonXContent.jsonXContent.createParser(NamedXContentRegistry.EMPTY,
            DeprecationHandler.THROW_UNSUPPORTED_OPERATION, EntityUtils.toByteArray(executeRepsonse.getEntity()))) {
            final String snapshotName = parser.mapStrings().get("snapshot_name");

            // Check that the executed snapshot shows up in the SLM output
            assertBusy(() -> {
                try {
                    Response response = client().performRequest(new Request("GET", "/_slm/policy" + (randomBoolean() ? "" : "?human")));
                    Map<String, Object> policyResponseMap;
                    try (InputStream content = response.getEntity().getContent()) {
                        policyResponseMap = XContentHelper.convertToMap(XContentType.JSON.xContent(), content, true);
                    }
                    assertThat(policyResponseMap.size(), greaterThan(0));
                    Optional<Map<String, Object>> inProgress = Optional.ofNullable((Map<String, Object>) policyResponseMap.get(policyName))
                        .map(policy -> (Map<String, Object>) policy.get("in_progress"));

                    if (inProgress.isPresent()) {
                        Map<String, Object> inProgressMap = inProgress.get();
                        assertThat(inProgressMap.get("name"), equalTo(snapshotName));
                        assertNotNull(inProgressMap.get("uuid"));
                        assertThat(inProgressMap.get("state"), equalTo("STARTED"));
                        assertThat((long) inProgressMap.get("start_time_millis"), greaterThan(0L));
                        assertNull(inProgressMap.get("failure"));
                    } else {
                        fail("expected in_progress to contain a running snapshot, but the response was " + policyResponseMap);
                    }
                } catch (ResponseException e) {
                    fail("expected policy to exist but it does not: " + EntityUtils.toString(e.getResponse().getEntity()));
                }
            });

            // Cancel the snapshot since it is not going to complete quickly
            assertOK(client().performRequest(new Request("DELETE", "/_snapshot/" + repoId + "/" + snapshotName)));
        }
    }

    @SuppressWarnings("unchecked")
    public void testRetentionWhileSnapshotInProgress() throws Exception {
        final String indexName = "test";
        final String slowPolicy = "slow";
        final String fastPolicy = "fast";
        final String slowRepo = "slow-repo";
        final String fastRepo = "fast-repo";
        int docCount = 20;
        for (int i = 0; i < docCount; i++) {
            index(client(), indexName, "" + i, "foo", "bar");
        }

        // Create snapshot repos, one fast and one slow
        initializeRepo(slowRepo, "1b");
        initializeRepo(fastRepo, "10mb");

        createSnapshotPolicy(slowPolicy, "snap", "1 2 3 4 5 ?", slowRepo, indexName, true,
            new SnapshotRetentionConfiguration(TimeValue.timeValueSeconds(0), null, null));
        createSnapshotPolicy(fastPolicy, "snap", "1 2 3 4 5 ?", fastRepo, indexName, true,
            new SnapshotRetentionConfiguration(TimeValue.timeValueSeconds(0), null, null));

        // Create a snapshot and wait for it to be complete (need something that can be deleted)
        final String completedSnapshotName = executePolicy(fastPolicy);
        assertBusy(() -> {
            try {
                Response getResp = client().performRequest(new Request("GET",
                    "/_snapshot/" + fastRepo + "/" + completedSnapshotName + "/_status"));
                try (InputStream content = getResp.getEntity().getContent()) {
                    Map<String, Object> snaps = XContentHelper.convertToMap(XContentType.JSON.xContent(), content, true);
                    logger.info("--> waiting for snapshot {} to be successful, got: {}", completedSnapshotName, snaps);
                    List<Map<String, Object>> snaps2 = (List<Map<String, Object>>) snaps.get("snapshots");
                    assertThat(snaps2.get(0).get("state"), equalTo("SUCCESS"));
                }
            } catch (NullPointerException | ResponseException e) {
                fail("unable to retrieve completed snapshot: " + e);
            }
        }, 60, TimeUnit.SECONDS);

        // Take another snapshot
        final String slowSnapshotName = executePolicy(slowPolicy);

        // Check that the executed snapshot shows up in the SLM output as in_progress
        assertBusy(() -> {
            try {
                Response response = client().performRequest(new Request("GET", "/_slm/policy" + (randomBoolean() ? "" : "?human")));
                Map<String, Object> policyResponseMap;
                try (InputStream content = response.getEntity().getContent()) {
                    policyResponseMap = XContentHelper.convertToMap(XContentType.JSON.xContent(), content, true);
                }
                assertThat(policyResponseMap.size(), greaterThan(0));
                Optional<Map<String, Object>> inProgress = Optional.ofNullable((Map<String, Object>) policyResponseMap.get(slowPolicy))
                    .map(policy -> (Map<String, Object>) policy.get("in_progress"));

                if (inProgress.isPresent()) {
                    Map<String, Object> inProgressMap = inProgress.get();
                    assertThat(inProgressMap.get("name"), equalTo(slowSnapshotName));
                    assertNotNull(inProgressMap.get("uuid"));
                    assertThat(inProgressMap.get("state"), equalTo("STARTED"));
                    assertThat((long) inProgressMap.get("start_time_millis"), greaterThan(0L));
                    assertNull(inProgressMap.get("failure"));
                } else {
                    fail("expected in_progress to contain a running snapshot, but the response was " + policyResponseMap);
                }
            } catch (ResponseException e) {
                fail("expected policy to exist but it does not: " + EntityUtils.toString(e.getResponse().getEntity()));
            }
        }, 60, TimeUnit.SECONDS);

        // Run retention every second
        ClusterUpdateSettingsRequest req = new ClusterUpdateSettingsRequest();
        req.transientSettings(Settings.builder().put(LifecycleSettings.SLM_RETENTION_SCHEDULE, "*/1 * * * * ?"));
        try (XContentBuilder builder = jsonBuilder()) {
            req.toXContent(builder, ToXContent.EMPTY_PARAMS);
            Request r = new Request("PUT", "/_cluster/settings");
            r.setJsonEntity(Strings.toString(builder));
            client().performRequest(r);
        }

        // Cancel the snapshot since it is not going to complete quickly, do it in a thread because
        // cancelling the snapshot can take a long time and we might as well check retention while
        // its deleting
        Thread t = new Thread(() -> {
            try {
                assertOK(client().performRequest(new Request("DELETE", "/_snapshot/" + slowRepo + "/" + slowSnapshotName)));
            } catch (IOException e) {
                fail("should not have thrown " + e);
            }
        });
        t.start();

        // Check that the snapshot created by the policy has been removed by retention
        assertBusy(() -> {
            // We expect a failed response because the snapshot should not exist
            try {
                logger.info("--> checking to see if snapshot has been deleted...");
                Response response = client().performRequest(new Request("GET", "/_snapshot/" + slowRepo + "/" + completedSnapshotName));
                assertThat(EntityUtils.toString(response.getEntity()), containsString("snapshot_missing_exception"));
            } catch (ResponseException e) {
                assertThat(EntityUtils.toString(e.getResponse().getEntity()), containsString("snapshot_missing_exception"));
            }
        }, 60, TimeUnit.SECONDS);

        t.join(5000);
    }

    /**
     * Execute the given policy and return the generated snapshot name
     */
    private String executePolicy(String policyId) {
        try {
            Response executeRepsonse = client().performRequest(new Request("PUT", "/_slm/policy/" + policyId + "/_execute"));
            try (XContentParser parser = JsonXContent.jsonXContent.createParser(NamedXContentRegistry.EMPTY,
                DeprecationHandler.THROW_UNSUPPORTED_OPERATION, EntityUtils.toByteArray(executeRepsonse.getEntity()))) {
                return parser.mapStrings().get("snapshot_name");
            }
        } catch (Exception e) {
            fail("failed to execute policy " + policyId + " - got: " + e);
            throw new RuntimeException(e);
        }
    }

    @SuppressWarnings("unchecked")
    private static Map<String, Object> extractMetadata(Map<String, Object> snapshotResponseMap, String snapshotPrefix) {
        List<Map<String, Object>> snapResponse = ((List<Map<String, Object>>) snapshotResponseMap.get("responses")).stream()
            .findFirst()
            .map(m -> (List<Map<String, Object>>) m.get("snapshots"))
            .orElseThrow(() -> new AssertionError("failed to find snapshot response in " + snapshotResponseMap));
        return snapResponse.stream()
            .filter(snapshot -> ((String) snapshot.get("snapshot")).startsWith(snapshotPrefix))
            .map(snapshot -> (Map<String, Object>) snapshot.get("metadata"))
            .findFirst()
            .orElse(null);
    }

    private Map<String, Object> getSLMStats() {
        try {
            Response response = client().performRequest(new Request("GET", "/_slm/stats"));
            try (InputStream content = response.getEntity().getContent()) {
                return XContentHelper.convertToMap(XContentType.JSON.xContent(), content, true);
            }
        } catch (Exception e) {
            fail("exception retrieving stats: " + e);
            throw new ElasticsearchException(e);
        }
    }

    // This method should be called inside an assertBusy, it has no retry logic of its own
    private void assertHistoryIsPresent(String policyName, boolean success, String repository, String operation) throws IOException {
        final Request historySearchRequest = new Request("GET", ".slm-history*/_search");
        historySearchRequest.setJsonEntity("{\n" +
            "  \"query\": {\n" +
            "    \"bool\": {\n" +
            "      \"must\": [\n" +
            "        {\n" +
            "          \"term\": {\n" +
            "            \"policy\": \"" + policyName + "\"\n" +
            "          }\n" +
            "        },\n" +
            "        {\n" +
            "          \"term\": {\n" +
            "            \"success\": " + success + "\n" +
            "          }\n" +
            "        },\n" +
            "        {\n" +
            "          \"term\": {\n" +
            "            \"repository\": \"" + repository + "\"\n" +
            "          }\n" +
            "        },\n" +
            "        {\n" +
            "          \"term\": {\n" +
            "            \"operation\": \"" + operation + "\"\n" +
            "          }\n" +
            "        }\n" +
            "      ]\n" +
            "    }\n" +
            "  }\n" +
            "}");
        Response historyResponse;
        try {
            historyResponse = client().performRequest(historySearchRequest);
            Map<String, Object> historyResponseMap;
            try (InputStream is = historyResponse.getEntity().getContent()) {
                historyResponseMap = XContentHelper.convertToMap(XContentType.JSON.xContent(), is, true);
            }
            assertThat((int)((Map<String, Object>) ((Map<String, Object>) historyResponseMap.get("hits")).get("total")).get("value"),
                greaterThanOrEqualTo(1));
        } catch (ResponseException e) {
            // Throw AssertionError instead of an exception if the search fails so that assertBusy works as expected
            logger.error(e);
            fail("failed to perform search:" + e.getMessage());
        }

        // Finally, check that the history index is in a good state
        assertHistoryIndexWaitingForRollover();
    }

    private void assertHistoryIndexWaitingForRollover() throws IOException {
        Step.StepKey stepKey = getStepKeyForIndex(SLM_HISTORY_INDEX_PREFIX + "000001");
        assertEquals("hot", stepKey.getPhase());
        assertEquals(RolloverAction.NAME, stepKey.getAction());
        assertEquals(WaitForRolloverReadyStep.NAME, stepKey.getName());
    }

    private void createSnapshotPolicy(String policyName, String snapshotNamePattern, String schedule, String repoId,
                                      String indexPattern, boolean ignoreUnavailable) throws IOException {
        createSnapshotPolicy(policyName, snapshotNamePattern, schedule, repoId, indexPattern,
            ignoreUnavailable, SnapshotRetentionConfiguration.EMPTY);
    }

    private void createSnapshotPolicy(String policyName, String snapshotNamePattern, String schedule, String repoId,
                                      String indexPattern, boolean ignoreUnavailable,
                                      SnapshotRetentionConfiguration retention) throws IOException {
        Map<String, Object> snapConfig = new HashMap<>();
        snapConfig.put("indices", Collections.singletonList(indexPattern));
        snapConfig.put("ignore_unavailable", ignoreUnavailable);
        if (randomBoolean()) {
            Map<String, Object> metadata = new HashMap<>();
            int fieldCount = randomIntBetween(2,5);
            for (int i = 0; i < fieldCount; i++) {
                metadata.put(randomValueOtherThanMany(key -> "policy".equals(key) || metadata.containsKey(key),
                    () -> randomAlphaOfLength(5)), randomAlphaOfLength(4));
            }
        }
        SnapshotLifecyclePolicy policy = new SnapshotLifecyclePolicy(policyName, snapshotNamePattern, schedule,
            repoId, snapConfig, retention);

        Request putLifecycle = new Request("PUT", "/_slm/policy/" + policyName);
        XContentBuilder lifecycleBuilder = JsonXContent.contentBuilder();
        policy.toXContent(lifecycleBuilder, ToXContent.EMPTY_PARAMS);
        putLifecycle.setJsonEntity(Strings.toString(lifecycleBuilder));
        assertOK(client().performRequest(putLifecycle));
    }

    private void initializeRepo(String repoName) throws IOException {
        initializeRepo(repoName, "40mb");
    }

    private void initializeRepo(String repoName, String maxBytesPerSecond) throws IOException {
        Request request = new Request("PUT", "/_snapshot/" + repoName);
        request.setJsonEntity(Strings
            .toString(JsonXContent.contentBuilder()
                .startObject()
                .field("type", "fs")
                .startObject("settings")
                .field("compress", randomBoolean())
                .field("location", System.getProperty("tests.path.repo"))
                .field("max_snapshot_bytes_per_sec", maxBytesPerSecond)
                .endObject()
                .endObject()));
        assertOK(client().performRequest(request));
    }

    private static void index(RestClient client, String index, String id, Object... fields) throws IOException {
        XContentBuilder document = jsonBuilder().startObject();
        for (int i = 0; i < fields.length; i += 2) {
            document.field((String) fields[i], fields[i + 1]);
        }
        document.endObject();
        final Request request = new Request("POST", "/" + index + "/_doc/" + id);
        request.setJsonEntity(Strings.toString(document));
        assertOK(client.performRequest(request));
    }
}<|MERGE_RESOLUTION|>--- conflicted
+++ resolved
@@ -27,12 +27,9 @@
 import org.elasticsearch.common.xcontent.XContentType;
 import org.elasticsearch.common.xcontent.json.JsonXContent;
 import org.elasticsearch.test.rest.ESRestTestCase;
-<<<<<<< HEAD
 import org.elasticsearch.xpack.core.ilm.LifecycleSettings;
-=======
 import org.elasticsearch.xpack.core.ilm.Step;
 import org.elasticsearch.xpack.core.ilm.WaitForRolloverReadyStep;
->>>>>>> 05d8e801
 import org.elasticsearch.xpack.core.slm.SnapshotLifecyclePolicy;
 import org.elasticsearch.xpack.core.slm.SnapshotRetentionConfiguration;
 
@@ -47,13 +44,10 @@
 import java.util.concurrent.TimeUnit;
 
 import static org.elasticsearch.common.xcontent.XContentFactory.jsonBuilder;
-<<<<<<< HEAD
 import static org.elasticsearch.xpack.core.slm.history.SnapshotHistoryItem.CREATE_OPERATION;
 import static org.elasticsearch.xpack.core.slm.history.SnapshotHistoryItem.DELETE_OPERATION;
-=======
 import static org.elasticsearch.xpack.core.slm.history.SnapshotHistoryStore.SLM_HISTORY_INDEX_PREFIX;
 import static org.elasticsearch.xpack.ilm.TimeSeriesLifecycleActionsIT.getStepKeyForIndex;
->>>>>>> 05d8e801
 import static org.hamcrest.Matchers.containsString;
 import static org.hamcrest.Matchers.equalTo;
 import static org.hamcrest.Matchers.greaterThan;
@@ -68,15 +62,8 @@
     }
 
     public void testMissingRepo() throws Exception {
-<<<<<<< HEAD
         SnapshotLifecyclePolicy policy = new SnapshotLifecyclePolicy("test-policy", "snap",
             "*/1 * * * * ?", "missing-repo", Collections.emptyMap(), SnapshotRetentionConfiguration.EMPTY);
-=======
-        final String policyId = "test-policy";
-        final String missingRepoName = "missing-repo";
-        SnapshotLifecyclePolicy policy = new SnapshotLifecyclePolicy(policyId, "snap",
-            "*/1 * * * * ?", missingRepoName, Collections.emptyMap());
->>>>>>> 05d8e801
 
         Request putLifecycle = new Request("PUT", "/_slm/policy/test-policy");
         XContentBuilder lifecycleBuilder = JsonXContent.contentBuilder();
