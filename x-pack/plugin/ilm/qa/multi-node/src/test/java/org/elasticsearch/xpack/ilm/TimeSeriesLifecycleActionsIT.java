--- conflicted
+++ resolved
@@ -43,11 +43,8 @@
 import org.elasticsearch.xpack.core.ilm.Step;
 import org.elasticsearch.xpack.core.ilm.Step.StepKey;
 import org.elasticsearch.xpack.core.ilm.TerminalPolicyStep;
-<<<<<<< HEAD
+import org.elasticsearch.xpack.core.ilm.UpdateRolloverLifecycleDateStep;
 import org.elasticsearch.xpack.core.ilm.WaitForActiveShardsStep;
-=======
-import org.elasticsearch.xpack.core.ilm.UpdateRolloverLifecycleDateStep;
->>>>>>> eab9ba95
 import org.elasticsearch.xpack.core.ilm.WaitForRolloverReadyStep;
 import org.elasticsearch.xpack.core.ilm.WaitForSnapshotAction;
 import org.hamcrest.Matchers;
@@ -1143,43 +1140,6 @@
         assertBusy(() -> assertThat(getStepKeyForIndex(index), equalTo(TerminalPolicyStep.KEY)));
     }
 
-<<<<<<< HEAD
-    public void testWaitForActiveShardsStep() throws Exception {
-        String originalIndex = index + "-000001";
-        String secondIndex = index + "-000002";
-        createIndexWithSettings(originalIndex, Settings.builder().put(IndexMetaData.SETTING_NUMBER_OF_SHARDS, 1)
-            .put(IndexMetaData.SETTING_NUMBER_OF_REPLICAS, 0)
-            .put(RolloverAction.LIFECYCLE_ROLLOVER_ALIAS, "alias"),
-            true);
-
-        // create policy
-        createNewSingletonPolicy("hot", new RolloverAction(null, null, 1L));
-        // update policy on index
-        updatePolicy(originalIndex, policy);
-        Request createIndexTemplate = new Request("PUT", "_template/rolling_indexes");
-        createIndexTemplate.setJsonEntity("{" +
-            "\"index_patterns\": [\""+ index + "-*\"], \n" +
-            "  \"settings\": {\n" +
-            "    \"number_of_shards\": 1,\n" +
-            "    \"number_of_replicas\": 142,\n" +
-            "    \"index.write.wait_for_active_shards\": \"all\"\n" +
-            "  }\n" +
-            "}");
-        client().performRequest(createIndexTemplate);
-
-        // index document to trigger rollover
-        index(client(), originalIndex, "_id", "foo", "bar");
-        assertBusy(() -> assertTrue(indexExists(secondIndex)));
-
-        assertBusy(() -> assertThat(getStepKeyForIndex(originalIndex).getName(), equalTo(WaitForActiveShardsStep.NAME)));
-
-        // reset the number of replicas to 0 so that the second index wait for active shard condition can be met
-        updateIndexSettings(secondIndex, Settings.builder().put(IndexMetaData.SETTING_NUMBER_OF_REPLICAS, 0));
-
-        assertBusy(() -> assertThat(getStepKeyForIndex(originalIndex), equalTo(TerminalPolicyStep.KEY)));
-    }
-
-=======
     public void testUpdateRolloverLifecycleDateStepRetriesWhenRolloverInfoIsMissing() throws Exception {
         String index = this.index + "-000001";
 
@@ -1241,8 +1201,42 @@
         assertBusy(() -> assertThat(getStepKeyForIndex(index), equalTo(TerminalPolicyStep.KEY)));
     }
 
+    public void testWaitForActiveShardsStep() throws Exception {
+        String originalIndex = index + "-000001";
+        String secondIndex = index + "-000002";
+        createIndexWithSettings(originalIndex, Settings.builder().put(IndexMetaData.SETTING_NUMBER_OF_SHARDS, 1)
+            .put(IndexMetaData.SETTING_NUMBER_OF_REPLICAS, 0)
+            .put(RolloverAction.LIFECYCLE_ROLLOVER_ALIAS, "alias"),
+            true);
+
+        // create policy
+        createNewSingletonPolicy("hot", new RolloverAction(null, null, 1L));
+        // update policy on index
+        updatePolicy(originalIndex, policy);
+        Request createIndexTemplate = new Request("PUT", "_template/rolling_indexes");
+        createIndexTemplate.setJsonEntity("{" +
+            "\"index_patterns\": [\""+ index + "-*\"], \n" +
+            "  \"settings\": {\n" +
+            "    \"number_of_shards\": 1,\n" +
+            "    \"number_of_replicas\": 142,\n" +
+            "    \"index.write.wait_for_active_shards\": \"all\"\n" +
+            "  }\n" +
+            "}");
+        client().performRequest(createIndexTemplate);
+
+        // index document to trigger rollover
+        index(client(), originalIndex, "_id", "foo", "bar");
+        assertBusy(() -> assertTrue(indexExists(secondIndex)));
+
+        assertBusy(() -> assertThat(getStepKeyForIndex(originalIndex).getName(), equalTo(WaitForActiveShardsStep.NAME)));
+
+        // reset the number of replicas to 0 so that the second index wait for active shard condition can be met
+        updateIndexSettings(secondIndex, Settings.builder().put(IndexMetaData.SETTING_NUMBER_OF_REPLICAS, 0));
+
+        assertBusy(() -> assertThat(getStepKeyForIndex(originalIndex), equalTo(TerminalPolicyStep.KEY)));
+    }
+
     @AwaitsFix(bugUrl = "https://github.com/elastic/elasticsearch/issues/50353")
->>>>>>> eab9ba95
     public void testHistoryIsWrittenWithSuccess() throws Exception {
         String index = "success-index";
 
