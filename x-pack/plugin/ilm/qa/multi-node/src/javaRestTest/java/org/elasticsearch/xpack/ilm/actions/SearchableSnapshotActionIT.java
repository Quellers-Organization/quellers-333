--- conflicted
+++ resolved
@@ -9,11 +9,6 @@
 
 import org.apache.http.entity.ContentType;
 import org.apache.http.entity.StringEntity;
-<<<<<<< HEAD
-=======
-import org.apache.http.util.EntityUtils;
-import org.elasticsearch.client.Client;
->>>>>>> 8fff7631
 import org.elasticsearch.client.Request;
 import org.elasticsearch.client.Response;
 import org.elasticsearch.cluster.metadata.DataStream;
@@ -25,10 +20,7 @@
 import org.elasticsearch.common.xcontent.XContentBuilder;
 import org.elasticsearch.common.xcontent.XContentHelper;
 import org.elasticsearch.common.xcontent.XContentType;
-<<<<<<< HEAD
-=======
 import org.elasticsearch.test.client.NoOpClient;
->>>>>>> 8fff7631
 import org.elasticsearch.test.rest.ESRestTestCase;
 import org.elasticsearch.xpack.core.ilm.DeleteAction;
 import org.elasticsearch.xpack.core.ilm.ForceMergeAction;
@@ -199,29 +191,11 @@
         rolloverMaxOneDocCondition(client(), dataStream);
 
         String backingIndexName = DataStream.getDefaultBackingIndexName(dataStream, 1L);
-<<<<<<< HEAD
         String restoredIndexName = SearchableSnapshotAction.RESTORED_INDEX_PREFIX + backingIndexName;
 
         // let's wait for ILM to finish
         assertBusy(() -> assertFalse(indexExists(backingIndexName)), 60, TimeUnit.SECONDS);
         assertBusy(() -> assertFalse(indexExists(restoredIndexName)), 60, TimeUnit.SECONDS);
-=======
-        String restoredIndexName = SearchableSnapshotAction.FULL_RESTORED_INDEX_PREFIX + backingIndexName;
-        assertTrue(waitUntil(() -> {
-            try {
-                Map<String, Object> explainIndex = explainIndex(client(), backingIndexName);
-                if (explainIndex == null) {
-                    // in case we missed the original index and it was deleted
-                    explainIndex = explainIndex(client(), restoredIndexName);
-                }
-                snapshotName[0] = (String) explainIndex.get("snapshot_name");
-                return snapshotName[0] != null;
-            } catch (IOException e) {
-                return false;
-            }
-        }, 30, TimeUnit.SECONDS));
-        assertBusy(() -> assertFalse(indexExists(restoredIndexName)));
->>>>>>> 8fff7631
 
         assertTrue("the snapshot we generate in the cold phase should be deleted by the delete phase", waitUntil(() -> {
            try {
