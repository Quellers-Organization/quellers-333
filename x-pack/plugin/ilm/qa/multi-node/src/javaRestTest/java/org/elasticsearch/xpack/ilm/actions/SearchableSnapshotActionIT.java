--- conflicted
+++ resolved
@@ -185,11 +185,7 @@
         phases.put("cold", new Phase("cold", TimeValue.ZERO, coldActions));
         phases.put(
             "delete",
-<<<<<<< HEAD
-            new Phase("delete", TimeValue.timeValueMillis(10000), singletonMap(DeleteAction.NAME, new DeleteAction(true)))
-=======
             new Phase("delete", TimeValue.timeValueMillis(10000), singletonMap(DeleteAction.NAME, DeleteAction.WITH_SNAPSHOT_DELETE))
->>>>>>> 30e15ba8
         );
         LifecyclePolicy lifecyclePolicy = new LifecyclePolicy(policy, phases);
         // PUT policy
@@ -254,11 +250,7 @@
                     )
                 ),
                 new Phase("warm", TimeValue.ZERO, Map.of(ForceMergeAction.NAME, new ForceMergeAction(1, null))),
-<<<<<<< HEAD
-                new Phase("cold", TimeValue.ZERO, Map.of(FreezeAction.NAME, new FreezeAction())),
-=======
                 new Phase("cold", TimeValue.ZERO, Map.of(FreezeAction.NAME, FreezeAction.INSTANCE)),
->>>>>>> 30e15ba8
                 null,
                 null
             )
@@ -427,11 +419,7 @@
                 TimeValue.ZERO,
                 Map.of(ShrinkAction.NAME, new ShrinkAction(1, null), ForceMergeAction.NAME, new ForceMergeAction(1, null))
             ),
-<<<<<<< HEAD
-            new Phase("cold", TimeValue.ZERO, Map.of(FreezeAction.NAME, new FreezeAction())),
-=======
             new Phase("cold", TimeValue.ZERO, Map.of(FreezeAction.NAME, FreezeAction.INSTANCE)),
->>>>>>> 30e15ba8
             null,
             null
         );
