/*
 * Copyright Elasticsearch B.V. and/or licensed to Elasticsearch B.V. under one
 * or more contributor license agreements. Licensed under the Elastic License
 * 2.0; you may not use this file except in compliance with the Elastic License
 * 2.0.
 */

package org.elasticsearch.xpack.ilm.actions;

import org.apache.http.entity.ContentType;
import org.apache.http.entity.StringEntity;
import org.apache.lucene.tests.util.LuceneTestCase.AwaitsFix;
import org.elasticsearch.client.Request;
import org.elasticsearch.client.ResponseException;
import org.elasticsearch.cluster.metadata.IndexMetadata;
import org.elasticsearch.cluster.routing.allocation.DataTier;
import org.elasticsearch.cluster.routing.allocation.decider.ShardsLimitAllocationDecider;
import org.elasticsearch.common.Strings;
import org.elasticsearch.common.settings.Settings;
import org.elasticsearch.core.TimeValue;
import org.elasticsearch.rest.action.admin.indices.RestPutIndexTemplateAction;
import org.elasticsearch.test.rest.ESRestTestCase;
import org.elasticsearch.xcontent.XContentBuilder;
import org.elasticsearch.xcontent.json.JsonXContent;
import org.elasticsearch.xpack.core.ilm.CheckTargetShardsCountStep;
import org.elasticsearch.xpack.core.ilm.LifecycleAction;
import org.elasticsearch.xpack.core.ilm.LifecyclePolicy;
import org.elasticsearch.xpack.core.ilm.MigrateAction;
import org.elasticsearch.xpack.core.ilm.Phase;
import org.elasticsearch.xpack.core.ilm.PhaseCompleteStep;
import org.elasticsearch.xpack.core.ilm.RolloverAction;
import org.elasticsearch.xpack.core.ilm.SetSingleNodeAllocateStep;
import org.elasticsearch.xpack.core.ilm.ShrinkAction;
import org.elasticsearch.xpack.core.ilm.Step;
import org.junit.Before;

import java.io.IOException;
import java.util.Locale;
import java.util.Map;
import java.util.concurrent.TimeUnit;

import static java.util.Collections.singletonMap;
import static org.elasticsearch.cluster.metadata.IndexMetadata.SETTING_NUMBER_OF_SHARDS;
import static org.elasticsearch.xcontent.XContentFactory.jsonBuilder;
import static org.elasticsearch.xpack.TimeSeriesRestDriver.createIndexWithSettings;
import static org.elasticsearch.xpack.TimeSeriesRestDriver.createNewSingletonPolicy;
import static org.elasticsearch.xpack.TimeSeriesRestDriver.explainIndex;
import static org.elasticsearch.xpack.TimeSeriesRestDriver.getOnlyIndexSettings;
import static org.elasticsearch.xpack.TimeSeriesRestDriver.getSnapshotState;
import static org.elasticsearch.xpack.TimeSeriesRestDriver.getStepKeyForIndex;
import static org.elasticsearch.xpack.TimeSeriesRestDriver.index;
import static org.elasticsearch.xpack.TimeSeriesRestDriver.indexDocument;
import static org.elasticsearch.xpack.TimeSeriesRestDriver.updatePolicy;
import static org.elasticsearch.xpack.TimeSeriesRestDriver.waitAndGetShrinkIndexName;
import static org.hamcrest.Matchers.equalTo;
import static org.hamcrest.Matchers.nullValue;

public class ShrinkActionIT extends ESRestTestCase {
    private static final String FAILED_STEP_RETRY_COUNT_FIELD = "failed_step_retry_count";
    private static final String SHRINK_INDEX_NAME = "shrink_index_name";

    private String policy;
    private String index;
    private String alias;

    @Before
    public void refreshAbstractions() {
        policy = "policy-" + randomAlphaOfLength(5);
        index = "index-" + randomAlphaOfLength(10).toLowerCase(Locale.ROOT);
        alias = "alias-" + randomAlphaOfLength(5);
        logger.info("--> running [{}] with index [{}], alias [{}] and policy [{}]", getTestName(), index, alias, policy);
    }

    public void testShrinkAction() throws Exception {
        int numShards = 4;
        int divisor = randomFrom(2, 4);
        int expectedFinalShards = numShards / divisor;
        createIndexWithSettings(
            client(),
            index,
            alias,
            Settings.builder().put(SETTING_NUMBER_OF_SHARDS, numShards).put(IndexMetadata.SETTING_NUMBER_OF_REPLICAS, 0)
        );
        createNewSingletonPolicy(client(), policy, "warm", new ShrinkAction(expectedFinalShards, null));
        updatePolicy(client(), index, policy);

        String shrunkenIndexName = waitAndGetShrinkIndexName(client(), index);
        assertBusy(() -> assertTrue(indexExists(shrunkenIndexName)), 30, TimeUnit.SECONDS);
        assertBusy(() -> assertTrue(aliasExists(shrunkenIndexName, index)));
        assertBusy(
            () -> assertThat(getStepKeyForIndex(client(), shrunkenIndexName), equalTo(PhaseCompleteStep.finalStep("warm").getKey()))
        );
        assertBusy(() -> {
            Map<String, Object> settings = getOnlyIndexSettings(client(), shrunkenIndexName);
            assertThat(settings.get(SETTING_NUMBER_OF_SHARDS), equalTo(String.valueOf(expectedFinalShards)));
            assertThat(settings.get(IndexMetadata.INDEX_BLOCKS_WRITE_SETTING.getKey()), equalTo("true"));
            assertThat(settings.get(IndexMetadata.INDEX_ROUTING_REQUIRE_GROUP_SETTING.getKey() + "_id"), nullValue());
        });
        expectThrows(ResponseException.class, () -> indexDocument(client(), index));
    }

    public void testShrinkSameShards() throws Exception {
        int numberOfShards = randomFrom(1, 2);
        createIndexWithSettings(
            client(),
            index,
            alias,
            Settings.builder().put(SETTING_NUMBER_OF_SHARDS, numberOfShards).put(IndexMetadata.SETTING_NUMBER_OF_REPLICAS, 0)
        );
        createNewSingletonPolicy(client(), policy, "warm", new ShrinkAction(numberOfShards, null));
        updatePolicy(client(), index, policy);
        assertBusy(() -> {
            assertTrue(indexExists(index));
            Map<String, Object> settings = getOnlyIndexSettings(client(), index);
            assertThat(getStepKeyForIndex(client(), index), equalTo(PhaseCompleteStep.finalStep("warm").getKey()));
            assertThat(settings.get(SETTING_NUMBER_OF_SHARDS), equalTo(String.valueOf(numberOfShards)));
            assertNull(settings.get(IndexMetadata.INDEX_BLOCKS_WRITE_SETTING.getKey()));
            assertThat(settings.get(IndexMetadata.INDEX_ROUTING_REQUIRE_GROUP_SETTING.getKey() + "_id"), nullValue());
            // the shrink action was effectively skipped so there must not be any `shrink_index_name` in the ILM state
            assertThat(explainIndex(client(), index).get("shrink_index_name"), nullValue());
        });
    }

    public void testShrinkDuringSnapshot() throws Exception {
        // Create the repository before taking the snapshot.
        Request request = new Request("PUT", "/_snapshot/repo");
        request.setJsonEntity(
            Strings.toString(
                JsonXContent.contentBuilder()
                    .startObject()
                    .field("type", "fs")
                    .startObject("settings")
                    .field("compress", randomBoolean())
                    .field("location", System.getProperty("tests.path.repo"))
                    .field("max_snapshot_bytes_per_sec", "256b")
                    .endObject()
                    .endObject()
            )
        );
        assertOK(client().performRequest(request));
        // create delete policy
        createNewSingletonPolicy(client(), policy, "warm", new ShrinkAction(1, null), TimeValue.timeValueMillis(0));
        // create index without policy
        createIndexWithSettings(
            client(),
            index,
            alias,
            Settings.builder()
                .put(SETTING_NUMBER_OF_SHARDS, 2)
                .put(IndexMetadata.SETTING_NUMBER_OF_REPLICAS, 0)
                // required so the shrink doesn't wait on SetSingleNodeAllocateStep
                .put(IndexMetadata.INDEX_ROUTING_REQUIRE_GROUP_SETTING.getKey() + "_name", "javaRestTest-0")
        );
        // index document so snapshot actually does something
        indexDocument(client(), index);
        // start snapshot
        request = new Request("PUT", "/_snapshot/repo/snapshot");
        request.addParameter("wait_for_completion", "false");
        request.setJsonEntity("{\"indices\": \"" + index + "\"}");
        assertOK(client().performRequest(request));
        // add policy and expect it to trigger shrink immediately (while snapshot in progress)
        updatePolicy(client(), index, policy);
        String shrunkenIndex = waitAndGetShrinkIndexName(client(), index);
        // assert that index was shrunk and original index was deleted
        assertBusy(() -> {
            assertTrue(indexExists(shrunkenIndex));
            assertTrue(aliasExists(shrunkenIndex, index));
            Map<String, Object> settings = getOnlyIndexSettings(client(), shrunkenIndex);
            assertThat(getStepKeyForIndex(client(), shrunkenIndex), equalTo(PhaseCompleteStep.finalStep("warm").getKey()));
            assertThat(settings.get(SETTING_NUMBER_OF_SHARDS), equalTo(String.valueOf(1)));
            assertThat(settings.get(IndexMetadata.INDEX_BLOCKS_WRITE_SETTING.getKey()), equalTo("true"));
            assertThat(settings.get(IndexMetadata.INDEX_ROUTING_REQUIRE_GROUP_SETTING.getKey() + "_id"), nullValue());
        }, 2, TimeUnit.MINUTES);
        expectThrows(ResponseException.class, () -> indexDocument(client(), index));
        // assert that snapshot succeeded
        assertThat(getSnapshotState(client(), "snapshot"), equalTo("SUCCESS"));
        assertOK(client().performRequest(new Request("DELETE", "/_snapshot/repo/snapshot")));
    }

    public void testShrinkActionInTheHotPhase() throws Exception {
        int numShards = 2;
        int expectedFinalShards = 1;
        String originalIndex = index + "-000001";

        // add a policy
        Map<String, LifecycleAction> hotActions = Map.of(
            RolloverAction.NAME,
<<<<<<< HEAD
            new RolloverAction(null, null, null, 1L, null, null, null),
=======
            new RolloverAction(null, null, null, 1L, null),
>>>>>>> 078bea2d
            ShrinkAction.NAME,
            new ShrinkAction(expectedFinalShards, null)
        );
        Map<String, Phase> phases = Map.of("hot", new Phase("hot", TimeValue.ZERO, hotActions));
        LifecyclePolicy lifecyclePolicy = new LifecyclePolicy(policy, phases);
        Request createPolicyRequest = new Request("PUT", "_ilm/policy/" + policy);
        createPolicyRequest.setJsonEntity("{ \"policy\":" + Strings.toString(lifecyclePolicy) + "}");
        client().performRequest(createPolicyRequest);

        // and a template
        Request createTemplateRequest = new Request("PUT", "_template/" + index);
        createTemplateRequest.setJsonEntity("""
            {
              "index_patterns": ["%s-*"],
              "settings": {
                "number_of_shards": %s,
                "number_of_replicas": 0,
                "index.lifecycle.name": "%s",
                "index.lifecycle.rollover_alias": "%s"
              }
            }""".formatted(index, numShards, policy, alias));
        createTemplateRequest.setOptions(expectWarnings(RestPutIndexTemplateAction.DEPRECATION_WARNING));
        client().performRequest(createTemplateRequest);

        // then create the index and index a document to trigger rollover
        createIndexWithSettings(client(), originalIndex, alias, Settings.builder(), true);
        index(client(), originalIndex, "_id", "foo", "bar");

        String shrunkenIndex = waitAndGetShrinkIndexName(client(), originalIndex);
        assertBusy(() -> assertTrue(indexExists(shrunkenIndex)), 30, TimeUnit.SECONDS);
        assertBusy(() -> assertThat(getStepKeyForIndex(client(), shrunkenIndex), equalTo(PhaseCompleteStep.finalStep("hot").getKey())));
        assertBusy(() -> {
            Map<String, Object> settings = getOnlyIndexSettings(client(), shrunkenIndex);
            assertThat(settings.get(SETTING_NUMBER_OF_SHARDS), equalTo(String.valueOf(expectedFinalShards)));
        });
    }

    public void testSetSingleNodeAllocationRetriesUntilItSucceeds() throws Exception {
        int numShards = 2;
        int expectedFinalShards = 1;
        createIndexWithSettings(
            client(),
            index,
            alias,
            Settings.builder()
                .put(SETTING_NUMBER_OF_SHARDS, numShards)
                .put(IndexMetadata.SETTING_NUMBER_OF_REPLICAS, 0)
                .putNull(DataTier.TIER_PREFERENCE)
        );

        ensureGreen(index);

        // unallocate all index shards
        Request setAllocationToMissingAttribute = new Request("PUT", "/" + index + "/_settings");
        setAllocationToMissingAttribute.setJsonEntity("""
            {
              "settings": {
                "index.routing.allocation.include.rack": "bogus_rack"
              }
            }""");
        client().performRequest(setAllocationToMissingAttribute);

        ensureHealth(index, (request) -> {
            request.addParameter("wait_for_status", "red");
            request.addParameter("timeout", "70s");
            request.addParameter("level", "shards");
        });

        // assign the policy that'll attempt to shrink the index (disabling the migrate action as it'll otherwise wait for
        // all shards to be active and we want that to happen as part of the shrink action)
        MigrateAction migrateAction = MigrateAction.DISABLED;
        ShrinkAction shrinkAction = new ShrinkAction(expectedFinalShards, null);
        Phase phase = new Phase(
            "warm",
            TimeValue.ZERO,
            Map.of(migrateAction.getWriteableName(), migrateAction, shrinkAction.getWriteableName(), shrinkAction)
        );
        LifecyclePolicy lifecyclePolicy = new LifecyclePolicy(policy, singletonMap(phase.getName(), phase));
        XContentBuilder builder = jsonBuilder();
        lifecyclePolicy.toXContent(builder, null);
        final StringEntity entity = new StringEntity("{ \"policy\":" + Strings.toString(builder) + "}", ContentType.APPLICATION_JSON);
        Request putPolicyRequest = new Request("PUT", "_ilm/policy/" + policy);
        putPolicyRequest.setEntity(entity);
        client().performRequest(putPolicyRequest);
        updatePolicy(client(), index, policy);

        assertTrue("ILM did not start retrying the set-single-node-allocation step", waitUntil(() -> {
            try {
                Map<String, Object> explainIndexResponse = explainIndex(client(), index);
                if (explainIndexResponse == null) {
                    return false;
                }
                String failedStep = (String) explainIndexResponse.get("failed_step");
                Integer retryCount = (Integer) explainIndexResponse.get(FAILED_STEP_RETRY_COUNT_FIELD);
                return failedStep != null && failedStep.equals(SetSingleNodeAllocateStep.NAME) && retryCount != null && retryCount >= 1;
            } catch (IOException e) {
                return false;
            }
        }, 30, TimeUnit.SECONDS));

        Request resetAllocationForIndex = new Request("PUT", "/" + index + "/_settings");
        resetAllocationForIndex.setJsonEntity("""
            {
              "settings": {
                "index.routing.allocation.include.rack": null  }
            }""");
        client().performRequest(resetAllocationForIndex);

        String shrunkenIndex = waitAndGetShrinkIndexName(client(), index);
        assertBusy(() -> assertTrue(indexExists(shrunkenIndex)), 30, TimeUnit.SECONDS);
        assertBusy(() -> assertTrue(aliasExists(shrunkenIndex, index)));
        assertBusy(() -> assertThat(getStepKeyForIndex(client(), shrunkenIndex), equalTo(PhaseCompleteStep.finalStep("warm").getKey())));
    }

    @AwaitsFix(bugUrl = "https://github.com/elastic/elasticsearch/issues/78460")
    public void testAutomaticRetryFailedShrinkAction() throws Exception {
        int numShards = 4;
        int divisor = randomFrom(2, 4);
        int expectedFinalShards = numShards / divisor;
        createIndexWithSettings(
            client(),
            index,
            alias,
            Settings.builder().put(SETTING_NUMBER_OF_SHARDS, numShards).put(IndexMetadata.SETTING_NUMBER_OF_REPLICAS, 0)
        );
        createNewSingletonPolicy(client(), policy, "warm", new ShrinkAction(numShards + randomIntBetween(1, numShards), null));
        updatePolicy(client(), index, policy);
        assertBusy(
            () -> assertThat(
                getStepKeyForIndex(client(), index),
                equalTo(new Step.StepKey("warm", ShrinkAction.NAME, CheckTargetShardsCountStep.NAME))
            ),
            60,
            TimeUnit.SECONDS
        );

        // update policy to be correct
        createNewSingletonPolicy(client(), policy, "warm", new ShrinkAction(expectedFinalShards, null));
        updatePolicy(client(), index, policy);

        // assert corrected policy is picked up and index is shrunken
        String shrunkenIndex = waitAndGetShrinkIndexName(client(), index);
        assertBusy(() -> assertTrue(indexExists(shrunkenIndex)), 30, TimeUnit.SECONDS);
        assertBusy(() -> assertTrue(aliasExists(shrunkenIndex, index)));
        assertBusy(() -> assertThat(getStepKeyForIndex(client(), shrunkenIndex), equalTo(PhaseCompleteStep.finalStep("warm").getKey())));
        assertBusy(() -> {
            Map<String, Object> settings = getOnlyIndexSettings(client(), shrunkenIndex);
            assertThat(settings.get(SETTING_NUMBER_OF_SHARDS), equalTo(String.valueOf(expectedFinalShards)));
            assertThat(settings.get(IndexMetadata.INDEX_BLOCKS_WRITE_SETTING.getKey()), equalTo("true"));
            assertThat(settings.get(IndexMetadata.INDEX_ROUTING_REQUIRE_GROUP_SETTING.getKey() + "_id"), nullValue());
        });
        expectThrows(ResponseException.class, () -> indexDocument(client(), index));
    }

    /*
     * This test verifies that we can still shrink an index even if the total number of shards in the index is greater than
     * index.routing.allocation.total_shards_per_node.
     */
    public void testTotalShardsPerNodeTooLow() throws Exception {
        int numShards = 4;
        int divisor = randomFrom(2, 4);
        int expectedFinalShards = numShards / divisor;
        createIndexWithSettings(
            client(),
            index,
            alias,
            Settings.builder()
                .put(SETTING_NUMBER_OF_SHARDS, numShards)
                .put(IndexMetadata.SETTING_NUMBER_OF_REPLICAS, 0)
                .put(ShardsLimitAllocationDecider.INDEX_TOTAL_SHARDS_PER_NODE_SETTING.getKey(), numShards - 2)
        );
        createNewSingletonPolicy(client(), policy, "warm", new ShrinkAction(expectedFinalShards, null));
        updatePolicy(client(), index, policy);

        String shrunkenIndexName = waitAndGetShrinkIndexName(client(), index);
        assertBusy(() -> assertTrue(indexExists(shrunkenIndexName)), 60, TimeUnit.SECONDS);
        assertBusy(() -> assertTrue(aliasExists(shrunkenIndexName, index)));
        assertBusy(
            () -> assertThat(getStepKeyForIndex(client(), shrunkenIndexName), equalTo(PhaseCompleteStep.finalStep("warm").getKey()))
        );
        assertBusy(() -> {
            Map<String, Object> settings = getOnlyIndexSettings(client(), shrunkenIndexName);
            assertThat(settings.get(SETTING_NUMBER_OF_SHARDS), equalTo(String.valueOf(expectedFinalShards)));
            assertThat(settings.get(IndexMetadata.INDEX_BLOCKS_WRITE_SETTING.getKey()), equalTo("true"));
            assertThat(settings.get(IndexMetadata.INDEX_ROUTING_REQUIRE_GROUP_SETTING.getKey() + "_id"), nullValue());
            assertNull(settings.get(ShardsLimitAllocationDecider.INDEX_TOTAL_SHARDS_PER_NODE_SETTING.getKey()));
        });
        expectThrows(ResponseException.class, () -> indexDocument(client(), index));
    }
}<|MERGE_RESOLUTION|>--- conflicted
+++ resolved
@@ -185,11 +185,7 @@
         // add a policy
         Map<String, LifecycleAction> hotActions = Map.of(
             RolloverAction.NAME,
-<<<<<<< HEAD
-            new RolloverAction(null, null, null, 1L, null, null, null),
-=======
-            new RolloverAction(null, null, null, 1L, null),
->>>>>>> 078bea2d
+            new RolloverAction(null, null, null, 1L, null, null, null, null),
             ShrinkAction.NAME,
             new ShrinkAction(expectedFinalShards, null)
         );
