--- conflicted
+++ resolved
@@ -28,12 +28,9 @@
     // history (please add a comment why you increased the version here)
     // version 1: initial
     // version 2: convert to hidden index
-<<<<<<< HEAD
-    // version 3: convert to data stream
-=======
     // version 3: templates moved to composable templates
->>>>>>> 44cff154
-    public static final int INDEX_TEMPLATE_VERSION = 3;
+    // version 4: convert to data stream
+    public static final int INDEX_TEMPLATE_VERSION = 4;
 
     public static final String ILM_TEMPLATE_VERSION_VARIABLE = "xpack.ilm_history.template.version";
     public static final String ILM_TEMPLATE_NAME = "ilm-history";
