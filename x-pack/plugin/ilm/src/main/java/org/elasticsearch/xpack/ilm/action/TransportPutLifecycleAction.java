/*
 * Copyright Elasticsearch B.V. and/or licensed to Elasticsearch B.V. under one
 * or more contributor license agreements. Licensed under the Elastic License
 * 2.0; you may not use this file except in compliance with the Elastic License
 * 2.0.
 */

package org.elasticsearch.xpack.ilm.action;

import org.apache.logging.log4j.LogManager;
import org.apache.logging.log4j.Logger;
import org.apache.logging.log4j.message.ParameterizedMessage;
import org.elasticsearch.action.ActionListener;
import org.elasticsearch.action.support.ActionFilters;
import org.elasticsearch.action.support.master.AcknowledgedResponse;
import org.elasticsearch.action.support.master.TransportMasterNodeAction;
import org.elasticsearch.client.Client;
import org.elasticsearch.cluster.AckedClusterStateUpdateTask;
import org.elasticsearch.cluster.ClusterState;
import org.elasticsearch.cluster.block.ClusterBlockException;
import org.elasticsearch.cluster.block.ClusterBlockLevel;
import org.elasticsearch.cluster.metadata.IndexNameExpressionResolver;
import org.elasticsearch.cluster.metadata.Metadata;
import org.elasticsearch.cluster.service.ClusterService;
import org.elasticsearch.common.inject.Inject;
import org.elasticsearch.common.xcontent.NamedXContentRegistry;
import org.elasticsearch.license.XPackLicenseState;
import org.elasticsearch.tasks.Task;
import org.elasticsearch.threadpool.ThreadPool;
import org.elasticsearch.transport.TransportService;
import org.elasticsearch.xpack.core.ClientHelper;
import org.elasticsearch.xpack.core.ilm.IndexLifecycleMetadata;
import org.elasticsearch.xpack.core.ilm.LifecyclePolicy;
import org.elasticsearch.xpack.core.ilm.LifecyclePolicyMetadata;
import org.elasticsearch.xpack.core.ilm.Phase;
import org.elasticsearch.xpack.core.ilm.SearchableSnapshotAction;
import org.elasticsearch.xpack.core.ilm.action.PutLifecycleAction;
import org.elasticsearch.xpack.core.ilm.action.PutLifecycleAction.Request;

import java.time.Instant;
import java.util.List;
import java.util.Map;
import java.util.SortedMap;
import java.util.TreeMap;
import java.util.stream.Collectors;

import static org.elasticsearch.xpack.core.ilm.PhaseCacheManagement.updateIndicesForPolicy;

/**
 * This class is responsible for bootstrapping {@link IndexLifecycleMetadata} into the cluster-state, as well
 * as adding the desired new policy to be inserted.
 */
public class TransportPutLifecycleAction extends TransportMasterNodeAction<Request, AcknowledgedResponse> {

    private static final Logger logger = LogManager.getLogger(TransportPutLifecycleAction.class);
    private final NamedXContentRegistry xContentRegistry;
    private final Client client;
    private final XPackLicenseState licenseState;

    @Inject
    public TransportPutLifecycleAction(TransportService transportService, ClusterService clusterService, ThreadPool threadPool,
                                       ActionFilters actionFilters, IndexNameExpressionResolver indexNameExpressionResolver,
                                       NamedXContentRegistry namedXContentRegistry, XPackLicenseState licenseState, Client client) {
        super(PutLifecycleAction.NAME, transportService, clusterService, threadPool, actionFilters, Request::new,
            indexNameExpressionResolver, AcknowledgedResponse::readFrom, ThreadPool.Names.SAME);
        this.xContentRegistry = namedXContentRegistry;
        this.licenseState = licenseState;
        this.client = client;
    }

    @Override
    protected void masterOperation(Task task, Request request, ClusterState state, ActionListener<AcknowledgedResponse> listener) {
        // headers from the thread context stored by the AuthenticationService to be shared between the
        // REST layer and the Transport layer here must be accessed within this thread and not in the
        // cluster state thread in the ClusterStateUpdateTask below since that thread does not share the
        // same context, and therefore does not have access to the appropriate security headers.
        Map<String, String> filteredHeaders = ClientHelper.filterSecurityHeaders(threadPool.getThreadContext().getHeaders());
        LifecyclePolicy.validatePolicyName(request.getPolicy().getName());
        List<Phase> phasesDefiningSearchableSnapshot = request.getPolicy().getPhases().values().stream()
            .filter(phase -> phase.getActions().containsKey(SearchableSnapshotAction.NAME))
            .collect(Collectors.toList());
        if (phasesDefiningSearchableSnapshot.isEmpty() == false) {
            if (licenseState.isAllowed(XPackLicenseState.Feature.SEARCHABLE_SNAPSHOTS) == false) {
                throw new IllegalArgumentException("policy [" + request.getPolicy().getName() + "] defines the [" +
                    SearchableSnapshotAction.NAME + "] action but the current license is non-compliant for [searchable-snapshots]");
            }
        }
        clusterService.submitStateUpdateTask("put-lifecycle-" + request.getPolicy().getName(),
                new AckedClusterStateUpdateTask(request, listener) {
                    @Override
                    public ClusterState execute(ClusterState currentState) throws Exception {
                        ClusterState.Builder stateBuilder = ClusterState.builder(currentState);
                        IndexLifecycleMetadata currentMetadata = currentState.metadata().custom(IndexLifecycleMetadata.TYPE);
                        if (currentMetadata == null) { // first time using index-lifecycle feature, bootstrap metadata
                            currentMetadata = IndexLifecycleMetadata.EMPTY;
                        }
                        LifecyclePolicyMetadata existingPolicyMetadata = currentMetadata.getPolicyMetadatas()
                            .get(request.getPolicy().getName());
                        long nextVersion = (existingPolicyMetadata == null) ? 1L : existingPolicyMetadata.getVersion() + 1L;
                        SortedMap<String, LifecyclePolicyMetadata> newPolicies = new TreeMap<>(currentMetadata.getPolicyMetadatas());
                        LifecyclePolicyMetadata lifecyclePolicyMetadata = new LifecyclePolicyMetadata(request.getPolicy(), filteredHeaders,
                            nextVersion, Instant.now().toEpochMilli());
                        LifecyclePolicyMetadata oldPolicy = newPolicies.put(lifecyclePolicyMetadata.getName(), lifecyclePolicyMetadata);
                        if (oldPolicy == null) {
                            logger.info("adding index lifecycle policy [{}]", request.getPolicy().getName());
                        } else {
                            logger.info("updating index lifecycle policy [{}]", request.getPolicy().getName());
                        }
                        IndexLifecycleMetadata newMetadata = new IndexLifecycleMetadata(newPolicies, currentMetadata.getOperationMode());
                        stateBuilder.metadata(Metadata.builder(currentState.getMetadata())
                                .putCustom(IndexLifecycleMetadata.TYPE, newMetadata).build());
                        ClusterState nonRefreshedState = stateBuilder.build();
                        if (oldPolicy == null) {
                            return nonRefreshedState;
                        } else {
                            try {
                                return updateIndicesForPolicy(nonRefreshedState, xContentRegistry, client,
                                    oldPolicy.getPolicy(), lifecyclePolicyMetadata, licenseState);
                            } catch (Exception e) {
                                logger.warn(new ParameterizedMessage("unable to refresh indices phase JSON for updated policy [{}]",
                                    oldPolicy.getName()), e);
                                // Revert to the non-refreshed state
                                return nonRefreshedState;
                            }
                        }
                    }
                });
    }

<<<<<<< HEAD
    /**
     * Ensure that we have the minimum amount of metadata necessary to check for cache phase
     * refresh. This includes:
     * - An execution state
     * - Existing phase definition JSON
     * - A current step key
     * - A current phase in the step key
     * - Not currently in the ERROR step
     */
    static boolean eligibleToCheckForRefresh(final IndexMetadata metadata) {
        LifecycleExecutionState executionState = LifecycleExecutionState.fromIndexMetadata(metadata);
        if (executionState == null || executionState.getPhaseDefinition() == null) {
            return false;
        }

        Step.StepKey currentStepKey = LifecycleExecutionState.getCurrentStepKey(executionState);
        if (currentStepKey == null || currentStepKey.getPhase() == null) {
            return false;
        }

        return ErrorStep.NAME.equals(currentStepKey.getName()) == false;
    }

    /**
     * Parse the {@code phaseDef} phase definition to get the stepkeys for the given phase.
     * If there is an error parsing or if the phase definition is missing the required
     * information, returns null.
     */
    @Nullable
    static Set<Step.StepKey> readStepKeys(final NamedXContentRegistry xContentRegistry, final Client client,
                                          final String phaseDef, final String currentPhase, final XPackLicenseState licenseState) {
        final PhaseExecutionInfo phaseExecutionInfo;
        try (XContentParser parser = JsonXContent.jsonXContent.createParser(xContentRegistry,
            DeprecationHandler.THROW_UNSUPPORTED_OPERATION, phaseDef)) {
            phaseExecutionInfo = PhaseExecutionInfo.parse(parser, currentPhase);
        } catch (Exception e) {
            logger.trace(new ParameterizedMessage("exception reading step keys checking for refreshability, phase definition: {}",
                phaseDef), e);
            return null;
        }

        if (phaseExecutionInfo == null || phaseExecutionInfo.getPhase() == null) {
            return null;
        }

        return phaseExecutionInfo.getPhase().getActions().values().stream()
            .flatMap(a -> a.toSteps(client, phaseExecutionInfo.getPhase().getName(), null, licenseState).stream())
            .map(Step::getKey)
            .collect(Collectors.toCollection(LinkedHashSet::new));
    }

    /**
     * Returns 'true' if the index's cached phase JSON can be safely reread, 'false' otherwise.
     */
    static boolean isIndexPhaseDefinitionUpdatable(final NamedXContentRegistry xContentRegistry, final Client client,
                                                   final IndexMetadata metadata, final LifecyclePolicy newPolicy,
                                                   final XPackLicenseState licenseState) {
        final String index = metadata.getIndex().getName();
        if (eligibleToCheckForRefresh(metadata) == false) {
            logger.debug("[{}] does not contain enough information to check for eligibility of refreshing phase", index);
            return false;
        }
        final String policyId = newPolicy.getName();

        final LifecycleExecutionState executionState = LifecycleExecutionState.fromIndexMetadata(metadata);
        final Step.StepKey currentStepKey = LifecycleExecutionState.getCurrentStepKey(executionState);
        final String currentPhase = currentStepKey.getPhase();

        final Set<Step.StepKey> newStepKeys = newPolicy.toSteps(client, licenseState).stream()
            .map(Step::getKey)
            .collect(Collectors.toCollection(LinkedHashSet::new));

        if (newStepKeys.contains(currentStepKey) == false) {
            // The index is on a step that doesn't exist in the new policy, we
            // can't safely re-read the JSON
            logger.debug("[{}] updated policy [{}] does not contain the current step key [{}], so the policy phase will not be refreshed",
                index, policyId, currentStepKey);
            return false;
        }

        final String phaseDef = executionState.getPhaseDefinition();
        final Set<Step.StepKey> oldStepKeys = readStepKeys(xContentRegistry, client, phaseDef, currentPhase, licenseState);
        if (oldStepKeys == null) {
            logger.debug("[{}] unable to parse phase definition for cached policy [{}], policy phase will not be refreshed",
                index, policyId);
            return false;
        }

        final Set<Step.StepKey> oldPhaseStepKeys = oldStepKeys.stream()
            .filter(sk -> currentPhase.equals(sk.getPhase()))
            .collect(Collectors.toCollection(LinkedHashSet::new));

        final PhaseExecutionInfo phaseExecutionInfo = new PhaseExecutionInfo(policyId, newPolicy.getPhases().get(currentPhase), 1L, 1L);
        final String peiJson = Strings.toString(phaseExecutionInfo);

        final Set<Step.StepKey> newPhaseStepKeys = readStepKeys(xContentRegistry, client, peiJson, currentPhase, licenseState);
        if (newPhaseStepKeys == null) {
            logger.debug(new ParameterizedMessage("[{}] unable to parse phase definition for policy [{}] " +
                "to determine if it could be refreshed", index, policyId));
            return false;
        }

        if (newPhaseStepKeys.equals(oldPhaseStepKeys)) {
            // The new and old phase have the same stepkeys for this current phase, so we can
            // refresh the definition because we know it won't change the execution flow.
            logger.debug("[{}] updated policy [{}] contains the same phase step keys and can be refreshed", index, policyId);
            return true;
        } else {
            logger.debug("[{}] updated policy [{}] has different phase step keys and will NOT refresh phase " +
                    "definition as it differs too greatly. old: {}, new: {}",
                index, policyId, oldPhaseStepKeys, newPhaseStepKeys);
            return false;
        }
    }

    /**
     * Rereads the phase JSON for the given index, returning a new cluster state.
     */
    static ClusterState refreshPhaseDefinition(final ClusterState state, final String index, final LifecyclePolicyMetadata updatedPolicy) {
        final IndexMetadata idxMeta = state.metadata().index(index);
        assert eligibleToCheckForRefresh(idxMeta) : "index " + index + " is missing crucial information needed to refresh phase definition";

        logger.trace("[{}] updating cached phase definition for policy [{}]", index, updatedPolicy.getName());
        LifecycleExecutionState currentExState = LifecycleExecutionState.fromIndexMetadata(idxMeta);

        String currentPhase = currentExState.getPhase();
        PhaseExecutionInfo pei = new PhaseExecutionInfo(updatedPolicy.getName(),
            updatedPolicy.getPolicy().getPhases().get(currentPhase), updatedPolicy.getVersion(), updatedPolicy.getModifiedDate());

        LifecycleExecutionState newExState = LifecycleExecutionState.builder(currentExState)
            .setPhaseDefinition(Strings.toString(pei, false, false))
            .build();

        return IndexLifecycleTransition.newClusterStateWithLifecycleState(idxMeta.getIndex(), state, newExState).build();
    }

    /**
     * For the given new policy, returns a new cluster with all updateable indices' phase JSON refreshed.
     */
    static ClusterState updateIndicesForPolicy(final ClusterState state, final NamedXContentRegistry xContentRegistry, final Client client,
                                               final LifecyclePolicy oldPolicy, final LifecyclePolicyMetadata newPolicy,
                                               final XPackLicenseState licenseState) {
        assert oldPolicy.getName().equals(newPolicy.getName()) : "expected both policies to have the same id but they were: [" +
            oldPolicy.getName() + "] vs. [" + newPolicy.getName() + "]";

        // No need to update anything if the policies are identical in contents
        if (oldPolicy.equals(newPolicy.getPolicy())) {
            logger.debug("policy [{}] is unchanged and no phase definition refresh is needed", oldPolicy.getName());
            return state;
        }

        final List<String> indicesThatCanBeUpdated =
            StreamSupport.stream(Spliterators.spliteratorUnknownSize(state.metadata().indices().valuesIt(), 0), false)
                .filter(meta -> newPolicy.getName().equals(LifecycleSettings.LIFECYCLE_NAME_SETTING.get(meta.getSettings())))
                .filter(meta -> isIndexPhaseDefinitionUpdatable(xContentRegistry, client, meta, newPolicy.getPolicy(), licenseState))
                .map(meta -> meta.getIndex().getName())
                .collect(Collectors.toList());

        ClusterState updatedState = state;
        for (String index : indicesThatCanBeUpdated) {
            try {
                updatedState = refreshPhaseDefinition(updatedState, index, newPolicy);
            } catch (Exception e) {
                logger.warn(new ParameterizedMessage("[{}] unable to refresh phase definition for updated policy [{}]",
                    index, newPolicy.getName()), e);
            }
        }

        return updatedState;
    }

=======
>>>>>>> f5e0536e
    @Override
    protected ClusterBlockException checkBlock(Request request, ClusterState state) {
        return state.blocks().globalBlockedException(ClusterBlockLevel.METADATA_WRITE);
    }
}<|MERGE_RESOLUTION|>--- conflicted
+++ resolved
@@ -127,180 +127,6 @@
                 });
     }
 
-<<<<<<< HEAD
-    /**
-     * Ensure that we have the minimum amount of metadata necessary to check for cache phase
-     * refresh. This includes:
-     * - An execution state
-     * - Existing phase definition JSON
-     * - A current step key
-     * - A current phase in the step key
-     * - Not currently in the ERROR step
-     */
-    static boolean eligibleToCheckForRefresh(final IndexMetadata metadata) {
-        LifecycleExecutionState executionState = LifecycleExecutionState.fromIndexMetadata(metadata);
-        if (executionState == null || executionState.getPhaseDefinition() == null) {
-            return false;
-        }
-
-        Step.StepKey currentStepKey = LifecycleExecutionState.getCurrentStepKey(executionState);
-        if (currentStepKey == null || currentStepKey.getPhase() == null) {
-            return false;
-        }
-
-        return ErrorStep.NAME.equals(currentStepKey.getName()) == false;
-    }
-
-    /**
-     * Parse the {@code phaseDef} phase definition to get the stepkeys for the given phase.
-     * If there is an error parsing or if the phase definition is missing the required
-     * information, returns null.
-     */
-    @Nullable
-    static Set<Step.StepKey> readStepKeys(final NamedXContentRegistry xContentRegistry, final Client client,
-                                          final String phaseDef, final String currentPhase, final XPackLicenseState licenseState) {
-        final PhaseExecutionInfo phaseExecutionInfo;
-        try (XContentParser parser = JsonXContent.jsonXContent.createParser(xContentRegistry,
-            DeprecationHandler.THROW_UNSUPPORTED_OPERATION, phaseDef)) {
-            phaseExecutionInfo = PhaseExecutionInfo.parse(parser, currentPhase);
-        } catch (Exception e) {
-            logger.trace(new ParameterizedMessage("exception reading step keys checking for refreshability, phase definition: {}",
-                phaseDef), e);
-            return null;
-        }
-
-        if (phaseExecutionInfo == null || phaseExecutionInfo.getPhase() == null) {
-            return null;
-        }
-
-        return phaseExecutionInfo.getPhase().getActions().values().stream()
-            .flatMap(a -> a.toSteps(client, phaseExecutionInfo.getPhase().getName(), null, licenseState).stream())
-            .map(Step::getKey)
-            .collect(Collectors.toCollection(LinkedHashSet::new));
-    }
-
-    /**
-     * Returns 'true' if the index's cached phase JSON can be safely reread, 'false' otherwise.
-     */
-    static boolean isIndexPhaseDefinitionUpdatable(final NamedXContentRegistry xContentRegistry, final Client client,
-                                                   final IndexMetadata metadata, final LifecyclePolicy newPolicy,
-                                                   final XPackLicenseState licenseState) {
-        final String index = metadata.getIndex().getName();
-        if (eligibleToCheckForRefresh(metadata) == false) {
-            logger.debug("[{}] does not contain enough information to check for eligibility of refreshing phase", index);
-            return false;
-        }
-        final String policyId = newPolicy.getName();
-
-        final LifecycleExecutionState executionState = LifecycleExecutionState.fromIndexMetadata(metadata);
-        final Step.StepKey currentStepKey = LifecycleExecutionState.getCurrentStepKey(executionState);
-        final String currentPhase = currentStepKey.getPhase();
-
-        final Set<Step.StepKey> newStepKeys = newPolicy.toSteps(client, licenseState).stream()
-            .map(Step::getKey)
-            .collect(Collectors.toCollection(LinkedHashSet::new));
-
-        if (newStepKeys.contains(currentStepKey) == false) {
-            // The index is on a step that doesn't exist in the new policy, we
-            // can't safely re-read the JSON
-            logger.debug("[{}] updated policy [{}] does not contain the current step key [{}], so the policy phase will not be refreshed",
-                index, policyId, currentStepKey);
-            return false;
-        }
-
-        final String phaseDef = executionState.getPhaseDefinition();
-        final Set<Step.StepKey> oldStepKeys = readStepKeys(xContentRegistry, client, phaseDef, currentPhase, licenseState);
-        if (oldStepKeys == null) {
-            logger.debug("[{}] unable to parse phase definition for cached policy [{}], policy phase will not be refreshed",
-                index, policyId);
-            return false;
-        }
-
-        final Set<Step.StepKey> oldPhaseStepKeys = oldStepKeys.stream()
-            .filter(sk -> currentPhase.equals(sk.getPhase()))
-            .collect(Collectors.toCollection(LinkedHashSet::new));
-
-        final PhaseExecutionInfo phaseExecutionInfo = new PhaseExecutionInfo(policyId, newPolicy.getPhases().get(currentPhase), 1L, 1L);
-        final String peiJson = Strings.toString(phaseExecutionInfo);
-
-        final Set<Step.StepKey> newPhaseStepKeys = readStepKeys(xContentRegistry, client, peiJson, currentPhase, licenseState);
-        if (newPhaseStepKeys == null) {
-            logger.debug(new ParameterizedMessage("[{}] unable to parse phase definition for policy [{}] " +
-                "to determine if it could be refreshed", index, policyId));
-            return false;
-        }
-
-        if (newPhaseStepKeys.equals(oldPhaseStepKeys)) {
-            // The new and old phase have the same stepkeys for this current phase, so we can
-            // refresh the definition because we know it won't change the execution flow.
-            logger.debug("[{}] updated policy [{}] contains the same phase step keys and can be refreshed", index, policyId);
-            return true;
-        } else {
-            logger.debug("[{}] updated policy [{}] has different phase step keys and will NOT refresh phase " +
-                    "definition as it differs too greatly. old: {}, new: {}",
-                index, policyId, oldPhaseStepKeys, newPhaseStepKeys);
-            return false;
-        }
-    }
-
-    /**
-     * Rereads the phase JSON for the given index, returning a new cluster state.
-     */
-    static ClusterState refreshPhaseDefinition(final ClusterState state, final String index, final LifecyclePolicyMetadata updatedPolicy) {
-        final IndexMetadata idxMeta = state.metadata().index(index);
-        assert eligibleToCheckForRefresh(idxMeta) : "index " + index + " is missing crucial information needed to refresh phase definition";
-
-        logger.trace("[{}] updating cached phase definition for policy [{}]", index, updatedPolicy.getName());
-        LifecycleExecutionState currentExState = LifecycleExecutionState.fromIndexMetadata(idxMeta);
-
-        String currentPhase = currentExState.getPhase();
-        PhaseExecutionInfo pei = new PhaseExecutionInfo(updatedPolicy.getName(),
-            updatedPolicy.getPolicy().getPhases().get(currentPhase), updatedPolicy.getVersion(), updatedPolicy.getModifiedDate());
-
-        LifecycleExecutionState newExState = LifecycleExecutionState.builder(currentExState)
-            .setPhaseDefinition(Strings.toString(pei, false, false))
-            .build();
-
-        return IndexLifecycleTransition.newClusterStateWithLifecycleState(idxMeta.getIndex(), state, newExState).build();
-    }
-
-    /**
-     * For the given new policy, returns a new cluster with all updateable indices' phase JSON refreshed.
-     */
-    static ClusterState updateIndicesForPolicy(final ClusterState state, final NamedXContentRegistry xContentRegistry, final Client client,
-                                               final LifecyclePolicy oldPolicy, final LifecyclePolicyMetadata newPolicy,
-                                               final XPackLicenseState licenseState) {
-        assert oldPolicy.getName().equals(newPolicy.getName()) : "expected both policies to have the same id but they were: [" +
-            oldPolicy.getName() + "] vs. [" + newPolicy.getName() + "]";
-
-        // No need to update anything if the policies are identical in contents
-        if (oldPolicy.equals(newPolicy.getPolicy())) {
-            logger.debug("policy [{}] is unchanged and no phase definition refresh is needed", oldPolicy.getName());
-            return state;
-        }
-
-        final List<String> indicesThatCanBeUpdated =
-            StreamSupport.stream(Spliterators.spliteratorUnknownSize(state.metadata().indices().valuesIt(), 0), false)
-                .filter(meta -> newPolicy.getName().equals(LifecycleSettings.LIFECYCLE_NAME_SETTING.get(meta.getSettings())))
-                .filter(meta -> isIndexPhaseDefinitionUpdatable(xContentRegistry, client, meta, newPolicy.getPolicy(), licenseState))
-                .map(meta -> meta.getIndex().getName())
-                .collect(Collectors.toList());
-
-        ClusterState updatedState = state;
-        for (String index : indicesThatCanBeUpdated) {
-            try {
-                updatedState = refreshPhaseDefinition(updatedState, index, newPolicy);
-            } catch (Exception e) {
-                logger.warn(new ParameterizedMessage("[{}] unable to refresh phase definition for updated policy [{}]",
-                    index, newPolicy.getName()), e);
-            }
-        }
-
-        return updatedState;
-    }
-
-=======
->>>>>>> f5e0536e
     @Override
     protected ClusterBlockException checkBlock(Request request, ClusterState state) {
         return state.blocks().globalBlockedException(ClusterBlockLevel.METADATA_WRITE);
