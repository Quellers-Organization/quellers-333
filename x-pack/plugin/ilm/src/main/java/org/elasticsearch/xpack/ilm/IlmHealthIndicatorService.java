--- conflicted
+++ resolved
@@ -76,13 +76,8 @@
             return createIndicator(
                 YELLOW,
                 "ILM is not running",
-<<<<<<< HEAD
-                createDetails(includeDetails, ilmMetadata),
+                createDetails(explain, ilmMetadata),
                 impacts,
-=======
-                createDetails(explain, ilmMetadata),
-                Collections.emptyList(),
->>>>>>> cc007c13
                 Collections.emptyList()
             );
         } else {
