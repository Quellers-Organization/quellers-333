/*
 * Copyright Elasticsearch B.V. and/or licensed to Elasticsearch B.V. under one
 * or more contributor license agreements. Licensed under the Elastic License
 * 2.0; you may not use this file except in compliance with the Elastic License
 * 2.0.
 */

package org.elasticsearch.xpack.slm;

import org.apache.logging.log4j.LogManager;
import org.apache.logging.log4j.Logger;
import org.apache.logging.log4j.message.ParameterizedMessage;
import org.elasticsearch.action.ActionListener;
import org.elasticsearch.action.support.GroupedActionListener;
import org.elasticsearch.action.support.master.AcknowledgedResponse;
import org.elasticsearch.client.Client;
import org.elasticsearch.client.OriginSettingClient;
import org.elasticsearch.cluster.ClusterState;
import org.elasticsearch.cluster.service.ClusterService;
import org.elasticsearch.common.Strings;
import org.elasticsearch.core.Tuple;
import org.elasticsearch.core.TimeValue;
import org.elasticsearch.snapshots.SnapshotId;
import org.elasticsearch.snapshots.SnapshotInfo;
import org.elasticsearch.snapshots.SnapshotState;
import org.elasticsearch.xpack.core.ClientHelper;
import org.elasticsearch.xpack.core.scheduler.SchedulerEngine;
import org.elasticsearch.xpack.core.slm.SnapshotLifecycleMetadata;
import org.elasticsearch.xpack.core.slm.SnapshotLifecyclePolicy;
import org.elasticsearch.xpack.core.slm.SnapshotLifecycleStats;
import org.elasticsearch.xpack.core.slm.SnapshotRetentionConfiguration;
import org.elasticsearch.xpack.core.slm.history.SnapshotHistoryItem;
import org.elasticsearch.xpack.core.slm.history.SnapshotHistoryStore;

import java.io.IOException;
import java.time.Instant;
import java.util.ArrayList;
import java.util.Collection;
import java.util.Collections;
import java.util.EnumSet;
import java.util.HashMap;
import java.util.HashSet;
import java.util.List;
import java.util.Map;
import java.util.Optional;
import java.util.Set;
import java.util.concurrent.atomic.AtomicInteger;
import java.util.function.Consumer;
import java.util.function.LongSupplier;
import java.util.stream.Collectors;

import static org.elasticsearch.snapshots.SnapshotsService.POLICY_ID_METADATA_FIELD;

/**
 * The {@code SnapshotRetentionTask} is invoked by the scheduled job from the
 * {@link SnapshotRetentionService}. It is responsible for retrieving the snapshots for repositories
 * that have an SLM policy configured, and then deleting the snapshots that fall outside the
 * retention policy.
 */
public class SnapshotRetentionTask implements SchedulerEngine.Listener {

    private static final Logger logger = LogManager.getLogger(SnapshotRetentionTask.class);

    private static final Set<SnapshotState> RETAINABLE_STATES =
        EnumSet.of(SnapshotState.SUCCESS, SnapshotState.FAILED, SnapshotState.PARTIAL);

    private final Client client;
    private final ClusterService clusterService;
    private final LongSupplier nowNanoSupplier;
    private final SnapshotHistoryStore historyStore;

    /**
     * Set of all currently deleting {@link SnapshotId} used to prevent starting multiple deletes for the same snapshot.
     */
    private final Set<SnapshotId> runningDeletions = Collections.synchronizedSet(new HashSet<>());

    public SnapshotRetentionTask(Client client, ClusterService clusterService, LongSupplier nowNanoSupplier,
                                 SnapshotHistoryStore historyStore) {
        this.client = new OriginSettingClient(client, ClientHelper.INDEX_LIFECYCLE_ORIGIN);
        this.clusterService = clusterService;
        this.nowNanoSupplier = nowNanoSupplier;
        this.historyStore = historyStore;
    }

    private static String formatSnapshots(Map<String, List<SnapshotInfo>> snapshotMap) {
        return snapshotMap.entrySet().stream()
            .map(e -> e.getKey() + ": [" + e.getValue().stream()
                .map(si -> si.snapshotId().getName())
                .collect(Collectors.joining(","))
                + "]")
            .collect(Collectors.joining(","));
    }

    @Override
    public void triggered(SchedulerEngine.Event event) {
        assert event.getJobName().equals(SnapshotRetentionService.SLM_RETENTION_JOB_ID) ||
            event.getJobName().equals(SnapshotRetentionService.SLM_RETENTION_MANUAL_JOB_ID):
            "expected id to be " + SnapshotRetentionService.SLM_RETENTION_JOB_ID + " or " +
                SnapshotRetentionService.SLM_RETENTION_MANUAL_JOB_ID + " but it was " + event.getJobName();

        final ClusterState state = clusterService.state();

        // Skip running retention if SLM is disabled, however, even if it's
        // disabled we allow manual running.
        if (SnapshotLifecycleService.slmStoppedOrStopping(state) &&
            event.getJobName().equals(SnapshotRetentionService.SLM_RETENTION_MANUAL_JOB_ID) == false) {
            logger.debug("skipping SLM retention as SLM is currently stopped or stopping");
            return;
        }

        final SnapshotLifecycleStats slmStats = new SnapshotLifecycleStats();

        // Defined here so it can be re-used without having to repeat it
        final Consumer<Exception> failureHandler = e -> {
            try {
                logger.error("error during snapshot retention task", e);
                slmStats.retentionFailed();
                updateStateWithStats(slmStats);
            } finally {
                logger.info("SLM retention snapshot cleanup task completed with error");
            }
        };

        try {
            logger.info("starting SLM retention snapshot cleanup task");
            slmStats.retentionRun();
            // Find all SLM policies that have retention enabled
            final Map<String, SnapshotLifecyclePolicy> policiesWithRetention = getAllPoliciesWithRetentionEnabled(state);
            logger.trace("policies with retention enabled: {}", policiesWithRetention.keySet());

            // For those policies (there may be more than one for the same repo),
            // return the repos that we need to get the snapshots for
            final Set<String> repositioriesToFetch = policiesWithRetention.values().stream()
                    .map(SnapshotLifecyclePolicy::getRepository)
                    .collect(Collectors.toSet());
            logger.trace("fetching snapshots from repositories: {}", repositioriesToFetch);

            if (repositioriesToFetch.isEmpty()) {
                logger.info("there are no repositories to fetch, SLM retention snapshot cleanup task complete");
                return;
            }
            // Finally, asynchronously retrieve all the snapshots, deleting them serially,
            // before updating the cluster state with the new metrics and setting 'running'
            // back to false
            getAllRetainableSnapshots(repositioriesToFetch, policiesWithRetention.keySet(), new ActionListener<>() {
                @Override
                public void onResponse(Map<String, List<SnapshotInfo>> allSnapshots) {
                    if (logger.isTraceEnabled()) {
                        logger.trace("retrieved snapshots: [{}]", formatSnapshots(allSnapshots));
                    }
                    // Find all the snapshots that are past their retention date
                    final Map<String, List<Tuple<SnapshotId, String>>> snapshotsToBeDeleted = allSnapshots.entrySet().stream()
                            .collect(Collectors.toMap(Map.Entry::getKey,
                                    e -> e.getValue().stream()
                                            .filter(snapshot -> snapshotEligibleForDeletion(snapshot, allSnapshots, policiesWithRetention))
                                            // SnapshotInfo instances can be quite large in case they contain e.g. a large collection of
                                            // exceptions so we extract the only two things (id + policy id) here so they can be GCed
                                            .map(snapshotInfo -> Tuple.tuple(snapshotInfo.snapshotId(), getPolicyId(snapshotInfo)))
                                            .collect(Collectors.toList())));

                    if (logger.isTraceEnabled()) {
                        logger.trace("snapshots eligible for deletion: [{}]", snapshotsToBeDeleted);
                    }

                    // Finally, delete the snapshots that need to be deleted
                    deleteSnapshots(snapshotsToBeDeleted, slmStats, ActionListener.wrap(() -> {
                        updateStateWithStats(slmStats);
                        logger.info("SLM retention snapshot cleanup task complete");
                    }));
                }

                @Override
                public void onFailure(Exception e) {
                    failureHandler.accept(e);
                }
            });
        } catch (Exception e) {
            failureHandler.accept(e);
        }
    }

    static Map<String, SnapshotLifecyclePolicy> getAllPoliciesWithRetentionEnabled(final ClusterState state) {
        final SnapshotLifecycleMetadata snapMeta = state.metadata().custom(SnapshotLifecycleMetadata.TYPE);
        if (snapMeta == null) {
            return Collections.emptyMap();
        }
        return snapMeta.getSnapshotConfigurations().entrySet().stream()
            .filter(e -> e.getValue().getPolicy().getRetentionPolicy() != null)
            .filter(e -> e.getValue().getPolicy().getRetentionPolicy().equals(SnapshotRetentionConfiguration.EMPTY) == false)
            .collect(Collectors.toMap(Map.Entry::getKey, e -> e.getValue().getPolicy()));
    }

    static boolean snapshotEligibleForDeletion(SnapshotInfo snapshot, Map<String, List<SnapshotInfo>> allSnapshots,
                                               Map<String, SnapshotLifecyclePolicy> policies) {
        assert snapshot.userMetadata() != null : "snapshots without user metadata should have gotten filtered by the caller but saw ["
            + snapshot + "]";
        final Object policyId = snapshot.userMetadata().get(POLICY_ID_METADATA_FIELD);
        assert policyId instanceof String
            : "snapshots without a policy id should have gotten filtered by the caller but saw [" + snapshot + "]";
        SnapshotLifecyclePolicy policy = policies.get(policyId);
        if (policy == null) {
            // This snapshot was taking by a policy that doesn't exist, so it's not eligible
            return false;
        }

        SnapshotRetentionConfiguration retention = policy.getRetentionPolicy();
        if (retention == null || retention.equals(SnapshotRetentionConfiguration.EMPTY)) {
            // Retention is not configured
            return false;
        }

        final String repository = policy.getRepository();
        // Retrieve the predicate based on the retention policy, passing in snapshots pertaining only to *this* policy and repository
        boolean eligible = retention.getSnapshotDeletionPredicate(
            allSnapshots.get(repository).stream()
                .filter(info -> Optional.ofNullable(info.userMetadata())
                    .map(meta -> meta.get(POLICY_ID_METADATA_FIELD))
                    .map(pId -> pId.equals(policyId))
                    .orElse(false))
                .collect(Collectors.toList()))
            .test(snapshot);
        logger.debug("[{}] testing snapshot [{}] deletion eligibility: {}",
            repository, snapshot.snapshotId(), eligible ? "ELIGIBLE" : "INELIGIBLE");
        return eligible;
    }

<<<<<<< HEAD
    void getAllRetainableSnapshots(Collection<String> repositories, Set<String> policies,
                                   ActionListener<Map<String, List<SnapshotInfo>>> listener,
                                   Consumer<Exception> errorHandler) {
=======
    void getAllRetainableSnapshots(Collection<String> repositories,
                                   Set<String> policies,
                                   ActionListener<Map<String, List<SnapshotInfo>>> listener) {
>>>>>>> d9debbfe
        if (repositories.isEmpty()) {
            // Skip retrieving anything if there are no repositories to fetch
            listener.onResponse(Collections.emptyMap());
            return;
        }

        client.admin().cluster()
            .prepareGetSnapshots(repositories.toArray(Strings.EMPTY_ARRAY))
            // don't time out on this request to not produce failed SLM runs in case of a temporarily slow master node
            .setMasterNodeTimeout(TimeValue.MAX_VALUE)
            .setIgnoreUnavailable(true)
            .setPolicies(policies.toArray(Strings.EMPTY_ARRAY))
            .execute(ActionListener.wrap(resp -> {
                    if (logger.isTraceEnabled()) {
                        logger.trace("retrieved snapshots: {}",
                            repositories.stream()
                                .flatMap(repo ->
                                    resp.getSnapshots()
                                        .stream()
                                        .filter(info -> repo.equals(info.repository()))
                                        .map(si -> si.snapshotId().getName())
                                ).collect(Collectors.toList()));
                    }
                    Map<String, List<SnapshotInfo>> snapshots = new HashMap<>();
                    for (SnapshotInfo info : resp.getSnapshots()) {
                        if (RETAINABLE_STATES.contains(info.state()) && info.userMetadata() != null) {
                            final Object policy = info.userMetadata().get(POLICY_ID_METADATA_FIELD);
                            if (policy instanceof String && policies.contains(policy)) {
                                snapshots.computeIfAbsent(info.repository(), repo -> new ArrayList<>()).add(info);
                            }
                        }
                    }
                    listener.onResponse(snapshots);
                },
                e -> {
                    logger.debug(new ParameterizedMessage("unable to retrieve snapshots for [{}] repositories", repositories), e);
                    listener.onFailure(e);
                })
            );
    }

    static String getPolicyId(SnapshotInfo snapshotInfo) {
        return Optional.ofNullable(snapshotInfo.userMetadata())
            .filter(meta -> meta.get(POLICY_ID_METADATA_FIELD) != null)
            .filter(meta -> meta.get(POLICY_ID_METADATA_FIELD) instanceof String)
            .map(meta -> (String) meta.get(POLICY_ID_METADATA_FIELD))
            .orElseThrow(() -> new IllegalStateException("expected snapshot " + snapshotInfo +
                " to have a policy in its metadata, but it did not"));
    }

    void deleteSnapshots(Map<String, List<Tuple<SnapshotId, String>>> snapshotsToDelete,
                         SnapshotLifecycleStats slmStats,
                         ActionListener<Void> listener) {
        int count = snapshotsToDelete.values().stream().mapToInt(List::size).sum();
        if (count == 0) {
            listener.onResponse(null);
            logger.debug("no snapshots are eligible for deletion");
            return;
        }

        logger.info("starting snapshot retention deletion for [{}] snapshots", count);
        long startTime = nowNanoSupplier.getAsLong();
        final AtomicInteger deleted = new AtomicInteger(0);
        final AtomicInteger failed = new AtomicInteger(0);
        final GroupedActionListener<Void> allDeletesListener =
                new GroupedActionListener<>(ActionListener.runAfter(listener.map(v -> null),
                        () -> {
                            TimeValue totalElapsedTime = TimeValue.timeValueNanos(nowNanoSupplier.getAsLong() - startTime);
                            logger.debug("total elapsed time for deletion of [{}] snapshots: {}", deleted, totalElapsedTime);
                            slmStats.deletionTime(totalElapsedTime);
                        }), snapshotsToDelete.size());
        for (Map.Entry<String, List<Tuple<SnapshotId, String>>> entry : snapshotsToDelete.entrySet()) {
            String repo = entry.getKey();
            List<Tuple<SnapshotId, String>> snapshots = entry.getValue();
            if (snapshots.isEmpty() == false) {
                deleteSnapshots(slmStats, deleted, failed, repo, snapshots, allDeletesListener);
            }
        }
    }

    private void deleteSnapshots(SnapshotLifecycleStats slmStats, AtomicInteger deleted, AtomicInteger failed, String repo,
                                 List<Tuple<SnapshotId, String>> snapshots, ActionListener<Void> listener) {

        final ActionListener<Void> allDeletesListener =
                new GroupedActionListener<>(listener.map(v -> null), snapshots.size());
        for (Tuple<SnapshotId, String> info : snapshots) {
            final SnapshotId snapshotId = info.v1();
            if (runningDeletions.add(snapshotId) == false) {
                // snapshot is already being deleted, no need to start another delete job for it
                allDeletesListener.onResponse(null);
                continue;
            }
            boolean success = false;
            try {
                final String policyId = info.v2();
                final long deleteStartTime = nowNanoSupplier.getAsLong();
                // TODO: Use snapshot multi-delete instead of this loop if all nodes in the cluster support it
                //       i.e are newer or equal to SnapshotsService#MULTI_DELETE_VERSION
                deleteSnapshot(policyId, repo, snapshotId, slmStats, ActionListener.runAfter(
                        ActionListener.wrap(acknowledgedResponse -> {
                            deleted.incrementAndGet();
                            assert acknowledgedResponse.isAcknowledged();
                            historyStore.putAsync(SnapshotHistoryItem.deletionSuccessRecord(Instant.now().toEpochMilli(),
                                    snapshotId.getName(), policyId, repo));
                            allDeletesListener.onResponse(null);
                        }, e -> {
                            failed.incrementAndGet();
                            try {
                                final SnapshotHistoryItem result = SnapshotHistoryItem.deletionFailureRecord(Instant.now().toEpochMilli(),
                                    snapshotId.getName(), policyId, repo, e);
                                historyStore.putAsync(result);
                            } catch (IOException ex) {
                                // This shouldn't happen unless there's an issue with serializing the original exception
                                logger.error(new ParameterizedMessage(
                                        "failed to record snapshot deletion failure for snapshot lifecycle policy [{}]",
                                        policyId), ex);
                            } finally {
                                allDeletesListener.onFailure(e);
                            }
                        }), () -> {
                            runningDeletions.remove(snapshotId);
                            long finishTime = nowNanoSupplier.getAsLong();
                            TimeValue deletionTime = TimeValue.timeValueNanos(finishTime - deleteStartTime);
                            logger.debug("elapsed time for deletion of [{}] snapshot: {}", snapshotId, deletionTime);
                        }));
                success = true;
            } catch (Exception e) {
                listener.onFailure(e);
            } finally {
                if (success == false) {
                    runningDeletions.remove(snapshotId);
                }
            }
        }
    }

    /**
     * Delete the given snapshot from the repository in blocking manner
     *
     * @param repo     The repository the snapshot is in
     * @param snapshot The snapshot metadata
     * @param listener {@link ActionListener#onResponse(Object)} is called if a {@link SnapshotHistoryItem} can be created representing a
     *                  successful or failed deletion call. {@link ActionListener#onFailure(Exception)} is called only if interrupted.
     */
    void deleteSnapshot(String slmPolicy, String repo, SnapshotId snapshot, SnapshotLifecycleStats slmStats,
                        ActionListener<AcknowledgedResponse> listener) {
        logger.info("[{}] snapshot retention deleting snapshot [{}]", repo, snapshot);
        // don't time out on this request to not produce failed SLM runs in case of a temporarily slow master node
        client.admin().cluster().prepareDeleteSnapshot(repo, snapshot.getName()).setMasterNodeTimeout(TimeValue.MAX_VALUE).execute(
            ActionListener.wrap(acknowledgedResponse -> {
                    slmStats.snapshotDeleted(slmPolicy);
                    listener.onResponse(acknowledgedResponse);
                },
                e -> {
                    try {
                        logger.warn(new ParameterizedMessage("[{}] failed to delete snapshot [{}] for retention",
                                repo, snapshot), e);
                        slmStats.snapshotDeleteFailure(slmPolicy);
                    } finally {
                        listener.onFailure(e);
                    }
                }));
    }

    void updateStateWithStats(SnapshotLifecycleStats newStats) {
        clusterService.submitStateUpdateTask("update_slm_stats", new UpdateSnapshotLifecycleStatsTask(newStats));
    }
}<|MERGE_RESOLUTION|>--- conflicted
+++ resolved
@@ -224,15 +224,9 @@
         return eligible;
     }
 
-<<<<<<< HEAD
-    void getAllRetainableSnapshots(Collection<String> repositories, Set<String> policies,
-                                   ActionListener<Map<String, List<SnapshotInfo>>> listener,
-                                   Consumer<Exception> errorHandler) {
-=======
     void getAllRetainableSnapshots(Collection<String> repositories,
                                    Set<String> policies,
                                    ActionListener<Map<String, List<SnapshotInfo>>> listener) {
->>>>>>> d9debbfe
         if (repositories.isEmpty()) {
             // Skip retrieving anything if there are no repositories to fetch
             listener.onResponse(Collections.emptyMap());
