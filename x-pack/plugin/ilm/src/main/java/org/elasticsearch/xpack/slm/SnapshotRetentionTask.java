/*
 * Copyright Elasticsearch B.V. and/or licensed to Elasticsearch B.V. under one
 * or more contributor license agreements. Licensed under the Elastic License;
 * you may not use this file except in compliance with the Elastic License.
 */

package org.elasticsearch.xpack.slm;

import org.apache.logging.log4j.LogManager;
import org.apache.logging.log4j.Logger;
import org.apache.logging.log4j.message.ParameterizedMessage;
import org.elasticsearch.ElasticsearchException;
import org.elasticsearch.action.ActionListener;
import org.elasticsearch.action.LatchedActionListener;
import org.elasticsearch.action.support.master.AcknowledgedResponse;
import org.elasticsearch.client.Client;
import org.elasticsearch.client.OriginSettingClient;
import org.elasticsearch.cluster.ClusterState;
import org.elasticsearch.cluster.ClusterStateObserver;
import org.elasticsearch.cluster.RepositoryCleanupInProgress;
import org.elasticsearch.cluster.RestoreInProgress;
import org.elasticsearch.cluster.SnapshotDeletionsInProgress;
import org.elasticsearch.cluster.SnapshotsInProgress;
import org.elasticsearch.cluster.service.ClusterService;
import org.elasticsearch.common.Strings;
import org.elasticsearch.common.unit.TimeValue;
import org.elasticsearch.snapshots.SnapshotId;
import org.elasticsearch.snapshots.SnapshotInfo;
import org.elasticsearch.snapshots.SnapshotState;
import org.elasticsearch.threadpool.ThreadPool;
import org.elasticsearch.xpack.core.ClientHelper;
import org.elasticsearch.xpack.core.ilm.LifecycleSettings;
import org.elasticsearch.xpack.core.scheduler.SchedulerEngine;
import org.elasticsearch.xpack.core.slm.SnapshotLifecycleMetadata;
import org.elasticsearch.xpack.core.slm.SnapshotLifecyclePolicy;
import org.elasticsearch.xpack.core.slm.SnapshotRetentionConfiguration;
import org.elasticsearch.xpack.core.slm.history.SnapshotHistoryItem;
import org.elasticsearch.xpack.core.slm.history.SnapshotHistoryStore;

import java.io.IOException;
import java.time.Instant;
import java.util.Collection;
import java.util.Collections;
import java.util.HashMap;
import java.util.List;
import java.util.Map;
import java.util.Optional;
import java.util.Set;
import java.util.concurrent.CountDownLatch;
import java.util.concurrent.TimeUnit;
import java.util.concurrent.atomic.AtomicBoolean;
import java.util.concurrent.atomic.AtomicInteger;
import java.util.function.Consumer;
import java.util.function.LongSupplier;
import java.util.stream.Collectors;

import static org.elasticsearch.xpack.core.slm.SnapshotLifecyclePolicy.POLICY_ID_METADATA_FIELD;

/**
 * The {@code SnapshotRetentionTask} is invoked by the scheduled job from the
 * {@link SnapshotRetentionService}. It is responsible for retrieving the snapshots for repositories
 * that have an SLM policy configured, and then deleting the snapshots that fall outside the
 * retention policy.
 */
public class SnapshotRetentionTask implements SchedulerEngine.Listener {

    private static final Logger logger = LogManager.getLogger(SnapshotRetentionTask.class);
    private static final AtomicBoolean running = new AtomicBoolean(false);

    private final Client client;
    private final ClusterService clusterService;
    private final LongSupplier nowNanoSupplier;
    private final ThreadPool threadPool;
    private final SnapshotHistoryStore historyStore;

    public SnapshotRetentionTask(Client client, ClusterService clusterService, LongSupplier nowNanoSupplier,
                                 SnapshotHistoryStore historyStore, ThreadPool threadPool) {
        this.client = new OriginSettingClient(client, ClientHelper.INDEX_LIFECYCLE_ORIGIN);
        this.clusterService = clusterService;
        this.nowNanoSupplier = nowNanoSupplier;
        this.historyStore = historyStore;
        this.threadPool = threadPool;
    }

    private static String formatSnapshots(Map<String, List<SnapshotInfo>> snapshotMap) {
        return snapshotMap.entrySet().stream()
            .map(e -> e.getKey() + ": [" + e.getValue().stream()
                .map(si -> si.snapshotId().getName())
                .collect(Collectors.joining(","))
                + "]")
            .collect(Collectors.joining(","));
    }

    @Override
    public void triggered(SchedulerEngine.Event event) {
        assert event.getJobName().equals(SnapshotRetentionService.SLM_RETENTION_JOB_ID) ||
            event.getJobName().equals(SnapshotRetentionService.SLM_RETENTION_MANUAL_JOB_ID):
            "expected id to be " + SnapshotRetentionService.SLM_RETENTION_JOB_ID + " or " +
                SnapshotRetentionService.SLM_RETENTION_MANUAL_JOB_ID + " but it was " + event.getJobName();

        final ClusterState state = clusterService.state();

        // Skip running retention if SLM is disabled, however, even if it's
        // disabled we allow manual running.
        if (SnapshotLifecycleService.slmStoppedOrStopping(state) &&
            event.getJobName().equals(SnapshotRetentionService.SLM_RETENTION_MANUAL_JOB_ID) == false) {
            logger.debug("skipping SLM retention as SLM is currently stopped or stopping");
            return;
        }

        if (running.compareAndSet(false, true)) {
            final SnapshotLifecycleStats slmStats = new SnapshotLifecycleStats();

            // Defined here so it can be re-used without having to repeat it
            final Consumer<Exception> failureHandler = e -> {
                try {
                    logger.error("error during snapshot retention task", e);
                    slmStats.retentionFailed();
                    updateStateWithStats(slmStats);
                } finally {
                    logger.info("SLM retention snapshot cleanup task completed with error");
                    running.set(false);
                }
            };

            try {
                final TimeValue maxDeletionTime = LifecycleSettings.SLM_RETENTION_DURATION_SETTING.get(state.metadata().settings());

                logger.info("starting SLM retention snapshot cleanup task");
                slmStats.retentionRun();
                // Find all SLM policies that have retention enabled
                final Map<String, SnapshotLifecyclePolicy> policiesWithRetention = getAllPoliciesWithRetentionEnabled(state);
                logger.trace("policies with retention enabled: {}", policiesWithRetention.keySet());

                // For those policies (there may be more than one for the same repo),
                // return the repos that we need to get the snapshots for
                final Set<String> repositioriesToFetch = policiesWithRetention.values().stream()
                    .map(SnapshotLifecyclePolicy::getRepository)
                    .collect(Collectors.toSet());
                logger.trace("fetching snapshots from repositories: {}", repositioriesToFetch);

                if (repositioriesToFetch.isEmpty()) {
                    running.set(false);
                    logger.info("there are no repositories to fetch, SLM retention snapshot cleanup task complete");
                    return;
                }
                // Finally, asynchronously retrieve all the snapshots, deleting them serially,
                // before updating the cluster state with the new metrics and setting 'running'
                // back to false
                getAllRetainableSnapshots(repositioriesToFetch, new ActionListener<>() {
                    @Override
                    public void onResponse(Map<String, List<SnapshotInfo>> allSnapshots) {
                        try {
                            if (logger.isTraceEnabled()) {
                                logger.trace("retrieved snapshots: [{}]", formatSnapshots(allSnapshots));
                            }
                            // Find all the snapshots that are past their retention date
                            final Map<String, List<SnapshotInfo>> snapshotsToBeDeleted = allSnapshots.entrySet().stream()
                                .collect(Collectors.toMap(Map.Entry::getKey,
                                    e -> e.getValue().stream()
                                        .filter(snapshot -> snapshotEligibleForDeletion(snapshot, allSnapshots, policiesWithRetention))
                                        .collect(Collectors.toList())));

                            if (logger.isTraceEnabled()) {
                                logger.trace("snapshots eligible for deletion: [{}]", formatSnapshots(snapshotsToBeDeleted));
                            }

                            // Finally, delete the snapshots that need to be deleted
                            maybeDeleteSnapshots(snapshotsToBeDeleted, maxDeletionTime, slmStats);

                            updateStateWithStats(slmStats);
                        } finally {
                            logger.info("SLM retention snapshot cleanup task complete");
                            running.set(false);
                        }
                    }

                    @Override
                    public void onFailure(Exception e) {
                        failureHandler.accept(e);
                    }
                }, failureHandler);
            } catch (Exception e) {
                failureHandler.accept(e);
            }
        } else {
            logger.trace("snapshot lifecycle retention task started, but a task is already running, skipping");
        }
    }

    static Map<String, SnapshotLifecyclePolicy> getAllPoliciesWithRetentionEnabled(final ClusterState state) {
        final SnapshotLifecycleMetadata snapMeta = state.metadata().custom(SnapshotLifecycleMetadata.TYPE);
        if (snapMeta == null) {
            return Collections.emptyMap();
        }
        return snapMeta.getSnapshotConfigurations().entrySet().stream()
            .filter(e -> e.getValue().getPolicy().getRetentionPolicy() != null)
            .filter(e -> e.getValue().getPolicy().getRetentionPolicy().equals(SnapshotRetentionConfiguration.EMPTY) == false)
            .collect(Collectors.toMap(Map.Entry::getKey, e -> e.getValue().getPolicy()));
    }

    static boolean snapshotEligibleForDeletion(SnapshotInfo snapshot, Map<String, List<SnapshotInfo>> allSnapshots,
                                               Map<String, SnapshotLifecyclePolicy> policies) {
        if (snapshot.userMetadata() == null) {
            // This snapshot has no metadata, it is not eligible for deletion
            return false;
        }

        final String policyId;
        try {
            policyId = (String) snapshot.userMetadata().get(POLICY_ID_METADATA_FIELD);
        } catch (Exception e) {
            logger.debug("unable to retrieve policy id from snapshot metadata [" + snapshot.userMetadata() + "]", e);
            return false;
        }

        if (policyId == null) {
            // policyId was null in the metadata, so it's not eligible
            return false;
        }

        SnapshotLifecyclePolicy policy = policies.get(policyId);
        if (policy == null) {
            // This snapshot was taking by a policy that doesn't exist, so it's not eligible
            return false;
        }

        SnapshotRetentionConfiguration retention = policy.getRetentionPolicy();
        if (retention == null || retention.equals(SnapshotRetentionConfiguration.EMPTY)) {
            // Retention is not configured
            return false;
        }

        final String repository = policy.getRepository();
        // Retrieve the predicate based on the retention policy, passing in snapshots pertaining only to *this* policy and repository
        boolean eligible = retention.getSnapshotDeletionPredicate(
            allSnapshots.get(repository).stream()
                .filter(info -> Optional.ofNullable(info.userMetadata())
                    .map(meta -> meta.get(POLICY_ID_METADATA_FIELD))
                    .map(pId -> pId.equals(policyId))
                    .orElse(false))
                .collect(Collectors.toList()))
            .test(snapshot);
        logger.debug("[{}] testing snapshot [{}] deletion eligibility: {}",
            repository, snapshot.snapshotId(), eligible ? "ELIGIBLE" : "INELIGIBLE");
        return eligible;
    }

    void getAllRetainableSnapshots(Collection<String> repositories, ActionListener<Map<String, List<SnapshotInfo>>> listener,
                                   Consumer<Exception> errorHandler) {
        if (repositories.isEmpty()) {
            // Skip retrieving anything if there are no repositories to fetch
            listener.onResponse(Collections.emptyMap());
            return;
        }

        client.admin().cluster()
            .prepareGetSnapshots(repositories.toArray(Strings.EMPTY_ARRAY))
            .setIgnoreUnavailable(true)
            .execute(ActionListener.wrap(resp -> {
                    if (logger.isTraceEnabled()) {
                        logger.trace("retrieved snapshots: {}",
                            repositories.stream()
                                .flatMap(repo -> resp.getSnapshots(repo).stream().map(si -> si.snapshotId().getName()))
                                .collect(Collectors.toList()));
                    }
                    Map<String, List<SnapshotInfo>> snapshots = new HashMap<>();
                    final Set<SnapshotState> retainableStates = Set.of(SnapshotState.SUCCESS, SnapshotState.FAILED, SnapshotState.PARTIAL);
                    repositories.forEach(repo -> {
                        snapshots.put(repo,
                            // Only return snapshots in the SUCCESS state
                            resp.getSnapshots(repo).stream()
                                .filter(info -> retainableStates.contains(info.state()))
                                .collect(Collectors.toList()));
                    });
                    listener.onResponse(snapshots);
                },
                e -> {
                    logger.debug(new ParameterizedMessage("unable to retrieve snapshots for [{}] repositories", repositories), e);
                    errorHandler.accept(e);
                }));
    }

    static String getPolicyId(SnapshotInfo snapshotInfo) {
        return Optional.ofNullable(snapshotInfo.userMetadata())
            .filter(meta -> meta.get(SnapshotLifecyclePolicy.POLICY_ID_METADATA_FIELD) != null)
            .filter(meta -> meta.get(SnapshotLifecyclePolicy.POLICY_ID_METADATA_FIELD) instanceof String)
            .map(meta -> (String) meta.get(SnapshotLifecyclePolicy.POLICY_ID_METADATA_FIELD))
            .orElseThrow(() -> new IllegalStateException("expected snapshot " + snapshotInfo +
                " to have a policy in its metadata, but it did not"));
    }

    /**
     * Maybe delete the given snapshots. If a snapshot is currently running according to the cluster
     * state, this waits (using a {@link ClusterStateObserver} until a cluster state with no running
     * snapshots before executing the blocking
     * {@link #deleteSnapshots(Map, TimeValue, SnapshotLifecycleStats)} request. At most, we wait
     * for the maximum allowed deletion time before timing out waiting for a state with no
     * running snapshots.
     *
     * It's possible the task may still run into a SnapshotInProgressException, if a snapshot is
     * started between the state retrieved here and the actual deletion. Since is is expected to be
     * a rare case, no special handling is present.
     */
    private void maybeDeleteSnapshots(Map<String, List<SnapshotInfo>> snapshotsToDelete,
                                      TimeValue maximumTime,
                                      SnapshotLifecycleStats slmStats) {
        int count = snapshotsToDelete.values().stream().mapToInt(List::size).sum();
        if (count == 0) {
            logger.debug("no snapshots are eligible for deletion");
            return;
        }

        ClusterState state = clusterService.state();
        if (okayToDeleteSnapshots(state)) {
            logger.trace("there are no snapshots currently running, proceeding with snapshot deletion of [{}]",
                formatSnapshots(snapshotsToDelete));
            deleteSnapshots(snapshotsToDelete, maximumTime, slmStats);
        } else {
            logger.debug("a snapshot is currently running, rescheduling SLM retention for after snapshot has completed");
            ClusterStateObserver observer = new ClusterStateObserver(clusterService, maximumTime, logger, threadPool.getThreadContext());
            CountDownLatch latch = new CountDownLatch(1);
            observer.waitForNextChange(
                new NoSnapshotRunningListener(observer,
                    newState -> threadPool.executor(ThreadPool.Names.MANAGEMENT).execute(() -> {
                        try {
                            logger.trace("received cluster state without running snapshots, proceeding with snapshot deletion of [{}]",
                                formatSnapshots(snapshotsToDelete));
                            deleteSnapshots(snapshotsToDelete, maximumTime, slmStats);
                        } finally {
                            latch.countDown();
                        }
                    }),
                    e -> {
                        latch.countDown();
                        throw new ElasticsearchException(e);
                    }));
            try {
                logger.trace("waiting for snapshot deletion to complete");
                // Wait until we find a cluster state not running a snapshot operation.
                // If we can't find one within a day, give up and throw an error.
                latch.await(1, TimeUnit.DAYS);
                logger.trace("deletion complete");
            } catch (InterruptedException e) {
                throw new ElasticsearchException(e);
            }
        }
    }

    void deleteSnapshots(Map<String, List<SnapshotInfo>> snapshotsToDelete,
                         TimeValue maximumTime,
                         SnapshotLifecycleStats slmStats) {
        int count = snapshotsToDelete.values().stream().mapToInt(List::size).sum();

        logger.info("starting snapshot retention deletion for [{}] snapshots", count);
        long startTime = nowNanoSupplier.getAsLong();
        final AtomicInteger deleted =  new AtomicInteger(0);
        final AtomicInteger failed = new AtomicInteger(0);
        for (Map.Entry<String, List<SnapshotInfo>> entry : snapshotsToDelete.entrySet()) {
            String repo = entry.getKey();
            List<SnapshotInfo> snapshots = entry.getValue();
            for (SnapshotInfo info : snapshots) {
                final String policyId = getPolicyId(info);
                final long deleteStartTime = nowNanoSupplier.getAsLong();
                deleteSnapshot(policyId, repo, info.snapshotId(), slmStats, ActionListener.wrap(acknowledgedResponse -> {
                    deleted.incrementAndGet();
                    if (acknowledgedResponse.isAcknowledged()) {
                        historyStore.putAsync(SnapshotHistoryItem.deletionSuccessRecord(Instant.now().toEpochMilli(),
                            info.snapshotId().getName(), policyId, repo));
                    } else {
                        SnapshotHistoryItem.deletionPossibleSuccessRecord(Instant.now().toEpochMilli(),
                            info.snapshotId().getName(), policyId, repo,
                            "deletion request issued successfully, no acknowledgement received");
                    }
                }, e -> {
                    failed.incrementAndGet();
                    try {
                        final SnapshotHistoryItem result = SnapshotHistoryItem.deletionFailureRecord(Instant.now().toEpochMilli(),
                            info.snapshotId().getName(), policyId, repo, e);
                        historyStore.putAsync(result);
                    } catch (IOException ex) {
                        // This shouldn't happen unless there's an issue with serializing the original exception
                        logger.error(new ParameterizedMessage(
                            "failed to record snapshot deletion failure for snapshot lifecycle policy [{}]",
                            policyId), ex);
                    }
                }));
                // Check whether we have exceeded the maximum time allowed to spend deleting
                // snapshots, if we have, short-circuit the rest of the deletions
                long finishTime = nowNanoSupplier.getAsLong();
                TimeValue deletionTime = TimeValue.timeValueNanos(finishTime - deleteStartTime);
                logger.debug("elapsed time for deletion of [{}] snapshot: {}", info.snapshotId(), deletionTime);
                TimeValue totalDeletionTime = TimeValue.timeValueNanos(finishTime - startTime);
                if (totalDeletionTime.compareTo(maximumTime) > 0) {
                    logger.info("maximum snapshot retention deletion time reached, time spent: [{}]," +
                            " maximum allowed time: [{}], deleted [{}] out of [{}] snapshots scheduled for deletion, failed to delete [{}]",
                        totalDeletionTime, maximumTime, deleted, count, failed);
                    slmStats.deletionTime(totalDeletionTime);
                    slmStats.retentionTimedOut();
                    return;
                }
            }
        }
        TimeValue totalElapsedTime = TimeValue.timeValueNanos(nowNanoSupplier.getAsLong() - startTime);
        logger.debug("total elapsed time for deletion of [{}] snapshots: {}", deleted, totalElapsedTime);
        slmStats.deletionTime(totalElapsedTime);
    }

    /**
     * Delete the given snapshot from the repository in blocking manner
     *
     * @param repo     The repository the snapshot is in
     * @param snapshot The snapshot metadata
     * @param listener {@link ActionListener#onResponse(Object)} is called if a {@link SnapshotHistoryItem} can be created representing a
     *                  successful or failed deletion call. {@link ActionListener#onFailure(Exception)} is called only if interrupted.
     */
    void deleteSnapshot(String slmPolicy, String repo, SnapshotId snapshot, SnapshotLifecycleStats slmStats,
                        ActionListener<AcknowledgedResponse> listener) {
        logger.info("[{}] snapshot retention deleting snapshot [{}]", repo, snapshot);
        CountDownLatch latch = new CountDownLatch(1);
<<<<<<< HEAD
        client.admin().cluster().prepareDeleteSnapshot(repo, snapshot.getName())
            .execute(new LatchedActionListener<>(ActionListener.wrap(acknowledgedResponse -> {
=======
        client.admin().cluster().prepareDeleteSnapshots(repo, new String[]{snapshot.getName()})
            .execute(new LatchedActionListener<>(new ActionListener<>() {
                @Override
                public void onResponse(AcknowledgedResponse acknowledgedResponse) {
>>>>>>> 522b6fa1
                    if (acknowledgedResponse.isAcknowledged()) {
                        logger.debug("[{}] snapshot [{}] deleted successfully", repo, snapshot);
                    } else {
                        logger.warn("[{}] snapshot [{}] delete issued but the request was not acknowledged", repo, snapshot);
                    }
                    slmStats.snapshotDeleted(slmPolicy);
                    listener.onResponse(acknowledgedResponse);
                },
                e -> {
                    logger.warn(new ParameterizedMessage("[{}] failed to delete snapshot [{}] for retention",
                        repo, snapshot), e);
                    slmStats.snapshotDeleteFailure(slmPolicy);
                    listener.onFailure(e);
                }), latch));
        try {
            // Deletes cannot occur simultaneously, so wait for this
            // deletion to complete before attempting the next one
            latch.await();
        } catch (InterruptedException e) {
            logger.error(new ParameterizedMessage("[{}] deletion of snapshot [{}] interrupted",
                repo, snapshot), e);
            listener.onFailure(e);
            slmStats.snapshotDeleteFailure(slmPolicy);
        }
    }

    void updateStateWithStats(SnapshotLifecycleStats newStats) {
        clusterService.submitStateUpdateTask("update_slm_stats", new UpdateSnapshotLifecycleStatsTask(newStats));
    }

    public static boolean okayToDeleteSnapshots(ClusterState state) {
        // Cannot delete during a snapshot
        final SnapshotsInProgress snapshotsInProgress = state.custom(SnapshotsInProgress.TYPE);
        if (snapshotsInProgress != null && snapshotsInProgress.entries().size() > 0) {
            logger.trace("deletion cannot proceed as there are snapshots in progress");
            return false;
        }

        // Cannot delete during an existing delete
        final SnapshotDeletionsInProgress deletionsInProgress = state.custom(SnapshotDeletionsInProgress.TYPE);
        if (deletionsInProgress != null && deletionsInProgress.hasDeletionsInProgress()) {
            logger.trace("deletion cannot proceed as there are snapshot deletions in progress");
            return false;
        }

        // Cannot delete while a repository is being cleaned
        final RepositoryCleanupInProgress repositoryCleanupInProgress = state.custom(RepositoryCleanupInProgress.TYPE);
        if (repositoryCleanupInProgress != null && repositoryCleanupInProgress.hasCleanupInProgress()) {
            logger.trace("deletion cannot proceed as there are repository cleanups in progress");
            return false;
        }

        // Cannot delete during a restore
        final RestoreInProgress restoreInProgress = state.custom(RestoreInProgress.TYPE);
        if (restoreInProgress != null && restoreInProgress.isEmpty() == false) {
            logger.trace("deletion cannot proceed as there are snapshot restores in progress");
            return false;
        }

        // It's okay to delete snapshots
        return true;
    }

    /**
     * A {@link ClusterStateObserver.Listener} that invokes the given function with the new state,
     * once no snapshots are running. If a snapshot is still running it registers a new listener
     * and tries again. Passes any exceptions to the original exception listener if they occur.
     */
    class NoSnapshotRunningListener implements ClusterStateObserver.Listener {

        private final Consumer<ClusterState> reRun;
        private final Consumer<Exception> exceptionConsumer;
        private final ClusterStateObserver observer;

        NoSnapshotRunningListener(ClusterStateObserver observer,
                                  Consumer<ClusterState> reRun,
                                  Consumer<Exception> exceptionConsumer) {
            this.observer = observer;
            this.reRun = reRun;
            this.exceptionConsumer = exceptionConsumer;
        }

        @Override
        public void onNewClusterState(ClusterState state) {
            try {
                if (okayToDeleteSnapshots(state)) {
                    logger.debug("retrying SLM snapshot retention deletion after snapshot operation has completed");
                    reRun.accept(state);
                } else {
                    logger.trace("received new cluster state but a snapshot operation is still running");
                    observer.waitForNextChange(this);
                }
            } catch (Exception e) {
                exceptionConsumer.accept(e);
            }
        }

        @Override
        public void onClusterServiceClose() {
            // This means the cluster is being shut down, so nothing to do here
        }

        @Override
        public void onTimeout(TimeValue timeout) {
            exceptionConsumer.accept(
                new IllegalStateException("slm retention snapshot deletion out while waiting for ongoing snapshot operations to complete"));
        }
    }
}<|MERGE_RESOLUTION|>--- conflicted
+++ resolved
@@ -418,15 +418,8 @@
                         ActionListener<AcknowledgedResponse> listener) {
         logger.info("[{}] snapshot retention deleting snapshot [{}]", repo, snapshot);
         CountDownLatch latch = new CountDownLatch(1);
-<<<<<<< HEAD
-        client.admin().cluster().prepareDeleteSnapshot(repo, snapshot.getName())
+        client.admin().cluster().prepareDeleteSnapshots(repo, new String[]{snapshot.getName()})
             .execute(new LatchedActionListener<>(ActionListener.wrap(acknowledgedResponse -> {
-=======
-        client.admin().cluster().prepareDeleteSnapshots(repo, new String[]{snapshot.getName()})
-            .execute(new LatchedActionListener<>(new ActionListener<>() {
-                @Override
-                public void onResponse(AcknowledgedResponse acknowledgedResponse) {
->>>>>>> 522b6fa1
                     if (acknowledgedResponse.isAcknowledged()) {
                         logger.debug("[{}] snapshot [{}] deleted successfully", repo, snapshot);
                     } else {
