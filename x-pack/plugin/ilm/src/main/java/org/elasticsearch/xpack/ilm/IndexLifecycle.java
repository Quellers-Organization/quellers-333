--- conflicted
+++ resolved
@@ -155,12 +155,8 @@
         snapshotLifecycleService.set(new SnapshotLifecycleService(settings,
             () -> new SnapshotLifecycleTask(client, clusterService, snapshotHistoryStore.get()), clusterService, getClock()));
         snapshotRetentionService.set(new SnapshotRetentionService(settings,
-<<<<<<< HEAD
-            () -> new SnapshotRetentionTask(client, clusterService, snapshotHistoryStore.get()), clusterService, getClock()));
-=======
-            () -> new SnapshotRetentionTask(client, clusterService, System::nanoTime),
+            () -> new SnapshotRetentionTask(client, clusterService, System::nanoTime, snapshotHistoryStore.get()),
             clusterService, getClock()));
->>>>>>> 4be87258
         return Arrays.asList(indexLifecycleInitialisationService.get(), snapshotLifecycleService.get(), snapshotHistoryStore.get(),
             snapshotRetentionService.get());
     }
