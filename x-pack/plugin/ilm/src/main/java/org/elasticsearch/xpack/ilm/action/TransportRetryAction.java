/*
 * Copyright Elasticsearch B.V. and/or licensed to Elasticsearch B.V. under one
 * or more contributor license agreements. Licensed under the Elastic License;
 * you may not use this file except in compliance with the Elastic License.
 */

package org.elasticsearch.xpack.ilm.action;

import org.apache.logging.log4j.LogManager;
import org.apache.logging.log4j.Logger;
import org.elasticsearch.action.ActionListener;
import org.elasticsearch.action.support.ActionFilters;
import org.elasticsearch.action.support.master.TransportMasterNodeAction;
import org.elasticsearch.cluster.AckedClusterStateUpdateTask;
import org.elasticsearch.cluster.ClusterState;
import org.elasticsearch.cluster.block.ClusterBlockException;
import org.elasticsearch.cluster.block.ClusterBlockLevel;
import org.elasticsearch.cluster.metadata.IndexMetadata;
import org.elasticsearch.cluster.metadata.IndexNameExpressionResolver;
import org.elasticsearch.cluster.service.ClusterService;
import org.elasticsearch.common.inject.Inject;
import org.elasticsearch.tasks.Task;
import org.elasticsearch.threadpool.ThreadPool;
import org.elasticsearch.transport.TransportService;
import org.elasticsearch.xpack.core.ilm.LifecycleExecutionState;
import org.elasticsearch.xpack.core.ilm.Step.StepKey;
import org.elasticsearch.xpack.core.ilm.action.RetryAction;
import org.elasticsearch.xpack.core.ilm.action.RetryAction.Request;
import org.elasticsearch.xpack.core.ilm.action.RetryAction.Response;
import org.elasticsearch.xpack.ilm.IndexLifecycleService;

public class TransportRetryAction extends TransportMasterNodeAction<Request, Response> {

    private static final Logger logger = LogManager.getLogger(TransportRetryAction.class);

    IndexLifecycleService indexLifecycleService;

    @Inject
    public TransportRetryAction(TransportService transportService, ClusterService clusterService, ThreadPool threadPool,
                                ActionFilters actionFilters, IndexNameExpressionResolver indexNameExpressionResolver,
                                IndexLifecycleService indexLifecycleService) {
        super(RetryAction.NAME, transportService, clusterService, threadPool, actionFilters, Request::new, indexNameExpressionResolver,
                Response::new, ThreadPool.Names.SAME);
        this.indexLifecycleService = indexLifecycleService;
    }

    @Override
    protected void masterOperation(Task task, Request request, ClusterState state, ActionListener<Response> listener) {
        clusterService.submitStateUpdateTask("ilm-re-run",
            new AckedClusterStateUpdateTask<Response>(request, listener) {
                @Override
                public ClusterState execute(ClusterState currentState) {
                    return indexLifecycleService.moveClusterStateToPreviouslyFailedStep(currentState, request.indices());
                }

                @Override
                public void clusterStateProcessed(String source, ClusterState oldState, ClusterState newState) {
                    for (String index : request.indices()) {
<<<<<<< HEAD
                        IndexMetaData idxMeta = newState.metaData().index(index);
                        if(LifecycleExecutionState.hasLifecycleExecutionState(idxMeta) == false){
                            continue;
                        }
=======
                        IndexMetadata idxMeta = newState.metadata().index(index);
>>>>>>> 165e063b
                        LifecycleExecutionState lifecycleState = LifecycleExecutionState.fromIndexMetadata(idxMeta);
                        StepKey retryStep = new StepKey(lifecycleState.getPhase(), lifecycleState.getAction(), lifecycleState.getStep());
                        if (idxMeta == null) {
                            // The index has somehow been deleted - there shouldn't be any opportunity for this to happen, but just in case.
                            logger.debug("index [" + index + "] has been deleted after moving to step [" +
                                lifecycleState.getStep() + "], skipping async action check");
                            return;
                        }
                        indexLifecycleService.maybeRunAsyncAction(newState, idxMeta, retryStep);
                    }
                }

                @Override
                protected Response newResponse(boolean acknowledged) {
                    return new Response(acknowledged);
                }
            });
    }

    @Override
    protected ClusterBlockException checkBlock(Request request, ClusterState state) {
        return state.blocks().globalBlockedException(ClusterBlockLevel.METADATA_WRITE);
    }
}<|MERGE_RESOLUTION|>--- conflicted
+++ resolved
@@ -56,14 +56,10 @@
                 @Override
                 public void clusterStateProcessed(String source, ClusterState oldState, ClusterState newState) {
                     for (String index : request.indices()) {
-<<<<<<< HEAD
-                        IndexMetaData idxMeta = newState.metaData().index(index);
-                        if(LifecycleExecutionState.hasLifecycleExecutionState(idxMeta) == false){
+                        IndexMetadata idxMeta = newState.metadata().index(index);
+                        if (LifecycleExecutionState.hasLifecycleExecutionState(idxMeta) == false) {
                             continue;
                         }
-=======
-                        IndexMetadata idxMeta = newState.metadata().index(index);
->>>>>>> 165e063b
                         LifecycleExecutionState lifecycleState = LifecycleExecutionState.fromIndexMetadata(idxMeta);
                         StepKey retryStep = new StepKey(lifecycleState.getPhase(), lifecycleState.getAction(), lifecycleState.getStep());
                         if (idxMeta == null) {
