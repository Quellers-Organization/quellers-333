--- conflicted
+++ resolved
@@ -99,15 +99,10 @@
     }
 
     @Override
-<<<<<<< HEAD
     public HealthIndicatorResult calculate(boolean verbose, int maxAffectedResourcesCount, HealthInfo healthInfo) {
-        var slmMetadata = clusterService.state().metadata().custom(SnapshotLifecycleMetadata.TYPE, SnapshotLifecycleMetadata.EMPTY);
-=======
-    public HealthIndicatorResult calculate(boolean verbose, HealthInfo healthInfo) {
         final ClusterState currentState = clusterService.state();
         var slmMetadata = currentState.metadata().custom(SnapshotLifecycleMetadata.TYPE, SnapshotLifecycleMetadata.EMPTY);
         final OperationMode currentMode = currentSLMMode(currentState);
->>>>>>> 2d6ff2c7
         if (slmMetadata.getSnapshotConfigurations().isEmpty()) {
             return createIndicator(
                 GREEN,
