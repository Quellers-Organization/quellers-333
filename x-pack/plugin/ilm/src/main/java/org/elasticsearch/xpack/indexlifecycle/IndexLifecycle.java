--- conflicted
+++ resolved
@@ -235,15 +235,12 @@
                 new ActionHandler<>(StartILMAction.INSTANCE, TransportStartILMAction.class),
                 new ActionHandler<>(StopILMAction.INSTANCE, TransportStopILMAction.class),
                 new ActionHandler<>(GetStatusAction.INSTANCE, TransportGetStatusAction.class),
-<<<<<<< HEAD
                 // Snapshot lifecycle actions
                 new ActionHandler<>(PutSnapshotLifecycleAction.INSTANCE, TransportPutSnapshotLifecycleAction.class),
                 new ActionHandler<>(DeleteSnapshotLifecycleAction.INSTANCE, TransportDeleteSnapshotLifecycleAction.class),
                 new ActionHandler<>(GetSnapshotLifecycleAction.INSTANCE, TransportGetSnapshotLifecycleAction.class),
-                new ActionHandler<>(ExecuteSnapshotLifecycleAction.INSTANCE, TransportExecuteSnapshotLifecycleAction.class));
-=======
+                new ActionHandler<>(ExecuteSnapshotLifecycleAction.INSTANCE, TransportExecuteSnapshotLifecycleAction.class),
                 usageAction);
->>>>>>> 7870ae2f
     }
 
     @Override
