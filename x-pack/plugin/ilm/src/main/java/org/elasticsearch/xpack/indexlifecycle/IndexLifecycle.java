--- conflicted
+++ resolved
@@ -160,11 +160,8 @@
             new NamedXContentRegistry.Entry(LifecycleAction.class, new ParseField(RolloverAction.NAME), RolloverAction::parse),
             new NamedXContentRegistry.Entry(LifecycleAction.class, new ParseField(ShrinkAction.NAME), ShrinkAction::parse),
             new NamedXContentRegistry.Entry(LifecycleAction.class, new ParseField(DeleteAction.NAME), DeleteAction::parse),
-<<<<<<< HEAD
+            new NamedXContentRegistry.Entry(LifecycleAction.class, new ParseField(FreezeAction.NAME), FreezeAction::parse),
             new NamedXContentRegistry.Entry(LifecycleAction.class, new ParseField(UnfollowAction.NAME), UnfollowAction::parse)
-=======
-            new NamedXContentRegistry.Entry(LifecycleAction.class, new ParseField(FreezeAction.NAME), FreezeAction::parse)
->>>>>>> eaeccd84
         );
     }
 
