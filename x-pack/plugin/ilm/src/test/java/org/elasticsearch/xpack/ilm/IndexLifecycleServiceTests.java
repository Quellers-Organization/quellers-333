--- conflicted
+++ resolved
@@ -383,15 +383,6 @@
                     actualPriority = other.priority();
                     return actualPriority == expectedPriority;
                 }
-<<<<<<< HEAD
-
-                @Override
-                public void describeTo(Description description) {
-                    description.appendText("the cluster state update task priority must be " + expectedPriority + " but got: ")
-                        .appendText(actualPriority.name());
-                }
-=======
->>>>>>> 30e15ba8
             })
         );
     }
