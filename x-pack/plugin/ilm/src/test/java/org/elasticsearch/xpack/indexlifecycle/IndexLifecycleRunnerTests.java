/*
 * Copyright Elasticsearch B.V. and/or licensed to Elasticsearch B.V. under one
 * or more contributor license agreements. Licensed under the Elastic License;
 * you may not use this file except in compliance with the Elastic License.
 */
package org.elasticsearch.xpack.indexlifecycle;

import org.elasticsearch.ElasticsearchException;
import org.elasticsearch.Version;
import org.elasticsearch.cluster.ClusterName;
import org.elasticsearch.cluster.ClusterState;
import org.elasticsearch.cluster.metadata.IndexMetaData;
import org.elasticsearch.cluster.metadata.MetaData;
import org.elasticsearch.cluster.service.ClusterService;
import org.elasticsearch.common.bytes.BytesReference;
import org.elasticsearch.common.settings.Settings;
import org.elasticsearch.common.settings.Settings.Builder;
import org.elasticsearch.common.unit.TimeValue;
import org.elasticsearch.common.xcontent.NamedXContentRegistry;
import org.elasticsearch.common.xcontent.ToXContent;
import org.elasticsearch.common.xcontent.ToXContentObject;
import org.elasticsearch.common.xcontent.XContentBuilder;
import org.elasticsearch.common.xcontent.json.JsonXContent;
import org.elasticsearch.index.Index;
import org.elasticsearch.test.ESTestCase;
import org.elasticsearch.xpack.core.indexlifecycle.AbstractStepTestCase;
import org.elasticsearch.xpack.core.indexlifecycle.AsyncActionStep;
import org.elasticsearch.xpack.core.indexlifecycle.AsyncWaitStep;
import org.elasticsearch.xpack.core.indexlifecycle.ClusterStateActionStep;
import org.elasticsearch.xpack.core.indexlifecycle.ClusterStateWaitStep;
import org.elasticsearch.xpack.core.indexlifecycle.ErrorStep;
import org.elasticsearch.xpack.core.indexlifecycle.LifecycleExecutionState;
import org.elasticsearch.xpack.core.indexlifecycle.IndexLifecycleMetadata;
import org.elasticsearch.xpack.core.indexlifecycle.LifecycleAction;
import org.elasticsearch.xpack.core.indexlifecycle.LifecyclePolicy;
import org.elasticsearch.xpack.core.indexlifecycle.LifecyclePolicyMetadata;
import org.elasticsearch.xpack.core.indexlifecycle.LifecyclePolicyTests;
import org.elasticsearch.xpack.core.indexlifecycle.LifecycleSettings;
import org.elasticsearch.xpack.core.indexlifecycle.MockAction;
import org.elasticsearch.xpack.core.indexlifecycle.MockStep;
import org.elasticsearch.xpack.core.indexlifecycle.OperationMode;
import org.elasticsearch.xpack.core.indexlifecycle.Phase;
import org.elasticsearch.xpack.core.indexlifecycle.RolloverAction;
import org.elasticsearch.xpack.core.indexlifecycle.Step;
import org.elasticsearch.xpack.core.indexlifecycle.Step.StepKey;
import org.elasticsearch.xpack.core.indexlifecycle.TerminalPolicyStep;
import org.mockito.ArgumentMatcher;
import org.mockito.Mockito;

import java.io.IOException;
import java.util.ArrayList;
import java.util.Collections;
import java.util.HashMap;
import java.util.List;
import java.util.Map;
import java.util.Objects;
import java.util.SortedMap;
import java.util.TreeMap;
import java.util.concurrent.atomic.AtomicLong;
import java.util.function.Function;
import java.util.stream.Collectors;

import static org.elasticsearch.xpack.core.indexlifecycle.LifecycleExecutionState.ILM_CUSTOM_METADATA_KEY;
import static org.elasticsearch.xpack.core.indexlifecycle.LifecyclePolicyTestsUtils.newTestLifecyclePolicy;
import static org.hamcrest.Matchers.equalTo;
import static org.mockito.Mockito.mock;

public class IndexLifecycleRunnerTests extends ESTestCase {

    private PolicyStepsRegistry createOneStepPolicyStepRegistry(String policyName, Step step) {
        return createOneStepPolicyStepRegistry(policyName, step, "test");
    }

    private PolicyStepsRegistry createOneStepPolicyStepRegistry(String policyName, Step step, String indexName) {
        SortedMap<String, LifecyclePolicyMetadata> lifecyclePolicyMap = null; // Not used in this test
        Map<String, Step> firstStepMap = new HashMap<>();
        firstStepMap.put(policyName, step);
        Map<String, Map<StepKey, Step>> stepMap = new HashMap<>();
        Map<StepKey, Step> policySteps = new HashMap<>();
        policySteps.put(step.getKey(), step);
        stepMap.put(policyName, policySteps);
        Map<Index, List<Step>> indexSteps = new HashMap<>();
        List<Step> steps = new ArrayList<>();
        steps.add(step);
        Index index = new Index(indexName, indexName + "uuid");
        indexSteps.put(index, steps);
        return new PolicyStepsRegistry(lifecyclePolicyMap, firstStepMap, stepMap, indexSteps, NamedXContentRegistry.EMPTY, null);
    }

    public void testRunPolicyTerminalPolicyStep() {
        String policyName = "async_action_policy";
        TerminalPolicyStep step = TerminalPolicyStep.INSTANCE;
        PolicyStepsRegistry stepRegistry = createOneStepPolicyStepRegistry(policyName, step);
        ClusterService clusterService = mock(ClusterService.class);
        IndexLifecycleRunner runner = new IndexLifecycleRunner(stepRegistry, clusterService, () -> 0L);
        IndexMetaData indexMetaData = IndexMetaData.builder("my_index").settings(settings(Version.CURRENT))
            .numberOfShards(randomIntBetween(1, 5)).numberOfReplicas(randomIntBetween(0, 5)).build();

        runner.runPolicy(policyName, indexMetaData, null, false);

        Mockito.verifyZeroInteractions(clusterService);
    }

    public void testRunPolicyErrorStep() {
        String policyName = "async_action_policy";
        StepKey stepKey = new StepKey("phase", "action", "cluster_state_action_step");
        MockClusterStateWaitStep step = new MockClusterStateWaitStep(stepKey, null);
        PolicyStepsRegistry stepRegistry = createOneStepPolicyStepRegistry(policyName, step);
        ClusterService clusterService = mock(ClusterService.class);
        IndexLifecycleRunner runner = new IndexLifecycleRunner(stepRegistry, clusterService, () -> 0L);
        LifecycleExecutionState.Builder newState = LifecycleExecutionState.builder();
        newState.setPhase(stepKey.getPhase());
        newState.setAction(stepKey.getAction());
        newState.setStep(ErrorStep.NAME);
        IndexMetaData indexMetaData = IndexMetaData.builder("my_index").settings(settings(Version.CURRENT))
            .putCustom(ILM_CUSTOM_METADATA_KEY, newState.build().asMap())
            .numberOfShards(randomIntBetween(1, 5)).numberOfReplicas(randomIntBetween(0, 5)).build();

        runner.runPolicy(policyName, indexMetaData, null, false);

        Mockito.verifyZeroInteractions(clusterService);
    }

    public void testRunPolicyClusterStateActionStep() {
        String policyName = "cluster_state_action_policy";
        StepKey stepKey = new StepKey("phase", "action", "cluster_state_action_step");
        MockClusterStateActionStep step = new MockClusterStateActionStep(stepKey, null);
        PolicyStepsRegistry stepRegistry = createOneStepPolicyStepRegistry(policyName, step);
        ClusterService clusterService = mock(ClusterService.class);
        IndexLifecycleRunner runner = new IndexLifecycleRunner(stepRegistry, clusterService, () -> 0L);
        IndexMetaData indexMetaData = IndexMetaData.builder("my_index").settings(settings(Version.CURRENT))
            .numberOfShards(randomIntBetween(1, 5)).numberOfReplicas(randomIntBetween(0, 5)).build();

        runner.runPolicy(policyName, indexMetaData, null, randomBoolean());

        Mockito.verify(clusterService, Mockito.times(1)).submitStateUpdateTask(Mockito.matches("ILM"),
                Mockito.argThat(new ExecuteStepsUpdateTaskMatcher(indexMetaData.getIndex(), policyName, step)));
        Mockito.verifyNoMoreInteractions(clusterService);
    }

    public void testRunPolicyClusterStateWaitStep() {
        String policyName = "cluster_state_action_policy";
        StepKey stepKey = new StepKey("phase", "action", "cluster_state_action_step");
        MockClusterStateWaitStep step = new MockClusterStateWaitStep(stepKey, null);
        step.setWillComplete(true);
        PolicyStepsRegistry stepRegistry = createOneStepPolicyStepRegistry(policyName, step);
        ClusterService clusterService = mock(ClusterService.class);
        IndexLifecycleRunner runner = new IndexLifecycleRunner(stepRegistry, clusterService, () -> 0L);
        IndexMetaData indexMetaData = IndexMetaData.builder("my_index").settings(settings(Version.CURRENT))
            .numberOfShards(randomIntBetween(1, 5)).numberOfReplicas(randomIntBetween(0, 5)).build();

        runner.runPolicy(policyName, indexMetaData, null, randomBoolean());

        Mockito.verify(clusterService, Mockito.times(1)).submitStateUpdateTask(Mockito.matches("ILM"),
                Mockito.argThat(new ExecuteStepsUpdateTaskMatcher(indexMetaData.getIndex(), policyName, step)));
        Mockito.verifyNoMoreInteractions(clusterService);
    }

    public void testRunPolicyAsyncActionStepCompletes() {
        String policyName = "async_action_policy";
        StepKey stepKey = new StepKey("phase", "action", "async_action_step");
        MockAsyncActionStep step = new MockAsyncActionStep(stepKey, null);
        step.setWillComplete(true);
        PolicyStepsRegistry stepRegistry = createOneStepPolicyStepRegistry(policyName, step);
        ClusterService clusterService = mock(ClusterService.class);
        IndexLifecycleRunner runner = new IndexLifecycleRunner(stepRegistry, clusterService, () -> 0L);
        IndexMetaData indexMetaData = IndexMetaData.builder("my_index").settings(settings(Version.CURRENT))
            .numberOfShards(randomIntBetween(1, 5)).numberOfReplicas(randomIntBetween(0, 5)).build();

        runner.runPolicy(policyName, indexMetaData, null, false);

        assertEquals(1, step.getExecuteCount());
        Mockito.verify(clusterService, Mockito.times(1)).submitStateUpdateTask(Mockito.matches("ILM"),
                Mockito.argThat(new MoveToNextStepUpdateTaskMatcher(indexMetaData.getIndex(), policyName, stepKey, null)));
        Mockito.verifyNoMoreInteractions(clusterService);
    }

    public void testRunPolicyAsyncActionStepCompletesIndexDestroyed() {
        String policyName = "async_action_policy";
        StepKey stepKey = new StepKey("phase", "action", "async_action_step");
        MockAsyncActionStep step = new MockAsyncActionStep(stepKey, null);
        step.setWillComplete(true);
        step.setIndexSurvives(false);
        PolicyStepsRegistry stepRegistry = createOneStepPolicyStepRegistry(policyName, step);
        ClusterService clusterService = mock(ClusterService.class);
        IndexLifecycleRunner runner = new IndexLifecycleRunner(stepRegistry, clusterService, () -> 0L);
        IndexMetaData indexMetaData = IndexMetaData.builder("my_index").settings(settings(Version.CURRENT))
            .numberOfShards(randomIntBetween(1, 5)).numberOfReplicas(randomIntBetween(0, 5)).build();

        runner.runPolicy(policyName, indexMetaData, null, false);

        assertEquals(1, step.getExecuteCount());
        Mockito.verifyZeroInteractions(clusterService);
    }

    public void testRunPolicyAsyncActionStepNotComplete() {
        String policyName = "async_action_policy";
        StepKey stepKey = new StepKey("phase", "action", "async_action_step");
        MockAsyncActionStep step = new MockAsyncActionStep(stepKey, null);
        step.setWillComplete(false);
        PolicyStepsRegistry stepRegistry = createOneStepPolicyStepRegistry(policyName, step);
        ClusterService clusterService = mock(ClusterService.class);
        IndexLifecycleRunner runner = new IndexLifecycleRunner(stepRegistry, clusterService, () -> 0L);
        IndexMetaData indexMetaData = IndexMetaData.builder("my_index").settings(settings(Version.CURRENT))
            .numberOfShards(randomIntBetween(1, 5)).numberOfReplicas(randomIntBetween(0, 5)).build();

        runner.runPolicy(policyName, indexMetaData, null, false);

        assertEquals(1, step.getExecuteCount());
        Mockito.verifyZeroInteractions(clusterService);
    }

    public void testRunPolicyAsyncActionStepFails() {
        String policyName = "async_action_policy";
        StepKey stepKey = new StepKey("phase", "action", "async_action_step");
        MockAsyncActionStep step = new MockAsyncActionStep(stepKey, null);
        Exception expectedException = new RuntimeException();
        step.setException(expectedException);
        PolicyStepsRegistry stepRegistry = createOneStepPolicyStepRegistry(policyName, step);
        ClusterService clusterService = mock(ClusterService.class);
        IndexLifecycleRunner runner = new IndexLifecycleRunner(stepRegistry, clusterService, () -> 0L);
        IndexMetaData indexMetaData = IndexMetaData.builder("my_index").settings(settings(Version.CURRENT))
                .numberOfShards(randomIntBetween(1, 5)).numberOfReplicas(randomIntBetween(0, 5)).build();

        runner.runPolicy(policyName, indexMetaData, null, false);

        assertEquals(1, step.getExecuteCount());
        Mockito.verify(clusterService, Mockito.times(1)).submitStateUpdateTask(Mockito.matches("ILM"),
                Mockito.argThat(new MoveToErrorStepUpdateTaskMatcher(indexMetaData.getIndex(), policyName, stepKey, expectedException)));
        Mockito.verifyNoMoreInteractions(clusterService);
    }

    public void testRunPolicyAsyncActionStepClusterStateChangeIgnored() {
        String policyName = "async_action_policy";
        StepKey stepKey = new StepKey("phase", "action", "async_action_step");
        MockAsyncActionStep step = new MockAsyncActionStep(stepKey, null);
        Exception expectedException = new RuntimeException();
        step.setException(expectedException);
        PolicyStepsRegistry stepRegistry = createOneStepPolicyStepRegistry(policyName, step);
        ClusterService clusterService = mock(ClusterService.class);
        IndexLifecycleRunner runner = new IndexLifecycleRunner(stepRegistry, clusterService, () -> 0L);
        IndexMetaData indexMetaData = IndexMetaData.builder("my_index").settings(settings(Version.CURRENT))
            .numberOfShards(randomIntBetween(1, 5)).numberOfReplicas(randomIntBetween(0, 5)).build();

        runner.runPolicy(policyName, indexMetaData, null, true);

        assertEquals(0, step.getExecuteCount());
        Mockito.verifyZeroInteractions(clusterService);
    }

    public void testRunPolicyAsyncWaitStepCompletes() {
        String policyName = "async_wait_policy";
        StepKey stepKey = new StepKey("phase", "action", "async_wait_step");
        MockAsyncWaitStep step = new MockAsyncWaitStep(stepKey, null);
        step.setWillComplete(true);
        PolicyStepsRegistry stepRegistry = createOneStepPolicyStepRegistry(policyName, step);
        ClusterService clusterService = mock(ClusterService.class);
        IndexLifecycleRunner runner = new IndexLifecycleRunner(stepRegistry, clusterService, () -> 0L);
        IndexMetaData indexMetaData = IndexMetaData.builder("my_index").settings(settings(Version.CURRENT))
            .numberOfShards(randomIntBetween(1, 5)).numberOfReplicas(randomIntBetween(0, 5)).build();

        runner.runPolicy(policyName, indexMetaData, null, false);

        assertEquals(1, step.getExecuteCount());
        Mockito.verify(clusterService, Mockito.times(1)).submitStateUpdateTask(Mockito.matches("ILM"),
                Mockito.argThat(new MoveToNextStepUpdateTaskMatcher(indexMetaData.getIndex(), policyName, stepKey, null)));
        Mockito.verifyNoMoreInteractions(clusterService);
    }

    public void testRunPolicyAsyncWaitStepNotComplete() {
        String policyName = "async_wait_policy";
        StepKey stepKey = new StepKey("phase", "action", "async_wait_step");
        MockAsyncWaitStep step = new MockAsyncWaitStep(stepKey, null);
        RandomStepInfo stepInfo = new RandomStepInfo(() -> randomAlphaOfLength(10));
        step.expectedInfo(stepInfo);
        step.setWillComplete(false);
        PolicyStepsRegistry stepRegistry = createOneStepPolicyStepRegistry(policyName, step);
        ClusterService clusterService = mock(ClusterService.class);
        IndexLifecycleRunner runner = new IndexLifecycleRunner(stepRegistry, clusterService, () -> 0L);
        IndexMetaData indexMetaData = IndexMetaData.builder("my_index").settings(settings(Version.CURRENT))
            .numberOfShards(randomIntBetween(1, 5)).numberOfReplicas(randomIntBetween(0, 5)).build();

        runner.runPolicy(policyName, indexMetaData, null, false);

        assertEquals(1, step.getExecuteCount());
        Mockito.verify(clusterService, Mockito.times(1)).submitStateUpdateTask(Mockito.matches("ILM"),
                Mockito.argThat(new SetStepInfoUpdateTaskMatcher(indexMetaData.getIndex(), policyName, stepKey, stepInfo)));
        Mockito.verifyNoMoreInteractions(clusterService);
    }

    public void testRunPolicyAsyncWaitStepNotCompleteNoStepInfo() {
        String policyName = "async_wait_policy";
        StepKey stepKey = new StepKey("phase", "action", "async_wait_step");
        MockAsyncWaitStep step = new MockAsyncWaitStep(stepKey, null);
        RandomStepInfo stepInfo = null;
        step.expectedInfo(stepInfo);
        step.setWillComplete(false);
        PolicyStepsRegistry stepRegistry = createOneStepPolicyStepRegistry(policyName, step);
        ClusterService clusterService = mock(ClusterService.class);
        IndexLifecycleRunner runner = new IndexLifecycleRunner(stepRegistry, clusterService, () -> 0L);
        IndexMetaData indexMetaData = IndexMetaData.builder("my_index").settings(settings(Version.CURRENT))
                .numberOfShards(randomIntBetween(1, 5)).numberOfReplicas(randomIntBetween(0, 5)).build();

        runner.runPolicy(policyName, indexMetaData, null, false);

        assertEquals(1, step.getExecuteCount());
        Mockito.verifyZeroInteractions(clusterService);
    }

    public void testRunPolicyAsyncWaitStepFails() {
        String policyName = "async_wait_policy";
        StepKey stepKey = new StepKey("phase", "action", "async_wait_step");
        MockAsyncWaitStep step = new MockAsyncWaitStep(stepKey, null);
        Exception expectedException = new RuntimeException();
        step.setException(expectedException);
        PolicyStepsRegistry stepRegistry = createOneStepPolicyStepRegistry(policyName, step);
        ClusterService clusterService = mock(ClusterService.class);
        IndexLifecycleRunner runner = new IndexLifecycleRunner(stepRegistry, clusterService, () -> 0L);
        IndexMetaData indexMetaData = IndexMetaData.builder("my_index").settings(settings(Version.CURRENT))
            .numberOfShards(randomIntBetween(1, 5)).numberOfReplicas(randomIntBetween(0, 5)).build();

        runner.runPolicy(policyName, indexMetaData, null, false);

        assertEquals(1, step.getExecuteCount());
        Mockito.verify(clusterService, Mockito.times(1)).submitStateUpdateTask(Mockito.matches("ILM"),
                Mockito.argThat(new MoveToErrorStepUpdateTaskMatcher(indexMetaData.getIndex(), policyName, stepKey, expectedException)));
        Mockito.verifyNoMoreInteractions(clusterService);
    }

    public void testRunPolicyAsyncWaitStepClusterStateChangeIgnored() {
        String policyName = "async_wait_policy";
        StepKey stepKey = new StepKey("phase", "action", "async_wait_step");
        MockAsyncWaitStep step = new MockAsyncWaitStep(stepKey, null);
        Exception expectedException = new RuntimeException();
        step.setException(expectedException);
        PolicyStepsRegistry stepRegistry = createOneStepPolicyStepRegistry(policyName, step);
        ClusterService clusterService = mock(ClusterService.class);
        IndexLifecycleRunner runner = new IndexLifecycleRunner(stepRegistry, clusterService, () -> 0L);
        IndexMetaData indexMetaData = IndexMetaData.builder("my_index").settings(settings(Version.CURRENT))
            .numberOfShards(randomIntBetween(1, 5)).numberOfReplicas(randomIntBetween(0, 5)).build();

        runner.runPolicy(policyName, indexMetaData, null, true);

        assertEquals(0, step.getExecuteCount());
        Mockito.verifyZeroInteractions(clusterService);
    }

    public void testRunPolicyWithNoStepsInRegistry() {
        String policyName = "cluster_state_action_policy";
        ClusterService clusterService = mock(ClusterService.class);
        IndexLifecycleRunner runner = new IndexLifecycleRunner(new PolicyStepsRegistry(NamedXContentRegistry.EMPTY, null),
            clusterService, () -> 0L);
        IndexMetaData indexMetaData = IndexMetaData.builder("my_index").settings(settings(Version.CURRENT))
            .numberOfShards(randomIntBetween(1, 5)).numberOfReplicas(randomIntBetween(0, 5)).build();
        // verify that no exception is thrown
        runner.runPolicy(policyName, indexMetaData, null, randomBoolean());
        Mockito.verifyZeroInteractions(clusterService);
    }

    public void testRunPolicyUnknownStepType() {
        String policyName = "cluster_state_action_policy";
        StepKey stepKey = new StepKey("phase", "action", "cluster_state_action_step");
        MockStep step = new MockStep(stepKey, null);
        PolicyStepsRegistry stepRegistry = createOneStepPolicyStepRegistry(policyName, step);
        ClusterService clusterService = mock(ClusterService.class);
        IndexLifecycleRunner runner = new IndexLifecycleRunner(stepRegistry, clusterService, () -> 0L);
        IndexMetaData indexMetaData = IndexMetaData.builder("my_index").settings(settings(Version.CURRENT))
            .numberOfShards(randomIntBetween(1, 5)).numberOfReplicas(randomIntBetween(0, 5)).build();

        IllegalStateException exception = expectThrows(IllegalStateException.class,
                () -> runner.runPolicy(policyName, indexMetaData, null, randomBoolean()));
        assertEquals("Step with key [" + stepKey + "] is not a recognised type: [" + step.getClass().getName() + "]",
                exception.getMessage());
        Mockito.verifyZeroInteractions(clusterService);
    }

    public void testGetCurrentStepKey() {
        LifecycleExecutionState.Builder lifecycleState = LifecycleExecutionState.builder();
        StepKey stepKey = IndexLifecycleRunner.getCurrentStepKey(lifecycleState.build());
        assertNull(stepKey);

        String phase = randomAlphaOfLength(20);
        String action = randomAlphaOfLength(20);
        String step = randomAlphaOfLength(20);
        LifecycleExecutionState.Builder lifecycleState2 = LifecycleExecutionState.builder();
        lifecycleState2.setPhase(phase);
        lifecycleState2.setAction(action);
        lifecycleState2.setStep(step);
        stepKey = IndexLifecycleRunner.getCurrentStepKey(lifecycleState2.build());
        assertNotNull(stepKey);
        assertEquals(phase, stepKey.getPhase());
        assertEquals(action, stepKey.getAction());
        assertEquals(step, stepKey.getName());

        phase = randomAlphaOfLength(20);
        action = randomAlphaOfLength(20);
        step = null;
        LifecycleExecutionState.Builder lifecycleState3 = LifecycleExecutionState.builder();
        lifecycleState3.setPhase(phase);
        lifecycleState3.setAction(action);
        lifecycleState3.setStep(step);
        AssertionError error3 = expectThrows(AssertionError.class, () -> IndexLifecycleRunner.getCurrentStepKey(lifecycleState3.build()));
        assertEquals("Current phase is not empty: " + phase, error3.getMessage());

        phase = null;
        action = randomAlphaOfLength(20);
        step = null;
        LifecycleExecutionState.Builder lifecycleState4 = LifecycleExecutionState.builder();
        lifecycleState4.setPhase(phase);
        lifecycleState4.setAction(action);
        lifecycleState4.setStep(step);
        AssertionError error4 = expectThrows(AssertionError.class, () -> IndexLifecycleRunner.getCurrentStepKey(lifecycleState4.build()));
        assertEquals("Current action is not empty: " + action, error4.getMessage());

        phase = null;
        action = randomAlphaOfLength(20);
        step = randomAlphaOfLength(20);
        LifecycleExecutionState.Builder lifecycleState5 = LifecycleExecutionState.builder();
        lifecycleState5.setPhase(phase);
        lifecycleState5.setAction(action);
        lifecycleState5.setStep(step);
        AssertionError error5 = expectThrows(AssertionError.class, () -> IndexLifecycleRunner.getCurrentStepKey(lifecycleState5.build()));
        assertEquals(null, error5.getMessage());

        phase = null;
        action = null;
        step = randomAlphaOfLength(20);
        LifecycleExecutionState.Builder lifecycleState6 = LifecycleExecutionState.builder();
        lifecycleState6.setPhase(phase);
        lifecycleState6.setAction(action);
        lifecycleState6.setStep(step);
        AssertionError error6 = expectThrows(AssertionError.class, () -> IndexLifecycleRunner.getCurrentStepKey(lifecycleState6.build()));
        assertEquals(null, error6.getMessage());
    }

    public void testGetCurrentStep() {
        SortedMap<String, LifecyclePolicyMetadata> lifecyclePolicyMap = null; // Not used in the methods tested here
        String policyName = "policy_1";
        String otherPolicyName = "other_policy";
        StepKey firstStepKey = new StepKey("phase_1", "action_1", "step_1");
        StepKey secondStepKey = new StepKey("phase_1", "action_1", "step_2");
        StepKey thirdStepKey = new StepKey("phase_1", "action_2", "step_1");
        StepKey fourthStepKey = new StepKey("phase_2", "action_1", "step_1");
        StepKey otherPolicyFirstStepKey = new StepKey("phase_1", "action_1", "step_1");
        StepKey otherPolicySecondStepKey = new StepKey("phase_1", "action_1", "step_2");
        Step firstStep = new MockStep(firstStepKey, secondStepKey);
        Step secondStep = new MockStep(secondStepKey, thirdStepKey);
        Step thirdStep = new MockStep(thirdStepKey, fourthStepKey);
        Step fourthStep = new MockStep(fourthStepKey, null);
        Step otherPolicyFirstStep = new MockStep(firstStepKey, secondStepKey);
        Step otherPolicySecondStep = new MockStep(secondStepKey, thirdStepKey);
        Map<String, Step> firstStepMap = new HashMap<>();
        firstStepMap.put(policyName, firstStep);
        firstStepMap.put(otherPolicyName, otherPolicyFirstStep);
        Map<String, Map<StepKey, Step>> stepMap = new HashMap<>();
        Map<StepKey, Step> policySteps = new HashMap<>();
        policySteps.put(firstStepKey, firstStep);
        policySteps.put(secondStepKey, secondStep);
        policySteps.put(thirdStepKey, thirdStep);
        policySteps.put(fourthStepKey, fourthStep);
        stepMap.put(policyName, policySteps);
        Map<StepKey, Step> otherPolicySteps = new HashMap<>();
        otherPolicySteps.put(otherPolicyFirstStepKey, otherPolicyFirstStep);
        otherPolicySteps.put(otherPolicySecondStepKey, otherPolicySecondStep);
        stepMap.put(otherPolicyName, otherPolicySteps);
        Map<Index, List<Step>> indexSteps = new HashMap<>();
        List<Step> phase1Steps = new ArrayList<>();
        phase1Steps.add(firstStep);
        phase1Steps.add(secondStep);
        phase1Steps.add(thirdStep);
        Index index = new Index("test", "uuid");
        indexSteps.put(index, phase1Steps);
        PolicyStepsRegistry registry = new PolicyStepsRegistry(lifecyclePolicyMap, firstStepMap, stepMap, indexSteps,
            NamedXContentRegistry.EMPTY, null);

        LifecycleExecutionState.Builder lifecycleState = LifecycleExecutionState.builder();
        Step actualStep = IndexLifecycleRunner.getCurrentStep(registry, policyName, index, lifecycleState.build());
        assertSame(firstStep, actualStep);

        lifecycleState.setPhase("phase_1");
        lifecycleState.setAction("action_1");
        lifecycleState.setStep("step_1");
        actualStep = IndexLifecycleRunner.getCurrentStep(registry, policyName, index, lifecycleState.build());
        assertSame(firstStep, actualStep);

        lifecycleState.setPhase("phase_1");
        lifecycleState.setAction("action_1");
        lifecycleState.setStep("step_2");
        actualStep = IndexLifecycleRunner.getCurrentStep(registry, policyName, index, lifecycleState.build());
        assertSame(secondStep, actualStep);

        lifecycleState.setPhase("phase_1");
        lifecycleState.setAction("action_2");
        lifecycleState.setStep("step_1");
        actualStep = IndexLifecycleRunner.getCurrentStep(registry, policyName, index, lifecycleState.build());
        assertSame(thirdStep, actualStep);

        // Switch to phase_2
        // TODO: it'd be nice if we used the actual registry.update method for this
        indexSteps.clear();
        indexSteps.put(index, Collections.singletonList(fourthStep));
        registry = new PolicyStepsRegistry(lifecyclePolicyMap, firstStepMap, stepMap, indexSteps, NamedXContentRegistry.EMPTY, null);

        lifecycleState.setPhase("phase_2");
        lifecycleState.setAction("action_1");
        lifecycleState.setStep("step_1");
        actualStep = IndexLifecycleRunner.getCurrentStep(registry, policyName, index, lifecycleState.build());
        assertSame(fourthStep, actualStep);

        lifecycleState.setPhase("phase_2");
        lifecycleState.setAction("action_1");
        lifecycleState.setStep("step_1");
        actualStep = IndexLifecycleRunner.getCurrentStep(registry, policyName, index, lifecycleState.build());
        assertSame(fourthStep, actualStep);

        // Back to phase_1
        indexSteps.clear();
        indexSteps.put(index, phase1Steps);
        registry = new PolicyStepsRegistry(lifecyclePolicyMap, firstStepMap, stepMap, indexSteps, NamedXContentRegistry.EMPTY, null);

        lifecycleState.setPhase("phase_1");
        lifecycleState.setAction("action_1");
        lifecycleState.setStep("step_1");
        actualStep = IndexLifecycleRunner.getCurrentStep(registry, otherPolicyName, index, lifecycleState.build());
        assertEquals(otherPolicyFirstStep, actualStep);

        lifecycleState.setPhase("phase_1");
        lifecycleState.setAction("action_1");
        lifecycleState.setStep("step_2");
        actualStep = IndexLifecycleRunner.getCurrentStep(registry, otherPolicyName, index, lifecycleState.build());
        assertEquals(otherPolicySecondStep, actualStep);

        LifecycleExecutionState.Builder invalidIndexState = LifecycleExecutionState.builder();
        invalidIndexState.setPhase("phase_1");
        invalidIndexState.setAction("action_1");
        invalidIndexState.setStep("step_3");
        assertNull(IndexLifecycleRunner.getCurrentStep(registry, policyName, index, invalidIndexState.build()));
        assertNull(IndexLifecycleRunner.getCurrentStep(registry, "policy_does_not_exist", new Index("test","bad"),
            invalidIndexState.build()));
    }

    public void testMoveClusterStateToNextStep() {
        String indexName = "my_index";
        LifecyclePolicy policy = randomValueOtherThanMany(p -> p.getPhases().size() == 0,
            () -> LifecyclePolicyTests.randomTestLifecyclePolicy("policy"));
        Phase nextPhase = policy.getPhases().values().stream().findFirst().get();
        List<LifecyclePolicyMetadata> policyMetadatas = Collections.singletonList(
            new LifecyclePolicyMetadata(policy, Collections.emptyMap(), randomNonNegativeLong(), randomNonNegativeLong()));
        StepKey currentStep = new StepKey("current_phase", "current_action", "current_step");
        StepKey nextStep = new StepKey(nextPhase.getName(), "next_action", "next_step");
        long now = randomNonNegativeLong();

        // test going from null lifecycle settings to next step
        ClusterState clusterState = buildClusterState(indexName,
            Settings.builder()
                .put(LifecycleSettings.LIFECYCLE_NAME, policy.getName()), LifecycleExecutionState.builder().build(), policyMetadatas);
        Index index = clusterState.metaData().index(indexName).getIndex();
        ClusterState newClusterState = IndexLifecycleRunner.moveClusterStateToNextStep(index, clusterState, currentStep, nextStep,
                () -> now);
        assertClusterStateOnNextStep(clusterState, index, currentStep, nextStep, newClusterState, now);

        LifecycleExecutionState.Builder lifecycleState = LifecycleExecutionState.builder();
        lifecycleState.setPhase(currentStep.getPhase());
        lifecycleState.setAction(currentStep.getAction());
        lifecycleState.setStep(currentStep.getName());
        // test going from set currentStep settings to nextStep
        Builder indexSettingsBuilder = Settings.builder()
            .put(LifecycleSettings.LIFECYCLE_NAME, policy.getName());
        if (randomBoolean()) {
            lifecycleState.setStepInfo(randomAlphaOfLength(20));
        }

        clusterState = buildClusterState(indexName, indexSettingsBuilder, lifecycleState.build(), policyMetadatas);
        index = clusterState.metaData().index(indexName).getIndex();
        newClusterState = IndexLifecycleRunner.moveClusterStateToNextStep(index, clusterState, currentStep, nextStep, () -> now);
        assertClusterStateOnNextStep(clusterState, index, currentStep, nextStep, newClusterState, now);
    }

    public void testMoveClusterStateToNextStepSamePhase() {
        String indexName = "my_index";
        StepKey currentStep = new StepKey("current_phase", "current_action", "current_step");
        StepKey nextStep = new StepKey("current_phase", "next_action", "next_step");
        long now = randomNonNegativeLong();

        ClusterState clusterState = buildClusterState(indexName, Settings.builder(), LifecycleExecutionState.builder().build(),
            Collections.emptyList());
        Index index = clusterState.metaData().index(indexName).getIndex();
        ClusterState newClusterState = IndexLifecycleRunner.moveClusterStateToNextStep(index, clusterState, currentStep, nextStep,
                () -> now);
        assertClusterStateOnNextStep(clusterState, index, currentStep, nextStep, newClusterState, now);

        LifecycleExecutionState.Builder lifecycleState = LifecycleExecutionState.builder();
        lifecycleState.setPhase(currentStep.getPhase());
        lifecycleState.setAction(currentStep.getAction());
        lifecycleState.setStep(currentStep.getName());
        if (randomBoolean()) {
            lifecycleState.setStepInfo(randomAlphaOfLength(20));
        }

        clusterState = buildClusterState(indexName, Settings.builder(), lifecycleState.build(), Collections.emptyList());
        index = clusterState.metaData().index(indexName).getIndex();
        newClusterState = IndexLifecycleRunner.moveClusterStateToNextStep(index, clusterState, currentStep, nextStep, () -> now);
        assertClusterStateOnNextStep(clusterState, index, currentStep, nextStep, newClusterState, now);
    }

    public void testMoveClusterStateToNextStepSameAction() {
        String indexName = "my_index";
        StepKey currentStep = new StepKey("current_phase", "current_action", "current_step");
        StepKey nextStep = new StepKey("current_phase", "current_action", "next_step");
        long now = randomNonNegativeLong();

        ClusterState clusterState = buildClusterState(indexName, Settings.builder(), LifecycleExecutionState.builder().build(),
            Collections.emptyList());
        Index index = clusterState.metaData().index(indexName).getIndex();
        ClusterState newClusterState = IndexLifecycleRunner.moveClusterStateToNextStep(index, clusterState, currentStep, nextStep,
                () -> now);
        assertClusterStateOnNextStep(clusterState, index, currentStep, nextStep, newClusterState, now);

        LifecycleExecutionState.Builder lifecycleState = LifecycleExecutionState.builder();
        lifecycleState.setPhase(currentStep.getPhase());
        lifecycleState.setAction(currentStep.getAction());
        lifecycleState.setStep(currentStep.getName());
        if (randomBoolean()) {
            lifecycleState.setStepInfo(randomAlphaOfLength(20));
        }
        clusterState = buildClusterState(indexName, Settings.builder(), lifecycleState.build(), Collections.emptyList());
        index = clusterState.metaData().index(indexName).getIndex();
        newClusterState = IndexLifecycleRunner.moveClusterStateToNextStep(index, clusterState, currentStep, nextStep, () -> now);
        assertClusterStateOnNextStep(clusterState, index, currentStep, nextStep, newClusterState, now);
    }

    public void testSuccessfulValidatedMoveClusterStateToNextStep() {
        String indexName = "my_index";
        String policyName = "my_policy";
        LifecyclePolicy policy = randomValueOtherThanMany(p -> p.getPhases().size() == 0,
            () -> LifecyclePolicyTests.randomTestLifecyclePolicy(policyName));
        Phase nextPhase = policy.getPhases().values().stream().findFirst().get();
        List<LifecyclePolicyMetadata> policyMetadatas = Collections.singletonList(
            new LifecyclePolicyMetadata(policy, Collections.emptyMap(), randomNonNegativeLong(), randomNonNegativeLong()));
        StepKey currentStepKey = new StepKey("current_phase", "current_action", "current_step");
        StepKey nextStepKey = new StepKey(nextPhase.getName(), "next_action", "next_step");
        long now = randomNonNegativeLong();
        Step step = new MockStep(nextStepKey, nextStepKey);
        PolicyStepsRegistry stepRegistry = createOneStepPolicyStepRegistry(policyName, step, indexName);

        LifecycleExecutionState.Builder lifecycleState = LifecycleExecutionState.builder();
        lifecycleState.setPhase(currentStepKey.getPhase());
        lifecycleState.setAction(currentStepKey.getAction());
        lifecycleState.setStep(currentStepKey.getName());

        Builder indexSettingsBuilder = Settings.builder().put(LifecycleSettings.LIFECYCLE_NAME, policyName);
        ClusterState clusterState = buildClusterState(indexName, indexSettingsBuilder, lifecycleState.build(), policyMetadatas);
        Index index = clusterState.metaData().index(indexName).getIndex();
        ClusterState newClusterState = IndexLifecycleRunner.moveClusterStateToStep(indexName, clusterState, currentStepKey,
            nextStepKey, () -> now, stepRegistry);
        assertClusterStateOnNextStep(clusterState, index, currentStepKey, nextStepKey, newClusterState, now);
    }

    public void testValidatedMoveClusterStateToNextStepWithoutPolicy() {
        String indexName = "my_index";
        String policyName = randomBoolean() ? null : "";
        StepKey currentStepKey = new StepKey("current_phase", "current_action", "current_step");
        StepKey nextStepKey = new StepKey("next_phase", "next_action", "next_step");
        long now = randomNonNegativeLong();
        Step step = new MockStep(nextStepKey, nextStepKey);
        PolicyStepsRegistry stepRegistry = createOneStepPolicyStepRegistry(policyName, step);

        Builder indexSettingsBuilder = Settings.builder().put(LifecycleSettings.LIFECYCLE_NAME, policyName);
        LifecycleExecutionState.Builder lifecycleState = LifecycleExecutionState.builder();
        lifecycleState.setPhase(currentStepKey.getPhase());
        lifecycleState.setAction(currentStepKey.getAction());
        lifecycleState.setStep(currentStepKey.getName());

        ClusterState clusterState = buildClusterState(indexName, indexSettingsBuilder, lifecycleState.build(), Collections.emptyList());
        IllegalArgumentException exception = expectThrows(IllegalArgumentException.class,
            () -> IndexLifecycleRunner.moveClusterStateToStep(indexName, clusterState, currentStepKey,
                nextStepKey, () -> now, stepRegistry));
        assertThat(exception.getMessage(), equalTo("index [my_index] is not associated with an Index Lifecycle Policy"));
    }

    public void testValidatedMoveClusterStateToNextStepInvalidCurrentStep() {
        String indexName = "my_index";
        String policyName = "my_policy";
        StepKey currentStepKey = new StepKey("current_phase", "current_action", "current_step");
        StepKey notCurrentStepKey = new StepKey("not_current_phase", "not_current_action", "not_current_step");
        StepKey nextStepKey = new StepKey("next_phase", "next_action", "next_step");
        long now = randomNonNegativeLong();
        Step step = new MockStep(nextStepKey, nextStepKey);
        PolicyStepsRegistry stepRegistry = createOneStepPolicyStepRegistry(policyName, step);

        Builder indexSettingsBuilder = Settings.builder().put(LifecycleSettings.LIFECYCLE_NAME, policyName);
        LifecycleExecutionState.Builder lifecycleState = LifecycleExecutionState.builder();
        lifecycleState.setPhase(currentStepKey.getPhase());
        lifecycleState.setAction(currentStepKey.getAction());
        lifecycleState.setStep(currentStepKey.getName());

        ClusterState clusterState = buildClusterState(indexName, indexSettingsBuilder, lifecycleState.build(), Collections.emptyList());
        IllegalArgumentException exception = expectThrows(IllegalArgumentException.class,
            () -> IndexLifecycleRunner.moveClusterStateToStep(indexName, clusterState, notCurrentStepKey,
                nextStepKey, () -> now, stepRegistry));
        assertThat(exception.getMessage(), equalTo("index [my_index] is not on current step " +
            "[{\"phase\":\"not_current_phase\",\"action\":\"not_current_action\",\"name\":\"not_current_step\"}]"));
    }

    public void testValidatedMoveClusterStateToNextStepInvalidNextStep() {
        String indexName = "my_index";
        String policyName = "my_policy";
        StepKey currentStepKey = new StepKey("current_phase", "current_action", "current_step");
        StepKey nextStepKey = new StepKey("next_phase", "next_action", "next_step");
        long now = randomNonNegativeLong();
        Step step = new MockStep(currentStepKey, nextStepKey);
        PolicyStepsRegistry stepRegistry = createOneStepPolicyStepRegistry(policyName, step);

        Builder indexSettingsBuilder = Settings.builder().put(LifecycleSettings.LIFECYCLE_NAME, policyName);
        LifecycleExecutionState.Builder lifecycleState = LifecycleExecutionState.builder();
        lifecycleState.setPhase(currentStepKey.getPhase());
        lifecycleState.setAction(currentStepKey.getAction());
        lifecycleState.setStep(currentStepKey.getName());

        ClusterState clusterState = buildClusterState(indexName, indexSettingsBuilder, lifecycleState.build(), Collections.emptyList());
        IllegalArgumentException exception = expectThrows(IllegalArgumentException.class,
            () -> IndexLifecycleRunner.moveClusterStateToStep(indexName, clusterState, currentStepKey,
                nextStepKey, () -> now, stepRegistry));
        assertThat(exception.getMessage(),
            equalTo("step [{\"phase\":\"next_phase\",\"action\":\"next_action\",\"name\":\"next_step\"}] " +
                "for index [my_index] with policy [my_policy] does not exist"));
    }

    public void testMoveClusterStateToErrorStep() throws IOException {
        String indexName = "my_index";
        StepKey currentStep = new StepKey("current_phase", "current_action", "current_step");
        long now = randomNonNegativeLong();
        Exception cause = new ElasticsearchException("THIS IS AN EXPECTED CAUSE");

        LifecycleExecutionState.Builder lifecycleState = LifecycleExecutionState.builder();
        lifecycleState.setPhase(currentStep.getPhase());
        lifecycleState.setAction(currentStep.getAction());
        lifecycleState.setStep(currentStep.getName());
        ClusterState clusterState = buildClusterState(indexName, Settings.builder(), lifecycleState.build(), Collections.emptyList());
        Index index = clusterState.metaData().index(indexName).getIndex();

        ClusterState newClusterState = IndexLifecycleRunner.moveClusterStateToErrorStep(index, clusterState, currentStep, cause, () -> now);
        assertClusterStateOnErrorStep(clusterState, index, currentStep, newClusterState, now,
            "{\"type\":\"exception\",\"reason\":\"THIS IS AN EXPECTED CAUSE\"}");

        cause = new IllegalArgumentException("non elasticsearch-exception");
        newClusterState = IndexLifecycleRunner.moveClusterStateToErrorStep(index, clusterState, currentStep, cause, () -> now);
        assertClusterStateOnErrorStep(clusterState, index, currentStep, newClusterState, now,
            "{\"type\":\"illegal_argument_exception\",\"reason\":\"non elasticsearch-exception\"}");
    }

    public void testMoveClusterStateToFailedStep() {
        String indexName = "my_index";
        String[] indices = new String[] { indexName };
        String policyName = "my_policy";
        long now = randomNonNegativeLong();
        StepKey failedStepKey = new StepKey("current_phase", "current_action", "current_step");
        StepKey errorStepKey = new StepKey(failedStepKey.getPhase(), failedStepKey.getAction(), ErrorStep.NAME);
        Step step = new MockStep(failedStepKey, null);
        PolicyStepsRegistry policyRegistry = createOneStepPolicyStepRegistry(policyName, step, indexName);
        Settings.Builder indexSettingsBuilder = Settings.builder()
                .put(LifecycleSettings.LIFECYCLE_NAME, policyName);
        LifecycleExecutionState.Builder lifecycleState = LifecycleExecutionState.builder();
        lifecycleState.setPhase(errorStepKey.getPhase());
        lifecycleState.setAction(errorStepKey.getAction());
        lifecycleState.setStep(errorStepKey.getName());
        lifecycleState.setFailedStep(failedStepKey.getName());
        ClusterState clusterState = buildClusterState(indexName, indexSettingsBuilder, lifecycleState.build(), Collections.emptyList());
        Index index = clusterState.metaData().index(indexName).getIndex();
        IndexLifecycleRunner runner = new IndexLifecycleRunner(policyRegistry, null, () -> now);
        ClusterState nextClusterState = runner.moveClusterStateToFailedStep(clusterState, indices);
        IndexLifecycleRunnerTests.assertClusterStateOnNextStep(clusterState, index, errorStepKey, failedStepKey,
            nextClusterState, now);
    }

    public void testMoveClusterStateToFailedStepIndexNotFound() {
        String existingIndexName = "my_index";
        String invalidIndexName = "does_not_exist";
        ClusterState clusterState = buildClusterState(existingIndexName, Settings.builder(), LifecycleExecutionState.builder().build(),
            Collections.emptyList());
        IndexLifecycleRunner runner = new IndexLifecycleRunner(null, null, () -> 0L);
        IllegalArgumentException exception = expectThrows(IllegalArgumentException.class,
            () -> runner.moveClusterStateToFailedStep(clusterState, new String[] { invalidIndexName }));
        assertThat(exception.getMessage(), equalTo("index [" + invalidIndexName + "] does not exist"));
    }
//
    public void testMoveClusterStateToFailedStepInvalidPolicySetting() {
        String indexName = "my_index";
        String[] indices = new String[] { indexName };
        String policyName = "my_policy";
        long now = randomNonNegativeLong();
        StepKey failedStepKey = new StepKey("current_phase", "current_action", "current_step");
        StepKey errorStepKey = new StepKey(failedStepKey.getPhase(), failedStepKey.getAction(), ErrorStep.NAME);
        Step step = new MockStep(failedStepKey, null);
        PolicyStepsRegistry policyRegistry = createOneStepPolicyStepRegistry(policyName, step);
        Settings.Builder indexSettingsBuilder = Settings.builder()
            .put(LifecycleSettings.LIFECYCLE_NAME, (String) null);
        LifecycleExecutionState.Builder lifecycleState = LifecycleExecutionState.builder();
        lifecycleState.setPhase(errorStepKey.getPhase());
        lifecycleState.setAction(errorStepKey.getAction());
        lifecycleState.setStep(errorStepKey.getName());
        lifecycleState.setFailedStep(failedStepKey.getName());
        ClusterState clusterState = buildClusterState(indexName, indexSettingsBuilder, lifecycleState.build(), Collections.emptyList());
        IndexLifecycleRunner runner = new IndexLifecycleRunner(policyRegistry, null, () -> now);
        IllegalArgumentException exception = expectThrows(IllegalArgumentException.class,
            () -> runner.moveClusterStateToFailedStep(clusterState, indices));
        assertThat(exception.getMessage(), equalTo("index [" + indexName + "] is not associated with an Index Lifecycle Policy"));
    }

    public void testMoveClusterStateToFailedNotOnError() {
        String indexName = "my_index";
        String[] indices = new String[] { indexName };
        String policyName = "my_policy";
        long now = randomNonNegativeLong();
        StepKey failedStepKey = new StepKey("current_phase", "current_action", "current_step");
        Step step = new MockStep(failedStepKey, null);
        PolicyStepsRegistry policyRegistry = createOneStepPolicyStepRegistry(policyName, step);
        Settings.Builder indexSettingsBuilder = Settings.builder()
            .put(LifecycleSettings.LIFECYCLE_NAME, (String) null);
        LifecycleExecutionState.Builder lifecycleState = LifecycleExecutionState.builder();
        lifecycleState.setPhase(failedStepKey.getPhase());
        lifecycleState.setAction(failedStepKey.getAction());
        lifecycleState.setStep(failedStepKey.getName());
        ClusterState clusterState = buildClusterState(indexName, indexSettingsBuilder, lifecycleState.build(), Collections.emptyList());
        IndexLifecycleRunner runner = new IndexLifecycleRunner(policyRegistry, null, () -> now);
        IllegalArgumentException exception = expectThrows(IllegalArgumentException.class,
            () -> runner.moveClusterStateToFailedStep(clusterState, indices));
        assertThat(exception.getMessage(), equalTo("cannot retry an action for an index [" + indices[0]
            + "] that has not encountered an error when running a Lifecycle Policy"));
    }

    public void testAddStepInfoToClusterState() throws IOException {
        String indexName = "my_index";
        StepKey currentStep = new StepKey("current_phase", "current_action", "current_step");
        RandomStepInfo stepInfo = new RandomStepInfo(() -> randomAlphaOfLength(10));

        LifecycleExecutionState.Builder lifecycleState = LifecycleExecutionState.builder();
        lifecycleState.setPhase(currentStep.getPhase());
        lifecycleState.setAction(currentStep.getAction());
        lifecycleState.setStep(currentStep.getName());
        ClusterState clusterState = buildClusterState(indexName, Settings.builder(), lifecycleState.build(), Collections.emptyList());
        Index index = clusterState.metaData().index(indexName).getIndex();
        ClusterState newClusterState = IndexLifecycleRunner.addStepInfoToClusterState(index, clusterState, stepInfo);
        assertClusterStateStepInfo(clusterState, index, currentStep, newClusterState, stepInfo);
        ClusterState runAgainClusterState = IndexLifecycleRunner.addStepInfoToClusterState(index, newClusterState, stepInfo);
        assertSame(newClusterState, runAgainClusterState);
    }

    @SuppressWarnings("unchecked")
    public void testSkipped() {
        String policy = randomAlphaOfLength(5);
        String index = randomAlphaOfLength(10);
        LifecycleExecutionState.Builder lifecycleState = LifecycleExecutionState.builder();
        lifecycleState.setPhase(randomAlphaOfLength(5));
        lifecycleState.setAction(randomAlphaOfLength(5));
        lifecycleState.setStep(randomAlphaOfLength(5));
        ClusterState clusterState = buildClusterState(index,
            Settings.builder().put(LifecycleSettings.LIFECYCLE_NAME, policy).put(LifecycleSettings.LIFECYCLE_SKIP, true),
            lifecycleState.build(),
            Collections.emptyList());
        Step step = mock(randomFrom(TerminalPolicyStep.class, ClusterStateActionStep.class,
            ClusterStateWaitStep.class, AsyncActionStep.class, AsyncWaitStep.class));
        PolicyStepsRegistry stepRegistry = createOneStepPolicyStepRegistry(policy, step);
        ClusterService clusterService = mock(ClusterService.class);
        IndexLifecycleRunner runner = new IndexLifecycleRunner(stepRegistry, clusterService, () -> 0L);
        runner.runPolicy(policy, clusterState.metaData().index(index), clusterState, randomBoolean());
        Mockito.verifyZeroInteractions(clusterService);
    }

    private ClusterState buildClusterState(String indexName, Settings.Builder indexSettingsBuilder,
                                           LifecycleExecutionState lifecycleState,
                                           List<LifecyclePolicyMetadata> lifecyclePolicyMetadatas) {
        Settings indexSettings = indexSettingsBuilder.put(IndexMetaData.SETTING_NUMBER_OF_SHARDS, 1)
                .put(IndexMetaData.SETTING_NUMBER_OF_REPLICAS, 0).put(IndexMetaData.SETTING_VERSION_CREATED, Version.CURRENT).build();
        IndexMetaData indexMetadata = IndexMetaData.builder(indexName)
            .settings(indexSettings)
            .putCustom(ILM_CUSTOM_METADATA_KEY, lifecycleState.asMap())
            .build();

        Map<String, LifecyclePolicyMetadata> lifecyclePolicyMetadatasMap = lifecyclePolicyMetadatas.stream()
                .collect(Collectors.toMap(LifecyclePolicyMetadata::getName, Function.identity()));
        IndexLifecycleMetadata indexLifecycleMetadata = new IndexLifecycleMetadata(lifecyclePolicyMetadatasMap, OperationMode.RUNNING);

        MetaData metadata = MetaData.builder().put(indexMetadata, true).putCustom(IndexLifecycleMetadata.TYPE, indexLifecycleMetadata)
                .build();
        return ClusterState.builder(new ClusterName("my_cluster")).metaData(metadata).build();
    }

    public void testSetPolicyForIndex() {
        long now = randomNonNegativeLong();
        String indexName = randomAlphaOfLength(10);
        String oldPolicyName = "old_policy";
        String newPolicyName = "new_policy";
        String phaseName = randomAlphaOfLength(10);
        StepKey currentStep = new StepKey(phaseName, MockAction.NAME, randomAlphaOfLength(10));
        LifecyclePolicy newPolicy = createPolicy(newPolicyName,
                new StepKey(phaseName, MockAction.NAME, randomAlphaOfLength(9)), null);
        LifecyclePolicy oldPolicy = createPolicy(oldPolicyName, currentStep, null);
        Settings.Builder indexSettingsBuilder = Settings.builder().put(LifecycleSettings.LIFECYCLE_NAME, oldPolicyName)
                .put(LifecycleSettings.LIFECYCLE_SKIP, true);
        LifecycleExecutionState.Builder lifecycleState = LifecycleExecutionState.builder();
        lifecycleState.setPhase(currentStep.getPhase());
        lifecycleState.setAction(currentStep.getAction());
        lifecycleState.setStep(currentStep.getName());
        List<LifecyclePolicyMetadata> policyMetadatas = new ArrayList<>();
        policyMetadatas.add(new LifecyclePolicyMetadata(oldPolicy, Collections.emptyMap(),
            randomNonNegativeLong(), randomNonNegativeLong()));
<<<<<<< HEAD
        policyMetadatas.add(new LifecyclePolicyMetadata(newPolicy, Collections.emptyMap(),
            randomNonNegativeLong(), randomNonNegativeLong()));
        ClusterState clusterState = buildClusterState(indexName, indexSettingsBuilder, lifecycleState.build(), policyMetadatas);
=======
        LifecyclePolicyMetadata newPolicyMetadata = new LifecyclePolicyMetadata(newPolicy, Collections.emptyMap(),
            randomNonNegativeLong(), randomNonNegativeLong());
        policyMetadatas.add(newPolicyMetadata);
        ClusterState clusterState = buildClusterState(indexName, indexSettingsBuilder, policyMetadatas);
>>>>>>> 94a66c55
        Index index = clusterState.metaData().index(indexName).getIndex();
        Index[] indices = new Index[] { index };
        List<String> failedIndexes = new ArrayList<>();

        ClusterState newClusterState = IndexLifecycleRunner.setPolicyForIndexes(newPolicyName, indices, clusterState, newPolicyMetadata,
                failedIndexes, () -> now);

        assertTrue(failedIndexes.isEmpty());
        assertClusterStateOnPolicy(clusterState, index, newPolicyName, currentStep, TerminalPolicyStep.KEY, newClusterState, now);
    }

    public void testSetPolicyForIndexNoCurrentPolicy() {
        long now = randomNonNegativeLong();
        String indexName = randomAlphaOfLength(10);
        String newPolicyName = "new_policy";
        LifecyclePolicy newPolicy = newTestLifecyclePolicy(newPolicyName, Collections.emptyMap());
<<<<<<< HEAD
        StepKey currentStep = new StepKey(null, null, null);
        Settings.Builder indexSettingsBuilder = Settings.builder();
        ClusterState clusterState = buildClusterState(indexName, indexSettingsBuilder, LifecycleExecutionState.builder().build(),
            Collections.emptyList());
=======
        LifecyclePolicyMetadata newPolicyMetadata = new LifecyclePolicyMetadata(newPolicy, Collections.emptyMap(),
            randomNonNegativeLong(), randomNonNegativeLong());
        StepKey currentStep = new StepKey("", "", "");
        Settings.Builder indexSettingsBuilder = Settings.builder();
        ClusterState clusterState = buildClusterState(indexName, indexSettingsBuilder, Collections.singletonList(newPolicyMetadata));
>>>>>>> 94a66c55
        Index index = clusterState.metaData().index(indexName).getIndex();
        Index[] indices = new Index[] { index };
        List<String> failedIndexes = new ArrayList<>();

        ClusterState newClusterState = IndexLifecycleRunner.setPolicyForIndexes(newPolicyName, indices, clusterState, newPolicyMetadata,
                failedIndexes, () -> now);

        assertTrue(failedIndexes.isEmpty());
        assertClusterStateOnPolicy(clusterState, index, newPolicyName, currentStep, currentStep, newClusterState, now);
    }

    public void testSetPolicyForIndexIndexDoesntExist() {
        long now = randomNonNegativeLong();
        String indexName = randomAlphaOfLength(10);
        String oldPolicyName = "old_policy";
        String newPolicyName = "new_policy";
        LifecyclePolicy oldPolicy = newTestLifecyclePolicy(oldPolicyName, Collections.emptyMap());
        LifecyclePolicy newPolicy = newTestLifecyclePolicy(newPolicyName, Collections.emptyMap());
        LifecyclePolicyMetadata newPolicyMetadata = new LifecyclePolicyMetadata(newPolicy, Collections.emptyMap(),
            randomNonNegativeLong(), randomNonNegativeLong());
        StepKey currentStep = AbstractStepTestCase.randomStepKey();
        Settings.Builder indexSettingsBuilder = Settings.builder().put(LifecycleSettings.LIFECYCLE_NAME, oldPolicyName)
                .put(LifecycleSettings.LIFECYCLE_SKIP, true);
        LifecycleExecutionState.Builder lifecycleState = LifecycleExecutionState.builder();
        lifecycleState.setPhase(currentStep.getPhase());
        lifecycleState.setAction(currentStep.getAction());
        lifecycleState.setStep(currentStep.getName());
        List<LifecyclePolicyMetadata> policyMetadatas = new ArrayList<>();
        policyMetadatas.add(new LifecyclePolicyMetadata(oldPolicy, Collections.emptyMap(),
            randomNonNegativeLong(), randomNonNegativeLong()));
        ClusterState clusterState = buildClusterState(indexName, indexSettingsBuilder, lifecycleState.build(), policyMetadatas);
        Index index = new Index("doesnt_exist", "im_not_here");
        Index[] indices = new Index[] { index };
        List<String> failedIndexes = new ArrayList<>();

        ClusterState newClusterState = IndexLifecycleRunner.setPolicyForIndexes(newPolicyName, indices, clusterState, newPolicyMetadata,
                failedIndexes, () -> now);

        assertEquals(1, failedIndexes.size());
        assertEquals("doesnt_exist", failedIndexes.get(0));
        assertSame(clusterState, newClusterState);
    }

    private static LifecyclePolicy createPolicy(String policyName, StepKey safeStep, StepKey unsafeStep) {
        Map<String, Phase> phases = new HashMap<>();
        if (safeStep != null) {
            assert MockAction.NAME.equals(safeStep.getAction()) : "The safe action needs to be MockAction.NAME";
            assert unsafeStep == null
                    || safeStep.getPhase().equals(unsafeStep.getPhase()) == false : "safe and unsafe actions must be in different phases";
            Map<String, LifecycleAction> actions = new HashMap<>();
            List<Step> steps = Collections.singletonList(new MockStep(safeStep, null));
            MockAction safeAction = new MockAction(steps, true);
            actions.put(safeAction.getWriteableName(), safeAction);
            Phase phase = new Phase(safeStep.getPhase(), TimeValue.timeValueMillis(0), actions);
            phases.put(phase.getName(), phase);
        }
        if (unsafeStep != null) {
            assert MockAction.NAME.equals(unsafeStep.getAction()) : "The unsafe action needs to be MockAction.NAME";
            Map<String, LifecycleAction> actions = new HashMap<>();
            List<Step> steps = Collections.singletonList(new MockStep(unsafeStep, null));
            MockAction unsafeAction = new MockAction(steps, false);
            actions.put(unsafeAction.getWriteableName(), unsafeAction);
            Phase phase = new Phase(unsafeStep.getPhase(), TimeValue.timeValueMillis(0), actions);
            phases.put(phase.getName(), phase);
        }
        return newTestLifecyclePolicy(policyName, phases);
    }

    public void testRemovePolicyForIndex() {
        String indexName = randomAlphaOfLength(10);
        String oldPolicyName = "old_policy";
        StepKey currentStep = new StepKey(randomAlphaOfLength(10), MockAction.NAME, randomAlphaOfLength(10));
        LifecyclePolicy oldPolicy = createPolicy(oldPolicyName, currentStep, null);
        Settings.Builder indexSettingsBuilder = Settings.builder().put(LifecycleSettings.LIFECYCLE_NAME, oldPolicyName)
                .put(LifecycleSettings.LIFECYCLE_SKIP, true);
        LifecycleExecutionState.Builder lifecycleState = LifecycleExecutionState.builder();
        lifecycleState.setPhase(currentStep.getPhase());
        lifecycleState.setAction(currentStep.getAction());
        lifecycleState.setStep(currentStep.getName());
        List<LifecyclePolicyMetadata> policyMetadatas = new ArrayList<>();
        policyMetadatas.add(new LifecyclePolicyMetadata(oldPolicy, Collections.emptyMap(),
            randomNonNegativeLong(), randomNonNegativeLong()));
        ClusterState clusterState = buildClusterState(indexName, indexSettingsBuilder, lifecycleState.build(), policyMetadatas);
        Index index = clusterState.metaData().index(indexName).getIndex();
        Index[] indices = new Index[] { index };
        List<String> failedIndexes = new ArrayList<>();

        ClusterState newClusterState = IndexLifecycleRunner.removePolicyForIndexes(indices, clusterState, failedIndexes);

        assertTrue(failedIndexes.isEmpty());
        assertIndexNotManagedByILM(newClusterState, index);
    }

    public void testRemovePolicyForIndexNoCurrentPolicy() {
        String indexName = randomAlphaOfLength(10);
        Settings.Builder indexSettingsBuilder = Settings.builder();
        ClusterState clusterState = buildClusterState(indexName, indexSettingsBuilder, LifecycleExecutionState.builder().build(),
            Collections.emptyList());
        Index index = clusterState.metaData().index(indexName).getIndex();
        Index[] indices = new Index[] { index };
        List<String> failedIndexes = new ArrayList<>();

        ClusterState newClusterState = IndexLifecycleRunner.removePolicyForIndexes(indices, clusterState, failedIndexes);

        assertTrue(failedIndexes.isEmpty());
        assertIndexNotManagedByILM(newClusterState, index);
    }

    public void testRemovePolicyForIndexIndexDoesntExist() {
        String indexName = randomAlphaOfLength(10);
        String oldPolicyName = "old_policy";
        LifecyclePolicy oldPolicy = newTestLifecyclePolicy(oldPolicyName, Collections.emptyMap());
        StepKey currentStep = AbstractStepTestCase.randomStepKey();
        Settings.Builder indexSettingsBuilder = Settings.builder().put(LifecycleSettings.LIFECYCLE_NAME, oldPolicyName)
                .put(LifecycleSettings.LIFECYCLE_SKIP, true);
        LifecycleExecutionState.Builder lifecycleState = LifecycleExecutionState.builder();
        lifecycleState.setPhase(currentStep.getPhase());
        lifecycleState.setAction(currentStep.getAction());
        lifecycleState.setStep(currentStep.getName());
        List<LifecyclePolicyMetadata> policyMetadatas = new ArrayList<>();
        policyMetadatas.add(new LifecyclePolicyMetadata(oldPolicy, Collections.emptyMap(),
            randomNonNegativeLong(), randomNonNegativeLong()));
        ClusterState clusterState = buildClusterState(indexName, indexSettingsBuilder, lifecycleState.build(), policyMetadatas);
        Index index = new Index("doesnt_exist", "im_not_here");
        Index[] indices = new Index[] { index };
        List<String> failedIndexes = new ArrayList<>();

        ClusterState newClusterState = IndexLifecycleRunner.removePolicyForIndexes(indices, clusterState, failedIndexes);

        assertEquals(1, failedIndexes.size());
        assertEquals("doesnt_exist", failedIndexes.get(0));
        assertSame(clusterState, newClusterState);
    }

    public void testRemovePolicyForIndexIndexInUnsafe() {
        String indexName = randomAlphaOfLength(10);
        String oldPolicyName = "old_policy";
        StepKey currentStep = new StepKey(randomAlphaOfLength(10), MockAction.NAME, randomAlphaOfLength(10));
        LifecyclePolicy oldPolicy = createPolicy(oldPolicyName, null, currentStep);
        Settings.Builder indexSettingsBuilder = Settings.builder().put(LifecycleSettings.LIFECYCLE_NAME, oldPolicyName)
                .put(LifecycleSettings.LIFECYCLE_SKIP, true);
        LifecycleExecutionState.Builder lifecycleState = LifecycleExecutionState.builder();
        lifecycleState.setPhase(currentStep.getPhase());
        lifecycleState.setAction(currentStep.getAction());
        lifecycleState.setStep(currentStep.getName());
        List<LifecyclePolicyMetadata> policyMetadatas = new ArrayList<>();
        policyMetadatas.add(new LifecyclePolicyMetadata(oldPolicy, Collections.emptyMap(),
            randomNonNegativeLong(), randomNonNegativeLong()));
        ClusterState clusterState = buildClusterState(indexName, indexSettingsBuilder, lifecycleState.build(), policyMetadatas);
        Index index = clusterState.metaData().index(indexName).getIndex();
        Index[] indices = new Index[] { index };
        List<String> failedIndexes = new ArrayList<>();

        ClusterState newClusterState = IndexLifecycleRunner.removePolicyForIndexes(indices, clusterState, failedIndexes);

        assertTrue(failedIndexes.isEmpty());
        assertIndexNotManagedByILM(newClusterState, index);
    }

    public void testIsReadyToTransition() {
        String policyName = "async_action_policy";
        StepKey stepKey = new StepKey("phase", MockAction.NAME, MockAction.NAME);
        MockAsyncActionStep step = new MockAsyncActionStep(stepKey, null);
        step.setWillComplete(true);
        SortedMap<String, LifecyclePolicyMetadata> lifecyclePolicyMap = new TreeMap<>(Collections.singletonMap(policyName,
            new LifecyclePolicyMetadata(createPolicy(policyName, null, step.getKey()), new HashMap<>(),
                randomNonNegativeLong(), randomNonNegativeLong())));
        Index index = new Index("my_index",  "uuid");
        Map<String, Step> firstStepMap = Collections.singletonMap(policyName, step);
        Map<StepKey, Step> policySteps = Collections.singletonMap(step.getKey(), step);
        Map<String, Map<StepKey, Step>> stepMap = Collections.singletonMap(policyName, policySteps);
        Map<Index, List<Step>> indexSteps = Collections.singletonMap(index, Collections.singletonList(step));
        PolicyStepsRegistry policyStepsRegistry = new PolicyStepsRegistry(lifecyclePolicyMap, firstStepMap,
            stepMap, indexSteps, NamedXContentRegistry.EMPTY, null);
        ClusterService clusterService = mock(ClusterService.class);
        final AtomicLong now = new AtomicLong(5);
        IndexLifecycleRunner runner = new IndexLifecycleRunner(policyStepsRegistry, clusterService, now::get);
        IndexMetaData indexMetaData = IndexMetaData.builder("my_index").settings(settings(Version.CURRENT))
            .numberOfShards(randomIntBetween(1, 5))
            .numberOfReplicas(randomIntBetween(0, 5))
            .build();
        // With no time, always transition
        assertTrue("index should be able to transition with no creation date",
            runner.isReadyToTransitionToThisPhase(policyName, indexMetaData, "phase"));

        LifecycleExecutionState.Builder lifecycleState = LifecycleExecutionState.builder();
        lifecycleState.setIndexCreationDate(10L);
        indexMetaData = IndexMetaData.builder(indexMetaData)
            .settings(Settings.builder()
                .put(indexMetaData.getSettings())
                .build())
            .putCustom(ILM_CUSTOM_METADATA_KEY, lifecycleState.build().asMap())
            .build();
        // Index is not old enough to transition
        assertFalse("index is not able to transition if it isn't old enough",
            runner.isReadyToTransitionToThisPhase(policyName, indexMetaData, "phase"));

        // Set to the fuuuuuttuuuuuuurre
        now.set(Long.MAX_VALUE);
        assertTrue("index should be able to transition past phase's age",
            runner.isReadyToTransitionToThisPhase(policyName, indexMetaData, "phase"));
    }


    public static void assertIndexNotManagedByILM(ClusterState clusterState, Index index) {
        MetaData metadata = clusterState.metaData();
        assertNotNull(metadata);
        IndexMetaData indexMetadata = metadata.getIndexSafe(index);
        assertNotNull(indexMetadata);
        Settings indexSettings = indexMetadata.getSettings();
        assertNotNull(indexSettings);
        assertFalse(LifecycleSettings.LIFECYCLE_NAME_SETTING.exists(indexSettings));
        assertFalse(LifecycleSettings.LIFECYCLE_SKIP_SETTING.exists(indexSettings));
        assertFalse(RolloverAction.LIFECYCLE_ROLLOVER_ALIAS_SETTING.exists(indexSettings));
    }

    public static void assertClusterStateOnPolicy(ClusterState oldClusterState, Index index, String expectedPolicy, StepKey previousStep,
            StepKey expectedStep, ClusterState newClusterState, long now) {
        assertNotSame(oldClusterState, newClusterState);
        MetaData newMetadata = newClusterState.metaData();
        assertNotSame(oldClusterState.metaData(), newMetadata);
        IndexMetaData newIndexMetadata = newMetadata.getIndexSafe(index);
        assertNotSame(oldClusterState.metaData().index(index), newIndexMetadata);
        LifecycleExecutionState newLifecycleState = LifecycleExecutionState
            .fromIndexMetadata(newClusterState.metaData().index(index));
        LifecycleExecutionState oldLifecycleState = LifecycleExecutionState
            .fromIndexMetadata(oldClusterState.metaData().index(index));
        assertNotSame(oldLifecycleState, newLifecycleState);
        assertEquals(expectedStep.getPhase(), newLifecycleState.getPhase());
        assertEquals(expectedStep.getAction(), newLifecycleState.getAction());
        assertEquals(expectedStep.getName(), newLifecycleState.getStep());
        if (Objects.equals(previousStep.getPhase(), expectedStep.getPhase())) {
            assertEquals(oldLifecycleState.getPhase(), newLifecycleState.getPhase());
        } else {
            assertEquals(now, newLifecycleState.getPhaseTime().longValue());
        }
        if (Objects.equals(previousStep.getAction(), expectedStep.getAction())) {
            assertEquals(oldLifecycleState.getActionTime(), newLifecycleState.getActionTime());
        } else {
            assertEquals(now, newLifecycleState.getActionTime().longValue());
        }
        if (Objects.equals(previousStep.getName(), expectedStep.getName())) {
            assertEquals(oldLifecycleState.getStepTime(), newLifecycleState.getStepTime());
        } else {
            assertEquals(now, newLifecycleState.getStepTime().longValue());
        }
        assertEquals(null, newLifecycleState.getFailedStep());
        assertEquals(null, newLifecycleState.getStepInfo());
    }

    public static void assertClusterStateOnNextStep(ClusterState oldClusterState, Index index, StepKey currentStep, StepKey nextStep,
            ClusterState newClusterState, long now) {
        assertNotSame(oldClusterState, newClusterState);
        MetaData newMetadata = newClusterState.metaData();
        assertNotSame(oldClusterState.metaData(), newMetadata);
        IndexMetaData newIndexMetadata = newMetadata.getIndexSafe(index);
        assertNotSame(oldClusterState.metaData().index(index), newIndexMetadata);
        LifecycleExecutionState newLifecycleState = LifecycleExecutionState
            .fromIndexMetadata(newClusterState.metaData().index(index));
        LifecycleExecutionState oldLifecycleState = LifecycleExecutionState
            .fromIndexMetadata(oldClusterState.metaData().index(index));
        assertNotSame(oldLifecycleState, newLifecycleState);
        assertEquals(nextStep.getPhase(), newLifecycleState.getPhase());
        assertEquals(nextStep.getAction(), newLifecycleState.getAction());
        assertEquals(nextStep.getName(), newLifecycleState.getStep());
        if (currentStep.getPhase().equals(nextStep.getPhase())) {
            assertEquals(oldLifecycleState.getPhaseTime(), newLifecycleState.getPhaseTime());
        } else {
            assertEquals(now, newLifecycleState.getPhaseTime().longValue());
        }
        if (currentStep.getAction().equals(nextStep.getAction())) {
            assertEquals(oldLifecycleState.getActionTime(), newLifecycleState.getActionTime());
        } else {
            assertEquals(now, newLifecycleState.getActionTime().longValue());
        }
        assertEquals(now, newLifecycleState.getStepTime().longValue());
        assertEquals(null, newLifecycleState.getFailedStep());
        assertEquals(null, newLifecycleState.getStepInfo());
    }

    private void assertClusterStateOnErrorStep(ClusterState oldClusterState, Index index, StepKey currentStep,
                                               ClusterState newClusterState, long now, String expectedCauseValue) throws IOException {
        assertNotSame(oldClusterState, newClusterState);
        MetaData newMetadata = newClusterState.metaData();
        assertNotSame(oldClusterState.metaData(), newMetadata);
        IndexMetaData newIndexMetadata = newMetadata.getIndexSafe(index);
        assertNotSame(oldClusterState.metaData().index(index), newIndexMetadata);
        LifecycleExecutionState newLifecycleState = LifecycleExecutionState
            .fromIndexMetadata(newClusterState.metaData().index(index));
        LifecycleExecutionState oldLifecycleState = LifecycleExecutionState
            .fromIndexMetadata(oldClusterState.metaData().index(index));
        assertNotSame(oldLifecycleState, newLifecycleState);
        assertEquals(currentStep.getPhase(), newLifecycleState.getPhase());
        assertEquals(currentStep.getAction(), newLifecycleState.getAction());
        assertEquals(ErrorStep.NAME, newLifecycleState.getStep());
        assertEquals(currentStep.getName(), newLifecycleState.getFailedStep());
        assertEquals(expectedCauseValue, newLifecycleState.getStepInfo());
        assertEquals(oldLifecycleState.getPhaseTime(), newLifecycleState.getPhaseTime());
        assertEquals(oldLifecycleState.getActionTime(), newLifecycleState.getActionTime());
        assertEquals(now, newLifecycleState.getStepTime().longValue());
    }

    private void assertClusterStateStepInfo(ClusterState oldClusterState, Index index, StepKey currentStep, ClusterState newClusterState,
            ToXContentObject stepInfo) throws IOException {
        XContentBuilder stepInfoXContentBuilder = JsonXContent.contentBuilder();
        stepInfo.toXContent(stepInfoXContentBuilder, ToXContent.EMPTY_PARAMS);
        String expectedstepInfoValue = BytesReference.bytes(stepInfoXContentBuilder).utf8ToString();
        assertNotSame(oldClusterState, newClusterState);
        MetaData newMetadata = newClusterState.metaData();
        assertNotSame(oldClusterState.metaData(), newMetadata);
        IndexMetaData newIndexMetadata = newMetadata.getIndexSafe(index);
        assertNotSame(oldClusterState.metaData().index(index), newIndexMetadata);
        LifecycleExecutionState newLifecycleState = LifecycleExecutionState
            .fromIndexMetadata(newClusterState.metaData().index(index));
        LifecycleExecutionState oldLifecycleState = LifecycleExecutionState
            .fromIndexMetadata(oldClusterState.metaData().index(index));
        assertNotSame(oldLifecycleState, newLifecycleState);
        assertEquals(currentStep.getPhase(), newLifecycleState.getPhase());
        assertEquals(currentStep.getAction(), newLifecycleState.getAction());
        assertEquals(currentStep.getName(), newLifecycleState.getStep());
        assertEquals(expectedstepInfoValue, newLifecycleState.getStepInfo());
        assertEquals(oldLifecycleState.getPhaseTime(), newLifecycleState.getPhaseTime());
        assertEquals(oldLifecycleState.getActionTime(), newLifecycleState.getActionTime());
        assertEquals(newLifecycleState.getStepTime(), newLifecycleState.getStepTime());
    }

    private static class MockAsyncActionStep extends AsyncActionStep {

        private Exception exception;
        private boolean willComplete;
        private boolean indexSurvives = true;
        private long executeCount = 0;

        MockAsyncActionStep(StepKey key, StepKey nextStepKey) {
            super(key, nextStepKey, null);
        }

        void setException(Exception exception) {
            this.exception = exception;
        }

        void setIndexSurvives(boolean indexSurvives) {
            this.indexSurvives = indexSurvives;
        }

        @Override
        public boolean indexSurvives() {
            return indexSurvives;
        }

        void setWillComplete(boolean willComplete) {
            this.willComplete = willComplete;
        }

        long getExecuteCount() {
            return executeCount;
        }

        @Override
        public void performAction(IndexMetaData indexMetaData, ClusterState currentState, Listener listener) {
            executeCount++;
            if (exception == null) {
                listener.onResponse(willComplete);
            } else {
                listener.onFailure(exception);
            }
        }

    }

    private static class MockAsyncWaitStep extends AsyncWaitStep {

        private Exception exception;
        private boolean willComplete;
        private long executeCount = 0;
        private ToXContentObject expectedInfo = null;

        MockAsyncWaitStep(StepKey key, StepKey nextStepKey) {
            super(key, nextStepKey, null);
        }

        void setException(Exception exception) {
            this.exception = exception;
        }

        void setWillComplete(boolean willComplete) {
            this.willComplete = willComplete;
        }

        void expectedInfo(ToXContentObject expectedInfo) {
            this.expectedInfo = expectedInfo;
        }

        long getExecuteCount() {
            return executeCount;
        }

        @Override
        public void evaluateCondition(Index index, Listener listener) {
            executeCount++;
            if (exception == null) {
                listener.onResponse(willComplete, expectedInfo);
            } else {
                listener.onFailure(exception);
            }
        }

    }

    static class MockClusterStateActionStep extends ClusterStateActionStep {

        private RuntimeException exception;
        private long executeCount = 0;

        MockClusterStateActionStep(StepKey key, StepKey nextStepKey) {
            super(key, nextStepKey);
        }

        public void setException(RuntimeException exception) {
            this.exception = exception;
        }

        public long getExecuteCount() {
            return executeCount;
        }

        @Override
        public ClusterState performAction(Index index, ClusterState clusterState) {
            executeCount++;
            if (exception != null) {
                throw exception;
            }
            return clusterState;
        }
    }

    static class MockClusterStateWaitStep extends ClusterStateWaitStep {

        private RuntimeException exception;
        private boolean willComplete;
        private long executeCount = 0;
        private ToXContentObject expectedInfo = null;

        MockClusterStateWaitStep(StepKey key, StepKey nextStepKey) {
            super(key, nextStepKey);
        }

        public void setException(RuntimeException exception) {
            this.exception = exception;
        }

        public void setWillComplete(boolean willComplete) {
            this.willComplete = willComplete;
        }

        void expectedInfo(ToXContentObject expectedInfo) {
            this.expectedInfo = expectedInfo;
        }

        public long getExecuteCount() {
            return executeCount;
        }

        @Override
        public Result isConditionMet(Index index, ClusterState clusterState) {
            executeCount++;
            if (exception != null) {
                throw exception;
            }
            return new Result(willComplete, expectedInfo);
        }

    }

    private static class MoveToNextStepUpdateTaskMatcher extends ArgumentMatcher<MoveToNextStepUpdateTask> {

        private Index index;
        private String policy;
        private StepKey currentStepKey;
        private StepKey nextStepKey;

        MoveToNextStepUpdateTaskMatcher(Index index, String policy, StepKey currentStepKey, StepKey nextStepKey) {
            this.index = index;
            this.policy = policy;
            this.currentStepKey = currentStepKey;
            this.nextStepKey = nextStepKey;
        }

        @Override
        public boolean matches(Object argument) {
            if (argument == null || argument instanceof MoveToNextStepUpdateTask == false) {
                return false;
            }
            MoveToNextStepUpdateTask task = (MoveToNextStepUpdateTask) argument;
            return Objects.equals(index, task.getIndex()) &&
                    Objects.equals(policy, task.getPolicy()) &&
                    Objects.equals(currentStepKey, task.getCurrentStepKey()) &&
                    Objects.equals(nextStepKey, task.getNextStepKey());
        }

    }

    private static class MoveToErrorStepUpdateTaskMatcher extends ArgumentMatcher<MoveToErrorStepUpdateTask> {

        private Index index;
        private String policy;
        private StepKey currentStepKey;
        private Exception cause;

        MoveToErrorStepUpdateTaskMatcher(Index index, String policy, StepKey currentStepKey, Exception cause) {
            this.index = index;
            this.policy = policy;
            this.currentStepKey = currentStepKey;
            this.cause = cause;
        }

        @Override
        public boolean matches(Object argument) {
            if (argument == null || argument instanceof MoveToErrorStepUpdateTask == false) {
                return false;
            }
            MoveToErrorStepUpdateTask task = (MoveToErrorStepUpdateTask) argument;
            return Objects.equals(index, task.getIndex()) &&
                    Objects.equals(policy, task.getPolicy())&&
                    Objects.equals(currentStepKey, task.getCurrentStepKey()) &&
                    Objects.equals(cause.getClass(), task.getCause().getClass()) &&
                    Objects.equals(cause.getMessage(), task.getCause().getMessage());
        }

    }

    private static class SetStepInfoUpdateTaskMatcher extends ArgumentMatcher<SetStepInfoUpdateTask> {

        private Index index;
        private String policy;
        private StepKey currentStepKey;
        private ToXContentObject stepInfo;

        SetStepInfoUpdateTaskMatcher(Index index, String policy, StepKey currentStepKey, ToXContentObject stepInfo) {
            this.index = index;
            this.policy = policy;
            this.currentStepKey = currentStepKey;
            this.stepInfo = stepInfo;
        }

        @Override
        public boolean matches(Object argument) {
            if (argument == null || argument instanceof SetStepInfoUpdateTask == false) {
                return false;
            }
            SetStepInfoUpdateTask task = (SetStepInfoUpdateTask) argument;
            return Objects.equals(index, task.getIndex()) &&
                    Objects.equals(policy, task.getPolicy())&&
                    Objects.equals(currentStepKey, task.getCurrentStepKey()) &&
                    Objects.equals(stepInfo, task.getStepInfo());
        }

    }

    private static class ExecuteStepsUpdateTaskMatcher extends ArgumentMatcher<ExecuteStepsUpdateTask> {

        private Index index;
        private String policy;
        private Step startStep;

        ExecuteStepsUpdateTaskMatcher(Index index, String policy, Step startStep) {
            this.index = index;
            this.policy = policy;
            this.startStep = startStep;
        }

        @Override
        public boolean matches(Object argument) {
            if (argument == null || argument instanceof ExecuteStepsUpdateTask == false) {
                return false;
            }
            ExecuteStepsUpdateTask task = (ExecuteStepsUpdateTask) argument;
            return Objects.equals(index, task.getIndex()) &&
                    Objects.equals(policy, task.getPolicy()) &&
                    Objects.equals(startStep, task.getStartStep());
        }

    }
}<|MERGE_RESOLUTION|>--- conflicted
+++ resolved
@@ -29,9 +29,9 @@
 import org.elasticsearch.xpack.core.indexlifecycle.ClusterStateActionStep;
 import org.elasticsearch.xpack.core.indexlifecycle.ClusterStateWaitStep;
 import org.elasticsearch.xpack.core.indexlifecycle.ErrorStep;
-import org.elasticsearch.xpack.core.indexlifecycle.LifecycleExecutionState;
 import org.elasticsearch.xpack.core.indexlifecycle.IndexLifecycleMetadata;
 import org.elasticsearch.xpack.core.indexlifecycle.LifecycleAction;
+import org.elasticsearch.xpack.core.indexlifecycle.LifecycleExecutionState;
 import org.elasticsearch.xpack.core.indexlifecycle.LifecyclePolicy;
 import org.elasticsearch.xpack.core.indexlifecycle.LifecyclePolicyMetadata;
 import org.elasticsearch.xpack.core.indexlifecycle.LifecyclePolicyTests;
@@ -905,16 +905,10 @@
         List<LifecyclePolicyMetadata> policyMetadatas = new ArrayList<>();
         policyMetadatas.add(new LifecyclePolicyMetadata(oldPolicy, Collections.emptyMap(),
             randomNonNegativeLong(), randomNonNegativeLong()));
-<<<<<<< HEAD
-        policyMetadatas.add(new LifecyclePolicyMetadata(newPolicy, Collections.emptyMap(),
-            randomNonNegativeLong(), randomNonNegativeLong()));
-        ClusterState clusterState = buildClusterState(indexName, indexSettingsBuilder, lifecycleState.build(), policyMetadatas);
-=======
         LifecyclePolicyMetadata newPolicyMetadata = new LifecyclePolicyMetadata(newPolicy, Collections.emptyMap(),
             randomNonNegativeLong(), randomNonNegativeLong());
         policyMetadatas.add(newPolicyMetadata);
-        ClusterState clusterState = buildClusterState(indexName, indexSettingsBuilder, policyMetadatas);
->>>>>>> 94a66c55
+        ClusterState clusterState = buildClusterState(indexName, indexSettingsBuilder, lifecycleState.build(), policyMetadatas);
         Index index = clusterState.metaData().index(indexName).getIndex();
         Index[] indices = new Index[] { index };
         List<String> failedIndexes = new ArrayList<>();
@@ -931,18 +925,12 @@
         String indexName = randomAlphaOfLength(10);
         String newPolicyName = "new_policy";
         LifecyclePolicy newPolicy = newTestLifecyclePolicy(newPolicyName, Collections.emptyMap());
-<<<<<<< HEAD
+        LifecyclePolicyMetadata newPolicyMetadata = new LifecyclePolicyMetadata(newPolicy, Collections.emptyMap(),
+            randomNonNegativeLong(), randomNonNegativeLong());
         StepKey currentStep = new StepKey(null, null, null);
         Settings.Builder indexSettingsBuilder = Settings.builder();
         ClusterState clusterState = buildClusterState(indexName, indexSettingsBuilder, LifecycleExecutionState.builder().build(),
-            Collections.emptyList());
-=======
-        LifecyclePolicyMetadata newPolicyMetadata = new LifecyclePolicyMetadata(newPolicy, Collections.emptyMap(),
-            randomNonNegativeLong(), randomNonNegativeLong());
-        StepKey currentStep = new StepKey("", "", "");
-        Settings.Builder indexSettingsBuilder = Settings.builder();
-        ClusterState clusterState = buildClusterState(indexName, indexSettingsBuilder, Collections.singletonList(newPolicyMetadata));
->>>>>>> 94a66c55
+            Collections.singletonList(newPolicyMetadata));
         Index index = clusterState.metaData().index(indexName).getIndex();
         Index[] indices = new Index[] { index };
         List<String> failedIndexes = new ArrayList<>();
