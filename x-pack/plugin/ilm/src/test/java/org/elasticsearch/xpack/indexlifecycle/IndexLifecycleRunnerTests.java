--- conflicted
+++ resolved
@@ -446,76 +446,6 @@
         firstStepMap.put(policyName, firstStep);
         Map<String, Map<StepKey, Step>> stepMap = new HashMap<>();
         Index index = new Index("test", "uuid");
-<<<<<<< HEAD
-        indexSteps.put(index, phase1Steps);
-        PolicyStepsRegistry registry = new PolicyStepsRegistry(lifecyclePolicyMap, firstStepMap, stepMap, indexSteps,
-            NamedXContentRegistry.EMPTY, null);
-
-        LifecycleExecutionState.Builder lifecycleState = LifecycleExecutionState.builder();
-        Step actualStep = IndexLifecycleRunner.getCurrentStep(registry, policyName, index, lifecycleState.build());
-        assertSame(firstStep, actualStep);
-
-        lifecycleState.setPhase("phase_1");
-        lifecycleState.setAction("action_1");
-        lifecycleState.setStep("step_1");
-        actualStep = IndexLifecycleRunner.getCurrentStep(registry, policyName, index, lifecycleState.build());
-        assertSame(firstStep, actualStep);
-
-        lifecycleState.setPhase("phase_1");
-        lifecycleState.setAction("action_1");
-        lifecycleState.setStep("step_2");
-        actualStep = IndexLifecycleRunner.getCurrentStep(registry, policyName, index, lifecycleState.build());
-        assertSame(secondStep, actualStep);
-
-        lifecycleState.setPhase("phase_1");
-        lifecycleState.setAction("action_2");
-        lifecycleState.setStep("step_1");
-        actualStep = IndexLifecycleRunner.getCurrentStep(registry, policyName, index, lifecycleState.build());
-        assertSame(thirdStep, actualStep);
-
-        // Switch to phase_2
-        // TODO: it'd be nice if we used the actual registry.update method for this
-        indexSteps.clear();
-        indexSteps.put(index, Collections.singletonList(fourthStep));
-        registry = new PolicyStepsRegistry(lifecyclePolicyMap, firstStepMap, stepMap, indexSteps, NamedXContentRegistry.EMPTY, null);
-
-        lifecycleState.setPhase("phase_2");
-        lifecycleState.setAction("action_1");
-        lifecycleState.setStep("step_1");
-        actualStep = IndexLifecycleRunner.getCurrentStep(registry, policyName, index, lifecycleState.build());
-        assertSame(fourthStep, actualStep);
-
-        lifecycleState.setPhase("phase_2");
-        lifecycleState.setAction("action_1");
-        lifecycleState.setStep("step_1");
-        actualStep = IndexLifecycleRunner.getCurrentStep(registry, policyName, index, lifecycleState.build());
-        assertSame(fourthStep, actualStep);
-
-        // Back to phase_1
-        indexSteps.clear();
-        indexSteps.put(index, phase1Steps);
-        registry = new PolicyStepsRegistry(lifecyclePolicyMap, firstStepMap, stepMap, indexSteps, NamedXContentRegistry.EMPTY, null);
-
-        lifecycleState.setPhase("phase_1");
-        lifecycleState.setAction("action_1");
-        lifecycleState.setStep("step_1");
-        actualStep = IndexLifecycleRunner.getCurrentStep(registry, otherPolicyName, index, lifecycleState.build());
-        assertEquals(otherPolicyFirstStep, actualStep);
-
-        lifecycleState.setPhase("phase_1");
-        lifecycleState.setAction("action_1");
-        lifecycleState.setStep("step_2");
-        actualStep = IndexLifecycleRunner.getCurrentStep(registry, otherPolicyName, index, lifecycleState.build());
-        assertEquals(otherPolicySecondStep, actualStep);
-
-        LifecycleExecutionState.Builder invalidIndexState = LifecycleExecutionState.builder();
-        invalidIndexState.setPhase("phase_1");
-        invalidIndexState.setAction("action_1");
-        invalidIndexState.setStep("step_3");
-        assertNull(IndexLifecycleRunner.getCurrentStep(registry, policyName, index, invalidIndexState.build()));
-        assertNull(IndexLifecycleRunner.getCurrentStep(registry, "policy_does_not_exist", new Index("test","bad"),
-            invalidIndexState.build()));
-=======
 
         Step.StepKey MOCK_STEP_KEY = new Step.StepKey("mock", "mock", "mock");
         Client client = mock(Client.class);
@@ -533,24 +463,28 @@
             .put("index.number_of_replicas", 0)
             .put("index.version.created", Version.CURRENT)
             .put(LifecycleSettings.LIFECYCLE_NAME, policyName)
-            .put(LifecycleSettings.LIFECYCLE_PHASE_DEFINITION, phaseJson)
-            .put(LifecycleSettings.LIFECYCLE_PHASE, step.getKey().getPhase())
-            .put(LifecycleSettings.LIFECYCLE_ACTION, step.getKey().getAction())
-            .put(LifecycleSettings.LIFECYCLE_STEP, step.getKey().getName())
             .build();
-        IndexMetaData indexMetaData = IndexMetaData.builder(index.getName()).settings(indexSettings).build();
+        LifecycleExecutionState.Builder lifecycleState = LifecycleExecutionState.builder();
+        lifecycleState.setPhaseDefinition(phaseJson);
+        lifecycleState.setPhase(step.getKey().getPhase());
+        lifecycleState.setAction(step.getKey().getAction());
+        lifecycleState.setStep(step.getKey().getName());
+        IndexMetaData indexMetaData = IndexMetaData.builder(index.getName())
+            .settings(indexSettings)
+            .putCustom(ILM_CUSTOM_METADATA_KEY, lifecycleState.build().asMap())
+            .build();
         SortedMap<String, LifecyclePolicyMetadata> metas = new TreeMap<>();
         metas.put(policyName, policyMetadata);
         PolicyStepsRegistry registry = new PolicyStepsRegistry(metas, firstStepMap, stepMap, REGISTRY, client);
 
         // First step is retrieved because there are no settings for the index
-        Step stepFromNoSettings = IndexLifecycleRunner.getCurrentStep(registry, policy.getName(), indexMetaData, Settings.EMPTY);
+        Step stepFromNoSettings = IndexLifecycleRunner.getCurrentStep(registry, policy.getName(), indexMetaData,
+            LifecycleExecutionState.builder().build());
         assertEquals(firstStep, stepFromNoSettings);
 
         // The step that was written into the metadata is retrieved
-        Step currentStep = IndexLifecycleRunner.getCurrentStep(registry, policy.getName(), indexMetaData, indexSettings);
+        Step currentStep = IndexLifecycleRunner.getCurrentStep(registry, policy.getName(), indexMetaData, lifecycleState.build());
         assertEquals(step.getKey(), currentStep.getKey());
->>>>>>> 27dd2585
     }
 
     public void testMoveClusterStateToNextStep() {
