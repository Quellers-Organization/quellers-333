--- conflicted
+++ resolved
@@ -200,7 +200,6 @@
         step.setLatch(latch);
         runner.runPolicyAfterStateChange(policyName, indexMetaData);
 
-<<<<<<< HEAD
         latch.await(5, TimeUnit.SECONDS);
         ClusterState after = clusterService.state();
 
@@ -208,11 +207,6 @@
         assertThat(step.getExecuteCount(), equalTo(1L));
         clusterService.close();
         threadPool.shutdownNow();
-=======
-        Mockito.verify(clusterService, Mockito.times(1)).submitStateUpdateTask(Mockito.matches("ilm-execute-cluster-state-steps"),
-                Mockito.argThat(new ExecuteStepsUpdateTaskMatcher(indexMetaData.getIndex(), policyName, step)));
-        Mockito.verifyNoMoreInteractions(clusterService);
->>>>>>> 2d9cb214
     }
 
     public void testRunStateChangePolicyWithNextStep() throws Exception {
@@ -260,18 +254,6 @@
             .build();
         ClusterServiceUtils.setState(clusterService, state);
         IndexLifecycleRunner runner = new IndexLifecycleRunner(stepRegistry, clusterService, () -> 0L);
-<<<<<<< HEAD
-=======
-        IndexMetaData indexMetaData = IndexMetaData.builder("my_index").settings(settings(Version.CURRENT))
-            .numberOfShards(randomIntBetween(1, 5)).numberOfReplicas(randomIntBetween(0, 5)).build();
-
-        runner.runPolicy(policyName, indexMetaData, null, randomBoolean());
-
-        Mockito.verify(clusterService, Mockito.times(1)).submitStateUpdateTask(Mockito.matches("ilm-execute-cluster-state-steps"),
-                Mockito.argThat(new ExecuteStepsUpdateTaskMatcher(indexMetaData.getIndex(), policyName, step)));
-        Mockito.verifyNoMoreInteractions(clusterService);
-    }
->>>>>>> 2d9cb214
 
         ClusterState before = clusterService.state();
         CountDownLatch latch = new CountDownLatch(1);
@@ -281,17 +263,10 @@
         latch.await(5, TimeUnit.SECONDS);
         ClusterState after = clusterService.state();
 
-<<<<<<< HEAD
         assertEquals(before, after);
         assertThat(step.getExecuteCount(), equalTo(1L));
         clusterService.close();
         threadPool.shutdownNow();
-=======
-        assertEquals(1, step.getExecuteCount());
-        Mockito.verify(clusterService, Mockito.times(1)).submitStateUpdateTask(Mockito.matches("ilm-move-to-step"),
-                Mockito.argThat(new MoveToNextStepUpdateTaskMatcher(indexMetaData.getIndex(), policyName, stepKey, null)));
-        Mockito.verifyNoMoreInteractions(clusterService);
->>>>>>> 2d9cb214
     }
 
     public void testRunAsyncActionDoesNotRun() {
@@ -396,18 +371,11 @@
         asyncLatch.await(5, TimeUnit.SECONDS);
         ClusterState after = clusterService.state();
 
-<<<<<<< HEAD
         assertNotEquals(before, after);
         assertThat(step.getExecuteCount(), equalTo(1L));
         assertThat(nextStep.getExecuteCount(), equalTo(1L));
         clusterService.close();
         threadPool.shutdownNow();
-=======
-        assertEquals(1, step.getExecuteCount());
-        Mockito.verify(clusterService, Mockito.times(1)).submitStateUpdateTask(Mockito.matches("ilm-move-to-error-step"),
-                Mockito.argThat(new MoveToErrorStepUpdateTaskMatcher(indexMetaData.getIndex(), policyName, stepKey, expectedException)));
-        Mockito.verifyNoMoreInteractions(clusterService);
->>>>>>> 2d9cb214
     }
 
     public void testRunPeriodicStep() throws Exception {
@@ -484,14 +452,8 @@
 
         runner.runPolicyAfterStateChange(policyName, indexMetaData);
 
-<<<<<<< HEAD
-        Mockito.verify(clusterService, Mockito.times(1)).submitStateUpdateTask(Mockito.matches("ILM"),
+        Mockito.verify(clusterService, Mockito.times(1)).submitStateUpdateTask(Mockito.matches("ilm-execute-cluster-state-steps"),
                 Mockito.argThat(new ExecuteStepsUpdateTaskMatcher(indexMetaData.getIndex(), policyName, step)));
-=======
-        assertEquals(1, step.getExecuteCount());
-        Mockito.verify(clusterService, Mockito.times(1)).submitStateUpdateTask(Mockito.matches("ilm-move-to-step"),
-                Mockito.argThat(new MoveToNextStepUpdateTaskMatcher(indexMetaData.getIndex(), policyName, stepKey, null)));
->>>>>>> 2d9cb214
         Mockito.verifyNoMoreInteractions(clusterService);
     }
 
@@ -508,14 +470,8 @@
 
         runner.runPolicyAfterStateChange(policyName, indexMetaData);
 
-<<<<<<< HEAD
-        Mockito.verify(clusterService, Mockito.times(1)).submitStateUpdateTask(Mockito.matches("ILM"),
+        Mockito.verify(clusterService, Mockito.times(1)).submitStateUpdateTask(Mockito.matches("ilm-execute-cluster-state-steps"),
                 Mockito.argThat(new ExecuteStepsUpdateTaskMatcher(indexMetaData.getIndex(), policyName, step)));
-=======
-        assertEquals(1, step.getExecuteCount());
-        Mockito.verify(clusterService, Mockito.times(1)).submitStateUpdateTask(Mockito.matches("ilm-set-step-info"),
-                Mockito.argThat(new SetStepInfoUpdateTaskMatcher(indexMetaData.getIndex(), policyName, stepKey, stepInfo)));
->>>>>>> 2d9cb214
         Mockito.verifyNoMoreInteractions(clusterService);
     }
 
@@ -533,15 +489,8 @@
 
         runner.runPolicyAfterStateChange(policyName, indexMetaData);
 
-<<<<<<< HEAD
         assertEquals(0, step.getExecuteCount());
         Mockito.verifyZeroInteractions(clusterService);
-=======
-        assertEquals(1, step.getExecuteCount());
-        Mockito.verify(clusterService, Mockito.times(1)).submitStateUpdateTask(Mockito.matches("ilm-move-to-error-step"),
-                Mockito.argThat(new MoveToErrorStepUpdateTaskMatcher(indexMetaData.getIndex(), policyName, stepKey, expectedException)));
-        Mockito.verifyNoMoreInteractions(clusterService);
->>>>>>> 2d9cb214
     }
 
     public void testRunPolicyAsyncWaitStepClusterStateChangeIgnored() {
