/*
 * Copyright Elasticsearch B.V. and/or licensed to Elasticsearch B.V. under one
 * or more contributor license agreements. Licensed under the Elastic License;
 * you may not use this file except in compliance with the Elastic License.
 */
package org.elasticsearch.xpack.indexlifecycle;

import org.elasticsearch.ElasticsearchException;
import org.elasticsearch.Version;
import org.elasticsearch.client.Client;
import org.elasticsearch.cluster.ClusterName;
import org.elasticsearch.cluster.ClusterState;
import org.elasticsearch.cluster.metadata.IndexMetaData;
import org.elasticsearch.cluster.metadata.MetaData;
import org.elasticsearch.cluster.node.DiscoveryNode;
import org.elasticsearch.cluster.node.DiscoveryNodes;
import org.elasticsearch.cluster.service.ClusterService;
import org.elasticsearch.common.Strings;
import org.elasticsearch.common.bytes.BytesReference;
import org.elasticsearch.common.settings.Settings;
import org.elasticsearch.common.settings.Settings.Builder;
import org.elasticsearch.common.unit.TimeValue;
import org.elasticsearch.common.xcontent.NamedXContentRegistry;
import org.elasticsearch.common.xcontent.ToXContent;
import org.elasticsearch.common.xcontent.ToXContentObject;
import org.elasticsearch.common.xcontent.XContentBuilder;
import org.elasticsearch.common.xcontent.json.JsonXContent;
import org.elasticsearch.index.Index;
import org.elasticsearch.test.ClusterServiceUtils;
import org.elasticsearch.test.ESTestCase;
import org.elasticsearch.threadpool.TestThreadPool;
import org.elasticsearch.threadpool.ThreadPool;
import org.elasticsearch.xpack.core.indexlifecycle.AbstractStepTestCase;
import org.elasticsearch.xpack.core.indexlifecycle.AsyncActionStep;
import org.elasticsearch.xpack.core.indexlifecycle.AsyncWaitStep;
import org.elasticsearch.xpack.core.indexlifecycle.ClusterStateActionStep;
import org.elasticsearch.xpack.core.indexlifecycle.ClusterStateWaitStep;
import org.elasticsearch.xpack.core.indexlifecycle.ErrorStep;
import org.elasticsearch.xpack.core.indexlifecycle.IndexLifecycleMetadata;
import org.elasticsearch.xpack.core.indexlifecycle.LifecycleAction;
import org.elasticsearch.xpack.core.indexlifecycle.LifecycleExecutionState;
import org.elasticsearch.xpack.core.indexlifecycle.LifecyclePolicy;
import org.elasticsearch.xpack.core.indexlifecycle.LifecyclePolicyMetadata;
import org.elasticsearch.xpack.core.indexlifecycle.LifecyclePolicyTests;
import org.elasticsearch.xpack.core.indexlifecycle.LifecycleSettings;
import org.elasticsearch.xpack.core.indexlifecycle.MockAction;
import org.elasticsearch.xpack.core.indexlifecycle.MockStep;
import org.elasticsearch.xpack.core.indexlifecycle.OperationMode;
import org.elasticsearch.xpack.core.indexlifecycle.Phase;
import org.elasticsearch.xpack.core.indexlifecycle.PhaseExecutionInfo;
import org.elasticsearch.xpack.core.indexlifecycle.RolloverAction;
import org.elasticsearch.xpack.core.indexlifecycle.Step;
import org.elasticsearch.xpack.core.indexlifecycle.Step.StepKey;
import org.elasticsearch.xpack.core.indexlifecycle.TerminalPolicyStep;
import org.mockito.ArgumentMatcher;
import org.mockito.Mockito;

import java.io.IOException;
import java.util.ArrayList;
import java.util.Collections;
import java.util.HashMap;
import java.util.List;
import java.util.Map;
import java.util.Objects;
import java.util.SortedMap;
import java.util.TreeMap;
import java.util.concurrent.CountDownLatch;
import java.util.concurrent.TimeUnit;
import java.util.concurrent.atomic.AtomicLong;
import java.util.function.BiFunction;
import java.util.function.Function;
import java.util.stream.Collectors;

import static org.elasticsearch.xpack.core.indexlifecycle.LifecycleExecutionState.ILM_CUSTOM_METADATA_KEY;
import static org.elasticsearch.xpack.core.indexlifecycle.LifecyclePolicyTestsUtils.newTestLifecyclePolicy;
import static org.hamcrest.Matchers.equalTo;
import static org.mockito.Mockito.mock;

public class IndexLifecycleRunnerTests extends ESTestCase {
    private static final NamedXContentRegistry REGISTRY;

    static {
        List<NamedXContentRegistry.Entry> entries = new ArrayList<>(new IndexLifecycle(Settings.EMPTY).getNamedXContent());
        REGISTRY = new NamedXContentRegistry(entries);
    }

    /** A real policy steps registry where getStep can be overridden so that JSON doesn't have to be parsed */
    private class MockPolicyStepsRegistry extends PolicyStepsRegistry {
        private BiFunction<IndexMetaData, StepKey, Step> fn = null;

        MockPolicyStepsRegistry(SortedMap<String, LifecyclePolicyMetadata> lifecyclePolicyMap, Map<String, Step> firstStepMap,
                                Map<String, Map<StepKey, Step>> stepMap, NamedXContentRegistry xContentRegistry, Client client) {
            super(lifecyclePolicyMap, firstStepMap, stepMap, xContentRegistry, client);
        }

        public void setResolver(BiFunction<IndexMetaData, StepKey, Step> fn) {
            this.fn = fn;
        }

        @Override
        public Step getStep(IndexMetaData indexMetaData, StepKey stepKey) {
            if (fn == null) {
                logger.info("--> retrieving step {}", stepKey);
                return super.getStep(indexMetaData, stepKey);
            } else {
                logger.info("--> returning mock step");
                return fn.apply(indexMetaData, stepKey);
            }
        }
    }

    private MockPolicyStepsRegistry createOneStepPolicyStepRegistry(String policyName, Step step) {
        return createOneStepPolicyStepRegistry(policyName, step, "test");
    }

    private MockPolicyStepsRegistry createOneStepPolicyStepRegistry(String policyName, Step step, String indexName) {
        LifecyclePolicy policy = new LifecyclePolicy(policyName, new HashMap<>());
        SortedMap<String, LifecyclePolicyMetadata> lifecyclePolicyMap = new TreeMap<>();
        lifecyclePolicyMap.put(policyName, new LifecyclePolicyMetadata(policy, new HashMap<>(), 1, 1));
        Map<String, Step> firstStepMap = new HashMap<>();
        firstStepMap.put(policyName, step);
        Map<String, Map<StepKey, Step>> stepMap = new HashMap<>();
        Map<StepKey, Step> policySteps = new HashMap<>();
        policySteps.put(step.getKey(), step);
        stepMap.put(policyName, policySteps);
        Map<Index, List<Step>> indexSteps = new HashMap<>();
        List<Step> steps = new ArrayList<>();
        steps.add(step);
        Index index = new Index(indexName, indexName + "uuid");
        indexSteps.put(index, steps);
        Client client = mock(Client.class);
        Mockito.when(client.settings()).thenReturn(Settings.EMPTY);
        return new MockPolicyStepsRegistry(lifecyclePolicyMap, firstStepMap, stepMap, REGISTRY, client);
    }

    public void testRunPolicyTerminalPolicyStep() {
        String policyName = "async_action_policy";
        TerminalPolicyStep step = TerminalPolicyStep.INSTANCE;
        PolicyStepsRegistry stepRegistry = createOneStepPolicyStepRegistry(policyName, step);
        ClusterService clusterService = mock(ClusterService.class);
        IndexLifecycleRunner runner = new IndexLifecycleRunner(stepRegistry, clusterService, () -> 0L);
        IndexMetaData indexMetaData = IndexMetaData.builder("my_index").settings(settings(Version.CURRENT))
            .numberOfShards(randomIntBetween(1, 5)).numberOfReplicas(randomIntBetween(0, 5)).build();

        runner.runPolicyAfterStateChange(policyName, indexMetaData);

        Mockito.verifyZeroInteractions(clusterService);
    }

    public void testRunPolicyErrorStep() {
        String policyName = "async_action_policy";
        StepKey stepKey = new StepKey("phase", "action", "cluster_state_action_step");
        MockClusterStateWaitStep step = new MockClusterStateWaitStep(stepKey, null);
        PolicyStepsRegistry stepRegistry = createOneStepPolicyStepRegistry(policyName, step);
        ClusterService clusterService = mock(ClusterService.class);
        IndexLifecycleRunner runner = new IndexLifecycleRunner(stepRegistry, clusterService, () -> 0L);
        LifecycleExecutionState.Builder newState = LifecycleExecutionState.builder();
        newState.setPhase(stepKey.getPhase());
        newState.setAction(stepKey.getAction());
        newState.setStep(ErrorStep.NAME);
        IndexMetaData indexMetaData = IndexMetaData.builder("my_index").settings(settings(Version.CURRENT))
            .putCustom(ILM_CUSTOM_METADATA_KEY, newState.build().asMap())
            .numberOfShards(randomIntBetween(1, 5)).numberOfReplicas(randomIntBetween(0, 5)).build();

        runner.runPolicyAfterStateChange(policyName, indexMetaData);

        Mockito.verifyZeroInteractions(clusterService);
    }

    public void testRunStateChangePolicyWithNoNextStep() throws Exception {
        String policyName = "foo";
        StepKey stepKey = new StepKey("phase", "action", "cluster_state_action_step");
        MockClusterStateActionStep step = new MockClusterStateActionStep(stepKey, null);
        PolicyStepsRegistry stepRegistry = createOneStepPolicyStepRegistry(policyName, step);
        ThreadPool threadPool = new TestThreadPool("name");
        IndexMetaData indexMetaData = IndexMetaData.builder("test")
            .settings(Settings.builder()
                .put(IndexMetaData.SETTING_VERSION_CREATED, Version.CURRENT)
                .put(IndexMetaData.SETTING_NUMBER_OF_SHARDS, 1)
                .put(IndexMetaData.SETTING_NUMBER_OF_REPLICAS, 1)
                .put(LifecycleSettings.LIFECYCLE_NAME, policyName))
            .build();
        ClusterService clusterService = ClusterServiceUtils.createClusterService(threadPool);
        DiscoveryNode node = clusterService.localNode();
        IndexLifecycleMetadata ilm = new IndexLifecycleMetadata(Collections.emptyMap(), OperationMode.RUNNING);
        ClusterState state = ClusterState.builder(new ClusterName("cluster"))
            .metaData(MetaData.builder()
                .put(indexMetaData, true)
                .putCustom(IndexLifecycleMetadata.TYPE, ilm))
            .nodes(DiscoveryNodes.builder()
                .add(node)
                .masterNodeId(node.getId())
                .localNodeId(node.getId()))
            .build();
        ClusterServiceUtils.setState(clusterService, state);
        IndexLifecycleRunner runner = new IndexLifecycleRunner(stepRegistry, clusterService, () -> 0L);

        ClusterState before = clusterService.state();
        CountDownLatch latch = new CountDownLatch(1);
        step.setLatch(latch);
        runner.runPolicyAfterStateChange(policyName, indexMetaData);

        latch.await(5, TimeUnit.SECONDS);
        ClusterState after = clusterService.state();

        assertEquals(before, after);
        assertThat(step.getExecuteCount(), equalTo(1L));
        clusterService.close();
        threadPool.shutdownNow();
    }

    public void testRunStateChangePolicyWithNextStep() throws Exception {
        String policyName = "foo";
        StepKey stepKey = new StepKey("phase", "action", "cluster_state_action_step");
        StepKey nextStepKey = new StepKey("phase", "action", "next_cluster_state_action_step");
        MockClusterStateActionStep step = new MockClusterStateActionStep(stepKey, nextStepKey);
        MockClusterStateActionStep nextStep = new MockClusterStateActionStep(nextStepKey, null);
        MockPolicyStepsRegistry stepRegistry = createOneStepPolicyStepRegistry(policyName, step);
        stepRegistry.setResolver((i, k) -> {
            if (stepKey.equals(k)) {
                return step;
            } else if (nextStepKey.equals(k)) {
                return nextStep;
            } else {
                fail("should not try to retrieve different step");
                return null;
            }
        });
        ThreadPool threadPool = new TestThreadPool("name");
        LifecycleExecutionState les = LifecycleExecutionState.builder()
            .setPhase("phase")
            .setAction("action")
            .setStep("cluster_state_action_step")
            .build();
        IndexMetaData indexMetaData = IndexMetaData.builder("test")
            .settings(Settings.builder()
                .put(IndexMetaData.SETTING_VERSION_CREATED, Version.CURRENT)
                .put(IndexMetaData.SETTING_NUMBER_OF_SHARDS, 1)
                .put(IndexMetaData.SETTING_NUMBER_OF_REPLICAS, 1)
                .put(LifecycleSettings.LIFECYCLE_NAME, policyName))
            .putCustom(LifecycleExecutionState.ILM_CUSTOM_METADATA_KEY, les.asMap())
            .build();
        ClusterService clusterService = ClusterServiceUtils.createClusterService(threadPool);
        DiscoveryNode node = clusterService.localNode();
        IndexLifecycleMetadata ilm = new IndexLifecycleMetadata(Collections.emptyMap(), OperationMode.RUNNING);
        ClusterState state = ClusterState.builder(new ClusterName("cluster"))
            .metaData(MetaData.builder()
                .put(indexMetaData, true)
                .putCustom(IndexLifecycleMetadata.TYPE, ilm))
            .nodes(DiscoveryNodes.builder()
                .add(node)
                .masterNodeId(node.getId())
                .localNodeId(node.getId()))
            .build();
        ClusterServiceUtils.setState(clusterService, state);
        IndexLifecycleRunner runner = new IndexLifecycleRunner(stepRegistry, clusterService, () -> 0L);

        ClusterState before = clusterService.state();
        CountDownLatch latch = new CountDownLatch(1);
        step.setLatch(latch);
        runner.runPolicyAfterStateChange(policyName, indexMetaData);

        latch.await(5, TimeUnit.SECONDS);
        ClusterState after = clusterService.state();

        assertEquals(before, after);
        assertThat(step.getExecuteCount(), equalTo(1L));
        clusterService.close();
        threadPool.shutdownNow();
    }

    public void testRunAsyncActionDoesNotRun() {
        String policyName = "foo";
        StepKey stepKey = new StepKey("phase", "action", "async_action_step");
        MockAsyncActionStep step = new MockAsyncActionStep(stepKey, null);
        PolicyStepsRegistry stepRegistry = createOneStepPolicyStepRegistry(policyName, step);
        ThreadPool threadPool = new TestThreadPool("name");
        IndexMetaData indexMetaData = IndexMetaData.builder("test")
            .settings(Settings.builder()
                .put(IndexMetaData.SETTING_VERSION_CREATED, Version.CURRENT)
                .put(IndexMetaData.SETTING_NUMBER_OF_SHARDS, 1)
                .put(IndexMetaData.SETTING_NUMBER_OF_REPLICAS, 1)
                .put(LifecycleSettings.LIFECYCLE_NAME, policyName))
            .build();
        ClusterService clusterService = ClusterServiceUtils.createClusterService(threadPool);
        DiscoveryNode node = clusterService.localNode();
        IndexLifecycleMetadata ilm = new IndexLifecycleMetadata(Collections.emptyMap(), OperationMode.RUNNING);
        ClusterState state = ClusterState.builder(new ClusterName("cluster"))
            .metaData(MetaData.builder()
                .put(indexMetaData, true)
                .putCustom(IndexLifecycleMetadata.TYPE, ilm))
            .nodes(DiscoveryNodes.builder()
                .add(node)
                .masterNodeId(node.getId())
                .localNodeId(node.getId()))
            .build();
        ClusterServiceUtils.setState(clusterService, state);
        IndexLifecycleRunner runner = new IndexLifecycleRunner(stepRegistry, clusterService, () -> 0L);

        ClusterState before = clusterService.state();
        // State changes should not run AsyncAction steps
        runner.runPolicyAfterStateChange(policyName, indexMetaData);

        ClusterState after = clusterService.state();

        assertEquals(before, after);
        assertThat(step.getExecuteCount(), equalTo(0L));
        clusterService.close();
        threadPool.shutdownNow();
    }

    public void testRunStateChangePolicyWithAsyncActionNextStep() throws Exception {
        String policyName = "foo";
        StepKey stepKey = new StepKey("phase", "action", "cluster_state_action_step");
        StepKey nextStepKey = new StepKey("phase", "action", "async_action_step");
        MockClusterStateActionStep step = new MockClusterStateActionStep(stepKey, nextStepKey);
        MockAsyncActionStep nextStep = new MockAsyncActionStep(nextStepKey, null);
        MockPolicyStepsRegistry stepRegistry = createOneStepPolicyStepRegistry(policyName, step);
        stepRegistry.setResolver((i, k) -> {
            if (stepKey.equals(k)) {
                return step;
            } else if (nextStepKey.equals(k)) {
                return nextStep;
            } else {
                fail("should not try to retrieve different step");
                return null;
            }
        });
        ThreadPool threadPool = new TestThreadPool("name");
        LifecycleExecutionState les = LifecycleExecutionState.builder()
            .setPhase("phase")
            .setAction("action")
            .setStep("cluster_state_action_step")
            .build();
        IndexMetaData indexMetaData = IndexMetaData.builder("test")
            .settings(Settings.builder()
                .put(IndexMetaData.SETTING_VERSION_CREATED, Version.CURRENT)
                .put(IndexMetaData.SETTING_NUMBER_OF_SHARDS, 1)
                .put(IndexMetaData.SETTING_NUMBER_OF_REPLICAS, 1)
                .put(LifecycleSettings.LIFECYCLE_NAME, policyName))
            .putCustom(LifecycleExecutionState.ILM_CUSTOM_METADATA_KEY, les.asMap())
            .build();
        ClusterService clusterService = ClusterServiceUtils.createClusterService(threadPool);
        DiscoveryNode node = clusterService.localNode();
        IndexLifecycleMetadata ilm = new IndexLifecycleMetadata(Collections.emptyMap(), OperationMode.RUNNING);
        ClusterState state = ClusterState.builder(new ClusterName("cluster"))
            .metaData(MetaData.builder()
                .put(indexMetaData, true)
                .putCustom(IndexLifecycleMetadata.TYPE, ilm))
            .nodes(DiscoveryNodes.builder()
                .add(node)
                .masterNodeId(node.getId())
                .localNodeId(node.getId()))
            .build();
        logger.info("--> state: {}", state);
        ClusterServiceUtils.setState(clusterService, state);
        IndexLifecycleRunner runner = new IndexLifecycleRunner(stepRegistry, clusterService, () -> 0L);

        ClusterState before = clusterService.state();
        CountDownLatch latch = new CountDownLatch(1);
        step.setLatch(latch);
        runner.runPolicyAfterStateChange(policyName, indexMetaData);

        // Wait for the cluster state action step
        latch.await(5, TimeUnit.SECONDS);

        CountDownLatch asyncLatch = new CountDownLatch(1);
        nextStep.setLatch(asyncLatch);

        // Wait for the async action step
        asyncLatch.await(5, TimeUnit.SECONDS);
        ClusterState after = clusterService.state();

        assertNotEquals(before, after);
        assertThat(step.getExecuteCount(), equalTo(1L));
        assertThat(nextStep.getExecuteCount(), equalTo(1L));
        clusterService.close();
        threadPool.shutdownNow();
    }

    public void testRunPeriodicStep() throws Exception {
        String policyName = "foo";
        StepKey stepKey = new StepKey("phase", "action", "cluster_state_action_step");
        StepKey nextStepKey = new StepKey("phase", "action", "async_action_step");
        MockAsyncWaitStep step = new MockAsyncWaitStep(stepKey, nextStepKey);
        MockAsyncWaitStep nextStep = new MockAsyncWaitStep(nextStepKey, null);
        MockPolicyStepsRegistry stepRegistry = createOneStepPolicyStepRegistry(policyName, step);
        stepRegistry.setResolver((i, k) -> {
            if (stepKey.equals(k)) {
                return step;
            } else if (nextStepKey.equals(k)) {
                return nextStep;
            } else {
                fail("should not try to retrieve different step");
                return null;
            }
        });
        ThreadPool threadPool = new TestThreadPool("name");
        LifecycleExecutionState les = LifecycleExecutionState.builder()
            .setPhase("phase")
            .setAction("action")
            .setStep("cluster_state_action_step")
            .build();
        IndexMetaData indexMetaData = IndexMetaData.builder("test")
            .settings(Settings.builder()
                .put(IndexMetaData.SETTING_VERSION_CREATED, Version.CURRENT)
                .put(IndexMetaData.SETTING_NUMBER_OF_SHARDS, 1)
                .put(IndexMetaData.SETTING_NUMBER_OF_REPLICAS, 1)
                .put(LifecycleSettings.LIFECYCLE_NAME, policyName))
            .putCustom(LifecycleExecutionState.ILM_CUSTOM_METADATA_KEY, les.asMap())
            .build();
        ClusterService clusterService = ClusterServiceUtils.createClusterService(threadPool);
        DiscoveryNode node = clusterService.localNode();
        IndexLifecycleMetadata ilm = new IndexLifecycleMetadata(Collections.emptyMap(), OperationMode.RUNNING);
        ClusterState state = ClusterState.builder(new ClusterName("cluster"))
            .metaData(MetaData.builder()
                .put(indexMetaData, true)
                .putCustom(IndexLifecycleMetadata.TYPE, ilm))
            .nodes(DiscoveryNodes.builder()
                .add(node)
                .masterNodeId(node.getId())
                .localNodeId(node.getId()))
            .build();
        logger.info("--> state: {}", state);
        ClusterServiceUtils.setState(clusterService, state);
        IndexLifecycleRunner runner = new IndexLifecycleRunner(stepRegistry, clusterService, () -> 0L);

        ClusterState before = clusterService.state();
        CountDownLatch latch = new CountDownLatch(1);
        step.setLatch(latch);
        runner.runPeriodicStep(policyName, indexMetaData);
        latch.await(5, TimeUnit.SECONDS);

        ClusterState after = clusterService.state();

        assertEquals(before, after);
        assertThat(step.getExecuteCount(), equalTo(1L));
        assertThat(nextStep.getExecuteCount(), equalTo(0L));
        clusterService.close();
        threadPool.shutdownNow();
    }

    public void testRunPolicyClusterStateActionStep() {
        String policyName = "cluster_state_action_policy";
        StepKey stepKey = new StepKey("phase", "action", "cluster_state_action_step");
        MockClusterStateActionStep step = new MockClusterStateActionStep(stepKey, null);
        PolicyStepsRegistry stepRegistry = createOneStepPolicyStepRegistry(policyName, step);
        ClusterService clusterService = mock(ClusterService.class);
        IndexLifecycleRunner runner = new IndexLifecycleRunner(stepRegistry, clusterService, () -> 0L);
        IndexMetaData indexMetaData = IndexMetaData.builder("my_index").settings(settings(Version.CURRENT))
            .numberOfShards(randomIntBetween(1, 5)).numberOfReplicas(randomIntBetween(0, 5)).build();

        runner.runPolicyAfterStateChange(policyName, indexMetaData);

        Mockito.verify(clusterService, Mockito.times(1)).submitStateUpdateTask(Mockito.matches("ilm-execute-cluster-state-steps"),
                Mockito.argThat(new ExecuteStepsUpdateTaskMatcher(indexMetaData.getIndex(), policyName, step)));
        Mockito.verifyNoMoreInteractions(clusterService);
    }

    public void testRunPolicyClusterStateWaitStep() {
        String policyName = "cluster_state_action_policy";
        StepKey stepKey = new StepKey("phase", "action", "cluster_state_action_step");
        MockClusterStateWaitStep step = new MockClusterStateWaitStep(stepKey, null);
        step.setWillComplete(true);
        PolicyStepsRegistry stepRegistry = createOneStepPolicyStepRegistry(policyName, step);
        ClusterService clusterService = mock(ClusterService.class);
        IndexLifecycleRunner runner = new IndexLifecycleRunner(stepRegistry, clusterService, () -> 0L);
        IndexMetaData indexMetaData = IndexMetaData.builder("my_index").settings(settings(Version.CURRENT))
            .numberOfShards(randomIntBetween(1, 5)).numberOfReplicas(randomIntBetween(0, 5)).build();

        runner.runPolicyAfterStateChange(policyName, indexMetaData);

        Mockito.verify(clusterService, Mockito.times(1)).submitStateUpdateTask(Mockito.matches("ilm-execute-cluster-state-steps"),
                Mockito.argThat(new ExecuteStepsUpdateTaskMatcher(indexMetaData.getIndex(), policyName, step)));
        Mockito.verifyNoMoreInteractions(clusterService);
    }

    public void testRunPolicyAsyncActionStepClusterStateChangeIgnored() {
        String policyName = "async_action_policy";
        StepKey stepKey = new StepKey("phase", "action", "async_action_step");
        MockAsyncActionStep step = new MockAsyncActionStep(stepKey, null);
        Exception expectedException = new RuntimeException();
        step.setException(expectedException);
        PolicyStepsRegistry stepRegistry = createOneStepPolicyStepRegistry(policyName, step);
        ClusterService clusterService = mock(ClusterService.class);
        IndexLifecycleRunner runner = new IndexLifecycleRunner(stepRegistry, clusterService, () -> 0L);
        IndexMetaData indexMetaData = IndexMetaData.builder("my_index").settings(settings(Version.CURRENT))
            .numberOfShards(randomIntBetween(1, 5)).numberOfReplicas(randomIntBetween(0, 5)).build();

        runner.runPolicyAfterStateChange(policyName, indexMetaData);

        assertEquals(0, step.getExecuteCount());
        Mockito.verifyZeroInteractions(clusterService);
    }

    public void testRunPolicyAsyncWaitStepClusterStateChangeIgnored() {
        String policyName = "async_wait_policy";
        StepKey stepKey = new StepKey("phase", "action", "async_wait_step");
        MockAsyncWaitStep step = new MockAsyncWaitStep(stepKey, null);
        Exception expectedException = new RuntimeException();
        step.setException(expectedException);
        PolicyStepsRegistry stepRegistry = createOneStepPolicyStepRegistry(policyName, step);
        ClusterService clusterService = mock(ClusterService.class);
        IndexLifecycleRunner runner = new IndexLifecycleRunner(stepRegistry, clusterService, () -> 0L);
        IndexMetaData indexMetaData = IndexMetaData.builder("my_index").settings(settings(Version.CURRENT))
            .numberOfShards(randomIntBetween(1, 5)).numberOfReplicas(randomIntBetween(0, 5)).build();

        runner.runPolicyAfterStateChange(policyName, indexMetaData);

        assertEquals(0, step.getExecuteCount());
        Mockito.verifyZeroInteractions(clusterService);
    }

    public void testRunPolicyThatDoesntExist() {
        String policyName = "cluster_state_action_policy";
        ClusterService clusterService = mock(ClusterService.class);
        IndexLifecycleRunner runner = new IndexLifecycleRunner(new PolicyStepsRegistry(NamedXContentRegistry.EMPTY, null),
            clusterService, () -> 0L);
        IndexMetaData indexMetaData = IndexMetaData.builder("my_index").settings(settings(Version.CURRENT))
            .numberOfShards(randomIntBetween(1, 5)).numberOfReplicas(randomIntBetween(0, 5)).build();
        // verify that no exception is thrown
<<<<<<< HEAD
        runner.runPolicy(policyName, indexMetaData, null, randomBoolean());
        Mockito.verify(clusterService, Mockito.times(1)).submitStateUpdateTask(Mockito.matches("ILM"),
            Mockito.argThat(new SetStepInfoUpdateTaskMatcher(indexMetaData.getIndex(), policyName, null,
                new StepInfoExceptionWrapper(new IllegalArgumentException("policy [" + policyName + "] does not exist")))));
        Mockito.verifyNoMoreInteractions(clusterService);
    }

    public void testRunPolicyUnknownStepType() {
        String policyName = "cluster_state_action_policy";
        StepKey stepKey = new StepKey("phase", "action", "cluster_state_action_step");
        MockStep step = new MockStep(stepKey, null);
        PolicyStepsRegistry stepRegistry = createOneStepPolicyStepRegistry(policyName, step);
        ClusterService clusterService = mock(ClusterService.class);
        IndexLifecycleRunner runner = new IndexLifecycleRunner(stepRegistry, clusterService, () -> 0L);
        IndexMetaData indexMetaData = IndexMetaData.builder("my_index").settings(settings(Version.CURRENT))
            .numberOfShards(randomIntBetween(1, 5)).numberOfReplicas(randomIntBetween(0, 5)).build();

        IllegalStateException exception = expectThrows(IllegalStateException.class,
                () -> runner.runPolicy(policyName, indexMetaData, null, randomBoolean()));
        assertEquals("Step with key [" + stepKey + "] is not a recognised type: [" + step.getClass().getName() + "]",
                exception.getMessage());
=======
        runner.runPolicyAfterStateChange(policyName, indexMetaData);
>>>>>>> f10735aa
        Mockito.verifyZeroInteractions(clusterService);
    }

    public void testGetCurrentStepKey() {
        LifecycleExecutionState.Builder lifecycleState = LifecycleExecutionState.builder();
        StepKey stepKey = IndexLifecycleRunner.getCurrentStepKey(lifecycleState.build());
        assertNull(stepKey);

        String phase = randomAlphaOfLength(20);
        String action = randomAlphaOfLength(20);
        String step = randomAlphaOfLength(20);
        LifecycleExecutionState.Builder lifecycleState2 = LifecycleExecutionState.builder();
        lifecycleState2.setPhase(phase);
        lifecycleState2.setAction(action);
        lifecycleState2.setStep(step);
        stepKey = IndexLifecycleRunner.getCurrentStepKey(lifecycleState2.build());
        assertNotNull(stepKey);
        assertEquals(phase, stepKey.getPhase());
        assertEquals(action, stepKey.getAction());
        assertEquals(step, stepKey.getName());

        phase = randomAlphaOfLength(20);
        action = randomAlphaOfLength(20);
        step = null;
        LifecycleExecutionState.Builder lifecycleState3 = LifecycleExecutionState.builder();
        lifecycleState3.setPhase(phase);
        lifecycleState3.setAction(action);
        lifecycleState3.setStep(step);
        AssertionError error3 = expectThrows(AssertionError.class, () -> IndexLifecycleRunner.getCurrentStepKey(lifecycleState3.build()));
        assertEquals("Current phase is not empty: " + phase, error3.getMessage());

        phase = null;
        action = randomAlphaOfLength(20);
        step = null;
        LifecycleExecutionState.Builder lifecycleState4 = LifecycleExecutionState.builder();
        lifecycleState4.setPhase(phase);
        lifecycleState4.setAction(action);
        lifecycleState4.setStep(step);
        AssertionError error4 = expectThrows(AssertionError.class, () -> IndexLifecycleRunner.getCurrentStepKey(lifecycleState4.build()));
        assertEquals("Current action is not empty: " + action, error4.getMessage());

        phase = null;
        action = randomAlphaOfLength(20);
        step = randomAlphaOfLength(20);
        LifecycleExecutionState.Builder lifecycleState5 = LifecycleExecutionState.builder();
        lifecycleState5.setPhase(phase);
        lifecycleState5.setAction(action);
        lifecycleState5.setStep(step);
        AssertionError error5 = expectThrows(AssertionError.class, () -> IndexLifecycleRunner.getCurrentStepKey(lifecycleState5.build()));
        assertEquals(null, error5.getMessage());

        phase = null;
        action = null;
        step = randomAlphaOfLength(20);
        LifecycleExecutionState.Builder lifecycleState6 = LifecycleExecutionState.builder();
        lifecycleState6.setPhase(phase);
        lifecycleState6.setAction(action);
        lifecycleState6.setStep(step);
        AssertionError error6 = expectThrows(AssertionError.class, () -> IndexLifecycleRunner.getCurrentStepKey(lifecycleState6.build()));
        assertEquals(null, error6.getMessage());
    }

    public void testGetCurrentStep() {
        String policyName = "policy";
        StepKey firstStepKey = new StepKey("phase_1", "action_1", "step_1");
        StepKey secondStepKey = new StepKey("phase_1", "action_1", "step_2");
        Step firstStep = new MockStep(firstStepKey, secondStepKey);
        Map<String, Step> firstStepMap = new HashMap<>();
        firstStepMap.put(policyName, firstStep);
        Map<String, Map<StepKey, Step>> stepMap = new HashMap<>();
        Index index = new Index("test", "uuid");

        Step.StepKey MOCK_STEP_KEY = new Step.StepKey("mock", "mock", "mock");
        Client client = mock(Client.class);
        Mockito.when(client.settings()).thenReturn(Settings.EMPTY);
        LifecyclePolicy policy = LifecyclePolicyTests.randomTimeseriesLifecyclePolicyWithAllPhases(policyName);
        LifecyclePolicyMetadata policyMetadata = new LifecyclePolicyMetadata(policy, Collections.emptyMap(), 1, randomNonNegativeLong());
        String phaseName = randomFrom(policy.getPhases().keySet());
        Phase phase = policy.getPhases().get(phaseName);
        PhaseExecutionInfo pei = new PhaseExecutionInfo(policy.getName(), phase, 1, randomNonNegativeLong());
        String phaseJson = Strings.toString(pei);
        LifecycleAction action = randomFrom(phase.getActions().values());
        Step step = randomFrom(action.toSteps(client, phaseName, MOCK_STEP_KEY));
        Settings indexSettings = Settings.builder()
            .put("index.number_of_shards", 1)
            .put("index.number_of_replicas", 0)
            .put("index.version.created", Version.CURRENT)
            .put(LifecycleSettings.LIFECYCLE_NAME, policyName)
            .build();
        LifecycleExecutionState.Builder lifecycleState = LifecycleExecutionState.builder();
        lifecycleState.setPhaseDefinition(phaseJson);
        lifecycleState.setPhase(step.getKey().getPhase());
        lifecycleState.setAction(step.getKey().getAction());
        lifecycleState.setStep(step.getKey().getName());
        IndexMetaData indexMetaData = IndexMetaData.builder(index.getName())
            .settings(indexSettings)
            .putCustom(ILM_CUSTOM_METADATA_KEY, lifecycleState.build().asMap())
            .build();
        SortedMap<String, LifecyclePolicyMetadata> metas = new TreeMap<>();
        metas.put(policyName, policyMetadata);
        PolicyStepsRegistry registry = new PolicyStepsRegistry(metas, firstStepMap, stepMap, REGISTRY, client);

        // First step is retrieved because there are no settings for the index
        Step stepFromNoSettings = IndexLifecycleRunner.getCurrentStep(registry, policy.getName(), indexMetaData,
            LifecycleExecutionState.builder().build());
        assertEquals(firstStep, stepFromNoSettings);

        // The step that was written into the metadata is retrieved
        Step currentStep = IndexLifecycleRunner.getCurrentStep(registry, policy.getName(), indexMetaData, lifecycleState.build());
        assertEquals(step.getKey(), currentStep.getKey());
    }

    public void testMoveClusterStateToNextStep() {
        String indexName = "my_index";
        LifecyclePolicy policy = randomValueOtherThanMany(p -> p.getPhases().size() == 0,
            () -> LifecyclePolicyTests.randomTestLifecyclePolicy("policy"));
        Phase nextPhase = policy.getPhases().values().stream().findFirst().get();
        List<LifecyclePolicyMetadata> policyMetadatas = Collections.singletonList(
            new LifecyclePolicyMetadata(policy, Collections.emptyMap(), randomNonNegativeLong(), randomNonNegativeLong()));
        StepKey currentStep = new StepKey("current_phase", "current_action", "current_step");
        StepKey nextStep = new StepKey(nextPhase.getName(), "next_action", "next_step");
        long now = randomNonNegativeLong();

        // test going from null lifecycle settings to next step
        ClusterState clusterState = buildClusterState(indexName,
            Settings.builder()
                .put(LifecycleSettings.LIFECYCLE_NAME, policy.getName()), LifecycleExecutionState.builder().build(), policyMetadatas);
        Index index = clusterState.metaData().index(indexName).getIndex();
        ClusterState newClusterState = IndexLifecycleRunner.moveClusterStateToNextStep(index, clusterState, currentStep, nextStep,
                () -> now);
        assertClusterStateOnNextStep(clusterState, index, currentStep, nextStep, newClusterState, now);

        LifecycleExecutionState.Builder lifecycleState = LifecycleExecutionState.builder();
        lifecycleState.setPhase(currentStep.getPhase());
        lifecycleState.setAction(currentStep.getAction());
        lifecycleState.setStep(currentStep.getName());
        // test going from set currentStep settings to nextStep
        Builder indexSettingsBuilder = Settings.builder()
            .put(LifecycleSettings.LIFECYCLE_NAME, policy.getName());
        if (randomBoolean()) {
            lifecycleState.setStepInfo(randomAlphaOfLength(20));
        }

        clusterState = buildClusterState(indexName, indexSettingsBuilder, lifecycleState.build(), policyMetadatas);
        index = clusterState.metaData().index(indexName).getIndex();
        newClusterState = IndexLifecycleRunner.moveClusterStateToNextStep(index, clusterState, currentStep, nextStep, () -> now);
        assertClusterStateOnNextStep(clusterState, index, currentStep, nextStep, newClusterState, now);
    }

    public void testMoveClusterStateToNextStepSamePhase() {
        String indexName = "my_index";
        StepKey currentStep = new StepKey("current_phase", "current_action", "current_step");
        StepKey nextStep = new StepKey("current_phase", "next_action", "next_step");
        long now = randomNonNegativeLong();

        ClusterState clusterState = buildClusterState(indexName, Settings.builder(), LifecycleExecutionState.builder().build(),
            Collections.emptyList());
        Index index = clusterState.metaData().index(indexName).getIndex();
        ClusterState newClusterState = IndexLifecycleRunner.moveClusterStateToNextStep(index, clusterState, currentStep, nextStep,
                () -> now);
        assertClusterStateOnNextStep(clusterState, index, currentStep, nextStep, newClusterState, now);

        LifecycleExecutionState.Builder lifecycleState = LifecycleExecutionState.builder();
        lifecycleState.setPhase(currentStep.getPhase());
        lifecycleState.setAction(currentStep.getAction());
        lifecycleState.setStep(currentStep.getName());
        if (randomBoolean()) {
            lifecycleState.setStepInfo(randomAlphaOfLength(20));
        }

        clusterState = buildClusterState(indexName, Settings.builder(), lifecycleState.build(), Collections.emptyList());
        index = clusterState.metaData().index(indexName).getIndex();
        newClusterState = IndexLifecycleRunner.moveClusterStateToNextStep(index, clusterState, currentStep, nextStep, () -> now);
        assertClusterStateOnNextStep(clusterState, index, currentStep, nextStep, newClusterState, now);
    }

    public void testMoveClusterStateToNextStepSameAction() {
        String indexName = "my_index";
        StepKey currentStep = new StepKey("current_phase", "current_action", "current_step");
        StepKey nextStep = new StepKey("current_phase", "current_action", "next_step");
        long now = randomNonNegativeLong();

        ClusterState clusterState = buildClusterState(indexName, Settings.builder(), LifecycleExecutionState.builder().build(),
            Collections.emptyList());
        Index index = clusterState.metaData().index(indexName).getIndex();
        ClusterState newClusterState = IndexLifecycleRunner.moveClusterStateToNextStep(index, clusterState, currentStep, nextStep,
                () -> now);
        assertClusterStateOnNextStep(clusterState, index, currentStep, nextStep, newClusterState, now);

        LifecycleExecutionState.Builder lifecycleState = LifecycleExecutionState.builder();
        lifecycleState.setPhase(currentStep.getPhase());
        lifecycleState.setAction(currentStep.getAction());
        lifecycleState.setStep(currentStep.getName());
        if (randomBoolean()) {
            lifecycleState.setStepInfo(randomAlphaOfLength(20));
        }
        clusterState = buildClusterState(indexName, Settings.builder(), lifecycleState.build(), Collections.emptyList());
        index = clusterState.metaData().index(indexName).getIndex();
        newClusterState = IndexLifecycleRunner.moveClusterStateToNextStep(index, clusterState, currentStep, nextStep, () -> now);
        assertClusterStateOnNextStep(clusterState, index, currentStep, nextStep, newClusterState, now);
    }

    public void testSuccessfulValidatedMoveClusterStateToNextStep() {
        String indexName = "my_index";
        String policyName = "my_policy";
        LifecyclePolicy policy = randomValueOtherThanMany(p -> p.getPhases().size() == 0,
            () -> LifecyclePolicyTests.randomTestLifecyclePolicy(policyName));
        Phase nextPhase = policy.getPhases().values().stream().findFirst().get();
        List<LifecyclePolicyMetadata> policyMetadatas = Collections.singletonList(
            new LifecyclePolicyMetadata(policy, Collections.emptyMap(), randomNonNegativeLong(), randomNonNegativeLong()));
        StepKey currentStepKey = new StepKey("current_phase", "current_action", "current_step");
        StepKey nextStepKey = new StepKey(nextPhase.getName(), "next_action", "next_step");
        long now = randomNonNegativeLong();
        Step step = new MockStep(nextStepKey, nextStepKey);
        PolicyStepsRegistry stepRegistry = createOneStepPolicyStepRegistry(policyName, step, indexName);

        LifecycleExecutionState.Builder lifecycleState = LifecycleExecutionState.builder();
        lifecycleState.setPhase(currentStepKey.getPhase());
        lifecycleState.setAction(currentStepKey.getAction());
        lifecycleState.setStep(currentStepKey.getName());

        Builder indexSettingsBuilder = Settings.builder().put(LifecycleSettings.LIFECYCLE_NAME, policyName);
        ClusterState clusterState = buildClusterState(indexName, indexSettingsBuilder, lifecycleState.build(), policyMetadatas);
        Index index = clusterState.metaData().index(indexName).getIndex();
        ClusterState newClusterState = IndexLifecycleRunner.moveClusterStateToStep(indexName, clusterState, currentStepKey,
            nextStepKey, () -> now, stepRegistry);
        assertClusterStateOnNextStep(clusterState, index, currentStepKey, nextStepKey, newClusterState, now);
    }

    public void testValidatedMoveClusterStateToNextStepWithoutPolicy() {
        String indexName = "my_index";
        String policyName = "policy";
        StepKey currentStepKey = new StepKey("current_phase", "current_action", "current_step");
        StepKey nextStepKey = new StepKey("next_phase", "next_action", "next_step");
        long now = randomNonNegativeLong();
        Step step = new MockStep(nextStepKey, nextStepKey);
        PolicyStepsRegistry stepRegistry = createOneStepPolicyStepRegistry(policyName, step);

        Builder indexSettingsBuilder = Settings.builder().put(LifecycleSettings.LIFECYCLE_NAME, randomBoolean() ? "" : null);
        LifecycleExecutionState.Builder lifecycleState = LifecycleExecutionState.builder();
        lifecycleState.setPhase(currentStepKey.getPhase());
        lifecycleState.setAction(currentStepKey.getAction());
        lifecycleState.setStep(currentStepKey.getName());

        ClusterState clusterState = buildClusterState(indexName, indexSettingsBuilder, lifecycleState.build(), Collections.emptyList());
        IllegalArgumentException exception = expectThrows(IllegalArgumentException.class,
            () -> IndexLifecycleRunner.moveClusterStateToStep(indexName, clusterState, currentStepKey,
                nextStepKey, () -> now, stepRegistry));
        assertThat(exception.getMessage(), equalTo("index [my_index] is not associated with an Index Lifecycle Policy"));
    }

    public void testValidatedMoveClusterStateToNextStepInvalidCurrentStep() {
        String indexName = "my_index";
        String policyName = "my_policy";
        StepKey currentStepKey = new StepKey("current_phase", "current_action", "current_step");
        StepKey notCurrentStepKey = new StepKey("not_current_phase", "not_current_action", "not_current_step");
        StepKey nextStepKey = new StepKey("next_phase", "next_action", "next_step");
        long now = randomNonNegativeLong();
        Step step = new MockStep(nextStepKey, nextStepKey);
        PolicyStepsRegistry stepRegistry = createOneStepPolicyStepRegistry(policyName, step);

        Builder indexSettingsBuilder = Settings.builder().put(LifecycleSettings.LIFECYCLE_NAME, policyName);
        LifecycleExecutionState.Builder lifecycleState = LifecycleExecutionState.builder();
        lifecycleState.setPhase(currentStepKey.getPhase());
        lifecycleState.setAction(currentStepKey.getAction());
        lifecycleState.setStep(currentStepKey.getName());

        ClusterState clusterState = buildClusterState(indexName, indexSettingsBuilder, lifecycleState.build(), Collections.emptyList());
        IllegalArgumentException exception = expectThrows(IllegalArgumentException.class,
            () -> IndexLifecycleRunner.moveClusterStateToStep(indexName, clusterState, notCurrentStepKey,
                nextStepKey, () -> now, stepRegistry));
        assertThat(exception.getMessage(), equalTo("index [my_index] is not on current step " +
            "[{\"phase\":\"not_current_phase\",\"action\":\"not_current_action\",\"name\":\"not_current_step\"}]"));
    }

    public void testValidatedMoveClusterStateToNextStepInvalidNextStep() {
        String indexName = "my_index";
        String policyName = "my_policy";
        StepKey currentStepKey = new StepKey("current_phase", "current_action", "current_step");
        StepKey nextStepKey = new StepKey("next_phase", "next_action", "next_step");
        long now = randomNonNegativeLong();
        Step step = new MockStep(currentStepKey, nextStepKey);
        PolicyStepsRegistry stepRegistry = createOneStepPolicyStepRegistry(policyName, step);

        Builder indexSettingsBuilder = Settings.builder().put(LifecycleSettings.LIFECYCLE_NAME, policyName);
        LifecycleExecutionState.Builder lifecycleState = LifecycleExecutionState.builder();
        lifecycleState.setPhase(currentStepKey.getPhase());
        lifecycleState.setAction(currentStepKey.getAction());
        lifecycleState.setStep(currentStepKey.getName());

        ClusterState clusterState = buildClusterState(indexName, indexSettingsBuilder, lifecycleState.build(), Collections.emptyList());
        IllegalArgumentException exception = expectThrows(IllegalArgumentException.class,
            () -> IndexLifecycleRunner.moveClusterStateToStep(indexName, clusterState, currentStepKey,
                nextStepKey, () -> now, stepRegistry));
        assertThat(exception.getMessage(),
            equalTo("step [{\"phase\":\"next_phase\",\"action\":\"next_action\",\"name\":\"next_step\"}] " +
                "for index [my_index] with policy [my_policy] does not exist"));
    }

    public void testMoveClusterStateToErrorStep() throws IOException {
        String indexName = "my_index";
        StepKey currentStep = new StepKey("current_phase", "current_action", "current_step");
        long now = randomNonNegativeLong();
        Exception cause = new ElasticsearchException("THIS IS AN EXPECTED CAUSE");

        LifecycleExecutionState.Builder lifecycleState = LifecycleExecutionState.builder();
        lifecycleState.setPhase(currentStep.getPhase());
        lifecycleState.setAction(currentStep.getAction());
        lifecycleState.setStep(currentStep.getName());
        ClusterState clusterState = buildClusterState(indexName, Settings.builder(), lifecycleState.build(), Collections.emptyList());
        Index index = clusterState.metaData().index(indexName).getIndex();

        ClusterState newClusterState = IndexLifecycleRunner.moveClusterStateToErrorStep(index, clusterState, currentStep, cause, () -> now);
        assertClusterStateOnErrorStep(clusterState, index, currentStep, newClusterState, now,
            "{\"type\":\"exception\",\"reason\":\"THIS IS AN EXPECTED CAUSE\"}");

        cause = new IllegalArgumentException("non elasticsearch-exception");
        newClusterState = IndexLifecycleRunner.moveClusterStateToErrorStep(index, clusterState, currentStep, cause, () -> now);
        assertClusterStateOnErrorStep(clusterState, index, currentStep, newClusterState, now,
            "{\"type\":\"illegal_argument_exception\",\"reason\":\"non elasticsearch-exception\"}");
    }

    public void testMoveClusterStateToFailedStep() {
        String indexName = "my_index";
        String[] indices = new String[] { indexName };
        String policyName = "my_policy";
        long now = randomNonNegativeLong();
        StepKey failedStepKey = new StepKey("current_phase", "current_action", "current_step");
        StepKey errorStepKey = new StepKey(failedStepKey.getPhase(), failedStepKey.getAction(), ErrorStep.NAME);
        Step step = new MockStep(failedStepKey, null);
        PolicyStepsRegistry policyRegistry = createOneStepPolicyStepRegistry(policyName, step, indexName);
        Settings.Builder indexSettingsBuilder = Settings.builder()
                .put(LifecycleSettings.LIFECYCLE_NAME, policyName);
        LifecycleExecutionState.Builder lifecycleState = LifecycleExecutionState.builder();
        lifecycleState.setPhase(errorStepKey.getPhase());
        lifecycleState.setAction(errorStepKey.getAction());
        lifecycleState.setStep(errorStepKey.getName());
        lifecycleState.setFailedStep(failedStepKey.getName());
        ClusterState clusterState = buildClusterState(indexName, indexSettingsBuilder, lifecycleState.build(), Collections.emptyList());
        Index index = clusterState.metaData().index(indexName).getIndex();
        IndexLifecycleRunner runner = new IndexLifecycleRunner(policyRegistry, null, () -> now);
        ClusterState nextClusterState = runner.moveClusterStateToFailedStep(clusterState, indices);
        IndexLifecycleRunnerTests.assertClusterStateOnNextStep(clusterState, index, errorStepKey, failedStepKey,
            nextClusterState, now);
    }

    public void testMoveClusterStateToFailedStepIndexNotFound() {
        String existingIndexName = "my_index";
        String invalidIndexName = "does_not_exist";
        ClusterState clusterState = buildClusterState(existingIndexName, Settings.builder(), LifecycleExecutionState.builder().build(),
            Collections.emptyList());
        IndexLifecycleRunner runner = new IndexLifecycleRunner(null, null, () -> 0L);
        IllegalArgumentException exception = expectThrows(IllegalArgumentException.class,
            () -> runner.moveClusterStateToFailedStep(clusterState, new String[] { invalidIndexName }));
        assertThat(exception.getMessage(), equalTo("index [" + invalidIndexName + "] does not exist"));
    }

    public void testMoveClusterStateToFailedStepInvalidPolicySetting() {
        String indexName = "my_index";
        String[] indices = new String[] { indexName };
        String policyName = "my_policy";
        long now = randomNonNegativeLong();
        StepKey failedStepKey = new StepKey("current_phase", "current_action", "current_step");
        StepKey errorStepKey = new StepKey(failedStepKey.getPhase(), failedStepKey.getAction(), ErrorStep.NAME);
        Step step = new MockStep(failedStepKey, null);
        PolicyStepsRegistry policyRegistry = createOneStepPolicyStepRegistry(policyName, step);
        Settings.Builder indexSettingsBuilder = Settings.builder()
            .put(LifecycleSettings.LIFECYCLE_NAME, (String) null);
        LifecycleExecutionState.Builder lifecycleState = LifecycleExecutionState.builder();
        lifecycleState.setPhase(errorStepKey.getPhase());
        lifecycleState.setAction(errorStepKey.getAction());
        lifecycleState.setStep(errorStepKey.getName());
        lifecycleState.setFailedStep(failedStepKey.getName());
        ClusterState clusterState = buildClusterState(indexName, indexSettingsBuilder, lifecycleState.build(), Collections.emptyList());
        IndexLifecycleRunner runner = new IndexLifecycleRunner(policyRegistry, null, () -> now);
        IllegalArgumentException exception = expectThrows(IllegalArgumentException.class,
            () -> runner.moveClusterStateToFailedStep(clusterState, indices));
        assertThat(exception.getMessage(), equalTo("index [" + indexName + "] is not associated with an Index Lifecycle Policy"));
    }

    public void testMoveClusterStateToFailedNotOnError() {
        String indexName = "my_index";
        String[] indices = new String[] { indexName };
        String policyName = "my_policy";
        long now = randomNonNegativeLong();
        StepKey failedStepKey = new StepKey("current_phase", "current_action", "current_step");
        Step step = new MockStep(failedStepKey, null);
        PolicyStepsRegistry policyRegistry = createOneStepPolicyStepRegistry(policyName, step);
        Settings.Builder indexSettingsBuilder = Settings.builder()
            .put(LifecycleSettings.LIFECYCLE_NAME, (String) null);
        LifecycleExecutionState.Builder lifecycleState = LifecycleExecutionState.builder();
        lifecycleState.setPhase(failedStepKey.getPhase());
        lifecycleState.setAction(failedStepKey.getAction());
        lifecycleState.setStep(failedStepKey.getName());
        ClusterState clusterState = buildClusterState(indexName, indexSettingsBuilder, lifecycleState.build(), Collections.emptyList());
        IndexLifecycleRunner runner = new IndexLifecycleRunner(policyRegistry, null, () -> now);
        IllegalArgumentException exception = expectThrows(IllegalArgumentException.class,
            () -> runner.moveClusterStateToFailedStep(clusterState, indices));
        assertThat(exception.getMessage(), equalTo("cannot retry an action for an index [" + indices[0]
            + "] that has not encountered an error when running a Lifecycle Policy"));
    }

    public void testAddStepInfoToClusterState() throws IOException {
        String indexName = "my_index";
        StepKey currentStep = new StepKey("current_phase", "current_action", "current_step");
        RandomStepInfo stepInfo = new RandomStepInfo(() -> randomAlphaOfLength(10));

        LifecycleExecutionState.Builder lifecycleState = LifecycleExecutionState.builder();
        lifecycleState.setPhase(currentStep.getPhase());
        lifecycleState.setAction(currentStep.getAction());
        lifecycleState.setStep(currentStep.getName());
        ClusterState clusterState = buildClusterState(indexName, Settings.builder(), lifecycleState.build(), Collections.emptyList());
        Index index = clusterState.metaData().index(indexName).getIndex();
        ClusterState newClusterState = IndexLifecycleRunner.addStepInfoToClusterState(index, clusterState, stepInfo);
        assertClusterStateStepInfo(clusterState, index, currentStep, newClusterState, stepInfo);
        ClusterState runAgainClusterState = IndexLifecycleRunner.addStepInfoToClusterState(index, newClusterState, stepInfo);
        assertSame(newClusterState, runAgainClusterState);
    }

    @SuppressWarnings("unchecked")
    public void testSkipped() {
        String policy = randomAlphaOfLength(5);
        String index = randomAlphaOfLength(10);
        LifecycleExecutionState.Builder lifecycleState = LifecycleExecutionState.builder();
        lifecycleState.setPhase(randomAlphaOfLength(5));
        lifecycleState.setAction(randomAlphaOfLength(5));
        lifecycleState.setStep(randomAlphaOfLength(5));
        ClusterState clusterState = buildClusterState(index,
            Settings.builder().put(LifecycleSettings.LIFECYCLE_NAME, policy).put(LifecycleSettings.LIFECYCLE_SKIP, true),
            lifecycleState.build(),
            Collections.emptyList());
        Step step = mock(randomFrom(TerminalPolicyStep.class, ClusterStateActionStep.class,
            ClusterStateWaitStep.class, AsyncActionStep.class, AsyncWaitStep.class));
        PolicyStepsRegistry stepRegistry = createOneStepPolicyStepRegistry(policy, step);
        ClusterService clusterService = mock(ClusterService.class);
        IndexLifecycleRunner runner = new IndexLifecycleRunner(stepRegistry, clusterService, () -> 0L);
        runner.runPolicyAfterStateChange(policy, clusterState.metaData().index(index));
        Mockito.verifyZeroInteractions(clusterService);
    }

    private ClusterState buildClusterState(String indexName, Settings.Builder indexSettingsBuilder,
                                           LifecycleExecutionState lifecycleState,
                                           List<LifecyclePolicyMetadata> lifecyclePolicyMetadatas) {
        Settings indexSettings = indexSettingsBuilder.put(IndexMetaData.SETTING_NUMBER_OF_SHARDS, 1)
                .put(IndexMetaData.SETTING_NUMBER_OF_REPLICAS, 0).put(IndexMetaData.SETTING_VERSION_CREATED, Version.CURRENT).build();
        IndexMetaData indexMetadata = IndexMetaData.builder(indexName)
            .settings(indexSettings)
            .putCustom(ILM_CUSTOM_METADATA_KEY, lifecycleState.asMap())
            .build();

        Map<String, LifecyclePolicyMetadata> lifecyclePolicyMetadatasMap = lifecyclePolicyMetadatas.stream()
                .collect(Collectors.toMap(LifecyclePolicyMetadata::getName, Function.identity()));
        IndexLifecycleMetadata indexLifecycleMetadata = new IndexLifecycleMetadata(lifecyclePolicyMetadatasMap, OperationMode.RUNNING);

        MetaData metadata = MetaData.builder().put(indexMetadata, true).putCustom(IndexLifecycleMetadata.TYPE, indexLifecycleMetadata)
                .build();
        return ClusterState.builder(new ClusterName("my_cluster")).metaData(metadata).build();
    }

    public void testSetPolicyForIndex() {
        long now = randomNonNegativeLong();
        String indexName = randomAlphaOfLength(10);
        String oldPolicyName = "old_policy";
        String newPolicyName = "new_policy";
        String phaseName = randomAlphaOfLength(10);
        StepKey currentStep = new StepKey(phaseName, MockAction.NAME, randomAlphaOfLength(10));
        LifecyclePolicy newPolicy = createPolicy(newPolicyName,
                new StepKey(phaseName, MockAction.NAME, randomAlphaOfLength(9)), null);
        LifecyclePolicy oldPolicy = createPolicy(oldPolicyName, currentStep, null);
        Settings.Builder indexSettingsBuilder = Settings.builder().put(LifecycleSettings.LIFECYCLE_NAME, oldPolicyName)
                .put(LifecycleSettings.LIFECYCLE_SKIP, true);
        LifecycleExecutionState.Builder lifecycleState = LifecycleExecutionState.builder();
        lifecycleState.setPhase(currentStep.getPhase());
        lifecycleState.setAction(currentStep.getAction());
        lifecycleState.setStep(currentStep.getName());
        List<LifecyclePolicyMetadata> policyMetadatas = new ArrayList<>();
        policyMetadatas.add(new LifecyclePolicyMetadata(oldPolicy, Collections.emptyMap(),
            randomNonNegativeLong(), randomNonNegativeLong()));
        LifecyclePolicyMetadata newPolicyMetadata = new LifecyclePolicyMetadata(newPolicy, Collections.emptyMap(),
            randomNonNegativeLong(), randomNonNegativeLong());
        policyMetadatas.add(newPolicyMetadata);
        ClusterState clusterState = buildClusterState(indexName, indexSettingsBuilder, lifecycleState.build(), policyMetadatas);
        Index index = clusterState.metaData().index(indexName).getIndex();
        Index[] indices = new Index[] { index };
        List<String> failedIndexes = new ArrayList<>();

        ClusterState newClusterState = IndexLifecycleRunner.setPolicyForIndexes(newPolicyName, indices, clusterState, newPolicyMetadata,
                failedIndexes, () -> now);

        assertTrue(failedIndexes.isEmpty());
        assertClusterStateOnPolicy(clusterState, index, newPolicyName, currentStep, TerminalPolicyStep.KEY, newClusterState, now);
    }

    public void testSetPolicyForIndexNoCurrentPolicy() {
        long now = randomNonNegativeLong();
        String indexName = randomAlphaOfLength(10);
        String newPolicyName = "new_policy";
        LifecyclePolicy newPolicy = newTestLifecyclePolicy(newPolicyName, Collections.emptyMap());
        LifecyclePolicyMetadata newPolicyMetadata = new LifecyclePolicyMetadata(newPolicy, Collections.emptyMap(),
            randomNonNegativeLong(), randomNonNegativeLong());
        StepKey currentStep = new StepKey(null, null, null);
        Settings.Builder indexSettingsBuilder = Settings.builder();
        ClusterState clusterState = buildClusterState(indexName, indexSettingsBuilder, LifecycleExecutionState.builder().build(),
            Collections.singletonList(newPolicyMetadata));
        Index index = clusterState.metaData().index(indexName).getIndex();
        Index[] indices = new Index[] { index };
        List<String> failedIndexes = new ArrayList<>();

        ClusterState newClusterState = IndexLifecycleRunner.setPolicyForIndexes(newPolicyName, indices, clusterState, newPolicyMetadata,
                failedIndexes, () -> now);

        assertTrue(failedIndexes.isEmpty());
        assertClusterStateOnPolicy(clusterState, index, newPolicyName, currentStep, currentStep, newClusterState, now);
    }

    public void testSetPolicyForIndexIndexDoesntExist() {
        long now = randomNonNegativeLong();
        String indexName = randomAlphaOfLength(10);
        String oldPolicyName = "old_policy";
        String newPolicyName = "new_policy";
        LifecyclePolicy oldPolicy = newTestLifecyclePolicy(oldPolicyName, Collections.emptyMap());
        LifecyclePolicy newPolicy = newTestLifecyclePolicy(newPolicyName, Collections.emptyMap());
        LifecyclePolicyMetadata newPolicyMetadata = new LifecyclePolicyMetadata(newPolicy, Collections.emptyMap(),
            randomNonNegativeLong(), randomNonNegativeLong());
        StepKey currentStep = AbstractStepTestCase.randomStepKey();
        Settings.Builder indexSettingsBuilder = Settings.builder().put(LifecycleSettings.LIFECYCLE_NAME, oldPolicyName)
                .put(LifecycleSettings.LIFECYCLE_SKIP, true);
        LifecycleExecutionState.Builder lifecycleState = LifecycleExecutionState.builder();
        lifecycleState.setPhase(currentStep.getPhase());
        lifecycleState.setAction(currentStep.getAction());
        lifecycleState.setStep(currentStep.getName());
        List<LifecyclePolicyMetadata> policyMetadatas = new ArrayList<>();
        policyMetadatas.add(new LifecyclePolicyMetadata(oldPolicy, Collections.emptyMap(),
            randomNonNegativeLong(), randomNonNegativeLong()));
        ClusterState clusterState = buildClusterState(indexName, indexSettingsBuilder, lifecycleState.build(), policyMetadatas);
        Index index = new Index("doesnt_exist", "im_not_here");
        Index[] indices = new Index[] { index };
        List<String> failedIndexes = new ArrayList<>();

        ClusterState newClusterState = IndexLifecycleRunner.setPolicyForIndexes(newPolicyName, indices, clusterState, newPolicyMetadata,
                failedIndexes, () -> now);

        assertEquals(1, failedIndexes.size());
        assertEquals("doesnt_exist", failedIndexes.get(0));
        assertSame(clusterState, newClusterState);
    }

    private static LifecyclePolicy createPolicy(String policyName, StepKey safeStep, StepKey unsafeStep) {
        Map<String, Phase> phases = new HashMap<>();
        if (safeStep != null) {
            assert MockAction.NAME.equals(safeStep.getAction()) : "The safe action needs to be MockAction.NAME";
            assert unsafeStep == null
                    || safeStep.getPhase().equals(unsafeStep.getPhase()) == false : "safe and unsafe actions must be in different phases";
            Map<String, LifecycleAction> actions = new HashMap<>();
            List<Step> steps = Collections.singletonList(new MockStep(safeStep, null));
            MockAction safeAction = new MockAction(steps, true);
            actions.put(safeAction.getWriteableName(), safeAction);
            Phase phase = new Phase(safeStep.getPhase(), TimeValue.timeValueMillis(0), actions);
            phases.put(phase.getName(), phase);
        }
        if (unsafeStep != null) {
            assert MockAction.NAME.equals(unsafeStep.getAction()) : "The unsafe action needs to be MockAction.NAME";
            Map<String, LifecycleAction> actions = new HashMap<>();
            List<Step> steps = Collections.singletonList(new MockStep(unsafeStep, null));
            MockAction unsafeAction = new MockAction(steps, false);
            actions.put(unsafeAction.getWriteableName(), unsafeAction);
            Phase phase = new Phase(unsafeStep.getPhase(), TimeValue.timeValueMillis(0), actions);
            phases.put(phase.getName(), phase);
        }
        return newTestLifecyclePolicy(policyName, phases);
    }

    public void testRemovePolicyForIndex() {
        String indexName = randomAlphaOfLength(10);
        String oldPolicyName = "old_policy";
        StepKey currentStep = new StepKey(randomAlphaOfLength(10), MockAction.NAME, randomAlphaOfLength(10));
        LifecyclePolicy oldPolicy = createPolicy(oldPolicyName, currentStep, null);
        Settings.Builder indexSettingsBuilder = Settings.builder().put(LifecycleSettings.LIFECYCLE_NAME, oldPolicyName)
                .put(LifecycleSettings.LIFECYCLE_SKIP, true);
        LifecycleExecutionState.Builder lifecycleState = LifecycleExecutionState.builder();
        lifecycleState.setPhase(currentStep.getPhase());
        lifecycleState.setAction(currentStep.getAction());
        lifecycleState.setStep(currentStep.getName());
        List<LifecyclePolicyMetadata> policyMetadatas = new ArrayList<>();
        policyMetadatas.add(new LifecyclePolicyMetadata(oldPolicy, Collections.emptyMap(),
            randomNonNegativeLong(), randomNonNegativeLong()));
        ClusterState clusterState = buildClusterState(indexName, indexSettingsBuilder, lifecycleState.build(), policyMetadatas);
        Index index = clusterState.metaData().index(indexName).getIndex();
        Index[] indices = new Index[] { index };
        List<String> failedIndexes = new ArrayList<>();

        ClusterState newClusterState = IndexLifecycleRunner.removePolicyForIndexes(indices, clusterState, failedIndexes);

        assertTrue(failedIndexes.isEmpty());
        assertIndexNotManagedByILM(newClusterState, index);
    }

    public void testRemovePolicyForIndexNoCurrentPolicy() {
        String indexName = randomAlphaOfLength(10);
        Settings.Builder indexSettingsBuilder = Settings.builder();
        ClusterState clusterState = buildClusterState(indexName, indexSettingsBuilder, LifecycleExecutionState.builder().build(),
            Collections.emptyList());
        Index index = clusterState.metaData().index(indexName).getIndex();
        Index[] indices = new Index[] { index };
        List<String> failedIndexes = new ArrayList<>();

        ClusterState newClusterState = IndexLifecycleRunner.removePolicyForIndexes(indices, clusterState, failedIndexes);

        assertTrue(failedIndexes.isEmpty());
        assertIndexNotManagedByILM(newClusterState, index);
    }

    public void testRemovePolicyForIndexIndexDoesntExist() {
        String indexName = randomAlphaOfLength(10);
        String oldPolicyName = "old_policy";
        LifecyclePolicy oldPolicy = newTestLifecyclePolicy(oldPolicyName, Collections.emptyMap());
        StepKey currentStep = AbstractStepTestCase.randomStepKey();
        Settings.Builder indexSettingsBuilder = Settings.builder().put(LifecycleSettings.LIFECYCLE_NAME, oldPolicyName)
                .put(LifecycleSettings.LIFECYCLE_SKIP, true);
        LifecycleExecutionState.Builder lifecycleState = LifecycleExecutionState.builder();
        lifecycleState.setPhase(currentStep.getPhase());
        lifecycleState.setAction(currentStep.getAction());
        lifecycleState.setStep(currentStep.getName());
        List<LifecyclePolicyMetadata> policyMetadatas = new ArrayList<>();
        policyMetadatas.add(new LifecyclePolicyMetadata(oldPolicy, Collections.emptyMap(),
            randomNonNegativeLong(), randomNonNegativeLong()));
        ClusterState clusterState = buildClusterState(indexName, indexSettingsBuilder, lifecycleState.build(), policyMetadatas);
        Index index = new Index("doesnt_exist", "im_not_here");
        Index[] indices = new Index[] { index };
        List<String> failedIndexes = new ArrayList<>();

        ClusterState newClusterState = IndexLifecycleRunner.removePolicyForIndexes(indices, clusterState, failedIndexes);

        assertEquals(1, failedIndexes.size());
        assertEquals("doesnt_exist", failedIndexes.get(0));
        assertSame(clusterState, newClusterState);
    }

    public void testRemovePolicyForIndexIndexInUnsafe() {
        String indexName = randomAlphaOfLength(10);
        String oldPolicyName = "old_policy";
        StepKey currentStep = new StepKey(randomAlphaOfLength(10), MockAction.NAME, randomAlphaOfLength(10));
        LifecyclePolicy oldPolicy = createPolicy(oldPolicyName, null, currentStep);
        Settings.Builder indexSettingsBuilder = Settings.builder().put(LifecycleSettings.LIFECYCLE_NAME, oldPolicyName)
                .put(LifecycleSettings.LIFECYCLE_SKIP, true);
        LifecycleExecutionState.Builder lifecycleState = LifecycleExecutionState.builder();
        lifecycleState.setPhase(currentStep.getPhase());
        lifecycleState.setAction(currentStep.getAction());
        lifecycleState.setStep(currentStep.getName());
        List<LifecyclePolicyMetadata> policyMetadatas = new ArrayList<>();
        policyMetadatas.add(new LifecyclePolicyMetadata(oldPolicy, Collections.emptyMap(),
            randomNonNegativeLong(), randomNonNegativeLong()));
        ClusterState clusterState = buildClusterState(indexName, indexSettingsBuilder, lifecycleState.build(), policyMetadatas);
        Index index = clusterState.metaData().index(indexName).getIndex();
        Index[] indices = new Index[] { index };
        List<String> failedIndexes = new ArrayList<>();

        ClusterState newClusterState = IndexLifecycleRunner.removePolicyForIndexes(indices, clusterState, failedIndexes);

        assertTrue(failedIndexes.isEmpty());
        assertIndexNotManagedByILM(newClusterState, index);
    }

    public void testIsReadyToTransition() {
        String policyName = "async_action_policy";
        StepKey stepKey = new StepKey("phase", MockAction.NAME, MockAction.NAME);
        MockAsyncActionStep step = new MockAsyncActionStep(stepKey, null);
        step.setWillComplete(true);
        SortedMap<String, LifecyclePolicyMetadata> lifecyclePolicyMap = new TreeMap<>(Collections.singletonMap(policyName,
            new LifecyclePolicyMetadata(createPolicy(policyName, null, step.getKey()), new HashMap<>(),
                randomNonNegativeLong(), randomNonNegativeLong())));
        Index index = new Index("my_index",  "uuid");
        Map<String, Step> firstStepMap = Collections.singletonMap(policyName, step);
        Map<StepKey, Step> policySteps = Collections.singletonMap(step.getKey(), step);
        Map<String, Map<StepKey, Step>> stepMap = Collections.singletonMap(policyName, policySteps);
        Map<Index, List<Step>> indexSteps = Collections.singletonMap(index, Collections.singletonList(step));
        PolicyStepsRegistry policyStepsRegistry = new PolicyStepsRegistry(lifecyclePolicyMap, firstStepMap,
            stepMap, NamedXContentRegistry.EMPTY, null);
        ClusterService clusterService = mock(ClusterService.class);
        final AtomicLong now = new AtomicLong(5);
        IndexLifecycleRunner runner = new IndexLifecycleRunner(policyStepsRegistry, clusterService, now::get);
        IndexMetaData indexMetaData = IndexMetaData.builder("my_index").settings(settings(Version.CURRENT))
            .numberOfShards(randomIntBetween(1, 5))
            .numberOfReplicas(randomIntBetween(0, 5))
            .build();
        // With no time, always transition
        assertTrue("index should be able to transition with no creation date",
            runner.isReadyToTransitionToThisPhase(policyName, indexMetaData, "phase"));

        LifecycleExecutionState.Builder lifecycleState = LifecycleExecutionState.builder();
        lifecycleState.setIndexCreationDate(10L);
        indexMetaData = IndexMetaData.builder(indexMetaData)
            .settings(Settings.builder()
                .put(indexMetaData.getSettings())
                .build())
            .putCustom(ILM_CUSTOM_METADATA_KEY, lifecycleState.build().asMap())
            .build();
        // Index is not old enough to transition
        assertFalse("index is not able to transition if it isn't old enough",
            runner.isReadyToTransitionToThisPhase(policyName, indexMetaData, "phase"));

        // Set to the fuuuuuttuuuuuuurre
        now.set(Long.MAX_VALUE);
        assertTrue("index should be able to transition past phase's age",
            runner.isReadyToTransitionToThisPhase(policyName, indexMetaData, "phase"));
    }


    public static void assertIndexNotManagedByILM(ClusterState clusterState, Index index) {
        MetaData metadata = clusterState.metaData();
        assertNotNull(metadata);
        IndexMetaData indexMetadata = metadata.getIndexSafe(index);
        assertNotNull(indexMetadata);
        Settings indexSettings = indexMetadata.getSettings();
        assertNotNull(indexSettings);
        assertFalse(LifecycleSettings.LIFECYCLE_NAME_SETTING.exists(indexSettings));
        assertFalse(LifecycleSettings.LIFECYCLE_SKIP_SETTING.exists(indexSettings));
        assertFalse(RolloverAction.LIFECYCLE_ROLLOVER_ALIAS_SETTING.exists(indexSettings));
    }

    public static void assertClusterStateOnPolicy(ClusterState oldClusterState, Index index, String expectedPolicy, StepKey previousStep,
            StepKey expectedStep, ClusterState newClusterState, long now) {
        assertNotSame(oldClusterState, newClusterState);
        MetaData newMetadata = newClusterState.metaData();
        assertNotSame(oldClusterState.metaData(), newMetadata);
        IndexMetaData newIndexMetadata = newMetadata.getIndexSafe(index);
        assertNotSame(oldClusterState.metaData().index(index), newIndexMetadata);
        LifecycleExecutionState newLifecycleState = LifecycleExecutionState
            .fromIndexMetadata(newClusterState.metaData().index(index));
        LifecycleExecutionState oldLifecycleState = LifecycleExecutionState
            .fromIndexMetadata(oldClusterState.metaData().index(index));
        assertNotSame(oldLifecycleState, newLifecycleState);
        assertEquals(expectedStep.getPhase(), newLifecycleState.getPhase());
        assertEquals(expectedStep.getAction(), newLifecycleState.getAction());
        assertEquals(expectedStep.getName(), newLifecycleState.getStep());
        if (Objects.equals(previousStep.getPhase(), expectedStep.getPhase())) {
            assertEquals(oldLifecycleState.getPhase(), newLifecycleState.getPhase());
        } else {
            assertEquals(now, newLifecycleState.getPhaseTime().longValue());
        }
        if (Objects.equals(previousStep.getAction(), expectedStep.getAction())) {
            assertEquals(oldLifecycleState.getActionTime(), newLifecycleState.getActionTime());
        } else {
            assertEquals(now, newLifecycleState.getActionTime().longValue());
        }
        if (Objects.equals(previousStep.getName(), expectedStep.getName())) {
            assertEquals(oldLifecycleState.getStepTime(), newLifecycleState.getStepTime());
        } else {
            assertEquals(now, newLifecycleState.getStepTime().longValue());
        }
        assertEquals(null, newLifecycleState.getFailedStep());
        assertEquals(null, newLifecycleState.getStepInfo());
    }

    public static void assertClusterStateOnNextStep(ClusterState oldClusterState, Index index, StepKey currentStep, StepKey nextStep,
            ClusterState newClusterState, long now) {
        assertNotSame(oldClusterState, newClusterState);
        MetaData newMetadata = newClusterState.metaData();
        assertNotSame(oldClusterState.metaData(), newMetadata);
        IndexMetaData newIndexMetadata = newMetadata.getIndexSafe(index);
        assertNotSame(oldClusterState.metaData().index(index), newIndexMetadata);
        LifecycleExecutionState newLifecycleState = LifecycleExecutionState
            .fromIndexMetadata(newClusterState.metaData().index(index));
        LifecycleExecutionState oldLifecycleState = LifecycleExecutionState
            .fromIndexMetadata(oldClusterState.metaData().index(index));
        assertNotSame(oldLifecycleState, newLifecycleState);
        assertEquals(nextStep.getPhase(), newLifecycleState.getPhase());
        assertEquals(nextStep.getAction(), newLifecycleState.getAction());
        assertEquals(nextStep.getName(), newLifecycleState.getStep());
        if (currentStep.getPhase().equals(nextStep.getPhase())) {
            assertEquals(oldLifecycleState.getPhaseTime(), newLifecycleState.getPhaseTime());
        } else {
            assertEquals(now, newLifecycleState.getPhaseTime().longValue());
        }
        if (currentStep.getAction().equals(nextStep.getAction())) {
            assertEquals(oldLifecycleState.getActionTime(), newLifecycleState.getActionTime());
        } else {
            assertEquals(now, newLifecycleState.getActionTime().longValue());
        }
        assertEquals(now, newLifecycleState.getStepTime().longValue());
        assertEquals(null, newLifecycleState.getFailedStep());
        assertEquals(null, newLifecycleState.getStepInfo());
    }

    private void assertClusterStateOnErrorStep(ClusterState oldClusterState, Index index, StepKey currentStep,
                                               ClusterState newClusterState, long now, String expectedCauseValue) throws IOException {
        assertNotSame(oldClusterState, newClusterState);
        MetaData newMetadata = newClusterState.metaData();
        assertNotSame(oldClusterState.metaData(), newMetadata);
        IndexMetaData newIndexMetadata = newMetadata.getIndexSafe(index);
        assertNotSame(oldClusterState.metaData().index(index), newIndexMetadata);
        LifecycleExecutionState newLifecycleState = LifecycleExecutionState
            .fromIndexMetadata(newClusterState.metaData().index(index));
        LifecycleExecutionState oldLifecycleState = LifecycleExecutionState
            .fromIndexMetadata(oldClusterState.metaData().index(index));
        assertNotSame(oldLifecycleState, newLifecycleState);
        assertEquals(currentStep.getPhase(), newLifecycleState.getPhase());
        assertEquals(currentStep.getAction(), newLifecycleState.getAction());
        assertEquals(ErrorStep.NAME, newLifecycleState.getStep());
        assertEquals(currentStep.getName(), newLifecycleState.getFailedStep());
        assertEquals(expectedCauseValue, newLifecycleState.getStepInfo());
        assertEquals(oldLifecycleState.getPhaseTime(), newLifecycleState.getPhaseTime());
        assertEquals(oldLifecycleState.getActionTime(), newLifecycleState.getActionTime());
        assertEquals(now, newLifecycleState.getStepTime().longValue());
    }

    private void assertClusterStateStepInfo(ClusterState oldClusterState, Index index, StepKey currentStep, ClusterState newClusterState,
            ToXContentObject stepInfo) throws IOException {
        XContentBuilder stepInfoXContentBuilder = JsonXContent.contentBuilder();
        stepInfo.toXContent(stepInfoXContentBuilder, ToXContent.EMPTY_PARAMS);
        String expectedstepInfoValue = BytesReference.bytes(stepInfoXContentBuilder).utf8ToString();
        assertNotSame(oldClusterState, newClusterState);
        MetaData newMetadata = newClusterState.metaData();
        assertNotSame(oldClusterState.metaData(), newMetadata);
        IndexMetaData newIndexMetadata = newMetadata.getIndexSafe(index);
        assertNotSame(oldClusterState.metaData().index(index), newIndexMetadata);
        LifecycleExecutionState newLifecycleState = LifecycleExecutionState
            .fromIndexMetadata(newClusterState.metaData().index(index));
        LifecycleExecutionState oldLifecycleState = LifecycleExecutionState
            .fromIndexMetadata(oldClusterState.metaData().index(index));
        assertNotSame(oldLifecycleState, newLifecycleState);
        assertEquals(currentStep.getPhase(), newLifecycleState.getPhase());
        assertEquals(currentStep.getAction(), newLifecycleState.getAction());
        assertEquals(currentStep.getName(), newLifecycleState.getStep());
        assertEquals(expectedstepInfoValue, newLifecycleState.getStepInfo());
        assertEquals(oldLifecycleState.getPhaseTime(), newLifecycleState.getPhaseTime());
        assertEquals(oldLifecycleState.getActionTime(), newLifecycleState.getActionTime());
        assertEquals(newLifecycleState.getStepTime(), newLifecycleState.getStepTime());
    }

    private static class MockAsyncActionStep extends AsyncActionStep {

        private Exception exception;
        private boolean willComplete;
        private boolean indexSurvives = true;
        private long executeCount = 0;
        private CountDownLatch latch;

        MockAsyncActionStep(StepKey key, StepKey nextStepKey) {
            super(key, nextStepKey, null);
        }

        void setException(Exception exception) {
            this.exception = exception;
        }

        void setIndexSurvives(boolean indexSurvives) {
            this.indexSurvives = indexSurvives;
        }

        @Override
        public boolean indexSurvives() {
            return indexSurvives;
        }

        void setWillComplete(boolean willComplete) {
            this.willComplete = willComplete;
        }

        long getExecuteCount() {
            return executeCount;
        }

        public void setLatch(CountDownLatch latch) {
            this.latch = latch;
        }

        @Override
        public void performAction(IndexMetaData indexMetaData, ClusterState currentState, Listener listener) {
            executeCount++;
            if (latch != null) {
                latch.countDown();
            }
            if (exception == null) {
                listener.onResponse(willComplete);
            } else {
                listener.onFailure(exception);
            }
        }

    }

    private static class MockAsyncWaitStep extends AsyncWaitStep {

        private Exception exception;
        private boolean willComplete;
        private long executeCount = 0;
        private ToXContentObject expectedInfo = null;
        private CountDownLatch latch;

        MockAsyncWaitStep(StepKey key, StepKey nextStepKey) {
            super(key, nextStepKey, null);
        }

        void setException(Exception exception) {
            this.exception = exception;
        }

        void setWillComplete(boolean willComplete) {
            this.willComplete = willComplete;
        }

        void expectedInfo(ToXContentObject expectedInfo) {
            this.expectedInfo = expectedInfo;
        }

        long getExecuteCount() {
            return executeCount;
        }

        public void setLatch(CountDownLatch latch) {
            this.latch = latch;
        }

        @Override
        public void evaluateCondition(IndexMetaData indexMetaData, Listener listener) {
            executeCount++;
            if (latch != null) {
                latch.countDown();
            }
            if (exception == null) {
                listener.onResponse(willComplete, expectedInfo);
            } else {
                listener.onFailure(exception);
            }
        }

    }

    static class MockClusterStateActionStep extends ClusterStateActionStep {

        private RuntimeException exception;
        private long executeCount = 0;
        private CountDownLatch latch;

        MockClusterStateActionStep(StepKey key, StepKey nextStepKey) {
            super(key, nextStepKey);
        }

        public void setException(RuntimeException exception) {
            this.exception = exception;
        }

        public void setLatch(CountDownLatch latch) {
            this.latch = latch;
        }

        public long getExecuteCount() {
            return executeCount;
        }

        @Override
        public ClusterState performAction(Index index, ClusterState clusterState) {
            executeCount++;
            if (latch != null) {
                latch.countDown();
            }
            if (exception != null) {
                throw exception;
            }
            return clusterState;
        }
    }

    static class MockClusterStateWaitStep extends ClusterStateWaitStep {

        private RuntimeException exception;
        private boolean willComplete;
        private long executeCount = 0;
        private ToXContentObject expectedInfo = null;

        MockClusterStateWaitStep(StepKey key, StepKey nextStepKey) {
            super(key, nextStepKey);
        }

        public void setException(RuntimeException exception) {
            this.exception = exception;
        }

        public void setWillComplete(boolean willComplete) {
            this.willComplete = willComplete;
        }

        void expectedInfo(ToXContentObject expectedInfo) {
            this.expectedInfo = expectedInfo;
        }

        public long getExecuteCount() {
            return executeCount;
        }

        @Override
        public Result isConditionMet(Index index, ClusterState clusterState) {
            executeCount++;
            if (exception != null) {
                throw exception;
            }
            return new Result(willComplete, expectedInfo);
        }

    }

    private static class MoveToNextStepUpdateTaskMatcher extends ArgumentMatcher<MoveToNextStepUpdateTask> {

        private Index index;
        private String policy;
        private StepKey currentStepKey;
        private StepKey nextStepKey;

        MoveToNextStepUpdateTaskMatcher(Index index, String policy, StepKey currentStepKey, StepKey nextStepKey) {
            this.index = index;
            this.policy = policy;
            this.currentStepKey = currentStepKey;
            this.nextStepKey = nextStepKey;
        }

        @Override
        public boolean matches(Object argument) {
            if (argument == null || argument instanceof MoveToNextStepUpdateTask == false) {
                return false;
            }
            MoveToNextStepUpdateTask task = (MoveToNextStepUpdateTask) argument;
            return Objects.equals(index, task.getIndex()) &&
                    Objects.equals(policy, task.getPolicy()) &&
                    Objects.equals(currentStepKey, task.getCurrentStepKey()) &&
                    Objects.equals(nextStepKey, task.getNextStepKey());
        }

    }

    private static class MoveToErrorStepUpdateTaskMatcher extends ArgumentMatcher<MoveToErrorStepUpdateTask> {

        private Index index;
        private String policy;
        private StepKey currentStepKey;
        private Exception cause;

        MoveToErrorStepUpdateTaskMatcher(Index index, String policy, StepKey currentStepKey, Exception cause) {
            this.index = index;
            this.policy = policy;
            this.currentStepKey = currentStepKey;
            this.cause = cause;
        }

        @Override
        public boolean matches(Object argument) {
            if (argument == null || argument instanceof MoveToErrorStepUpdateTask == false) {
                return false;
            }
            MoveToErrorStepUpdateTask task = (MoveToErrorStepUpdateTask) argument;
            return Objects.equals(index, task.getIndex()) &&
                    Objects.equals(policy, task.getPolicy())&&
                    Objects.equals(currentStepKey, task.getCurrentStepKey()) &&
                    Objects.equals(cause.getClass(), task.getCause().getClass()) &&
                    Objects.equals(cause.getMessage(), task.getCause().getMessage());
        }

    }

    private static class SetStepInfoUpdateTaskMatcher extends ArgumentMatcher<SetStepInfoUpdateTask> {

        private Index index;
        private String policy;
        private StepKey currentStepKey;
        private ToXContentObject stepInfo;

        SetStepInfoUpdateTaskMatcher(Index index, String policy, StepKey currentStepKey, ToXContentObject stepInfo) {
            this.index = index;
            this.policy = policy;
            this.currentStepKey = currentStepKey;
            this.stepInfo = stepInfo;
        }

        @Override
        public boolean matches(Object argument) {
            if (argument == null || argument instanceof SetStepInfoUpdateTask == false) {
                return false;
            }
            SetStepInfoUpdateTask task = (SetStepInfoUpdateTask) argument;
            return Objects.equals(index, task.getIndex()) &&
                    Objects.equals(policy, task.getPolicy())&&
                    Objects.equals(currentStepKey, task.getCurrentStepKey()) &&
                    Objects.equals(stepInfo, task.getStepInfo());
        }

    }

    private static class ExecuteStepsUpdateTaskMatcher extends ArgumentMatcher<ExecuteStepsUpdateTask> {

        private Index index;
        private String policy;
        private Step startStep;

        ExecuteStepsUpdateTaskMatcher(Index index, String policy, Step startStep) {
            this.index = index;
            this.policy = policy;
            this.startStep = startStep;
        }

        @Override
        public boolean matches(Object argument) {
            if (argument == null || argument instanceof ExecuteStepsUpdateTask == false) {
                return false;
            }
            ExecuteStepsUpdateTask task = (ExecuteStepsUpdateTask) argument;
            return Objects.equals(index, task.getIndex()) &&
                    Objects.equals(policy, task.getPolicy()) &&
                    Objects.equals(startStep, task.getStartStep());
        }

    }
}<|MERGE_RESOLUTION|>--- conflicted
+++ resolved
@@ -519,32 +519,11 @@
         IndexMetaData indexMetaData = IndexMetaData.builder("my_index").settings(settings(Version.CURRENT))
             .numberOfShards(randomIntBetween(1, 5)).numberOfReplicas(randomIntBetween(0, 5)).build();
         // verify that no exception is thrown
-<<<<<<< HEAD
-        runner.runPolicy(policyName, indexMetaData, null, randomBoolean());
+        runner.runPolicyAfterStateChange(policyName, indexMetaData);
         Mockito.verify(clusterService, Mockito.times(1)).submitStateUpdateTask(Mockito.matches("ILM"),
             Mockito.argThat(new SetStepInfoUpdateTaskMatcher(indexMetaData.getIndex(), policyName, null,
                 new StepInfoExceptionWrapper(new IllegalArgumentException("policy [" + policyName + "] does not exist")))));
         Mockito.verifyNoMoreInteractions(clusterService);
-    }
-
-    public void testRunPolicyUnknownStepType() {
-        String policyName = "cluster_state_action_policy";
-        StepKey stepKey = new StepKey("phase", "action", "cluster_state_action_step");
-        MockStep step = new MockStep(stepKey, null);
-        PolicyStepsRegistry stepRegistry = createOneStepPolicyStepRegistry(policyName, step);
-        ClusterService clusterService = mock(ClusterService.class);
-        IndexLifecycleRunner runner = new IndexLifecycleRunner(stepRegistry, clusterService, () -> 0L);
-        IndexMetaData indexMetaData = IndexMetaData.builder("my_index").settings(settings(Version.CURRENT))
-            .numberOfShards(randomIntBetween(1, 5)).numberOfReplicas(randomIntBetween(0, 5)).build();
-
-        IllegalStateException exception = expectThrows(IllegalStateException.class,
-                () -> runner.runPolicy(policyName, indexMetaData, null, randomBoolean()));
-        assertEquals("Step with key [" + stepKey + "] is not a recognised type: [" + step.getClass().getName() + "]",
-                exception.getMessage());
-=======
-        runner.runPolicyAfterStateChange(policyName, indexMetaData);
->>>>>>> f10735aa
-        Mockito.verifyZeroInteractions(clusterService);
     }
 
     public void testGetCurrentStepKey() {
