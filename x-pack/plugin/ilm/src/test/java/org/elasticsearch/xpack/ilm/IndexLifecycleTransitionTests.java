--- conflicted
+++ resolved
@@ -684,7 +684,6 @@
         }
     }
 
-<<<<<<< HEAD
     public void testValidateTransitionToInjectedMissingStep() {
         // we'll test the case when the warm phase was deleted and the next step is an injected one
 
@@ -745,8 +744,6 @@
         }
     }
 
-=======
->>>>>>> b56c2df2
     public void testMoveClusterStateToFailedStep() {
         String indexName = "my_index";
         String policyName = "my_policy";
