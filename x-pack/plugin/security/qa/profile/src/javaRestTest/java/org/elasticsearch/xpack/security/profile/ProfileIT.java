--- conflicted
+++ resolved
@@ -36,11 +36,8 @@
 import static org.hamcrest.Matchers.greaterThan;
 import static org.hamcrest.Matchers.hasKey;
 import static org.hamcrest.Matchers.hasSize;
-<<<<<<< HEAD
 import static org.hamcrest.Matchers.is;
 import static org.hamcrest.Matchers.lessThan;
-=======
->>>>>>> 80c6d9fa
 import static org.hamcrest.Matchers.not;
 import static org.hamcrest.Matchers.nullValue;
 
@@ -361,7 +358,6 @@
         assertThat(otherDomainRealms, containsInAnyOrder("saml1", "ad1"));
     }
 
-<<<<<<< HEAD
     public void testActivateGracePeriodIsPerNode() throws IOException {
         final Request activateProfileRequest = new Request("POST", "_security/profile/_activate");
         activateProfileRequest.setJsonEntity("""
@@ -410,7 +406,8 @@
         } finally {
             client.setNodes(originalNodes);
         }
-=======
+    }
+
     public void testGetUsersWithProfileUid() throws IOException {
         final String username = randomAlphaOfLengthBetween(3, 8);
         final Request putUserRequest = new Request("PUT", "_security/user/" + username);
@@ -430,7 +427,6 @@
                 assertThat(castToMap(v), not(hasKey("profile_uid")));
             }
         });
->>>>>>> 80c6d9fa
     }
 
     private Map<String, Object> doActivateProfile() throws IOException {
