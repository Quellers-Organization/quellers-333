/*
 * Copyright Elasticsearch B.V. and/or licensed to Elasticsearch B.V. under one
 * or more contributor license agreements. Licensed under the Elastic License
 * 2.0; you may not use this file except in compliance with the Elastic License
 * 2.0.
 */

package org.elasticsearch.xpack.security.operator;

import java.util.Set;

public class Constants {

    public static final Set<String> NON_OPERATOR_ACTIONS = Set.of(
        // "cluster:admin/autoscaling/delete_autoscaling_policy",
        "cluster:admin/autoscaling/get_autoscaling_capacity",
        "cluster:admin/autoscaling/get_autoscaling_policy",
        // "cluster:admin/autoscaling/put_autoscaling_policy",
        "cluster:admin/component_template/delete",
        "cluster:admin/component_template/get",
        "cluster:admin/component_template/put",
        "cluster:admin/data_frame/delete",
        "cluster:admin/data_frame/preview",
        "cluster:admin/data_frame/put",
        "cluster:admin/data_frame/start",
        "cluster:admin/data_frame/stop",
        "cluster:admin/data_frame/update",
        "cluster:admin/ilm/_move/post",
        "cluster:admin/ilm/delete",
        "cluster:admin/ilm/get",
        "cluster:admin/ilm/operation_mode/get",
        "cluster:admin/ilm/put",
        "cluster:admin/ilm/start",
        "cluster:admin/ilm/stop",
        "cluster:admin/indices/dangling/delete",
        "cluster:admin/indices/dangling/find",
        "cluster:admin/indices/dangling/import",
        "cluster:admin/indices/dangling/list",
        "cluster:admin/ingest/pipeline/delete",
        "cluster:admin/ingest/pipeline/get",
        "cluster:admin/ingest/pipeline/put",
        "cluster:admin/ingest/pipeline/simulate",
        "cluster:admin/ingest/processor/grok/get",
        "cluster:admin/logstash/pipeline/delete",
        "cluster:admin/logstash/pipeline/get",
        "cluster:admin/logstash/pipeline/put",
        "cluster:admin/nodes/reload_secure_settings",
        "cluster:admin/persistent/completion",
        "cluster:admin/persistent/remove",
        "cluster:admin/persistent/start",
        "cluster:admin/persistent/update_status",
        "cluster:admin/reindex/rethrottle",
        "cluster:admin/repository/_cleanup",
        "cluster:admin/repository/delete",
        "cluster:admin/repository/get",
        "cluster:admin/repository/put",
        "cluster:admin/repository/verify",
        "cluster:admin/reroute",
        "cluster:admin/script/delete",
        "cluster:admin/script/get",
        "cluster:admin/script/put",
        "cluster:admin/script_context/get",
        "cluster:admin/script_language/get",
        "cluster:admin/scripts/painless/context",
        "cluster:admin/scripts/painless/execute",
        "cluster:admin/settings/update",
        "cluster:admin/slm/delete",
        "cluster:admin/slm/execute",
        "cluster:admin/slm/execute-retention",
        "cluster:admin/slm/get",
        "cluster:admin/slm/put",
        "cluster:admin/slm/start",
        "cluster:admin/slm/stats",
        "cluster:admin/slm/status",
        "cluster:admin/slm/stop",
        "cluster:admin/snapshot/clone",
        "cluster:admin/snapshot/create",
        "cluster:admin/snapshot/delete",
        "cluster:admin/snapshot/get",
        "cluster:admin/snapshot/mount",
        "cluster:admin/snapshot/restore",
        "cluster:admin/snapshot/status",
        "cluster:admin/snapshot/status[nodes]",
<<<<<<< HEAD
        "cluster:admin/snapshot/features/get",
        "cluster:admin/snapshot/features/reset",
=======
        "cluster:admin/features/get",
>>>>>>> e21cab64
        "cluster:admin/tasks/cancel",
        "cluster:admin/transform/delete",
        "cluster:admin/transform/preview",
        "cluster:admin/transform/put",
        "cluster:admin/transform/start",
        "cluster:admin/transform/stop",
        "cluster:admin/transform/update",
        // "cluster:admin/voting_config/add_exclusions",
        // "cluster:admin/voting_config/clear_exclusions",
        "cluster:admin/xpack/ccr/auto_follow_pattern/activate",
        "cluster:admin/xpack/ccr/auto_follow_pattern/delete",
        "cluster:admin/xpack/ccr/auto_follow_pattern/get",
        "cluster:admin/xpack/ccr/auto_follow_pattern/put",
        "cluster:admin/xpack/ccr/pause_follow",
        "cluster:admin/xpack/ccr/resume_follow",
        "cluster:admin/xpack/deprecation/info",
        "cluster:admin/xpack/deprecation/nodes/info",
        "cluster:admin/xpack/enrich/delete",
        "cluster:admin/xpack/enrich/execute",
        "cluster:admin/xpack/enrich/get",
        "cluster:admin/xpack/enrich/put",
        "cluster:admin/xpack/enrich/reindex",
        "cluster:admin/xpack/license/basic_status",
        // "cluster:admin/xpack/license/delete",
        "cluster:admin/xpack/license/feature_usage",
        // "cluster:admin/xpack/license/put",
        "cluster:admin/xpack/license/start_basic",
        "cluster:admin/xpack/license/start_trial",
        "cluster:admin/xpack/license/trial_status",
        "cluster:admin/xpack/ml/calendars/delete",
        "cluster:admin/xpack/ml/calendars/events/delete",
        "cluster:admin/xpack/ml/calendars/events/post",
        "cluster:admin/xpack/ml/calendars/jobs/update",
        "cluster:admin/xpack/ml/calendars/put",
        "cluster:admin/xpack/ml/data_frame/analytics/delete",
        "cluster:admin/xpack/ml/data_frame/analytics/explain",
        "cluster:admin/xpack/ml/data_frame/analytics/put",
        "cluster:admin/xpack/ml/data_frame/analytics/preview",
        "cluster:admin/xpack/ml/data_frame/analytics/start",
        "cluster:admin/xpack/ml/data_frame/analytics/stop",
        "cluster:admin/xpack/ml/data_frame/analytics/update",
        "cluster:admin/xpack/ml/datafeed/start",
        "cluster:admin/xpack/ml/datafeed/stop",
        "cluster:admin/xpack/ml/datafeeds/delete",
        "cluster:admin/xpack/ml/datafeeds/preview",
        "cluster:admin/xpack/ml/datafeeds/put",
        "cluster:admin/xpack/ml/datafeeds/update",
        "cluster:admin/xpack/ml/delete_expired_data",
        "cluster:admin/xpack/ml/filters/delete",
        "cluster:admin/xpack/ml/filters/get",
        "cluster:admin/xpack/ml/filters/put",
        "cluster:admin/xpack/ml/filters/update",
        "cluster:admin/xpack/ml/inference/delete",
        "cluster:admin/xpack/ml/inference/put",
        "cluster:admin/xpack/ml/inference/model_aliases/put",
        "cluster:admin/xpack/ml/inference/model_aliases/delete",
        "cluster:admin/xpack/ml/job/close",
        "cluster:admin/xpack/ml/job/data/post",
        "cluster:admin/xpack/ml/job/delete",
        "cluster:admin/xpack/ml/job/estimate_model_memory",
        "cluster:admin/xpack/ml/job/flush",
        "cluster:admin/xpack/ml/job/forecast",
        "cluster:admin/xpack/ml/job/forecast/delete",
        "cluster:admin/xpack/ml/job/model_snapshots/delete",
        "cluster:admin/xpack/ml/job/model_snapshots/revert",
        "cluster:admin/xpack/ml/job/model_snapshots/update",
        "cluster:admin/xpack/ml/job/model_snapshots/upgrade",
        "cluster:admin/xpack/ml/job/open",
        "cluster:admin/xpack/ml/job/persist",
        "cluster:admin/xpack/ml/job/put",
        "cluster:admin/xpack/ml/job/update",
        "cluster:admin/xpack/ml/job/validate",
        "cluster:admin/xpack/ml/job/validate/detector",
        "cluster:admin/xpack/ml/upgrade_mode",
        "cluster:admin/xpack/monitoring/bulk",
        "cluster:admin/xpack/monitoring/migrate/alerts",
        "cluster:admin/xpack/rollup/delete",
        "cluster:admin/xpack/rollup/put",
        "cluster:admin/xpack/rollup/start",
        "cluster:admin/xpack/rollup/stop",
        "cluster:admin/xpack/searchable_snapshots/cache/clear",
        "cluster:admin/xpack/security/api_key/create",
        "cluster:admin/xpack/security/api_key/get",
        "cluster:admin/xpack/security/api_key/grant",
        "cluster:admin/xpack/security/api_key/invalidate",
        "cluster:admin/xpack/security/cache/clear",
        "cluster:admin/xpack/security/delegate_pki",
        "cluster:admin/xpack/security/oidc/authenticate",
        "cluster:admin/xpack/security/oidc/logout",
        "cluster:admin/xpack/security/oidc/prepare",
        "cluster:admin/xpack/security/privilege/builtin/get",
        "cluster:admin/xpack/security/privilege/cache/clear",
        "cluster:admin/xpack/security/privilege/delete",
        "cluster:admin/xpack/security/privilege/get",
        "cluster:admin/xpack/security/privilege/put",
        "cluster:admin/xpack/security/realm/cache/clear",
        "cluster:admin/xpack/security/role/delete",
        "cluster:admin/xpack/security/role/get",
        "cluster:admin/xpack/security/role/put",
        "cluster:admin/xpack/security/role_mapping/delete",
        "cluster:admin/xpack/security/role_mapping/get",
        "cluster:admin/xpack/security/role_mapping/put",
        "cluster:admin/xpack/security/roles/cache/clear",
        "cluster:admin/xpack/security/saml/authenticate",
        "cluster:admin/xpack/security/saml/complete_logout",
        "cluster:admin/xpack/security/saml/invalidate",
        "cluster:admin/xpack/security/saml/logout",
        "cluster:admin/xpack/security/saml/prepare",
        "cluster:admin/xpack/security/token/create",
        "cluster:admin/xpack/security/token/invalidate",
        "cluster:admin/xpack/security/token/refresh",
        "cluster:admin/xpack/security/user/authenticate",
        "cluster:admin/xpack/security/user/change_password",
        "cluster:admin/xpack/security/user/delete",
        "cluster:admin/xpack/security/user/get",
        "cluster:admin/xpack/security/user/has_privileges",
        "cluster:admin/xpack/security/user/list_privileges",
        "cluster:admin/xpack/security/user/put",
        "cluster:admin/xpack/security/user/set_enabled",
        "cluster:admin/xpack/watcher/service",
        "cluster:admin/xpack/watcher/watch/ack",
        "cluster:admin/xpack/watcher/watch/activate",
        "cluster:admin/xpack/watcher/watch/delete",
        "cluster:admin/xpack/watcher/watch/execute",
        "cluster:admin/xpack/watcher/watch/put",
        "cluster:internal/xpack/ml/datafeed/isolate",
        "cluster:internal/xpack/ml/inference/infer",
        "cluster:internal/xpack/ml/job/finalize_job_execution",
        "cluster:internal/xpack/ml/job/kill/process",
        "cluster:internal/xpack/ml/job/update/process",
        "cluster:monitor/allocation/explain",
        "cluster:monitor/async_search/status",
        "cluster:monitor/ccr/follow_info",
        "cluster:monitor/ccr/follow_stats",
        "cluster:monitor/ccr/stats",
        "cluster:monitor/data_frame/get",
        "cluster:monitor/data_frame/stats/get",
        "cluster:monitor/eql/async/status",
        "cluster:monitor/health",
        "cluster:monitor/main",
        "cluster:monitor/nodes/hot_threads",
        "cluster:monitor/nodes/info",
        "cluster:monitor/nodes/stats",
        "cluster:monitor/nodes/usage",
        "cluster:monitor/remote/info",
        "cluster:monitor/state",
        "cluster:monitor/stats",
        "cluster:monitor/task",
        "cluster:monitor/task/get",
        "cluster:monitor/tasks/lists",
        "cluster:monitor/text_structure/findstructure",
        "cluster:monitor/transform/get",
        "cluster:monitor/transform/stats/get",
        "cluster:monitor/xpack/analytics/stats",
        "cluster:monitor/xpack/enrich/coordinator_stats",
        "cluster:monitor/xpack/enrich/stats",
        "cluster:monitor/xpack/eql/stats/dist",
        "cluster:monitor/xpack/info",
        "cluster:monitor/xpack/info/aggregate_metric",
        "cluster:monitor/xpack/info/analytics",
        "cluster:monitor/xpack/info/ccr",
        "cluster:monitor/xpack/info/data_streams",
        "cluster:monitor/xpack/info/data_tiers",
        "cluster:monitor/xpack/info/enrich",
        "cluster:monitor/xpack/info/eql",
        "cluster:monitor/xpack/info/frozen_indices",
        "cluster:monitor/xpack/info/graph",
        "cluster:monitor/xpack/info/ilm",
        "cluster:monitor/xpack/info/logstash",
        "cluster:monitor/xpack/info/ml",
        "cluster:monitor/xpack/info/monitoring",
        "cluster:monitor/xpack/info/rollup",
        "cluster:monitor/xpack/info/runtime_fields",
        "cluster:monitor/xpack/info/searchable_snapshots",
        "cluster:monitor/xpack/info/security",
        "cluster:monitor/xpack/info/slm",
        "cluster:monitor/xpack/info/spatial",
        "cluster:monitor/xpack/info/sql",
        "cluster:monitor/xpack/info/transform",
        "cluster:monitor/xpack/info/vectors",
        "cluster:monitor/xpack/info/voting_only",
        "cluster:monitor/xpack/info/watcher",
        "cluster:monitor/xpack/license/get",
        "cluster:monitor/xpack/ml/calendars/events/get",
        "cluster:monitor/xpack/ml/calendars/get",
        "cluster:monitor/xpack/ml/data_frame/analytics/get",
        "cluster:monitor/xpack/ml/data_frame/analytics/stats/get",
        "cluster:monitor/xpack/ml/data_frame/evaluate",
        "cluster:monitor/xpack/ml/datafeeds/get",
        "cluster:monitor/xpack/ml/datafeeds/stats/get",
        "cluster:monitor/xpack/ml/inference/get",
        "cluster:monitor/xpack/ml/inference/stats/get",
        "cluster:monitor/xpack/ml/info/get",
        "cluster:monitor/xpack/ml/job/get",
        "cluster:monitor/xpack/ml/job/model_snapshots/get",
        "cluster:monitor/xpack/ml/job/results/buckets/get",
        "cluster:monitor/xpack/ml/job/results/categories/get",
        "cluster:monitor/xpack/ml/job/results/influencers/get",
        "cluster:monitor/xpack/ml/job/results/overall_buckets/get",
        "cluster:monitor/xpack/ml/job/results/records/get",
        "cluster:monitor/xpack/ml/job/stats/get",
        "cluster:monitor/xpack/repositories_metering/clear_metering_archive",
        "cluster:monitor/xpack/repositories_metering/get_metrics",
        "cluster:monitor/xpack/rollup/get",
        "cluster:monitor/xpack/rollup/get/caps",
        "cluster:monitor/xpack/searchable_snapshots/stats",
        "cluster:monitor/xpack/security/saml/metadata",
        "cluster:monitor/xpack/spatial/stats",
        "cluster:monitor/xpack/sql/stats/dist",
        "cluster:monitor/xpack/ssl/certificates/get",
        "cluster:monitor/xpack/usage",
        "cluster:monitor/xpack/usage/aggregate_metric",
        "cluster:monitor/xpack/usage/analytics",
        "cluster:monitor/xpack/usage/ccr",
        "cluster:monitor/xpack/usage/data_streams",
        "cluster:monitor/xpack/usage/data_tiers",
        "cluster:monitor/xpack/usage/enrich",
        "cluster:monitor/xpack/usage/eql",
        "cluster:monitor/xpack/usage/frozen_indices",
        "cluster:monitor/xpack/usage/graph",
        "cluster:monitor/xpack/usage/ilm",
        "cluster:monitor/xpack/usage/logstash",
        "cluster:monitor/xpack/usage/ml",
        "cluster:monitor/xpack/usage/monitoring",
        "cluster:monitor/xpack/usage/rollup",
        "cluster:monitor/xpack/usage/runtime_fields",
        "cluster:monitor/xpack/usage/searchable_snapshots",
        "cluster:monitor/xpack/usage/security",
        "cluster:monitor/xpack/usage/slm",
        "cluster:monitor/xpack/usage/spatial",
        "cluster:monitor/xpack/usage/sql",
        "cluster:monitor/xpack/usage/transform",
        "cluster:monitor/xpack/usage/vectors",
        "cluster:monitor/xpack/usage/voting_only",
        "cluster:monitor/xpack/usage/watcher",
        "cluster:monitor/xpack/watcher/stats/dist",
        "cluster:monitor/xpack/watcher/watch/get",
        "cluster:monitor/xpack/watcher/watch/query",
        "indices:admin/aliases",
        "indices:admin/aliases/get",
        "indices:admin/analyze",
        "indices:admin/auto_create",
        "indices:admin/block/add",
        "indices:admin/block/add[s]",
        "indices:admin/cache/clear",
        "indices:admin/close",
        "indices:admin/close[s]",
        "indices:admin/create",
        "indices:admin/data_stream/create",
        "indices:admin/data_stream/delete",
        "indices:admin/data_stream/get",
        "indices:admin/data_stream/migrate",
        "indices:admin/data_stream/promote",
        "indices:admin/delete",
        "indices:admin/flush",
        "indices:admin/flush[s]",
        "indices:admin/forcemerge",
        "indices:admin/freeze",
        "indices:admin/get",
        "indices:admin/ilm/explain",
        "indices:admin/ilm/remove_policy",
        "indices:admin/ilm/retry",
        "indices:admin/index_template/delete",
        "indices:admin/index_template/get",
        "indices:admin/index_template/put",
        "indices:admin/index_template/simulate",
        "indices:admin/index_template/simulate_index",
        "indices:admin/mapping/auto_put",
        "indices:admin/mapping/put",
        "indices:admin/mappings/fields/get",
        "indices:admin/mappings/fields/get[index]",
        "indices:admin/mappings/get",
        "indices:admin/open",
        "indices:admin/refresh",
        "indices:admin/refresh[s]",
        "indices:admin/reload_analyzers",
        "indices:admin/resize",
        "indices:admin/resolve/index",
        "indices:admin/rollover",
        "indices:admin/seq_no/add_retention_lease",
        "indices:admin/seq_no/global_checkpoint_sync",
        "indices:admin/seq_no/remove_retention_lease",
        "indices:admin/seq_no/renew_retention_lease",
        "indices:admin/settings/update",
        "indices:admin/shards/search_shards",
        "indices:admin/template/delete",
        "indices:admin/template/get",
        "indices:admin/template/put",
        "indices:admin/validate/query",
        "indices:admin/xpack/ccr/forget_follower",
        "indices:admin/xpack/ccr/put_follow",
        "indices:admin/xpack/ccr/unfollow",
        "indices:admin/xpack/rollup",
        "indices:admin/xpack/rollup_indexer",
        "indices:data/read/async_search/delete",
        "indices:data/read/async_search/get",
        "indices:data/read/async_search/submit",
        "indices:data/read/close_point_in_time",
        "indices:data/read/eql",
        "indices:data/read/eql/async/get",
        "indices:data/read/explain",
        "indices:data/read/field_caps",
        "indices:data/read/field_caps[index]",
        "indices:data/read/get",
        "indices:data/read/mget",
        "indices:data/read/mget[shard]",
        "indices:data/read/msearch",
        "indices:data/read/msearch/template",
        "indices:data/read/mtv",
        "indices:data/read/mtv[shard]",
        "indices:data/read/open_point_in_time",
        "indices:data/read/rank_eval",
        "indices:data/read/scroll",
        "indices:data/read/scroll/clear",
        "indices:data/read/search",
        "indices:data/read/search/template",
        "indices:data/read/shard_multi_search",
        "indices:data/read/sql",
        "indices:data/read/sql/close_cursor",
        "indices:data/read/sql/translate",
        "indices:data/read/tv",
        "indices:data/read/xpack/ccr/shard_changes",
        "indices:data/read/xpack/enrich/coordinate_lookups",
        "indices:data/read/xpack/graph/explore",
        "indices:data/read/xpack/rollup/get/index/caps",
        "indices:data/read/xpack/rollup/search",
        "indices:data/write/bulk",
        "indices:data/write/bulk[s]",
        "indices:data/write/bulk_shard_operations[s]",
        "indices:data/write/delete",
        "indices:data/write/delete/byquery",
        "indices:data/write/index",
        "indices:data/write/reindex",
        "indices:data/write/update",
        "indices:data/write/update/byquery",
        "indices:monitor/data_stream/stats",
        "indices:monitor/recovery",
        "indices:monitor/segments",
        "indices:monitor/settings/get",
        "indices:monitor/shard_stores",
        "indices:monitor/stats",
        "internal:admin/ccr/internal_repository/delete",
        "internal:admin/ccr/internal_repository/put",
        "internal:admin/ccr/restore/file_chunk/get",
        "internal:admin/ccr/restore/session/clear",
        "internal:admin/ccr/restore/session/put",
        "internal:admin/xpack/searchable_snapshots/cache/store",
        "internal:cluster/nodes/indices/shard/store",
        "internal:gateway/local/meta_state",
        "internal:gateway/local/started_shards"
    );
}<|MERGE_RESOLUTION|>--- conflicted
+++ resolved
@@ -81,12 +81,8 @@
         "cluster:admin/snapshot/restore",
         "cluster:admin/snapshot/status",
         "cluster:admin/snapshot/status[nodes]",
-<<<<<<< HEAD
-        "cluster:admin/snapshot/features/get",
         "cluster:admin/snapshot/features/reset",
-=======
         "cluster:admin/features/get",
->>>>>>> e21cab64
         "cluster:admin/tasks/cancel",
         "cluster:admin/transform/delete",
         "cluster:admin/transform/preview",
