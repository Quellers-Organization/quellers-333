/*
 * Copyright Elasticsearch B.V. and/or licensed to Elasticsearch B.V. under one
 * or more contributor license agreements. Licensed under the Elastic License
 * 2.0; you may not use this file except in compliance with the Elastic License
 * 2.0.
 */

package org.elasticsearch.xpack.remotecluster;

import org.elasticsearch.ElasticsearchSecurityException;
import org.elasticsearch.TransportVersion;
import org.elasticsearch.action.ActionRequest;
import org.elasticsearch.action.ActionResponse;
import org.elasticsearch.action.ActionType;
import org.elasticsearch.action.admin.cluster.remote.RemoteClusterNodesAction;
import org.elasticsearch.action.fieldcaps.FieldCapabilitiesRequest;
import org.elasticsearch.action.fieldcaps.FieldCapabilitiesResponse;
import org.elasticsearch.action.fieldcaps.TransportFieldCapabilitiesAction;
import org.elasticsearch.action.support.PlainActionFuture;
import org.elasticsearch.client.Request;
import org.elasticsearch.client.Response;
import org.elasticsearch.client.internal.Client;
import org.elasticsearch.cluster.node.VersionInformation;
import org.elasticsearch.common.UUIDs;
import org.elasticsearch.common.settings.MockSecureSettings;
import org.elasticsearch.common.settings.Settings;
import org.elasticsearch.common.util.concurrent.EsExecutors;
import org.elasticsearch.common.util.concurrent.ThreadContext;
import org.elasticsearch.core.Strings;
import org.elasticsearch.index.shard.ShardId;
import org.elasticsearch.test.cluster.ElasticsearchCluster;
import org.elasticsearch.test.rest.ESRestTestCase;
import org.elasticsearch.test.rest.ObjectPath;
import org.elasticsearch.test.transport.MockTransportService;
import org.elasticsearch.threadpool.TestThreadPool;
import org.elasticsearch.threadpool.ThreadPool;
import org.elasticsearch.transport.RemoteClusterService;
import org.elasticsearch.transport.RemoteConnectionInfo;
import org.elasticsearch.transport.RemoteTransportException;
import org.elasticsearch.xpack.ccr.action.repositories.ClearCcrRestoreSessionAction;
import org.elasticsearch.xpack.ccr.action.repositories.ClearCcrRestoreSessionRequest;
import org.elasticsearch.xpack.ccr.action.repositories.GetCcrRestoreFileChunkAction;
import org.elasticsearch.xpack.ccr.action.repositories.GetCcrRestoreFileChunkRequest;
import org.elasticsearch.xpack.ccr.action.repositories.PutCcrRestoreSessionAction;
import org.elasticsearch.xpack.ccr.action.repositories.PutCcrRestoreSessionRequest;
import org.elasticsearch.xpack.core.security.authc.Authentication;
import org.elasticsearch.xpack.core.security.authc.CrossClusterAccessSubjectInfo;
import org.elasticsearch.xpack.core.security.authz.RoleDescriptor;
import org.elasticsearch.xpack.core.security.authz.RoleDescriptorsIntersection;
import org.elasticsearch.xpack.core.security.user.SystemUser;
import org.elasticsearch.xpack.core.security.user.User;
import org.elasticsearch.xpack.security.authc.CrossClusterAccessHeaders;
import org.junit.ClassRule;

import java.io.IOException;
import java.util.List;
import java.util.Map;
import java.util.concurrent.ExecutionException;
import java.util.concurrent.TimeUnit;

import static org.elasticsearch.xpack.remotecluster.AbstractRemoteClusterSecurityTestCase.PASS;
import static org.elasticsearch.xpack.remotecluster.AbstractRemoteClusterSecurityTestCase.USER;
import static org.elasticsearch.xpack.remotecluster.AbstractRemoteClusterSecurityTestCase.createCrossClusterAccessApiKey;
import static org.elasticsearch.xpack.remotecluster.AbstractRemoteClusterSecurityTestCase.performRequestWithAdminUser;
import static org.hamcrest.Matchers.arrayContaining;
import static org.hamcrest.Matchers.containsString;
import static org.hamcrest.Matchers.equalTo;
import static org.hamcrest.Matchers.greaterThanOrEqualTo;
import static org.hamcrest.Matchers.hasSize;
import static org.hamcrest.Matchers.is;

public class RemoteClusterSecurityFcActionAuthorizationIT extends ESRestTestCase {

    @ClassRule
    public static ElasticsearchCluster testCluster = ElasticsearchCluster.local()
        .name("test-cluster")
        .module("analysis-common")
        .module("x-pack-ccr")
        .setting("xpack.license.self_generated.type", "trial")
        .setting("xpack.security.enabled", "true")
        .setting("xpack.security.http.ssl.enabled", "false")
        .setting("xpack.security.transport.ssl.enabled", "false")
        .setting("remote_cluster_server.enabled", "true")
        .setting("remote_cluster.port", "0")
        .setting("xpack.security.remote_cluster_server.ssl.enabled", "false")
        .user(USER, PASS.toString())
        .build();

    private final ThreadPool threadPool = new TestThreadPool(getClass().getName());

    @Override
    protected String getTestRestCluster() {
        return testCluster.getHttpAddresses();
    }

    @Override
    protected Settings restClientSettings() {
        final String token = basicAuthHeaderValue(USER, PASS);
        return Settings.builder().put(ThreadContext.PREFIX + ".Authorization", token).build();
    }

    @Override
    public void tearDown() throws Exception {
        super.tearDown();
        ThreadPool.terminate(threadPool, 10, TimeUnit.SECONDS);
    }

    private static <Request extends ActionRequest, Response extends ActionResponse> Response executeRemote(
        Client client,
        ActionType<Response> action,
        Request request
    ) throws Exception {
        final var future = new PlainActionFuture<Response>();
        client.execute(action, request, future);
        try {
            return future.get(10, TimeUnit.SECONDS);
        } catch (ExecutionException e) {
            if (e.getCause() instanceof RemoteTransportException remoteTransportException
                && remoteTransportException.getCause() instanceof Exception cause) {
                throw cause;
            }

            if (e.getCause() instanceof Exception cause) {
                throw cause;
            }

            throw new AssertionError(e);
        } catch (Exception e) {
            throw new AssertionError(e);
        }
    }

    public void testIndicesPrivilegesAreEnforcedForCcrRestoreSessionActions() throws Exception {
        final Map<String, Object> crossClusterApiKeyMap = createCrossClusterAccessApiKey(adminClient(), """
            {
              "replication": [
                {
                   "names": ["leader-index*"]
                }
              ]
            }""");

        final String leaderIndex1UUID;
        final String leaderIndex2UUID;
        final String privateIndexUUID;

        // Create indices on the leader cluster
        {
            final Request bulkRequest = new Request("POST", "/_bulk?refresh=true");
            bulkRequest.setJsonEntity(Strings.format("""
                { "index": { "_index": "leader-index-1" } }
                { "name": "doc-1" }
                { "index": { "_index": "leader-index-2" } }
                { "name": "doc-2" }
                { "index": { "_index": "private-index" } }
                { "name": "doc-3" }
                """));
            assertOK(adminClient().performRequest(bulkRequest));

            final ObjectPath indexSettings = assertOKAndCreateObjectPath(
                adminClient().performRequest(new Request("GET", "/leader-index*,private-index/_settings"))
            );
            leaderIndex1UUID = indexSettings.evaluate("leader-index-1.settings.index.uuid");
            leaderIndex2UUID = indexSettings.evaluate("leader-index-2.settings.index.uuid");
            privateIndexUUID = indexSettings.evaluate("private-index.settings.index.uuid");
        }

        // Simulate QC behaviours by directly connecting to the FC using a transport service
        try (MockTransportService service = startTransport("node", threadPool, (String) crossClusterApiKeyMap.get("encoded"))) {
            final RemoteClusterService remoteClusterService = service.getRemoteClusterService();
            final List<RemoteConnectionInfo> remoteConnectionInfos = remoteClusterService.getRemoteConnectionInfos().toList();
            assertThat(remoteConnectionInfos, hasSize(1));
            assertThat(remoteConnectionInfos.get(0).isConnected(), is(true));

<<<<<<< HEAD
            final Client remoteClusterClient = remoteClusterService.getRemoteClusterClient("my_remote_cluster", threadPool.generic());
=======
            final var remoteClusterClient = remoteClusterService.getRemoteClusterClient(
                threadPool,
                "my_remote_cluster",
                threadPool.generic()
            );
>>>>>>> 4121cf6f

            // Creating a restore session fails if index is not accessible
            final ShardId privateShardId = new ShardId("private-index", privateIndexUUID, 0);
            final PutCcrRestoreSessionRequest request = new PutCcrRestoreSessionRequest(UUIDs.randomBase64UUID(), privateShardId);
            final ElasticsearchSecurityException e = expectThrows(
                ElasticsearchSecurityException.class,
                () -> executeRemote(remoteClusterClient, PutCcrRestoreSessionAction.INSTANCE, request)
            );
            assertThat(
                e.getMessage(),
                containsString(
                    "action [indices:internal/admin/ccr/restore/session/put] towards remote cluster is unauthorized "
                        + "for user [_system] with assigned roles [] authenticated by API key id ["
                        + crossClusterApiKeyMap.get("id")
                        + "] of user [test_user] on indices [private-index], this action is granted by the index privileges "
                        + "[cross_cluster_replication_internal,all]"
                )
            );

            // Creating restore sessions succeed when indices are accessible
            final String sessionUUID1 = UUIDs.randomBase64UUID();
            final ShardId shardId1 = new ShardId("leader-index-1", leaderIndex1UUID, 0);
            final PutCcrRestoreSessionRequest request1 = new PutCcrRestoreSessionRequest(sessionUUID1, shardId1);
            final PutCcrRestoreSessionAction.PutCcrRestoreSessionResponse response1 = executeRemote(
                remoteClusterClient,
                PutCcrRestoreSessionAction.INSTANCE,
                request1
            );
            assertThat(response1.getStoreFileMetadata().fileMetadataMap().keySet(), hasSize(greaterThanOrEqualTo(1)));
            final String leaderIndex1FileName = response1.getStoreFileMetadata().fileMetadataMap().keySet().iterator().next();

            final String sessionUUID2 = UUIDs.randomBase64UUID();
            final ShardId shardId2 = new ShardId("leader-index-2", leaderIndex2UUID, 0);
            final PutCcrRestoreSessionRequest request2 = new PutCcrRestoreSessionRequest(sessionUUID2, shardId2);
            final PutCcrRestoreSessionAction.PutCcrRestoreSessionResponse response2 = executeRemote(
                remoteClusterClient,
                PutCcrRestoreSessionAction.INSTANCE,
                request2
            );
            assertThat(response2.getStoreFileMetadata().fileMetadataMap().keySet(), hasSize(greaterThanOrEqualTo(1)));
            final String leaderIndex2FileName = response2.getStoreFileMetadata().fileMetadataMap().keySet().iterator().next();

            // Get file chuck fails if requested index is not authorized
            final var e1 = expectThrows(
                ElasticsearchSecurityException.class,
                () -> executeRemote(
                    remoteClusterClient,
                    GetCcrRestoreFileChunkAction.INSTANCE,
                    new GetCcrRestoreFileChunkRequest(response1.getNode(), sessionUUID1, leaderIndex1FileName, 1, privateShardId)
                )
            );
            assertThat(
                e1.getMessage(),
                containsString("action [indices:internal/admin/ccr/restore/file_chunk/get] towards remote cluster is unauthorized")
            );

            // Get file chunk fails if requested index does not match session index
            final var e2 = expectThrows(
                IllegalArgumentException.class,
                () -> executeRemote(
                    remoteClusterClient,
                    GetCcrRestoreFileChunkAction.INSTANCE,
                    new GetCcrRestoreFileChunkRequest(response1.getNode(), sessionUUID1, leaderIndex1FileName, 1, shardId2)
                )
            );
            assertThat(e2.getMessage(), containsString("does not match requested shardId"));

            // Get file chunk fails if requested file is not part of the session
            final var e3 = expectThrows(
                IllegalArgumentException.class,
                () -> executeRemote(
                    remoteClusterClient,
                    GetCcrRestoreFileChunkAction.INSTANCE,
                    new GetCcrRestoreFileChunkRequest(
                        response1.getNode(),
                        sessionUUID1,
                        randomValueOtherThan(leaderIndex1FileName, () -> randomAlphaOfLengthBetween(3, 20)),
                        1,
                        shardId1
                    )
                )
            );
            assertThat(e3.getMessage(), containsString("invalid file name"));

            // Get file chunk succeeds
            final GetCcrRestoreFileChunkAction.GetCcrRestoreFileChunkResponse getChunkResponse = executeRemote(
                remoteClusterClient,
                GetCcrRestoreFileChunkAction.INSTANCE,
                new GetCcrRestoreFileChunkRequest(response2.getNode(), sessionUUID2, leaderIndex2FileName, 1, shardId2)
            );
            assertThat(getChunkResponse.getChunk().length(), equalTo(1));

            // Clear restore session fails if index is unauthorized
            final var e4 = expectThrows(
                ElasticsearchSecurityException.class,
                () -> executeRemote(
                    remoteClusterClient,
                    ClearCcrRestoreSessionAction.INSTANCE,
                    new ClearCcrRestoreSessionRequest(sessionUUID1, response1.getNode(), privateShardId)
                )
            );
            assertThat(
                e4.getMessage(),
                containsString("action [indices:internal/admin/ccr/restore/session/clear] towards remote cluster is unauthorized")
            );

            // Clear restore session fails if requested index does not match session index
            final var e5 = expectThrows(
                IllegalArgumentException.class,
                () -> executeRemote(
                    remoteClusterClient,
                    ClearCcrRestoreSessionAction.INSTANCE,
                    new ClearCcrRestoreSessionRequest(sessionUUID1, response1.getNode(), shardId2)
                )
            );
            assertThat(e5.getMessage(), containsString("does not match requested shardId"));

            // Clear restore sessions succeed
            executeRemote(
                remoteClusterClient,
                ClearCcrRestoreSessionAction.INSTANCE,
                new ClearCcrRestoreSessionRequest(sessionUUID1, response1.getNode(), shardId1)
            );
            executeRemote(
                remoteClusterClient,
                ClearCcrRestoreSessionAction.INSTANCE,
                new ClearCcrRestoreSessionRequest(sessionUUID2, response2.getNode(), shardId2)
            );
        }
    }

    public void testRestApiKeyIsNotAllowedOnRemoteClusterPort() throws IOException {
        final var createApiKeyRequest = new Request("POST", "/_security/api_key");
        createApiKeyRequest.setJsonEntity("""
            {
              "name": "rest_api_key"
            }""");
        final Response createApiKeyResponse = adminClient().performRequest(createApiKeyRequest);
        assertOK(createApiKeyResponse);
        final Map<String, Object> apiKeyMap = responseAsMap(createApiKeyResponse);
        try (MockTransportService service = startTransport("node", threadPool, (String) apiKeyMap.get("encoded"))) {
            final RemoteClusterService remoteClusterService = service.getRemoteClusterService();
<<<<<<< HEAD
            final Client remoteClusterClient = remoteClusterService.getRemoteClusterClient(
=======
            final var remoteClusterClient = remoteClusterService.getRemoteClusterClient(
                threadPool,
>>>>>>> 4121cf6f
                "my_remote_cluster",
                EsExecutors.DIRECT_EXECUTOR_SERVICE
            );

            final ElasticsearchSecurityException e = expectThrows(
                ElasticsearchSecurityException.class,
                () -> executeRemote(
                    remoteClusterClient,
                    RemoteClusterNodesAction.TYPE,
                    RemoteClusterNodesAction.Request.REMOTE_CLUSTER_SERVER_NODES
                )
            );
            assertThat(
                e.getMessage(),
                containsString(
                    "authentication expected API key type of [cross_cluster], but API key [" + apiKeyMap.get("id") + "] has type [rest]"
                )
            );
        }
    }

    public void testUpdateCrossClusterApiKey() throws Exception {
        final Map<String, Object> crossClusterApiKeyMap = createCrossClusterAccessApiKey(adminClient(), """
            {
              "search": [
                {
                   "names": ["other-index"]
                }
              ]
            }""");
        final String apiKeyId = (String) crossClusterApiKeyMap.get("id");

        // Create indices on the leader cluster
        final Request bulkRequest = new Request("POST", "/_bulk?refresh=true");
        bulkRequest.setJsonEntity(Strings.format("""
            { "index": { "_index": "index" } }
            { "name": "doc-1" }
            """));
        assertOK(adminClient().performRequest(bulkRequest));

        // End user subjectInfo
        final CrossClusterAccessSubjectInfo crossClusterAccessSubjectInfo = new CrossClusterAccessSubjectInfo(
            Authentication.newRealmAuthentication(
                new User("foo", "role"),
                new Authentication.RealmRef(randomAlphaOfLengthBetween(3, 8), randomAlphaOfLengthBetween(3, 8), "node")
            ),
            new RoleDescriptorsIntersection(
                new RoleDescriptor(
                    "cross_cluster",
                    null,
                    new RoleDescriptor.IndicesPrivileges[] {
                        RoleDescriptor.IndicesPrivileges.builder().indices("index").privileges("read", "read_cross_cluster").build() },
                    null
                )
            )
        );
        // Field cap request to test
        final FieldCapabilitiesRequest request = new FieldCapabilitiesRequest().indices("index").fields("name");

        // Perform cross-cluster requests
        try (
            MockTransportService service = startTransport(
                "node",
                threadPool,
                (String) crossClusterApiKeyMap.get("encoded"),
                Map.of(TransportFieldCapabilitiesAction.NAME, crossClusterAccessSubjectInfo)
            )
        ) {
            final RemoteClusterService remoteClusterService = service.getRemoteClusterService();
            final List<RemoteConnectionInfo> remoteConnectionInfos = remoteClusterService.getRemoteConnectionInfos().toList();
            assertThat(remoteConnectionInfos, hasSize(1));
            assertThat(remoteConnectionInfos.get(0).isConnected(), is(true));
<<<<<<< HEAD
            final Client remoteClusterClient = remoteClusterService.getRemoteClusterClient(
=======
            final var remoteClusterClient = remoteClusterService.getRemoteClusterClient(
                threadPool,
>>>>>>> 4121cf6f
                "my_remote_cluster",
                EsExecutors.DIRECT_EXECUTOR_SERVICE
            );

            // 1. Not accessible because API key does not grant the access
            final ElasticsearchSecurityException e1 = expectThrows(
                ElasticsearchSecurityException.class,
                () -> executeRemote(remoteClusterClient, TransportFieldCapabilitiesAction.TYPE, request)
            );
            assertThat(
                e1.getMessage(),
                containsString(
                    "action [indices:data/read/field_caps] towards remote cluster is unauthorized "
                        + "for user [foo] with assigned roles [role] authenticated by API key id ["
                        + apiKeyId
                        + "] of user [test_user] on indices [index], this action is granted by the index privileges "
                        + "[view_index_metadata,manage,read,all]"
                )
            );

            // 2. Update the API key to grant access
            final Request updateApiKeyRequest = new Request("PUT", "/_security/cross_cluster/api_key/" + apiKeyId);
            updateApiKeyRequest.setJsonEntity("""
                {
                  "access": {
                    "search": [
                      {
                        "names": ["index"]
                      }
                    ]
                  }
                }""");
            assertOK(performRequestWithAdminUser(adminClient(), updateApiKeyRequest));
            final FieldCapabilitiesResponse fieldCapabilitiesResponse = executeRemote(
                remoteClusterClient,
                TransportFieldCapabilitiesAction.TYPE,
                request
            );
            assertThat(fieldCapabilitiesResponse.getIndices(), arrayContaining("index"));

            // 3. Update the API key again to remove access
            updateApiKeyRequest.setJsonEntity("""
                {
                  "access": {
                    "replication": [
                      {
                        "names": ["index"]
                      }
                    ]
                  },
                  "metadata": { "tag": 42 }
                }""");
            assertOK(performRequestWithAdminUser(adminClient(), updateApiKeyRequest));
            final ElasticsearchSecurityException e2 = expectThrows(
                ElasticsearchSecurityException.class,
                () -> executeRemote(remoteClusterClient, TransportFieldCapabilitiesAction.TYPE, request)
            );
            assertThat(
                e2.getMessage(),
                containsString(
                    "action [indices:data/read/field_caps] towards remote cluster is unauthorized "
                        + "for user [foo] with assigned roles [role] authenticated by API key id ["
                        + apiKeyId
                        + "] of user [test_user] on indices [index], this action is granted by the index privileges "
                        + "[view_index_metadata,manage,read,all]"
                )
            );
        }
    }

    private static MockTransportService startTransport(final String nodeName, final ThreadPool threadPool, String encodedApiKey) {
        return startTransport(nodeName, threadPool, encodedApiKey, Map.of());
    }

    private static MockTransportService startTransport(
        final String nodeName,
        final ThreadPool threadPool,
        String encodedApiKey,
        Map<String, CrossClusterAccessSubjectInfo> subjectInfoLookup
    ) {
        final String remoteClusterServerEndpoint = testCluster.getRemoteClusterServerEndpoint(0);

        final Settings.Builder builder = Settings.builder()
            .put("node.name", nodeName)
            .put("xpack.security.remote_cluster_client.ssl.enabled", "false");

        final MockSecureSettings secureSettings = new MockSecureSettings();
        secureSettings.setString("cluster.remote.my_remote_cluster.credentials", encodedApiKey);
        builder.setSecureSettings(secureSettings);
        if (randomBoolean()) {
            builder.put("cluster.remote.my_remote_cluster.mode", "sniff")
                .put("cluster.remote.my_remote_cluster.seeds", remoteClusterServerEndpoint);
        } else {
            builder.put("cluster.remote.my_remote_cluster.mode", "proxy")
                .put("cluster.remote.my_remote_cluster.proxy_address", remoteClusterServerEndpoint);
        }

        final MockTransportService service = MockTransportService.createNewService(
            builder.build(),
            VersionInformation.CURRENT,
            TransportVersion.current(),
            threadPool,
            null
        );
        boolean success = false;
        try {
            service.addSendBehavior((connection, requestId, action, request, options) -> {
                final ThreadContext threadContext = threadPool.getThreadContext();
                try (ThreadContext.StoredContext ignore = threadContext.stashContext()) {
                    new CrossClusterAccessHeaders(
                        "ApiKey " + encodedApiKey,
                        subjectInfoLookup.getOrDefault(
                            action,
                            SystemUser.crossClusterAccessSubjectInfo(TransportVersion.current(), nodeName)
                        )
                    ).writeToContext(threadContext);
                    connection.sendRequest(requestId, action, request, options);
                }
            });
            service.start();
            success = true;
        } finally {
            if (success == false) {
                service.close();
            }
        }
        return service;
    }
}<|MERGE_RESOLUTION|>--- conflicted
+++ resolved
@@ -172,15 +172,7 @@
             assertThat(remoteConnectionInfos, hasSize(1));
             assertThat(remoteConnectionInfos.get(0).isConnected(), is(true));
 
-<<<<<<< HEAD
-            final Client remoteClusterClient = remoteClusterService.getRemoteClusterClient("my_remote_cluster", threadPool.generic());
-=======
-            final var remoteClusterClient = remoteClusterService.getRemoteClusterClient(
-                threadPool,
-                "my_remote_cluster",
-                threadPool.generic()
-            );
->>>>>>> 4121cf6f
+            final var remoteClusterClient = remoteClusterService.getRemoteClusterClient("my_remote_cluster", threadPool.generic());
 
             // Creating a restore session fails if index is not accessible
             final ShardId privateShardId = new ShardId("private-index", privateIndexUUID, 0);
@@ -323,12 +315,7 @@
         final Map<String, Object> apiKeyMap = responseAsMap(createApiKeyResponse);
         try (MockTransportService service = startTransport("node", threadPool, (String) apiKeyMap.get("encoded"))) {
             final RemoteClusterService remoteClusterService = service.getRemoteClusterService();
-<<<<<<< HEAD
-            final Client remoteClusterClient = remoteClusterService.getRemoteClusterClient(
-=======
             final var remoteClusterClient = remoteClusterService.getRemoteClusterClient(
-                threadPool,
->>>>>>> 4121cf6f
                 "my_remote_cluster",
                 EsExecutors.DIRECT_EXECUTOR_SERVICE
             );
@@ -401,12 +388,7 @@
             final List<RemoteConnectionInfo> remoteConnectionInfos = remoteClusterService.getRemoteConnectionInfos().toList();
             assertThat(remoteConnectionInfos, hasSize(1));
             assertThat(remoteConnectionInfos.get(0).isConnected(), is(true));
-<<<<<<< HEAD
-            final Client remoteClusterClient = remoteClusterService.getRemoteClusterClient(
-=======
             final var remoteClusterClient = remoteClusterService.getRemoteClusterClient(
-                threadPool,
->>>>>>> 4121cf6f
                 "my_remote_cluster",
                 EsExecutors.DIRECT_EXECUTOR_SERVICE
             );
