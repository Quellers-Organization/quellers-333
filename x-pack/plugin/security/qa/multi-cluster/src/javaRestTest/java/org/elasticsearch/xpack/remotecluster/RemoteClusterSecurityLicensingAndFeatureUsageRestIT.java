/*
 * Copyright Elasticsearch B.V. and/or licensed to Elasticsearch B.V. under one
 * or more contributor license agreements. Licensed under the Elastic License
 * 2.0; you may not use this file except in compliance with the Elastic License
 * 2.0.
 */

package org.elasticsearch.xpack.remotecluster;

import org.apache.http.client.methods.HttpDelete;
import org.apache.http.client.methods.HttpGet;
import org.elasticsearch.action.search.SearchResponse;
import org.elasticsearch.client.Request;
import org.elasticsearch.client.RequestOptions;
import org.elasticsearch.client.Response;
import org.elasticsearch.client.ResponseException;
import org.elasticsearch.client.RestClient;
import org.elasticsearch.common.settings.Settings;
import org.elasticsearch.core.Strings;
import org.elasticsearch.search.SearchHit;
import org.elasticsearch.test.cluster.ElasticsearchCluster;
import org.elasticsearch.test.rest.ObjectPath;
import org.junit.ClassRule;
import org.junit.rules.RuleChain;
import org.junit.rules.TestRule;

import java.io.IOException;
import java.util.Arrays;
import java.util.HashSet;
import java.util.List;
import java.util.Locale;
import java.util.Map;
import java.util.Set;
import java.util.concurrent.atomic.AtomicReference;
import java.util.stream.Collectors;

import static org.hamcrest.Matchers.containsInAnyOrder;
import static org.hamcrest.Matchers.containsString;
import static org.hamcrest.Matchers.equalTo;
import static org.hamcrest.Matchers.in;
import static org.hamcrest.Matchers.is;
import static org.hamcrest.Matchers.not;

public class RemoteClusterSecurityLicensingAndFeatureUsageRestIT extends AbstractRemoteClusterSecurityTestCase {

    private static final AtomicReference<Map<String, Object>> API_KEY_MAP_REF = new AtomicReference<>();

    private static final String REMOTE_INDEX_NAME = "remote_index";
    public static final String CONFIGURABLE_CROSS_CLUSTER_ACCESS_FEATURE_NAME = "configurable-cross-cluster-access";

    static {
        fulfillingCluster = ElasticsearchCluster.local()
            .name("fulfilling-cluster")
            .nodes(1)
            .apply(commonClusterConfig)
            .setting("xpack.license.self_generated.type", "basic")
            .setting("remote_cluster_server.enabled", "true")
            .setting("remote_cluster.port", "0")
            .setting("xpack.security.remote_cluster_server.ssl.enabled", "true")
            .setting("xpack.security.remote_cluster_server.ssl.key", "remote-cluster.key")
            .setting("xpack.security.remote_cluster_server.ssl.certificate", "remote-cluster.crt")
            .keystore("xpack.security.remote_cluster_server.ssl.secure_key_passphrase", "remote-cluster-password")
            .build();

        queryCluster = ElasticsearchCluster.local()
            .name("query-cluster")
            .nodes(1)
            .apply(commonClusterConfig)
            .setting("xpack.license.self_generated.type", "basic")
            .setting("xpack.security.remote_cluster_client.ssl.enabled", "true")
            .setting("xpack.security.remote_cluster_client.ssl.certificate_authorities", "remote-cluster-ca.crt")
            .keystore("cluster.remote.my_remote_cluster.credentials", () -> {
                if (API_KEY_MAP_REF.get() == null) {
                    final Map<String, Object> apiKeyMap = createCrossClusterAccessApiKey(Strings.format("""
                        [
                          {
                             "names": ["%s"],
                             "privileges": ["read", "read_cross_cluster"]
                          }
                        ]""", REMOTE_INDEX_NAME));
                    API_KEY_MAP_REF.set(apiKeyMap);
                }
                return (String) API_KEY_MAP_REF.get().get("encoded");
            })
            .build();
    }

    @ClassRule
    // Use a RuleChain to ensure that fulfilling cluster is started before query cluster
    public static TestRule clusterRule = RuleChain.outerRule(fulfillingCluster).around(queryCluster);

    /**
     * Note: This method is overridden in order to avoid waiting for the successful connection.
     * We start with the basic license which does not support the cross cluster access feature,
     * hence we don't expect the remote cluster handshake to succeed when remote cluster is configured.
     *
     * @param isProxyMode {@code true} if proxy mode should be configured, {@code false} if sniff mode should be configured
     * @throws Exception in case of unexpected errors
     */
    @Override
    protected void configureRemoteClusters(boolean isProxyMode) throws Exception {
        // This method assume the cross cluster access API key is already configured in keystore
        final Settings.Builder builder = Settings.builder();
        if (isProxyMode) {
            builder.put("cluster.remote.my_remote_cluster.mode", "proxy")
                .put("cluster.remote.my_remote_cluster.proxy_address", fulfillingCluster.getRemoteClusterServerEndpoint(0));
        } else {
            builder.put("cluster.remote.my_remote_cluster.mode", "sniff")
                .putList("cluster.remote.my_remote_cluster.seeds", fulfillingCluster.getRemoteClusterServerEndpoint(0));
        }
        updateClusterSettings(builder.build());
    }

    public void testCrossClusterAccessFeatureTrackingAndLicensing() throws Exception {
<<<<<<< HEAD
        Thread.sleep(5000);
=======
        assertBasicLicense(fulfillingClusterClient);
        assertBasicLicense(client());

>>>>>>> 1e840e22
        final boolean useProxyMode = randomBoolean();
        configureRemoteClusters(useProxyMode);

        // Fulfilling cluster
        {
            // Index some documents, so we can attempt to search them from the querying cluster
            final Request bulkRequest = new Request("POST", "/_bulk?refresh=true");
            bulkRequest.setJsonEntity(Strings.format("""
                { "index": { "_index": "%s" } }
                { "foo": "bar" }\n""", REMOTE_INDEX_NAME));
            assertOK(performRequestAgainstFulfillingCluster(bulkRequest));
        }

        // Querying cluster
        {
            // Create user role with privileges for remote indices
            final var putRoleRequest = new Request("PUT", "/_security/role/" + REMOTE_SEARCH_ROLE);
            putRoleRequest.setJsonEntity(Strings.format("""
                {
                  "remote_indices": [
                    {
                      "names": ["%s"],
                      "privileges": ["read", "read_cross_cluster"],
                      "clusters": ["my_remote_cluster"]
                    }
                  ]
                }""", REMOTE_INDEX_NAME));
            assertOK(adminClient().performRequest(putRoleRequest));
            final var putUserRequest = new Request("PUT", "/_security/user/" + REMOTE_SEARCH_USER);
            putUserRequest.setJsonEntity(Strings.format("""
                {
                  "password": "%s",
                  "roles" : ["%s"]
                }""", PASS.toString(), REMOTE_SEARCH_ROLE));
            assertOK(adminClient().performRequest(putUserRequest));

            final Request searchRequest = new Request(
                "GET",
                String.format(
                    Locale.ROOT,
                    "/%s:%s/_search?ccs_minimize_roundtrips=%s",
                    randomFrom("my_remote_cluster", "*", "my_remote_*"),
                    randomFrom(REMOTE_INDEX_NAME, "*"),
                    randomBoolean()
                )
            );

            // Check that CCS fails because we cannot establish connection due to the license check.
            assertRequestFailsDueToUnsupportedLicense(() -> performRequestWithRemoteSearchUser(searchRequest));

            // We start the trial license which supports all features.
            startTrialLicense(fulfillingClusterClient);
            startTrialLicense(client());

            // Check that feature is not tracked before we send CCS request.
            assertFeatureNotTracked(fulfillingClusterClient);
            assertFeatureNotTracked(client());

            // Check that we can search the fulfilling cluster from the querying cluster after license upgrade to trial.
            final Response response = performRequestWithRemoteSearchUser(searchRequest);
            assertOK(response);
            final SearchResponse searchResponse = SearchResponse.fromXContent(responseAsParser(response));
            assertSearchResultContainsIndices(searchResponse, REMOTE_INDEX_NAME);

            // Check that the feature is tracked on both QC and FC.
            assertFeatureTracked(client());
            assertFeatureTracked(fulfillingClusterClient);

            final String licenseDowngradeTestCase = randomFrom("downgrade-fc-only", "downgrade-qc-only", "downgrade-both");
            switch (licenseDowngradeTestCase) {
                case "downgrade-fc-only" -> {
                    // Downgrade fulfilling cluster license to BASIC and run CCS
                    deleteLicenseFromCluster(fulfillingClusterClient);
                    assertRequestFailsDueToUnsupportedLicense(() -> performRequestWithRemoteSearchUser(searchRequest));
                }
                case "downgrade-qc-only" -> {
                    // Downgrade querying cluster license to BASIC and run CCS
                    deleteLicenseFromCluster(client());
                    assertRequestFailsDueToUnsupportedLicense(() -> performRequestWithRemoteSearchUser(searchRequest));
                }
                case "downgrade-both" -> {
                    // Downgrade both fulfilling and querying cluster licenses to BASIC and run CCS
                    deleteLicenseFromCluster(fulfillingClusterClient);
                    deleteLicenseFromCluster(client());
                    assertRequestFailsDueToUnsupportedLicense(() -> performRequestWithRemoteSearchUser(searchRequest));
                }
                default -> throw new IllegalStateException("Unexpected value: " + licenseDowngradeTestCase);
            }
        }
    }

    private void assertSearchResultContainsIndices(SearchResponse searchResponse, String... indices) {
        final List<String> actualIndices = Arrays.stream(searchResponse.getHits().getHits())
            .map(SearchHit::getIndex)
            .collect(Collectors.toList());
        assertThat(actualIndices, containsInAnyOrder(indices));
    }

    private void assertRequestFailsDueToUnsupportedLicense(ThrowingRunnable runnable) {
        var exception = expectThrows(ResponseException.class, runnable);
        assertThat(exception.getResponse().getStatusLine().getStatusCode(), equalTo(403));
        assertThat(
            exception.getMessage(),
            containsString("current license is non-compliant for [" + CONFIGURABLE_CROSS_CLUSTER_ACCESS_FEATURE_NAME + "]")
        );
    }

    private void assertBasicLicense(RestClient client) throws Exception {
        final var request = new Request("GET", "/_license");
        request.setOptions(RequestOptions.DEFAULT.toBuilder().addHeader("Authorization", basicAuthHeaderValue(USER, PASS)));
        assertBusy(() -> {
            final Response response;
            try {
                response = client.performRequest(request);
            } catch (ResponseException e) {
                throw new AssertionError(e);
            }
            assertThat(ObjectPath.createFromResponse(response).evaluate("license.type"), equalTo("basic"));
        });
    }

    private void deleteLicenseFromCluster(RestClient client) throws IOException {
        Request request = new Request(HttpDelete.METHOD_NAME, "_license");
        request.setOptions(RequestOptions.DEFAULT.toBuilder().addHeader("Authorization", basicAuthHeaderValue(USER, PASS)));
        Response response = client.performRequest(request);
        assertOK(response);
    }

    private void startTrialLicense(RestClient client) throws IOException {
        Request request = new Request("POST", "/_license/start_trial?acknowledge=true");
        request.setOptions(RequestOptions.DEFAULT.toBuilder().addHeader("Authorization", basicAuthHeaderValue(USER, PASS)));
        Response response = client.performRequest(request);
        assertOK(response);
    }

    private Response performRequestWithRemoteSearchUser(final Request request) throws IOException {
        request.setOptions(RequestOptions.DEFAULT.toBuilder().addHeader("Authorization", basicAuthHeaderValue(REMOTE_SEARCH_USER, PASS)));
        return client().performRequest(request);
    }

    private static void assertFeatureTracked(RestClient client) throws IOException {
        Set<String> features = fetchFeatureUsageFromNode(client);
        assertThat(CONFIGURABLE_CROSS_CLUSTER_ACCESS_FEATURE_NAME, is(in(features)));
    }

    private static void assertFeatureNotTracked(RestClient client) throws IOException {
        Set<String> features = fetchFeatureUsageFromNode(client);
        assertThat(CONFIGURABLE_CROSS_CLUSTER_ACCESS_FEATURE_NAME, not(is(in(features))));
    }

    private static Set<String> fetchFeatureUsageFromNode(RestClient client) throws IOException {
        final Set<String> result = new HashSet<>();
        Request request = new Request(HttpGet.METHOD_NAME, "_license/feature_usage");
        request.setOptions(RequestOptions.DEFAULT.toBuilder().addHeader("Authorization", basicAuthHeaderValue(USER, PASS)));
        Response response = client.performRequest(request);
        ObjectPath path = ObjectPath.createFromResponse(response);
        List<Map<String, Object>> features = path.evaluate("features");
        for (var feature : features) {
            result.add((String) feature.get("name"));
        }
        return result;
    }

}<|MERGE_RESOLUTION|>--- conflicted
+++ resolved
@@ -112,13 +112,9 @@
     }
 
     public void testCrossClusterAccessFeatureTrackingAndLicensing() throws Exception {
-<<<<<<< HEAD
-        Thread.sleep(5000);
-=======
         assertBasicLicense(fulfillingClusterClient);
         assertBasicLicense(client());
 
->>>>>>> 1e840e22
         final boolean useProxyMode = randomBoolean();
         configureRemoteClusters(useProxyMode);
 
