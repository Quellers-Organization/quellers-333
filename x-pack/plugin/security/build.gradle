--- conflicted
+++ resolved
@@ -23,11 +23,6 @@
   testCompile project(path: xpackModule('core'), configuration: 'testArtifacts')
 
     compile 'com.unboundid:unboundid-ldapsdk:4.0.8'
-<<<<<<< HEAD
-    compileOnly "org.bouncycastle:bcprov-jdk15on:${versions.bouncycastle}"
-    compileOnly "org.bouncycastle:bcpkix-jdk15on:${versions.bouncycastle}"
-=======
->>>>>>> 52003a2d
 
     // the following are all SAML dependencies - might as well download the whole internet
     compile "org.opensaml:opensaml-core:3.4.5"
@@ -48,13 +43,9 @@
     compile "net.shibboleth.utilities:java-support:7.5.1"
     compile "org.apache.santuario:xmlsec:2.1.4"
     compile "io.dropwizard.metrics:metrics-core:3.2.2"
-<<<<<<< HEAD
-    compile "org.cryptacular:cryptacular:1.2.3"
-=======
-    compile ("org.cryptacular:cryptacular:1.2.0") {
+    compile ("org.cryptacular:cryptacular:1.2.3") {
         exclude group: 'org.bouncycastle'
     }
->>>>>>> 52003a2d
     compile "org.slf4j:slf4j-api:${versions.slf4j}"
     compile "org.apache.logging.log4j:log4j-slf4j-impl:${versions.log4j}"
     compile "org.apache.httpcomponents:httpclient:${versions.httpclient}"
