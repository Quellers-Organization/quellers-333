apply plugin: 'elasticsearch.internal-es-plugin'
apply plugin: 'elasticsearch.publish'
apply plugin: 'elasticsearch.internal-cluster-test'
apply plugin: 'elasticsearch.internal-test-artifact'

esplugin {
  name 'x-pack-security'
  description 'Elasticsearch Expanded Pack Plugin - Security'
  classname 'org.elasticsearch.xpack.security.Security'
  requiresKeystore true
  extendedPlugins = ['x-pack-core']
}

<<<<<<< HEAD
repositories {
  maven {
    url "https://build.shibboleth.net/maven/releases/"
  }
}

archivesBaseName = 'x-pack-security'
=======
base {
  archivesName = 'x-pack-security'
}
>>>>>>> 513a7d09

dependencies {
  compileOnly project(path: xpackModule('core'))
  api project(path: ':modules:transport-netty4')

  testImplementation project(path: xpackModule('ilm'))
  testImplementation project(path: xpackModule('monitoring'))
  testImplementation project(path: xpackModule('spatial'))
  testImplementation project(path: xpackModule('wildcard'))
  testImplementation project(path: ':modules:legacy-geo')
  testImplementation project(path: ':modules:percolator')
  testImplementation project(path: xpackModule('sql:sql-action'))
  testImplementation project(path: ':modules:analysis-common')
  testImplementation project(path: ':modules:reindex')
  testImplementation project(':modules:data-streams')
  testImplementation project(':modules:rest-root')
  testImplementation project(":client:rest-high-level")

  testImplementation(testArtifact(project(xpackModule('core'))))
  internalClusterTestImplementation(testArtifact(project(xpackModule('core'))))
  api 'com.unboundid:unboundid-ldapsdk:6.0.3'

  // the following are all SAML dependencies - might as well download the whole internet
  api "org.opensaml:opensaml-core:${versions.opensaml}"
  api "org.opensaml:opensaml-saml-api:${versions.opensaml}"
  api "org.opensaml:opensaml-saml-impl:${versions.opensaml}"
  api "org.opensaml:opensaml-messaging-api:${versions.opensaml}"
  api "org.opensaml:opensaml-messaging-impl:${versions.opensaml}"
  //api "org.opensaml:opensaml-security-api:${versions.opensaml}"
  api "x:test:1.1.1"
  api "org.opensaml:opensaml-security-impl:${versions.opensaml}"
  api "org.opensaml:opensaml-profile-api:${versions.opensaml}"
  api "org.opensaml:opensaml-profile-impl:${versions.opensaml}"
  api "org.opensaml:opensaml-xmlsec-api:${versions.opensaml}"
  api "org.opensaml:opensaml-xmlsec-impl:${versions.opensaml}"
  api "org.opensaml:opensaml-soap-api:${versions.opensaml}"
  api "org.opensaml:opensaml-soap-impl:${versions.opensaml}"
  api "org.opensaml:opensaml-storage-api:${versions.opensaml}"
  api "org.opensaml:opensaml-storage-impl:${versions.opensaml}"
  api "net.shibboleth.utilities:java-support:8.4.0"
  api "com.google.code.findbugs:jsr305:3.0.2"
<<<<<<< HEAD
  api "org.apache.santuario:xmlsec:2.3.2"
  api "io.dropwizard.metrics:metrics-core:4.2.15"
  api ( "org.cryptacular:cryptacular:1.2.5") {
    exclude group: 'org.bouncycastle'
  }
  api "org.slf4j:slf4j-api:${versions.slf4j}"
=======
  api "org.apache.santuario:xmlsec:2.1.8"
  api "io.dropwizard.metrics:metrics-core:4.1.4"
  api ( "org.cryptacular:cryptacular:1.2.4") {
    exclude group: 'org.bouncycastle'
  }
  api "org.slf4j:slf4j-api:${versions.slf4j}"
  runtimeOnly "org.slf4j:slf4j-nop:${versions.slf4j}" // workaround for https://github.com/elastic/elasticsearch/issues/93714
 // api "org.apache.logging.log4j:log4j-slf4j-impl:${versions.log4j}"  see above

>>>>>>> 513a7d09
  api "org.apache.httpcomponents:httpclient:${versions.httpclient}"
  api "org.apache.httpcomponents:httpcore:${versions.httpcore}"
  api "org.apache.httpcomponents:httpcore-nio:${versions.httpcore}"
  api "org.apache.httpcomponents:httpclient-cache:${versions.httpclient}"
  runtimeOnly 'com.google.guava:guava:31.1-jre'
  runtimeOnly 'com.google.guava:failureaccess:1.0.1'
  runtimeOnly "commons-codec:commons-codec:${versions.commonscodec}"
  runtimeOnly "joda-time:joda-time:2.10.10"

  // Dependencies for oidc
  api "com.nimbusds:oauth2-oidc-sdk:9.37"
  api "com.nimbusds:nimbus-jose-jwt:9.23"
  api "com.nimbusds:lang-tag:1.4.4"
  api "com.sun.mail:jakarta.mail:1.6.3"
  api "net.jcip:jcip-annotations:1.0"
  api "net.minidev:json-smart:2.4.10"
  api "net.minidev:accessors-smart:2.4.2"
  api "org.ow2.asm:asm:8.0.1"

  testImplementation "org.elasticsearch:mocksocket:${versions.mocksocket}"

  // Test dependencies for Kerberos (MiniKdc)
  testImplementation('commons-io:commons-io:2.5')
  testImplementation('org.apache.kerby:kerb-simplekdc:1.1.1')
  testImplementation('org.apache.kerby:kerb-client:1.1.1')
  testImplementation('org.apache.kerby:kerby-config:1.1.1')
  testImplementation('org.apache.kerby:kerb-core:1.1.1')
  testImplementation('org.apache.kerby:kerby-pkix:1.1.1')
  testImplementation('org.apache.kerby:kerby-asn1:1.1.1')
  testImplementation('org.apache.kerby:kerby-util:1.1.1')
  testImplementation('org.apache.kerby:kerb-common:1.1.1')
  testImplementation('org.apache.kerby:kerb-crypto:1.1.1')
  testImplementation('org.apache.kerby:kerb-util:1.1.1')
  testImplementation('org.apache.kerby:token-provider:1.1.1')
  testImplementation('com.nimbusds:nimbus-jose-jwt:9.23')
  testImplementation('net.jcip:jcip-annotations:1.0')
  testImplementation('org.apache.kerby:kerb-admin:1.1.1')
  testImplementation('org.apache.kerby:kerb-server:1.1.1')
  testImplementation('org.apache.kerby:kerb-identity:1.1.1')
  testImplementation('org.apache.kerby:kerby-xdr:1.1.1')

  // LDAP backend support for SimpleKdcServer
  testImplementation('org.apache.kerby:kerby-backend:1.1.1')
  testImplementation('org.apache.kerby:ldap-backend:1.1.1')
  testImplementation('org.apache.kerby:kerb-identity:1.1.1')
  testImplementation('org.apache.directory.api:api-ldap-client-api:1.0.0')
  testImplementation('org.apache.directory.api:api-ldap-schema-data:1.0.0')
  testImplementation('org.apache.directory.api:api-ldap-codec-core:1.0.0')
  testImplementation('org.apache.directory.api:api-ldap-extras-aci:1.0.0')
  testImplementation('org.apache.directory.api:api-ldap-extras-codec:1.0.0')
  testImplementation('org.apache.directory.api:api-ldap-extras-codec-api:1.0.0')
  testImplementation('commons-pool:commons-pool:1.6')
  testImplementation('commons-collections:commons-collections:3.2.2')
  testImplementation('org.apache.mina:mina-core:2.0.17')
  testImplementation('org.apache.directory.api:api-util:1.0.1')
  testImplementation('org.apache.directory.api:api-i18n:1.0.1')
  testImplementation('org.apache.directory.api:api-ldap-model:1.0.1')
  testImplementation('org.apache.directory.api:api-asn1-api:1.0.1')
  testImplementation('org.apache.directory.api:api-asn1-ber:1.0.1')
  testImplementation('org.apache.servicemix.bundles:org.apache.servicemix.bundles.antlr:2.7.7_5')
  testImplementation('org.apache.directory.server:apacheds-core-api:2.0.0-M24')
  testImplementation('org.apache.directory.server:apacheds-i18n:2.0.0-M24')
  testImplementation('org.apache.directory.api:api-ldap-extras-util:1.0.0')
  testImplementation('net.sf.ehcache:ehcache:2.10.4')
  testImplementation('org.apache.directory.server:apacheds-kerberos-codec:2.0.0-M24')
  testImplementation('org.apache.directory.server:apacheds-protocol-ldap:2.0.0-M24')
  testImplementation('org.apache.directory.server:apacheds-protocol-shared:2.0.0-M24')
  testImplementation('org.apache.directory.jdbm:apacheds-jdbm1:2.0.0-M3')
  testImplementation('org.apache.directory.server:apacheds-jdbm-partition:2.0.0-M24')
  testImplementation('org.apache.directory.server:apacheds-xdbm-partition:2.0.0-M24')
  testImplementation('org.apache.directory.api:api-ldap-extras-sp:1.0.0')
  testImplementation('org.apache.directory.server:apacheds-test-framework:2.0.0-M24')
  testImplementation('org.apache.directory.server:apacheds-core-annotations:2.0.0-M24')
  testImplementation('org.apache.directory.server:apacheds-ldif-partition:2.0.0-M24')
  testImplementation('org.apache.directory.server:apacheds-mavibot-partition:2.0.0-M24')
  testImplementation('org.apache.directory.server:apacheds-protocol-kerberos:2.0.0-M24')
  testImplementation('org.apache.directory.server:apacheds-server-annotations:2.0.0-M24')
  testImplementation('org.apache.directory.api:api-ldap-codec-standalone:1.0.0')
  testImplementation('org.apache.directory.api:api-ldap-net-mina:1.0.0')
  testImplementation('org.apache.directory.server:ldap-client-test:2.0.0-M24')
  testImplementation('org.apache.directory.server:apacheds-interceptor-kerberos:2.0.0-M24')
  testImplementation('org.apache.directory.mavibot:mavibot:1.0.0-M8')
}

tasks.named("processInternalClusterTestResources").configure {
  from(project(xpackModule('core')).file('src/main/config'))
  from(project(xpackModule('core')).file('src/test/resources'))
}

tasks.named("processTestResources").configure {
  from(project(xpackModule('core')).file('src/main/config'))
  from(project(xpackModule('core')).file('src/test/resources'))
}

artifacts {
  // normal es plugins do not publish the jar but we need to since users need it for extensions
  archives tasks.named("jar")
}

tasks.named("dependencyLicenses").configure {
  mapping from: /java-support|opensaml-.*/, to: 'shibboleth'
  mapping from: /http.*/, to: 'httpclient'
  mapping from: /bc.*/, to: 'bouncycastle'
  mapping from: /failureaccess.*/, to: 'guava'
}

tasks.named("forbiddenPatterns").configure {
  exclude '**/*.key'
  exclude '**/*.p12'
  exclude '**/*.der'
  exclude '**/*.zip'
}

tasks.named('forbiddenApisMain').configure {
  signaturesFiles += files('forbidden/ldap-signatures.txt', 'forbidden/xml-signatures.txt', 'forbidden/oidc-signatures.txt')
}

tasks.named('forbiddenApisTest').configure {
  //we are using jdk-internal instead of jdk-non-portable to allow for com.sun.net.httpserver.* usage
  bundledSignatures -= 'jdk-non-portable'
  bundledSignatures += 'jdk-internal'
}

// classes are missing, e.g. com.ibm.icu.lang.UCharacter
tasks.named("thirdPartyAudit").configure {
  ignoreMissingClasses(
    // SAML dependencies
    // [missing classes] Some cli utilities that we don't use depend on these missing JCommander classes
    'com.beust.jcommander.JCommander',
    'com.beust.jcommander.converters.BaseConverter',
    // [missing classes] Shibboleth + OpenSAML have servlet support that we don't use
    'javax.servlet.AsyncContext',
    'javax.servlet.DispatcherType',
    'javax.servlet.Filter',
    'javax.servlet.FilterChain',
    'javax.servlet.FilterConfig',
    'javax.servlet.RequestDispatcher',
    'javax.servlet.ServletContext',
    'javax.servlet.ServletInputStream',
    'javax.servlet.ServletOutputStream',
    'javax.servlet.ServletRequest',
    'javax.servlet.ServletResponse',
    'javax.servlet.http.Cookie',
    'javax.servlet.http.HttpServletRequest',
    'javax.servlet.http.HttpServletResponse',
    'javax.servlet.http.HttpServletResponseWrapper',
    'javax.servlet.http.HttpSession',
    'javax.servlet.http.HttpUpgradeHandler',
    'javax.servlet.http.Part',
    // [missing classes] Shibboleth + OpenSAML have velocity support that we don't use
    'org.apache.velocity.VelocityContext',
    'org.apache.velocity.app.VelocityEngine',
    'org.apache.velocity.context.Context',
    'org.apache.velocity.runtime.resource.loader.StringResourceLoader',
    'org.apache.velocity.runtime.resource.util.StringResourceRepository',
    // [missing classes] OpenSAML depends on Apache XML security which depends on Xalan, but only for functionality that OpenSAML doesn't use
    // [missing classes] OpenSAML storage has an optional LDAP storage impl
    'org.ldaptive.AttributeModification',
    'org.ldaptive.AttributeModificationType',
    'org.ldaptive.Connection',
    'org.ldaptive.DeleteOperation',
    'org.ldaptive.LdapAttribute',
    'org.ldaptive.LdapEntry',
    'org.ldaptive.LdapException',
    'org.ldaptive.ModifyOperation',
    'org.ldaptive.Response',
    'org.ldaptive.ResultCode',
    'org.ldaptive.SearchOperation',
    'org.ldaptive.SearchRequest',
    'org.ldaptive.SearchResult',
    'org.ldaptive.ext.MergeOperation',
    'org.ldaptive.ext.MergeRequest',
    'org.ldaptive.pool.ConnectionPool',
    'org.ldaptive.pool.PooledConnectionFactory',
    // [missing classes] OpenSAML storage has an optional JSON-backed storage impl
    'javax.json.Json',
    'javax.json.JsonNumber',
    'javax.json.JsonObject',
    'javax.json.JsonReader',
    'javax.json.JsonValue$ValueType',
    'javax.json.JsonValue',
    'javax.json.stream.JsonGenerator',
    // [missing classes] OpenSAML storage has an optional JPA storage impl
    'javax.persistence.EntityManager',
    'javax.persistence.EntityManagerFactory',
    'javax.persistence.EntityTransaction',
    'javax.persistence.LockModeType',
    'javax.persistence.Query',
    // [missing classes] OpenSAML storage and HttpClient cache have optional memcache support
    'net.spy.memcached.CASResponse',
    'net.spy.memcached.CASValue',
    'net.spy.memcached.MemcachedClient',
    'net.spy.memcached.MemcachedClientIF',
    'net.spy.memcached.CachedData',
    'net.spy.memcached.internal.OperationFuture',
    'net.spy.memcached.transcoders.Transcoder',
    // [missing classes] Http Client cache has optional ehcache support
    'net.sf.ehcache.Ehcache',
    'net.sf.ehcache.Element',
        // Bouncycastle is an optional dependency for apache directory, cryptacular and opensaml packages. We
        // acknowledge them here instead of adding bouncy castle as a compileOnly dependency
        'org.bouncycastle.asn1.ASN1Encodable',
        'org.bouncycastle.asn1.ASN1InputStream',
        'org.bouncycastle.asn1.ASN1Integer',
        'org.bouncycastle.asn1.ASN1ObjectIdentifier',
        'org.bouncycastle.asn1.ASN1OctetString',
        'org.bouncycastle.asn1.ASN1Primitive',
        'org.bouncycastle.asn1.ASN1Sequence',
        'org.bouncycastle.asn1.ASN1TaggedObject',
        'org.bouncycastle.asn1.DEROctetString',
        'org.bouncycastle.asn1.pkcs.EncryptedPrivateKeyInfo',
        'org.bouncycastle.asn1.pkcs.EncryptionScheme',
        'org.bouncycastle.asn1.pkcs.KeyDerivationFunc',
        'org.bouncycastle.asn1.pkcs.PBEParameter',
        'org.bouncycastle.asn1.pkcs.PBES2Parameters',
        'org.bouncycastle.asn1.pkcs.PBKDF2Params',
        'org.bouncycastle.asn1.pkcs.PKCSObjectIdentifiers',
        'org.bouncycastle.asn1.pkcs.PrivateKeyInfo',
        'org.bouncycastle.asn1.x500.AttributeTypeAndValue',
        'org.bouncycastle.asn1.x500.RDN',
        'org.bouncycastle.asn1.x500.X500Name',
        'org.bouncycastle.asn1.x509.AccessDescription',
        'org.bouncycastle.asn1.x509.AlgorithmIdentifier',
        'org.bouncycastle.asn1.x509.AuthorityKeyIdentifier',
        'org.bouncycastle.asn1.x509.BasicConstraints',
        'org.bouncycastle.asn1.x509.DistributionPoint',
        'org.bouncycastle.asn1.x509.Extension',
        'org.bouncycastle.asn1.x509.GeneralName',
        'org.bouncycastle.asn1.x509.GeneralNames',
        'org.bouncycastle.asn1.x509.GeneralNamesBuilder',
        'org.bouncycastle.asn1.x509.KeyPurposeId',
        'org.bouncycastle.asn1.x509.KeyUsage',
        'org.bouncycastle.asn1.x509.PolicyInformation',
        'org.bouncycastle.asn1.x509.SubjectKeyIdentifier',
        'org.bouncycastle.asn1.x509.SubjectPublicKeyInfo',
        'org.bouncycastle.asn1.x9.DomainParameters',
        'org.bouncycastle.asn1.x9.ECNamedCurveTable',
        'org.bouncycastle.asn1.x9.X9ECParameters',
        'org.bouncycastle.cert.X509v3CertificateBuilder',
        'org.bouncycastle.cert.jcajce.JcaX509CertificateConverter',
        'org.bouncycastle.cert.jcajce.JcaX509ExtensionUtils',
        'org.bouncycastle.cert.jcajce.JcaX509v3CertificateBuilder',
        'org.bouncycastle.crypto.agreement.kdf.ConcatenationKDFGenerator',
        'org.bouncycastle.crypto.BlockCipher',
        'org.bouncycastle.crypto.BufferedBlockCipher',
        'org.bouncycastle.crypto.CipherParameters',
        'org.bouncycastle.crypto.Digest',
        'org.bouncycastle.crypto.ec.CustomNamedCurves',
        'org.bouncycastle.crypto.PBEParametersGenerator',
        'org.bouncycastle.crypto.StreamCipher',
        // 'org.bouncycastle.crypto.agreement.kdf.ConcatenationKDFGenerator',
        // 'org.bouncycastle.crypto.ec.CustomNamedCurves',
        'org.bouncycastle.crypto.engines.AESEngine',
        'org.bouncycastle.crypto.generators.BCrypt',
        'org.bouncycastle.crypto.generators.OpenSSLPBEParametersGenerator',
        'org.bouncycastle.crypto.generators.PKCS5S1ParametersGenerator',
        'org.bouncycastle.crypto.generators.PKCS5S2ParametersGenerator',
        'org.bouncycastle.crypto.macs.HMac',
        'org.bouncycastle.crypto.modes.AEADBlockCipher',
        'org.bouncycastle.crypto.modes.GCMBlockCipher',
        'org.bouncycastle.crypto.paddings.BlockCipherPadding',
        'org.bouncycastle.crypto.paddings.PaddedBufferedBlockCipher',
        'org.bouncycastle.crypto.params.AsymmetricKeyParameter',
        'org.bouncycastle.crypto.params.DSAKeyParameters',
        'org.bouncycastle.crypto.params.DSAParameters',
        'org.bouncycastle.crypto.params.DSAPrivateKeyParameters',
        'org.bouncycastle.crypto.params.DSAPublicKeyParameters',
        'org.bouncycastle.crypto.params.ECDomainParameters',
        'org.bouncycastle.crypto.params.ECKeyParameters',
        'org.bouncycastle.crypto.params.ECPrivateKeyParameters',
        'org.bouncycastle.crypto.params.ECPublicKeyParameters',
        // 'org.bouncycastle.crypto.params.KDFParameters',
        'org.bouncycastle.crypto.params.KeyParameter',
        'org.bouncycastle.crypto.params.RSAKeyParameters',
        'org.bouncycastle.crypto.params.RSAPrivateCrtKeyParameters',
        'org.bouncycastle.crypto.prng.EntropySource',
        'org.bouncycastle.crypto.prng.SP800SecureRandom',
        'org.bouncycastle.crypto.prng.SP800SecureRandomBuilder',
        'org.bouncycastle.crypto.prng.drbg.SP80090DRBG',
        'org.bouncycastle.crypto.signers.DSASigner',
        'org.bouncycastle.crypto.signers.ECDSASigner',
        'org.bouncycastle.crypto.signers.RSADigestSigner',
        'org.bouncycastle.crypto.util.PrivateKeyFactory',
        'org.bouncycastle.crypto.util.PrivateKeyInfoFactory',
        'org.bouncycastle.crypto.util.PublicKeyFactory',
        'org.bouncycastle.crypto.util.SubjectPublicKeyInfoFactory',
        'org.bouncycastle.jcajce.provider.asymmetric.dsa.KeyPairGeneratorSpi',
        'org.bouncycastle.jcajce.provider.asymmetric.ec.KeyPairGeneratorSpi$EC',
        'org.bouncycastle.jcajce.provider.asymmetric.rsa.KeyPairGeneratorSpi',
        'org.bouncycastle.jcajce.provider.asymmetric.util.EC5Util',
        'org.bouncycastle.jcajce.provider.asymmetric.util.ECUtil',
        'org.bouncycastle.jce.ECNamedCurveTable',
        'org.bouncycastle.jce.spec.ECNamedCurveParameterSpec',
        'org.bouncycastle.math.ec.ECFieldElement',
        'org.bouncycastle.math.ec.ECPoint',
        'org.bouncycastle.openssl.jcajce.JcaPEMWriter',
        'org.bouncycastle.operator.jcajce.JcaContentSignerBuilder',
        'org.bouncycastle.util.Arrays',
        'org.bouncycastle.util.io.Streams',
        'org.bouncycastle.cert.jcajce.JcaX509CertificateHolder',
        'org.bouncycastle.jcajce.provider.BouncyCastleFipsProvider',
        'org.bouncycastle.cert.X509CertificateHolder',
        'org.bouncycastle.openssl.PEMKeyPair',
        'org.bouncycastle.openssl.PEMParser',
        'org.bouncycastle.openssl.jcajce.JcaPEMKeyConverter',
        'org.bouncycastle.crypto.InvalidCipherTextException',
        'org.bouncycastle.jce.provider.BouncyCastleProvider',
  )

  ignoreViolations(
    // Guava uses internal java api: sun.misc.Unsafe
    'com.google.common.hash.LittleEndianByteArray$UnsafeByteArray',
    'com.google.common.hash.LittleEndianByteArray$UnsafeByteArray$1',
    'com.google.common.hash.LittleEndianByteArray$UnsafeByteArray$2',
    'com.google.common.hash.LittleEndianByteArray$UnsafeByteArray$3',
    'com.google.common.hash.Striped64',
    'com.google.common.hash.Striped64$1',
    'com.google.common.hash.Striped64$Cell',
    'com.google.common.cache.Striped64',
    'com.google.common.cache.Striped64$1',
    'com.google.common.cache.Striped64$Cell',
    'com.google.common.primitives.UnsignedBytes$LexicographicalComparatorHolder$UnsafeComparator',
    'com.google.common.primitives.UnsignedBytes$LexicographicalComparatorHolder$UnsafeComparator$1',
    'com.google.common.util.concurrent.AbstractFuture$UnsafeAtomicHelper',
    'com.google.common.util.concurrent.AbstractFuture$UnsafeAtomicHelper$1',
  )
}

tasks.named("thirdPartyAudit").configure {
  ignoreMissingClasses(
          'javax.xml.bind.JAXBContext',
          'javax.xml.bind.JAXBElement',
          'javax.xml.bind.JAXBException',
          'javax.xml.bind.Unmarshaller',
          'javax.xml.bind.UnmarshallerHandler',
          // Optional dependency of oauth2-oidc-sdk that we don't need since we do not support AES-SIV for JWE
          'org.cryptomator.siv.SivMode',
          // Optional dependency of nimbus-jose-jwt for handling Ed25519 signatures and ECDH with X25519 (RFC 8037)
          'com.google.crypto.tink.subtle.Ed25519Sign',
          'com.google.crypto.tink.subtle.Ed25519Sign$KeyPair',
          'com.google.crypto.tink.subtle.Ed25519Verify',
          'com.google.crypto.tink.subtle.X25519',
          'com.google.crypto.tink.subtle.XChaCha20Poly1305',
          'com.nimbusds.common.contenttype.ContentType',
          'javax.activation.ActivationDataFlavor',
          'javax.activation.DataContentHandler',
          'javax.activation.DataHandler',
          'javax.activation.DataSource',
          'javax.activation.FileDataSource',
          'javax.activation.FileTypeMap'
  )
}

tasks.named("internalClusterTest").configure {
  /*
   * Some tests in this module set up a lot of transport threads so we reduce the buffer size per transport thread from the 1M default
   * to keep direct memory usage under control.
   */
  systemProperty 'es.transport.buffer.size', '256k'
  systemProperty 'es.dlm_feature_flag_enabled', 'true'
}

addQaCheckDependencies(project)<|MERGE_RESOLUTION|>--- conflicted
+++ resolved
@@ -11,19 +11,15 @@
   extendedPlugins = ['x-pack-core']
 }
 
-<<<<<<< HEAD
 repositories {
   maven {
     url "https://build.shibboleth.net/maven/releases/"
   }
 }
 
-archivesBaseName = 'x-pack-security'
-=======
 base {
   archivesName = 'x-pack-security'
 }
->>>>>>> 513a7d09
 
 dependencies {
   compileOnly project(path: xpackModule('core'))
@@ -65,24 +61,15 @@
   api "org.opensaml:opensaml-storage-impl:${versions.opensaml}"
   api "net.shibboleth.utilities:java-support:8.4.0"
   api "com.google.code.findbugs:jsr305:3.0.2"
-<<<<<<< HEAD
   api "org.apache.santuario:xmlsec:2.3.2"
   api "io.dropwizard.metrics:metrics-core:4.2.15"
   api ( "org.cryptacular:cryptacular:1.2.5") {
     exclude group: 'org.bouncycastle'
   }
   api "org.slf4j:slf4j-api:${versions.slf4j}"
-=======
-  api "org.apache.santuario:xmlsec:2.1.8"
-  api "io.dropwizard.metrics:metrics-core:4.1.4"
-  api ( "org.cryptacular:cryptacular:1.2.4") {
-    exclude group: 'org.bouncycastle'
-  }
-  api "org.slf4j:slf4j-api:${versions.slf4j}"
   runtimeOnly "org.slf4j:slf4j-nop:${versions.slf4j}" // workaround for https://github.com/elastic/elasticsearch/issues/93714
  // api "org.apache.logging.log4j:log4j-slf4j-impl:${versions.log4j}"  see above
 
->>>>>>> 513a7d09
   api "org.apache.httpcomponents:httpclient:${versions.httpclient}"
   api "org.apache.httpcomponents:httpcore:${versions.httpcore}"
   api "org.apache.httpcomponents:httpcore-nio:${versions.httpcore}"
