--- conflicted
+++ resolved
@@ -246,11 +246,7 @@
             auditId,
             () -> Collections.singletonMap(PRINCIPAL_ROLES_FIELD_NAME, original.getUser().roles())
         );
-<<<<<<< HEAD
-        verifyZeroInteractions(auditTrail);
-=======
         verifyNoMoreInteractions(auditTrail);
->>>>>>> 30e15ba8
 
         // original user being run as
         User user = new User(new User("test", "role"), new User("authenticated", "runas"));
@@ -269,11 +265,7 @@
             auditId,
             () -> Collections.singletonMap(PRINCIPAL_ROLES_FIELD_NAME, original.getUser().roles())
         );
-<<<<<<< HEAD
-        verifyZeroInteractions(auditTrail);
-=======
         verifyNoMoreInteractions(auditTrail);
->>>>>>> 30e15ba8
 
         // both user are run as
         current = new Authentication(
@@ -292,11 +284,7 @@
             auditId,
             () -> Collections.singletonMap(PRINCIPAL_ROLES_FIELD_NAME, original.getUser().roles())
         );
-<<<<<<< HEAD
-        verifyZeroInteractions(auditTrail);
-=======
         verifyNoMoreInteractions(auditTrail);
->>>>>>> 30e15ba8
 
         // different authenticated by type
         Authentication differentRealmType = new Authentication(
