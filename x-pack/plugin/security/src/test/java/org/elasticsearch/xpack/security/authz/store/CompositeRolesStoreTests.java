/*
 * Copyright Elasticsearch B.V. and/or licensed to Elasticsearch B.V. under one
 * or more contributor license agreements. Licensed under the Elastic License;
 * you may not use this file except in compliance with the Elastic License.
 */
package org.elasticsearch.xpack.security.authz.store;

import org.elasticsearch.Version;
import org.elasticsearch.action.ActionListener;
import org.elasticsearch.action.admin.cluster.settings.ClusterUpdateSettingsAction;
import org.elasticsearch.action.admin.cluster.state.ClusterStateAction;
import org.elasticsearch.action.get.GetAction;
import org.elasticsearch.action.index.IndexAction;
import org.elasticsearch.action.support.PlainActionFuture;
import org.elasticsearch.client.security.user.privileges.Role.ClusterPrivilegeName;
import org.elasticsearch.cluster.health.ClusterHealthStatus;
import org.elasticsearch.cluster.metadata.IndexMetaData;
import org.elasticsearch.cluster.metadata.MetaData;
import org.elasticsearch.common.bytes.BytesReference;
import org.elasticsearch.common.settings.Settings;
import org.elasticsearch.common.util.concurrent.ThreadContext;
import org.elasticsearch.common.util.set.Sets;
import org.elasticsearch.common.xcontent.XContentHelper;
import org.elasticsearch.common.xcontent.XContentType;
import org.elasticsearch.index.query.QueryBuilders;
import org.elasticsearch.license.License.OperationMode;
import org.elasticsearch.license.TestUtils.UpdatableLicenseState;
import org.elasticsearch.license.XPackLicenseState;
import org.elasticsearch.test.ESTestCase;
import org.elasticsearch.transport.TransportRequest;
import org.elasticsearch.transport.TransportRequest.Empty;
import org.elasticsearch.xpack.core.XPackSettings;
import org.elasticsearch.xpack.core.security.action.saml.SamlAuthenticateAction;
import org.elasticsearch.xpack.core.security.action.user.PutUserAction;
import org.elasticsearch.xpack.core.security.authc.Authentication;
import org.elasticsearch.xpack.core.security.authc.Authentication.AuthenticationType;
import org.elasticsearch.xpack.core.security.authc.Authentication.RealmRef;
import org.elasticsearch.xpack.core.security.authz.RoleDescriptor;
import org.elasticsearch.xpack.core.security.authz.RoleDescriptor.IndicesPrivileges;
import org.elasticsearch.xpack.core.security.authz.accesscontrol.IndicesAccessControl;
import org.elasticsearch.xpack.core.security.authz.permission.FieldPermissionsCache;
import org.elasticsearch.xpack.core.security.authz.permission.Role;
import org.elasticsearch.xpack.core.security.authz.privilege.ApplicationPrivilege;
import org.elasticsearch.xpack.core.security.authz.privilege.ApplicationPrivilegeDescriptor;
import org.elasticsearch.xpack.core.security.authz.privilege.ClusterPrivilege;
import org.elasticsearch.xpack.core.security.authz.privilege.ConditionalClusterPrivilege;
import org.elasticsearch.xpack.core.security.authz.privilege.IndexPrivilege;
import org.elasticsearch.xpack.core.security.authz.store.ReservedRolesStore;
import org.elasticsearch.xpack.core.security.authz.store.RoleRetrievalResult;
import org.elasticsearch.xpack.core.security.user.AnonymousUser;
import org.elasticsearch.xpack.core.security.user.SystemUser;
import org.elasticsearch.xpack.core.security.user.User;
import org.elasticsearch.xpack.core.security.user.XPackUser;
import org.elasticsearch.xpack.security.audit.AuditUtil;
import org.elasticsearch.xpack.security.authc.ApiKeyService;
import org.elasticsearch.xpack.security.authc.ApiKeyService.ApiKeyRoleDescriptors;
import org.elasticsearch.xpack.security.support.SecurityIndexManager;

import java.io.IOException;
import java.util.Arrays;
import java.util.Collection;
import java.util.Collections;
import java.util.HashSet;
import java.util.Map;
import java.util.Set;
import java.util.concurrent.ExecutionException;
import java.util.concurrent.atomic.AtomicInteger;
import java.util.concurrent.atomic.AtomicReference;
import java.util.function.BiConsumer;
import java.util.function.Consumer;
import java.util.function.Function;
import java.util.function.Predicate;

import static org.elasticsearch.mock.orig.Mockito.times;
import static org.elasticsearch.mock.orig.Mockito.verifyNoMoreInteractions;
import static org.hamcrest.Matchers.anyOf;
import static org.hamcrest.Matchers.is;
import static org.hamcrest.Matchers.nullValue;
import static org.hamcrest.Matchers.containsInAnyOrder;
import static org.hamcrest.Matchers.equalTo;
import static org.hamcrest.Matchers.hasItem;
import static org.hamcrest.Matchers.is;
import static org.mockito.Matchers.any;
import static org.mockito.Matchers.anySetOf;
import static org.mockito.Matchers.eq;
import static org.mockito.Matchers.isA;
import static org.mockito.Mockito.doAnswer;
import static org.mockito.Mockito.doCallRealMethod;
import static org.mockito.Mockito.mock;
import static org.mockito.Mockito.spy;
import static org.mockito.Mockito.verify;
import static org.mockito.Mockito.when;

public class CompositeRolesStoreTests extends ESTestCase {

    private static final Settings SECURITY_ENABLED_SETTINGS = Settings.builder()
            .put(XPackSettings.SECURITY_ENABLED.getKey(), true)
            .build();

    private final FieldPermissionsCache cache = new FieldPermissionsCache(Settings.EMPTY);

    public void testRolesWhenDlsFlsUnlicensed() throws IOException {
        XPackLicenseState licenseState = mock(XPackLicenseState.class);
        when(licenseState.isDocumentAndFieldLevelSecurityAllowed()).thenReturn(false);
        RoleDescriptor flsRole = new RoleDescriptor("fls", null, new IndicesPrivileges[] {
                IndicesPrivileges.builder()
                        .grantedFields("*")
                        .deniedFields("foo")
                        .indices("*")
                        .privileges("read")
                        .build()
        }, null);
        BytesReference matchAllBytes = XContentHelper.toXContent(QueryBuilders.matchAllQuery(), XContentType.JSON, false);
        RoleDescriptor dlsRole = new RoleDescriptor("dls", null, new IndicesPrivileges[] {
                IndicesPrivileges.builder()
                        .indices("*")
                        .privileges("read")
                        .query(matchAllBytes)
                        .build()
        }, null);
        RoleDescriptor flsDlsRole = new RoleDescriptor("fls_dls", null, new IndicesPrivileges[] {
                IndicesPrivileges.builder()
                        .indices("*")
                        .privileges("read")
                        .grantedFields("*")
                        .deniedFields("foo")
                        .query(matchAllBytes)
                        .build()
        }, null);
        RoleDescriptor noFlsDlsRole = new RoleDescriptor("no_fls_dls", null, new IndicesPrivileges[] {
                IndicesPrivileges.builder()
                        .indices("*")
                        .privileges("read")
                        .build()
        }, null);
        FileRolesStore fileRolesStore = mock(FileRolesStore.class);
        doCallRealMethod().when(fileRolesStore).accept(any(Set.class), any(ActionListener.class));
        ReservedRolesStore reservedRolesStore = mock(ReservedRolesStore.class);
        doCallRealMethod().when(reservedRolesStore).accept(any(Set.class), any(ActionListener.class));
        NativeRolesStore nativeRolesStore = mock(NativeRolesStore.class);
        doCallRealMethod().when(nativeRolesStore).accept(any(Set.class), any(ActionListener.class));

        when(fileRolesStore.roleDescriptors(Collections.singleton("fls"))).thenReturn(Collections.singleton(flsRole));
        when(fileRolesStore.roleDescriptors(Collections.singleton("dls"))).thenReturn(Collections.singleton(dlsRole));
        when(fileRolesStore.roleDescriptors(Collections.singleton("fls_dls"))).thenReturn(Collections.singleton(flsDlsRole));
        when(fileRolesStore.roleDescriptors(Collections.singleton("no_fls_dls"))).thenReturn(Collections.singleton(noFlsDlsRole));
        final AtomicReference<Collection<RoleDescriptor>> effectiveRoleDescriptors = new AtomicReference<Collection<RoleDescriptor>>();
        CompositeRolesStore compositeRolesStore = new CompositeRolesStore(Settings.EMPTY, fileRolesStore, nativeRolesStore,
                reservedRolesStore, mock(NativePrivilegeStore.class), Collections.emptyList(),
<<<<<<< HEAD
                new ThreadContext(Settings.EMPTY), licenseState, cache, rds -> effectiveRoleDescriptors.set(rds));
=======
                new ThreadContext(Settings.EMPTY), licenseState, cache, mock(ApiKeyService.class));
>>>>>>> 2c30501c

        PlainActionFuture<Role> roleFuture = new PlainActionFuture<>();
        compositeRolesStore.roles(Collections.singleton("fls"), roleFuture);
        assertEquals(Role.EMPTY, roleFuture.actionGet());
        assertThat(effectiveRoleDescriptors.get().isEmpty(), is(true));
        effectiveRoleDescriptors.set(null);

        roleFuture = new PlainActionFuture<>();
        compositeRolesStore.roles(Collections.singleton("dls"), roleFuture);
        assertEquals(Role.EMPTY, roleFuture.actionGet());
        assertThat(effectiveRoleDescriptors.get().isEmpty(), is(true));
        effectiveRoleDescriptors.set(null);

        roleFuture = new PlainActionFuture<>();
        compositeRolesStore.roles(Collections.singleton("fls_dls"), roleFuture);
        assertEquals(Role.EMPTY, roleFuture.actionGet());
        assertThat(effectiveRoleDescriptors.get().isEmpty(), is(true));
        effectiveRoleDescriptors.set(null);

        roleFuture = new PlainActionFuture<>();
        compositeRolesStore.roles(Collections.singleton("no_fls_dls"), roleFuture);
        assertNotEquals(Role.EMPTY, roleFuture.actionGet());
        assertThat(effectiveRoleDescriptors.get(), containsInAnyOrder(noFlsDlsRole));
        effectiveRoleDescriptors.set(null);
    }

    public void testRolesWhenDlsFlsLicensed() throws IOException {
        XPackLicenseState licenseState = mock(XPackLicenseState.class);
        when(licenseState.isDocumentAndFieldLevelSecurityAllowed()).thenReturn(true);
        RoleDescriptor flsRole = new RoleDescriptor("fls", null, new IndicesPrivileges[] {
                IndicesPrivileges.builder()
                        .grantedFields("*")
                        .deniedFields("foo")
                        .indices("*")
                        .privileges("read")
                        .build()
        }, null);
        BytesReference matchAllBytes = XContentHelper.toXContent(QueryBuilders.matchAllQuery(), XContentType.JSON, false);
        RoleDescriptor dlsRole = new RoleDescriptor("dls", null, new IndicesPrivileges[] {
                IndicesPrivileges.builder()
                        .indices("*")
                        .privileges("read")
                        .query(matchAllBytes)
                        .build()
        }, null);
        RoleDescriptor flsDlsRole = new RoleDescriptor("fls_dls", null, new IndicesPrivileges[] {
                IndicesPrivileges.builder()
                        .indices("*")
                        .privileges("read")
                        .grantedFields("*")
                        .deniedFields("foo")
                        .query(matchAllBytes)
                        .build()
        }, null);
        RoleDescriptor noFlsDlsRole = new RoleDescriptor("no_fls_dls", null, new IndicesPrivileges[] {
                IndicesPrivileges.builder()
                        .indices("*")
                        .privileges("read")
                        .build()
        }, null);
        FileRolesStore fileRolesStore = mock(FileRolesStore.class);
        doCallRealMethod().when(fileRolesStore).accept(any(Set.class), any(ActionListener.class));
        ReservedRolesStore reservedRolesStore = mock(ReservedRolesStore.class);
        doCallRealMethod().when(reservedRolesStore).accept(any(Set.class), any(ActionListener.class));
        NativeRolesStore nativeRolesStore = mock(NativeRolesStore.class);
        doCallRealMethod().when(nativeRolesStore).accept(any(Set.class), any(ActionListener.class));
        when(fileRolesStore.roleDescriptors(Collections.singleton("fls"))).thenReturn(Collections.singleton(flsRole));
        when(fileRolesStore.roleDescriptors(Collections.singleton("dls"))).thenReturn(Collections.singleton(dlsRole));
        when(fileRolesStore.roleDescriptors(Collections.singleton("fls_dls"))).thenReturn(Collections.singleton(flsDlsRole));
        when(fileRolesStore.roleDescriptors(Collections.singleton("no_fls_dls"))).thenReturn(Collections.singleton(noFlsDlsRole));
        final AtomicReference<Collection<RoleDescriptor>> effectiveRoleDescriptors = new AtomicReference<Collection<RoleDescriptor>>();
        CompositeRolesStore compositeRolesStore = new CompositeRolesStore(Settings.EMPTY, fileRolesStore, nativeRolesStore,
                reservedRolesStore, mock(NativePrivilegeStore.class), Collections.emptyList(),
<<<<<<< HEAD
                new ThreadContext(Settings.EMPTY), licenseState, cache, rds -> effectiveRoleDescriptors.set(rds));
=======
                new ThreadContext(Settings.EMPTY), licenseState, cache, mock(ApiKeyService.class));
>>>>>>> 2c30501c

        PlainActionFuture<Role> roleFuture = new PlainActionFuture<>();
        compositeRolesStore.roles(Collections.singleton("fls"), roleFuture);
        assertNotEquals(Role.EMPTY, roleFuture.actionGet());
        assertThat(effectiveRoleDescriptors.get(), containsInAnyOrder(flsRole));
        effectiveRoleDescriptors.set(null);

        roleFuture = new PlainActionFuture<>();
        compositeRolesStore.roles(Collections.singleton("dls"), roleFuture);
        assertNotEquals(Role.EMPTY, roleFuture.actionGet());
        assertThat(effectiveRoleDescriptors.get(), containsInAnyOrder(dlsRole));
        effectiveRoleDescriptors.set(null);

        roleFuture = new PlainActionFuture<>();
        compositeRolesStore.roles(Collections.singleton("fls_dls"), roleFuture);
        assertNotEquals(Role.EMPTY, roleFuture.actionGet());
        assertThat(effectiveRoleDescriptors.get(), containsInAnyOrder(flsDlsRole));
        effectiveRoleDescriptors.set(null);

        roleFuture = new PlainActionFuture<>();
        compositeRolesStore.roles(Collections.singleton("no_fls_dls"), roleFuture);
        assertNotEquals(Role.EMPTY, roleFuture.actionGet());
        assertThat(effectiveRoleDescriptors.get(), containsInAnyOrder(noFlsDlsRole));
        effectiveRoleDescriptors.set(null);
    }

    public void testNegativeLookupsAreCached() {
        final FileRolesStore fileRolesStore = mock(FileRolesStore.class);
        doCallRealMethod().when(fileRolesStore).accept(any(Set.class), any(ActionListener.class));
        final NativeRolesStore nativeRolesStore = mock(NativeRolesStore.class);
        doCallRealMethod().when(nativeRolesStore).accept(any(Set.class), any(ActionListener.class));
        when(fileRolesStore.roleDescriptors(anySetOf(String.class))).thenReturn(Collections.emptySet());
        doAnswer((invocationOnMock) -> {
            ActionListener<RoleRetrievalResult> callback = (ActionListener<RoleRetrievalResult>) invocationOnMock.getArguments()[1];
            callback.onResponse(RoleRetrievalResult.success(Collections.emptySet()));
            return null;
        }).when(nativeRolesStore).getRoleDescriptors(isA(Set.class), any(ActionListener.class));
        final ReservedRolesStore reservedRolesStore = spy(new ReservedRolesStore());
        final NativePrivilegeStore nativePrivilegeStore = mock(NativePrivilegeStore.class);
        doAnswer((invocationOnMock) -> {
            ActionListener<Collection<ApplicationPrivilegeDescriptor>> callback = null;
            callback = (ActionListener<Collection<ApplicationPrivilegeDescriptor>>) invocationOnMock.getArguments()[2];
            callback.onResponse(Collections.emptyList());
            return null;
        }).when(nativePrivilegeStore).getPrivileges(isA(Set.class), isA(Set.class), any(ActionListener.class));

        final AtomicReference<Collection<RoleDescriptor>> effectiveRoleDescriptors = new AtomicReference<Collection<RoleDescriptor>>();
        final CompositeRolesStore compositeRolesStore =
                new CompositeRolesStore(SECURITY_ENABLED_SETTINGS, fileRolesStore, nativeRolesStore, reservedRolesStore,
                        nativePrivilegeStore, Collections.emptyList(), new ThreadContext(SECURITY_ENABLED_SETTINGS),
<<<<<<< HEAD
                        new XPackLicenseState(SECURITY_ENABLED_SETTINGS), cache, rds -> effectiveRoleDescriptors.set(rds));
=======
                        new XPackLicenseState(SECURITY_ENABLED_SETTINGS), cache, mock(ApiKeyService.class));
>>>>>>> 2c30501c
        verify(fileRolesStore).addListener(any(Consumer.class)); // adds a listener in ctor

        final String roleName = randomAlphaOfLengthBetween(1, 10);
        PlainActionFuture<Role> future = new PlainActionFuture<>();
        compositeRolesStore.roles(Collections.singleton(roleName), future);
        final Role role = future.actionGet();
        assertThat(effectiveRoleDescriptors.get().isEmpty(), is(true));
        effectiveRoleDescriptors.set(null);
        assertEquals(Role.EMPTY, role);
        verify(reservedRolesStore).accept(anySetOf(String.class), any(ActionListener.class));
        verify(fileRolesStore).accept(anySetOf(String.class), any(ActionListener.class));
        verify(fileRolesStore).roleDescriptors(eq(Collections.singleton(roleName)));
        verify(nativeRolesStore).accept(anySetOf(String.class), any(ActionListener.class));
        verify(nativeRolesStore).getRoleDescriptors(isA(Set.class), any(ActionListener.class));

        final int numberOfTimesToCall = scaledRandomIntBetween(0, 32);
        final boolean getSuperuserRole = randomBoolean()
                && roleName.equals(ReservedRolesStore.SUPERUSER_ROLE_DESCRIPTOR.getName()) == false;
        final Set<String> names = getSuperuserRole ? Sets.newHashSet(roleName, ReservedRolesStore.SUPERUSER_ROLE_DESCRIPTOR.getName())
                : Collections.singleton(roleName);
        for (int i = 0; i < numberOfTimesToCall; i++) {
            future = new PlainActionFuture<>();
            compositeRolesStore.roles(names, future);
            future.actionGet();
            if (getSuperuserRole && i == 0) {
                assertThat(effectiveRoleDescriptors.get(), containsInAnyOrder(ReservedRolesStore.SUPERUSER_ROLE_DESCRIPTOR));
                effectiveRoleDescriptors.set(null);
            } else {
                assertThat(effectiveRoleDescriptors.get(), is(nullValue()));
            }
        }

        if (getSuperuserRole && numberOfTimesToCall > 0) {
            // the superuser role was requested so we get the role descriptors again
            verify(reservedRolesStore, times(2)).accept(anySetOf(String.class), any(ActionListener.class));
            verify(nativePrivilegeStore).getPrivileges(isA(Set.class),isA(Set.class), any(ActionListener.class));
        }
        verifyNoMoreInteractions(fileRolesStore, reservedRolesStore, nativeRolesStore, nativePrivilegeStore);
    }

    public void testNegativeLookupsCacheDisabled() {
        final FileRolesStore fileRolesStore = mock(FileRolesStore.class);
        doCallRealMethod().when(fileRolesStore).accept(any(Set.class), any(ActionListener.class));
        final NativeRolesStore nativeRolesStore = mock(NativeRolesStore.class);
        doCallRealMethod().when(nativeRolesStore).accept(any(Set.class), any(ActionListener.class));
        when(fileRolesStore.roleDescriptors(anySetOf(String.class))).thenReturn(Collections.emptySet());
        doAnswer((invocationOnMock) -> {
            ActionListener<RoleRetrievalResult> callback = (ActionListener<RoleRetrievalResult>) invocationOnMock.getArguments()[1];
            callback.onResponse(RoleRetrievalResult.success(Collections.emptySet()));
            return null;
        }).when(nativeRolesStore).getRoleDescriptors(isA(Set.class), any(ActionListener.class));
        final ReservedRolesStore reservedRolesStore = spy(new ReservedRolesStore());

        final Settings settings = Settings.builder().put(SECURITY_ENABLED_SETTINGS)
            .put("xpack.security.authz.store.roles.negative_lookup_cache.max_size", 0)
            .build();
        final AtomicReference<Collection<RoleDescriptor>> effectiveRoleDescriptors = new AtomicReference<Collection<RoleDescriptor>>();
        final CompositeRolesStore compositeRolesStore = new CompositeRolesStore(settings, fileRolesStore, nativeRolesStore,
            reservedRolesStore, mock(NativePrivilegeStore.class), Collections.emptyList(), new ThreadContext(settings),
<<<<<<< HEAD
            new XPackLicenseState(settings), cache, rds -> effectiveRoleDescriptors.set(rds));
=======
            new XPackLicenseState(settings), cache, mock(ApiKeyService.class));
>>>>>>> 2c30501c
        verify(fileRolesStore).addListener(any(Consumer.class)); // adds a listener in ctor

        final String roleName = randomAlphaOfLengthBetween(1, 10);
        PlainActionFuture<Role> future = new PlainActionFuture<>();
        compositeRolesStore.roles(Collections.singleton(roleName), future);
        final Role role = future.actionGet();
        assertThat(effectiveRoleDescriptors.get().isEmpty(), is(true));
        effectiveRoleDescriptors.set(null);
        assertEquals(Role.EMPTY, role);
        verify(reservedRolesStore).accept(anySetOf(String.class), any(ActionListener.class));
        verify(fileRolesStore).accept(anySetOf(String.class), any(ActionListener.class));
        verify(fileRolesStore).roleDescriptors(eq(Collections.singleton(roleName)));
        verify(nativeRolesStore).accept(anySetOf(String.class), any(ActionListener.class));
        verify(nativeRolesStore).getRoleDescriptors(isA(Set.class), any(ActionListener.class));

        assertFalse(compositeRolesStore.isValueInNegativeLookupCache(roleName));
        verifyNoMoreInteractions(fileRolesStore, reservedRolesStore, nativeRolesStore);
    }

    public void testNegativeLookupsAreNotCachedWithFailures() {
        final FileRolesStore fileRolesStore = mock(FileRolesStore.class);
        doCallRealMethod().when(fileRolesStore).accept(any(Set.class), any(ActionListener.class));
        final NativeRolesStore nativeRolesStore = mock(NativeRolesStore.class);
        doCallRealMethod().when(nativeRolesStore).accept(any(Set.class), any(ActionListener.class));
        when(fileRolesStore.roleDescriptors(anySetOf(String.class))).thenReturn(Collections.emptySet());
        doAnswer((invocationOnMock) -> {
            ActionListener<RoleRetrievalResult> callback = (ActionListener<RoleRetrievalResult>) invocationOnMock.getArguments()[1];
            callback.onResponse(RoleRetrievalResult.failure(new RuntimeException("intentionally failed!")));
            return null;
        }).when(nativeRolesStore).getRoleDescriptors(isA(Set.class), any(ActionListener.class));
        final ReservedRolesStore reservedRolesStore = spy(new ReservedRolesStore());

        final AtomicReference<Collection<RoleDescriptor>> effectiveRoleDescriptors = new AtomicReference<Collection<RoleDescriptor>>();
        final CompositeRolesStore compositeRolesStore =
            new CompositeRolesStore(SECURITY_ENABLED_SETTINGS, fileRolesStore, nativeRolesStore, reservedRolesStore,
                mock(NativePrivilegeStore.class), Collections.emptyList(), new ThreadContext(SECURITY_ENABLED_SETTINGS),
<<<<<<< HEAD
                new XPackLicenseState(SECURITY_ENABLED_SETTINGS), cache, rds -> effectiveRoleDescriptors.set(rds));
=======
                new XPackLicenseState(SECURITY_ENABLED_SETTINGS), cache, mock(ApiKeyService.class));
>>>>>>> 2c30501c
        verify(fileRolesStore).addListener(any(Consumer.class)); // adds a listener in ctor

        final String roleName = randomAlphaOfLengthBetween(1, 10);
        PlainActionFuture<Role> future = new PlainActionFuture<>();
        compositeRolesStore.roles(Collections.singleton(roleName), future);
        final Role role = future.actionGet();
        assertThat(effectiveRoleDescriptors.get().isEmpty(), is(true));
        effectiveRoleDescriptors.set(null);
        assertEquals(Role.EMPTY, role);
        verify(reservedRolesStore).accept(anySetOf(String.class), any(ActionListener.class));
        verify(fileRolesStore).accept(anySetOf(String.class), any(ActionListener.class));
        verify(fileRolesStore).roleDescriptors(eq(Collections.singleton(roleName)));
        verify(nativeRolesStore).accept(anySetOf(String.class), any(ActionListener.class));
        verify(nativeRolesStore).getRoleDescriptors(isA(Set.class), any(ActionListener.class));

        final int numberOfTimesToCall = scaledRandomIntBetween(0, 32);
        final Set<String> names = Collections.singleton(roleName);
        for (int i = 0; i < numberOfTimesToCall; i++) {
            future = new PlainActionFuture<>();
            compositeRolesStore.roles(names, future);
            future.actionGet();
            assertThat(effectiveRoleDescriptors.get().isEmpty(), is(true));
            effectiveRoleDescriptors.set(null);
        }

        assertFalse(compositeRolesStore.isValueInNegativeLookupCache(roleName));
        verify(reservedRolesStore, times(numberOfTimesToCall + 1)).accept(anySetOf(String.class), any(ActionListener.class));
        verify(fileRolesStore, times(numberOfTimesToCall + 1)).accept(anySetOf(String.class), any(ActionListener.class));
        verify(fileRolesStore, times(numberOfTimesToCall + 1)).roleDescriptors(eq(Collections.singleton(roleName)));
        verify(nativeRolesStore, times(numberOfTimesToCall + 1)).accept(anySetOf(String.class), any(ActionListener.class));
        verify(nativeRolesStore, times(numberOfTimesToCall + 1)).getRoleDescriptors(isA(Set.class), any(ActionListener.class));
        verifyNoMoreInteractions(fileRolesStore, reservedRolesStore, nativeRolesStore);
    }

    public void testCustomRolesProviders() {
        final FileRolesStore fileRolesStore = mock(FileRolesStore.class);
        doCallRealMethod().when(fileRolesStore).accept(any(Set.class), any(ActionListener.class));
        when(fileRolesStore.roleDescriptors(anySetOf(String.class))).thenReturn(Collections.emptySet());
        final NativeRolesStore nativeRolesStore = mock(NativeRolesStore.class);
        doCallRealMethod().when(nativeRolesStore).accept(any(Set.class), any(ActionListener.class));
        doAnswer((invocationOnMock) -> {
            ActionListener<RoleRetrievalResult> callback = (ActionListener<RoleRetrievalResult>) invocationOnMock.getArguments()[1];
            callback.onResponse(RoleRetrievalResult.success(Collections.emptySet()));
            return null;
        }).when(nativeRolesStore).getRoleDescriptors(isA(Set.class), any(ActionListener.class));
        final ReservedRolesStore reservedRolesStore = spy(new ReservedRolesStore());

        final RoleDescriptor roleAProvider1 = new RoleDescriptor("roleA", null,
                    new IndicesPrivileges[] {
                        IndicesPrivileges.builder().privileges("READ").indices("foo").grantedFields("*").build()
                    }, null);
        final InMemoryRolesProvider inMemoryProvider1 = spy(new InMemoryRolesProvider((roles) -> {
            Set<RoleDescriptor> descriptors = new HashSet<>();
            if (roles.contains("roleA")) {
                descriptors.add(roleAProvider1);
            }
            return RoleRetrievalResult.success(descriptors);
        }));

        final RoleDescriptor roleBProvider2 = new RoleDescriptor("roleB", null,
                    new IndicesPrivileges[] {
                        IndicesPrivileges.builder().privileges("READ").indices("bar").grantedFields("*").build()
                    }, null);
        final InMemoryRolesProvider inMemoryProvider2 = spy(new InMemoryRolesProvider((roles) -> {
            Set<RoleDescriptor> descriptors = new HashSet<>();
            if (roles.contains("roleA")) {
                // both role providers can resolve role A, this makes sure that if the first
                // role provider in order resolves a role, the second provider does not override it
                descriptors.add(new RoleDescriptor("roleA", null,
                    new IndicesPrivileges[] {
                        IndicesPrivileges.builder().privileges("WRITE").indices("*").grantedFields("*").build()
                    }, null));
            }
            if (roles.contains("roleB")) {
                descriptors.add(roleBProvider2);
            }
            return RoleRetrievalResult.success(descriptors);
        }));

        final AtomicReference<Collection<RoleDescriptor>> effectiveRoleDescriptors = new AtomicReference<Collection<RoleDescriptor>>();
        final CompositeRolesStore compositeRolesStore =
                new CompositeRolesStore(SECURITY_ENABLED_SETTINGS, fileRolesStore, nativeRolesStore, reservedRolesStore,
                                mock(NativePrivilegeStore.class), Arrays.asList(inMemoryProvider1, inMemoryProvider2),
<<<<<<< HEAD
                                new ThreadContext(SECURITY_ENABLED_SETTINGS), new XPackLicenseState(SECURITY_ENABLED_SETTINGS),
                                cache, rds -> effectiveRoleDescriptors.set(rds));
=======
                                new ThreadContext(SECURITY_ENABLED_SETTINGS), new XPackLicenseState(SECURITY_ENABLED_SETTINGS), cache,
                    mock(ApiKeyService.class));
>>>>>>> 2c30501c

        final Set<String> roleNames = Sets.newHashSet("roleA", "roleB", "unknown");
        PlainActionFuture<Role> future = new PlainActionFuture<>();
        compositeRolesStore.roles(roleNames, future);
        final Role role = future.actionGet();
        assertThat(effectiveRoleDescriptors.get(), containsInAnyOrder(roleAProvider1, roleBProvider2));
        effectiveRoleDescriptors.set(null);

        // make sure custom roles providers populate roles correctly
        assertEquals(2, role.indices().groups().length);
        assertEquals(IndexPrivilege.READ, role.indices().groups()[0].privilege());
        assertThat(role.indices().groups()[0].indices()[0], anyOf(equalTo("foo"), equalTo("bar")));
        assertEquals(IndexPrivilege.READ, role.indices().groups()[1].privilege());
        assertThat(role.indices().groups()[1].indices()[0], anyOf(equalTo("foo"), equalTo("bar")));

        // make sure negative lookups are cached
        verify(inMemoryProvider1).accept(anySetOf(String.class), any(ActionListener.class));
        verify(inMemoryProvider2).accept(anySetOf(String.class), any(ActionListener.class));

        final int numberOfTimesToCall = scaledRandomIntBetween(1, 8);
        for (int i = 0; i < numberOfTimesToCall; i++) {
            future = new PlainActionFuture<>();
            compositeRolesStore.roles(Collections.singleton("unknown"), future);
            future.actionGet();
            if (i == 0) {
                assertThat(effectiveRoleDescriptors.get().isEmpty(), is(true));
            } else {
                assertThat(effectiveRoleDescriptors.get(), is(nullValue()));
            }
            effectiveRoleDescriptors.set(null);
        }

        verifyNoMoreInteractions(inMemoryProvider1, inMemoryProvider2);
    }

    /**
     * This test is a direct result of a issue where field level security permissions were not
     * being merged correctly. The improper merging resulted in an allow all result when merging
     * permissions from different roles instead of properly creating a union of their languages
     */
    public void testMergingRolesWithFls() {
        RoleDescriptor flsRole = new RoleDescriptor("fls", null, new IndicesPrivileges[] {
                IndicesPrivileges.builder()
                        .grantedFields("*")
                        .deniedFields("L1.*", "L2.*")
                        .indices("*")
                        .privileges("read")
                        .query("{ \"match\": {\"eventType.typeCode\": \"foo\"} }")
                        .build()
        }, null);
        RoleDescriptor addsL1Fields = new RoleDescriptor("dls", null, new IndicesPrivileges[] {
                IndicesPrivileges.builder()
                        .indices("*")
                        .grantedFields("L1.*")
                        .privileges("read")
                        .query("{ \"match\": {\"eventType.typeCode\": \"foo\"} }")
                        .build()
        }, null);
        FieldPermissionsCache cache = new FieldPermissionsCache(Settings.EMPTY);
        PlainActionFuture<Role> future = new PlainActionFuture<>();
        CompositeRolesStore.buildRoleFromDescriptors(Sets.newHashSet(flsRole, addsL1Fields), cache, null, future);
        Role role = future.actionGet();

        MetaData metaData = MetaData.builder()
                .put(new IndexMetaData.Builder("test")
                        .settings(Settings.builder().put("index.version.created", Version.CURRENT).build())
                        .numberOfShards(1).numberOfReplicas(0).build(), true)
                .build();
        Map<String, IndicesAccessControl.IndexAccessControl> acls = role.indices().authorize("indices:data/read/search",
            Collections.singleton("test"), metaData.getAliasAndIndexLookup(), cache);
        assertFalse(acls.isEmpty());
        assertTrue(acls.get("test").getFieldPermissions().grantsAccessTo("L1.foo"));
        assertFalse(acls.get("test").getFieldPermissions().grantsAccessTo("L2.foo"));
        assertTrue(acls.get("test").getFieldPermissions().grantsAccessTo("L3.foo"));
    }

    public void testMergingBasicRoles() {
        final TransportRequest request1 = mock(TransportRequest.class);
        final TransportRequest request2 = mock(TransportRequest.class);
        final TransportRequest request3 = mock(TransportRequest.class);

        ConditionalClusterPrivilege ccp1 = mock(ConditionalClusterPrivilege.class);
        when(ccp1.getPrivilege()).thenReturn(ClusterPrivilege.MANAGE_SECURITY);
        when(ccp1.getRequestPredicate()).thenReturn(req -> req == request1);
        RoleDescriptor role1 = new RoleDescriptor("r1", new String[]{"monitor"}, new IndicesPrivileges[]{
            IndicesPrivileges.builder()
                .indices("abc-*", "xyz-*")
                .privileges("read")
                .build(),
            IndicesPrivileges.builder()
                .indices("ind-1-*")
                .privileges("all")
                .build(),
        }, new RoleDescriptor.ApplicationResourcePrivileges[]{
            RoleDescriptor.ApplicationResourcePrivileges.builder()
                .application("app1")
                .resources("user/*")
                .privileges("read", "write")
                .build(),
            RoleDescriptor.ApplicationResourcePrivileges.builder()
                .application("app1")
                .resources("settings/*")
                .privileges("read")
                .build()
        }, new ConditionalClusterPrivilege[] { ccp1 },
        new String[]{"app-user-1"}, null, null);

        ConditionalClusterPrivilege ccp2 = mock(ConditionalClusterPrivilege.class);
        when(ccp2.getPrivilege()).thenReturn(ClusterPrivilege.MANAGE_SECURITY);
        when(ccp2.getRequestPredicate()).thenReturn(req -> req == request2);
        RoleDescriptor role2 = new RoleDescriptor("r2", new String[]{"manage_saml"}, new IndicesPrivileges[]{
            IndicesPrivileges.builder()
                .indices("abc-*", "ind-2-*")
                .privileges("all")
                .build()
        }, new RoleDescriptor.ApplicationResourcePrivileges[]{
            RoleDescriptor.ApplicationResourcePrivileges.builder()
                .application("app2a")
                .resources("*")
                .privileges("all")
                .build(),
            RoleDescriptor.ApplicationResourcePrivileges.builder()
                .application("app2b")
                .resources("*")
                .privileges("read")
                .build()
        }, new ConditionalClusterPrivilege[] { ccp2 },
        new String[]{"app-user-2"}, null, null);

        FieldPermissionsCache cache = new FieldPermissionsCache(Settings.EMPTY);
        PlainActionFuture<Role> future = new PlainActionFuture<>();
        final NativePrivilegeStore privilegeStore = mock(NativePrivilegeStore.class);
        doAnswer(inv -> {
            assertTrue(inv.getArguments().length == 3);
            ActionListener<Collection<ApplicationPrivilegeDescriptor>> listener
                = (ActionListener<Collection<ApplicationPrivilegeDescriptor>>) inv.getArguments()[2];
            Set<ApplicationPrivilegeDescriptor> set = new HashSet<>();
            Arrays.asList("app1", "app2a", "app2b").forEach(
                app -> Arrays.asList("read", "write", "all").forEach(
                    perm -> set.add(
                        new ApplicationPrivilegeDescriptor(app, perm, Collections.emptySet(), Collections.emptyMap())
                    )));
            listener.onResponse(set);
            return null;
        }).when(privilegeStore).getPrivileges(any(Collection.class), any(Collection.class), any(ActionListener.class));
        CompositeRolesStore.buildRoleFromDescriptors(Sets.newHashSet(role1, role2), cache, privilegeStore, future);
        Role role = future.actionGet();

        assertThat(role.cluster().check(ClusterStateAction.NAME, randomFrom(request1, request2, request3)), equalTo(true));
        assertThat(role.cluster().check(SamlAuthenticateAction.NAME, randomFrom(request1, request2, request3)), equalTo(true));
        assertThat(role.cluster().check(ClusterUpdateSettingsAction.NAME, randomFrom(request1, request2, request3)), equalTo(false));

        assertThat(role.cluster().check(PutUserAction.NAME, randomFrom(request1, request2)), equalTo(true));
        assertThat(role.cluster().check(PutUserAction.NAME, request3), equalTo(false));

        final Predicate<String> allowedRead = role.indices().allowedIndicesMatcher(GetAction.NAME);
        assertThat(allowedRead.test("abc-123"), equalTo(true));
        assertThat(allowedRead.test("xyz-000"), equalTo(true));
        assertThat(allowedRead.test("ind-1-a"), equalTo(true));
        assertThat(allowedRead.test("ind-2-a"), equalTo(true));
        assertThat(allowedRead.test("foo"), equalTo(false));
        assertThat(allowedRead.test("abc"), equalTo(false));
        assertThat(allowedRead.test("xyz"), equalTo(false));
        assertThat(allowedRead.test("ind-3-a"), equalTo(false));

        final Predicate<String> allowedWrite = role.indices().allowedIndicesMatcher(IndexAction.NAME);
        assertThat(allowedWrite.test("abc-123"), equalTo(true));
        assertThat(allowedWrite.test("xyz-000"), equalTo(false));
        assertThat(allowedWrite.test("ind-1-a"), equalTo(true));
        assertThat(allowedWrite.test("ind-2-a"), equalTo(true));
        assertThat(allowedWrite.test("foo"), equalTo(false));
        assertThat(allowedWrite.test("abc"), equalTo(false));
        assertThat(allowedWrite.test("xyz"), equalTo(false));
        assertThat(allowedWrite.test("ind-3-a"), equalTo(false));

        role.application().grants(new ApplicationPrivilege("app1", "app1-read", "write"), "user/joe");
        role.application().grants(new ApplicationPrivilege("app1", "app1-read", "read"), "settings/hostname");
        role.application().grants(new ApplicationPrivilege("app2a", "app2a-all", "all"), "user/joe");
        role.application().grants(new ApplicationPrivilege("app2b", "app2b-read", "read"), "settings/hostname");
    }

    public void testCustomRolesProviderFailures() throws Exception {
        final FileRolesStore fileRolesStore = mock(FileRolesStore.class);
        doCallRealMethod().when(fileRolesStore).accept(anySetOf(String.class), any(ActionListener.class));
        when(fileRolesStore.roleDescriptors(anySetOf(String.class))).thenReturn(Collections.emptySet());
        final NativeRolesStore nativeRolesStore = mock(NativeRolesStore.class);
        doCallRealMethod().when(nativeRolesStore).accept(anySetOf(String.class), any(ActionListener.class));
        doAnswer((invocationOnMock) -> {
            ActionListener<RoleRetrievalResult> callback = (ActionListener<RoleRetrievalResult>) invocationOnMock.getArguments()[1];
            callback.onResponse(RoleRetrievalResult.success(Collections.emptySet()));
            return null;
        }).when(nativeRolesStore).getRoleDescriptors(isA(Set.class), any(ActionListener.class));
        final ReservedRolesStore reservedRolesStore = new ReservedRolesStore();

        final InMemoryRolesProvider inMemoryProvider1 = new InMemoryRolesProvider((roles) -> {
            Set<RoleDescriptor> descriptors = new HashSet<>();
            if (roles.contains("roleA")) {
                descriptors.add(new RoleDescriptor("roleA", null,
                    new IndicesPrivileges[] {
                        IndicesPrivileges.builder().privileges("READ").indices("foo").grantedFields("*").build()
                    }, null));
            }
            return RoleRetrievalResult.success(descriptors);
        });

        final BiConsumer<Set<String>, ActionListener<RoleRetrievalResult>> failingProvider =
            (roles, listener) -> listener.onFailure(new Exception("fake failure"));
        
        final AtomicReference<Collection<RoleDescriptor>> effectiveRoleDescriptors = new AtomicReference<Collection<RoleDescriptor>>();
        final CompositeRolesStore compositeRolesStore =
            new CompositeRolesStore(SECURITY_ENABLED_SETTINGS, fileRolesStore, nativeRolesStore, reservedRolesStore,
<<<<<<< HEAD
                                    mock(NativePrivilegeStore.class), Arrays.asList(inMemoryProvider1, failingProvider),
                                    new ThreadContext(SECURITY_ENABLED_SETTINGS), new XPackLicenseState(SECURITY_ENABLED_SETTINGS),
                                    cache, rds -> effectiveRoleDescriptors.set(rds));
=======
                mock(NativePrivilegeStore.class), Arrays.asList(inMemoryProvider1, failingProvider),
                new ThreadContext(SECURITY_ENABLED_SETTINGS), new XPackLicenseState(SECURITY_ENABLED_SETTINGS), cache,
                mock(ApiKeyService.class));
>>>>>>> 2c30501c

        final Set<String> roleNames = Sets.newHashSet("roleA", "roleB", "unknown");
        PlainActionFuture<Role> future = new PlainActionFuture<>();
        compositeRolesStore.roles(roleNames, future);
        try {
            future.get();
            fail("provider should have thrown a failure");
        } catch (ExecutionException e) {
            assertEquals("fake failure", e.getCause().getMessage());
            assertThat(effectiveRoleDescriptors.get(), is(nullValue()));
        }
    }

    public void testCustomRolesProvidersLicensing() {
        final FileRolesStore fileRolesStore = mock(FileRolesStore.class);
        doCallRealMethod().when(fileRolesStore).accept(anySetOf(String.class), any(ActionListener.class));
        when(fileRolesStore.roleDescriptors(anySetOf(String.class))).thenReturn(Collections.emptySet());
        final NativeRolesStore nativeRolesStore = mock(NativeRolesStore.class);
        doCallRealMethod().when(nativeRolesStore).accept(anySetOf(String.class), any(ActionListener.class));
        doAnswer((invocationOnMock) -> {
            ActionListener<RoleRetrievalResult> callback = (ActionListener<RoleRetrievalResult>) invocationOnMock.getArguments()[1];
            callback.onResponse(RoleRetrievalResult.success(Collections.emptySet()));
            return null;
        }).when(nativeRolesStore).getRoleDescriptors(isA(Set.class), any(ActionListener.class));
        final ReservedRolesStore reservedRolesStore = new ReservedRolesStore();

        final RoleDescriptor roleA = new RoleDescriptor("roleA", null,
                    new IndicesPrivileges[] {
                        IndicesPrivileges.builder().privileges("READ").indices("foo").grantedFields("*").build()
                    }, null);
        final InMemoryRolesProvider inMemoryProvider = new InMemoryRolesProvider((roles) -> {
            Set<RoleDescriptor> descriptors = new HashSet<>();
            if (roles.contains("roleA")) {
                descriptors.add(roleA);
            }
            return RoleRetrievalResult.success(descriptors);
        });

        UpdatableLicenseState xPackLicenseState = new UpdatableLicenseState(SECURITY_ENABLED_SETTINGS);
        // these licenses don't allow custom role providers
        xPackLicenseState.update(randomFrom(OperationMode.BASIC, OperationMode.GOLD, OperationMode.STANDARD), true, null);
        final AtomicReference<Collection<RoleDescriptor>> effectiveRoleDescriptors = new AtomicReference<Collection<RoleDescriptor>>();
        CompositeRolesStore compositeRolesStore = new CompositeRolesStore(
            Settings.EMPTY, fileRolesStore, nativeRolesStore, reservedRolesStore, mock(NativePrivilegeStore.class),
<<<<<<< HEAD
            Arrays.asList(inMemoryProvider), new ThreadContext(Settings.EMPTY), xPackLicenseState, cache,
            rds -> effectiveRoleDescriptors.set(rds));
=======
            Arrays.asList(inMemoryProvider), new ThreadContext(Settings.EMPTY), xPackLicenseState, cache, mock(ApiKeyService.class));
>>>>>>> 2c30501c

        Set<String> roleNames = Sets.newHashSet("roleA");
        PlainActionFuture<Role> future = new PlainActionFuture<>();
        compositeRolesStore.roles(roleNames, future);
        Role role = future.actionGet();
        assertThat(effectiveRoleDescriptors.get().isEmpty(), is(true));
        effectiveRoleDescriptors.set(null);

        // no roles should've been populated, as the license doesn't permit custom role providers
        assertEquals(0, role.indices().groups().length);

        compositeRolesStore = new CompositeRolesStore(
            Settings.EMPTY, fileRolesStore, nativeRolesStore, reservedRolesStore, mock(NativePrivilegeStore.class),
<<<<<<< HEAD
            Arrays.asList(inMemoryProvider), new ThreadContext(Settings.EMPTY), xPackLicenseState, cache,
            rds -> effectiveRoleDescriptors.set(rds));
=======
            Arrays.asList(inMemoryProvider), new ThreadContext(Settings.EMPTY), xPackLicenseState, cache, mock(ApiKeyService.class));
>>>>>>> 2c30501c
        // these licenses allow custom role providers
        xPackLicenseState.update(randomFrom(OperationMode.PLATINUM, OperationMode.TRIAL), true, null);
        roleNames = Sets.newHashSet("roleA");
        future = new PlainActionFuture<>();
        compositeRolesStore.roles(roleNames, future);
        role = future.actionGet();
        assertThat(effectiveRoleDescriptors.get(), containsInAnyOrder(roleA));
        effectiveRoleDescriptors.set(null);

        // roleA should've been populated by the custom role provider, because the license allows it
        assertEquals(1, role.indices().groups().length);

        // license expired, don't allow custom role providers
        compositeRolesStore = new CompositeRolesStore(
            Settings.EMPTY, fileRolesStore, nativeRolesStore, reservedRolesStore, mock(NativePrivilegeStore.class),
<<<<<<< HEAD
            Arrays.asList(inMemoryProvider), new ThreadContext(Settings.EMPTY), xPackLicenseState, cache,
            rds -> effectiveRoleDescriptors.set(rds));
=======
            Arrays.asList(inMemoryProvider), new ThreadContext(Settings.EMPTY), xPackLicenseState, cache, mock(ApiKeyService.class));
>>>>>>> 2c30501c
        xPackLicenseState.update(randomFrom(OperationMode.PLATINUM, OperationMode.TRIAL), false, null);
        roleNames = Sets.newHashSet("roleA");
        future = new PlainActionFuture<>();
        compositeRolesStore.roles(roleNames, future);
        role = future.actionGet();
        assertEquals(0, role.indices().groups().length);
        assertThat(effectiveRoleDescriptors.get().isEmpty(), is(true));
    }

    private SecurityIndexManager.State dummyState(ClusterHealthStatus indexStatus) {
        return new SecurityIndexManager.State(true, true, true, true, null, indexStatus);
    }

    public void testCacheClearOnIndexHealthChange() {
        final AtomicInteger numInvalidation = new AtomicInteger(0);

        FileRolesStore fileRolesStore = mock(FileRolesStore.class);
        doCallRealMethod().when(fileRolesStore).accept(any(Set.class), any(ActionListener.class));
        ReservedRolesStore reservedRolesStore = mock(ReservedRolesStore.class);
        doCallRealMethod().when(reservedRolesStore).accept(any(Set.class), any(ActionListener.class));
        NativeRolesStore nativeRolesStore = mock(NativeRolesStore.class);
        doCallRealMethod().when(nativeRolesStore).accept(any(Set.class), any(ActionListener.class));
        CompositeRolesStore compositeRolesStore = new CompositeRolesStore(
                Settings.EMPTY, fileRolesStore, nativeRolesStore, reservedRolesStore,
                mock(NativePrivilegeStore.class), Collections.emptyList(), new ThreadContext(Settings.EMPTY),
<<<<<<< HEAD
                new XPackLicenseState(SECURITY_ENABLED_SETTINGS), cache, rds -> {}) {
=======
                new XPackLicenseState(SECURITY_ENABLED_SETTINGS), cache, mock(ApiKeyService.class)) {
>>>>>>> 2c30501c
            @Override
            public void invalidateAll() {
                numInvalidation.incrementAndGet();
            }
        };

        int expectedInvalidation = 0;
        // existing to no longer present
        SecurityIndexManager.State previousState = dummyState(randomFrom(ClusterHealthStatus.GREEN, ClusterHealthStatus.YELLOW));
        SecurityIndexManager.State currentState = dummyState(null);
        compositeRolesStore.onSecurityIndexStateChange(previousState, currentState);
        assertEquals(++expectedInvalidation, numInvalidation.get());

        // doesn't exist to exists
        previousState = dummyState(null);
        currentState = dummyState(randomFrom(ClusterHealthStatus.GREEN, ClusterHealthStatus.YELLOW));
        compositeRolesStore.onSecurityIndexStateChange(previousState, currentState);
        assertEquals(++expectedInvalidation, numInvalidation.get());

        // green or yellow to red
        previousState = dummyState(randomFrom(ClusterHealthStatus.GREEN, ClusterHealthStatus.YELLOW));
        currentState = dummyState(ClusterHealthStatus.RED);
        compositeRolesStore.onSecurityIndexStateChange(previousState, currentState);
        assertEquals(expectedInvalidation, numInvalidation.get());

        // red to non red
        previousState = dummyState(ClusterHealthStatus.RED);
        currentState = dummyState(randomFrom(ClusterHealthStatus.GREEN, ClusterHealthStatus.YELLOW));
        compositeRolesStore.onSecurityIndexStateChange(previousState, currentState);
        assertEquals(++expectedInvalidation, numInvalidation.get());

        // green to yellow or yellow to green
        previousState = dummyState(randomFrom(ClusterHealthStatus.GREEN, ClusterHealthStatus.YELLOW));
        currentState = dummyState(previousState.indexStatus == ClusterHealthStatus.GREEN ?
                                  ClusterHealthStatus.YELLOW : ClusterHealthStatus.GREEN);
        compositeRolesStore.onSecurityIndexStateChange(previousState, currentState);
        assertEquals(expectedInvalidation, numInvalidation.get());
    }

    public void testCacheClearOnIndexOutOfDateChange() {
        final AtomicInteger numInvalidation = new AtomicInteger(0);

        FileRolesStore fileRolesStore = mock(FileRolesStore.class);
        doCallRealMethod().when(fileRolesStore).accept(any(Set.class), any(ActionListener.class));
        ReservedRolesStore reservedRolesStore = mock(ReservedRolesStore.class);
        doCallRealMethod().when(reservedRolesStore).accept(any(Set.class), any(ActionListener.class));
        NativeRolesStore nativeRolesStore = mock(NativeRolesStore.class);
        doCallRealMethod().when(nativeRolesStore).accept(any(Set.class), any(ActionListener.class));
        CompositeRolesStore compositeRolesStore = new CompositeRolesStore(SECURITY_ENABLED_SETTINGS,
                fileRolesStore, nativeRolesStore, reservedRolesStore,
                mock(NativePrivilegeStore.class), Collections.emptyList(), new ThreadContext(SECURITY_ENABLED_SETTINGS),
<<<<<<< HEAD
                new XPackLicenseState(SECURITY_ENABLED_SETTINGS), cache, rds -> {}) {
=======
                new XPackLicenseState(SECURITY_ENABLED_SETTINGS), cache, mock(ApiKeyService.class)) {
>>>>>>> 2c30501c
            @Override
            public void invalidateAll() {
                numInvalidation.incrementAndGet();
            }
        };

        compositeRolesStore.onSecurityIndexStateChange(
            new SecurityIndexManager.State(true, false, true, true, null, null),
            new SecurityIndexManager.State(true, true, true, true, null, null));
        assertEquals(1, numInvalidation.get());

        compositeRolesStore.onSecurityIndexStateChange(
            new SecurityIndexManager.State(true, true, true, true, null, null),
            new SecurityIndexManager.State(true, false, true, true, null, null));
        assertEquals(2, numInvalidation.get());
    }

    public void testDefaultRoleUserWithoutRoles() {
        final FileRolesStore fileRolesStore = mock(FileRolesStore.class);
        doCallRealMethod().when(fileRolesStore).accept(any(Set.class), any(ActionListener.class));
        final NativeRolesStore nativeRolesStore = mock(NativeRolesStore.class);
        doCallRealMethod().when(nativeRolesStore).accept(any(Set.class), any(ActionListener.class));
        when(fileRolesStore.roleDescriptors(anySetOf(String.class))).thenReturn(Collections.emptySet());
        doAnswer((invocationOnMock) -> {
            ActionListener<RoleRetrievalResult> callback = (ActionListener<RoleRetrievalResult>) invocationOnMock.getArguments()[1];
            callback.onResponse(RoleRetrievalResult.failure(new RuntimeException("intentionally failed!")));
            return null;
        }).when(nativeRolesStore).getRoleDescriptors(isA(Set.class), any(ActionListener.class));
        final ReservedRolesStore reservedRolesStore = spy(new ReservedRolesStore());

        final CompositeRolesStore compositeRolesStore =
            new CompositeRolesStore(SECURITY_ENABLED_SETTINGS, fileRolesStore, nativeRolesStore, reservedRolesStore,
                mock(NativePrivilegeStore.class), Collections.emptyList(), new ThreadContext(SECURITY_ENABLED_SETTINGS),
                new XPackLicenseState(SECURITY_ENABLED_SETTINGS), cache, mock(ApiKeyService.class));
        verify(fileRolesStore).addListener(any(Consumer.class)); // adds a listener in ctor


        PlainActionFuture<Role> rolesFuture = new PlainActionFuture<>();
        final User user = new User("no role user");
        Authentication auth = new Authentication(user, new RealmRef("name", "type", "node"), null);
        compositeRolesStore.getRoles(user, auth, rolesFuture);
        final Role roles = rolesFuture.actionGet();
        assertEquals(Role.EMPTY, roles);
    }

    public void testAnonymousUserEnabledRoleAdded() {
        Settings settings = Settings.builder()
            .put(SECURITY_ENABLED_SETTINGS)
            .put(AnonymousUser.ROLES_SETTING.getKey(), "anonymous_user_role")
            .build();
        final FileRolesStore fileRolesStore = mock(FileRolesStore.class);
        doCallRealMethod().when(fileRolesStore).accept(any(Set.class), any(ActionListener.class));
        final NativeRolesStore nativeRolesStore = mock(NativeRolesStore.class);
        doCallRealMethod().when(nativeRolesStore).accept(any(Set.class), any(ActionListener.class));
        doAnswer(invocationOnMock -> {
            Set<String> names = (Set<String>) invocationOnMock.getArguments()[0];
            if (names.size() == 1 && names.contains("anonymous_user_role")) {
                RoleDescriptor rd = new RoleDescriptor("anonymous_user_role", null, null, null);
                return Collections.singleton(rd);
            }
            return Collections.emptySet();
        }).
        when(fileRolesStore).roleDescriptors(anySetOf(String.class));
        doAnswer((invocationOnMock) -> {
            ActionListener<RoleRetrievalResult> callback = (ActionListener<RoleRetrievalResult>) invocationOnMock.getArguments()[1];
            callback.onResponse(RoleRetrievalResult.failure(new RuntimeException("intentionally failed!")));
            return null;
        }).when(nativeRolesStore).getRoleDescriptors(isA(Set.class), any(ActionListener.class));
        final ReservedRolesStore reservedRolesStore = spy(new ReservedRolesStore());

        final CompositeRolesStore compositeRolesStore =
            new CompositeRolesStore(settings, fileRolesStore, nativeRolesStore, reservedRolesStore,
                mock(NativePrivilegeStore.class), Collections.emptyList(), new ThreadContext(settings),
                new XPackLicenseState(settings), cache, mock(ApiKeyService.class));
        verify(fileRolesStore).addListener(any(Consumer.class)); // adds a listener in ctor

        PlainActionFuture<Role> rolesFuture = new PlainActionFuture<>();
        final User user = new User("no role user");
        Authentication auth = new Authentication(user, new RealmRef("name", "type", "node"), null);
        compositeRolesStore.getRoles(user, auth, rolesFuture);
        final Role roles = rolesFuture.actionGet();
        assertThat(Arrays.asList(roles.names()), hasItem("anonymous_user_role"));
    }

    public void testDoesNotUseRolesStoreForXPackUser() {
        final FileRolesStore fileRolesStore = mock(FileRolesStore.class);
        doCallRealMethod().when(fileRolesStore).accept(any(Set.class), any(ActionListener.class));
        final NativeRolesStore nativeRolesStore = mock(NativeRolesStore.class);
        doCallRealMethod().when(nativeRolesStore).accept(any(Set.class), any(ActionListener.class));
        when(fileRolesStore.roleDescriptors(anySetOf(String.class))).thenReturn(Collections.emptySet());
        doAnswer((invocationOnMock) -> {
            ActionListener<RoleRetrievalResult> callback = (ActionListener<RoleRetrievalResult>) invocationOnMock.getArguments()[1];
            callback.onResponse(RoleRetrievalResult.failure(new RuntimeException("intentionally failed!")));
            return null;
        }).when(nativeRolesStore).getRoleDescriptors(isA(Set.class), any(ActionListener.class));
        final ReservedRolesStore reservedRolesStore = spy(new ReservedRolesStore());

        final CompositeRolesStore compositeRolesStore =
            new CompositeRolesStore(SECURITY_ENABLED_SETTINGS, fileRolesStore, nativeRolesStore, reservedRolesStore,
                mock(NativePrivilegeStore.class), Collections.emptyList(), new ThreadContext(SECURITY_ENABLED_SETTINGS),
                new XPackLicenseState(SECURITY_ENABLED_SETTINGS), cache, mock(ApiKeyService.class));
        verify(fileRolesStore).addListener(any(Consumer.class)); // adds a listener in ctor

        PlainActionFuture<Role> rolesFuture = new PlainActionFuture<>();
        Authentication auth = new Authentication(XPackUser.INSTANCE, new RealmRef("name", "type", "node"), null);
        compositeRolesStore.getRoles(XPackUser.INSTANCE, auth, rolesFuture);
        final Role roles = rolesFuture.actionGet();
        assertThat(roles, equalTo(XPackUser.ROLE));
        verifyNoMoreInteractions(fileRolesStore, nativeRolesStore, reservedRolesStore);
    }

    public void testGetRolesForSystemUserThrowsException() {
        final FileRolesStore fileRolesStore = mock(FileRolesStore.class);
        doCallRealMethod().when(fileRolesStore).accept(any(Set.class), any(ActionListener.class));
        final NativeRolesStore nativeRolesStore = mock(NativeRolesStore.class);
        doCallRealMethod().when(nativeRolesStore).accept(any(Set.class), any(ActionListener.class));
        when(fileRolesStore.roleDescriptors(anySetOf(String.class))).thenReturn(Collections.emptySet());
        doAnswer((invocationOnMock) -> {
            ActionListener<RoleRetrievalResult> callback = (ActionListener<RoleRetrievalResult>) invocationOnMock.getArguments()[1];
            callback.onResponse(RoleRetrievalResult.failure(new RuntimeException("intentionally failed!")));
            return null;
        }).when(nativeRolesStore).getRoleDescriptors(isA(Set.class), any(ActionListener.class));
        final ReservedRolesStore reservedRolesStore = spy(new ReservedRolesStore());

        final CompositeRolesStore compositeRolesStore =
            new CompositeRolesStore(SECURITY_ENABLED_SETTINGS, fileRolesStore, nativeRolesStore, reservedRolesStore,
                mock(NativePrivilegeStore.class), Collections.emptyList(), new ThreadContext(SECURITY_ENABLED_SETTINGS),
                new XPackLicenseState(SECURITY_ENABLED_SETTINGS), cache, mock(ApiKeyService.class));
        verify(fileRolesStore).addListener(any(Consumer.class)); // adds a listener in ctor
        IllegalArgumentException iae = expectThrows(IllegalArgumentException.class,
            () -> compositeRolesStore.getRoles(SystemUser.INSTANCE, null, null));
        assertEquals("the user [_system] is the system user and we should never try to get its roles", iae.getMessage());
    }

    public void testApiKeyAuthUsesApiKeyService() throws IOException {
        final FileRolesStore fileRolesStore = mock(FileRolesStore.class);
        doCallRealMethod().when(fileRolesStore).accept(any(Set.class), any(ActionListener.class));
        final NativeRolesStore nativeRolesStore = mock(NativeRolesStore.class);
        doCallRealMethod().when(nativeRolesStore).accept(any(Set.class), any(ActionListener.class));
        when(fileRolesStore.roleDescriptors(anySetOf(String.class))).thenReturn(Collections.emptySet());
        doAnswer((invocationOnMock) -> {
            ActionListener<RoleRetrievalResult> callback = (ActionListener<RoleRetrievalResult>) invocationOnMock.getArguments()[1];
            callback.onResponse(RoleRetrievalResult.failure(new RuntimeException("intentionally failed!")));
            return null;
        }).when(nativeRolesStore).getRoleDescriptors(isA(Set.class), any(ActionListener.class));
        final ReservedRolesStore reservedRolesStore = spy(new ReservedRolesStore());
        ThreadContext threadContext = new ThreadContext(SECURITY_ENABLED_SETTINGS);
        ApiKeyService apiKeyService = mock(ApiKeyService.class);
        NativePrivilegeStore nativePrivStore = mock(NativePrivilegeStore.class);
        doAnswer(invocationOnMock -> {
            ActionListener<Collection<ApplicationPrivilegeDescriptor>> listener =
                (ActionListener<Collection<ApplicationPrivilegeDescriptor>>) invocationOnMock.getArguments()[2];
            listener.onResponse(Collections.emptyList());
            return Void.TYPE;
        }).when(nativePrivStore).getPrivileges(any(Collection.class), any(Collection.class), any(ActionListener.class));
        final CompositeRolesStore compositeRolesStore =
            new CompositeRolesStore(SECURITY_ENABLED_SETTINGS, fileRolesStore, nativeRolesStore, reservedRolesStore,
                nativePrivStore, Collections.emptyList(), new ThreadContext(SECURITY_ENABLED_SETTINGS),
                new XPackLicenseState(SECURITY_ENABLED_SETTINGS), cache, apiKeyService);
        AuditUtil.getOrGenerateRequestId(threadContext);
        final Authentication authentication = new Authentication(new User("test api key user", "superuser"),
            new RealmRef("_es_api_key", "_es_api_key", "node"), null, Version.CURRENT, AuthenticationType.API_KEY, Collections.emptyMap());
        doAnswer(invocationOnMock -> {
            ActionListener<ApiKeyRoleDescriptors> listener = (ActionListener<ApiKeyRoleDescriptors>) invocationOnMock.getArguments()[1];
            listener.onResponse(new ApiKeyRoleDescriptors("keyId",
                Collections.singletonList(ReservedRolesStore.SUPERUSER_ROLE_DESCRIPTOR), null));
            return Void.TYPE;
        }).when(apiKeyService).getRoleForApiKey(eq(authentication), any(ActionListener.class));

        PlainActionFuture<Role> roleFuture = new PlainActionFuture<>();
        compositeRolesStore.getRoles(authentication.getUser(), authentication, roleFuture);
        roleFuture.actionGet();

        verify(apiKeyService).getRoleForApiKey(eq(authentication), any(ActionListener.class));
    }

    public void testApiKeyAuthUsesApiKeyServiceWithScopedRole() throws IOException {
        final FileRolesStore fileRolesStore = mock(FileRolesStore.class);
        doCallRealMethod().when(fileRolesStore).accept(any(Set.class), any(ActionListener.class));
        final NativeRolesStore nativeRolesStore = mock(NativeRolesStore.class);
        doCallRealMethod().when(nativeRolesStore).accept(any(Set.class), any(ActionListener.class));
        when(fileRolesStore.roleDescriptors(anySetOf(String.class))).thenReturn(Collections.emptySet());
        doAnswer((invocationOnMock) -> {
            ActionListener<RoleRetrievalResult> callback = (ActionListener<RoleRetrievalResult>) invocationOnMock.getArguments()[1];
            callback.onResponse(RoleRetrievalResult.failure(new RuntimeException("intentionally failed!")));
            return null;
        }).when(nativeRolesStore).getRoleDescriptors(isA(Set.class), any(ActionListener.class));
        final ReservedRolesStore reservedRolesStore = spy(new ReservedRolesStore());
        ThreadContext threadContext = new ThreadContext(SECURITY_ENABLED_SETTINGS);
        ApiKeyService apiKeyService = mock(ApiKeyService.class);
        NativePrivilegeStore nativePrivStore = mock(NativePrivilegeStore.class);
        doAnswer(invocationOnMock -> {
            ActionListener<Collection<ApplicationPrivilegeDescriptor>> listener =
                (ActionListener<Collection<ApplicationPrivilegeDescriptor>>) invocationOnMock.getArguments()[2];
            listener.onResponse(Collections.emptyList());
            return Void.TYPE;
        }).when(nativePrivStore).getPrivileges(any(Collection.class), any(Collection.class), any(ActionListener.class));
        final CompositeRolesStore compositeRolesStore =
            new CompositeRolesStore(SECURITY_ENABLED_SETTINGS, fileRolesStore, nativeRolesStore, reservedRolesStore,
                nativePrivStore, Collections.emptyList(), new ThreadContext(SECURITY_ENABLED_SETTINGS),
                new XPackLicenseState(SECURITY_ENABLED_SETTINGS), cache, apiKeyService);
        AuditUtil.getOrGenerateRequestId(threadContext);
        final Authentication authentication = new Authentication(new User("test api key user", "api_key"),
            new RealmRef("_es_api_key", "_es_api_key", "node"), null, Version.CURRENT, AuthenticationType.API_KEY, Collections.emptyMap());
        doAnswer(invocationOnMock -> {
            ActionListener<ApiKeyRoleDescriptors> listener = (ActionListener<ApiKeyRoleDescriptors>) invocationOnMock.getArguments()[1];
            listener.onResponse(new ApiKeyRoleDescriptors("keyId",
                Collections.singletonList(new RoleDescriptor("a-role", new String[] { ClusterPrivilegeName.ALL }, null, null)),
                Collections.singletonList(
                    new RoleDescriptor("scoped-role", new String[] { ClusterPrivilegeName.MANAGE_SECURITY }, null, null))));
            return Void.TYPE;
        }).when(apiKeyService).getRoleForApiKey(eq(authentication), any(ActionListener.class));

        PlainActionFuture<Role> roleFuture = new PlainActionFuture<>();
        compositeRolesStore.getRoles(authentication.getUser(), authentication, roleFuture);
        Role role = roleFuture.actionGet();
        assertThat(role.checkClusterAction("cluster:admin/foo", Empty.INSTANCE), is(false));
        verify(apiKeyService).getRoleForApiKey(eq(authentication), any(ActionListener.class));
    }

    private static class InMemoryRolesProvider implements BiConsumer<Set<String>, ActionListener<RoleRetrievalResult>> {
        private final Function<Set<String>, RoleRetrievalResult> roleDescriptorsFunc;

        InMemoryRolesProvider(Function<Set<String>, RoleRetrievalResult> roleDescriptorsFunc) {
            this.roleDescriptorsFunc = roleDescriptorsFunc;
        }

        @Override
        public void accept(Set<String> roles, ActionListener<RoleRetrievalResult> listener) {
            listener.onResponse(roleDescriptorsFunc.apply(roles));
        }
    }
}<|MERGE_RESOLUTION|>--- conflicted
+++ resolved
@@ -147,11 +147,7 @@
         final AtomicReference<Collection<RoleDescriptor>> effectiveRoleDescriptors = new AtomicReference<Collection<RoleDescriptor>>();
         CompositeRolesStore compositeRolesStore = new CompositeRolesStore(Settings.EMPTY, fileRolesStore, nativeRolesStore,
                 reservedRolesStore, mock(NativePrivilegeStore.class), Collections.emptyList(),
-<<<<<<< HEAD
-                new ThreadContext(Settings.EMPTY), licenseState, cache, rds -> effectiveRoleDescriptors.set(rds));
-=======
-                new ThreadContext(Settings.EMPTY), licenseState, cache, mock(ApiKeyService.class));
->>>>>>> 2c30501c
+                new ThreadContext(Settings.EMPTY), licenseState, cache, mock(ApiKeyService.class), rds -> effectiveRoleDescriptors.set(rds));
 
         PlainActionFuture<Role> roleFuture = new PlainActionFuture<>();
         compositeRolesStore.roles(Collections.singleton("fls"), roleFuture);
@@ -225,11 +221,7 @@
         final AtomicReference<Collection<RoleDescriptor>> effectiveRoleDescriptors = new AtomicReference<Collection<RoleDescriptor>>();
         CompositeRolesStore compositeRolesStore = new CompositeRolesStore(Settings.EMPTY, fileRolesStore, nativeRolesStore,
                 reservedRolesStore, mock(NativePrivilegeStore.class), Collections.emptyList(),
-<<<<<<< HEAD
-                new ThreadContext(Settings.EMPTY), licenseState, cache, rds -> effectiveRoleDescriptors.set(rds));
-=======
-                new ThreadContext(Settings.EMPTY), licenseState, cache, mock(ApiKeyService.class));
->>>>>>> 2c30501c
+                new ThreadContext(Settings.EMPTY), licenseState, cache, mock(ApiKeyService.class), rds -> effectiveRoleDescriptors.set(rds));
 
         PlainActionFuture<Role> roleFuture = new PlainActionFuture<>();
         compositeRolesStore.roles(Collections.singleton("fls"), roleFuture);
@@ -280,11 +272,8 @@
         final CompositeRolesStore compositeRolesStore =
                 new CompositeRolesStore(SECURITY_ENABLED_SETTINGS, fileRolesStore, nativeRolesStore, reservedRolesStore,
                         nativePrivilegeStore, Collections.emptyList(), new ThreadContext(SECURITY_ENABLED_SETTINGS),
-<<<<<<< HEAD
-                        new XPackLicenseState(SECURITY_ENABLED_SETTINGS), cache, rds -> effectiveRoleDescriptors.set(rds));
-=======
-                        new XPackLicenseState(SECURITY_ENABLED_SETTINGS), cache, mock(ApiKeyService.class));
->>>>>>> 2c30501c
+                        new XPackLicenseState(SECURITY_ENABLED_SETTINGS), cache, mock(ApiKeyService.class),
+                        rds -> effectiveRoleDescriptors.set(rds));
         verify(fileRolesStore).addListener(any(Consumer.class)); // adds a listener in ctor
 
         final String roleName = randomAlphaOfLengthBetween(1, 10);
@@ -344,11 +333,7 @@
         final AtomicReference<Collection<RoleDescriptor>> effectiveRoleDescriptors = new AtomicReference<Collection<RoleDescriptor>>();
         final CompositeRolesStore compositeRolesStore = new CompositeRolesStore(settings, fileRolesStore, nativeRolesStore,
             reservedRolesStore, mock(NativePrivilegeStore.class), Collections.emptyList(), new ThreadContext(settings),
-<<<<<<< HEAD
-            new XPackLicenseState(settings), cache, rds -> effectiveRoleDescriptors.set(rds));
-=======
-            new XPackLicenseState(settings), cache, mock(ApiKeyService.class));
->>>>>>> 2c30501c
+            new XPackLicenseState(settings), cache, mock(ApiKeyService.class), rds -> effectiveRoleDescriptors.set(rds));
         verify(fileRolesStore).addListener(any(Consumer.class)); // adds a listener in ctor
 
         final String roleName = randomAlphaOfLengthBetween(1, 10);
@@ -385,11 +370,8 @@
         final CompositeRolesStore compositeRolesStore =
             new CompositeRolesStore(SECURITY_ENABLED_SETTINGS, fileRolesStore, nativeRolesStore, reservedRolesStore,
                 mock(NativePrivilegeStore.class), Collections.emptyList(), new ThreadContext(SECURITY_ENABLED_SETTINGS),
-<<<<<<< HEAD
-                new XPackLicenseState(SECURITY_ENABLED_SETTINGS), cache, rds -> effectiveRoleDescriptors.set(rds));
-=======
-                new XPackLicenseState(SECURITY_ENABLED_SETTINGS), cache, mock(ApiKeyService.class));
->>>>>>> 2c30501c
+                new XPackLicenseState(SECURITY_ENABLED_SETTINGS), cache, mock(ApiKeyService.class),
+                rds -> effectiveRoleDescriptors.set(rds));
         verify(fileRolesStore).addListener(any(Consumer.class)); // adds a listener in ctor
 
         final String roleName = randomAlphaOfLengthBetween(1, 10);
@@ -473,13 +455,8 @@
         final CompositeRolesStore compositeRolesStore =
                 new CompositeRolesStore(SECURITY_ENABLED_SETTINGS, fileRolesStore, nativeRolesStore, reservedRolesStore,
                                 mock(NativePrivilegeStore.class), Arrays.asList(inMemoryProvider1, inMemoryProvider2),
-<<<<<<< HEAD
                                 new ThreadContext(SECURITY_ENABLED_SETTINGS), new XPackLicenseState(SECURITY_ENABLED_SETTINGS),
-                                cache, rds -> effectiveRoleDescriptors.set(rds));
-=======
-                                new ThreadContext(SECURITY_ENABLED_SETTINGS), new XPackLicenseState(SECURITY_ENABLED_SETTINGS), cache,
-                    mock(ApiKeyService.class));
->>>>>>> 2c30501c
+                                cache, mock(ApiKeyService.class), rds -> effectiveRoleDescriptors.set(rds));
 
         final Set<String> roleNames = Sets.newHashSet("roleA", "roleB", "unknown");
         PlainActionFuture<Role> future = new PlainActionFuture<>();
@@ -687,19 +664,13 @@
 
         final BiConsumer<Set<String>, ActionListener<RoleRetrievalResult>> failingProvider =
             (roles, listener) -> listener.onFailure(new Exception("fake failure"));
-        
+
         final AtomicReference<Collection<RoleDescriptor>> effectiveRoleDescriptors = new AtomicReference<Collection<RoleDescriptor>>();
         final CompositeRolesStore compositeRolesStore =
             new CompositeRolesStore(SECURITY_ENABLED_SETTINGS, fileRolesStore, nativeRolesStore, reservedRolesStore,
-<<<<<<< HEAD
-                                    mock(NativePrivilegeStore.class), Arrays.asList(inMemoryProvider1, failingProvider),
-                                    new ThreadContext(SECURITY_ENABLED_SETTINGS), new XPackLicenseState(SECURITY_ENABLED_SETTINGS),
-                                    cache, rds -> effectiveRoleDescriptors.set(rds));
-=======
                 mock(NativePrivilegeStore.class), Arrays.asList(inMemoryProvider1, failingProvider),
-                new ThreadContext(SECURITY_ENABLED_SETTINGS), new XPackLicenseState(SECURITY_ENABLED_SETTINGS), cache,
-                mock(ApiKeyService.class));
->>>>>>> 2c30501c
+                new ThreadContext(SECURITY_ENABLED_SETTINGS), new XPackLicenseState(SECURITY_ENABLED_SETTINGS),
+                cache, mock(ApiKeyService.class), rds -> effectiveRoleDescriptors.set(rds));
 
         final Set<String> roleNames = Sets.newHashSet("roleA", "roleB", "unknown");
         PlainActionFuture<Role> future = new PlainActionFuture<>();
@@ -744,12 +715,8 @@
         final AtomicReference<Collection<RoleDescriptor>> effectiveRoleDescriptors = new AtomicReference<Collection<RoleDescriptor>>();
         CompositeRolesStore compositeRolesStore = new CompositeRolesStore(
             Settings.EMPTY, fileRolesStore, nativeRolesStore, reservedRolesStore, mock(NativePrivilegeStore.class),
-<<<<<<< HEAD
             Arrays.asList(inMemoryProvider), new ThreadContext(Settings.EMPTY), xPackLicenseState, cache,
-            rds -> effectiveRoleDescriptors.set(rds));
-=======
-            Arrays.asList(inMemoryProvider), new ThreadContext(Settings.EMPTY), xPackLicenseState, cache, mock(ApiKeyService.class));
->>>>>>> 2c30501c
+            mock(ApiKeyService.class), rds -> effectiveRoleDescriptors.set(rds));
 
         Set<String> roleNames = Sets.newHashSet("roleA");
         PlainActionFuture<Role> future = new PlainActionFuture<>();
@@ -763,12 +730,8 @@
 
         compositeRolesStore = new CompositeRolesStore(
             Settings.EMPTY, fileRolesStore, nativeRolesStore, reservedRolesStore, mock(NativePrivilegeStore.class),
-<<<<<<< HEAD
             Arrays.asList(inMemoryProvider), new ThreadContext(Settings.EMPTY), xPackLicenseState, cache,
-            rds -> effectiveRoleDescriptors.set(rds));
-=======
-            Arrays.asList(inMemoryProvider), new ThreadContext(Settings.EMPTY), xPackLicenseState, cache, mock(ApiKeyService.class));
->>>>>>> 2c30501c
+            mock(ApiKeyService.class), rds -> effectiveRoleDescriptors.set(rds));
         // these licenses allow custom role providers
         xPackLicenseState.update(randomFrom(OperationMode.PLATINUM, OperationMode.TRIAL), true, null);
         roleNames = Sets.newHashSet("roleA");
@@ -784,12 +747,8 @@
         // license expired, don't allow custom role providers
         compositeRolesStore = new CompositeRolesStore(
             Settings.EMPTY, fileRolesStore, nativeRolesStore, reservedRolesStore, mock(NativePrivilegeStore.class),
-<<<<<<< HEAD
             Arrays.asList(inMemoryProvider), new ThreadContext(Settings.EMPTY), xPackLicenseState, cache,
-            rds -> effectiveRoleDescriptors.set(rds));
-=======
-            Arrays.asList(inMemoryProvider), new ThreadContext(Settings.EMPTY), xPackLicenseState, cache, mock(ApiKeyService.class));
->>>>>>> 2c30501c
+            mock(ApiKeyService.class), rds -> effectiveRoleDescriptors.set(rds));
         xPackLicenseState.update(randomFrom(OperationMode.PLATINUM, OperationMode.TRIAL), false, null);
         roleNames = Sets.newHashSet("roleA");
         future = new PlainActionFuture<>();
@@ -815,11 +774,7 @@
         CompositeRolesStore compositeRolesStore = new CompositeRolesStore(
                 Settings.EMPTY, fileRolesStore, nativeRolesStore, reservedRolesStore,
                 mock(NativePrivilegeStore.class), Collections.emptyList(), new ThreadContext(Settings.EMPTY),
-<<<<<<< HEAD
-                new XPackLicenseState(SECURITY_ENABLED_SETTINGS), cache, rds -> {}) {
-=======
-                new XPackLicenseState(SECURITY_ENABLED_SETTINGS), cache, mock(ApiKeyService.class)) {
->>>>>>> 2c30501c
+                new XPackLicenseState(SECURITY_ENABLED_SETTINGS), cache, mock(ApiKeyService.class), rds -> {}) {
             @Override
             public void invalidateAll() {
                 numInvalidation.incrementAndGet();
@@ -871,11 +826,7 @@
         CompositeRolesStore compositeRolesStore = new CompositeRolesStore(SECURITY_ENABLED_SETTINGS,
                 fileRolesStore, nativeRolesStore, reservedRolesStore,
                 mock(NativePrivilegeStore.class), Collections.emptyList(), new ThreadContext(SECURITY_ENABLED_SETTINGS),
-<<<<<<< HEAD
-                new XPackLicenseState(SECURITY_ENABLED_SETTINGS), cache, rds -> {}) {
-=======
-                new XPackLicenseState(SECURITY_ENABLED_SETTINGS), cache, mock(ApiKeyService.class)) {
->>>>>>> 2c30501c
+                new XPackLicenseState(SECURITY_ENABLED_SETTINGS), cache, mock(ApiKeyService.class), rds -> {}) {
             @Override
             public void invalidateAll() {
                 numInvalidation.incrementAndGet();
