--- conflicted
+++ resolved
@@ -655,29 +655,18 @@
             reqId.set(AuditUtil.getOrGenerateRequestId(threadContext));
         }
 
-<<<<<<< HEAD
-        Tuple<Authentication, String> result = authenticateBlocking("_action", transportRequest, null);
-
-        if (requestIdAlreadyPresent) {
-            assertThat(expectAuditRequestId(threadContext), is(reqId.get()));
-        }
-        assertThat(expectAuditRequestId(threadContext), is(result.v2()));
-        assertThat(result, notNullValue());
-        assertThat(result.v1().getUser(), is(user));
-        assertThat(result.v1().getAuthenticationType(), is(AuthenticationType.REALM));
-
-        String userStr = threadContext.getHeader(AuthenticationField.AUTHENTICATION_KEY);
-        assertThat(userStr, notNullValue());
-        assertThat(userStr, equalTo("_signed_auth"));
-=======
         service.authenticate("_action", transportRequest, true, ActionListener.wrap(result -> {
+            if (requestIdAlreadyPresent) {
+                assertThat(expectAuditRequestId(threadContext), is(reqId.get()));
+            }
+            assertThat(expectAuditRequestId(threadContext), is(result.v2()));
             assertThat(result, notNullValue());
-            assertThat(result.getUser(), is(user));
-            assertThat(result.getAuthenticationType(), is(AuthenticationType.REALM));
->>>>>>> 5859c4d6
+            assertThat(result.v1().getUser(), is(user));
+            assertThat(result.v1().getAuthenticationType(), is(AuthenticationType.REALM));
 
             String userStr = threadContext.getHeader(AuthenticationField.AUTHENTICATION_KEY);
             assertThat(userStr, notNullValue());
+            assertThat(userStr, equalTo("_signed_auth"));
             Authentication ctxAuth = threadContext.getTransient(AuthenticationField.AUTHENTICATION_KEY);
             assertThat(ctxAuth, is(result));
             verify(operatorPrivilegesService).maybeMarkOperatorUser(eq(result), eq(threadContext));
@@ -740,16 +729,10 @@
         }
         assertThat(expectAuditRequestId(threadContext), is(result.v2()));
         assertThat(result, notNullValue());
-<<<<<<< HEAD
         assertThat(result.v1().getUser(), sameInstance(user1));
         assertThat(result.v1().getAuthenticationType(), is(AuthenticationType.INTERNAL));
         assertThreadContextContainsAuthentication(result.v1());
-=======
-        assertThat(result.getUser(), sameInstance(user1));
-        assertThat(result.getAuthenticationType(), is(AuthenticationType.INTERNAL));
-        assertThreadContextContainsAuthentication(result);
-        verify(operatorPrivilegesService).maybeMarkOperatorUser(eq(result), eq(threadContext));
->>>>>>> 5859c4d6
+        verify(operatorPrivilegesService).maybeMarkOperatorUser(eq(result.v1()), eq(threadContext));
     }
 
     public void testAuthenticateTransportDisabledUser() throws Exception {
@@ -893,16 +876,12 @@
             ThreadContext threadContext1 = threadPool1.getThreadContext();
             service = new AuthenticationService(Settings.EMPTY, realms, auditTrailService,
                 new DefaultAuthenticationFailureHandler(Collections.emptyMap()), threadPool1, new AnonymousUser(Settings.EMPTY),
-<<<<<<< HEAD
-                tokenService, apiKeyService);
+                tokenService, apiKeyService, operatorPrivilegesService);
             boolean requestIdAlreadyPresent = randomBoolean();
             SetOnce<String> reqId = new SetOnce<>();
             if (requestIdAlreadyPresent) {
                 reqId.set(AuditUtil.getOrGenerateRequestId(threadContext1));
             }
-=======
-                tokenService, apiKeyService, operatorPrivilegesService);
->>>>>>> 5859c4d6
 
             threadContext1.putTransient(AuthenticationField.AUTHENTICATION_KEY, authRef.get());
             threadContext1.putHeader(AuthenticationField.AUTHENTICATION_KEY, authHeaderRef.get());
@@ -1147,17 +1126,11 @@
             reqId.set(expectAuditRequestId(threadContext));
         }
         assertThat(result, notNullValue());
-<<<<<<< HEAD
         assertThat(expectAuditRequestId(threadContext), is(result.v2()));
         assertThat(result.v1().getUser(), sameInstance(anonymousUser));
         assertThat(result.v1().getAuthenticationType(), is(AuthenticationType.ANONYMOUS));
         assertThreadContextContainsAuthentication(result.v1());
-=======
-        assertThat(result.getUser(), sameInstance(anonymousUser));
-        assertThat(result.getAuthenticationType(), is(AuthenticationType.ANONYMOUS));
-        assertThreadContextContainsAuthentication(result);
-        verify(operatorPrivilegesService).maybeMarkOperatorUser(eq(result), eq(threadContext));
->>>>>>> 5859c4d6
+        verify(operatorPrivilegesService).maybeMarkOperatorUser(eq(result.v1()), eq(threadContext));
     }
 
     public void testAnonymousUserTransportWithDefaultUser() throws Exception {
@@ -1167,12 +1140,8 @@
         final AnonymousUser anonymousUser = new AnonymousUser(settings);
         service = new AuthenticationService(settings, realms, auditTrailService,
             new DefaultAuthenticationFailureHandler(Collections.emptyMap()),
-<<<<<<< HEAD
-            threadPool, anonymousUser, tokenService, apiKeyService);
-=======
             threadPool, anonymousUser, tokenService, apiKeyService, operatorPrivilegesService);
 
->>>>>>> 5859c4d6
         InternalRequest message = new InternalRequest();
         boolean requestIdAlreadyPresent = randomBoolean();
         SetOnce<String> reqId = new SetOnce<>();
@@ -1187,17 +1156,11 @@
             reqId.set(expectAuditRequestId(threadContext));
         }
         assertThat(result, notNullValue());
-<<<<<<< HEAD
         assertThat(expectAuditRequestId(threadContext), is(result.v2()));
         assertThat(result.v1().getUser(), sameInstance(SystemUser.INSTANCE));
         assertThat(result.v1().getAuthenticationType(), is(AuthenticationType.INTERNAL));
         assertThreadContextContainsAuthentication(result.v1());
-=======
-        assertThat(result.getUser(), sameInstance(SystemUser.INSTANCE));
-        assertThat(result.getAuthenticationType(), is(AuthenticationType.INTERNAL));
-        assertThreadContextContainsAuthentication(result);
-        verify(operatorPrivilegesService).maybeMarkOperatorUser(eq(result), eq(threadContext));
->>>>>>> 5859c4d6
+        verify(operatorPrivilegesService).maybeMarkOperatorUser(eq(result.v1()), eq(threadContext));
     }
 
     public void testRealmTokenThrowingException() throws Exception {
@@ -1212,17 +1175,13 @@
             fail("exception should bubble out");
         } catch (ElasticsearchException e) {
             assertThat(e.getMessage(), is("realm doesn't like tokens"));
-<<<<<<< HEAD
             if (requestIdAlreadyPresent) {
                 assertThat(expectAuditRequestId(threadContext), is(reqId.get()));
             } else {
                 reqId.set(expectAuditRequestId(threadContext));
             }
             verify(auditTrail).authenticationFailed(reqId.get(), "_action", transportRequest);
-=======
-            verify(auditTrail).authenticationFailed(reqId, "_action", transportRequest);
             verifyZeroInteractions(operatorPrivilegesService);
->>>>>>> 5859c4d6
         }
     }
 
@@ -1365,17 +1324,13 @@
             fail("exception should bubble out");
         } catch (ElasticsearchException e) {
             assertThat(e.getMessage(), is("realm doesn't like authenticate"));
-<<<<<<< HEAD
             if (requestIdAlreadyPresent) {
                 assertThat(expectAuditRequestId(threadContext), is(reqId.get()));
             } else {
                 reqId.set(expectAuditRequestId(threadContext));
             }
             verify(auditTrail).authenticationFailed(reqId.get(), token, "_action", transportRequest);
-=======
-            verify(auditTrail).authenticationFailed(reqId, token, "_action", transportRequest);
             verifyZeroInteractions(operatorPrivilegesService);
->>>>>>> 5859c4d6
         }
     }
 
@@ -1417,17 +1372,13 @@
             fail("exception should bubble out");
         } catch (ElasticsearchException e) {
             assertThat(e.getMessage(), is("realm doesn't want to lookup"));
-<<<<<<< HEAD
             if (requestIdAlreadyPresent) {
                 assertThat(expectAuditRequestId(threadContext), is(reqId.get()));
             } else {
                 reqId.set(expectAuditRequestId(threadContext));
             }
             verify(auditTrail).authenticationFailed(reqId.get(), token, "_action", transportRequest);
-=======
-            verify(auditTrail).authenticationFailed(reqId, token, "_action", transportRequest);
             verifyZeroInteractions(operatorPrivilegesService);
->>>>>>> 5859c4d6
         }
     }
 
@@ -1493,15 +1444,12 @@
             assertEquals(user.email(), authUser.email());
             assertEquals(user.enabled(), authUser.enabled());
             assertEquals(user.fullName(), authUser.fullName());
-<<<<<<< HEAD
             if (requestIdAlreadyPresent) {
                 assertThat(expectAuditRequestId(threadContext), is(reqId.get()));
             } else {
                 expectAuditRequestId(threadContext);
             }
-=======
             verify(operatorPrivilegesService).maybeMarkOperatorUser(eq(result), eq(threadContext));
->>>>>>> 5859c4d6
             setCompletedToTrue(completed);
         }, this::logAndFail);
 
@@ -1547,15 +1495,12 @@
             assertThat(authenticated.principal(), is("looked up user"));
             assertThat(authenticated.roles(), arrayContaining("some role"));
             assertThreadContextContainsAuthentication(result);
-<<<<<<< HEAD
             if (requestIdAlreadyPresent) {
                 assertThat(expectAuditRequestId(threadContext), is(reqId.get()));
             } else {
                 expectAuditRequestId(threadContext);
             }
-=======
             verify(operatorPrivilegesService).maybeMarkOperatorUser(eq(result), eq(threadContext));
->>>>>>> 5859c4d6
             setCompletedToTrue(completed);
         }, this::logAndFail);
 
@@ -1706,15 +1651,12 @@
                     assertThat(result.getAuthenticatedBy(), is(notNullValue()));
                     assertThat(result.getAuthenticatedBy().getName(), is("realm")); // TODO implement equals
                     assertThat(result.getAuthenticationType(), is(AuthenticationType.TOKEN));
-<<<<<<< HEAD
                     if (requestIdAlreadyPresent) {
                         assertThat(expectAuditRequestId(threadContext), is(reqId.get()));
                     } else {
                         reqId.set(expectAuditRequestId(threadContext));
                     }
-=======
                     verify(operatorPrivilegesService).maybeMarkOperatorUser(eq(result), eq(threadContext));
->>>>>>> 5859c4d6
                     setCompletedToTrue(completed);
                     verify(auditTrail).authenticationSuccess(eq(reqId.get()), eq(result), eq("_action"), same(transportRequest));
                 }, this::logAndFail));
@@ -1748,27 +1690,21 @@
                 assertThat(result.getAuthenticatedBy(), is(notNullValue()));
                 assertThreadContextContainsAuthentication(result);
                 assertEquals(expected, result);
-<<<<<<< HEAD
                 if (requestIdAlreadyPresent) {
                     assertThat(expectAuditRequestId(threadContext), is(reqId.get()));
                 } else {
                     reqId.set(expectAuditRequestId(threadContext));
                 }
+                verify(operatorPrivilegesService).maybeMarkOperatorUser(eq(result), eq(threadContext));
                 success.set(true);
                 latch.countDown();
             }, e -> {
+                verifyZeroInteractions(operatorPrivilegesService);
                 if (requestIdAlreadyPresent) {
                     assertThat(expectAuditRequestId(threadContext), is(reqId.get()));
                 } else {
                     reqId.set(expectAuditRequestId(threadContext));
                 }
-=======
-                verify(operatorPrivilegesService).maybeMarkOperatorUser(eq(result), eq(threadContext));
-                success.set(true);
-                latch.countDown();
-            }, e -> {
-                verifyZeroInteractions(operatorPrivilegesService);
->>>>>>> 5859c4d6
                 if (e instanceof IllegalStateException) {
                     assertThat(e.getMessage(), containsString("array length must be <= to " + ArrayUtil.MAX_ARRAY_LENGTH  + " but was: "));
                     latch.countDown();
@@ -1901,7 +1837,6 @@
                 reqId.set(AuditUtil.getOrGenerateRequestId(threadContext));
             }
             threadContext.putHeader("Authorization", headerValue);
-<<<<<<< HEAD
             Tuple <Authentication, String> result = authenticateBlocking("_action", transportRequest, null);
             if (requestIdAlreadyPresent) {
                 assertThat(expectAuditRequestId(threadContext), is(reqId.get()));
@@ -1911,14 +1846,7 @@
             assertThat(result.v1().getUser().fullName(), is("john doe"));
             assertThat(result.v1().getUser().email(), is("john@doe.com"));
             assertThat(result.v1().getAuthenticationType(), is(AuthenticationType.API_KEY));
-=======
-            final Authentication authentication = authenticateBlocking("_action", transportRequest, null);
-            assertThat(authentication.getUser().principal(), is("johndoe"));
-            assertThat(authentication.getUser().fullName(), is("john doe"));
-            assertThat(authentication.getUser().email(), is("john@doe.com"));
-            assertThat(authentication.getAuthenticationType(), is(AuthenticationType.API_KEY));
             verify(operatorPrivilegesService).maybeMarkOperatorUser(eq(authentication), eq(threadContext));
->>>>>>> 5859c4d6
         }
     }
 
