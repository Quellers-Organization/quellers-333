--- conflicted
+++ resolved
@@ -137,22 +137,12 @@
                 .put(XPackSettings.WATCHER_ENABLED.getKey(), false)
                 .put(XPackSettings.MONITORING_ENABLED.getKey(), false)
                 .put(XPackSettings.AUDIT_ENABLED.getKey(), randomBoolean())
-<<<<<<< HEAD
-                .put(LoggingAuditTrail.HOST_ADDRESS_SETTING.getKey(), randomBoolean())
-                .put(LoggingAuditTrail.HOST_NAME_SETTING.getKey(), randomBoolean())
-                .put(LoggingAuditTrail.NODE_NAME_SETTING.getKey(), randomBoolean())
-                .put("xpack.security.authc.realms." + FileRealmSettings.TYPE + ".file.order", 0)
-                .put("xpack.security.authc.realms." + NativeRealmSettings.TYPE + ".index.order", "1");
-=======
                 .put(LoggingAuditTrail.EMIT_HOST_ADDRESS_SETTING.getKey(), randomBoolean())
                 .put(LoggingAuditTrail.EMIT_HOST_NAME_SETTING.getKey(), randomBoolean())
                 .put(LoggingAuditTrail.EMIT_NODE_NAME_SETTING.getKey(), randomBoolean())
                 .put(LoggingAuditTrail.EMIT_NODE_ID_SETTING.getKey(), randomBoolean())
-                .put("xpack.security.authc.realms.file.type", FileRealmSettings.TYPE)
-                .put("xpack.security.authc.realms.file.order", 0)
-                .put("xpack.security.authc.realms.index.type", NativeRealmSettings.TYPE)
-                .put("xpack.security.authc.realms.index.order", "1");
->>>>>>> 3046656a
+                .put("xpack.security.authc.realms." + FileRealmSettings.TYPE + ".file.order", 0)
+                .put("xpack.security.authc.realms." + NativeRealmSettings.TYPE + ".index.order", "1");
         addNodeSSLSettings(builder);
         return builder.build();
     }
