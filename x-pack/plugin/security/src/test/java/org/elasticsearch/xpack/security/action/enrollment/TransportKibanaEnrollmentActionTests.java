/*
 * Copyright Elasticsearch B.V. and/or licensed to Elasticsearch B.V. under one
 * or more contributor license agreements. Licensed under the Elastic License
 * 2.0; you may not use this file except in compliance with the Elastic License
 * 2.0.
 */

package org.elasticsearch.xpack.security.action.enrollment;

import org.elasticsearch.ElasticsearchException;
import org.elasticsearch.action.ActionListener;
import org.elasticsearch.action.support.ActionFilters;
import org.elasticsearch.action.support.PlainActionFuture;
import org.elasticsearch.client.Client;
import org.elasticsearch.common.settings.MockSecureSettings;
import org.elasticsearch.common.settings.SecureString;
import org.elasticsearch.common.settings.Settings;
import org.elasticsearch.common.util.concurrent.ThreadContext;
import org.elasticsearch.env.Environment;
import org.elasticsearch.tasks.Task;
import org.elasticsearch.test.ESTestCase;
import org.elasticsearch.threadpool.ThreadPool;
import org.elasticsearch.transport.Transport;
import org.elasticsearch.transport.TransportService;
import org.elasticsearch.xpack.core.security.action.enrollment.KibanaEnrollmentRequest;
import org.elasticsearch.xpack.core.security.action.enrollment.KibanaEnrollmentResponse;
import org.elasticsearch.xpack.core.security.action.service.CreateServiceAccountTokenAction;
import org.elasticsearch.xpack.core.security.action.service.CreateServiceAccountTokenRequest;
import org.elasticsearch.xpack.core.security.action.service.CreateServiceAccountTokenResponse;
import org.elasticsearch.xpack.core.ssl.SSLConfiguration;
import org.elasticsearch.xpack.core.ssl.SSLService;
import org.junit.Before;
import org.junit.BeforeClass;

import java.nio.file.Files;
import java.nio.file.Path;
import java.util.ArrayList;
import java.util.Collections;
import java.util.List;

import static org.hamcrest.Matchers.containsString;
import static org.hamcrest.Matchers.equalTo;
import static org.hamcrest.Matchers.startsWith;
import static org.mockito.Matchers.any;
import static org.mockito.Matchers.eq;
import static org.mockito.Mockito.doAnswer;
import static org.mockito.Mockito.mock;
import static org.mockito.Mockito.when;

public class TransportKibanaEnrollmentActionTests extends ESTestCase {
    private List<CreateServiceAccountTokenRequest> createServiceAccountTokenRequests;
    private TransportKibanaEnrollmentAction action;
    private Client client;
    private static final String TOKEN_NAME = TransportKibanaEnrollmentAction.getTokenName();
    private static final SecureString TOKEN_VALUE = new SecureString("token-value".toCharArray());

    @BeforeClass
    public static void muteInFips(){
        assumeFalse("Enrollment is not supported in FIPS 140-2 as we are using PKCS#12 keystores", inFipsJvm());
    }

    @Before @SuppressWarnings("unchecked") public void setup() throws Exception {
        createServiceAccountTokenRequests = new ArrayList<>();
        final Environment env = mock(Environment.class);
        final Path tempDir = createTempDir();
        final Path httpCaPath = tempDir.resolve("httpCa.p12");
        Files.copy(getDataPath("/org/elasticsearch/xpack/security/action/enrollment/httpCa.p12"), httpCaPath);
        when(env.configFile()).thenReturn(tempDir);
        final MockSecureSettings secureSettings = new MockSecureSettings();
        secureSettings.setString("keystore.secure_password", "password");
        final Settings settings = Settings.builder()
            .put("keystore.path", httpCaPath)
            .setSecureSettings(secureSettings)
            .build();
        when(env.settings()).thenReturn(settings);
        final SSLService sslService = mock(SSLService.class);
        final SSLConfiguration sslConfiguration = new SSLConfiguration(settings);
        when(sslService.getHttpTransportSSLConfiguration()).thenReturn(sslConfiguration);
        final ThreadContext threadContext = new ThreadContext(settings);
        final ThreadPool threadPool = mock(ThreadPool.class);
        when(threadPool.getThreadContext()).thenReturn(threadContext);
        client = mock(Client.class);
        when(client.threadPool()).thenReturn(threadPool);
        doAnswer(invocation -> {
            CreateServiceAccountTokenRequest createServiceAccountTokenRequest =
                (CreateServiceAccountTokenRequest) invocation.getArguments()[1];
            createServiceAccountTokenRequests.add(createServiceAccountTokenRequest);
            ActionListener<CreateServiceAccountTokenResponse> listener = (ActionListener) invocation.getArguments()[2];
            listener.onResponse(CreateServiceAccountTokenResponse.created(TOKEN_NAME, TOKEN_VALUE));
            return null;
        }).when(client).execute(eq(CreateServiceAccountTokenAction.INSTANCE), any(), any());

        final TransportService transportService = new TransportService(Settings.EMPTY,
            mock(Transport.class),
            threadPool,
            TransportService.NOOP_TRANSPORT_INTERCEPTOR,
            x -> null,
            null,
            Collections.emptySet());
        action = new TransportKibanaEnrollmentAction(transportService, client, sslService, env, mock(ActionFilters.class));
    }

    public void testKibanaEnrollment() {
        assertThat(TOKEN_NAME, startsWith("enroll-process-token-"));
        final KibanaEnrollmentRequest request = new KibanaEnrollmentRequest();
        final PlainActionFuture<KibanaEnrollmentResponse> future = new PlainActionFuture<>();
        action.doExecute(mock(Task.class), request, future);
        final KibanaEnrollmentResponse response = future.actionGet();
<<<<<<< HEAD
        assertThat(
            response.getHttpCa(),
            startsWith(
                "MIIDSjCCAjKgAwIBAgIVALCgZXvbceUrjJaQMheDCX0kXnRJMA0GCSqGSIb3DQEBCwUAMDQxMjAw"
                    + "BgNVBAMTKUVsYXN0aWMgQ2VydGlmaWNhdGUgVG9vbCBBdXRvZ2VuZXJhdGVkIENBMB4XDT"
                    + "IxMDQyODEyNTY0MVoXDTI0MDQyNzEyNTY0MVowNDEyMDAGA1UEAxMpRWxhc3RpYyBDZXJ0"
                    + "aWZpY2F0ZSBUb29sIEF1dG9nZW5lcmF0ZWQgQ0EwggEiMA0GCSqGSIb3DQEBAQUAA4IBDw"
                    + "AwggEKAoIBAQCCJbOU4JvxDD/F"
            )
        );
        assertNotNull(response.getPassword());
        assertThat(changePasswordRequests.size(), equalTo(1));
=======
        assertThat(response.getHttpCa(), startsWith("MIIDSjCCAjKgAwIBAgIVALCgZXvbceUrjJaQMheDCX0kXnRJMA0GCSqGSIb3DQEBCwUAMDQxMjAw" +
            "BgNVBAMTKUVsYXN0aWMgQ2VydGlmaWNhdGUgVG9vbCBBdXRvZ2VuZXJhdGVkIENBMB4XDTIxMDQyODEyNTY0MVoXDTI0MDQyNzEyNTY0MVowNDEyMDAGA1UEA" +
            "xMpRWxhc3RpYyBDZXJ0aWZpY2F0ZSBUb29sIEF1dG9nZW5lcmF0ZWQgQ0EwggEiMA0GCSqGSIb3DQEBAQUAA4IBDwAwggEKAoIBAQCCJbOU4JvxDD/F"));
        assertThat(response.getTokenValue(), equalTo(TOKEN_VALUE));
        assertThat(createServiceAccountTokenRequests.size(), equalTo(1));
>>>>>>> 04289702
    }

    public void testKibanaEnrollmentFailedTokenCreation() {
        // Override change password mock
        doAnswer(invocation -> {
            @SuppressWarnings("unchecked")
            ActionListener<CreateServiceAccountTokenResponse> listener = (ActionListener) invocation.getArguments()[2];
            listener.onFailure(new IllegalStateException());
            return null;
        }).when(client).execute(eq(CreateServiceAccountTokenAction.INSTANCE), any(), any());
        final KibanaEnrollmentRequest request = new KibanaEnrollmentRequest();
        final PlainActionFuture<KibanaEnrollmentResponse> future = new PlainActionFuture<>();
        action.doExecute(mock(Task.class), request, future);
        ElasticsearchException e = expectThrows(ElasticsearchException.class, future::actionGet);
        assertThat(e.getDetailedMessage(), containsString("Failed to create token for the [elastic/kibana] service account"));
    }
}<|MERGE_RESOLUTION|>--- conflicted
+++ resolved
@@ -106,26 +106,18 @@
         final PlainActionFuture<KibanaEnrollmentResponse> future = new PlainActionFuture<>();
         action.doExecute(mock(Task.class), request, future);
         final KibanaEnrollmentResponse response = future.actionGet();
-<<<<<<< HEAD
         assertThat(
             response.getHttpCa(),
             startsWith(
-                "MIIDSjCCAjKgAwIBAgIVALCgZXvbceUrjJaQMheDCX0kXnRJMA0GCSqGSIb3DQEBCwUAMDQxMjAw"
-                    + "BgNVBAMTKUVsYXN0aWMgQ2VydGlmaWNhdGUgVG9vbCBBdXRvZ2VuZXJhdGVkIENBMB4XDT"
-                    + "IxMDQyODEyNTY0MVoXDTI0MDQyNzEyNTY0MVowNDEyMDAGA1UEAxMpRWxhc3RpYyBDZXJ0"
-                    + "aWZpY2F0ZSBUb29sIEF1dG9nZW5lcmF0ZWQgQ0EwggEiMA0GCSqGSIb3DQEBAQUAA4IBDw"
-                    + "AwggEKAoIBAQCCJbOU4JvxDD/F"
+                "MIIDSjCCAjKgAwIBAgIVALCgZXvbceUrjJaQMheDCX0kXnRJMA0GCSqGSIb3DQEBCwUAMDQxMjAw" +
+                    "BgNVBAMTKUVsYXN0aWMgQ2VydGlmaWNhdGUgVG9vbCBBdXRvZ2VuZXJhdGVkIENBMB4XDTIx" +
+                    "MDQyODEyNTY0MVoXDTI0MDQyNzEyNTY0MVowNDEyMDAGA1UEAxMpRWxhc3RpYyBDZXJ0aWZp" +
+                    "Y2F0ZSBUb29sIEF1dG9nZW5lcmF0ZWQgQ0EwggEiMA0GCSqGSIb3DQEBAQUAA4IBDwAwggEK" +
+                    "AoIBAQCCJbOU4JvxDD/F"
             )
         );
-        assertNotNull(response.getPassword());
-        assertThat(changePasswordRequests.size(), equalTo(1));
-=======
-        assertThat(response.getHttpCa(), startsWith("MIIDSjCCAjKgAwIBAgIVALCgZXvbceUrjJaQMheDCX0kXnRJMA0GCSqGSIb3DQEBCwUAMDQxMjAw" +
-            "BgNVBAMTKUVsYXN0aWMgQ2VydGlmaWNhdGUgVG9vbCBBdXRvZ2VuZXJhdGVkIENBMB4XDTIxMDQyODEyNTY0MVoXDTI0MDQyNzEyNTY0MVowNDEyMDAGA1UEA" +
-            "xMpRWxhc3RpYyBDZXJ0aWZpY2F0ZSBUb29sIEF1dG9nZW5lcmF0ZWQgQ0EwggEiMA0GCSqGSIb3DQEBAQUAA4IBDwAwggEKAoIBAQCCJbOU4JvxDD/F"));
         assertThat(response.getTokenValue(), equalTo(TOKEN_VALUE));
         assertThat(createServiceAccountTokenRequests.size(), equalTo(1));
->>>>>>> 04289702
     }
 
     public void testKibanaEnrollmentFailedTokenCreation() {
