/*
 * Copyright Elasticsearch B.V. and/or licensed to Elasticsearch B.V. under one
 * or more contributor license agreements. Licensed under the Elastic License;
 * you may not use this file except in compliance with the Elastic License.
 */
package org.elasticsearch.xpack.security.authc;

import org.elasticsearch.ElasticsearchSecurityException;
import org.elasticsearch.action.admin.cluster.state.ClusterStateResponse;
import org.elasticsearch.action.search.SearchResponse;
import org.elasticsearch.action.support.PlainActionFuture;
import org.elasticsearch.action.support.WriteRequest;
import org.elasticsearch.client.Client;
import org.elasticsearch.cluster.ack.ClusterStateUpdateResponse;
import org.elasticsearch.common.settings.SecureString;
import org.elasticsearch.common.settings.Settings;
import org.elasticsearch.common.unit.TimeValue;
import org.elasticsearch.index.query.QueryBuilders;
import org.elasticsearch.rest.RestStatus;
import org.elasticsearch.search.builder.SearchSourceBuilder;
import org.elasticsearch.test.SecurityIntegTestCase;
import org.elasticsearch.test.SecuritySettingsSource;
import org.elasticsearch.test.SecuritySettingsSourceField;
import org.elasticsearch.test.junit.annotations.TestLogging;
import org.elasticsearch.xpack.core.XPackSettings;
import org.elasticsearch.xpack.core.security.action.token.CreateTokenResponse;
import org.elasticsearch.xpack.core.security.action.token.InvalidateTokenRequest;
import org.elasticsearch.xpack.core.security.action.token.InvalidateTokenResponse;
import org.elasticsearch.xpack.core.security.action.user.AuthenticateAction;
import org.elasticsearch.xpack.core.security.action.user.AuthenticateRequest;
import org.elasticsearch.xpack.core.security.action.user.AuthenticateResponse;
import org.elasticsearch.xpack.core.security.authc.TokenMetaData;
import org.elasticsearch.xpack.core.security.authc.support.UsernamePasswordToken;
import org.elasticsearch.xpack.core.security.client.SecurityClient;
import org.elasticsearch.xpack.security.support.SecurityIndexManager;
import org.junit.After;
import org.junit.Before;

import java.time.Instant;
import java.time.temporal.ChronoUnit;
import java.util.Collections;
import java.util.concurrent.TimeUnit;
import java.util.concurrent.atomic.AtomicBoolean;
import java.util.concurrent.atomic.AtomicReference;

import static org.elasticsearch.test.hamcrest.ElasticsearchAssertions.assertNoTimeout;
import static org.hamcrest.Matchers.equalTo;

@TestLogging("org.elasticsearch.xpack.security.authz.store.FileRolesStore:DEBUG")
public class TokenAuthIntegTests extends SecurityIntegTestCase {

    @Override
    public Settings nodeSettings(int nodeOrdinal) {
        return Settings.builder()
                .put(super.nodeSettings(nodeOrdinal))
                // crank up the deletion interval and set timeout for delete requests
                .put(TokenService.DELETE_INTERVAL.getKey(), TimeValue.timeValueMillis(200L))
                .put(TokenService.DELETE_TIMEOUT.getKey(), TimeValue.timeValueSeconds(5L))
                .put(XPackSettings.TOKEN_SERVICE_ENABLED_SETTING.getKey(), true)
                .build();
    }

    @Override
    protected int maxNumberOfNodes() {
        // we start one more node so we need to make sure if we hit max randomization we can still start one
        return defaultMaxNumberOfNodes() + 1;
    }

    public void testTokenServiceBootstrapOnNodeJoin() throws Exception {
        final Client client = client();
        SecurityClient securityClient = new SecurityClient(client);
        CreateTokenResponse response = securityClient.prepareCreateToken()
                .setGrantType("password")
                .setUsername(SecuritySettingsSource.TEST_USER_NAME)
                .setPassword(new SecureString(SecuritySettingsSourceField.TEST_PASSWORD.toCharArray()))
                .get();
        for (TokenService tokenService : internalCluster().getInstances(TokenService.class)) {
            PlainActionFuture<UserToken> userTokenFuture = new PlainActionFuture<>();
            tokenService.decodeToken(response.getTokenString(), userTokenFuture);
            assertNotNull(userTokenFuture.actionGet());
        }
        // start a new node and see if it can decrypt the token
        String nodeName = internalCluster().startNode();
        for (TokenService tokenService : internalCluster().getInstances(TokenService.class)) {
            PlainActionFuture<UserToken> userTokenFuture = new PlainActionFuture<>();
            tokenService.decodeToken(response.getTokenString(), userTokenFuture);
            assertNotNull(userTokenFuture.actionGet());
        }

        TokenService tokenService = internalCluster().getInstance(TokenService.class, nodeName);
        PlainActionFuture<UserToken> userTokenFuture = new PlainActionFuture<>();
        tokenService.decodeToken(response.getTokenString(), userTokenFuture);
        assertNotNull(userTokenFuture.actionGet());
    }


    public void testTokenServiceCanRotateKeys() throws Exception {
        final Client client = client();
        SecurityClient securityClient = new SecurityClient(client);
        CreateTokenResponse response = securityClient.prepareCreateToken()
                .setGrantType("password")
                .setUsername(SecuritySettingsSource.TEST_USER_NAME)
                .setPassword(new SecureString(SecuritySettingsSourceField.TEST_PASSWORD.toCharArray()))
                .get();
        String masterName = internalCluster().getMasterName();
        TokenService masterTokenService = internalCluster().getInstance(TokenService.class, masterName);
        String activeKeyHash = masterTokenService.getActiveKeyHash();
        for (TokenService tokenService : internalCluster().getInstances(TokenService.class)) {
            PlainActionFuture<UserToken> userTokenFuture = new PlainActionFuture<>();
            tokenService.decodeToken(response.getTokenString(), userTokenFuture);
            assertNotNull(userTokenFuture.actionGet());
            assertEquals(activeKeyHash, tokenService.getActiveKeyHash());
        }
        client().admin().cluster().prepareHealth().execute().get();
        PlainActionFuture<ClusterStateUpdateResponse> rotateActionFuture = new PlainActionFuture<>();
        logger.info("rotate on master: {}", masterName);
        masterTokenService.rotateKeysOnMaster(rotateActionFuture);
        assertTrue(rotateActionFuture.actionGet().isAcknowledged());
        assertNotEquals(activeKeyHash, masterTokenService.getActiveKeyHash());

        for (TokenService tokenService : internalCluster().getInstances(TokenService.class)) {
            PlainActionFuture<UserToken> userTokenFuture = new PlainActionFuture<>();
            tokenService.decodeToken(response.getTokenString(), userTokenFuture);
            assertNotNull(userTokenFuture.actionGet());
            assertNotEquals(activeKeyHash, tokenService.getActiveKeyHash());
        }
    }

    @TestLogging("org.elasticsearch.xpack.security.authc:DEBUG")
    public void testExpiredTokensDeletedAfterExpiration() throws Exception {
        final Client client = client().filterWithHeader(Collections.singletonMap("Authorization",
                UsernamePasswordToken.basicAuthHeaderValue(SecuritySettingsSource.TEST_SUPERUSER,
                        SecuritySettingsSourceField.TEST_PASSWORD_SECURE_STRING)));
        SecurityClient securityClient = new SecurityClient(client);
        CreateTokenResponse response = securityClient.prepareCreateToken()
                .setGrantType("password")
                .setUsername(SecuritySettingsSource.TEST_USER_NAME)
                .setPassword(new SecureString(SecuritySettingsSourceField.TEST_PASSWORD.toCharArray()))
                .get();

        Instant created = Instant.now();

        InvalidateTokenResponse invalidateResponse = securityClient
                .prepareInvalidateToken(response.getTokenString())
                .setType(InvalidateTokenRequest.Type.ACCESS_TOKEN)
                .get();
        assertThat(invalidateResponse.getResult().getInvalidatedTokens().size(), equalTo(1));
        assertThat(invalidateResponse.getResult().getPreviouslyInvalidatedTokens().size(), equalTo(0));
        assertThat(invalidateResponse.getResult().getErrors().size(), equalTo(0));
        AtomicReference<String> docId = new AtomicReference<>();
        assertBusy(() -> {
            SearchResponse searchResponse = client.prepareSearch(SecurityIndexManager.SECURITY_ALIAS_NAME)
                    .setSource(SearchSourceBuilder.searchSource()
                        .query(QueryBuilders.termQuery("doc_type", "token")))
                    .setSize(1)
                    .setTerminateAfter(1)
                    .get();
            assertThat(searchResponse.getHits().getTotalHits().value, equalTo(1L));
            docId.set(searchResponse.getHits().getAt(0).getId());
        });

        // hack doc to modify the creation time to the day before
<<<<<<< HEAD
        Instant dayBefore = created.minus(1L, ChronoUnit.DAYS);
        assertTrue(Instant.now().isAfter(dayBefore));
        client.prepareUpdate(SecurityIndexManager.SECURITY_ALIAS_NAME, "doc", docId.get())
            .setDoc("creation_time", dayBefore.toEpochMilli())
=======
        Instant yesterday = created.minus(36L, ChronoUnit.HOURS);
        assertTrue(Instant.now().isAfter(yesterday));
        client.prepareUpdate(SecurityIndexManager.SECURITY_INDEX_NAME, "doc", docId.get())
            .setDoc("creation_time", yesterday.toEpochMilli())
>>>>>>> d6608caf
                .setRefreshPolicy(WriteRequest.RefreshPolicy.IMMEDIATE)
                .get();

        AtomicBoolean deleteTriggered = new AtomicBoolean(false);
        assertBusy(() -> {
            if (deleteTriggered.compareAndSet(false, true)) {
                // invalidate a invalid token... doesn't matter that it is bad... we just want this action to trigger the deletion
                try {
                    securityClient.prepareInvalidateToken("fooobar")
                            .setType(randomFrom(InvalidateTokenRequest.Type.values()))
                            .execute()
                            .actionGet();
                } catch (ElasticsearchSecurityException e) {
                    assertEquals("token malformed", e.getMessage());
                }
            }
            client.admin().indices().prepareRefresh(SecurityIndexManager.SECURITY_ALIAS_NAME).get();
            SearchResponse searchResponse = client.prepareSearch(SecurityIndexManager.SECURITY_ALIAS_NAME)
                    .setSource(SearchSourceBuilder.searchSource()
                        .query(QueryBuilders.termQuery("doc_type", "token")))
                    .setTerminateAfter(1)
                    .get();
            assertThat(searchResponse.getHits().getTotalHits().value, equalTo(0L));
        }, 30, TimeUnit.SECONDS);
    }

    public void testInvalidateAllTokensForUser() throws Exception{
        final int numOfRequests = randomIntBetween(5, 10);
        for (int i = 0; i < numOfRequests; i++) {
            securityClient().prepareCreateToken()
                .setGrantType("password")
                .setUsername(SecuritySettingsSource.TEST_USER_NAME)
                .setPassword(new SecureString(SecuritySettingsSourceField.TEST_PASSWORD.toCharArray()))
                .get();
        }
        Client client = client().filterWithHeader(Collections.singletonMap("Authorization",
            UsernamePasswordToken.basicAuthHeaderValue(SecuritySettingsSource.TEST_SUPERUSER,
                SecuritySettingsSourceField.TEST_PASSWORD_SECURE_STRING)));
        SecurityClient securityClientSuperuser = new SecurityClient(client);
        InvalidateTokenResponse invalidateResponse = securityClientSuperuser
            .prepareInvalidateToken()
            .setUserName(SecuritySettingsSource.TEST_USER_NAME)
            .get();
        assertThat(invalidateResponse.getResult().getInvalidatedTokens().size(), equalTo(2 * (numOfRequests)));
        assertThat(invalidateResponse.getResult().getPreviouslyInvalidatedTokens().size(), equalTo(0));
        assertThat(invalidateResponse.getResult().getErrors().size(), equalTo(0));
    }

    public void testInvalidateAllTokensForRealm() throws Exception{
        final int numOfRequests = randomIntBetween(5, 10);
        for (int i = 0; i < numOfRequests; i++) {
            securityClient().prepareCreateToken()
                .setGrantType("password")
                .setUsername(SecuritySettingsSource.TEST_USER_NAME)
                .setPassword(new SecureString(SecuritySettingsSourceField.TEST_PASSWORD.toCharArray()))
                .get();
        }
        Client client = client().filterWithHeader(Collections.singletonMap("Authorization",
            UsernamePasswordToken.basicAuthHeaderValue(SecuritySettingsSource.TEST_SUPERUSER,
                SecuritySettingsSourceField.TEST_PASSWORD_SECURE_STRING)));
        SecurityClient securityClientSuperuser = new SecurityClient(client);
        InvalidateTokenResponse invalidateResponse = securityClientSuperuser
            .prepareInvalidateToken()
            .setRealmName("file")
            .get();
        assertThat(invalidateResponse.getResult().getInvalidatedTokens().size(), equalTo(2 * (numOfRequests)));
        assertThat(invalidateResponse.getResult().getPreviouslyInvalidatedTokens().size(), equalTo(0));
        assertThat(invalidateResponse.getResult().getErrors().size(), equalTo(0));
    }

    public void testInvalidateAllTokensForRealmThatHasNone() {
        final int numOfRequests = randomIntBetween(2, 4);
        for (int i = 0; i < numOfRequests; i++) {
            securityClient().prepareCreateToken()
                .setGrantType("password")
                .setUsername(SecuritySettingsSource.TEST_USER_NAME)
                .setPassword(new SecureString(SecuritySettingsSourceField.TEST_PASSWORD.toCharArray()))
                .get();
        }
        Client client = client().filterWithHeader(Collections.singletonMap("Authorization",
            UsernamePasswordToken.basicAuthHeaderValue(SecuritySettingsSource.TEST_SUPERUSER,
                SecuritySettingsSourceField.TEST_PASSWORD_SECURE_STRING)));
        SecurityClient securityClientSuperuser = new SecurityClient(client);
        InvalidateTokenResponse invalidateResponse = securityClientSuperuser
            .prepareInvalidateToken()
            .setRealmName("saml")
            .get();
        assertThat(invalidateResponse.getResult().getInvalidatedTokens().size(), equalTo(0));
        assertThat(invalidateResponse.getResult().getPreviouslyInvalidatedTokens().size(), equalTo(0));
        assertThat(invalidateResponse.getResult().getErrors().size(), equalTo(0));
    }

    public void testExpireMultipleTimes() {
        CreateTokenResponse response = securityClient().prepareCreateToken()
                .setGrantType("password")
                .setUsername(SecuritySettingsSource.TEST_USER_NAME)
                .setPassword(new SecureString(SecuritySettingsSourceField.TEST_PASSWORD.toCharArray()))
                .get();

        InvalidateTokenResponse invalidateResponse = securityClient()
                .prepareInvalidateToken(response.getTokenString())
                .setType(InvalidateTokenRequest.Type.ACCESS_TOKEN)
                .get();
        assertThat(invalidateResponse.getResult().getInvalidatedTokens().size(), equalTo(1));
        assertThat(invalidateResponse.getResult().getPreviouslyInvalidatedTokens().size(), equalTo(0));
        assertThat(invalidateResponse.getResult().getErrors().size(), equalTo(0));
        InvalidateTokenResponse invalidateAgainResponse = securityClient()
            .prepareInvalidateToken(response.getTokenString())
            .setType(InvalidateTokenRequest.Type.ACCESS_TOKEN)
            .get();
        assertThat(invalidateAgainResponse.getResult().getInvalidatedTokens().size(), equalTo(0));
        assertThat(invalidateAgainResponse.getResult().getPreviouslyInvalidatedTokens().size(), equalTo(1));
        assertThat(invalidateAgainResponse.getResult().getErrors().size(), equalTo(0));
    }

    public void testRefreshingToken() {
        Client client = client().filterWithHeader(Collections.singletonMap("Authorization",
                UsernamePasswordToken.basicAuthHeaderValue(SecuritySettingsSource.TEST_USER_NAME,
                        SecuritySettingsSourceField.TEST_PASSWORD_SECURE_STRING)));
        SecurityClient securityClient = new SecurityClient(client);
        CreateTokenResponse createTokenResponse = securityClient.prepareCreateToken()
                .setGrantType("password")
                .setUsername(SecuritySettingsSource.TEST_USER_NAME)
                .setPassword(new SecureString(SecuritySettingsSourceField.TEST_PASSWORD.toCharArray()))
                .get();
        assertNotNull(createTokenResponse.getRefreshToken());
        // get cluster health with token
        assertNoTimeout(client()
                .filterWithHeader(Collections.singletonMap("Authorization", "Bearer " + createTokenResponse.getTokenString()))
                .admin().cluster().prepareHealth().get());

        CreateTokenResponse refreshResponse = securityClient.prepareRefreshToken(createTokenResponse.getRefreshToken()).get();
        assertNotNull(refreshResponse.getRefreshToken());
        assertNotEquals(refreshResponse.getRefreshToken(), createTokenResponse.getRefreshToken());
        assertNotEquals(refreshResponse.getTokenString(), createTokenResponse.getTokenString());

        assertNoTimeout(client().filterWithHeader(Collections.singletonMap("Authorization", "Bearer " + refreshResponse.getTokenString()))
                .admin().cluster().prepareHealth().get());
    }

    public void testRefreshingInvalidatedToken() {
        Client client = client().filterWithHeader(Collections.singletonMap("Authorization",
                UsernamePasswordToken.basicAuthHeaderValue(SecuritySettingsSource.TEST_USER_NAME,
                        SecuritySettingsSourceField.TEST_PASSWORD_SECURE_STRING)));
        SecurityClient securityClient = new SecurityClient(client);
        CreateTokenResponse createTokenResponse = securityClient.prepareCreateToken()
                .setGrantType("password")
                .setUsername(SecuritySettingsSource.TEST_USER_NAME)
                .setPassword(new SecureString(SecuritySettingsSourceField.TEST_PASSWORD.toCharArray()))
                .get();
        assertNotNull(createTokenResponse.getRefreshToken());
        InvalidateTokenResponse invalidateResponse = securityClient
                .prepareInvalidateToken(createTokenResponse.getRefreshToken())
                .setType(InvalidateTokenRequest.Type.REFRESH_TOKEN)
                .get();
        assertThat(invalidateResponse.getResult().getInvalidatedTokens().size(), equalTo(1));
        assertThat(invalidateResponse.getResult().getPreviouslyInvalidatedTokens().size(), equalTo(0));
        assertThat(invalidateResponse.getResult().getErrors().size(), equalTo(0));

        ElasticsearchSecurityException e = expectThrows(ElasticsearchSecurityException.class,
                () -> securityClient.prepareRefreshToken(createTokenResponse.getRefreshToken()).get());
        assertEquals("invalid_grant", e.getMessage());
        assertEquals(RestStatus.BAD_REQUEST, e.status());
        assertEquals("token has been invalidated", e.getHeader("error_description").get(0));
    }

    public void testRefreshingMultipleTimes() {
        Client client = client().filterWithHeader(Collections.singletonMap("Authorization",
                UsernamePasswordToken.basicAuthHeaderValue(SecuritySettingsSource.TEST_USER_NAME,
                        SecuritySettingsSourceField.TEST_PASSWORD_SECURE_STRING)));
        SecurityClient securityClient = new SecurityClient(client);
        CreateTokenResponse createTokenResponse = securityClient.prepareCreateToken()
                .setGrantType("password")
                .setUsername(SecuritySettingsSource.TEST_USER_NAME)
                .setPassword(new SecureString(SecuritySettingsSourceField.TEST_PASSWORD.toCharArray()))
                .get();
        assertNotNull(createTokenResponse.getRefreshToken());
        CreateTokenResponse refreshResponse = securityClient.prepareRefreshToken(createTokenResponse.getRefreshToken()).get();
        assertNotNull(refreshResponse);

        ElasticsearchSecurityException e = expectThrows(ElasticsearchSecurityException.class,
                () -> securityClient.prepareRefreshToken(createTokenResponse.getRefreshToken()).get());
        assertEquals("invalid_grant", e.getMessage());
        assertEquals(RestStatus.BAD_REQUEST, e.status());
        assertEquals("token has already been refreshed", e.getHeader("error_description").get(0));
    }

    public void testRefreshAsDifferentUser() {
        Client client = client().filterWithHeader(Collections.singletonMap("Authorization",
                UsernamePasswordToken.basicAuthHeaderValue(SecuritySettingsSource.TEST_USER_NAME,
                        SecuritySettingsSourceField.TEST_PASSWORD_SECURE_STRING)));
        SecurityClient securityClient = new SecurityClient(client);
        CreateTokenResponse createTokenResponse = securityClient.prepareCreateToken()
                .setGrantType("password")
                .setUsername(SecuritySettingsSource.TEST_USER_NAME)
                .setPassword(new SecureString(SecuritySettingsSourceField.TEST_PASSWORD.toCharArray()))
                .get();
        assertNotNull(createTokenResponse.getRefreshToken());

        ElasticsearchSecurityException e = expectThrows(ElasticsearchSecurityException.class,
                () -> new SecurityClient(client()
                        .filterWithHeader(Collections.singletonMap("Authorization",
                                UsernamePasswordToken.basicAuthHeaderValue(SecuritySettingsSource.TEST_SUPERUSER,
                                        SecuritySettingsSourceField.TEST_PASSWORD_SECURE_STRING))))
                        .prepareRefreshToken(createTokenResponse.getRefreshToken()).get());
        assertEquals("invalid_grant", e.getMessage());
        assertEquals(RestStatus.BAD_REQUEST, e.status());
        assertEquals("tokens must be refreshed by the creating client", e.getHeader("error_description").get(0));
    }

    public void testCreateThenRefreshAsDifferentUser() {
        Client client = client().filterWithHeader(Collections.singletonMap("Authorization",
                UsernamePasswordToken.basicAuthHeaderValue(SecuritySettingsSource.TEST_SUPERUSER,
                        SecuritySettingsSourceField.TEST_PASSWORD_SECURE_STRING)));
        SecurityClient securityClient = new SecurityClient(client);
        CreateTokenResponse createTokenResponse = securityClient.prepareCreateToken()
                .setGrantType("password")
                .setUsername(SecuritySettingsSource.TEST_USER_NAME)
                .setPassword(new SecureString(SecuritySettingsSourceField.TEST_PASSWORD.toCharArray()))
                .get();
        assertNotNull(createTokenResponse.getRefreshToken());

        CreateTokenResponse refreshResponse = securityClient.prepareRefreshToken(createTokenResponse.getRefreshToken()).get();
        assertNotEquals(refreshResponse.getTokenString(), createTokenResponse.getTokenString());
        assertNotEquals(refreshResponse.getRefreshToken(), createTokenResponse.getRefreshToken());

        PlainActionFuture<AuthenticateResponse> authFuture = new PlainActionFuture<>();
        AuthenticateRequest request = new AuthenticateRequest();
        request.username(SecuritySettingsSource.TEST_SUPERUSER);
        client.execute(AuthenticateAction.INSTANCE, request, authFuture);
        AuthenticateResponse response = authFuture.actionGet();
        assertEquals(SecuritySettingsSource.TEST_SUPERUSER, response.authentication().getUser().principal());

        authFuture = new PlainActionFuture<>();
        request = new AuthenticateRequest();
        request.username(SecuritySettingsSource.TEST_USER_NAME);
        client.filterWithHeader(Collections.singletonMap("Authorization", "Bearer " + createTokenResponse.getTokenString()))
                .execute(AuthenticateAction.INSTANCE, request, authFuture);
        response = authFuture.actionGet();
        assertEquals(SecuritySettingsSource.TEST_USER_NAME, response.authentication().getUser().principal());

        authFuture = new PlainActionFuture<>();
        request = new AuthenticateRequest();
        request.username(SecuritySettingsSource.TEST_USER_NAME);
        client.filterWithHeader(Collections.singletonMap("Authorization", "Bearer " + refreshResponse.getTokenString()))
                .execute(AuthenticateAction.INSTANCE, request, authFuture);
        response = authFuture.actionGet();
        assertEquals(SecuritySettingsSource.TEST_USER_NAME, response.authentication().getUser().principal());
    }

    public void testClientCredentialsGrant() throws Exception {
        Client client = client().filterWithHeader(Collections.singletonMap("Authorization",
            UsernamePasswordToken.basicAuthHeaderValue(SecuritySettingsSource.TEST_SUPERUSER,
                SecuritySettingsSourceField.TEST_PASSWORD_SECURE_STRING)));
        SecurityClient securityClient = new SecurityClient(client);
        CreateTokenResponse createTokenResponse = securityClient.prepareCreateToken()
            .setGrantType("client_credentials")
            .get();
        assertNull(createTokenResponse.getRefreshToken());

        AuthenticateRequest request = new AuthenticateRequest();
        request.username(SecuritySettingsSource.TEST_SUPERUSER);
        PlainActionFuture<AuthenticateResponse> authFuture = new PlainActionFuture<>();
        client.filterWithHeader(Collections.singletonMap("Authorization", "Bearer " + createTokenResponse.getTokenString()))
            .execute(AuthenticateAction.INSTANCE, request, authFuture);
        AuthenticateResponse response = authFuture.get();
        assertEquals(SecuritySettingsSource.TEST_SUPERUSER, response.authentication().getUser().principal());

        // invalidate
        PlainActionFuture<InvalidateTokenResponse> invalidateResponseFuture = new PlainActionFuture<>();
        InvalidateTokenRequest invalidateTokenRequest =
            new InvalidateTokenRequest(createTokenResponse.getTokenString(), InvalidateTokenRequest.Type.ACCESS_TOKEN.getValue());
        securityClient.invalidateToken(invalidateTokenRequest, invalidateResponseFuture);
        assertThat(invalidateResponseFuture.get().getResult().getInvalidatedTokens().size(), equalTo(1));
        assertThat(invalidateResponseFuture.get().getResult().getPreviouslyInvalidatedTokens().size(), equalTo(0));
        assertThat(invalidateResponseFuture.get().getResult().getErrors().size(), equalTo(0));

        ElasticsearchSecurityException e = expectThrows(ElasticsearchSecurityException.class, () -> {
            PlainActionFuture<AuthenticateResponse> responseFuture = new PlainActionFuture<>();
            client.filterWithHeader(Collections.singletonMap("Authorization", "Bearer " + createTokenResponse.getTokenString()))
                .execute(AuthenticateAction.INSTANCE, request, responseFuture);
            responseFuture.actionGet();
        });
    }

    @Before
    public void waitForSecurityIndexWritable() throws Exception {
        assertSecurityIndexActive();
    }

    @After
    public void wipeSecurityIndex() throws InterruptedException {
        // get the token service and wait until token expiration is not in progress!
        for (TokenService tokenService : internalCluster().getInstances(TokenService.class)) {
            final boolean done = awaitBusy(() -> tokenService.isExpirationInProgress() == false);
            assertTrue(done);
        }
        super.deleteSecurityIndex();
    }

    public void testMetadataIsNotSentToClient() {
        ClusterStateResponse clusterStateResponse = client().admin().cluster().prepareState().setCustoms(true).get();
        assertFalse(clusterStateResponse.getState().customs().containsKey(TokenMetaData.TYPE));
    }
}<|MERGE_RESOLUTION|>--- conflicted
+++ resolved
@@ -160,17 +160,10 @@
         });
 
         // hack doc to modify the creation time to the day before
-<<<<<<< HEAD
-        Instant dayBefore = created.minus(1L, ChronoUnit.DAYS);
+        Instant yesterday = created.minus(36L, ChronoUnit.HOURS);
         assertTrue(Instant.now().isAfter(dayBefore));
         client.prepareUpdate(SecurityIndexManager.SECURITY_ALIAS_NAME, "doc", docId.get())
-            .setDoc("creation_time", dayBefore.toEpochMilli())
-=======
-        Instant yesterday = created.minus(36L, ChronoUnit.HOURS);
-        assertTrue(Instant.now().isAfter(yesterday));
-        client.prepareUpdate(SecurityIndexManager.SECURITY_INDEX_NAME, "doc", docId.get())
             .setDoc("creation_time", yesterday.toEpochMilli())
->>>>>>> d6608caf
                 .setRefreshPolicy(WriteRequest.RefreshPolicy.IMMEDIATE)
                 .get();
 
