--- conflicted
+++ resolved
@@ -818,11 +818,7 @@
         verifyNoMoreInteractions(auditTrail);
     }
 
-<<<<<<< HEAD
-    public void testNonXPackUserCannotExecuteOperationAgainstSecurityIndex() throws IOException {
-=======
-    public void testGrantAllRestrictedUserCannotExecuteOperationAgainstSecurityIndices() {
->>>>>>> 55b916af
+    public void testGrantAllRestrictedUserCannotExecuteOperationAgainstSecurityIndices() throws IOException {
         RoleDescriptor role = new RoleDescriptor("all access", new String[]{"all"},
             new IndicesPrivileges[]{IndicesPrivileges.builder().indices("*").privileges("all").build()}, null);
         final Authentication authentication = createAuthentication(new User("all_access_user", "all_access"));
@@ -893,14 +889,7 @@
         assertEquals(IndicesAndAliasesResolver.NO_INDICES_OR_ALIASES_LIST, Arrays.asList(searchRequest.indices()));
     }
 
-<<<<<<< HEAD
-    public void testGrantedNonXPackUserCanExecuteMonitoringOperationsAgainstSecurityIndex() throws IOException {
-        RoleDescriptor role = new RoleDescriptor("all access", new String[]{"all"},
-            new IndicesPrivileges[]{IndicesPrivileges.builder().indices("*").privileges("all").build()}, null);
-        final Authentication authentication = createAuthentication(new User("all_access_user", "all_access"));
-        roleMap.put("all_access", role);
-=======
-    public void testMonitoringOperationsAgainstSecurityIndexRequireAllowRestricted() {
+    public void testMonitoringOperationsAgainstSecurityIndexRequireAllowRestricted() throws IOException {
         final RoleDescriptor restrictedMonitorRole = new RoleDescriptor("restricted_monitor", null,
                 new IndicesPrivileges[] { IndicesPrivileges.builder().indices("*").privileges("monitor").build() }, null);
         final RoleDescriptor unrestrictedMonitorRole = new RoleDescriptor("unrestricted_monitor", null, new IndicesPrivileges[] {
@@ -909,7 +898,6 @@
         roleMap.put("unrestricted_monitor", unrestrictedMonitorRole);
         final Authentication restrictedUserAuthn = createAuthentication(new User("restricted_user", "restricted_monitor"));
         final Authentication unrestrictedUserAuthn = createAuthentication(new User("unrestricted_user", "unrestricted_monitor"));
->>>>>>> 55b916af
         ClusterState state = mock(ClusterState.class);
         when(clusterService.state()).thenReturn(state);
         when(state.metaData()).thenReturn(MetaData.builder()
