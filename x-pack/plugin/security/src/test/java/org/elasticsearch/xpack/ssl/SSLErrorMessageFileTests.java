/*
 * Copyright Elasticsearch B.V. and/or licensed to Elasticsearch B.V. under one
 * or more contributor license agreements. Licensed under the Elastic License
 * 2.0; you may not use this file except in compliance with the Elastic License
 * 2.0.
 */
package org.elasticsearch.xpack.ssl;

import org.apache.commons.io.FilenameUtils;
import org.apache.lucene.util.Constants;
import org.elasticsearch.ElasticsearchException;
import org.elasticsearch.ElasticsearchSecurityException;
import org.elasticsearch.common.settings.Settings;
import org.elasticsearch.common.ssl.SslConfigException;
import org.elasticsearch.core.Nullable;
import org.elasticsearch.core.PathUtils;
import org.elasticsearch.env.Environment;
import org.elasticsearch.env.TestEnvironment;
import org.elasticsearch.test.ESTestCase;
import org.elasticsearch.xpack.core.ssl.SSLService;
import org.junit.Before;

import java.io.FileNotFoundException;
import java.io.IOException;
import java.io.OutputStream;
import java.nio.channels.Channels;
import java.nio.channels.SeekableByteChannel;
import java.nio.file.AccessDeniedException;
import java.nio.file.CopyOption;
import java.nio.file.Files;
import java.nio.file.NoSuchFileException;
import java.nio.file.Path;
import java.nio.file.StandardOpenOption;
import java.nio.file.attribute.FileAttribute;
import java.nio.file.attribute.PosixFilePermission;
import java.nio.file.attribute.PosixFilePermissions;
import java.security.AccessControlException;
import java.util.EnumSet;
import java.util.HashMap;
import java.util.Map;
import java.util.Set;
import java.util.function.BiConsumer;

import static org.elasticsearch.test.SecuritySettingsSource.addSecureSettings;
import static org.elasticsearch.test.TestMatchers.throwableWithMessage;
import static org.hamcrest.Matchers.containsString;
import static org.hamcrest.Matchers.endsWith;
import static org.hamcrest.Matchers.instanceOf;

/**
 * This is a suite of tests to ensure that meaningful error messages are generated for defined SSL configuration problems due to file
 * problems.
 * These messages are not fixed, and there are not BWC concerns with changing them. It is entirely acceptable to improve the messages in
 * minor releases (but improvements only - not backwards steps).
 */
public class SSLErrorMessageFileTests extends ESTestCase {

    private Environment env;
    private Map<String, Path> paths;

    @Before
    public void setup() throws Exception {
        env = TestEnvironment.newEnvironment(Settings.builder().put("path.home", createTempDir()).build());
        paths = new HashMap<>();

        requirePath("ca1.p12");
        requirePath("ca1.jks");
        requirePath("ca1.crt");

        requirePath("cert1a.p12");
        requirePath("cert1a.jks");
        requirePath("cert1a.crt");
        requirePath("cert1a.key");
    }

    public void testMessageForMissingKeystore() {
        checkMissingKeyManagerResource("[jks] keystore", "keystore.path", null);
    }

    public void testMessageForMissingPemCertificate() {
        checkMissingKeyManagerResource("PEM certificate", "certificate", withKey("cert1a.key"));
    }

    public void testMessageForMissingPemKey() {
        checkMissingKeyManagerResource("PEM private key", "key", withCertificate("cert1a.crt"));
    }

    public void testMessageForMissingTruststore() {
        checkMissingTrustManagerResource("[jks] keystore (as a truststore)", "truststore.path");
    }

    public void testMessageForMissingCertificateAuthorities() {
        checkMissingTrustManagerResource("PEM certificate_authorities", "certificate_authorities");
    }

    public void testMessageForKeystoreWithoutReadAccess() throws Exception {
        checkUnreadableKeyManagerResource("cert1a.p12", "[PKCS12] keystore", "keystore.path", null);
    }

    public void testMessageForPemCertificateWithoutReadAccess() throws Exception {
        checkUnreadableKeyManagerResource("cert1a.crt", "PEM certificate", "certificate", withKey("cert1a.key"));
    }

    public void testMessageForPemKeyWithoutReadAccess() throws Exception {
        checkUnreadableKeyManagerResource("cert1a.key", "PEM private key", "key", withCertificate("cert1a.crt"));
    }

    public void testMessageForTruststoreWithoutReadAccess() throws Exception {
        checkUnreadableTrustManagerResource("cert1a.p12", "[PKCS12] keystore (as a truststore)", "truststore.path");
    }

    public void testMessageForCertificateAuthoritiesWithoutReadAccess() throws Exception {
        checkUnreadableTrustManagerResource("ca1.crt", "PEM certificate_authorities", "certificate_authorities");
    }

    public void testMessageForKeyStoreOutsideConfigDir() throws Exception {
        checkBlockedKeyManagerResource("[jks] keystore", "keystore.path", null);
    }

    public void testMessageForPemCertificateOutsideConfigDir() throws Exception {
        checkBlockedKeyManagerResource("PEM certificate", "certificate", withKey("cert1a.key"));
    }

    public void testMessageForPemKeyOutsideConfigDir() throws Exception {
        checkBlockedKeyManagerResource("PEM private key", "key", withCertificate("cert1a.crt"));
    }

    public void testMessageForTrustStoreOutsideConfigDir() throws Exception {
        checkBlockedTrustManagerResource("[jks] keystore (as a truststore)", "truststore.path");
    }

    public void testMessageForCertificateAuthoritiesOutsideConfigDir() throws Exception {
        checkBlockedTrustManagerResource("PEM certificate_authorities", "certificate_authorities");
    }

    public void testMessageForTransportSslEnabledWithoutKeys() throws Exception {
        final String prefix = "xpack.security.transport.ssl";
        final Settings.Builder settings = Settings.builder();
        settings.put(prefix + ".enabled", true);
        if (inFipsJvm()) {
            configureWorkingTrustedAuthorities(prefix, settings);
        } else {
            configureWorkingTruststore(prefix, settings);
        }

        Throwable exception = expectFailure(settings);
        assertThat(exception, throwableWithMessage("invalid SSL configuration for " + prefix +
            " - server ssl configuration requires a key and certificate, but these have not been configured;" +
            " you must set either [" + prefix + ".keystore.path], or both [" + prefix + ".key] and [" + prefix + ".certificate]"));
        assertThat(exception, instanceOf(ElasticsearchException.class));
    }

    public void testNoErrorIfTransportSslDisabledWithoutKeys() throws Exception {
        final String prefix = "xpack.security.transport.ssl";
        final Settings.Builder settings = Settings.builder();
        settings.put(prefix + ".enabled", false);
        if (inFipsJvm()) {
            configureWorkingTrustedAuthorities(prefix, settings);
        } else {
            configureWorkingTruststore(prefix, settings);
        }
        expectSuccess(settings);
    }

    public void testMessageForTransportNotEnabledButKeystoreConfigured() throws Exception {
        assumeFalse("Cannot run in a FIPS JVM since it uses a PKCS12 keystore", inFipsJvm());
        final String prefix = "xpack.security.transport.ssl";
        checkUnusedConfiguration(prefix, prefix + ".keystore.path," + prefix + ".keystore.secure_password",
            this::configureWorkingKeystore);
    }

    public void testMessageForTransportNotEnabledButTruststoreConfigured() throws Exception {
        assumeFalse("Cannot run in a FIPS JVM since it uses a PKCS12 keystore", inFipsJvm());
        final String prefix = "xpack.security.transport.ssl";
        checkUnusedConfiguration(prefix, prefix + ".truststore.path," + prefix + ".truststore.secure_password",
            this::configureWorkingTruststore);
    }

    public void testMessageForHttpsNotEnabledButKeystoreConfigured() throws Exception {
        assumeFalse("Cannot run in a FIPS JVM since it uses a PKCS12 keystore", inFipsJvm());
        final String prefix = "xpack.security.http.ssl";
        checkUnusedConfiguration(prefix, prefix + ".keystore.path," + prefix + ".keystore.secure_password",
            this::configureWorkingKeystore);
    }

    public void testMessageForHttpsNotEnabledButTruststoreConfigured() throws Exception {
        assumeFalse("Cannot run in a FIPS JVM since it uses a PKCS12 keystore", inFipsJvm());
        final String prefix = "xpack.security.http.ssl";
        checkUnusedConfiguration(prefix, prefix + ".truststore.path," + prefix + ".truststore.secure_password",
            this::configureWorkingTruststore);
    }

    private void checkMissingKeyManagerResource(String fileType, String configKey, @Nullable Settings.Builder additionalSettings) {
        checkMissingResource(fileType, configKey, (prefix, builder) -> buildKeyConfigSettings(additionalSettings, prefix, builder));
    }

    private void buildKeyConfigSettings(@Nullable Settings.Builder additionalSettings, String prefix, Settings.Builder builder) {
        if (inFipsJvm()) {
            configureWorkingTrustedAuthorities(prefix, builder);
        } else {
            configureWorkingTruststore(prefix, builder);
        }
        if (additionalSettings != null) {
            builder.put(additionalSettings.normalizePrefix(prefix + ".").build());
        }
    }

    private void checkMissingTrustManagerResource(String fileType, String configKey) {
        checkMissingResource(fileType, configKey, this::configureWorkingKeystore);
    }

    private void checkUnreadableKeyManagerResource(String fromResource, String fileType, String configKey,
                                                   @Nullable Settings.Builder additionalSettings) throws Exception {
        checkUnreadableResource(fromResource, fileType, configKey,
            (prefix, builder) -> buildKeyConfigSettings(additionalSettings, prefix, builder));
    }

    private void checkUnreadableTrustManagerResource(String fromResource, String fileType, String configKey) throws Exception {
        checkUnreadableResource(fromResource, fileType, configKey, this::configureWorkingKeystore);
    }

    private void checkBlockedKeyManagerResource(String fileType, String configKey, Settings.Builder additionalSettings) throws Exception {
        checkBlockedResource("KeyManager", fileType, configKey,
            (prefix, builder) -> buildKeyConfigSettings(additionalSettings, prefix, builder));
    }

    private void checkBlockedTrustManagerResource(String fileType, String configKey) throws Exception {
        checkBlockedResource("TrustManager", fileType, configKey, this::configureWorkingKeystore);
    }

    private void checkMissingResource(String fileType, String configKey,
                                      BiConsumer<String, Settings.Builder> configure) {
        final String prefix = randomSslPrefix();
        final Settings.Builder settings = Settings.builder();
        configure.accept(prefix, settings);

        final String fileName = missingFile();
        final String key = prefix + "." + configKey;
        settings.put(key, fileName);

        final String fileErrorMessage = "cannot read configured " + fileType + " [" + fileName + "] because the file does not exist";
        Throwable exception = expectFailure(settings);
        assertThat(exception, throwableWithMessage("failed to load SSL configuration [" + prefix + "] - " + fileErrorMessage));
        assertThat(exception, instanceOf(ElasticsearchSecurityException.class));

        exception = exception.getCause();
        assertThat(exception, throwableWithMessage(fileErrorMessage));
        assertThat(exception, instanceOf(SslConfigException.class));

        exception = exception.getCause();
        assertThat(exception, instanceOf(NoSuchFileException.class));
        assertThat(exception, throwableWithMessage(fileName));
    }

    private void checkUnreadableResource(String fromResource, String fileType, String configKey,
                                         BiConsumer<String, Settings.Builder> configure) throws Exception {
        final String prefix = randomSslPrefix();
        final Settings.Builder settings = Settings.builder();
        configure.accept(prefix, settings);

        final String fileName = unreadableFile(fromResource);
        final String key = prefix + "." + configKey;
        settings.put(key, fileName);

        final String fileErrorMessage = "not permitted to read the " + fileType + " file [" + fileName + "]";

        Throwable exception = expectFailure(settings);
        assertThat(exception, throwableWithMessage("failed to load SSL configuration [" + prefix + "] - " + fileErrorMessage));
        assertThat(exception, instanceOf(ElasticsearchSecurityException.class));

        exception = exception.getCause();
        assertThat(exception, throwableWithMessage(fileErrorMessage));
        assertThat(exception, instanceOf(SslConfigException.class));

        exception = exception.getCause();
        assertThat(exception, instanceOf(AccessDeniedException.class));
        assertThat(exception, throwableWithMessage(fileName));
    }

    private void checkBlockedResource(String sslManagerType, String fileType, String configKey,
                                      BiConsumer<String, Settings.Builder> configure) throws Exception {
        final String prefix = randomSslPrefix();
        final Settings.Builder settings = Settings.builder();
        configure.accept(prefix, settings);

        final String fileName = blockedFile();
        final String key = prefix + "." + configKey;
        settings.put(key, fileName);

        final String fileErrorMessage = "cannot read configured " + fileType + " [" + fileName
            + "] because access to read the file is blocked; SSL resources should be placed in the ["
            + env.configFile().toAbsolutePath().toString() + "] directory";

        Throwable exception = expectFailure(settings);
        assertThat(exception, throwableWithMessage("failed to load SSL configuration [" + prefix + "] - " + fileErrorMessage));
        assertThat(exception, instanceOf(ElasticsearchSecurityException.class));

        exception = exception.getCause();
        assertThat(exception, throwableWithMessage(fileErrorMessage));
        assertThat(exception, instanceOf(SslConfigException.class));

        exception = exception.getCause();
        assertThat(exception, instanceOf(AccessControlException.class));
        assertThat(exception, throwableWithMessage(containsString(fileName)));
    }

    private void checkUnusedConfiguration(String prefix, String settingsConfigured, BiConsumer<String, Settings.Builder> configure) {
        final Settings.Builder settings = Settings.builder();
        configure.accept(prefix, settings);

        Throwable exception = expectFailure(settings);
        assertThat(exception, throwableWithMessage("invalid configuration for " + prefix + " - [" + prefix + ".enabled] is not set," +
            " but the following settings have been configured in elasticsearch.yml : [" + settingsConfigured + "]"));
        assertThat(exception, instanceOf(ElasticsearchException.class));
    }

    private String missingFile() {
        return resource("cert1a.p12").replace("cert1a.p12", "file.dne");
    }

    private String unreadableFile(String fromResource) throws IOException {
        assumeFalse("This behaviour uses POSIX file permissions", Constants.WINDOWS);
        final Path fromPath = this.paths.get(fromResource);
        if (fromPath == null) {
            throw new IllegalArgumentException("Test SSL resource " + fromResource + " has not been loaded");
        }
        final String extension = FilenameUtils.getExtension(fromResource);
        return copy(fromPath, createTempFile(fromResource, "-no-read." + extension), PosixFilePermissions.fromString("---------"));
    }

<<<<<<< HEAD
    private String blockedFile() {
        return PathUtils.get("/this", "path", "is", "outside", "the", "config", "directory", "file.error").toString();
=======
    private String blockedFile() throws IOException {
        return PathUtils.get("/this", "path", "is", "outside", "the", "config", "directory", "file.error").toAbsolutePath().toString();
>>>>>>> 5aa4a942
    }

    /**
     * This more-or-less replicates the functionality of {@link Files#copy(Path, Path, CopyOption...)} but doing it this way allows us to
     * set the file permissions when creating the file (which helps with security manager issues)
     */
    private String copy(Path fromPath, Path toPath, Set<PosixFilePermission> permissions) throws IOException {
        Files.deleteIfExists(toPath);
        final FileAttribute<Set<PosixFilePermission>> fileAttributes = PosixFilePermissions.asFileAttribute(permissions);
        final EnumSet<StandardOpenOption> options = EnumSet.of(StandardOpenOption.CREATE_NEW, StandardOpenOption.WRITE);
        try (SeekableByteChannel channel = Files.newByteChannel(toPath, options, fileAttributes);
             OutputStream out = Channels.newOutputStream(channel)) {
            Files.copy(fromPath, out);
        }
        return toPath.toString();
    }

    private Settings.Builder withKey(String fileName) {
        assertThat(fileName, endsWith(".key"));
        return Settings.builder().put("key", resource(fileName));
    }

    private Settings.Builder withCertificate(String fileName) {
        assertThat(fileName, endsWith(".crt"));
        return Settings.builder().put("certificate", resource(fileName));
    }

    private Settings.Builder configureWorkingTruststore(String prefix, Settings.Builder settings) {
        settings.put(prefix + ".truststore.path", resource("cert1a.p12"));
        addSecureSettings(settings, secure -> secure.setString(prefix + ".truststore.secure_password", "cert1a-p12-password"));
        return settings;
    }

    private Settings.Builder configureWorkingTrustedAuthorities(String prefix, Settings.Builder settings) {
        settings.putList(prefix + ".certificate_authorities", resource("ca1.crt"));
        return settings;
    }

    private Settings.Builder configureWorkingKeystore(String prefix, Settings.Builder settings) {
        settings.put(prefix + ".keystore.path", resource("cert1a.p12"));
        addSecureSettings(settings, secure -> secure.setString(prefix + ".keystore.secure_password", "cert1a-p12-password"));
        return settings;
    }

    private ElasticsearchException expectFailure(Settings.Builder settings) {
        return expectThrows(ElasticsearchException.class,
            () -> new SSLService(new Environment(buildEnvSettings(settings.build()), env.configFile())));
    }

    private SSLService expectSuccess(Settings.Builder settings) {
        return new SSLService(TestEnvironment.newEnvironment(buildEnvSettings(settings.build())));
    }

    private String resource(String fileName) {
        final Path path = this.paths.get(fileName);
        if (path == null) {
            throw new IllegalArgumentException("Test SSL resource " + fileName + " has not been loaded");
        }
        return path.toString();
    }

    private void requirePath(String fileName) throws FileNotFoundException {
        final Path path = getDataPath("/org/elasticsearch/xpack/ssl/SSLErrorMessageTests/" + fileName);
        if (Files.exists(path)) {
            paths.put(fileName, path);
        } else {
            throw new FileNotFoundException("File " + path + " does not exist");
        }
    }

    private String randomSslPrefix() {
        return randomFrom(
            "xpack.security.transport.ssl",
            "xpack.security.http.ssl",
            "xpack.http.ssl",
            "xpack.security.authc.realms.ldap.ldap1.ssl",
            "xpack.security.authc.realms.saml.saml1.ssl",
            "xpack.monitoring.exporters.http.ssl"
        );
    }
}<|MERGE_RESOLUTION|>--- conflicted
+++ resolved
@@ -328,13 +328,8 @@
         return copy(fromPath, createTempFile(fromResource, "-no-read." + extension), PosixFilePermissions.fromString("---------"));
     }
 
-<<<<<<< HEAD
-    private String blockedFile() {
-        return PathUtils.get("/this", "path", "is", "outside", "the", "config", "directory", "file.error").toString();
-=======
     private String blockedFile() throws IOException {
         return PathUtils.get("/this", "path", "is", "outside", "the", "config", "directory", "file.error").toAbsolutePath().toString();
->>>>>>> 5aa4a942
     }
 
     /**
