/*
 * Copyright Elasticsearch B.V. and/or licensed to Elasticsearch B.V. under one
 * or more contributor license agreements. Licensed under the Elastic License
 * 2.0; you may not use this file except in compliance with the Elastic License
 * 2.0.
 */
package org.elasticsearch.xpack.security.transport;

import org.elasticsearch.common.settings.MockSecureSettings;
import org.elasticsearch.common.settings.Settings;
import org.elasticsearch.test.ESTestCase;
import org.elasticsearch.xpack.security.authc.ApiKeyService;

import java.util.Optional;

import static org.elasticsearch.xpack.security.transport.RemoteClusterCredentialsResolver.RemoteClusterCredentials;
import static org.hamcrest.Matchers.equalTo;
import static org.hamcrest.Matchers.is;

public class RemoteClusterCredentialsResolverTests extends ESTestCase {

    public void testResolveRemoteClusterCredentials() {
        final String clusterNameA = "clusterA";
        final String clusterDoesNotExist = randomAlphaOfLength(10);
<<<<<<< HEAD
        final Settings.Builder builder = Settings.builder();

        final String secret = randomAlphaOfLength(20);
        final MockSecureSettings secureSettings = new MockSecureSettings();
        secureSettings.setString("cluster.remote." + clusterNameA + ".authorization", secret);
        final Settings settings = builder.setSecureSettings(secureSettings).build();
        RemoteClusterCredentialsResolver remoteClusterAuthorizationResolver = new RemoteClusterCredentialsResolver(settings);
        final Optional<RemoteClusterCredentials> remoteClusterCredentials = remoteClusterAuthorizationResolver.resolve(clusterNameA);
        assertThat(remoteClusterCredentials.isPresent(), is(true));
        assertThat(remoteClusterCredentials.get().clusterAlias(), equalTo(clusterNameA));
        assertThat(remoteClusterCredentials.get().credentials(), equalTo(ApiKeyService.withApiKeyPrefix(secret)));
        assertThat(remoteClusterAuthorizationResolver.resolve(clusterDoesNotExist), is(Optional.empty()));
=======
        final Settings.Builder initialSettingsBuilder = Settings.builder();
        initialSettingsBuilder.put("cluster.remote." + clusterNameA + ".credentials", "initialize");
        if (randomBoolean()) {
            initialSettingsBuilder.put("cluster.remote." + clusterNameB + ".credentials", "");
        }
        final Settings initialSettings = initialSettingsBuilder.build();
        RemoteClusterCredentialsResolver remoteClusterCredentialsResolver = new RemoteClusterCredentialsResolver(
            initialSettings,
            clusterService.getClusterSettings()
        );
        assertThat(
            remoteClusterCredentialsResolver.resolve(clusterNameA),
            is(equalTo(remoteClusterCredentials(clusterNameA, "initialize")))
        );
        assertThat(remoteClusterCredentialsResolver.resolve(clusterNameB), is(Optional.empty()));
        assertThat(remoteClusterCredentialsResolver.resolve(clusterDoesNotExist), is(Optional.empty()));
        final DiscoveryNode masterNodeA = clusterService.state().nodes().getMasterNode();

        // Add clusterB authorization setting
        final String clusterBapiKey1 = randomApiKey();
        final Settings newSettingsAddClusterB = Settings.builder()
            .put("cluster.remote." + clusterNameA + ".credentials", "addB")
            .put("cluster.remote." + clusterNameB + ".credentials", clusterBapiKey1)
            .build();
        final ClusterState newClusterState1 = createClusterState(clusterNameA, masterNodeA, newSettingsAddClusterB);
        ClusterServiceUtils.setState(clusterService, newClusterState1);
        assertThat(remoteClusterCredentialsResolver.resolve(clusterNameA), is(equalTo(remoteClusterCredentials(clusterNameA, "addB"))));
        assertThat(
            remoteClusterCredentialsResolver.resolve(clusterNameB),
            is(equalTo(remoteClusterCredentials(clusterNameB, clusterBapiKey1)))
        );
        assertThat(remoteClusterCredentialsResolver.resolve(clusterDoesNotExist), is(Optional.empty()));

        // Change clusterB authorization setting
        final String clusterBapiKey2 = randomApiKey();
        final Settings newSettingsUpdateClusterB = Settings.builder()
            .put("cluster.remote." + clusterNameA + ".credentials", "editB")
            .put("cluster.remote." + clusterNameB + ".credentials", clusterBapiKey2)
            .build();
        final ClusterState newClusterState2 = createClusterState(clusterNameA, masterNodeA, newSettingsUpdateClusterB);
        ClusterServiceUtils.setState(clusterService, newClusterState2);
        assertThat(remoteClusterCredentialsResolver.resolve(clusterNameA), is(equalTo(remoteClusterCredentials(clusterNameA, "editB"))));
        assertThat(
            remoteClusterCredentialsResolver.resolve(clusterNameB),
            is(equalTo(remoteClusterCredentials(clusterNameB, clusterBapiKey2)))
        );
        assertThat(remoteClusterCredentialsResolver.resolve(clusterDoesNotExist), is(Optional.empty()));

        // Remove clusterB authorization setting
        final Settings.Builder newSettingsOmitClusterBBuilder = Settings.builder();
        newSettingsOmitClusterBBuilder.put("cluster.remote." + clusterNameA + ".credentials", "omitB");
        if (randomBoolean()) {
            initialSettingsBuilder.put("cluster.remote." + clusterNameB + ".credentials", "");
        }
        final Settings newSettingsOmitClusterB = newSettingsOmitClusterBBuilder.build();
        final ClusterState newClusterState3 = createClusterState(clusterNameA, masterNodeA, newSettingsOmitClusterB);
        ClusterServiceUtils.setState(clusterService, newClusterState3);
        assertThat(remoteClusterCredentialsResolver.resolve(clusterNameA), is(equalTo(remoteClusterCredentials(clusterNameA, "omitB"))));
        assertThat(remoteClusterCredentialsResolver.resolve(clusterNameB), is(Optional.empty()));
        assertThat(remoteClusterCredentialsResolver.resolve(clusterDoesNotExist), is(Optional.empty()));
    }

    private static Optional<RemoteClusterCredentials> remoteClusterCredentials(String clusterAlias, String encodedApiKeyValue) {
        return Optional.of(new RemoteClusterCredentials(clusterAlias, ApiKeyService.withApiKeyPrefix(encodedApiKeyValue)));
    }

    private static ClusterState createClusterState(final String clusterName, final DiscoveryNode masterNode, final Settings newSettings) {
        final DiscoveryNodes.Builder discoBuilder = DiscoveryNodes.builder();
        discoBuilder.add(masterNode);
        discoBuilder.masterNodeId(masterNode.getId());

        final ClusterState.Builder state = ClusterState.builder(new ClusterName(clusterName));
        state.nodes(discoBuilder);
        state.metadata(Metadata.builder().persistentSettings(newSettings).generateClusterUuidIfNeeded());
        state.routingTable(RoutingTable.builder().build());
        return state.build();
    }

    private String randomApiKey() {
        final String id = "apikey_" + randomAlphaOfLength(6);
        // Sufficient for testing. See ApiKeyService and ApiKeyService.ApiKeyCredentials for actual API Key generation.
        try (SecureString secret = UUIDs.randomBase64UUIDSecureString()) {
            final String apiKey = id + ":" + secret;
            return Base64.getEncoder().withoutPadding().encodeToString(apiKey.getBytes(StandardCharsets.UTF_8));
        }
>>>>>>> 60ebc31c
    }
}<|MERGE_RESOLUTION|>--- conflicted
+++ resolved
@@ -22,12 +22,11 @@
     public void testResolveRemoteClusterCredentials() {
         final String clusterNameA = "clusterA";
         final String clusterDoesNotExist = randomAlphaOfLength(10);
-<<<<<<< HEAD
         final Settings.Builder builder = Settings.builder();
 
         final String secret = randomAlphaOfLength(20);
         final MockSecureSettings secureSettings = new MockSecureSettings();
-        secureSettings.setString("cluster.remote." + clusterNameA + ".authorization", secret);
+        secureSettings.setString("cluster.remote." + clusterNameA + ".credentials", secret);
         final Settings settings = builder.setSecureSettings(secureSettings).build();
         RemoteClusterCredentialsResolver remoteClusterAuthorizationResolver = new RemoteClusterCredentialsResolver(settings);
         final Optional<RemoteClusterCredentials> remoteClusterCredentials = remoteClusterAuthorizationResolver.resolve(clusterNameA);
@@ -35,92 +34,5 @@
         assertThat(remoteClusterCredentials.get().clusterAlias(), equalTo(clusterNameA));
         assertThat(remoteClusterCredentials.get().credentials(), equalTo(ApiKeyService.withApiKeyPrefix(secret)));
         assertThat(remoteClusterAuthorizationResolver.resolve(clusterDoesNotExist), is(Optional.empty()));
-=======
-        final Settings.Builder initialSettingsBuilder = Settings.builder();
-        initialSettingsBuilder.put("cluster.remote." + clusterNameA + ".credentials", "initialize");
-        if (randomBoolean()) {
-            initialSettingsBuilder.put("cluster.remote." + clusterNameB + ".credentials", "");
-        }
-        final Settings initialSettings = initialSettingsBuilder.build();
-        RemoteClusterCredentialsResolver remoteClusterCredentialsResolver = new RemoteClusterCredentialsResolver(
-            initialSettings,
-            clusterService.getClusterSettings()
-        );
-        assertThat(
-            remoteClusterCredentialsResolver.resolve(clusterNameA),
-            is(equalTo(remoteClusterCredentials(clusterNameA, "initialize")))
-        );
-        assertThat(remoteClusterCredentialsResolver.resolve(clusterNameB), is(Optional.empty()));
-        assertThat(remoteClusterCredentialsResolver.resolve(clusterDoesNotExist), is(Optional.empty()));
-        final DiscoveryNode masterNodeA = clusterService.state().nodes().getMasterNode();
-
-        // Add clusterB authorization setting
-        final String clusterBapiKey1 = randomApiKey();
-        final Settings newSettingsAddClusterB = Settings.builder()
-            .put("cluster.remote." + clusterNameA + ".credentials", "addB")
-            .put("cluster.remote." + clusterNameB + ".credentials", clusterBapiKey1)
-            .build();
-        final ClusterState newClusterState1 = createClusterState(clusterNameA, masterNodeA, newSettingsAddClusterB);
-        ClusterServiceUtils.setState(clusterService, newClusterState1);
-        assertThat(remoteClusterCredentialsResolver.resolve(clusterNameA), is(equalTo(remoteClusterCredentials(clusterNameA, "addB"))));
-        assertThat(
-            remoteClusterCredentialsResolver.resolve(clusterNameB),
-            is(equalTo(remoteClusterCredentials(clusterNameB, clusterBapiKey1)))
-        );
-        assertThat(remoteClusterCredentialsResolver.resolve(clusterDoesNotExist), is(Optional.empty()));
-
-        // Change clusterB authorization setting
-        final String clusterBapiKey2 = randomApiKey();
-        final Settings newSettingsUpdateClusterB = Settings.builder()
-            .put("cluster.remote." + clusterNameA + ".credentials", "editB")
-            .put("cluster.remote." + clusterNameB + ".credentials", clusterBapiKey2)
-            .build();
-        final ClusterState newClusterState2 = createClusterState(clusterNameA, masterNodeA, newSettingsUpdateClusterB);
-        ClusterServiceUtils.setState(clusterService, newClusterState2);
-        assertThat(remoteClusterCredentialsResolver.resolve(clusterNameA), is(equalTo(remoteClusterCredentials(clusterNameA, "editB"))));
-        assertThat(
-            remoteClusterCredentialsResolver.resolve(clusterNameB),
-            is(equalTo(remoteClusterCredentials(clusterNameB, clusterBapiKey2)))
-        );
-        assertThat(remoteClusterCredentialsResolver.resolve(clusterDoesNotExist), is(Optional.empty()));
-
-        // Remove clusterB authorization setting
-        final Settings.Builder newSettingsOmitClusterBBuilder = Settings.builder();
-        newSettingsOmitClusterBBuilder.put("cluster.remote." + clusterNameA + ".credentials", "omitB");
-        if (randomBoolean()) {
-            initialSettingsBuilder.put("cluster.remote." + clusterNameB + ".credentials", "");
-        }
-        final Settings newSettingsOmitClusterB = newSettingsOmitClusterBBuilder.build();
-        final ClusterState newClusterState3 = createClusterState(clusterNameA, masterNodeA, newSettingsOmitClusterB);
-        ClusterServiceUtils.setState(clusterService, newClusterState3);
-        assertThat(remoteClusterCredentialsResolver.resolve(clusterNameA), is(equalTo(remoteClusterCredentials(clusterNameA, "omitB"))));
-        assertThat(remoteClusterCredentialsResolver.resolve(clusterNameB), is(Optional.empty()));
-        assertThat(remoteClusterCredentialsResolver.resolve(clusterDoesNotExist), is(Optional.empty()));
-    }
-
-    private static Optional<RemoteClusterCredentials> remoteClusterCredentials(String clusterAlias, String encodedApiKeyValue) {
-        return Optional.of(new RemoteClusterCredentials(clusterAlias, ApiKeyService.withApiKeyPrefix(encodedApiKeyValue)));
-    }
-
-    private static ClusterState createClusterState(final String clusterName, final DiscoveryNode masterNode, final Settings newSettings) {
-        final DiscoveryNodes.Builder discoBuilder = DiscoveryNodes.builder();
-        discoBuilder.add(masterNode);
-        discoBuilder.masterNodeId(masterNode.getId());
-
-        final ClusterState.Builder state = ClusterState.builder(new ClusterName(clusterName));
-        state.nodes(discoBuilder);
-        state.metadata(Metadata.builder().persistentSettings(newSettings).generateClusterUuidIfNeeded());
-        state.routingTable(RoutingTable.builder().build());
-        return state.build();
-    }
-
-    private String randomApiKey() {
-        final String id = "apikey_" + randomAlphaOfLength(6);
-        // Sufficient for testing. See ApiKeyService and ApiKeyService.ApiKeyCredentials for actual API Key generation.
-        try (SecureString secret = UUIDs.randomBase64UUIDSecureString()) {
-            final String apiKey = id + ":" + secret;
-            return Base64.getEncoder().withoutPadding().encodeToString(apiKey.getBytes(StandardCharsets.UTF_8));
-        }
->>>>>>> 60ebc31c
     }
 }