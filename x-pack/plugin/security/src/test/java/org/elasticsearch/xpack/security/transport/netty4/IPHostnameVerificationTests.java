--- conflicted
+++ resolved
@@ -56,52 +56,28 @@
         }
 
         SecuritySettingsSource.addSecureSettings(settingsBuilder, secureSettings -> {
-<<<<<<< HEAD
-            secureSettings.setString("xpack.security.transport.ssl.keystore.secure_password", "testnode-ip-only");
-            secureSettings.setString("xpack.security.transport.ssl.truststore.secure_password", "testnode-ip-only");
+            secureSettings.setString("xpack.security.transport.ssl.secure_key_passphrase", "testnode-ip-only");
         });
-        return settingsBuilder
-                .put("xpack.security.transport.ssl.keystore.path", keystore.toAbsolutePath()) // settings for client truststore
-                .put("xpack.security.transport.ssl.truststore.path", keystore.toAbsolutePath()) // settings for client truststore
-                .put(TcpTransport.BIND_HOST.getKey(), "127.0.0.1")
-                .put("network.host", "127.0.0.1")
-                .put("xpack.security.transport.ssl.client_authentication", SSLClientAuth.NONE)
-                .put("xpack.security.transport.ssl.verification_mode", "full")
-                .build();
-=======
-            secureSettings.setString("xpack.ssl.secure_key_passphrase", "testnode-ip-only");
-        });
-        return settingsBuilder.put("xpack.ssl.key", keyPath.toAbsolutePath())
-            .put("xpack.ssl.certificate", certPath.toAbsolutePath())
-            .put("xpack.ssl.certificate_authorities", certPath.toAbsolutePath())
+        return settingsBuilder.put("xpack.security.transport.ssl.key", keyPath.toAbsolutePath())
+            .put("xpack.security.transport.ssl.certificate", certPath.toAbsolutePath())
+            .put("xpack.security.transport.ssl.certificate_authorities", certPath.toAbsolutePath())
             .put(TcpTransport.BIND_HOST.getKey(), "127.0.0.1")
             .put("network.host", "127.0.0.1")
-            .put("xpack.ssl.client_authentication", SSLClientAuth.NONE)
-            .put("xpack.ssl.verification_mode", "full")
+            .put("xpack.security.transport.ssl.client_authentication", SSLClientAuth.NONE)
+            .put("xpack.security.transport.ssl.verification_mode", "full")
             .build();
->>>>>>> 71a39d10
     }
 
     @Override
     protected Settings transportClientSettings() {
         Settings clientSettings = super.transportClientSettings();
-<<<<<<< HEAD
         return Settings.builder().put(clientSettings.filter(k -> k.startsWith("xpack.security.transport.ssl.") == false))
-                .put("xpack.security.transport.ssl.verification_mode", "certificate")
-                .put("xpack.security.transport.ssl.keystore.path", keystore.toAbsolutePath())
-                .put("xpack.security.transport.ssl.keystore.password", "testnode-ip-only")
-                .put("xpack.security.transport.ssl.truststore.path", keystore.toAbsolutePath())
-                .put("xpack.security.transport.ssl.truststore.password", "testnode-ip-only")
-                .build();
-=======
-        return Settings.builder().put(clientSettings.filter(k -> k.startsWith("xpack.ssl.") == false))
-            .put("xpack.ssl.verification_mode", "certificate")
-            .put("xpack.ssl.key", keyPath.toAbsolutePath())
-            .put("xpack.ssl.certificate", certPath.toAbsolutePath())
-            .put("xpack.ssl.key_passphrase", "testnode-ip-only")
-            .put("xpack.ssl.certificate_authorities", certPath)
+            .put("xpack.security.transport.ssl.verification_mode", "certificate")
+            .put("xpack.security.transport.ssl.key", keyPath.toAbsolutePath())
+            .put("xpack.security.transport.ssl.certificate", certPath.toAbsolutePath())
+            .put("xpack.security.transport.ssl.key_passphrase", "testnode-ip-only")
+            .put("xpack.security.transport.ssl.certificate_authorities", certPath)
             .build();
->>>>>>> 71a39d10
     }
 
     public void testTransportClientConnectionWorksWithIPOnlyHostnameVerification() throws Exception {
