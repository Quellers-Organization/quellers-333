/*
 * Copyright Elasticsearch B.V. and/or licensed to Elasticsearch B.V. under one
 * or more contributor license agreements. Licensed under the Elastic License;
 * you may not use this file except in compliance with the Elastic License.
 */
package org.elasticsearch.xpack.security.authc.esnative.tool;

import org.elasticsearch.ElasticsearchException;
import org.elasticsearch.cli.Command;
import org.elasticsearch.cli.CommandTestCase;
import org.elasticsearch.cli.ExitCodes;
import org.elasticsearch.cli.UserException;
import org.elasticsearch.common.CheckedFunction;
import org.elasticsearch.common.CheckedSupplier;
import org.elasticsearch.common.Strings;
import org.elasticsearch.common.collect.MapBuilder;
import org.elasticsearch.common.settings.KeyStoreWrapper;
import org.elasticsearch.common.settings.SecureString;
import org.elasticsearch.common.settings.Settings;
import org.elasticsearch.common.xcontent.ToXContent;
import org.elasticsearch.common.xcontent.XContentBuilder;
import org.elasticsearch.common.xcontent.XContentFactory;
import org.elasticsearch.common.xcontent.XContentType;
import org.elasticsearch.env.Environment;
import org.elasticsearch.env.TestEnvironment;
import org.elasticsearch.protocol.xpack.XPackInfoResponse;
import org.elasticsearch.protocol.xpack.XPackInfoResponse.FeatureSetsInfo;
import org.elasticsearch.protocol.xpack.XPackInfoResponse.FeatureSetsInfo.FeatureSet;
import org.elasticsearch.rest.RestStatus;
import org.elasticsearch.xpack.core.security.support.Validation;
import org.elasticsearch.xpack.core.security.user.ElasticUser;
import org.elasticsearch.xpack.security.authc.esnative.ReservedRealm;
import org.elasticsearch.xpack.security.authc.esnative.tool.HttpResponse.HttpResponseBuilder;
import org.hamcrest.Matchers;
import org.junit.Before;
import org.junit.Rule;
import org.junit.rules.ExpectedException;
import org.mockito.ArgumentCaptor;
import org.mockito.InOrder;
import org.mockito.Mockito;

import javax.crypto.AEADBadTagException;
import javax.net.ssl.SSLException;
import java.io.IOException;
import java.net.HttpURLConnection;
import java.net.MalformedURLException;
import java.net.URISyntaxException;
import java.net.URL;
import java.util.ArrayList;
import java.util.Arrays;
import java.util.Collections;
import java.util.HashMap;
import java.util.HashSet;
import java.util.List;
import java.util.Map;
import java.util.Set;

import static org.hamcrest.CoreMatchers.containsString;
import static org.mockito.Matchers.any;
import static org.mockito.Matchers.anyString;
import static org.mockito.Matchers.eq;
import static org.mockito.Mockito.doNothing;
import static org.mockito.Mockito.doThrow;
import static org.mockito.Mockito.mock;
import static org.mockito.Mockito.verify;
import static org.mockito.Mockito.when;

public class SetupPasswordToolTests extends CommandTestCase {

    private final String pathHomeParameter = "-Epath.home=" + createTempDir();
    private SecureString bootstrapPassword;
    private CommandLineHttpClient httpClient;
    private List<String> usersInSetOrder;
    private KeyStoreWrapper passwordProtectedKeystore;
    private KeyStoreWrapper keyStore;
    private KeyStoreWrapper usedKeyStore;

    @Rule
    public ExpectedException thrown = ExpectedException.none();

    @Before
    public void setSecretsAndKeyStore() throws Exception {
        // sometimes we fall back to the keystore seed as this is the default when a new node starts
        boolean useFallback = randomBoolean();
        bootstrapPassword = useFallback ? new SecureString("0xCAFEBABE".toCharArray()) :
                new SecureString("bootstrap-password".toCharArray());
        keyStore = mockKeystore(false, useFallback);
        // create a password protected keystore eitherway, so that it can be used for SetupPasswordToolTests#testWrongKeystorePassword
        passwordProtectedKeystore = mockKeystore(true, useFallback);
        usedKeyStore = randomFrom(keyStore, passwordProtectedKeystore);
        if (usedKeyStore.hasPassword()) {
            terminal.addSecretInput("keystore-password");
        }

        this.httpClient = mock(CommandLineHttpClient.class);
        when(httpClient.getDefaultURL()).thenReturn("http://localhost:9200");

        HttpResponse httpResponse = new HttpResponse(HttpURLConnection.HTTP_OK, new HashMap<String, Object>());
        when(httpClient.execute(anyString(), any(URL.class), anyString(), any(SecureString.class), any(CheckedSupplier.class),
                any(CheckedFunction.class))).thenReturn(httpResponse);

        URL url = new URL(httpClient.getDefaultURL());
        httpResponse = new HttpResponse(HttpURLConnection.HTTP_OK, Collections.singletonMap("status", randomFrom("yellow", "green")));
        when(httpClient.execute(anyString(), eq(clusterHealthUrl(url)), anyString(), any(SecureString.class), any(CheckedSupplier.class),
                any(CheckedFunction.class))).thenReturn(httpResponse);

        URL xpackSecurityPluginQueryURL = queryXPackSecurityFeatureConfigURL(url);
        HttpResponse queryXPackSecurityConfigHttpResponse = new HttpResponse(HttpURLConnection.HTTP_OK, new HashMap<String, Object>());
        when(httpClient.execute(eq("GET"), eq(xpackSecurityPluginQueryURL), anyString(), any(SecureString.class),
                any(CheckedSupplier.class), any(CheckedFunction.class))).thenReturn(queryXPackSecurityConfigHttpResponse);

        // elastic user is updated last
        usersInSetOrder = new ArrayList<>(SetupPasswordTool.USERS);
        for (int i = 0; i < usersInSetOrder.size() - 1; i++) {
            if (ElasticUser.NAME.equals(usersInSetOrder.get(i))) {
                Collections.swap(usersInSetOrder, i, i + 1);
            }
        }

        for (String user : SetupPasswordTool.USERS) {
            terminal.addSecretInput(user + "-password");
            terminal.addSecretInput(user + "-password");
        }
    }

    private KeyStoreWrapper mockKeystore(boolean isPasswordProtected, boolean useFallback) throws Exception {
        KeyStoreWrapper keyStore = mock(KeyStoreWrapper.class);
        when(keyStore.isLoaded()).thenReturn(true);
        if (useFallback) {
            when(keyStore.getSettingNames()).thenReturn(new HashSet<>(Arrays.asList(ReservedRealm.BOOTSTRAP_ELASTIC_PASSWORD.getKey(),
                KeyStoreWrapper.SEED_SETTING.getKey())));
            when(keyStore.getString(ReservedRealm.BOOTSTRAP_ELASTIC_PASSWORD.getKey())).thenReturn(bootstrapPassword);
        } else {
            when(keyStore.getSettingNames()).thenReturn(Collections.singleton(KeyStoreWrapper.SEED_SETTING.getKey()));
            when(keyStore.getString(KeyStoreWrapper.SEED_SETTING.getKey())).thenReturn(bootstrapPassword);
        }
        if (isPasswordProtected) {
            when(keyStore.hasPassword()).thenReturn(true);
            doNothing().when(keyStore).decrypt("keystore-password".toCharArray());
            doThrow(new SecurityException("Provided keystore password was incorrect", new AEADBadTagException()))
                .when(keyStore).decrypt("wrong-password".toCharArray());
        }
        return keyStore;
    }

    @Override
    protected Command newCommand() {
<<<<<<< HEAD
        return getSetupPasswordCommandWithKeyStore(usedKeyStore);
=======
        return new SetupPasswordTool(env -> httpClient, env -> keyStore) {

            @Override
            protected AutoSetup newAutoSetup() {
                return new AutoSetup() {
                    @Override
                    protected Environment createEnv(Map<String, String> settings) throws UserException {
                        Settings.Builder builder = Settings.builder();
                        settings.forEach((k, v) -> builder.put(k, v));
                        return TestEnvironment.newEnvironment(builder.build());
                    }
                };
            }

            @Override
            protected InteractiveSetup newInteractiveSetup() {
                return new InteractiveSetup() {
                    @Override
                    protected Environment createEnv(Map<String, String> settings) throws UserException {
                        Settings.Builder builder = Settings.builder();
                        settings.forEach((k, v) -> builder.put(k, v));
                        return TestEnvironment.newEnvironment(builder.build());
                    }
                };
            }

        };
>>>>>>> 88ff69be
    }

    public void testAutoSetup() throws Exception {
        URL url = new URL(httpClient.getDefaultURL());
        if (randomBoolean()) {
            execute("auto", pathHomeParameter, "-b", "true");
        } else {
            terminal.addTextInput("Y");
            execute("auto", pathHomeParameter);
        }
        if (usedKeyStore.hasPassword()) {
            // SecureString is already closed (zero-filled) and keystore-password is 17 char long
            verify(usedKeyStore).decrypt(new char[17]);
        } else {
            verify(usedKeyStore).decrypt(new char[0]);
        }

        InOrder inOrder = Mockito.inOrder(httpClient);

        URL checkUrl = authenticateUrl(url);
        inOrder.verify(httpClient).execute(eq("GET"), eq(checkUrl), eq(ElasticUser.NAME), eq(bootstrapPassword), any(CheckedSupplier.class),
                any(CheckedFunction.class));
        for (String user : usersInSetOrder) {
            URL urlWithRoute = passwordUrl(url, user);
            inOrder.verify(httpClient).execute(eq("PUT"), eq(urlWithRoute), eq(ElasticUser.NAME), eq(bootstrapPassword),
                    any(CheckedSupplier.class), any(CheckedFunction.class));
        }
    }

    public void testAuthnFail() throws Exception {
        URL url = new URL(httpClient.getDefaultURL());
        URL authnURL = authenticateUrl(url);

        HttpResponse httpResponse = new HttpResponse(HttpURLConnection.HTTP_UNAUTHORIZED, new HashMap<String, Object>());

        when(httpClient.execute(eq("GET"), eq(authnURL), eq(ElasticUser.NAME), any(SecureString.class), any(CheckedSupplier.class),
                any(CheckedFunction.class))).thenReturn(httpResponse);

        try {
            execute(randomBoolean() ? "auto" : "interactive", pathHomeParameter);
            fail("Should have thrown exception");
        } catch (UserException e) {
            assertEquals(ExitCodes.CONFIG, e.exitCode);
        }
    }

    public void testErrorMessagesWhenXPackIsNotAvailableOnNode() throws Exception {
        URL url = new URL(httpClient.getDefaultURL());
        URL authnURL = authenticateUrl(url);

        HttpResponse httpResponse = new HttpResponse(HttpURLConnection.HTTP_NOT_FOUND, new HashMap<String, Object>());
        when(httpClient.execute(eq("GET"), eq(authnURL), eq(ElasticUser.NAME), any(SecureString.class), any(CheckedSupplier.class),
                any(CheckedFunction.class))).thenReturn(httpResponse);

        URL xpackSecurityPluginQueryURL = queryXPackSecurityFeatureConfigURL(url);
        String securityPluginQueryResponseBody = null;
        final IllegalArgumentException illegalArgException =
                new IllegalArgumentException("request [/_xpack] contains unrecognized parameter: [categories]");
        try (XContentBuilder builder = XContentFactory.contentBuilder(XContentType.JSON)) {
            builder.startObject();
            ElasticsearchException.generateFailureXContent(builder, ToXContent.EMPTY_PARAMS, illegalArgException, true);
            builder.field("status", RestStatus.BAD_REQUEST.getStatus());
            builder.endObject();
            securityPluginQueryResponseBody = Strings.toString(builder);
        }
        when(httpClient.execute(eq("GET"), eq(xpackSecurityPluginQueryURL), eq(ElasticUser.NAME), any(SecureString.class),
                any(CheckedSupplier.class), any(CheckedFunction.class)))
                .thenReturn(createHttpResponse(HttpURLConnection.HTTP_BAD_REQUEST, securityPluginQueryResponseBody));

        thrown.expect(UserException.class);
        thrown.expectMessage("X-Pack is not available on this Elasticsearch node.");
        execute(randomBoolean() ? "auto" : "interactive", pathHomeParameter);
    }

    public void testErrorMessagesWhenXPackIsAvailableWithCorrectLicenseAndIsEnabledButStillFailedForUnknown() throws Exception {
        URL url = new URL(httpClient.getDefaultURL());
        URL authnURL = authenticateUrl(url);

        HttpResponse httpResponse = new HttpResponse(HttpURLConnection.HTTP_NOT_FOUND, new HashMap<String, Object>());
        when(httpClient.execute(eq("GET"), eq(authnURL), eq(ElasticUser.NAME), any(SecureString.class), any(CheckedSupplier.class),
                any(CheckedFunction.class))).thenReturn(httpResponse);

        URL xpackSecurityPluginQueryURL = queryXPackSecurityFeatureConfigURL(url);

        Set<FeatureSet> featureSets = new HashSet<>();
        featureSets.add(new FeatureSet("logstash", true, true));
        featureSets.add(new FeatureSet("security", true, true));
        FeatureSetsInfo featureInfos = new FeatureSetsInfo(featureSets);
        XPackInfoResponse xpackInfo = new XPackInfoResponse(null, null, featureInfos);
        String securityPluginQueryResponseBody = null;
        try (XContentBuilder builder = XContentFactory.contentBuilder(XContentType.JSON)) {
            builder.startObject();
            builder.field("features", xpackInfo.getFeatureSetsInfo());
            builder.endObject();
            securityPluginQueryResponseBody = Strings.toString(builder);
        }
        when(httpClient.execute(eq("GET"), eq(xpackSecurityPluginQueryURL), eq(ElasticUser.NAME), any(SecureString.class),
                any(CheckedSupplier.class), any(CheckedFunction.class)))
                .thenReturn(createHttpResponse(HttpURLConnection.HTTP_OK, securityPluginQueryResponseBody));

        thrown.expect(UserException.class);
        thrown.expectMessage("Unknown error");
        execute(randomBoolean() ? "auto" : "interactive", pathHomeParameter);

    }

    public void testErrorMessagesWhenXPackPluginIsAvailableButNoSecurityLicense() throws Exception {
        URL url = new URL(httpClient.getDefaultURL());
        URL authnURL = authenticateUrl(url);
        URL xpackSecurityPluginQueryURL = queryXPackSecurityFeatureConfigURL(url);

        HttpResponse httpResponse = new HttpResponse(HttpURLConnection.HTTP_NOT_FOUND, new HashMap<String, Object>());
        when(httpClient.execute(eq("GET"), eq(authnURL), eq(ElasticUser.NAME), any(SecureString.class), any(CheckedSupplier.class),
                any(CheckedFunction.class))).thenReturn(httpResponse);

        Set<FeatureSet> featureSets = new HashSet<>();
        featureSets.add(new FeatureSet("logstash", true, true));
        featureSets.add(new FeatureSet("security", false, false));
        FeatureSetsInfo featureInfos = new FeatureSetsInfo(featureSets);
        XPackInfoResponse xpackInfo = new XPackInfoResponse(null, null, featureInfos);
        String securityPluginQueryResponseBody = null;
        try (XContentBuilder builder = XContentFactory.contentBuilder(XContentType.JSON)) {
            builder.startObject();
            builder.field("features", xpackInfo.getFeatureSetsInfo());
            builder.endObject();
            securityPluginQueryResponseBody = Strings.toString(builder);
        }
        when(httpClient.execute(eq("GET"), eq(xpackSecurityPluginQueryURL), eq(ElasticUser.NAME), any(SecureString.class),
                any(CheckedSupplier.class), any(CheckedFunction.class)))
                .thenReturn(createHttpResponse(HttpURLConnection.HTTP_OK, securityPluginQueryResponseBody));

        thrown.expect(UserException.class);
        thrown.expectMessage("X-Pack Security is not available.");
        execute(randomBoolean() ? "auto" : "interactive", pathHomeParameter);

    }

    public void testErrorMessagesWhenXPackPluginIsAvailableWithValidLicenseButDisabledSecurity() throws Exception {
        URL url = new URL(httpClient.getDefaultURL());
        URL authnURL = authenticateUrl(url);
        URL xpackSecurityPluginQueryURL = queryXPackSecurityFeatureConfigURL(url);

        HttpResponse httpResponse = new HttpResponse(HttpURLConnection.HTTP_NOT_FOUND, new HashMap<String, Object>());
        when(httpClient.execute(eq("GET"), eq(authnURL), eq(ElasticUser.NAME), any(SecureString.class), any(CheckedSupplier.class),
                any(CheckedFunction.class))).thenReturn(httpResponse);

        Set<FeatureSet> featureSets = new HashSet<>();
        featureSets.add(new FeatureSet("logstash", true, true));
        featureSets.add(new FeatureSet("security", true, false));
        FeatureSetsInfo featureInfos = new FeatureSetsInfo(featureSets);
        XPackInfoResponse xpackInfo = new XPackInfoResponse(null, null, featureInfos);
        String securityPluginQueryResponseBody = null;
        try (XContentBuilder builder = XContentFactory.contentBuilder(XContentType.JSON)) {
            builder.startObject();
            builder.field("features", xpackInfo.getFeatureSetsInfo());
            builder.endObject();
            securityPluginQueryResponseBody = Strings.toString(builder);
        }
        when(httpClient.execute(eq("GET"), eq(xpackSecurityPluginQueryURL), eq(ElasticUser.NAME), any(SecureString.class),
                any(CheckedSupplier.class), any(CheckedFunction.class)))
                .thenReturn(createHttpResponse(HttpURLConnection.HTTP_OK, securityPluginQueryResponseBody));

        thrown.expect(UserException.class);
        thrown.expectMessage("X-Pack Security is disabled by configuration.");
        execute(randomBoolean() ? "auto" : "interactive", pathHomeParameter);
    }

    public void testWrongServer() throws Exception {
        URL url = new URL(httpClient.getDefaultURL());
        URL authnURL = authenticateUrl(url);
        doThrow(randomFrom(new IOException(), new SSLException(""))).when(httpClient).execute(eq("GET"), eq(authnURL), eq(ElasticUser.NAME),
                any(SecureString.class), any(CheckedSupplier.class), any(CheckedFunction.class));

        try {
            execute(randomBoolean() ? "auto" : "interactive", pathHomeParameter);
            fail("Should have thrown exception");
        } catch (UserException e) {
            assertEquals(ExitCodes.CONFIG, e.exitCode);
        }
    }

    public void testRedCluster() throws Exception {
        URL url = new URL(httpClient.getDefaultURL());

        HttpResponse httpResponse = new HttpResponse(HttpURLConnection.HTTP_OK, new HashMap<>());
        when(httpClient.execute(eq("GET"), eq(authenticateUrl(url)), eq(ElasticUser.NAME), any(SecureString.class),
                any(CheckedSupplier.class), any(CheckedFunction.class))).thenReturn(httpResponse);

        httpResponse = new HttpResponse(HttpURLConnection.HTTP_OK, MapBuilder.<String, Object>newMapBuilder()
                .put("cluster_name", "elasticsearch").put("status", "red").put("number_of_nodes", 1).map());
        when(httpClient.execute(eq("GET"), eq(clusterHealthUrl(url)), eq(ElasticUser.NAME), any(SecureString.class),
                any(CheckedSupplier.class), any(CheckedFunction.class))).thenReturn(httpResponse);

        terminal.addTextInput("n");
        try {
            execute(randomBoolean() ? "auto" : "interactive", pathHomeParameter);
            fail("Should have thrown exception");
        } catch (UserException e) {
            assertEquals(ExitCodes.OK, e.exitCode);
            assertThat(terminal.getErrorOutput(), Matchers.containsString("Your cluster health is currently RED."));
        }
    }

    public void testUrlOption() throws Exception {
        URL url = new URL("http://localhost:9202" + randomFrom("", "/", "//", "/smth", "//smth/", "//x//x/"));
        execute("auto", pathHomeParameter, "-u", url.toString(), "-b");

        InOrder inOrder = Mockito.inOrder(httpClient);

        URL checkUrl = authenticateUrl(url);
        inOrder.verify(httpClient).execute(eq("GET"), eq(checkUrl), eq(ElasticUser.NAME), eq(bootstrapPassword), any(CheckedSupplier.class),
                any(CheckedFunction.class));
        for (String user : usersInSetOrder) {
            URL urlWithRoute = passwordUrl(url, user);
            inOrder.verify(httpClient).execute(eq("PUT"), eq(urlWithRoute), eq(ElasticUser.NAME), eq(bootstrapPassword),
                    any(CheckedSupplier.class), any(CheckedFunction.class));
        }
    }

    public void testSetUserPassFail() throws Exception {
        URL url = new URL(httpClient.getDefaultURL());
        String userToFail = randomFrom(SetupPasswordTool.USERS);
        URL userToFailURL = passwordUrl(url, userToFail);

        doThrow(new IOException()).when(httpClient).execute(eq("PUT"), eq(userToFailURL), anyString(), any(SecureString.class),
                any(CheckedSupplier.class), any(CheckedFunction.class));
        try {
            execute(randomBoolean() ? "auto" : "interactive", pathHomeParameter, "-b");
            fail("Should have thrown exception");
        } catch (UserException e) {
            assertEquals(ExitCodes.TEMP_FAILURE, e.exitCode);
        }
    }

    public void testInteractiveSetup() throws Exception {
        URL url = new URL(httpClient.getDefaultURL());

        terminal.addTextInput("Y");
        execute("interactive", pathHomeParameter);

        InOrder inOrder = Mockito.inOrder(httpClient);

        URL checkUrl = authenticateUrl(url);
        inOrder.verify(httpClient).execute(eq("GET"), eq(checkUrl), eq(ElasticUser.NAME), eq(bootstrapPassword), any(CheckedSupplier.class),
                any(CheckedFunction.class));
        for (String user : usersInSetOrder) {
            URL urlWithRoute = passwordUrl(url, user);
            ArgumentCaptor<CheckedSupplier<String, Exception>> passwordCaptor = ArgumentCaptor.forClass((Class) CheckedSupplier.class);
            inOrder.verify(httpClient).execute(eq("PUT"), eq(urlWithRoute), eq(ElasticUser.NAME), eq(bootstrapPassword),
                    passwordCaptor.capture(), any(CheckedFunction.class));
            assertThat(passwordCaptor.getValue().get(), containsString(user + "-password"));
        }
    }

    public void testInteractivePasswordsFatFingers() throws Exception {
        URL url = new URL(httpClient.getDefaultURL());

        terminal.reset();
        if (usedKeyStore.hasPassword()) {
            terminal.addSecretInput("keystore-password");
        }
        terminal.addTextInput("Y");
        for (String user : SetupPasswordTool.USERS) {
            // fail in strength and match
            int failCount = randomIntBetween(3, 10);
            while (failCount-- > 0) {
                String password1 = randomAlphaOfLength(randomIntBetween(3, 10));
                terminal.addSecretInput(password1);
                Validation.Error err = Validation.Users.validatePassword(new SecureString(password1.toCharArray()));
                if (err == null) {
                    // passes strength validation, fail by mismatch
                    terminal.addSecretInput(password1 + "typo");
                }
            }
            // two good passwords
            terminal.addSecretInput(user + "-password");
            terminal.addSecretInput(user + "-password");
        }

        execute("interactive", pathHomeParameter);

        InOrder inOrder = Mockito.inOrder(httpClient);

        URL checkUrl = authenticateUrl(url);
        inOrder.verify(httpClient).execute(eq("GET"), eq(checkUrl), eq(ElasticUser.NAME), eq(bootstrapPassword), any(CheckedSupplier.class),
                any(CheckedFunction.class));
        for (String user : usersInSetOrder) {
            URL urlWithRoute = passwordUrl(url, user);
            ArgumentCaptor<CheckedSupplier<String, Exception>> passwordCaptor = ArgumentCaptor.forClass((Class) CheckedSupplier.class);
            inOrder.verify(httpClient).execute(eq("PUT"), eq(urlWithRoute), eq(ElasticUser.NAME), eq(bootstrapPassword),
                    passwordCaptor.capture(), any(CheckedFunction.class));
            assertThat(passwordCaptor.getValue().get(), containsString(user + "-password"));
        }
    }

    public void testWrongKeystorePassword() throws Exception {
        Command commandWithPasswordProtectedKeystore = getSetupPasswordCommandWithKeyStore(passwordProtectedKeystore);
        terminal.reset();
        terminal.addSecretInput("wrong-password");
        final UserException e = expectThrows(UserException.class, () -> {
            if (randomBoolean()) {
                execute(commandWithPasswordProtectedKeystore, "auto", pathHomeParameter, "-b", "true");
            } else {
                terminal.addTextInput("Y");
                execute(commandWithPasswordProtectedKeystore, "auto", pathHomeParameter);
            }
        });
        assertThat(e.getMessage(), containsString("Wrong password for elasticsearch.keystore"));
    }

    private URL authenticateUrl(URL url) throws MalformedURLException, URISyntaxException {
        return new URL(url, (url.toURI().getPath() + "/_security/_authenticate").replaceAll("/+", "/") + "?pretty");
    }

    private URL passwordUrl(URL url, String user) throws MalformedURLException, URISyntaxException {
        return new URL(url, (url.toURI().getPath() + "/_security/user/" + user + "/_password").replaceAll("/+", "/") + "?pretty");
    }

    private URL clusterHealthUrl(URL url) throws MalformedURLException, URISyntaxException {
        return new URL(url, (url.toURI().getPath() + "/_cluster/health").replaceAll("/+", "/") + "?pretty");
    }

    private URL queryXPackSecurityFeatureConfigURL(URL url) throws MalformedURLException, URISyntaxException {
        return new URL(url,
                (url.toURI().getPath() + "/_xpack").replaceAll("/+", "/") + "?categories=features&human=false&pretty");
    }

    private HttpResponse createHttpResponse(final int httpStatus, final String responseJson) throws IOException {
        HttpResponseBuilder builder = new HttpResponseBuilder();
        builder.withHttpStatus(httpStatus);
        builder.withResponseBody(responseJson);
        return builder.build();
    }

    private Command getSetupPasswordCommandWithKeyStore(KeyStoreWrapper keyStore) {
        return new SetupPasswordTool((e, s) -> httpClient, (e) -> keyStore) {

            @Override
            protected AutoSetup newAutoSetup() {
                return new AutoSetup() {
                    @Override
                    protected Environment createEnv(Map<String, String> settings) throws UserException {
                        Settings.Builder builder = Settings.builder();
                        settings.forEach((k, v) -> builder.put(k, v));
                        return TestEnvironment.newEnvironment(builder.build());
                    }
                };
            }

            @Override
            protected InteractiveSetup newInteractiveSetup() {
                return new InteractiveSetup() {
                    @Override
                    protected Environment createEnv(Map<String, String> settings) throws UserException {
                        Settings.Builder builder = Settings.builder();
                        settings.forEach((k, v) -> builder.put(k, v));
                        return TestEnvironment.newEnvironment(builder.build());
                    }
                };
            }

        };

    }
}<|MERGE_RESOLUTION|>--- conflicted
+++ resolved
@@ -145,37 +145,7 @@
 
     @Override
     protected Command newCommand() {
-<<<<<<< HEAD
         return getSetupPasswordCommandWithKeyStore(usedKeyStore);
-=======
-        return new SetupPasswordTool(env -> httpClient, env -> keyStore) {
-
-            @Override
-            protected AutoSetup newAutoSetup() {
-                return new AutoSetup() {
-                    @Override
-                    protected Environment createEnv(Map<String, String> settings) throws UserException {
-                        Settings.Builder builder = Settings.builder();
-                        settings.forEach((k, v) -> builder.put(k, v));
-                        return TestEnvironment.newEnvironment(builder.build());
-                    }
-                };
-            }
-
-            @Override
-            protected InteractiveSetup newInteractiveSetup() {
-                return new InteractiveSetup() {
-                    @Override
-                    protected Environment createEnv(Map<String, String> settings) throws UserException {
-                        Settings.Builder builder = Settings.builder();
-                        settings.forEach((k, v) -> builder.put(k, v));
-                        return TestEnvironment.newEnvironment(builder.build());
-                    }
-                };
-            }
-
-        };
->>>>>>> 88ff69be
     }
 
     public void testAutoSetup() throws Exception {
@@ -511,7 +481,7 @@
     }
 
     private Command getSetupPasswordCommandWithKeyStore(KeyStoreWrapper keyStore) {
-        return new SetupPasswordTool((e, s) -> httpClient, (e) -> keyStore) {
+        return new SetupPasswordTool(env -> httpClient, (e) -> keyStore) {
 
             @Override
             protected AutoSetup newAutoSetup() {
