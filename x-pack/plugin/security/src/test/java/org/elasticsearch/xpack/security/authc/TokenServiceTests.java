--- conflicted
+++ resolved
@@ -61,6 +61,7 @@
 import org.junit.BeforeClass;
 
 import java.io.IOException;
+import java.security.GeneralSecurityException;
 import java.time.Clock;
 import java.time.Instant;
 import java.time.temporal.ChronoUnit;
@@ -207,16 +208,11 @@
     }
 
     public void testRotateKey() throws Exception {
-<<<<<<< HEAD
-        TokenService tokenService = new TokenService(tokenServiceEnabledSettings, systemUTC(), client, securityMainIndex,
-                securityTokensIndex, clusterService);
+        TokenService tokenService = createTokenService(tokenServiceEnabledSettings, systemUTC());
         // This test only makes sense in mixed clusters with pre v7.1.0 nodes where the Key is actually used
         if (null == oldNode) {
             oldNode = addAnotherDataNodeWithVersion(this.clusterService, randomFrom(Version.V_6_7_0, Version.V_7_0_0));
         }
-=======
-        TokenService tokenService = createTokenService(tokenServiceEnabledSettings, systemUTC());
->>>>>>> ee51702e
         Authentication authentication = new Authentication(new User("joe", "admin"), new RealmRef("native_realm", "native", "node1"), null);
         PlainActionFuture<Tuple<String, String>> tokenFuture = new PlainActionFuture<>();
         final String userTokenId = UUIDs.randomBase64UUID();
@@ -227,11 +223,7 @@
         mockGetTokenFromId(tokenService, userTokenId, authentication, false);
 
         ThreadContext requestContext = new ThreadContext(Settings.EMPTY);
-<<<<<<< HEAD
-        requestContext.putHeader("Authorization", "Bearer " + accessToken);
-=======
-        storeTokenHeader(requestContext, getDeprecatedAccessTokenString(tokenService, token));
->>>>>>> ee51702e
+        storeTokenHeader(requestContext, accessToken);
 
         try (ThreadContext.StoredContext ignore = requestContext.newStoredContext(true)) {
             PlainActionFuture<UserToken> future = new PlainActionFuture<>();
@@ -258,13 +250,8 @@
         assertNotEquals(newAccessToken, accessToken);
 
         requestContext = new ThreadContext(Settings.EMPTY);
-<<<<<<< HEAD
-        requestContext.putHeader("Authorization", "Bearer " + newAccessToken);
+        storeTokenHeader(requestContext, newAccessToken);
         mockGetTokenFromId(tokenService, newUserTokenId, authentication, false);
-=======
-        storeTokenHeader(requestContext, getDeprecatedAccessTokenString(tokenService, newToken));
-        mockGetTokenFromId(newToken, false);
->>>>>>> ee51702e
 
         try (ThreadContext.StoredContext ignore = requestContext.newStoredContext(true)) {
             PlainActionFuture<UserToken> future = new PlainActionFuture<>();
@@ -282,16 +269,11 @@
     }
 
     public void testKeyExchange() throws Exception {
-<<<<<<< HEAD
-        TokenService tokenService = new TokenService(tokenServiceEnabledSettings, systemUTC(), client, securityMainIndex,
-                securityTokensIndex, clusterService);
+        TokenService tokenService = createTokenService(tokenServiceEnabledSettings, systemUTC());
         // This test only makes sense in mixed clusters with pre v7.1.0 nodes where the Key is actually used
         if (null == oldNode) {
             oldNode = addAnotherDataNodeWithVersion(this.clusterService, randomFrom(Version.V_6_7_0, Version.V_7_0_0));
         }
-=======
-        TokenService tokenService = createTokenService(tokenServiceEnabledSettings, systemUTC());
->>>>>>> ee51702e
         int numRotations = randomIntBetween(1, 5);
         for (int i = 0; i < numRotations; i++) {
             rotateKeys(tokenService);
@@ -308,11 +290,7 @@
         mockGetTokenFromId(tokenService, userTokenId, authentication, false);
 
         ThreadContext requestContext = new ThreadContext(Settings.EMPTY);
-<<<<<<< HEAD
-        requestContext.putHeader("Authorization", "Bearer " + accessToken);
-=======
-        storeTokenHeader(requestContext, getDeprecatedAccessTokenString(tokenService, token));
->>>>>>> ee51702e
+        storeTokenHeader(requestContext, accessToken);
         try (ThreadContext.StoredContext ignore = requestContext.newStoredContext(true)) {
             PlainActionFuture<UserToken> future = new PlainActionFuture<>();
             otherTokenService.getAndValidateToken(requestContext, future);
@@ -333,16 +311,11 @@
     }
 
     public void testPruneKeys() throws Exception {
-<<<<<<< HEAD
-        TokenService tokenService = new TokenService(tokenServiceEnabledSettings, systemUTC(), client, securityMainIndex,
-                securityTokensIndex, clusterService);
+        TokenService tokenService = createTokenService(tokenServiceEnabledSettings, systemUTC());
         // This test only makes sense in mixed clusters with pre v7.1.0 nodes where the Key is actually used
         if (null == oldNode) {
             oldNode = addAnotherDataNodeWithVersion(this.clusterService, randomFrom(Version.V_6_7_0, Version.V_7_0_0));
         }
-=======
-        TokenService tokenService = createTokenService(tokenServiceEnabledSettings, systemUTC());
->>>>>>> ee51702e
         Authentication authentication = new Authentication(new User("joe", "admin"), new RealmRef("native_realm", "native", "node1"), null);
         PlainActionFuture<Tuple<String, String>> tokenFuture = new PlainActionFuture<>();
         final String userTokenId = UUIDs.randomBase64UUID();
@@ -353,11 +326,7 @@
         mockGetTokenFromId(tokenService, userTokenId, authentication, false);
 
         ThreadContext requestContext = new ThreadContext(Settings.EMPTY);
-<<<<<<< HEAD
-        requestContext.putHeader("Authorization", "Bearer " + accessToken);
-=======
-        storeTokenHeader(requestContext, getDeprecatedAccessTokenString(tokenService, token));
->>>>>>> ee51702e
+        storeTokenHeader(requestContext, accessToken);
 
         try (ThreadContext.StoredContext ignore = requestContext.newStoredContext(true)) {
             PlainActionFuture<UserToken> future = new PlainActionFuture<>();
@@ -400,13 +369,8 @@
         }
 
         requestContext = new ThreadContext(Settings.EMPTY);
-<<<<<<< HEAD
-        requestContext.putHeader("Authorization", "Bearer " + newAccessToken);
+        storeTokenHeader(requestContext, newAccessToken);
         mockGetTokenFromId(tokenService, newUserTokenId, authentication, false);
-=======
-        storeTokenHeader(requestContext, getDeprecatedAccessTokenString(tokenService, newToken));
-        mockGetTokenFromId(newToken, false);
->>>>>>> ee51702e
         try (ThreadContext.StoredContext ignore = requestContext.newStoredContext(true)) {
             PlainActionFuture<UserToken> future = new PlainActionFuture<>();
             tokenService.getAndValidateToken(requestContext, future);
@@ -417,16 +381,11 @@
     }
 
     public void testPassphraseWorks() throws Exception {
-<<<<<<< HEAD
-        TokenService tokenService = new TokenService(tokenServiceEnabledSettings, systemUTC(), client, securityMainIndex,
-                securityTokensIndex, clusterService);
+        TokenService tokenService = createTokenService(tokenServiceEnabledSettings, systemUTC());
         // This test only makes sense in mixed clusters with pre v7.1.0 nodes where the Key is actually used
         if (null == oldNode) {
             oldNode = addAnotherDataNodeWithVersion(this.clusterService, randomFrom(Version.V_6_7_0, Version.V_7_0_0));
         }
-=======
-        TokenService tokenService = createTokenService(tokenServiceEnabledSettings, systemUTC());
->>>>>>> ee51702e
         Authentication authentication = new Authentication(new User("joe", "admin"), new RealmRef("native_realm", "native", "node1"), null);
         PlainActionFuture<Tuple<String, String>> tokenFuture = new PlainActionFuture<>();
         final String userTokenId = UUIDs.randomBase64UUID();
@@ -437,11 +396,7 @@
         mockGetTokenFromId(tokenService, userTokenId, authentication, false);
 
         ThreadContext requestContext = new ThreadContext(Settings.EMPTY);
-<<<<<<< HEAD
-        requestContext.putHeader("Authorization", "Bearer " + accessToken);
-=======
-        storeTokenHeader(requestContext, getDeprecatedAccessTokenString(tokenService, token));
->>>>>>> ee51702e
+        storeTokenHeader(requestContext, accessToken);
 
         try (ThreadContext.StoredContext ignore = requestContext.newStoredContext(true)) {
             PlainActionFuture<UserToken> future = new PlainActionFuture<>();
@@ -460,16 +415,11 @@
     }
 
     public void testGetTokenWhenKeyCacheHasExpired() throws Exception {
-<<<<<<< HEAD
-        TokenService tokenService = new TokenService(tokenServiceEnabledSettings, systemUTC(), client, securityMainIndex,
-                securityTokensIndex, clusterService);
+        TokenService tokenService = createTokenService(tokenServiceEnabledSettings, systemUTC());
         // This test only makes sense in mixed clusters with pre v7.1.0 nodes where the Key is actually used
         if (null == oldNode) {
             oldNode = addAnotherDataNodeWithVersion(this.clusterService, randomFrom(Version.V_6_7_0, Version.V_7_0_0));
         }
-=======
-        TokenService tokenService = createTokenService(tokenServiceEnabledSettings, systemUTC());
->>>>>>> ee51702e
         Authentication authentication = new Authentication(new User("joe", "admin"), new RealmRef("native_realm", "native", "node1"), null);
 
         PlainActionFuture<Tuple<String, String>> tokenFuture = new PlainActionFuture<>();
@@ -499,11 +449,7 @@
         mockGetTokenFromId(tokenService, userTokenId, authentication, true);
 
         ThreadContext requestContext = new ThreadContext(Settings.EMPTY);
-<<<<<<< HEAD
-        requestContext.putHeader("Authorization", "Bearer " + accessToken);
-=======
-        storeTokenHeader(requestContext, tokenService.getAccessTokenAsString(token));
->>>>>>> ee51702e
+        storeTokenHeader(requestContext, accessToken);
 
         try (ThreadContext.StoredContext ignore = requestContext.newStoredContext(true)) {
             PlainActionFuture<UserToken> future = new PlainActionFuture<>();
@@ -564,11 +510,7 @@
         );
 
         ThreadContext requestContext = new ThreadContext(Settings.EMPTY);
-<<<<<<< HEAD
-        requestContext.putHeader("Authorization", "Bearer " + accessToken);
-=======
-        storeTokenHeader(requestContext, tokenService.getAccessTokenAsString(token));
->>>>>>> ee51702e
+        storeTokenHeader(requestContext, accessToken);
 
         try (ThreadContext.StoredContext ignore = requestContext.newStoredContext(true)) {
             // the clock is still frozen, so the cookie should be valid
@@ -612,7 +554,7 @@
         TokenService tokenService = new TokenService(Settings.builder()
                 .put(XPackSettings.TOKEN_SERVICE_ENABLED_SETTING.getKey(), false)
                 .build(),
-                Clock.systemUTC(), client, licenseState, securityMainIndex, securityTokensIndex, clusterService);
+            Clock.systemUTC(), client, licenseState, securityMainIndex, securityTokensIndex, clusterService);
         IllegalStateException e = expectThrows(IllegalStateException.class,
             () -> tokenService.createOAuth2Tokens(null, null, null, true, null));
         assertEquals("security tokens are not enabled", e.getMessage());
@@ -678,11 +620,7 @@
         assertNotNull(accessToken);
 
         ThreadContext requestContext = new ThreadContext(Settings.EMPTY);
-<<<<<<< HEAD
-        requestContext.putHeader("Authorization", "Bearer " + accessToken);
-=======
-        storeTokenHeader(requestContext, tokenService.getAccessTokenAsString(token));
->>>>>>> ee51702e
+        storeTokenHeader(requestContext, accessToken);
 
         doAnswer(invocationOnMock -> {
             ActionListener<GetResponse> listener = (ActionListener<GetResponse>) invocationOnMock.getArguments()[1];
@@ -740,10 +678,8 @@
         assertAuthentication(authentication, retrievedAuth);
     }
 
-<<<<<<< HEAD
     public void testTokenEncryption() throws Exception {
-        TokenService tokenService = new TokenService(tokenServiceEnabledSettings, Clock.systemUTC(), client, securityMainIndex,
-            securityTokensIndex, clusterService);
+        TokenService tokenService = createTokenService(tokenServiceEnabledSettings, Clock.systemUTC());
         Authentication authentication = new Authentication(new User("joe", "admin"), new RealmRef("native_realm", "native", "node1"), null);
         PlainActionFuture<Tuple<String, String>> tokenFuture = new PlainActionFuture<>();
         final String refrehToken = UUIDs.randomBase64UUID();
@@ -766,18 +702,18 @@
         assertThat(TokenService.prependVersionAndEncodeRefreshToken(version, newRefreshToken), equalTo(tokenFuture.get().v2()));
     }
 
-    private void mockGetTokenFromId(TokenService tokenService, String accessToken, Authentication authentication, boolean isExpired) {
-        mockGetTokenFromId(tokenService, accessToken, authentication, isExpired, client);
-=======
     public void testCannotValidateTokenIfLicenseDoesNotAllowTokens() throws Exception {
         when(licenseState.isTokenServiceAllowed()).thenReturn(true);
         TokenService tokenService = createTokenService(tokenServiceEnabledSettings, Clock.systemUTC());
         Authentication authentication = new Authentication(new User("joe", "admin"), new RealmRef("native_realm", "native", "node1"), null);
-        UserToken token = new UserToken(authentication, Instant.now().plusSeconds(180));
+        final String userTokenId = UUIDs.randomBase64UUID();
+        UserToken token = new UserToken(userTokenId, tokenService.getTokenVersionCompatibility(), authentication,
+            Instant.now().plusSeconds(180), Collections.emptyMap());
         mockGetTokenFromId(token, false);
-
+        final String accessToken = tokenService.prependVersionAndEncodeAccessToken(tokenService.getTokenVersionCompatibility(), userTokenId
+        );
         final ThreadContext threadContext = new ThreadContext(Settings.EMPTY);
-        storeTokenHeader(threadContext, tokenService.getAccessTokenAsString(token));
+        storeTokenHeader(threadContext, tokenService.prependVersionAndEncodeAccessToken(token.getVersion(), accessToken));
 
         PlainActionFuture<UserToken> authFuture = new PlainActionFuture<>();
         when(licenseState.isTokenServiceAllowed()).thenReturn(false);
@@ -790,9 +726,8 @@
         return new TokenService(settings, clock, client, licenseState, securityMainIndex, securityTokensIndex, clusterService);
     }
 
-    private void mockGetTokenFromId(UserToken userToken, boolean isExpired) {
-        mockGetTokenFromId(userToken, isExpired, client);
->>>>>>> ee51702e
+    private void mockGetTokenFromId(TokenService tokenService, String accessToken, Authentication authentication, boolean isExpired) {
+        mockGetTokenFromId(tokenService, accessToken, authentication, isExpired, client);
     }
 
     public static void mockGetTokenFromId(TokenService tokenService, String userTokenId, Authentication authentication, boolean isExpired,
