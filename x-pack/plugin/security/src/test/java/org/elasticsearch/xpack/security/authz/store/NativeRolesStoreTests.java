/*
 * Copyright Elasticsearch B.V. and/or licensed to Elasticsearch B.V. under one
 * or more contributor license agreements. Licensed under the Elastic License
 * 2.0; you may not use this file except in compliance with the Elastic License
 * 2.0.
 */
package org.elasticsearch.xpack.security.authz.store;

import org.elasticsearch.ElasticsearchSecurityException;
import org.elasticsearch.Version;
import org.elasticsearch.action.ActionListener;
import org.elasticsearch.action.support.PlainActionFuture;
import org.elasticsearch.client.Client;
import org.elasticsearch.cluster.ClusterChangedEvent;
import org.elasticsearch.cluster.ClusterName;
import org.elasticsearch.cluster.ClusterState;
import org.elasticsearch.cluster.metadata.IndexMetadata;
import org.elasticsearch.cluster.metadata.Metadata;
import org.elasticsearch.cluster.routing.IndexRoutingTable;
import org.elasticsearch.cluster.routing.IndexShardRoutingTable;
import org.elasticsearch.cluster.routing.RecoverySource;
import org.elasticsearch.cluster.routing.RoutingTable;
import org.elasticsearch.cluster.routing.ShardRouting;
import org.elasticsearch.cluster.routing.UnassignedInfo;
import org.elasticsearch.cluster.routing.UnassignedInfo.Reason;
import org.elasticsearch.cluster.service.ClusterService;
import org.elasticsearch.common.bytes.BytesArray;
import org.elasticsearch.common.bytes.BytesReference;
import org.elasticsearch.common.settings.Settings;
import org.elasticsearch.common.xcontent.XContentHelper;
import org.elasticsearch.index.Index;
import org.elasticsearch.index.query.QueryBuilders;
import org.elasticsearch.index.shard.ShardId;
import org.elasticsearch.license.MockLicenseState;
import org.elasticsearch.license.TestUtils;
import org.elasticsearch.license.XPackLicenseState;
import org.elasticsearch.test.ESTestCase;
import org.elasticsearch.threadpool.TestThreadPool;
import org.elasticsearch.threadpool.ThreadPool;
import org.elasticsearch.xcontent.ToXContent;
import org.elasticsearch.xcontent.XContentBuilder;
import org.elasticsearch.xcontent.XContentType;
import org.elasticsearch.xpack.core.security.action.role.PutRoleRequest;
import org.elasticsearch.xpack.core.security.authz.RoleDescriptor;
import org.elasticsearch.xpack.core.security.authz.RoleDescriptor.IndicesPrivileges;
import org.elasticsearch.xpack.security.Security;
import org.elasticsearch.xpack.security.support.SecurityIndexManager;
import org.elasticsearch.xpack.security.test.SecurityTestUtils;
import org.junit.After;
import org.junit.Before;

import java.io.IOException;
import java.nio.charset.Charset;
import java.nio.file.Files;
import java.nio.file.Path;
import java.util.List;
import java.util.concurrent.atomic.AtomicBoolean;

import static org.elasticsearch.xpack.core.security.SecurityField.DOCUMENT_LEVEL_SECURITY_FEATURE;
import static org.elasticsearch.xpack.core.security.index.RestrictedIndicesNames.SECURITY_MAIN_ALIAS;
import static org.hamcrest.Matchers.arrayContaining;
import static org.hamcrest.Matchers.contains;
import static org.hamcrest.Matchers.containsString;
import static org.hamcrest.Matchers.instanceOf;
import static org.mockito.Mockito.mock;
import static org.mockito.Mockito.when;

public class NativeRolesStoreTests extends ESTestCase {

    private ThreadPool threadPool;

    @Before
    public void createThreadPool() {
        threadPool = new TestThreadPool("index audit trail update mapping tests");
    }

    @After
    public void terminateThreadPool() throws Exception {
        terminate(threadPool);
    }

    // test that we can read a role where field permissions are stored in 2.x format (fields:...)
    public void testBWCFieldPermissions() throws IOException {
        Path path = getDataPath("roles2xformat.json");
        byte[] bytes = Files.readAllBytes(path);
        String roleString = new String(bytes, Charset.defaultCharset());
        RoleDescriptor role = NativeRolesStore.transformRole(
            RoleDescriptor.ROLE_TYPE + "role1",
            new BytesArray(roleString),
            logger,
            TestUtils.newTestLicenseState()
        );
        assertNotNull(role);
        assertNotNull(role.getIndicesPrivileges());
        RoleDescriptor.IndicesPrivileges indicesPrivileges = role.getIndicesPrivileges()[0];
        assertThat(indicesPrivileges.getGrantedFields(), arrayContaining("foo", "boo"));
        assertNull(indicesPrivileges.getDeniedFields());
    }

    @SuppressWarnings("unchecked")
    public void testRoleDescriptorWithFlsDlsLicensing() throws IOException {
<<<<<<< HEAD
        XPackLicenseState licenseState = mock(XPackLicenseState.class);
        when(licenseState.checkFeature(Feature.SECURITY_DLS_FLS)).thenReturn(false);
=======
        MockLicenseState licenseState = mock(MockLicenseState.class);
        when(licenseState.isAllowed(DOCUMENT_LEVEL_SECURITY_FEATURE)).thenReturn(false);
>>>>>>> d90fa4eb
        RoleDescriptor flsRole = new RoleDescriptor(
            "fls",
            null,
            new IndicesPrivileges[] {
                IndicesPrivileges.builder().privileges("READ").indices("*").grantedFields("*").deniedFields("foo").build() },
            null
        );
        assertFalse(flsRole.getTransientMetadata().containsKey("unlicensed_features"));

        BytesReference matchAllBytes = XContentHelper.toXContent(QueryBuilders.matchAllQuery(), XContentType.JSON, false);

        RoleDescriptor dlsRole = new RoleDescriptor(
            "dls",
            null,
            new IndicesPrivileges[] { IndicesPrivileges.builder().indices("*").privileges("READ").query(matchAllBytes).build() },
            null
        );
        assertFalse(dlsRole.getTransientMetadata().containsKey("unlicensed_features"));

        RoleDescriptor flsDlsRole = new RoleDescriptor(
            "fls_ dls",
            null,
            new IndicesPrivileges[] {
                IndicesPrivileges.builder()
                    .indices("*")
                    .privileges("READ")
                    .grantedFields("*")
                    .deniedFields("foo")
                    .query(matchAllBytes)
                    .build() },
            null
        );
        assertFalse(flsDlsRole.getTransientMetadata().containsKey("unlicensed_features"));

        RoleDescriptor noFlsDlsRole = new RoleDescriptor(
            "no_fls_dls",
            null,
            new IndicesPrivileges[] { IndicesPrivileges.builder().indices("*").privileges("READ").build() },
            null
        );
        assertFalse(noFlsDlsRole.getTransientMetadata().containsKey("unlicensed_features"));

        XContentBuilder builder = flsRole.toXContent(XContentBuilder.builder(XContentType.JSON.xContent()), ToXContent.EMPTY_PARAMS);
        BytesReference bytes = BytesReference.bytes(builder);
        RoleDescriptor role = NativeRolesStore.transformRole(RoleDescriptor.ROLE_TYPE + "-fls", bytes, logger, licenseState);
        assertNotNull(role);
        assertTrue(role.getTransientMetadata().containsKey("unlicensed_features"));
        assertThat(role.getTransientMetadata().get("unlicensed_features"), instanceOf(List.class));
        assertThat((List<String>) role.getTransientMetadata().get("unlicensed_features"), contains("fls"));

        builder = dlsRole.toXContent(XContentBuilder.builder(XContentType.JSON.xContent()), ToXContent.EMPTY_PARAMS);
        bytes = BytesReference.bytes(builder);
        role = NativeRolesStore.transformRole(RoleDescriptor.ROLE_TYPE + "dls", bytes, logger, licenseState);
        assertNotNull(role);
        assertTrue(role.getTransientMetadata().containsKey("unlicensed_features"));
        assertThat(role.getTransientMetadata().get("unlicensed_features"), instanceOf(List.class));
        assertThat((List<String>) role.getTransientMetadata().get("unlicensed_features"), contains("dls"));

        builder = flsDlsRole.toXContent(XContentBuilder.builder(XContentType.JSON.xContent()), ToXContent.EMPTY_PARAMS);
        bytes = BytesReference.bytes(builder);
        role = NativeRolesStore.transformRole(RoleDescriptor.ROLE_TYPE + "fls_dls", bytes, logger, licenseState);
        assertNotNull(role);
        assertTrue(role.getTransientMetadata().containsKey("unlicensed_features"));
        assertThat(role.getTransientMetadata().get("unlicensed_features"), instanceOf(List.class));
        assertThat((List<String>) role.getTransientMetadata().get("unlicensed_features"), contains("fls", "dls"));

        builder = noFlsDlsRole.toXContent(XContentBuilder.builder(XContentType.JSON.xContent()), ToXContent.EMPTY_PARAMS);
        bytes = BytesReference.bytes(builder);
        role = NativeRolesStore.transformRole(RoleDescriptor.ROLE_TYPE + "no_fls_dls", bytes, logger, licenseState);
        assertNotNull(role);
        assertFalse(role.getTransientMetadata().containsKey("unlicensed_features"));

        when(licenseState.isAllowed(DOCUMENT_LEVEL_SECURITY_FEATURE)).thenReturn(true);
        builder = flsRole.toXContent(XContentBuilder.builder(XContentType.JSON.xContent()), ToXContent.EMPTY_PARAMS);
        bytes = BytesReference.bytes(builder);
        role = NativeRolesStore.transformRole(RoleDescriptor.ROLE_TYPE + "fls", bytes, logger, licenseState);
        assertNotNull(role);
        assertFalse(role.getTransientMetadata().containsKey("unlicensed_features"));

        builder = dlsRole.toXContent(XContentBuilder.builder(XContentType.JSON.xContent()), ToXContent.EMPTY_PARAMS);
        bytes = BytesReference.bytes(builder);
        role = NativeRolesStore.transformRole(RoleDescriptor.ROLE_TYPE + "dls", bytes, logger, licenseState);
        assertNotNull(role);
        assertFalse(role.getTransientMetadata().containsKey("unlicensed_features"));

        builder = flsDlsRole.toXContent(XContentBuilder.builder(XContentType.JSON.xContent()), ToXContent.EMPTY_PARAMS);
        bytes = BytesReference.bytes(builder);
        role = NativeRolesStore.transformRole(RoleDescriptor.ROLE_TYPE + "fls_dls", bytes, logger, licenseState);
        assertNotNull(role);
        assertFalse(role.getTransientMetadata().containsKey("unlicensed_features"));

        builder = noFlsDlsRole.toXContent(XContentBuilder.builder(XContentType.JSON.xContent()), ToXContent.EMPTY_PARAMS);
        bytes = BytesReference.bytes(builder);
        role = NativeRolesStore.transformRole(RoleDescriptor.ROLE_TYPE + "no_fls_dls", bytes, logger, licenseState);
        assertNotNull(role);
        assertFalse(role.getTransientMetadata().containsKey("unlicensed_features"));
    }

    public void testPutOfRoleWithFlsDlsUnlicensed() throws IOException {
        final Client client = mock(Client.class);
        final ClusterService clusterService = mock(ClusterService.class);
        final XPackLicenseState licenseState = mock(XPackLicenseState.class);
        final AtomicBoolean methodCalled = new AtomicBoolean(false);
        final SecurityIndexManager securityIndex = SecurityIndexManager.buildSecurityIndexManager(
            client,
            clusterService,
            Security.SECURITY_MAIN_INDEX_DESCRIPTOR
        );
        final NativeRolesStore rolesStore = new NativeRolesStore(Settings.EMPTY, client, licenseState, securityIndex) {
            @Override
            void innerPutRole(final PutRoleRequest request, final RoleDescriptor role, final ActionListener<Boolean> listener) {
                if (methodCalled.compareAndSet(false, true)) {
                    listener.onResponse(true);
                } else {
                    fail("method called more than once!");
                }
            }
        };
        // setup the roles store so the security index exists
        securityIndex.clusterChanged(
            new ClusterChangedEvent("fls_dls_license", getClusterStateWithSecurityIndex(), getEmptyClusterState())
        );

        PutRoleRequest putRoleRequest = new PutRoleRequest();
        RoleDescriptor flsRole = new RoleDescriptor(
            "fls",
            null,
            new IndicesPrivileges[] {
                IndicesPrivileges.builder().privileges("READ").indices("*").grantedFields("*").deniedFields("foo").build() },
            null
        );
        PlainActionFuture<Boolean> future = new PlainActionFuture<>();
        rolesStore.putRole(putRoleRequest, flsRole, future);
        ElasticsearchSecurityException e = expectThrows(ElasticsearchSecurityException.class, future::actionGet);
        assertThat(e.getMessage(), containsString("field and document level security"));
        BytesReference matchAllBytes = XContentHelper.toXContent(QueryBuilders.matchAllQuery(), XContentType.JSON, false);

        RoleDescriptor dlsRole = new RoleDescriptor(
            "dls",
            null,
            new IndicesPrivileges[] { IndicesPrivileges.builder().indices("*").privileges("READ").query(matchAllBytes).build() },
            null
        );
        future = new PlainActionFuture<>();
        rolesStore.putRole(putRoleRequest, dlsRole, future);
        e = expectThrows(ElasticsearchSecurityException.class, future::actionGet);
        assertThat(e.getMessage(), containsString("field and document level security"));

        RoleDescriptor flsDlsRole = new RoleDescriptor(
            "fls_ dls",
            null,
            new IndicesPrivileges[] {
                IndicesPrivileges.builder()
                    .indices("*")
                    .privileges("READ")
                    .grantedFields("*")
                    .deniedFields("foo")
                    .query(matchAllBytes)
                    .build() },
            null
        );
        future = new PlainActionFuture<>();
        rolesStore.putRole(putRoleRequest, flsDlsRole, future);
        e = expectThrows(ElasticsearchSecurityException.class, future::actionGet);
        assertThat(e.getMessage(), containsString("field and document level security"));

        RoleDescriptor noFlsDlsRole = new RoleDescriptor(
            "no_fls_dls",
            null,
            new IndicesPrivileges[] { IndicesPrivileges.builder().indices("*").privileges("READ").build() },
            null
        );
        future = new PlainActionFuture<>();
        rolesStore.putRole(putRoleRequest, noFlsDlsRole, future);
        assertTrue(future.actionGet());
    }

    private ClusterState getClusterStateWithSecurityIndex() {
        final boolean withAlias = randomBoolean();
        final String securityIndexName = SECURITY_MAIN_ALIAS + (withAlias ? "-" + randomAlphaOfLength(5) : "");

        Settings settings = Settings.builder()
            .put(IndexMetadata.SETTING_VERSION_CREATED, Version.CURRENT)
            .put(IndexMetadata.SETTING_NUMBER_OF_SHARDS, 1)
            .put(IndexMetadata.SETTING_NUMBER_OF_REPLICAS, 0)
            .build();
        Metadata metadata = Metadata.builder().put(IndexMetadata.builder(securityIndexName).settings(settings)).build();

        if (withAlias) {
            metadata = SecurityTestUtils.addAliasToMetadata(metadata, securityIndexName);
        }

        Index index = metadata.index(securityIndexName).getIndex();
        ShardRouting shardRouting = ShardRouting.newUnassigned(
            new ShardId(index, 0),
            true,
            RecoverySource.ExistingStoreRecoverySource.INSTANCE,
            new UnassignedInfo(Reason.INDEX_CREATED, "")
        );
        IndexShardRoutingTable table = new IndexShardRoutingTable.Builder(new ShardId(index, 0)).addShard(
            shardRouting.initialize(randomAlphaOfLength(8), null, shardRouting.getExpectedShardSize()).moveToStarted()
        ).build();
        RoutingTable routingTable = RoutingTable.builder().add(IndexRoutingTable.builder(index).addIndexShard(table).build()).build();

        ClusterState clusterState = ClusterState.builder(new ClusterName(NativeRolesStoreTests.class.getName()))
            .metadata(metadata)
            .routingTable(routingTable)
            .build();

        return clusterState;
    }

    private ClusterState getEmptyClusterState() {
        return ClusterState.builder(new ClusterName(NativeRolesStoreTests.class.getName())).build();
    }
}<|MERGE_RESOLUTION|>--- conflicted
+++ resolved
@@ -99,13 +99,8 @@
 
     @SuppressWarnings("unchecked")
     public void testRoleDescriptorWithFlsDlsLicensing() throws IOException {
-<<<<<<< HEAD
-        XPackLicenseState licenseState = mock(XPackLicenseState.class);
-        when(licenseState.checkFeature(Feature.SECURITY_DLS_FLS)).thenReturn(false);
-=======
         MockLicenseState licenseState = mock(MockLicenseState.class);
         when(licenseState.isAllowed(DOCUMENT_LEVEL_SECURITY_FEATURE)).thenReturn(false);
->>>>>>> d90fa4eb
         RoleDescriptor flsRole = new RoleDescriptor(
             "fls",
             null,
