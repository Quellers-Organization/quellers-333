--- conflicted
+++ resolved
@@ -138,15 +138,10 @@
             generateRandomStringArray(5, randomIntBetween(2, 8), true, true),
             randomRoleDescriptorMetadata(ESTestCase.randomBoolean()),
             null,
-<<<<<<< HEAD
             randomRemoteIndicesPrivileges(1, 2),
             null,
+            null,
             randomAlphaOfLengthBetween(0, 20)
-=======
-            RoleDescriptorTests.randomRemoteIndicesPrivileges(1, 2),
-            null,
-            null
->>>>>>> 02962400
         );
         assertFalse(flsRole.getTransientMetadata().containsKey("unlicensed_features"));
 
@@ -161,15 +156,10 @@
             generateRandomStringArray(5, randomIntBetween(2, 8), true, true),
             randomRoleDescriptorMetadata(ESTestCase.randomBoolean()),
             null,
-<<<<<<< HEAD
             randomRemoteIndicesPrivileges(1, 2),
             null,
+            null,
             randomAlphaOfLengthBetween(0, 20)
-=======
-            RoleDescriptorTests.randomRemoteIndicesPrivileges(1, 2),
-            null,
-            null
->>>>>>> 02962400
         );
         assertFalse(dlsRole.getTransientMetadata().containsKey("unlicensed_features"));
 
@@ -189,15 +179,10 @@
             generateRandomStringArray(5, randomIntBetween(2, 8), true, true),
             randomRoleDescriptorMetadata(ESTestCase.randomBoolean()),
             null,
-<<<<<<< HEAD
             randomRemoteIndicesPrivileges(1, 2),
             null,
+            null,
             randomAlphaOfLengthBetween(0, 20)
-=======
-            RoleDescriptorTests.randomRemoteIndicesPrivileges(1, 2),
-            null,
-            null
->>>>>>> 02962400
         );
         assertFalse(flsDlsRole.getTransientMetadata().containsKey("unlicensed_features"));
 
@@ -210,15 +195,10 @@
             generateRandomStringArray(5, randomIntBetween(2, 8), false, true),
             randomRoleDescriptorMetadata(ESTestCase.randomBoolean()),
             null,
-<<<<<<< HEAD
             randomRemoteIndicesPrivileges(1, 2),
             null,
+            null,
             randomAlphaOfLengthBetween(0, 20)
-=======
-            RoleDescriptorTests.randomRemoteIndicesPrivileges(1, 2),
-            null,
-            null
->>>>>>> 02962400
         );
         assertFalse(noFlsDlsRole.getTransientMetadata().containsKey("unlicensed_features"));
 
@@ -313,15 +293,10 @@
             generateRandomStringArray(5, randomIntBetween(2, 8), true, true),
             randomRoleDescriptorMetadata(ESTestCase.randomBoolean()),
             null,
-<<<<<<< HEAD
             randomRemoteIndicesPrivileges(1, 2),
+            null,
             RoleRestrictionTests.randomWorkflowsRestriction(1, 2),
             randomAlphaOfLengthBetween(0, 20)
-=======
-            RoleDescriptorTests.randomRemoteIndicesPrivileges(1, 2),
-            null,
-            RoleRestrictionTests.randomWorkflowsRestriction(1, 2)
->>>>>>> 02962400
         );
 
         XContentBuilder builder = roleWithRestriction.toXContent(
@@ -455,38 +430,6 @@
                 }
                 case REMOTE_INDICES_PRIVS -> remoteClusterPermissions = null;
             }
-<<<<<<< HEAD
-        };
-        // setup the roles store so the security index exists
-        securityIndex.clusterChanged(new ClusterChangedEvent("source", getClusterStateWithSecurityIndex(), getEmptyClusterState()));
-
-        PutRoleRequest putRoleRequest = new PutRoleRequest();
-        RoleDescriptor remoteIndicesRole = new RoleDescriptor(
-            "remote",
-            null,
-            null,
-            null,
-            null,
-            null,
-            null,
-            null,
-            new RoleDescriptor.RemoteIndicesPrivileges[] {
-                RoleDescriptor.RemoteIndicesPrivileges.builder("remote").privileges("read").indices("index").build() },
-            null,
-            null
-        );
-        PlainActionFuture<Boolean> future = new PlainActionFuture<>();
-        rolesStore.putRole(putRoleRequest, remoteIndicesRole, future);
-        IllegalStateException e = expectThrows(IllegalStateException.class, future::actionGet);
-        assertThat(
-            e.getMessage(),
-            containsString(
-                "all nodes must have version ["
-                    + TRANSPORT_VERSION_ADVANCED_REMOTE_CLUSTER_SECURITY.toReleaseVersion()
-                    + "] or higher to support remote indices privileges"
-            )
-        );
-=======
             final Client client = mock(Client.class);
 
             final TransportVersion minTransportVersion = TransportVersionUtils.randomVersionBetween(
@@ -528,6 +471,7 @@
                 null,
                 remoteIndicesPrivileges,
                 remoteClusterPermissions,
+                null,
                 null
             );
             PlainActionFuture<Boolean> future = new PlainActionFuture<>();
@@ -550,7 +494,6 @@
                 )
             );
         }
->>>>>>> 02962400
     }
 
     public void testGetRoleWhenDisabled() throws Exception {
