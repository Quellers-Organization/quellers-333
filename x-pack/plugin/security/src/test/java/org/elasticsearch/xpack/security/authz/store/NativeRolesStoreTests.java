/*
 * Copyright Elasticsearch B.V. and/or licensed to Elasticsearch B.V. under one
 * or more contributor license agreements. Licensed under the Elastic License
 * 2.0; you may not use this file except in compliance with the Elastic License
 * 2.0.
 */
package org.elasticsearch.xpack.security.authz.store;

import org.apache.logging.log4j.Logger;
import org.elasticsearch.ElasticsearchParseException;
import org.elasticsearch.ElasticsearchSecurityException;
import org.elasticsearch.TransportVersion;
import org.elasticsearch.TransportVersions;
import org.elasticsearch.action.ActionListener;
import org.elasticsearch.action.support.PlainActionFuture;
import org.elasticsearch.client.internal.Client;
import org.elasticsearch.cluster.ClusterChangedEvent;
import org.elasticsearch.cluster.ClusterName;
import org.elasticsearch.cluster.ClusterState;
import org.elasticsearch.cluster.metadata.IndexMetadata;
import org.elasticsearch.cluster.metadata.Metadata;
import org.elasticsearch.cluster.routing.IndexRoutingTable;
import org.elasticsearch.cluster.routing.IndexShardRoutingTable;
import org.elasticsearch.cluster.routing.RecoverySource;
import org.elasticsearch.cluster.routing.RoutingTable;
import org.elasticsearch.cluster.routing.ShardRouting;
import org.elasticsearch.cluster.routing.UnassignedInfo;
import org.elasticsearch.cluster.routing.UnassignedInfo.Reason;
import org.elasticsearch.cluster.service.ClusterService;
import org.elasticsearch.cluster.version.CompatibilityVersions;
import org.elasticsearch.common.bytes.BytesArray;
import org.elasticsearch.common.bytes.BytesReference;
import org.elasticsearch.common.settings.Settings;
import org.elasticsearch.common.xcontent.XContentHelper;
import org.elasticsearch.index.Index;
import org.elasticsearch.index.IndexVersion;
import org.elasticsearch.index.query.QueryBuilders;
import org.elasticsearch.index.shard.ShardId;
import org.elasticsearch.indices.SystemIndexDescriptor;
import org.elasticsearch.license.MockLicenseState;
import org.elasticsearch.license.TestUtils;
import org.elasticsearch.license.XPackLicenseState;
import org.elasticsearch.test.ESTestCase;
import org.elasticsearch.test.TransportVersionUtils;
import org.elasticsearch.threadpool.TestThreadPool;
import org.elasticsearch.threadpool.ThreadPool;
import org.elasticsearch.xcontent.ToXContent;
import org.elasticsearch.xcontent.XContentBuilder;
import org.elasticsearch.xcontent.XContentType;
import org.elasticsearch.xpack.core.security.action.role.PutRoleRequest;
import org.elasticsearch.xpack.core.security.authz.RoleDescriptor;
import org.elasticsearch.xpack.core.security.authz.RoleDescriptor.IndicesPrivileges;
import org.elasticsearch.xpack.core.security.authz.RoleDescriptorTests;
import org.elasticsearch.xpack.core.security.authz.RoleRestrictionTests;
import org.elasticsearch.xpack.core.security.authz.permission.RemoteClusterPermissionGroup;
import org.elasticsearch.xpack.core.security.authz.permission.RemoteClusterPermissions;
import org.elasticsearch.xpack.core.security.authz.privilege.ClusterPrivilegeResolver;
import org.elasticsearch.xpack.core.security.authz.store.RoleRetrievalResult;
import org.elasticsearch.xpack.security.support.SecurityIndexManager;
import org.elasticsearch.xpack.security.support.SecuritySystemIndices;
import org.elasticsearch.xpack.security.test.SecurityTestUtils;
import org.junit.After;
import org.junit.Before;
import org.mockito.ArgumentCaptor;
import org.mockito.Mockito;

import java.io.IOException;
import java.nio.charset.Charset;
import java.nio.file.Files;
import java.nio.file.Path;
import java.util.List;
<<<<<<< HEAD
import java.util.Locale;
=======
import java.util.Map;
>>>>>>> a810f872
import java.util.Set;
import java.util.concurrent.atomic.AtomicBoolean;

import static org.elasticsearch.transport.RemoteClusterPortSettings.TRANSPORT_VERSION_ADVANCED_REMOTE_CLUSTER_SECURITY;
import static org.elasticsearch.xpack.core.security.SecurityField.DOCUMENT_LEVEL_SECURITY_FEATURE;
import static org.elasticsearch.xpack.security.support.SecuritySystemIndices.SECURITY_MAIN_ALIAS;
import static org.hamcrest.Matchers.arrayContaining;
import static org.hamcrest.Matchers.contains;
import static org.hamcrest.Matchers.containsString;
import static org.hamcrest.Matchers.empty;
import static org.hamcrest.Matchers.equalTo;
import static org.hamcrest.Matchers.instanceOf;
import static org.hamcrest.Matchers.is;
import static org.hamcrest.Matchers.nullValue;
import static org.mockito.Mockito.mock;
import static org.mockito.Mockito.verify;
import static org.mockito.Mockito.when;

public class NativeRolesStoreTests extends ESTestCase {

    private ThreadPool threadPool;

    @Before
    public void createThreadPool() {
        threadPool = new TestThreadPool("index audit trail update mapping tests");
    }

    @After
    public void terminateThreadPool() throws Exception {
        terminate(threadPool);
    }

    // test that we can read a role where field permissions are stored in 2.x format (fields:...)
    public void testBWCFieldPermissions() throws IOException {
        Path path = getDataPath("roles2xformat.json");
        byte[] bytes = Files.readAllBytes(path);
        String roleString = new String(bytes, Charset.defaultCharset());
        RoleDescriptor role = NativeRolesStore.transformRole(
            RoleDescriptor.ROLE_TYPE + "role1",
            new BytesArray(roleString),
            logger,
            TestUtils.newTestLicenseState()
        );
        assertNotNull(role);
        assertNotNull(role.getIndicesPrivileges());
        RoleDescriptor.IndicesPrivileges indicesPrivileges = role.getIndicesPrivileges()[0];
        assertThat(indicesPrivileges.getGrantedFields(), arrayContaining("foo", "boo"));
        assertNull(indicesPrivileges.getDeniedFields());
    }

    @SuppressWarnings("unchecked")
    public void testRoleDescriptorWithFlsDlsLicensing() throws IOException {
        MockLicenseState licenseState = mock(MockLicenseState.class);
        when(licenseState.isAllowed(DOCUMENT_LEVEL_SECURITY_FEATURE)).thenReturn(false);
        RoleDescriptor flsRole = new RoleDescriptor(
            "fls",
            randomSubsetOf(ClusterPrivilegeResolver.names()).toArray(String[]::new),
            new IndicesPrivileges[] {
                IndicesPrivileges.builder().privileges("READ").indices("*").grantedFields("*").deniedFields("foo").build() },
            RoleDescriptorTests.randomApplicationPrivileges(),
            RoleDescriptorTests.randomClusterPrivileges(),
            generateRandomStringArray(5, randomIntBetween(2, 8), true, true),
            RoleDescriptorTests.randomRoleDescriptorMetadata(ESTestCase.randomBoolean()),
            null,
            RoleDescriptorTests.randomRemoteIndicesPrivileges(1, 2),
            null,
            null
        );
        assertFalse(flsRole.getTransientMetadata().containsKey("unlicensed_features"));

        BytesReference matchAllBytes = XContentHelper.toXContent(QueryBuilders.matchAllQuery(), XContentType.JSON, false);

        RoleDescriptor dlsRole = new RoleDescriptor(
            "dls",
            randomSubsetOf(ClusterPrivilegeResolver.names()).toArray(String[]::new),
            new IndicesPrivileges[] { IndicesPrivileges.builder().indices("*").privileges("READ").query(matchAllBytes).build() },
            RoleDescriptorTests.randomApplicationPrivileges(),
            RoleDescriptorTests.randomClusterPrivileges(),
            generateRandomStringArray(5, randomIntBetween(2, 8), true, true),
            RoleDescriptorTests.randomRoleDescriptorMetadata(ESTestCase.randomBoolean()),
            null,
            RoleDescriptorTests.randomRemoteIndicesPrivileges(1, 2),
            null,
            null
        );
        assertFalse(dlsRole.getTransientMetadata().containsKey("unlicensed_features"));

        RoleDescriptor flsDlsRole = new RoleDescriptor(
            "fls_dls",
            randomSubsetOf(ClusterPrivilegeResolver.names()).toArray(String[]::new),
            new IndicesPrivileges[] {
                IndicesPrivileges.builder()
                    .indices("*")
                    .privileges("READ")
                    .grantedFields("*")
                    .deniedFields("foo")
                    .query(matchAllBytes)
                    .build() },
            RoleDescriptorTests.randomApplicationPrivileges(),
            RoleDescriptorTests.randomClusterPrivileges(),
            generateRandomStringArray(5, randomIntBetween(2, 8), true, true),
            RoleDescriptorTests.randomRoleDescriptorMetadata(ESTestCase.randomBoolean()),
            null,
            RoleDescriptorTests.randomRemoteIndicesPrivileges(1, 2),
            null,
            null
        );
        assertFalse(flsDlsRole.getTransientMetadata().containsKey("unlicensed_features"));

        RoleDescriptor noFlsDlsRole = new RoleDescriptor(
            "no_fls_dls",
            randomSubsetOf(ClusterPrivilegeResolver.names()).toArray(String[]::new),
            new IndicesPrivileges[] { IndicesPrivileges.builder().indices("*").privileges("READ").build() },
            RoleDescriptorTests.randomApplicationPrivileges(),
            RoleDescriptorTests.randomClusterPrivileges(),
            generateRandomStringArray(5, randomIntBetween(2, 8), false, true),
            RoleDescriptorTests.randomRoleDescriptorMetadata(ESTestCase.randomBoolean()),
            null,
            RoleDescriptorTests.randomRemoteIndicesPrivileges(1, 2),
            null,
            null
        );
        assertFalse(noFlsDlsRole.getTransientMetadata().containsKey("unlicensed_features"));

        XContentBuilder builder = flsRole.toXContent(XContentBuilder.builder(XContentType.JSON.xContent()), ToXContent.EMPTY_PARAMS);
        BytesReference bytes = BytesReference.bytes(builder);
        RoleDescriptor role = NativeRolesStore.transformRole(RoleDescriptor.ROLE_TYPE + "-fls", bytes, logger, licenseState);
        assertNotNull(role);
        assertTrue(role.getTransientMetadata().containsKey("unlicensed_features"));
        assertThat(role.getTransientMetadata().get("unlicensed_features"), instanceOf(List.class));
        assertThat((List<String>) role.getTransientMetadata().get("unlicensed_features"), contains("fls"));
        assertThat(role, equalTo(flsRole));

        builder = dlsRole.toXContent(XContentBuilder.builder(XContentType.JSON.xContent()), ToXContent.EMPTY_PARAMS);
        bytes = BytesReference.bytes(builder);
        role = NativeRolesStore.transformRole(RoleDescriptor.ROLE_TYPE + "-dls", bytes, logger, licenseState);
        assertNotNull(role);
        assertTrue(role.getTransientMetadata().containsKey("unlicensed_features"));
        assertThat(role.getTransientMetadata().get("unlicensed_features"), instanceOf(List.class));
        assertThat((List<String>) role.getTransientMetadata().get("unlicensed_features"), contains("dls"));
        assertThat(role, equalTo(dlsRole));

        builder = flsDlsRole.toXContent(XContentBuilder.builder(XContentType.JSON.xContent()), ToXContent.EMPTY_PARAMS);
        bytes = BytesReference.bytes(builder);
        role = NativeRolesStore.transformRole(RoleDescriptor.ROLE_TYPE + "-fls_dls", bytes, logger, licenseState);
        assertNotNull(role);
        assertTrue(role.getTransientMetadata().containsKey("unlicensed_features"));
        assertThat(role.getTransientMetadata().get("unlicensed_features"), instanceOf(List.class));
        assertThat((List<String>) role.getTransientMetadata().get("unlicensed_features"), contains("fls", "dls"));
        assertThat(role, equalTo(flsDlsRole));

        builder = noFlsDlsRole.toXContent(XContentBuilder.builder(XContentType.JSON.xContent()), ToXContent.EMPTY_PARAMS);
        bytes = BytesReference.bytes(builder);
        role = NativeRolesStore.transformRole(RoleDescriptor.ROLE_TYPE + "-no_fls_dls", bytes, logger, licenseState);
        assertNotNull(role);
        assertFalse(role.getTransientMetadata().containsKey("unlicensed_features"));
        assertThat(role, equalTo(noFlsDlsRole));

        when(licenseState.isAllowed(DOCUMENT_LEVEL_SECURITY_FEATURE)).thenReturn(true);
        builder = flsRole.toXContent(XContentBuilder.builder(XContentType.JSON.xContent()), ToXContent.EMPTY_PARAMS);
        bytes = BytesReference.bytes(builder);
        role = NativeRolesStore.transformRole(RoleDescriptor.ROLE_TYPE + "-fls", bytes, logger, licenseState);
        assertNotNull(role);
        assertFalse(role.getTransientMetadata().containsKey("unlicensed_features"));
        assertThat(role, equalTo(flsRole));

        builder = dlsRole.toXContent(XContentBuilder.builder(XContentType.JSON.xContent()), ToXContent.EMPTY_PARAMS);
        bytes = BytesReference.bytes(builder);
        role = NativeRolesStore.transformRole(RoleDescriptor.ROLE_TYPE + "-dls", bytes, logger, licenseState);
        assertNotNull(role);
        assertFalse(role.getTransientMetadata().containsKey("unlicensed_features"));
        assertThat(role, equalTo(dlsRole));

        builder = flsDlsRole.toXContent(XContentBuilder.builder(XContentType.JSON.xContent()), ToXContent.EMPTY_PARAMS);
        bytes = BytesReference.bytes(builder);
        role = NativeRolesStore.transformRole(RoleDescriptor.ROLE_TYPE + "-fls_dls", bytes, logger, licenseState);
        assertNotNull(role);
        assertFalse(role.getTransientMetadata().containsKey("unlicensed_features"));
        assertThat(role, equalTo(flsDlsRole));

        builder = noFlsDlsRole.toXContent(XContentBuilder.builder(XContentType.JSON.xContent()), ToXContent.EMPTY_PARAMS);
        bytes = BytesReference.bytes(builder);
        role = NativeRolesStore.transformRole(RoleDescriptor.ROLE_TYPE + "-no_fls_dls", bytes, logger, licenseState);
        assertNotNull(role);
        assertFalse(role.getTransientMetadata().containsKey("unlicensed_features"));
        assertThat(role, equalTo(noFlsDlsRole));
    }

    public void testTransformingRoleWithRestrictionFails() throws IOException {
        MockLicenseState licenseState = mock(MockLicenseState.class);
        when(licenseState.isAllowed(DOCUMENT_LEVEL_SECURITY_FEATURE)).thenReturn(false);
        RoleDescriptor roleWithRestriction = new RoleDescriptor(
            "role_with_restriction",
            randomSubsetOf(ClusterPrivilegeResolver.names()).toArray(String[]::new),
            new IndicesPrivileges[] {
                IndicesPrivileges.builder()
                    .privileges("READ")
                    .indices(generateRandomStringArray(5, randomIntBetween(3, 9), false, false))
                    .grantedFields("*")
                    .deniedFields(generateRandomStringArray(5, randomIntBetween(3, 9), false, false))
                    .query(
                        randomBoolean()
                            ? "{ \"term\": { \""
                                + randomAlphaOfLengthBetween(3, 24)
                                + "\" : \""
                                + randomAlphaOfLengthBetween(3, 24)
                                + "\" }"
                            : "{ \"match_all\": {} }"
                    )
                    .build() },
            RoleDescriptorTests.randomApplicationPrivileges(),
            RoleDescriptorTests.randomClusterPrivileges(),
            generateRandomStringArray(5, randomIntBetween(2, 8), true, true),
            RoleDescriptorTests.randomRoleDescriptorMetadata(ESTestCase.randomBoolean()),
            null,
            RoleDescriptorTests.randomRemoteIndicesPrivileges(1, 2),
            null,
            RoleRestrictionTests.randomWorkflowsRestriction(1, 2)
        );

        XContentBuilder builder = roleWithRestriction.toXContent(
            XContentBuilder.builder(XContentType.JSON.xContent()),
            ToXContent.EMPTY_PARAMS
        );

        Logger mockedLogger = Mockito.mock(Logger.class);
        BytesReference bytes = BytesReference.bytes(builder);
        RoleDescriptor transformedRole = NativeRolesStore.transformRole(
            RoleDescriptor.ROLE_TYPE + "-role_with_restriction",
            bytes,
            mockedLogger,
            licenseState
        );
        assertThat(transformedRole, nullValue());
        ArgumentCaptor<ElasticsearchParseException> exceptionCaptor = ArgumentCaptor.forClass(ElasticsearchParseException.class);
        ArgumentCaptor<String> messageCaptor = ArgumentCaptor.forClass(String.class);
        verify(mockedLogger).error(messageCaptor.capture(), exceptionCaptor.capture());
        assertThat(messageCaptor.getValue(), containsString("error in the format of data for role [role_with_restriction]"));
        assertThat(
            exceptionCaptor.getValue().getMessage(),
            containsString("failed to parse role [role_with_restriction]. unexpected field [restriction]")
        );
    }

    public void testPutOfRoleWithFlsDlsUnlicensed() throws IOException {
        final Client client = mock(Client.class);
        final ClusterService clusterService = mockClusterServiceWithMinNodeVersion(TransportVersion.current());
        final XPackLicenseState licenseState = mock(XPackLicenseState.class);
        final AtomicBoolean methodCalled = new AtomicBoolean(false);

        final SecuritySystemIndices systemIndices = new SecuritySystemIndices(clusterService.getSettings());
        systemIndices.init(client, clusterService);
        final SecurityIndexManager securityIndex = systemIndices.getMainIndexManager();

        final NativeRolesStore rolesStore = new NativeRolesStore(Settings.EMPTY, client, licenseState, securityIndex, clusterService) {
            @Override
            void innerPutRole(final PutRoleRequest request, final RoleDescriptor role, final ActionListener<Boolean> listener) {
                if (methodCalled.compareAndSet(false, true)) {
                    listener.onResponse(true);
                } else {
                    fail("method called more than once!");
                }
            }
        };
        // setup the roles store so the security index exists
        securityIndex.clusterChanged(
            new ClusterChangedEvent("fls_dls_license", getClusterStateWithSecurityIndex(), getEmptyClusterState())
        );

        PutRoleRequest putRoleRequest = new PutRoleRequest();
        RoleDescriptor flsRole = new RoleDescriptor(
            "fls",
            null,
            new IndicesPrivileges[] {
                IndicesPrivileges.builder().privileges("READ").indices("*").grantedFields("*").deniedFields("foo").build() },
            null
        );
        PlainActionFuture<Boolean> future = new PlainActionFuture<>();
        rolesStore.putRole(putRoleRequest, flsRole, future);
        ElasticsearchSecurityException e = expectThrows(ElasticsearchSecurityException.class, future::actionGet);
        assertThat(e.getMessage(), containsString("field and document level security"));
        BytesReference matchAllBytes = XContentHelper.toXContent(QueryBuilders.matchAllQuery(), XContentType.JSON, false);

        RoleDescriptor dlsRole = new RoleDescriptor(
            "dls",
            null,
            new IndicesPrivileges[] { IndicesPrivileges.builder().indices("*").privileges("READ").query(matchAllBytes).build() },
            null
        );
        future = new PlainActionFuture<>();
        rolesStore.putRole(putRoleRequest, dlsRole, future);
        e = expectThrows(ElasticsearchSecurityException.class, future::actionGet);
        assertThat(e.getMessage(), containsString("field and document level security"));

        RoleDescriptor flsDlsRole = new RoleDescriptor(
            "fls_ dls",
            null,
            new IndicesPrivileges[] {
                IndicesPrivileges.builder()
                    .indices("*")
                    .privileges("READ")
                    .grantedFields("*")
                    .deniedFields("foo")
                    .query(matchAllBytes)
                    .build() },
            null
        );
        future = new PlainActionFuture<>();
        rolesStore.putRole(putRoleRequest, flsDlsRole, future);
        e = expectThrows(ElasticsearchSecurityException.class, future::actionGet);
        assertThat(e.getMessage(), containsString("field and document level security"));

        RoleDescriptor noFlsDlsRole = new RoleDescriptor(
            "no_fls_dls",
            null,
            new IndicesPrivileges[] { IndicesPrivileges.builder().indices("*").privileges("READ").build() },
            null
        );
        future = new PlainActionFuture<>();
        rolesStore.putRole(putRoleRequest, noFlsDlsRole, future);
        assertTrue(future.actionGet());
    }

    public void testPutRoleWithRemotePrivsUnsupportedMinNodeVersion() {
        enum TEST_MODE {
            REMOTE_INDICES_PRIVS,
            REMOTE_CLUSTER_PRIVS,
            REMOTE_INDICES_AND_CLUSTER_PRIVS
        }
        for (TEST_MODE testMode : TEST_MODE.values()) {
            // default to both remote indices and cluster privileges and use the switch below to remove one or the other
            TransportVersion transportVersionBeforeAdvancedRemoteClusterSecurity = TransportVersionUtils.getPreviousVersion(
                TRANSPORT_VERSION_ADVANCED_REMOTE_CLUSTER_SECURITY
            );
            RoleDescriptor.RemoteIndicesPrivileges[] remoteIndicesPrivileges = new RoleDescriptor.RemoteIndicesPrivileges[] {
                RoleDescriptor.RemoteIndicesPrivileges.builder("remote").privileges("read").indices("index").build() };
            RemoteClusterPermissions remoteClusterPermissions = new RemoteClusterPermissions().addGroup(
                new RemoteClusterPermissionGroup(
                    RemoteClusterPermissions.getSupportedRemoteClusterPermissions().toArray(new String[0]),
                    new String[] { "remote" }
                )
            );
            switch (testMode) {
                case REMOTE_CLUSTER_PRIVS -> {
                    transportVersionBeforeAdvancedRemoteClusterSecurity = TransportVersionUtils.getPreviousVersion(
                        TransportVersions.ROLE_REMOTE_CLUSTER_PRIVS
                    );
                    remoteIndicesPrivileges = null;
                }
                case REMOTE_INDICES_PRIVS -> remoteClusterPermissions = null;
            }
<<<<<<< HEAD
            final Client client = mock(Client.class);

            final TransportVersion minTransportVersion = TransportVersionUtils.randomVersionBetween(
                random(),
                TransportVersions.MINIMUM_COMPATIBLE,
                transportVersionBeforeAdvancedRemoteClusterSecurity
            );
            final ClusterService clusterService = mockClusterServiceWithMinNodeVersion(minTransportVersion);

            final XPackLicenseState licenseState = mock(XPackLicenseState.class);
            final AtomicBoolean methodCalled = new AtomicBoolean(false);

            final SecuritySystemIndices systemIndices = new SecuritySystemIndices(clusterService.getSettings());
            systemIndices.init(client, clusterService);
            final SecurityIndexManager securityIndex = systemIndices.getMainIndexManager();

            final NativeRolesStore rolesStore = new NativeRolesStore(Settings.EMPTY, client, licenseState, securityIndex, clusterService) {
                @Override
                void innerPutRole(final PutRoleRequest request, final RoleDescriptor role, final ActionListener<Boolean> listener) {
                    if (methodCalled.compareAndSet(false, true)) {
                        listener.onResponse(true);
                    } else {
                        fail("method called more than once!");
                    }
                }
            };
            // setup the roles store so the security index exists
            securityIndex.clusterChanged(new ClusterChangedEvent("source", getClusterStateWithSecurityIndex(), getEmptyClusterState()));

            PutRoleRequest putRoleRequest = new PutRoleRequest();
            RoleDescriptor remoteIndicesRole = new RoleDescriptor(
                "remote",
                null,
                null,
                null,
                null,
                null,
                null,
                null,
                remoteIndicesPrivileges,
                remoteClusterPermissions,
                null
            );
            PlainActionFuture<Boolean> future = new PlainActionFuture<>();
            rolesStore.putRole(putRoleRequest, remoteIndicesRole, future);
            IllegalStateException e = expectThrows(
                IllegalStateException.class,
                String.format(Locale.ROOT, "expected IllegalStateException, but not thrown for mode [%s]", testMode),
                future::actionGet
            );
            assertThat(
                e.getMessage(),
                containsString(
                    "all nodes must have transport version ["
                        + (TEST_MODE.REMOTE_CLUSTER_PRIVS.equals(testMode)
                            ? TransportVersions.ROLE_REMOTE_CLUSTER_PRIVS
                            : TRANSPORT_VERSION_ADVANCED_REMOTE_CLUSTER_SECURITY)
                        + "] or higher to support remote "
                        + (remoteIndicesPrivileges != null ? "indices" : "cluster")
                        + " privileges"
                )
            );
        }
=======
        };
        // setup the roles store so the security index exists
        securityIndex.clusterChanged(new ClusterChangedEvent("source", getClusterStateWithSecurityIndex(), getEmptyClusterState()));

        PutRoleRequest putRoleRequest = new PutRoleRequest();
        RoleDescriptor remoteIndicesRole = new RoleDescriptor(
            "remote",
            null,
            null,
            null,
            null,
            null,
            null,
            null,
            new RoleDescriptor.RemoteIndicesPrivileges[] {
                RoleDescriptor.RemoteIndicesPrivileges.builder("remote").privileges("read").indices("index").build() },
            null
        );
        PlainActionFuture<Boolean> future = new PlainActionFuture<>();
        rolesStore.putRole(putRoleRequest, remoteIndicesRole, future);
        IllegalStateException e = expectThrows(IllegalStateException.class, future::actionGet);
        assertThat(
            e.getMessage(),
            containsString(
                "all nodes must have version ["
                    + TRANSPORT_VERSION_ADVANCED_REMOTE_CLUSTER_SECURITY.toReleaseVersion()
                    + "] or higher to support remote indices privileges"
            )
        );
>>>>>>> a810f872
    }

    public void testGetRoleWhenDisabled() throws Exception {
        final Settings settings = Settings.builder().put(NativeRolesStore.NATIVE_ROLES_ENABLED, "false").build();
        final Client client = mock(Client.class);
        final ClusterService clusterService = mock(ClusterService.class);
        final XPackLicenseState licenseState = mock(XPackLicenseState.class);
        final SecuritySystemIndices systemIndices = new SecuritySystemIndices(settings);
        systemIndices.init(client, clusterService);
        final SecurityIndexManager securityIndex = systemIndices.getMainIndexManager();

        final NativeRolesStore store = new NativeRolesStore(settings, client, licenseState, securityIndex, clusterService);

        final PlainActionFuture<RoleRetrievalResult> future = new PlainActionFuture<>();
        store.getRoleDescriptors(Set.of(randomAlphaOfLengthBetween(4, 12)), future);

        assertThat(future.get().isSuccess(), is(true));
        assertThat(future.get().getDescriptors(), empty());

        Mockito.verifyNoInteractions(client);
    }

    private ClusterService mockClusterServiceWithMinNodeVersion(TransportVersion transportVersion) {
        final ClusterService clusterService = mock(ClusterService.class, Mockito.RETURNS_DEEP_STUBS);
        when(clusterService.state().getMinTransportVersion()).thenReturn(transportVersion);
        when(clusterService.getSettings()).thenReturn(Settings.EMPTY);
        return clusterService;
    }

    private ClusterState getClusterStateWithSecurityIndex() {
        final boolean withAlias = randomBoolean();
        final String securityIndexName = SECURITY_MAIN_ALIAS + (withAlias ? "-" + randomAlphaOfLength(5) : "");

        Metadata metadata = Metadata.builder()
            .put(IndexMetadata.builder(securityIndexName).settings(indexSettings(IndexVersion.current(), 1, 0)))
            .build();

        if (withAlias) {
            metadata = SecurityTestUtils.addAliasToMetadata(metadata, securityIndexName);
        }

        Index index = metadata.index(securityIndexName).getIndex();

        ShardRouting shardRouting = ShardRouting.newUnassigned(
            new ShardId(index, 0),
            true,
            RecoverySource.ExistingStoreRecoverySource.INSTANCE,
            new UnassignedInfo(Reason.INDEX_CREATED, ""),
            ShardRouting.Role.DEFAULT
        );
        RoutingTable routingTable = RoutingTable.builder()
            .add(
                IndexRoutingTable.builder(index)
                    .addIndexShard(
                        IndexShardRoutingTable.builder(new ShardId(index, 0))
                            .addShard(
                                shardRouting.initialize(randomAlphaOfLength(8), null, shardRouting.getExpectedShardSize())
                                    .moveToStarted(ShardRouting.UNAVAILABLE_EXPECTED_SHARD_SIZE)
                            )
                    )
                    .build()
            )
            .build();

        ClusterState clusterState = ClusterState.builder(new ClusterName(NativeRolesStoreTests.class.getName()))
            .metadata(metadata)
            .routingTable(routingTable)
            .putCompatibilityVersions(
                "test",
                new CompatibilityVersions(
                    TransportVersion.current(),
                    Map.of(".security-7", new SystemIndexDescriptor.MappingsVersion(1, 0))
                )
            )
            .build();

        return clusterState;
    }

    private ClusterState getEmptyClusterState() {
        return ClusterState.builder(new ClusterName(NativeRolesStoreTests.class.getName())).build();
    }
}<|MERGE_RESOLUTION|>--- conflicted
+++ resolved
@@ -69,11 +69,8 @@
 import java.nio.file.Files;
 import java.nio.file.Path;
 import java.util.List;
-<<<<<<< HEAD
 import java.util.Locale;
-=======
 import java.util.Map;
->>>>>>> a810f872
 import java.util.Set;
 import java.util.concurrent.atomic.AtomicBoolean;
 
@@ -425,7 +422,6 @@
                 }
                 case REMOTE_INDICES_PRIVS -> remoteClusterPermissions = null;
             }
-<<<<<<< HEAD
             final Client client = mock(Client.class);
 
             final TransportVersion minTransportVersion = TransportVersionUtils.randomVersionBetween(
@@ -489,37 +485,6 @@
                 )
             );
         }
-=======
-        };
-        // setup the roles store so the security index exists
-        securityIndex.clusterChanged(new ClusterChangedEvent("source", getClusterStateWithSecurityIndex(), getEmptyClusterState()));
-
-        PutRoleRequest putRoleRequest = new PutRoleRequest();
-        RoleDescriptor remoteIndicesRole = new RoleDescriptor(
-            "remote",
-            null,
-            null,
-            null,
-            null,
-            null,
-            null,
-            null,
-            new RoleDescriptor.RemoteIndicesPrivileges[] {
-                RoleDescriptor.RemoteIndicesPrivileges.builder("remote").privileges("read").indices("index").build() },
-            null
-        );
-        PlainActionFuture<Boolean> future = new PlainActionFuture<>();
-        rolesStore.putRole(putRoleRequest, remoteIndicesRole, future);
-        IllegalStateException e = expectThrows(IllegalStateException.class, future::actionGet);
-        assertThat(
-            e.getMessage(),
-            containsString(
-                "all nodes must have version ["
-                    + TRANSPORT_VERSION_ADVANCED_REMOTE_CLUSTER_SECURITY.toReleaseVersion()
-                    + "] or higher to support remote indices privileges"
-            )
-        );
->>>>>>> a810f872
     }
 
     public void testGetRoleWhenDisabled() throws Exception {
