/*
 * Copyright Elasticsearch B.V. and/or licensed to Elasticsearch B.V. under one
 * or more contributor license agreements. Licensed under the Elastic License
 * 2.0; you may not use this file except in compliance with the Elastic License
 * 2.0.
 */
package org.elasticsearch.xpack.security.authz.store;

import org.apache.logging.log4j.Logger;
import org.elasticsearch.ElasticsearchParseException;
import org.elasticsearch.ElasticsearchSecurityException;
import org.elasticsearch.TransportVersion;
import org.elasticsearch.TransportVersions;
import org.elasticsearch.action.ActionListener;
import org.elasticsearch.action.ActionRequestValidationException;
import org.elasticsearch.action.bulk.BulkRequest;
import org.elasticsearch.action.delete.DeleteRequestBuilder;
import org.elasticsearch.action.index.IndexRequest;
import org.elasticsearch.action.index.IndexRequestBuilder;
import org.elasticsearch.action.support.PlainActionFuture;
import org.elasticsearch.action.support.WriteRequest;
import org.elasticsearch.action.update.UpdateRequestBuilder;
import org.elasticsearch.client.internal.Client;
import org.elasticsearch.cluster.ClusterChangedEvent;
import org.elasticsearch.cluster.ClusterName;
import org.elasticsearch.cluster.ClusterState;
import org.elasticsearch.cluster.metadata.IndexMetadata;
import org.elasticsearch.cluster.metadata.MappingMetadata;
import org.elasticsearch.cluster.metadata.Metadata;
import org.elasticsearch.cluster.routing.IndexRoutingTable;
import org.elasticsearch.cluster.routing.IndexShardRoutingTable;
import org.elasticsearch.cluster.routing.RecoverySource;
import org.elasticsearch.cluster.routing.RoutingTable;
import org.elasticsearch.cluster.routing.ShardRouting;
import org.elasticsearch.cluster.routing.UnassignedInfo;
import org.elasticsearch.cluster.routing.UnassignedInfo.Reason;
import org.elasticsearch.cluster.service.ClusterService;
import org.elasticsearch.cluster.version.CompatibilityVersions;
import org.elasticsearch.common.Strings;
import org.elasticsearch.common.bytes.BytesArray;
import org.elasticsearch.common.bytes.BytesReference;
import org.elasticsearch.common.settings.Settings;
import org.elasticsearch.common.xcontent.XContentHelper;
import org.elasticsearch.features.FeatureService;
import org.elasticsearch.index.Index;
import org.elasticsearch.index.IndexVersion;
import org.elasticsearch.index.query.QueryBuilders;
import org.elasticsearch.index.shard.ShardId;
import org.elasticsearch.indices.SystemIndexDescriptor;
import org.elasticsearch.license.MockLicenseState;
import org.elasticsearch.license.TestUtils;
import org.elasticsearch.license.XPackLicenseState;
import org.elasticsearch.test.ESTestCase;
import org.elasticsearch.test.TransportVersionUtils;
import org.elasticsearch.threadpool.TestThreadPool;
import org.elasticsearch.threadpool.ThreadPool;
import org.elasticsearch.xcontent.NamedXContentRegistry;
import org.elasticsearch.xcontent.ParseField;
import org.elasticsearch.xcontent.ToXContent;
import org.elasticsearch.xcontent.XContentBuilder;
import org.elasticsearch.xcontent.XContentType;
import org.elasticsearch.xpack.core.security.action.role.BulkRolesResponse;
import org.elasticsearch.xpack.core.security.authc.AuthenticationTestHelper;
import org.elasticsearch.xpack.core.security.authz.RoleDescriptor;
import org.elasticsearch.xpack.core.security.authz.RoleDescriptor.IndicesPrivileges;
import org.elasticsearch.xpack.core.security.authz.RoleRestrictionTests;
import org.elasticsearch.xpack.core.security.authz.permission.RemoteClusterPermissionGroup;
import org.elasticsearch.xpack.core.security.authz.permission.RemoteClusterPermissions;
import org.elasticsearch.xpack.core.security.authz.privilege.ClusterPrivilegeResolver;
import org.elasticsearch.xpack.core.security.authz.store.ReservedRolesStore;
import org.elasticsearch.xpack.core.security.authz.store.RoleRetrievalResult;
import org.elasticsearch.xpack.security.authz.ReservedRoleNameChecker;
import org.elasticsearch.xpack.security.support.SecurityIndexManager;
import org.elasticsearch.xpack.security.support.SecuritySystemIndices;
import org.elasticsearch.xpack.security.test.SecurityTestUtils;
import org.junit.After;
import org.junit.Before;
import org.mockito.ArgumentCaptor;
import org.mockito.Mockito;

import java.io.IOException;
import java.lang.reflect.Field;
import java.nio.charset.Charset;
import java.nio.file.Files;
import java.nio.file.Path;
import java.util.ArrayList;
import java.util.List;
import java.util.Locale;
import java.util.Map;
import java.util.Set;
import java.util.concurrent.atomic.AtomicReference;

import static org.elasticsearch.cluster.metadata.IndexMetadata.INDEX_FORMAT_SETTING;
import static org.elasticsearch.indices.SystemIndexDescriptor.VERSION_META_KEY;
import static org.elasticsearch.transport.RemoteClusterPortSettings.TRANSPORT_VERSION_ADVANCED_REMOTE_CLUSTER_SECURITY;
import static org.elasticsearch.xcontent.XContentFactory.jsonBuilder;
import static org.elasticsearch.xpack.core.security.SecurityField.DOCUMENT_LEVEL_SECURITY_FEATURE;
import static org.elasticsearch.xpack.core.security.authz.RoleDescriptorTestHelper.randomApplicationPrivileges;
import static org.elasticsearch.xpack.core.security.authz.RoleDescriptorTestHelper.randomClusterPrivileges;
import static org.elasticsearch.xpack.core.security.authz.RoleDescriptorTestHelper.randomRemoteIndicesPrivileges;
import static org.elasticsearch.xpack.core.security.authz.RoleDescriptorTestHelper.randomRoleDescriptorMetadata;
import static org.elasticsearch.xpack.security.support.SecuritySystemIndices.SECURITY_MAIN_ALIAS;
import static org.hamcrest.Matchers.arrayContaining;
import static org.hamcrest.Matchers.contains;
import static org.hamcrest.Matchers.containsString;
import static org.hamcrest.Matchers.empty;
import static org.hamcrest.Matchers.equalTo;
import static org.hamcrest.Matchers.instanceOf;
import static org.hamcrest.Matchers.is;
import static org.hamcrest.Matchers.nullValue;
import static org.hamcrest.core.IsNull.notNullValue;
import static org.mockito.ArgumentMatchers.any;
import static org.mockito.Mockito.mock;
import static org.mockito.Mockito.times;
import static org.mockito.Mockito.verify;
import static org.mockito.Mockito.when;

public class NativeRolesStoreTests extends ESTestCase {

    private ThreadPool threadPool;

    private final Client client = mock(Client.class);

    @Before
    public void beforeNativeRoleStoreTests() {
        threadPool = new TestThreadPool("index audit trail update mapping tests");
        when(client.threadPool()).thenReturn(threadPool);
        when(client.prepareIndex(SECURITY_MAIN_ALIAS)).thenReturn(new IndexRequestBuilder(client));
        when(client.prepareUpdate(any(), any())).thenReturn(new UpdateRequestBuilder(client));
        when(client.prepareDelete(any(), any())).thenReturn(new DeleteRequestBuilder(client, SECURITY_MAIN_ALIAS));
    }

    @After
    public void terminateThreadPool() {
        terminate(threadPool);
    }

    private NativeRolesStore createRoleStoreForTest() {
        return createRoleStoreForTest(Settings.builder().build());
    }

    private NativeRolesStore createRoleStoreForTest(Settings settings) {
        new ReservedRolesStore(Set.of("superuser"));
        final ClusterService clusterService = mock(ClusterService.class);
        final SecuritySystemIndices systemIndices = new SecuritySystemIndices(settings);
        final FeatureService featureService = mock(FeatureService.class);
        systemIndices.init(client, featureService, clusterService);
        final SecurityIndexManager securityIndex = systemIndices.getMainIndexManager();
        // Create the index
        securityIndex.clusterChanged(new ClusterChangedEvent("source", getClusterStateWithSecurityIndex(), getEmptyClusterState()));

        return new NativeRolesStore(
            settings,
            client,
            TestUtils.newTestLicenseState(),
            securityIndex,
            clusterService,
            mock(FeatureService.class),
            new ReservedRoleNameChecker.Default(),
            mock(NamedXContentRegistry.class)
        );
    }

    private void putRole(NativeRolesStore rolesStore, RoleDescriptor roleDescriptor, ActionListener<Boolean> actionListener)
        throws IOException {
        if (randomBoolean()) {
            rolesStore.putRole(WriteRequest.RefreshPolicy.IMMEDIATE, roleDescriptor, actionListener);
        } else {
            rolesStore.putRoles(WriteRequest.RefreshPolicy.IMMEDIATE, List.of(roleDescriptor), ActionListener.wrap(resp -> {
                BulkRolesResponse.Item item = resp.getItems().get(0);
                if (item.getResultType().equals("created")) {
                    actionListener.onResponse(true);
                } else {
                    throw item.getCause();
                }
            }, actionListener::onFailure));
        }
    }

    // test that we can read a role where field permissions are stored in 2.x format (fields:...)
    public void testBWCFieldPermissions() throws IOException {
        Path path = getDataPath("roles2xformat.json");
        byte[] bytes = Files.readAllBytes(path);
        String roleString = new String(bytes, Charset.defaultCharset());
        RoleDescriptor role = NativeRolesStore.transformRole(
            RoleDescriptor.ROLE_TYPE + "role1",
            new BytesArray(roleString),
            logger,
            TestUtils.newTestLicenseState()
        );
        assertNotNull(role);
        assertNotNull(role.getIndicesPrivileges());
        RoleDescriptor.IndicesPrivileges indicesPrivileges = role.getIndicesPrivileges()[0];
        assertThat(indicesPrivileges.getGrantedFields(), arrayContaining("foo", "boo"));
        assertNull(indicesPrivileges.getDeniedFields());
    }

    @SuppressWarnings("unchecked")
    public void testRoleDescriptorWithFlsDlsLicensing() throws IOException {
        MockLicenseState licenseState = mock(MockLicenseState.class);
        when(licenseState.isAllowed(DOCUMENT_LEVEL_SECURITY_FEATURE)).thenReturn(false);
        RoleDescriptor flsRole = new RoleDescriptor(
            "fls",
            randomSubsetOf(ClusterPrivilegeResolver.names()).toArray(String[]::new),
            new IndicesPrivileges[] {
                IndicesPrivileges.builder().privileges("READ").indices("*").grantedFields("*").deniedFields("foo").build() },
            randomApplicationPrivileges(),
            randomClusterPrivileges(),
            generateRandomStringArray(5, randomIntBetween(2, 8), true, true),
            randomRoleDescriptorMetadata(ESTestCase.randomBoolean()),
            null,
            randomRemoteIndicesPrivileges(1, 2),
            null,
            null,
            randomAlphaOfLengthBetween(0, 20)
        );
        assertFalse(flsRole.getTransientMetadata().containsKey("unlicensed_features"));

        BytesReference matchAllBytes = XContentHelper.toXContent(QueryBuilders.matchAllQuery(), XContentType.JSON, false);

        RoleDescriptor dlsRole = new RoleDescriptor(
            "dls",
            randomSubsetOf(ClusterPrivilegeResolver.names()).toArray(String[]::new),
            new IndicesPrivileges[] { IndicesPrivileges.builder().indices("*").privileges("READ").query(matchAllBytes).build() },
            randomApplicationPrivileges(),
            randomClusterPrivileges(),
            generateRandomStringArray(5, randomIntBetween(2, 8), true, true),
            randomRoleDescriptorMetadata(ESTestCase.randomBoolean()),
            null,
            randomRemoteIndicesPrivileges(1, 2),
            null,
            null,
            randomAlphaOfLengthBetween(0, 20)
        );
        assertFalse(dlsRole.getTransientMetadata().containsKey("unlicensed_features"));

        RoleDescriptor flsDlsRole = new RoleDescriptor(
            "fls_dls",
            randomSubsetOf(ClusterPrivilegeResolver.names()).toArray(String[]::new),
            new IndicesPrivileges[] {
                IndicesPrivileges.builder()
                    .indices("*")
                    .privileges("READ")
                    .grantedFields("*")
                    .deniedFields("foo")
                    .query(matchAllBytes)
                    .build() },
            randomApplicationPrivileges(),
            randomClusterPrivileges(),
            generateRandomStringArray(5, randomIntBetween(2, 8), true, true),
            randomRoleDescriptorMetadata(ESTestCase.randomBoolean()),
            null,
            randomRemoteIndicesPrivileges(1, 2),
            null,
            null,
            randomAlphaOfLengthBetween(0, 20)
        );
        assertFalse(flsDlsRole.getTransientMetadata().containsKey("unlicensed_features"));

        RoleDescriptor noFlsDlsRole = new RoleDescriptor(
            "no_fls_dls",
            randomSubsetOf(ClusterPrivilegeResolver.names()).toArray(String[]::new),
            new IndicesPrivileges[] { IndicesPrivileges.builder().indices("*").privileges("READ").build() },
            randomApplicationPrivileges(),
            randomClusterPrivileges(),
            generateRandomStringArray(5, randomIntBetween(2, 8), false, true),
            randomRoleDescriptorMetadata(ESTestCase.randomBoolean()),
            null,
            randomRemoteIndicesPrivileges(1, 2),
            null,
            null,
            randomAlphaOfLengthBetween(0, 20)
        );
        assertFalse(noFlsDlsRole.getTransientMetadata().containsKey("unlicensed_features"));

        XContentBuilder builder = flsRole.toXContent(XContentBuilder.builder(XContentType.JSON.xContent()), ToXContent.EMPTY_PARAMS);
        BytesReference bytes = BytesReference.bytes(builder);
        RoleDescriptor role = NativeRolesStore.transformRole(RoleDescriptor.ROLE_TYPE + "-fls", bytes, logger, licenseState);
        assertNotNull(role);
        assertTrue(role.getTransientMetadata().containsKey("unlicensed_features"));
        assertThat(role.getTransientMetadata().get("unlicensed_features"), instanceOf(List.class));
        assertThat((List<String>) role.getTransientMetadata().get("unlicensed_features"), contains("fls"));
        assertThat(role, equalTo(flsRole));

        builder = dlsRole.toXContent(XContentBuilder.builder(XContentType.JSON.xContent()), ToXContent.EMPTY_PARAMS);
        bytes = BytesReference.bytes(builder);
        role = NativeRolesStore.transformRole(RoleDescriptor.ROLE_TYPE + "-dls", bytes, logger, licenseState);
        assertNotNull(role);
        assertTrue(role.getTransientMetadata().containsKey("unlicensed_features"));
        assertThat(role.getTransientMetadata().get("unlicensed_features"), instanceOf(List.class));
        assertThat((List<String>) role.getTransientMetadata().get("unlicensed_features"), contains("dls"));
        assertThat(role, equalTo(dlsRole));

        builder = flsDlsRole.toXContent(XContentBuilder.builder(XContentType.JSON.xContent()), ToXContent.EMPTY_PARAMS);
        bytes = BytesReference.bytes(builder);
        role = NativeRolesStore.transformRole(RoleDescriptor.ROLE_TYPE + "-fls_dls", bytes, logger, licenseState);
        assertNotNull(role);
        assertTrue(role.getTransientMetadata().containsKey("unlicensed_features"));
        assertThat(role.getTransientMetadata().get("unlicensed_features"), instanceOf(List.class));
        assertThat((List<String>) role.getTransientMetadata().get("unlicensed_features"), contains("fls", "dls"));
        assertThat(role, equalTo(flsDlsRole));

        builder = noFlsDlsRole.toXContent(XContentBuilder.builder(XContentType.JSON.xContent()), ToXContent.EMPTY_PARAMS);
        bytes = BytesReference.bytes(builder);
        role = NativeRolesStore.transformRole(RoleDescriptor.ROLE_TYPE + "-no_fls_dls", bytes, logger, licenseState);
        assertNotNull(role);
        assertFalse(role.getTransientMetadata().containsKey("unlicensed_features"));
        assertThat(role, equalTo(noFlsDlsRole));

        when(licenseState.isAllowed(DOCUMENT_LEVEL_SECURITY_FEATURE)).thenReturn(true);
        builder = flsRole.toXContent(XContentBuilder.builder(XContentType.JSON.xContent()), ToXContent.EMPTY_PARAMS);
        bytes = BytesReference.bytes(builder);
        role = NativeRolesStore.transformRole(RoleDescriptor.ROLE_TYPE + "-fls", bytes, logger, licenseState);
        assertNotNull(role);
        assertFalse(role.getTransientMetadata().containsKey("unlicensed_features"));
        assertThat(role, equalTo(flsRole));

        builder = dlsRole.toXContent(XContentBuilder.builder(XContentType.JSON.xContent()), ToXContent.EMPTY_PARAMS);
        bytes = BytesReference.bytes(builder);
        role = NativeRolesStore.transformRole(RoleDescriptor.ROLE_TYPE + "-dls", bytes, logger, licenseState);
        assertNotNull(role);
        assertFalse(role.getTransientMetadata().containsKey("unlicensed_features"));
        assertThat(role, equalTo(dlsRole));

        builder = flsDlsRole.toXContent(XContentBuilder.builder(XContentType.JSON.xContent()), ToXContent.EMPTY_PARAMS);
        bytes = BytesReference.bytes(builder);
        role = NativeRolesStore.transformRole(RoleDescriptor.ROLE_TYPE + "-fls_dls", bytes, logger, licenseState);
        assertNotNull(role);
        assertFalse(role.getTransientMetadata().containsKey("unlicensed_features"));
        assertThat(role, equalTo(flsDlsRole));

        builder = noFlsDlsRole.toXContent(XContentBuilder.builder(XContentType.JSON.xContent()), ToXContent.EMPTY_PARAMS);
        bytes = BytesReference.bytes(builder);
        role = NativeRolesStore.transformRole(RoleDescriptor.ROLE_TYPE + "-no_fls_dls", bytes, logger, licenseState);
        assertNotNull(role);
        assertFalse(role.getTransientMetadata().containsKey("unlicensed_features"));
        assertThat(role, equalTo(noFlsDlsRole));
    }

    public void testTransformingRoleWithRestrictionFails() throws IOException {
        MockLicenseState licenseState = mock(MockLicenseState.class);
        when(licenseState.isAllowed(DOCUMENT_LEVEL_SECURITY_FEATURE)).thenReturn(false);
        RoleDescriptor roleWithRestriction = new RoleDescriptor(
            "role_with_restriction",
            randomSubsetOf(ClusterPrivilegeResolver.names()).toArray(String[]::new),
            new IndicesPrivileges[] {
                IndicesPrivileges.builder()
                    .privileges("READ")
                    .indices(generateRandomStringArray(5, randomIntBetween(3, 9), false, false))
                    .grantedFields("*")
                    .deniedFields(generateRandomStringArray(5, randomIntBetween(3, 9), false, false))
                    .query(
                        randomBoolean()
                            ? "{ \"term\": { \""
                                + randomAlphaOfLengthBetween(3, 24)
                                + "\" : \""
                                + randomAlphaOfLengthBetween(3, 24)
                                + "\" }"
                            : "{ \"match_all\": {} }"
                    )
                    .build() },
            randomApplicationPrivileges(),
            randomClusterPrivileges(),
            generateRandomStringArray(5, randomIntBetween(2, 8), true, true),
            randomRoleDescriptorMetadata(ESTestCase.randomBoolean()),
            null,
            randomRemoteIndicesPrivileges(1, 2),
            null,
            RoleRestrictionTests.randomWorkflowsRestriction(1, 2),
            randomAlphaOfLengthBetween(0, 20)
        );

        XContentBuilder builder = roleWithRestriction.toXContent(
            XContentBuilder.builder(XContentType.JSON.xContent()),
            ToXContent.EMPTY_PARAMS
        );

        Logger mockedLogger = Mockito.mock(Logger.class);
        BytesReference bytes = BytesReference.bytes(builder);
        RoleDescriptor transformedRole = NativeRolesStore.transformRole(
            RoleDescriptor.ROLE_TYPE + "-role_with_restriction",
            bytes,
            mockedLogger,
            licenseState
        );
        assertThat(transformedRole, nullValue());
        ArgumentCaptor<ElasticsearchParseException> exceptionCaptor = ArgumentCaptor.forClass(ElasticsearchParseException.class);
        ArgumentCaptor<String> messageCaptor = ArgumentCaptor.forClass(String.class);
        verify(mockedLogger).error(messageCaptor.capture(), exceptionCaptor.capture());
        assertThat(messageCaptor.getValue(), containsString("error in the format of data for role [role_with_restriction]"));
        assertThat(
            exceptionCaptor.getValue().getMessage(),
            containsString("failed to parse role [role_with_restriction]. unexpected field [restriction]")
        );
    }

    public void testPutOfRoleWithFlsDlsUnlicensed() throws IOException {
        final Client client = mock(Client.class);
        final ClusterService clusterService = mockClusterServiceWithMinNodeVersion(TransportVersion.current());
        final FeatureService featureService = mock(FeatureService.class);
        final XPackLicenseState licenseState = mock(XPackLicenseState.class);

        final SecuritySystemIndices systemIndices = new SecuritySystemIndices(clusterService.getSettings());
        systemIndices.init(client, featureService, clusterService);
        final SecurityIndexManager securityIndex = systemIndices.getMainIndexManager();
        // Init for validation
        new ReservedRolesStore(Set.of("superuser"));
        final NativeRolesStore rolesStore = new NativeRolesStore(
            Settings.EMPTY,
            client,
            licenseState,
            securityIndex,
            clusterService,
            mock(FeatureService.class),
            mock(ReservedRoleNameChecker.class),
            mock(NamedXContentRegistry.class)
        );

        // setup the roles store so the security index exists
        securityIndex.clusterChanged(
            new ClusterChangedEvent("fls_dls_license", getClusterStateWithSecurityIndex(), getEmptyClusterState())
        );

        RoleDescriptor flsRole = new RoleDescriptor(
            "fls",
            null,
            new IndicesPrivileges[] {
                IndicesPrivileges.builder().privileges("READ").indices("*").grantedFields("*").deniedFields("foo").build() },
            null
        );
        PlainActionFuture<Boolean> future = new PlainActionFuture<>();
        putRole(rolesStore, flsRole, future);
        ElasticsearchSecurityException e = expectThrows(ElasticsearchSecurityException.class, future::actionGet);

        assertThat(e.getMessage(), containsString("field and document level security"));
        BytesReference matchAllBytes = XContentHelper.toXContent(QueryBuilders.matchAllQuery(), XContentType.JSON, false);

        RoleDescriptor dlsRole = new RoleDescriptor(
            "dls",
            null,
            new IndicesPrivileges[] { IndicesPrivileges.builder().indices("*").privileges("READ").query(matchAllBytes).build() },
            null
        );
        future = new PlainActionFuture<>();
        putRole(rolesStore, dlsRole, future);
        e = expectThrows(ElasticsearchSecurityException.class, future::actionGet);
        assertThat(e.getMessage(), containsString("field and document level security"));

        RoleDescriptor flsDlsRole = new RoleDescriptor(
            "fls_ dls",
            null,
            new IndicesPrivileges[] {
                IndicesPrivileges.builder()
                    .indices("*")
                    .privileges("READ")
                    .grantedFields("*")
                    .deniedFields("foo")
                    .query(matchAllBytes)
                    .build() },
            null
        );
        future = new PlainActionFuture<>();
        putRole(rolesStore, flsDlsRole, future);
        e = expectThrows(ElasticsearchSecurityException.class, future::actionGet);
        assertThat(e.getMessage(), containsString("field and document level security"));
    }

    public void testPutRoleWithRemotePrivsUnsupportedMinNodeVersion() throws IOException {
        // Init for validation
        new ReservedRolesStore(Set.of("superuser"));
        enum TEST_MODE {
            REMOTE_INDICES_PRIVS,
            REMOTE_CLUSTER_PRIVS,
            REMOTE_INDICES_AND_CLUSTER_PRIVS
        }
        for (TEST_MODE testMode : TEST_MODE.values()) {
            // default to both remote indices and cluster privileges and use the switch below to remove one or the other
            TransportVersion transportVersionBeforeAdvancedRemoteClusterSecurity = TransportVersionUtils.getPreviousVersion(
                TRANSPORT_VERSION_ADVANCED_REMOTE_CLUSTER_SECURITY
            );
            RoleDescriptor.RemoteIndicesPrivileges[] remoteIndicesPrivileges = new RoleDescriptor.RemoteIndicesPrivileges[] {
                RoleDescriptor.RemoteIndicesPrivileges.builder("remote").privileges("read").indices("index").build() };
            RemoteClusterPermissions remoteClusterPermissions = new RemoteClusterPermissions().addGroup(
                new RemoteClusterPermissionGroup(
                    RemoteClusterPermissions.getSupportedRemoteClusterPermissions().toArray(new String[0]),
                    new String[] { "remote" }
                )
            );
            switch (testMode) {
                case REMOTE_CLUSTER_PRIVS -> {
                    transportVersionBeforeAdvancedRemoteClusterSecurity = TransportVersionUtils.getPreviousVersion(
                        TransportVersions.ROLE_REMOTE_CLUSTER_PRIVS
                    );
                    remoteIndicesPrivileges = null;
                }
                case REMOTE_INDICES_PRIVS -> remoteClusterPermissions = null;
            }
            final Client client = mock(Client.class);

            final TransportVersion minTransportVersion = TransportVersionUtils.randomVersionBetween(
                random(),
                TransportVersions.MINIMUM_COMPATIBLE,
                transportVersionBeforeAdvancedRemoteClusterSecurity
            );
            final ClusterService clusterService = mockClusterServiceWithMinNodeVersion(minTransportVersion);

            final XPackLicenseState licenseState = mock(XPackLicenseState.class);

            final SecuritySystemIndices systemIndices = new SecuritySystemIndices(clusterService.getSettings());
            final FeatureService featureService = mock(FeatureService.class);
            systemIndices.init(client, featureService, clusterService);
            final SecurityIndexManager securityIndex = systemIndices.getMainIndexManager();

            final NativeRolesStore rolesStore = new NativeRolesStore(
                Settings.EMPTY,
                client,
                licenseState,
                securityIndex,
                clusterService,
                mock(FeatureService.class),
                mock(ReservedRoleNameChecker.class),
                mock(NamedXContentRegistry.class)
            );
            // setup the roles store so the security index exists
            securityIndex.clusterChanged(new ClusterChangedEvent("source", getClusterStateWithSecurityIndex(), getEmptyClusterState()));

            RoleDescriptor remoteIndicesRole = new RoleDescriptor(
                "remote",
                null,
                null,
                null,
                null,
                null,
                null,
                null,
                remoteIndicesPrivileges,
                remoteClusterPermissions,
                null,
                null
            );
            PlainActionFuture<Boolean> future = new PlainActionFuture<>();
            putRole(rolesStore, remoteIndicesRole, future);
            IllegalStateException e = expectThrows(
                IllegalStateException.class,
                String.format(Locale.ROOT, "expected IllegalStateException, but not thrown for mode [%s]", testMode),
                future::actionGet
            );
            assertThat(
                e.getMessage(),
                containsString(
                    "all nodes must have version ["
                        + (TEST_MODE.REMOTE_CLUSTER_PRIVS.equals(testMode)
                            ? TransportVersions.ROLE_REMOTE_CLUSTER_PRIVS
                            : TRANSPORT_VERSION_ADVANCED_REMOTE_CLUSTER_SECURITY.toReleaseVersion())
                        + "] or higher to support remote "
                        + (remoteIndicesPrivileges != null ? "indices" : "cluster")
                        + " privileges"
                )
            );
        }
    }

    public void testGetRoleWhenDisabled() throws Exception {
        final Settings settings = Settings.builder().put(NativeRolesStore.NATIVE_ROLES_ENABLED, "false").build();
        NativeRolesStore store = createRoleStoreForTest(settings);

        final PlainActionFuture<RoleRetrievalResult> future = new PlainActionFuture<>();
        store.getRoleDescriptors(Set.of(randomAlphaOfLengthBetween(4, 12)), future);

        assertThat(future.get().isSuccess(), is(true));
        assertThat(future.get().getDescriptors(), empty());

        Mockito.verifyNoInteractions(client);
    }

    public void testReservedRole() {
        final NativeRolesStore store = createRoleStoreForTest();
        final String roleName = randomFrom(new ArrayList<>(ReservedRolesStore.names()));

        RoleDescriptor roleDescriptor = new RoleDescriptor(
            roleName,
            randomSubsetOf(ClusterPrivilegeResolver.names()).toArray(String[]::new),
            new IndicesPrivileges[] {
                IndicesPrivileges.builder().privileges("READ").indices("*").grantedFields("*").deniedFields("foo").build() },
            randomApplicationPrivileges(),
            randomClusterPrivileges(),
            generateRandomStringArray(5, randomIntBetween(2, 8), true, true),
            randomRoleDescriptorMetadata(ESTestCase.randomBoolean()),
            null,
            randomRemoteIndicesPrivileges(1, 2),
            null,
            null,
            randomAlphaOfLengthBetween(0, 20)
        );
        ActionRequestValidationException exception = assertThrows(ActionRequestValidationException.class, () -> {
            PlainActionFuture<Boolean> future = new PlainActionFuture<>();
            putRole(store, roleDescriptor, future);
            future.actionGet();
        });

        assertThat(exception.getMessage(), containsString("is reserved and may not be used"));
    }

    public void testValidRole() throws IOException {
        testValidRole(randomFrom("admin", "dept_a", "restricted"));
    }

    public void testValidRoleWithInternalRoleName() throws IOException {
        testValidRole(AuthenticationTestHelper.randomInternalRoleName());
    }

    private void testValidRole(String roleName) throws IOException {
        final NativeRolesStore rolesStore = createRoleStoreForTest();

        RoleDescriptor roleDescriptor = new RoleDescriptor(
            roleName,
            randomSubsetOf(ClusterPrivilegeResolver.names()).toArray(String[]::new),
            new IndicesPrivileges[] {
                IndicesPrivileges.builder().privileges("READ").indices("*").grantedFields("*").deniedFields("foo").build() },
            randomApplicationPrivileges(),
            randomClusterPrivileges(),
            generateRandomStringArray(5, randomIntBetween(2, 8), true, true),
            null,
            null,
            null,
            null,
            null,
            null
        );

        putRole(rolesStore, roleDescriptor, ActionListener.wrap(response -> fail(), exception -> fail()));
        boolean indexCalled = false;
        try {
            verify(client, times(1)).index(any(IndexRequest.class), any());
            indexCalled = true;
        } catch (AssertionError assertionError) {
            // Index wasn't called
        }

        boolean bulkCalled = false;
        try {
            verify(client, times(1)).bulk(any(BulkRequest.class), any());
            bulkCalled = true;
        } catch (AssertionError assertionError) {
            // bulk wasn't called
        }

        assertTrue(bulkCalled || indexCalled);
    }

    public void testCreationOfRoleWithMalformedQueryJsonFails() throws IOException {
        final NativeRolesStore rolesStore = createRoleStoreForTest();

        String[] malformedQueryJson = new String[] {
            "{ \"match_all\": { \"unknown_field\": \"\" } }",
            "{ malformed JSON }",
            "{ \"unknown\": {\"\"} }",
            "{}" };

        BytesReference query = new BytesArray(randomFrom(malformedQueryJson));

        RoleDescriptor roleDescriptor = new RoleDescriptor(
            "test",
            randomSubsetOf(ClusterPrivilegeResolver.names()).toArray(String[]::new),
            new IndicesPrivileges[] {
                RoleDescriptor.IndicesPrivileges.builder()
                    .indices("idx1")
                    .privileges(new String[] { "read" })
                    .query(query)
                    .allowRestrictedIndices(randomBoolean())
                    .build() },
            randomApplicationPrivileges(),
            randomClusterPrivileges(),
            null,
            null,
            null,
            null,
            null,
            null,
            null
        );

        final AtomicReference<Throwable> throwableRef = new AtomicReference<>();
        final AtomicReference<Boolean> responseRef = new AtomicReference<>();

        putRole(rolesStore, roleDescriptor, ActionListener.wrap(responseRef::set, throwableRef::set));

        assertThat(responseRef.get(), is(nullValue()));
        assertThat(throwableRef.get(), is(notNullValue()));
        Throwable t = throwableRef.get();
        assertThat(t, instanceOf(ElasticsearchParseException.class));
        assertThat(
            t.getMessage(),
            containsString(
                "failed to parse field 'query' for indices ["
                    + Strings.arrayToCommaDelimitedString(new String[] { "idx1" })
                    + "] at index privilege [0] of role descriptor"
            )
        );
    }

    public void testCreationOfRoleWithUnsupportedQueryFails() throws IOException {
        final NativeRolesStore rolesStore = createRoleStoreForTest();

        String hasChildQuery = "{ \"has_child\": { \"type\": \"child\", \"query\": { \"match_all\": {} } } }";
        String hasParentQuery = "{ \"has_parent\": { \"parent_type\": \"parent\", \"query\": { \"match_all\": {} } } }";

        BytesReference query = new BytesArray(randomFrom(hasChildQuery, hasParentQuery));

        RoleDescriptor roleDescriptor = new RoleDescriptor(
            "test",
            randomSubsetOf(ClusterPrivilegeResolver.names()).toArray(String[]::new),
            new IndicesPrivileges[] {
                RoleDescriptor.IndicesPrivileges.builder()
                    .indices("idx1")
                    .privileges(new String[] { "read" })
                    .query(query)
                    .allowRestrictedIndices(randomBoolean())
                    .build() },
            randomApplicationPrivileges(),
            randomClusterPrivileges(),
            null,
            null,
            null,
            null,
            null,
            null,
            null
        );

        final AtomicReference<Throwable> throwableRef = new AtomicReference<>();
        final AtomicReference<Boolean> responseRef = new AtomicReference<>();
        putRole(rolesStore, roleDescriptor, ActionListener.wrap(responseRef::set, throwableRef::set));

        assertThat(responseRef.get(), is(nullValue()));
        assertThat(throwableRef.get(), is(notNullValue()));
        Throwable t = throwableRef.get();
        assertThat(t, instanceOf(ElasticsearchParseException.class));
        assertThat(
            t.getMessage(),
            containsString(
                "failed to parse field 'query' for indices ["
                    + Strings.arrayToCommaDelimitedString(new String[] { "idx1" })
                    + "] at index privilege [0] of role descriptor"
            )
        );
    }

    public void testManyValidRoles() throws IOException {
        final NativeRolesStore rolesStore = createRoleStoreForTest();
        List<String> roleNames = List.of("test", "admin", "123");

        List<RoleDescriptor> roleDescriptors = roleNames.stream()
            .map(
                roleName -> new RoleDescriptor(
                    roleName,
                    randomSubsetOf(ClusterPrivilegeResolver.names()).toArray(String[]::new),
                    new IndicesPrivileges[] {
                        IndicesPrivileges.builder().privileges("READ").indices("*").grantedFields("*").deniedFields("foo").build() },
                    randomApplicationPrivileges(),
                    randomClusterPrivileges(),
                    generateRandomStringArray(5, randomIntBetween(2, 8), true, true),
                    null,
                    null,
                    null,
                    null,
                    null,
                    null
                )
            )
            .toList();

        AtomicReference<BulkRolesResponse> response = new AtomicReference<>();
        AtomicReference<Exception> exception = new AtomicReference<>();
        rolesStore.putRoles(WriteRequest.RefreshPolicy.IMMEDIATE, roleDescriptors, ActionListener.wrap(response::set, exception::set));
        assertNull(exception.get());
        verify(client, times(1)).bulk(any(BulkRequest.class), any());
    }

<<<<<<< HEAD
    /**
     * Make sure all top level fields for a RoleDescriptor have default values to make sure they can be set to empty in an upsert
     * call to the roles API
     */
    public void testAllTopFieldsHaveEmptyDefaultsForUpsert() throws IOException, IllegalAccessException {
        final Client client = mock(Client.class);
        final ClusterService clusterService = mockClusterServiceWithMinNodeVersion(TransportVersion.current());
        final FeatureService featureService = mock(FeatureService.class);
        final XPackLicenseState licenseState = mock(XPackLicenseState.class);

        final SecuritySystemIndices systemIndices = new SecuritySystemIndices(clusterService.getSettings());
        systemIndices.init(client, featureService, clusterService);
        final SecurityIndexManager securityIndex = systemIndices.getMainIndexManager();
        // Init for validation
        new ReservedRolesStore(Set.of("superuser"));
        final NativeRolesStore rolesStore = new NativeRolesStore(
            Settings.EMPTY,
            client,
            licenseState,
            securityIndex,
            clusterService,
            mock(FeatureService.class),
            mock(ReservedRoleNameChecker.class),
            mock(NamedXContentRegistry.class)
        );

        RoleDescriptor allNullDescriptor = new RoleDescriptor(
            "all-null-descriptor",
            null,
            null,
            null,
            null,
            null,
            null,
            null,
            null,
            null,
            null,
            null
        );

        Set<ParseField> fieldsWithoutDefaultValue = Set.of(
            RoleDescriptor.Fields.INDEX,
            RoleDescriptor.Fields.NAMES,
            RoleDescriptor.Fields.ALLOW_RESTRICTED_INDICES,
            RoleDescriptor.Fields.RESOURCES,
            RoleDescriptor.Fields.QUERY,
            RoleDescriptor.Fields.PRIVILEGES,
            RoleDescriptor.Fields.CLUSTERS,
            RoleDescriptor.Fields.APPLICATION,
            RoleDescriptor.Fields.FIELD_PERMISSIONS,
            RoleDescriptor.Fields.FIELD_PERMISSIONS_2X,
            RoleDescriptor.Fields.GRANT_FIELDS,
            RoleDescriptor.Fields.EXCEPT_FIELDS,
            RoleDescriptor.Fields.METADATA_FLATTENED,
            RoleDescriptor.Fields.TRANSIENT_METADATA,
            RoleDescriptor.Fields.RESTRICTION,
            RoleDescriptor.Fields.WORKFLOWS
        );

        String serializedOutput = Strings.toString(rolesStore.createRoleXContentBuilder(allNullDescriptor));
        Field[] fields = RoleDescriptor.Fields.class.getFields();

        for (Field field : fields) {
            ParseField fieldValue = (ParseField) field.get(null);
            if (fieldsWithoutDefaultValue.contains(fieldValue) == false) {
                assertThat(
                    "New RoleDescriptor field without a default value detected. "
                        + "Set a value or add to excluded list if not expected to be set to empty through role APIs",
                    serializedOutput,
                    containsString(fieldValue.getPreferredName())
                );
            }
        }
=======
    public void testBulkDeleteRoles() {
        final NativeRolesStore rolesStore = createRoleStoreForTest();

        AtomicReference<BulkRolesResponse> response = new AtomicReference<>();
        AtomicReference<Exception> exception = new AtomicReference<>();
        rolesStore.deleteRoles(
            List.of("test-role-1", "test-role-2", "test-role-3"),
            WriteRequest.RefreshPolicy.IMMEDIATE,
            ActionListener.wrap(response::set, exception::set)
        );
        assertNull(exception.get());
        verify(client, times(1)).bulk(any(BulkRequest.class), any());
    }

    public void testBulkDeleteReservedRole() {
        final NativeRolesStore rolesStore = createRoleStoreForTest();

        AtomicReference<BulkRolesResponse> response = new AtomicReference<>();
        AtomicReference<Exception> exception = new AtomicReference<>();
        rolesStore.deleteRoles(
            List.of("superuser"),
            WriteRequest.RefreshPolicy.IMMEDIATE,
            ActionListener.wrap(response::set, exception::set)
        );
        assertNull(exception.get());
        assertThat(response.get().getItems().size(), equalTo(1));
        BulkRolesResponse.Item item = response.get().getItems().get(0);
        assertThat(item.getCause().getMessage(), equalTo("role [superuser] is reserved and cannot be deleted"));
        assertThat(item.getRoleName(), equalTo("superuser"));

        verify(client, times(0)).bulk(any(BulkRequest.class), any());
>>>>>>> ffea002a
    }

    private ClusterService mockClusterServiceWithMinNodeVersion(TransportVersion transportVersion) {
        final ClusterService clusterService = mock(ClusterService.class, Mockito.RETURNS_DEEP_STUBS);
        when(clusterService.state().getMinTransportVersion()).thenReturn(transportVersion);
        when(clusterService.getSettings()).thenReturn(Settings.EMPTY);
        return clusterService;
    }

    private ClusterState getClusterStateWithSecurityIndex() {
        final boolean withAlias = randomBoolean();
        final String securityIndexName = SECURITY_MAIN_ALIAS + (withAlias ? "-" + randomAlphaOfLength(5) : "");

        Settings.Builder settingsBuilder = indexSettings(IndexVersion.current(), 1, 0);
        settingsBuilder.put(INDEX_FORMAT_SETTING.getKey(), SecuritySystemIndices.INTERNAL_MAIN_INDEX_FORMAT);
        settingsBuilder.put(VERSION_META_KEY, 1);
        MappingMetadata mappingMetadata = mock(MappingMetadata.class);
        when(mappingMetadata.sourceAsMap()).thenReturn(Map.of("_meta", Map.of(VERSION_META_KEY, 1)));
        when(mappingMetadata.getSha256()).thenReturn("test");
        Metadata metadata = Metadata.builder()
            .put(IndexMetadata.builder(securityIndexName).putMapping(mappingMetadata).settings(settingsBuilder))
            .build();

        if (withAlias) {
            metadata = SecurityTestUtils.addAliasToMetadata(metadata, securityIndexName);
        }

        Index index = metadata.index(securityIndexName).getIndex();

        ShardRouting shardRouting = ShardRouting.newUnassigned(
            new ShardId(index, 0),
            true,
            RecoverySource.ExistingStoreRecoverySource.INSTANCE,
            new UnassignedInfo(Reason.INDEX_CREATED, ""),
            ShardRouting.Role.DEFAULT
        );
        RoutingTable routingTable = RoutingTable.builder()
            .add(
                IndexRoutingTable.builder(index)
                    .addIndexShard(
                        IndexShardRoutingTable.builder(new ShardId(index, 0))
                            .addShard(
                                shardRouting.initialize(randomAlphaOfLength(8), null, shardRouting.getExpectedShardSize())
                                    .moveToStarted(ShardRouting.UNAVAILABLE_EXPECTED_SHARD_SIZE)
                            )
                    )
                    .build()
            )
            .build();

        ClusterState clusterState = ClusterState.builder(new ClusterName(NativeRolesStoreTests.class.getName()))
            .metadata(metadata)
            .routingTable(routingTable)
            .putCompatibilityVersions(
                "test",
                new CompatibilityVersions(
                    TransportVersion.current(),
                    Map.of(".security-7", new SystemIndexDescriptor.MappingsVersion(1, 0))
                )
            )
            .build();

        return clusterState;
    }

    private ClusterState getEmptyClusterState() {
        return ClusterState.builder(new ClusterName(NativeRolesStoreTests.class.getName())).build();
    }
}<|MERGE_RESOLUTION|>--- conflicted
+++ resolved
@@ -93,7 +93,6 @@
 import static org.elasticsearch.cluster.metadata.IndexMetadata.INDEX_FORMAT_SETTING;
 import static org.elasticsearch.indices.SystemIndexDescriptor.VERSION_META_KEY;
 import static org.elasticsearch.transport.RemoteClusterPortSettings.TRANSPORT_VERSION_ADVANCED_REMOTE_CLUSTER_SECURITY;
-import static org.elasticsearch.xcontent.XContentFactory.jsonBuilder;
 import static org.elasticsearch.xpack.core.security.SecurityField.DOCUMENT_LEVEL_SECURITY_FEATURE;
 import static org.elasticsearch.xpack.core.security.authz.RoleDescriptorTestHelper.randomApplicationPrivileges;
 import static org.elasticsearch.xpack.core.security.authz.RoleDescriptorTestHelper.randomClusterPrivileges;
@@ -777,7 +776,39 @@
         verify(client, times(1)).bulk(any(BulkRequest.class), any());
     }
 
-<<<<<<< HEAD
+    public void testBulkDeleteRoles() {
+        final NativeRolesStore rolesStore = createRoleStoreForTest();
+
+        AtomicReference<BulkRolesResponse> response = new AtomicReference<>();
+        AtomicReference<Exception> exception = new AtomicReference<>();
+        rolesStore.deleteRoles(
+            List.of("test-role-1", "test-role-2", "test-role-3"),
+            WriteRequest.RefreshPolicy.IMMEDIATE,
+            ActionListener.wrap(response::set, exception::set)
+        );
+        assertNull(exception.get());
+        verify(client, times(1)).bulk(any(BulkRequest.class), any());
+    }
+
+    public void testBulkDeleteReservedRole() {
+        final NativeRolesStore rolesStore = createRoleStoreForTest();
+
+        AtomicReference<BulkRolesResponse> response = new AtomicReference<>();
+        AtomicReference<Exception> exception = new AtomicReference<>();
+        rolesStore.deleteRoles(
+            List.of("superuser"),
+            WriteRequest.RefreshPolicy.IMMEDIATE,
+            ActionListener.wrap(response::set, exception::set)
+        );
+        assertNull(exception.get());
+        assertThat(response.get().getItems().size(), equalTo(1));
+        BulkRolesResponse.Item item = response.get().getItems().get(0);
+        assertThat(item.getCause().getMessage(), equalTo("role [superuser] is reserved and cannot be deleted"));
+        assertThat(item.getRoleName(), equalTo("superuser"));
+
+        verify(client, times(0)).bulk(any(BulkRequest.class), any());
+    }
+
     /**
      * Make sure all top level fields for a RoleDescriptor have default values to make sure they can be set to empty in an upsert
      * call to the roles API
@@ -852,39 +883,6 @@
                 );
             }
         }
-=======
-    public void testBulkDeleteRoles() {
-        final NativeRolesStore rolesStore = createRoleStoreForTest();
-
-        AtomicReference<BulkRolesResponse> response = new AtomicReference<>();
-        AtomicReference<Exception> exception = new AtomicReference<>();
-        rolesStore.deleteRoles(
-            List.of("test-role-1", "test-role-2", "test-role-3"),
-            WriteRequest.RefreshPolicy.IMMEDIATE,
-            ActionListener.wrap(response::set, exception::set)
-        );
-        assertNull(exception.get());
-        verify(client, times(1)).bulk(any(BulkRequest.class), any());
-    }
-
-    public void testBulkDeleteReservedRole() {
-        final NativeRolesStore rolesStore = createRoleStoreForTest();
-
-        AtomicReference<BulkRolesResponse> response = new AtomicReference<>();
-        AtomicReference<Exception> exception = new AtomicReference<>();
-        rolesStore.deleteRoles(
-            List.of("superuser"),
-            WriteRequest.RefreshPolicy.IMMEDIATE,
-            ActionListener.wrap(response::set, exception::set)
-        );
-        assertNull(exception.get());
-        assertThat(response.get().getItems().size(), equalTo(1));
-        BulkRolesResponse.Item item = response.get().getItems().get(0);
-        assertThat(item.getCause().getMessage(), equalTo("role [superuser] is reserved and cannot be deleted"));
-        assertThat(item.getRoleName(), equalTo("superuser"));
-
-        verify(client, times(0)).bulk(any(BulkRequest.class), any());
->>>>>>> ffea002a
     }
 
     private ClusterService mockClusterServiceWithMinNodeVersion(TransportVersion transportVersion) {
