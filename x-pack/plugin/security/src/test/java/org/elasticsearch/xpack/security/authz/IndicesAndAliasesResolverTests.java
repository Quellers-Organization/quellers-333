/*
 * Copyright Elasticsearch B.V. and/or licensed to Elasticsearch B.V. under one
 * or more contributor license agreements. Licensed under the Elastic License
 * 2.0; you may not use this file except in compliance with the Elastic License
 * 2.0.
 */
package org.elasticsearch.xpack.security.authz;

import org.elasticsearch.Version;
import org.elasticsearch.action.ActionListener;
import org.elasticsearch.action.IndicesRequest;
import org.elasticsearch.action.admin.indices.alias.IndicesAliasesAction;
import org.elasticsearch.action.admin.indices.alias.IndicesAliasesRequest;
import org.elasticsearch.action.admin.indices.alias.IndicesAliasesRequest.AliasActions;
import org.elasticsearch.action.admin.indices.alias.get.GetAliasesAction;
import org.elasticsearch.action.admin.indices.alias.get.GetAliasesRequest;
import org.elasticsearch.action.admin.indices.close.CloseIndexAction;
import org.elasticsearch.action.admin.indices.close.CloseIndexRequest;
import org.elasticsearch.action.admin.indices.delete.DeleteIndexAction;
import org.elasticsearch.action.admin.indices.delete.DeleteIndexRequest;
import org.elasticsearch.action.admin.indices.mapping.put.PutMappingAction;
import org.elasticsearch.action.admin.indices.mapping.put.PutMappingRequest;
import org.elasticsearch.action.admin.indices.refresh.RefreshRequest;
import org.elasticsearch.action.bulk.BulkRequest;
import org.elasticsearch.action.fieldcaps.FieldCapabilitiesAction;
import org.elasticsearch.action.fieldcaps.FieldCapabilitiesRequest;
import org.elasticsearch.action.get.MultiGetRequest;
import org.elasticsearch.action.search.MultiSearchAction;
import org.elasticsearch.action.search.MultiSearchRequest;
import org.elasticsearch.action.search.SearchAction;
import org.elasticsearch.action.search.SearchRequest;
import org.elasticsearch.action.support.IndicesOptions;
import org.elasticsearch.action.support.PlainActionFuture;
import org.elasticsearch.action.termvectors.MultiTermVectorsRequest;
import org.elasticsearch.cluster.metadata.DataStreamTestHelper;
import org.elasticsearch.cluster.metadata.AliasMetadata;
import org.elasticsearch.cluster.metadata.DataStream;
import org.elasticsearch.cluster.metadata.IndexMetadata;
import org.elasticsearch.cluster.metadata.IndexMetadata.State;
import org.elasticsearch.cluster.metadata.IndexNameExpressionResolver;
import org.elasticsearch.cluster.metadata.Metadata;
import org.elasticsearch.cluster.service.ClusterService;
import org.elasticsearch.common.Strings;
import org.elasticsearch.common.UUIDs;
import org.elasticsearch.common.collect.Tuple;
import org.elasticsearch.common.regex.Regex;
import org.elasticsearch.common.settings.ClusterSettings;
import org.elasticsearch.common.settings.Settings;
import org.elasticsearch.common.time.DateFormatter;
import org.elasticsearch.index.Index;
import org.elasticsearch.index.IndexNotFoundException;
import org.elasticsearch.indices.TestIndexNameExpressionResolver;
import org.elasticsearch.protocol.xpack.graph.GraphExploreRequest;
import org.elasticsearch.search.internal.ShardSearchRequest;
import org.elasticsearch.test.ESTestCase;
import org.elasticsearch.transport.TransportRequest;
import org.elasticsearch.xpack.core.graph.action.GraphExploreAction;
import org.elasticsearch.xpack.core.security.authc.Authentication;
import org.elasticsearch.xpack.core.security.authc.Authentication.RealmRef;
import org.elasticsearch.xpack.core.security.authz.IndicesAndAliasesResolverField;
import org.elasticsearch.xpack.core.security.authz.ResolvedIndices;
import org.elasticsearch.xpack.core.security.authz.RoleDescriptor;
import org.elasticsearch.xpack.core.security.authz.RoleDescriptor.IndicesPrivileges;
import org.elasticsearch.xpack.core.security.authz.permission.FieldPermissionsCache;
import org.elasticsearch.xpack.core.security.authz.permission.Role;
import org.elasticsearch.xpack.core.security.authz.store.ReservedRolesStore;
import org.elasticsearch.xpack.core.security.user.User;
import org.elasticsearch.xpack.core.security.user.XPackSecurityUser;
import org.elasticsearch.xpack.core.security.user.XPackUser;
import org.elasticsearch.xpack.security.authz.store.CompositeRolesStore;
import org.elasticsearch.xpack.security.test.SecurityTestUtils;
import org.joda.time.DateTime;
import org.joda.time.DateTimeZone;
import org.joda.time.format.DateTimeFormat;
import org.junit.Before;

import java.time.Clock;
import java.time.Duration;
import java.time.Instant;
import java.util.Arrays;
import java.util.Collections;
import java.util.HashMap;
import java.util.HashSet;
import java.util.List;
import java.util.Map;
import java.util.Set;

import static org.elasticsearch.cluster.metadata.DataStreamTestHelper.createTimestampField;
import static org.elasticsearch.test.TestMatchers.throwableWithMessage;
import static org.elasticsearch.xpack.core.security.index.RestrictedIndicesNames.SECURITY_MAIN_ALIAS;
import static org.elasticsearch.xpack.security.authz.AuthorizedIndicesTests.getRequestInfo;
import static org.hamcrest.CoreMatchers.instanceOf;
import static org.hamcrest.CoreMatchers.is;
import static org.hamcrest.Matchers.arrayContaining;
import static org.hamcrest.Matchers.arrayContainingInAnyOrder;
import static org.hamcrest.Matchers.contains;
import static org.hamcrest.Matchers.containsInAnyOrder;
import static org.hamcrest.Matchers.emptyArray;
import static org.hamcrest.Matchers.emptyIterable;
import static org.hamcrest.Matchers.equalTo;
import static org.hamcrest.Matchers.hasItem;
import static org.hamcrest.Matchers.hasItems;
import static org.hamcrest.Matchers.not;
import static org.hamcrest.Matchers.oneOf;
import static org.mockito.Matchers.any;
import static org.mockito.Mockito.doAnswer;
import static org.mockito.Mockito.doCallRealMethod;
import static org.mockito.Mockito.mock;
import static org.mockito.Mockito.when;

public class IndicesAndAliasesResolverTests extends ESTestCase {

    private User user;
    private User userDashIndices;
    private User userNoIndices;
    private CompositeRolesStore rolesStore;
    private Metadata metadata;
    private IndicesAndAliasesResolver defaultIndicesResolver;
    private IndexNameExpressionResolver indexNameExpressionResolver;
    private Map<String, RoleDescriptor> roleMap;
    private String todaySuffix;
    private String tomorrowSuffix;

    @Before
    public void setup() {
        Settings settings = Settings.builder()
                .put(IndexMetadata.SETTING_VERSION_CREATED, Version.CURRENT)
                .put(IndexMetadata.SETTING_NUMBER_OF_SHARDS, randomIntBetween(1, 2))
                .put(IndexMetadata.SETTING_NUMBER_OF_REPLICAS, randomIntBetween(0, 1))
                .put("cluster.remote.remote.seeds", "127.0.0.1:" + randomIntBetween(9301, 9350))
                .put("cluster.remote.other_remote.seeds", "127.0.0.1:" + randomIntBetween(9351, 9399))
                .build();

        indexNameExpressionResolver = TestIndexNameExpressionResolver.newInstance();

        DateFormatter dateFormatter = DateFormatter.forPattern("uuuu.MM.dd");
        Instant now = Instant.now(Clock.systemUTC());
        todaySuffix = dateFormatter.format(now);
        tomorrowSuffix = dateFormatter.format(now.plus(Duration.ofDays(1L)));
        final boolean withAlias = randomBoolean();
        final String securityIndexName = SECURITY_MAIN_ALIAS + (withAlias ? "-" + randomAlphaOfLength(5) : "");
        final String dataStreamName = "logs-foobar";
        final String otherDataStreamName = "logs-foo";
        IndexMetadata dataStreamIndex1 = DataStreamTestHelper.createBackingIndex(dataStreamName, 1).build();
        IndexMetadata dataStreamIndex2 = DataStreamTestHelper.createBackingIndex(dataStreamName, 2).build();
        IndexMetadata dataStreamIndex3 = DataStreamTestHelper.createBackingIndex(otherDataStreamName, 1).build();
        Metadata metadata = Metadata.builder()
                .put(indexBuilder("foo").putAlias(AliasMetadata.builder("foofoobar"))
                        .putAlias(AliasMetadata.builder("foounauthorized")).settings(settings))
                .put(indexBuilder("foobar").putAlias(AliasMetadata.builder("foofoobar"))
                        .putAlias(AliasMetadata.builder("foobarfoo")).settings(settings))
                .put(indexBuilder("closed").state(State.CLOSE)
                        .putAlias(AliasMetadata.builder("foofoobar")).settings(settings))
                .put(indexBuilder("foofoo-closed").state(State.CLOSE).settings(settings))
                .put(indexBuilder("foobar-closed").state(State.CLOSE).settings(settings))
                .put(indexBuilder("foofoo").putAlias(AliasMetadata.builder("barbaz")).settings(settings))
                .put(indexBuilder("bar").settings(settings))
                .put(indexBuilder("bar-closed").state(State.CLOSE).settings(settings))
                .put(indexBuilder("bar2").settings(settings))
                .put(indexBuilder(indexNameExpressionResolver.resolveDateMathExpression("<datetime-{now/M}>")).settings(settings))
                .put(indexBuilder("-index10").settings(settings))
                .put(indexBuilder("-index11").settings(settings))
                .put(indexBuilder("-index20").settings(settings))
                .put(indexBuilder("-index21").settings(settings))
                .put(indexBuilder("logs-00001").putAlias(AliasMetadata.builder("logs-alias").writeIndex(false)).settings(settings))
                .put(indexBuilder("logs-00002").putAlias(AliasMetadata.builder("logs-alias").writeIndex(false)).settings(settings))
                .put(indexBuilder("logs-00003").putAlias(AliasMetadata.builder("logs-alias").writeIndex(true)).settings(settings))
                .put(indexBuilder("hidden-open").settings(Settings.builder().put(settings).put("index.hidden", true).build()))
                .put(indexBuilder(".hidden-open").settings(Settings.builder().put(settings).put("index.hidden", true).build()))
                .put(indexBuilder(".hidden-closed").state(State.CLOSE)
                    .settings(Settings.builder().put(settings).put("index.hidden", true).build()))
                .put(indexBuilder("hidden-closed").state(State.CLOSE)
                    .settings(Settings.builder().put(settings).put("index.hidden", true).build()))
                .put(indexBuilder("hidden-w-aliases").settings(Settings.builder().put(settings).put("index.hidden", true).build())
                    .putAlias(AliasMetadata.builder("alias-hidden").isHidden(true).build())
                    .putAlias(AliasMetadata.builder(".alias-hidden").isHidden(true).build())
                    .putAlias(AliasMetadata.builder("alias-visible-mixed").isHidden(false).build()))
                .put(indexBuilder("hidden-w-visible-alias").settings(Settings.builder().put(settings).put("index.hidden", true).build())
                    .putAlias(AliasMetadata.builder("alias-visible").build()))
                .put(indexBuilder("visible-w-aliases").settings(Settings.builder().put(settings).build())
                    .putAlias(AliasMetadata.builder("alias-visible").build())
                    .putAlias(AliasMetadata.builder("alias-visible-mixed").isHidden(false).build()))
                .put(indexBuilder("date-hidden-" + todaySuffix)
                    .settings(Settings.builder().put(settings).put("index.hidden", true).build()))
                .put(indexBuilder("date-hidden-" + tomorrowSuffix)
                    .settings(Settings.builder().put(settings).put("index.hidden", true).build()))
                .put(dataStreamIndex1, true)
                .put(dataStreamIndex2, true)
                .put(dataStreamIndex3, true)
                .put(new DataStream(dataStreamName, createTimestampField("@timestamp"),
                    List.of(dataStreamIndex1.getIndex(), dataStreamIndex2.getIndex())))
                .put(new DataStream(otherDataStreamName, createTimestampField("@timestamp"),
                    List.of(dataStreamIndex3.getIndex())))
                .put(indexBuilder(securityIndexName).settings(settings)).build();

        if (withAlias) {
            metadata = SecurityTestUtils.addAliasToMetadata(metadata, securityIndexName);
        }
        this.metadata = metadata;

        user = new User("user", "role");
        userDashIndices = new User("dash", "dash");
        userNoIndices = new User("test", "test");
        rolesStore = mock(CompositeRolesStore.class);
        String[] authorizedIndices = new String[] { "bar", "bar-closed", "foofoobar", "foobarfoo", "foofoo", "missing", "foofoo-closed",
            "hidden-open", "hidden-closed", ".hidden-open", ".hidden-closed", "date-hidden-" + todaySuffix,
            "date-hidden-" + tomorrowSuffix};
        String[] dashIndices = new String[]{"-index10", "-index11", "-index20", "-index21"};
        roleMap = new HashMap<>();
        roleMap.put("role", new RoleDescriptor("role", null,
                new IndicesPrivileges[] { IndicesPrivileges.builder().indices(authorizedIndices).privileges("all").build() }, null));
        roleMap.put("dash", new RoleDescriptor("dash", null,
                new IndicesPrivileges[] { IndicesPrivileges.builder().indices(dashIndices).privileges("all").build() }, null));
        roleMap.put("test", new RoleDescriptor("test", new String[] { "monitor" }, null, null));
        roleMap.put("alias_read_write", new RoleDescriptor("alias_read_write", null,
            new IndicesPrivileges[] { IndicesPrivileges.builder().indices("barbaz", "foofoobar").privileges("read", "write").build() },
            null));
        roleMap.put("hidden_alias_test", new RoleDescriptor("hidden_alias_test", null,
            new IndicesPrivileges[] {
                IndicesPrivileges.builder()
                    .indices("alias-visible", "alias-visible-mixed", "alias-hidden", ".alias-hidden", "hidden-open")
                    .privileges("all")
                    .build()
            }, null));
        roleMap.put(ReservedRolesStore.SUPERUSER_ROLE_DESCRIPTOR.getName(), ReservedRolesStore.SUPERUSER_ROLE_DESCRIPTOR);
        roleMap.put("data_stream_test1", new RoleDescriptor("data_stream_test1", null,
            new IndicesPrivileges[] {
                IndicesPrivileges.builder()
                    .indices(dataStreamName + "*")
                    .privileges("all")
                    .build()
            }, null));
        roleMap.put("data_stream_test2", new RoleDescriptor("data_stream_test2", null,
            new IndicesPrivileges[] {
                IndicesPrivileges.builder()
                    .indices(otherDataStreamName + "*")
                    .privileges("all")
                    .build()
            }, null));
        roleMap.put("data_stream_test3", new RoleDescriptor("data_stream_test3", null,
            new IndicesPrivileges[] {
                IndicesPrivileges.builder()
                    .indices("logs*")
                    .privileges("all")
                    .build()
            }, null));
        roleMap.put("backing_index_test_wildcards", new RoleDescriptor("backing_index_test_wildcards", null,
            new IndicesPrivileges[] {
                IndicesPrivileges.builder()
                    .indices(".ds-logs*")
                    .privileges("all")
                    .build()
            }, null));
        roleMap.put("backing_index_test_name", new RoleDescriptor("backing_index_test_name", null,
            new IndicesPrivileges[] {
                IndicesPrivileges.builder()
                    .indices(dataStreamIndex1.getIndex().getName())
                    .privileges("all")
                    .build()
            }, null));
        final FieldPermissionsCache fieldPermissionsCache = new FieldPermissionsCache(Settings.EMPTY);
        doAnswer((i) -> {
            ActionListener callback =
                    (ActionListener) i.getArguments()[1];
            Set<String> names = (Set<String>) i.getArguments()[0];
            assertNotNull(names);
            Set<RoleDescriptor> roleDescriptors = new HashSet<>();
            for (String name : names) {
                RoleDescriptor descriptor = roleMap.get(name);
                if (descriptor != null) {
                    roleDescriptors.add(descriptor);
                }
            }

            if (roleDescriptors.isEmpty()) {
                callback.onResponse(Role.EMPTY);
            } else {
                CompositeRolesStore.buildRoleFromDescriptors(roleDescriptors, fieldPermissionsCache, null,
                        ActionListener.wrap(r -> callback.onResponse(r), callback::onFailure)
                );
            }
            return Void.TYPE;
        }).when(rolesStore).roles(any(Set.class), any(ActionListener.class));
        doCallRealMethod().when(rolesStore).getRoles(any(User.class), any(Authentication.class), any(ActionListener.class));

        ClusterService clusterService = mock(ClusterService.class);
        when(clusterService.getClusterSettings()).thenReturn(new ClusterSettings(settings, ClusterSettings.BUILT_IN_CLUSTER_SETTINGS));
        defaultIndicesResolver =
            new IndicesAndAliasesResolver(settings, clusterService, indexNameExpressionResolver);
    }

    public void testDashIndicesAreAllowedInShardLevelRequests() {
        //indices with names starting with '-' or '+' can be created up to version  2.x and can be around in 5.x
        //aliases with names starting with '-' or '+' can be created up to version 5.x and can be around in 6.x
        ShardSearchRequest request = mock(ShardSearchRequest.class);
        when(request.indices()).thenReturn(new String[]{"-index10", "-index20", "+index30"});
        List<String> indices = resolveIndices(request, buildAuthorizedIndices(userDashIndices, SearchAction.NAME))
                .getLocal();
        String[] expectedIndices = new String[]{"-index10", "-index20", "+index30"};
        assertThat(indices.size(), equalTo(expectedIndices.length));
        assertThat(indices, hasItems(expectedIndices));
    }

    public void testWildcardsAreNotAllowedInShardLevelRequests() {
        ShardSearchRequest request = mock(ShardSearchRequest.class);
        when(request.indices()).thenReturn(new String[]{"index*"});
        IllegalArgumentException exception = expectThrows(
            IllegalArgumentException.class,
            () -> resolveIndices(SearchAction.NAME + "[s]", request, buildAuthorizedIndices(userDashIndices, SearchAction.NAME)).getLocal()
        );
        assertThat(
            exception,
            throwableWithMessage(
                "the action indices:data/read/search[s] does not support wildcards;"
                    + " the provided index expression(s) [index*] are not allowed"
            )
        );
    }

    public void testAllIsNotAllowedInShardLevelRequests() {
        ShardSearchRequest request = mock(ShardSearchRequest.class);
        final boolean literalAll = randomBoolean();
        if (literalAll) {
            when(request.indices()).thenReturn(new String[]{"_all"});
        } else {
            if (randomBoolean()) {
                when(request.indices()).thenReturn(Strings.EMPTY_ARRAY);
            } else {
                when(request.indices()).thenReturn(null);
            }
        }
        IllegalArgumentException exception = expectThrows(
            IllegalArgumentException.class,
            () -> resolveIndices(SearchAction.NAME + "[s]", request, buildAuthorizedIndices(userDashIndices, SearchAction.NAME)).getLocal()
        );

        assertThat(
            exception,
            literalAll
                ? throwableWithMessage(
                    "the action indices:data/read/search[s] does not support accessing all indices;"
                        + " the provided index expression [_all] is not allowed"
                )
                : throwableWithMessage("the action indices:data/read/search[s] requires explicit index names, but none were provided")
        );
    }

    public void testExplicitDashIndices() {
        SearchRequest request = new SearchRequest("-index10", "-index20");
        List<String> indices =
                resolveIndices(request, buildAuthorizedIndices(userDashIndices, SearchAction.NAME)).getLocal();
        String[] expectedIndices = new String[]{"-index10", "-index20"};
        assertThat(indices.size(), equalTo(expectedIndices.length));
        assertThat(request.indices().length, equalTo(expectedIndices.length));
        assertThat(indices, hasItems(expectedIndices));
        assertThat(request.indices(), arrayContainingInAnyOrder(expectedIndices));
    }

    public void testWildcardDashIndices() {
        SearchRequest request;
        if (randomBoolean()) {
            request = new SearchRequest("-index*", "--index20");
        } else {
            request = new SearchRequest("*", "--index20");
        }
        List<String> indices =
                resolveIndices(request, buildAuthorizedIndices(userDashIndices, SearchAction.NAME)).getLocal();
        String[] expectedIndices = new String[]{"-index10", "-index11", "-index21"};
        assertThat(indices.size(), equalTo(expectedIndices.length));
        assertThat(request.indices().length, equalTo(expectedIndices.length));
        assertThat(indices, hasItems(expectedIndices));
        assertThat(request.indices(), arrayContainingInAnyOrder(expectedIndices));
    }

    public void testExplicitMixedWildcardDashIndices() {
        SearchRequest request = new SearchRequest("-index21", "-does_not_exist", "-index1*", "--index11");
        List<String> indices =
                resolveIndices(request, buildAuthorizedIndices(userDashIndices, SearchAction.NAME)).getLocal();
        String[] expectedIndices = new String[]{"-index10", "-index21", "-does_not_exist"};
        assertThat(indices.size(), equalTo(expectedIndices.length));
        assertThat(request.indices().length, equalTo(expectedIndices.length));
        assertThat(indices, hasItems(expectedIndices));
        assertThat(request.indices(), arrayContainingInAnyOrder(expectedIndices));
    }

    public void testDashIndicesNoExpandWildcard() {
        SearchRequest request = new SearchRequest("-index1*", "--index11");
        request.indicesOptions(IndicesOptions.fromOptions(false, randomBoolean(), false, false));
        List<String> indices =
                resolveIndices(request, buildAuthorizedIndices(userDashIndices, SearchAction.NAME)).getLocal();
        String[] expectedIndices = new String[]{"-index1*", "--index11"};
        assertThat(indices.size(), equalTo(expectedIndices.length));
        assertThat(request.indices().length, equalTo(expectedIndices.length));
        assertThat(indices, hasItems(expectedIndices));
        assertThat(request.indices(), arrayContainingInAnyOrder(expectedIndices));
    }

    public void testDashIndicesMinus() {
        SearchRequest request = new SearchRequest("-index10", "-index11", "--index11", "-index20");
        request.indicesOptions(IndicesOptions.fromOptions(false, randomBoolean(), randomBoolean(), randomBoolean()));
        List<String> indices =
                resolveIndices(request, buildAuthorizedIndices(userDashIndices, SearchAction.NAME)).getLocal();
        String[] expectedIndices = new String[]{"-index10", "-index11", "--index11", "-index20"};
        assertThat(indices.size(), equalTo(expectedIndices.length));
        assertThat(request.indices().length, equalTo(expectedIndices.length));
        assertThat(indices, hasItems(expectedIndices));
        assertThat(request.indices(), arrayContainingInAnyOrder(expectedIndices));
    }

    public void testDashIndicesPlus() {
        SearchRequest request = new SearchRequest("+bar");
        request.indicesOptions(IndicesOptions.fromOptions(true, false, randomBoolean(), randomBoolean()));
        expectThrows(IndexNotFoundException.class,
                () -> resolveIndices(request, buildAuthorizedIndices(userDashIndices, SearchAction.NAME)));
    }

    public void testDashNotExistingIndex() {
        SearchRequest request = new SearchRequest("-does_not_exist");
        request.indicesOptions(IndicesOptions.fromOptions(false, randomBoolean(), randomBoolean(), randomBoolean()));
        List<String> indices = resolveIndices(request, buildAuthorizedIndices(userDashIndices, SearchAction.NAME)).getLocal();
        String[] expectedIndices = new String[]{"-does_not_exist"};
        assertThat(indices.size(), equalTo(expectedIndices.length));
        assertThat(request.indices().length, equalTo(expectedIndices.length));
        assertThat(indices, hasItems(expectedIndices));
        assertThat(request.indices(), arrayContainingInAnyOrder(expectedIndices));
    }

    public void testResolveEmptyIndicesExpandWilcardsOpenAndClosed() {
        SearchRequest request = new SearchRequest();
        request.indicesOptions(IndicesOptions.fromOptions(randomBoolean(), randomBoolean(), true, true));
        List<String> indices = resolveIndices(request, buildAuthorizedIndices(user, SearchAction.NAME)).getLocal();
        String[] replacedIndices = new String[]{"bar", "bar-closed", "foofoobar", "foobarfoo", "foofoo", "foofoo-closed"};
        assertThat(indices.size(), equalTo(replacedIndices.length));
        assertThat(request.indices().length, equalTo(replacedIndices.length));
        assertThat(indices, hasItems(replacedIndices));
        assertThat(request.indices(), arrayContainingInAnyOrder(replacedIndices));
    }

    public void testResolveEmptyIndicesExpandWilcardsOpen() {
        SearchRequest request = new SearchRequest();
        request.indicesOptions(IndicesOptions.fromOptions(randomBoolean(), randomBoolean(), true, false));
        List<String> indices = resolveIndices(request, buildAuthorizedIndices(user, SearchAction.NAME)).getLocal();
        String[] replacedIndices = new String[]{"bar", "foofoobar", "foobarfoo", "foofoo"};
        assertSameValues(indices, replacedIndices);
        assertThat(request.indices(), arrayContainingInAnyOrder(replacedIndices));
    }

    public void testResolveAllExpandWilcardsOpenAndClosed() {
        SearchRequest request = new SearchRequest("_all");
        request.indicesOptions(IndicesOptions.fromOptions(randomBoolean(), randomBoolean(), true, true));
        List<String> indices = resolveIndices(request, buildAuthorizedIndices(user, SearchAction.NAME)).getLocal();
        String[] replacedIndices = new String[]{"bar", "bar-closed", "foofoobar", "foobarfoo", "foofoo", "foofoo-closed"};
        assertThat(indices.size(), equalTo(replacedIndices.length));
        assertThat(request.indices().length, equalTo(replacedIndices.length));
        assertThat(indices, hasItems(replacedIndices));
        assertThat(request.indices(), arrayContainingInAnyOrder(replacedIndices));
    }

    public void testResolveAllExpandWilcardsOpen() {
        SearchRequest request = new SearchRequest("_all");
        request.indicesOptions(IndicesOptions.fromOptions(randomBoolean(), randomBoolean(), true, false));
        List<String> indices = resolveIndices(request, buildAuthorizedIndices(user, SearchAction.NAME)).getLocal();
        String[] replacedIndices = new String[]{"bar", "foofoobar", "foobarfoo", "foofoo"};
        assertThat(indices.size(), equalTo(replacedIndices.length));
        assertThat(request.indices().length, equalTo(replacedIndices.length));
        assertThat(indices, hasItems(replacedIndices));
        assertThat(request.indices(), arrayContainingInAnyOrder(replacedIndices));
    }

    public void testResolveWildcardsStrictExpand() {
        SearchRequest request = new SearchRequest("barbaz", "foofoo*");
        request.indicesOptions(IndicesOptions.fromOptions(false, randomBoolean(), true, true));
        List<String> indices = resolveIndices(request, buildAuthorizedIndices(user, SearchAction.NAME)).getLocal();
        String[] replacedIndices = new String[]{"barbaz", "foofoobar", "foofoo", "foofoo-closed"};
        assertThat(indices.size(), equalTo(replacedIndices.length));
        assertThat(request.indices().length, equalTo(replacedIndices.length));
        assertThat(indices, hasItems(replacedIndices));
        assertThat(request.indices(), arrayContainingInAnyOrder(replacedIndices));
    }

    public void testResolveWildcardsExpandOpenAndClosedIgnoreUnavailable() {
        SearchRequest request = new SearchRequest("barbaz", "foofoo*");
        request.indicesOptions(IndicesOptions.fromOptions(true, randomBoolean(), true, true));
        List<String> indices = resolveIndices(request, buildAuthorizedIndices(user, SearchAction.NAME)).getLocal();
        String[] replacedIndices = new String[]{"foofoobar", "foofoo", "foofoo-closed"};
        assertThat(indices.size(), equalTo(replacedIndices.length));
        assertThat(request.indices().length, equalTo(replacedIndices.length));
        assertThat(indices, hasItems(replacedIndices));
        assertThat(request.indices(), arrayContainingInAnyOrder(replacedIndices));
    }

    public void testResolveWildcardsStrictExpandOpen() {
        SearchRequest request = new SearchRequest("barbaz", "foofoo*");
        request.indicesOptions(IndicesOptions.fromOptions(false, randomBoolean(), true, false));
        List<String> indices = resolveIndices(request, buildAuthorizedIndices(user, SearchAction.NAME)).getLocal();
        String[] replacedIndices = new String[]{"barbaz", "foofoobar", "foofoo"};
        assertThat(indices.size(), equalTo(replacedIndices.length));
        assertThat(request.indices().length, equalTo(replacedIndices.length));
        assertThat(indices, hasItems(replacedIndices));
        assertThat(request.indices(), arrayContainingInAnyOrder(replacedIndices));
    }

    public void testResolveWildcardsLenientExpandOpen() {
        SearchRequest request = new SearchRequest("barbaz", "foofoo*");
        request.indicesOptions(IndicesOptions.fromOptions(true, randomBoolean(), true, false));
        List<String> indices = resolveIndices(request, buildAuthorizedIndices(user, SearchAction.NAME)).getLocal();
        String[] replacedIndices = new String[]{"foofoobar", "foofoo"};
        assertThat(indices.size(), equalTo(replacedIndices.length));
        assertThat(request.indices().length, equalTo(replacedIndices.length));
        assertThat(indices, hasItems(replacedIndices));
        assertThat(request.indices(), arrayContainingInAnyOrder(replacedIndices));
    }

    public void testResolveWildcardsMinusExpandWilcardsOpen() {
        SearchRequest request = new SearchRequest("*", "-foofoo*");
        request.indicesOptions(IndicesOptions.fromOptions(randomBoolean(), randomBoolean(), true, false));
        List<String> indices = resolveIndices(request, buildAuthorizedIndices(user, SearchAction.NAME)).getLocal();
        String[] replacedIndices = new String[]{"bar", "foobarfoo"};
        assertThat(indices.size(), equalTo(replacedIndices.length));
        assertThat(request.indices().length, equalTo(replacedIndices.length));
        assertThat(indices, hasItems(replacedIndices));
        assertThat(request.indices(), arrayContainingInAnyOrder(replacedIndices));
    }

    public void testResolveWildcardsMinusExpandWilcardsOpenAndClosed() {
        SearchRequest request = new SearchRequest("*", "-foofoo*");
        request.indicesOptions(IndicesOptions.fromOptions(randomBoolean(), randomBoolean(), true, true));
        List<String> indices = resolveIndices(request, buildAuthorizedIndices(user, SearchAction.NAME)).getLocal();
        String[] replacedIndices = new String[]{"bar", "foobarfoo", "bar-closed"};
        assertThat(indices.size(), equalTo(replacedIndices.length));
        assertThat(request.indices().length, equalTo(replacedIndices.length));
        assertThat(indices, hasItems(replacedIndices));
        assertThat(request.indices(), arrayContainingInAnyOrder(replacedIndices));
    }

    public void testResolveWildcardsExclusionsExpandWilcardsOpenStrict() {
        SearchRequest request = new SearchRequest("*", "-foofoo*", "barbaz", "foob*");
        request.indicesOptions(IndicesOptions.fromOptions(false, true, true, false));
        List<String> indices = resolveIndices(request, buildAuthorizedIndices(user, SearchAction.NAME)).getLocal();
        String[] replacedIndices = new String[]{"bar", "foobarfoo", "barbaz"};
        assertSameValues(indices, replacedIndices);
        assertThat(request.indices(), arrayContainingInAnyOrder("bar", "foobarfoo", "barbaz", "foobarfoo"));
    }

    public void testResolveWildcardsPlusAndMinusExpandWilcardsOpenIgnoreUnavailable() {
        SearchRequest request = new SearchRequest("*", "-foofoo*", "+barbaz", "+foob*");
        request.indicesOptions(IndicesOptions.fromOptions(true, true, true, false));
        List<String> indices = resolveIndices(request, buildAuthorizedIndices(user, SearchAction.NAME)).getLocal();
        String[] replacedIndices = new String[]{"bar", "foobarfoo"};
        assertThat(indices.size(), equalTo(replacedIndices.length));
        assertThat(request.indices().length, equalTo(replacedIndices.length));
        assertThat(indices, hasItems(replacedIndices));
        assertThat(request.indices(), arrayContainingInAnyOrder(replacedIndices));
    }

    public void testResolveWildcardsExclusionExpandWilcardsOpenAndClosedStrict() {
        SearchRequest request = new SearchRequest("*", "-foofoo*", "barbaz");
        request.indicesOptions(IndicesOptions.fromOptions(false, randomBoolean(), true, true));
        List<String> indices = resolveIndices(request, buildAuthorizedIndices(user, SearchAction.NAME)).getLocal();
        String[] replacedIndices = new String[]{"bar", "bar-closed", "barbaz", "foobarfoo"};
        assertSameValues(indices, replacedIndices);
        assertThat(request.indices(), arrayContainingInAnyOrder(replacedIndices));
    }

    public void testResolveWildcardsExclusionExpandWilcardsOpenAndClosedIgnoreUnavailable() {
        SearchRequest request = new SearchRequest("*", "-foofoo*", "barbaz");
        request.indicesOptions(IndicesOptions.fromOptions(true, randomBoolean(), true, true));
        List<String> indices = resolveIndices(request, buildAuthorizedIndices(user, SearchAction.NAME)).getLocal();
        String[] replacedIndices = new String[]{"bar", "bar-closed", "foobarfoo"};
        assertThat(indices.size(), equalTo(replacedIndices.length));
        assertThat(indices, hasItems(replacedIndices));
        assertThat(request.indices(), arrayContainingInAnyOrder(replacedIndices));
    }

    public void testResolveNonMatchingIndicesAllowNoIndices() {
        SearchRequest request = new SearchRequest("missing*");
        request.indicesOptions(IndicesOptions.fromOptions(randomBoolean(), true, true, randomBoolean()));
        assertNoIndices(request, resolveIndices(request, buildAuthorizedIndices(user, SearchAction.NAME)));
    }

    public void testResolveNonMatchingIndicesDisallowNoIndices() {
        SearchRequest request = new SearchRequest("missing*");
        request.indicesOptions(IndicesOptions.fromOptions(randomBoolean(), false, true, randomBoolean()));
        IndexNotFoundException e = expectThrows(IndexNotFoundException.class,
                () -> resolveIndices(request, buildAuthorizedIndices(user, SearchAction.NAME)));
        assertEquals("no such index [missing*]", e.getMessage());
    }

    public void testResolveExplicitIndicesStrict() {
        SearchRequest request = new SearchRequest("missing", "bar", "barbaz");
        request.indicesOptions(IndicesOptions.fromOptions(false, randomBoolean(), randomBoolean(), randomBoolean()));
        List<String> indices = resolveIndices(request, buildAuthorizedIndices(user, SearchAction.NAME)).getLocal();
        String[] replacedIndices = new String[]{"missing", "bar", "barbaz"};
        assertThat(indices.size(), equalTo(replacedIndices.length));
        assertThat(request.indices().length, equalTo(replacedIndices.length));
        assertThat(indices, hasItems(replacedIndices));
        assertThat(request.indices(), arrayContainingInAnyOrder(replacedIndices));
    }

    public void testResolveExplicitIndicesIgnoreUnavailable() {
        SearchRequest request = new SearchRequest("missing", "bar", "barbaz");
        request.indicesOptions(IndicesOptions.fromOptions(true, randomBoolean(), randomBoolean(), randomBoolean()));
        List<String> indices = resolveIndices(request, buildAuthorizedIndices(user, SearchAction.NAME)).getLocal();
        String[] replacedIndices = new String[]{"bar"};
        assertThat(indices.size(), equalTo(replacedIndices.length));
        assertThat(request.indices().length, equalTo(replacedIndices.length));
        assertThat(indices, hasItems(replacedIndices));
        assertThat(request.indices(), arrayContainingInAnyOrder(replacedIndices));
    }

    public void testResolveNoAuthorizedIndicesAllowNoIndices() {
        SearchRequest request = new SearchRequest();
        request.indicesOptions(IndicesOptions.fromOptions(randomBoolean(), true, true, randomBoolean()));
        assertNoIndices(request, resolveIndices(request,
                buildAuthorizedIndices(userNoIndices, SearchAction.NAME)));
    }

    public void testResolveNoAuthorizedIndicesDisallowNoIndices() {
        SearchRequest request = new SearchRequest();
        request.indicesOptions(IndicesOptions.fromOptions(randomBoolean(), false, true, randomBoolean()));
        IndexNotFoundException e = expectThrows(IndexNotFoundException.class,
                () -> resolveIndices(request, buildAuthorizedIndices(userNoIndices, SearchAction.NAME)));
        assertEquals("no such index [[]]", e.getMessage());
    }

    public void testResolveMissingIndexStrict() {
        SearchRequest request = new SearchRequest("bar*", "missing");
        request.indicesOptions(IndicesOptions.fromOptions(false, true, true, false));
        List<String> indices = resolveIndices(request, buildAuthorizedIndices(user, SearchAction.NAME)).getLocal();
        String[] expectedIndices = new String[]{"bar", "missing"};
        assertThat(indices.size(), equalTo(expectedIndices.length));
        assertThat(request.indices().length, equalTo(expectedIndices.length));
        assertThat(indices, hasItems(expectedIndices));
        assertThat(request.indices(), equalTo(expectedIndices));
    }

    public void testResolveMissingIndexIgnoreUnavailable() {
        SearchRequest request = new SearchRequest("bar*", "missing");
        request.indicesOptions(IndicesOptions.fromOptions(true, randomBoolean(), true, false));
        List<String> indices = resolveIndices(request, buildAuthorizedIndices(user, SearchAction.NAME)).getLocal();
        String[] expectedIndices = new String[]{"bar"};
        assertThat(indices.size(), equalTo(expectedIndices.length));
        assertThat(request.indices().length, equalTo(expectedIndices.length));
        assertThat(indices, hasItems(expectedIndices));
        assertThat(request.indices(), equalTo(expectedIndices));
    }

    public void testResolveNonMatchingIndicesAndExplicit() {
        SearchRequest request = new SearchRequest("missing*", "bar");
        request.indicesOptions(IndicesOptions.fromOptions(randomBoolean(), true, true, randomBoolean()));
        List<String> indices = resolveIndices(request, buildAuthorizedIndices(user, SearchAction.NAME)).getLocal();
        String[] expectedIndices = new String[]{"bar"};
        assertThat(indices.toArray(new String[indices.size()]), equalTo(expectedIndices));
        assertThat(request.indices(), equalTo(expectedIndices));
    }

    public void testResolveNoExpandStrict() {
        SearchRequest request = new SearchRequest("missing*");
        request.indicesOptions(IndicesOptions.fromOptions(false, randomBoolean(), false, false));
        List<String> indices = resolveIndices(request, buildAuthorizedIndices(user, SearchAction.NAME)).getLocal();
        String[] expectedIndices = new String[]{"missing*"};
        assertThat(indices.toArray(new String[indices.size()]), equalTo(expectedIndices));
        assertThat(request.indices(), equalTo(expectedIndices));
    }

    public void testResolveNoExpandIgnoreUnavailable() {
        SearchRequest request = new SearchRequest("missing*");
        request.indicesOptions(IndicesOptions.fromOptions(true, true, false, false));
        assertNoIndices(request, resolveIndices(request, buildAuthorizedIndices(user, SearchAction.NAME)));
    }

    public void testSearchWithRemoteIndex() {
        SearchRequest request = new SearchRequest("remote:indexName");
        request.indicesOptions(IndicesOptions.fromOptions(randomBoolean(), randomBoolean(), randomBoolean(), randomBoolean()));
        final ResolvedIndices resolved = resolveIndices(request, buildAuthorizedIndices(user, SearchAction.NAME));
        assertThat(resolved.getLocal(), emptyIterable());
        assertThat(resolved.getRemote(), containsInAnyOrder("remote:indexName"));
        assertThat(request.indices(), arrayContaining("remote:indexName"));
    }

    public void testSearchWithRemoteAndLocalIndices() {
        SearchRequest request = new SearchRequest("remote:indexName", "bar", "bar2");
        request.indicesOptions(IndicesOptions.fromOptions(true, randomBoolean(), randomBoolean(), randomBoolean()));
        final ResolvedIndices resolved = resolveIndices(request, buildAuthorizedIndices(user, SearchAction.NAME));
        assertThat(resolved.getLocal(), containsInAnyOrder("bar"));
        assertThat(resolved.getRemote(), containsInAnyOrder("remote:indexName"));
        assertThat(request.indices(), arrayContainingInAnyOrder("remote:indexName", "bar"));
    }

    public void testSearchWithRemoteAndLocalWildcards() {
        SearchRequest request = new SearchRequest("*:foo", "r*:bar*", "remote:baz*", "bar*", "foofoo");
        request.indicesOptions(IndicesOptions.fromOptions(randomBoolean(), randomBoolean(), true, false));
        final Set<String> authorizedIndices = buildAuthorizedIndices(user, SearchAction.NAME);
        final ResolvedIndices resolved = resolveIndices(request, authorizedIndices);
        assertThat(resolved.getRemote(), containsInAnyOrder("remote:foo", "other_remote:foo", "remote:bar*", "remote:baz*"));
        assertThat(resolved.getLocal(), containsInAnyOrder("bar", "foofoo"));
        assertThat(request.indices(),
                arrayContainingInAnyOrder("remote:foo", "other_remote:foo", "remote:bar*", "remote:baz*", "bar", "foofoo"));
    }

    public void testResolveIndicesAliasesRequest() {
        IndicesAliasesRequest request = new IndicesAliasesRequest();
        request.addAliasAction(AliasActions.add().alias("alias1").indices("foo", "foofoo"));
        request.addAliasAction(AliasActions.add().alias("alias2").indices("foo", "foobar"));
        List<String> indices =
                resolveIndices(request, buildAuthorizedIndices(user, IndicesAliasesAction.NAME)).getLocal();
        //the union of all indices and aliases gets returned
        String[] expectedIndices = new String[]{"alias1", "alias2", "foo", "foofoo", "foobar"};
        assertSameValues(indices, expectedIndices);
        assertThat(request.getAliasActions().get(0).indices(), arrayContainingInAnyOrder("foo", "foofoo"));
        assertThat(request.getAliasActions().get(0).aliases(), arrayContainingInAnyOrder("alias1"));
        assertThat(request.getAliasActions().get(1).indices(), arrayContainingInAnyOrder("foo", "foobar"));
        assertThat(request.getAliasActions().get(1).aliases(), arrayContainingInAnyOrder("alias2"));
    }

    public void testResolveIndicesAliasesRequestExistingAlias() {
        IndicesAliasesRequest request = new IndicesAliasesRequest();
        request.addAliasAction(AliasActions.add().alias("alias1").indices("foo", "foofoo"));
        request.addAliasAction(AliasActions.add().alias("foofoobar").indices("foo", "foobar"));
        List<String> indices =
                resolveIndices(request, buildAuthorizedIndices(user, IndicesAliasesAction.NAME)).getLocal();
        //the union of all indices and aliases gets returned, foofoobar is an existing alias but that doesn't make any difference
        String[] expectedIndices = new String[]{"alias1", "foofoobar", "foo", "foofoo", "foobar"};
        assertSameValues(indices, expectedIndices);
        assertThat(request.getAliasActions().get(0).indices(), arrayContainingInAnyOrder("foo", "foofoo"));
        assertThat(request.getAliasActions().get(0).aliases(), arrayContainingInAnyOrder("alias1"));
        assertThat(request.getAliasActions().get(1).indices(), arrayContainingInAnyOrder("foo", "foobar"));
        assertThat(request.getAliasActions().get(1).aliases(), arrayContainingInAnyOrder("foofoobar"));
    }

    public void testResolveIndicesAliasesRequestMissingIndex() {
        IndicesAliasesRequest request = new IndicesAliasesRequest();
        request.addAliasAction(AliasActions.add().alias("alias1").indices("foo", "foofoo"));
        request.addAliasAction(AliasActions.add().alias("alias2").index("missing"));
        List<String> indices =
                resolveIndices(request, buildAuthorizedIndices(user, IndicesAliasesAction.NAME)).getLocal();
        //the union of all indices and aliases gets returned, missing is not an existing index/alias but that doesn't make any difference
        String[] expectedIndices = new String[]{"alias1", "alias2", "foo", "foofoo", "missing"};
        assertThat(indices.size(), equalTo(expectedIndices.length));
        assertThat(indices, hasItems(expectedIndices));
        assertThat(request.getAliasActions().get(0).indices(), arrayContainingInAnyOrder("foo", "foofoo"));
        assertThat(request.getAliasActions().get(0).aliases(), arrayContainingInAnyOrder("alias1"));
        assertThat(request.getAliasActions().get(1).indices(), arrayContainingInAnyOrder("missing"));
        assertThat(request.getAliasActions().get(1).aliases(), arrayContainingInAnyOrder("alias2"));
    }

    public void testResolveWildcardsIndicesAliasesRequest() {
        IndicesAliasesRequest request = new IndicesAliasesRequest();
        request.addAliasAction(AliasActions.add().alias("foo-alias").index("foo*"));
        request.addAliasAction(AliasActions.add().alias("alias2").index("bar*"));
        List<String> indices =
                resolveIndices(request, buildAuthorizedIndices(user, IndicesAliasesAction.NAME)).getLocal();
        //the union of all resolved indices and aliases gets returned, based on indices and aliases that user is authorized for
        String[] expectedIndices = new String[]{"foo-alias", "alias2", "foofoo", "bar"};
        assertThat(indices.size(), equalTo(expectedIndices.length));
        assertThat(indices, hasItems(expectedIndices));
        //wildcards get replaced on each single action
        assertThat(request.getAliasActions().get(0).indices(), arrayContainingInAnyOrder("foofoo"));
        assertThat(request.getAliasActions().get(0).aliases(), arrayContainingInAnyOrder("foo-alias"));
        assertThat(request.getAliasActions().get(1).indices(), arrayContainingInAnyOrder("bar"));
        assertThat(request.getAliasActions().get(1).aliases(), arrayContainingInAnyOrder("alias2"));
    }

    public void testResolveWildcardsIndicesAliasesRequestNoMatchingIndices() {
        IndicesAliasesRequest request = new IndicesAliasesRequest();
        request.addAliasAction(AliasActions.add().alias("alias1").index("foo*"));
        request.addAliasAction(AliasActions.add().alias("alias2").index("bar*"));
        request.addAliasAction(AliasActions.add().alias("alias3").index("non_matching_*"));
        //if a single operation contains wildcards and ends up being resolved to no indices, it makes the whole request fail
        expectThrows(IndexNotFoundException.class,
                () -> resolveIndices(request, buildAuthorizedIndices(user, IndicesAliasesAction.NAME)));
    }

    public void testResolveAllIndicesAliasesRequest() {
        IndicesAliasesRequest request = new IndicesAliasesRequest();
        request.addAliasAction(AliasActions.add().alias("alias1").index("_all"));
        request.addAliasAction(AliasActions.add().alias("alias2").index("_all"));
        List<String> indices =
                resolveIndices(request, buildAuthorizedIndices(user, IndicesAliasesAction.NAME)).getLocal();
        //the union of all resolved indices and aliases gets returned
        String[] expectedIndices = new String[]{"bar", "foofoo", "alias1", "alias2"};
        assertSameValues(indices, expectedIndices);
        String[] replacedIndices = new String[]{"bar", "foofoo"};
        //_all gets replaced with all indices that user is authorized for, on each single action
        assertThat(request.getAliasActions().get(0).indices(), arrayContainingInAnyOrder(replacedIndices));
        assertThat(request.getAliasActions().get(0).aliases(), arrayContainingInAnyOrder("alias1"));
        assertThat(request.getAliasActions().get(1).indices(), arrayContainingInAnyOrder(replacedIndices));
        assertThat(request.getAliasActions().get(1).aliases(), arrayContainingInAnyOrder("alias2"));
    }

    public void testResolveAllIndicesAliasesRequestNoAuthorizedIndices() {
        IndicesAliasesRequest request = new IndicesAliasesRequest();
        request.addAliasAction(AliasActions.add().alias("alias1").index("_all"));
        //current user is not authorized for any index, _all resolves to no indices, the request fails
        expectThrows(IndexNotFoundException.class, () ->
                resolveIndices(request, buildAuthorizedIndices(userNoIndices, IndicesAliasesAction.NAME)));
    }

    public void testResolveWildcardsIndicesAliasesRequestNoAuthorizedIndices() {
        IndicesAliasesRequest request = new IndicesAliasesRequest();
        request.addAliasAction(AliasActions.add().alias("alias1").index("foo*"));
        //current user is not authorized for any index, foo* resolves to no indices, the request fails
        expectThrows(IndexNotFoundException.class, () -> resolveIndices(
                request, buildAuthorizedIndices(userNoIndices, IndicesAliasesAction.NAME)));
    }

    public void testResolveIndicesAliasesRequestDeleteActions() {
        IndicesAliasesRequest request = new IndicesAliasesRequest();
        request.addAliasAction(AliasActions.remove().index("foo").alias("foofoobar"));
        request.addAliasAction(AliasActions.remove().index("foofoo").alias("barbaz"));
        final Set<String> authorizedIndices = buildAuthorizedIndices(user, IndicesAliasesAction.NAME);
        List<String> indices = resolveIndices(request, authorizedIndices).getLocal();
        //the union of all indices and aliases gets returned
        String[] expectedIndices = new String[]{"foo", "foofoobar", "foofoo", "barbaz"};
        assertThat(indices.size(), equalTo(expectedIndices.length));
        assertThat(indices, hasItems(expectedIndices));
        assertThat(request.getAliasActions().get(0).indices(), arrayContainingInAnyOrder("foo"));
        assertThat(request.getAliasActions().get(0).aliases(), arrayContainingInAnyOrder("foofoobar"));
        assertThat(request.getAliasActions().get(1).indices(), arrayContainingInAnyOrder("foofoo"));
        assertThat(request.getAliasActions().get(1).aliases(), arrayContainingInAnyOrder("barbaz"));
    }

    public void testResolveIndicesAliasesRequestDeleteActionsMissingIndex() {
        IndicesAliasesRequest request = new IndicesAliasesRequest();
        request.addAliasAction(AliasActions.remove().index("foo").alias("foofoobar"));
        request.addAliasAction(AliasActions.remove().index("missing_index").alias("missing_alias"));
        final Set<String> authorizedIndices = buildAuthorizedIndices(user, IndicesAliasesAction.NAME);
        List<String> indices = resolveIndices(request, authorizedIndices).getLocal();
        //the union of all indices and aliases gets returned, doesn't matter is some of them don't exist
        String[] expectedIndices = new String[]{"foo", "foofoobar", "missing_index", "missing_alias"};
        assertThat(indices.size(), equalTo(expectedIndices.length));
        assertThat(indices, hasItems(expectedIndices));
        assertThat(request.getAliasActions().get(0).indices(), arrayContainingInAnyOrder("foo"));
        assertThat(request.getAliasActions().get(0).aliases(), arrayContainingInAnyOrder("foofoobar"));
        assertThat(request.getAliasActions().get(1).indices(), arrayContainingInAnyOrder("missing_index"));
        assertThat(request.getAliasActions().get(1).aliases(), arrayContainingInAnyOrder("missing_alias"));
    }

    public void testResolveWildcardsIndicesAliasesRequestDeleteActions() {
        IndicesAliasesRequest request = new IndicesAliasesRequest();
        request.addAliasAction(AliasActions.remove().index("foo*").alias("foofoobar"));
        request.addAliasAction(AliasActions.remove().index("bar*").alias("barbaz"));
        final Set<String> authorizedIndices = buildAuthorizedIndices(user, IndicesAliasesAction.NAME);
        List<String> indices = resolveIndices(request, authorizedIndices).getLocal();
        //union of all resolved indices and aliases gets returned, based on what user is authorized for
        String[] expectedIndices = new String[]{"foofoobar", "foofoo", "bar", "barbaz"};
        assertThat(indices.size(), equalTo(expectedIndices.length));
        assertThat(indices, hasItems(expectedIndices));
        //wildcards get replaced within each single action
        assertThat(request.getAliasActions().get(0).indices(), arrayContainingInAnyOrder("foofoo"));
        assertThat(request.getAliasActions().get(0).aliases(), arrayContainingInAnyOrder("foofoobar"));
        assertThat(request.getAliasActions().get(1).indices(), arrayContainingInAnyOrder("bar"));
        assertThat(request.getAliasActions().get(1).aliases(), arrayContainingInAnyOrder("barbaz"));
    }

    public void testResolveAliasesWildcardsIndicesAliasesRequestDeleteActions() {
        IndicesAliasesRequest request = new IndicesAliasesRequest();
        request.addAliasAction(AliasActions.remove().index("*").alias("foo*"));
        request.addAliasAction(AliasActions.remove().index("*bar").alias("foo*"));
        final Set<String> authorizedIndices = buildAuthorizedIndices(user, IndicesAliasesAction.NAME);
        List<String> indices = resolveIndices(request, authorizedIndices).getLocal();
        //union of all resolved indices and aliases gets returned, based on what user is authorized for
        //note that the index side will end up containing matching aliases too, which is fine, as es core would do
        //the same and resolve those aliases to their corresponding concrete indices (which we let core do)
        String[] expectedIndices = new String[]{"bar", "foofoobar", "foobarfoo", "foofoo"};
        assertSameValues(indices, expectedIndices);
        //alias foofoobar on both sides, that's fine, es core would do the same, same as above
        assertThat(request.getAliasActions().get(0).indices(), arrayContainingInAnyOrder("bar", "foofoo"));
        assertThat(request.getAliasActions().get(0).aliases(), arrayContainingInAnyOrder("foofoobar", "foobarfoo"));
        assertThat(request.getAliasActions().get(1).indices(), arrayContainingInAnyOrder("bar"));
        assertThat(request.getAliasActions().get(1).aliases(), arrayContainingInAnyOrder("foofoobar", "foobarfoo"));
    }

    public void testResolveAllAliasesWildcardsIndicesAliasesRequestDeleteActions() {
        IndicesAliasesRequest request = new IndicesAliasesRequest();
        request.addAliasAction(AliasActions.remove().index("*").alias("_all"));
        request.addAliasAction(AliasActions.remove().index("_all").aliases("_all", "explicit"));
        final Set<String> authorizedIndices = buildAuthorizedIndices(user, IndicesAliasesAction.NAME);
        List<String> indices = resolveIndices(request, authorizedIndices).getLocal();
        //union of all resolved indices and aliases gets returned, based on what user is authorized for
        //note that the index side will end up containing matching aliases too, which is fine, as es core would do
        //the same and resolve those aliases to their corresponding concrete indices (which we let core do)
        String[] expectedIndices = new String[]{"bar", "foofoobar", "foobarfoo", "foofoo", "explicit"};
        assertSameValues(indices, expectedIndices);
        //alias foofoobar on both sides, that's fine, es core would do the same, same as above
        assertThat(request.getAliasActions().get(0).indices(), arrayContainingInAnyOrder("bar", "foofoo"));
        assertThat(request.getAliasActions().get(0).aliases(), arrayContainingInAnyOrder("foofoobar", "foobarfoo"));
        assertThat(request.getAliasActions().get(0).indices(), arrayContainingInAnyOrder("bar", "foofoo"));
        assertThat(request.getAliasActions().get(1).aliases(), arrayContainingInAnyOrder("foofoobar", "foobarfoo", "explicit"));
    }

    public void testResolveAliasesWildcardsIndicesAliasesRequestRemoveAliasActionsNoAuthorizedIndices() {
        IndicesAliasesRequest request = new IndicesAliasesRequest();
        request.addAliasAction(AliasActions.remove().index("foo*").alias("foo*"));
        request.addAliasAction(AliasActions.remove().index("*bar").alias("bar*"));
        resolveIndices(request, buildAuthorizedIndices(user, IndicesAliasesAction.NAME));
        assertThat(request.getAliasActions().get(0).aliases(), arrayContainingInAnyOrder("foofoobar", "foobarfoo"));
        assertThat(request.getAliasActions().get(1).aliases(), arrayContaining("*", "-*"));
    }

    public void testResolveAliasesWildcardsIndicesAliasesRequestRemoveIndexActions() {
        IndicesAliasesRequest request = new IndicesAliasesRequest();
        request.addAliasAction(AliasActions.removeIndex().index("foo*"));
        request.addAliasAction(AliasActions.removeIndex().index("*bar"));
        resolveIndices(request, buildAuthorizedIndices(user, IndicesAliasesAction.NAME));
        assertThat(request.getAliasActions().get(0).indices(), arrayContainingInAnyOrder("foofoo"));
        assertThat(request.getAliasActions().get(0).aliases(), emptyArray());
        assertThat(request.getAliasActions().get(1).indices(), arrayContainingInAnyOrder("bar"));
        assertThat(request.getAliasActions().get(1).aliases(), emptyArray());
    }

    public void testResolveWildcardsIndicesAliasesRequestAddAndDeleteActions() {
        IndicesAliasesRequest request = new IndicesAliasesRequest();
        request.addAliasAction(AliasActions.remove().index("foo*").alias("foofoobar"));
        request.addAliasAction(AliasActions.add().index("bar*").alias("foofoobar"));
        final Set<String> authorizedIndices = buildAuthorizedIndices(user, IndicesAliasesAction.NAME);
        List<String> indices = resolveIndices(request, authorizedIndices).getLocal();
        //union of all resolved indices and aliases gets returned, based on what user is authorized for
        String[] expectedIndices = new String[]{"foofoobar", "foofoo", "bar"};
        assertSameValues(indices, expectedIndices);
        //every single action has its indices replaced with matching (authorized) ones
        assertThat(request.getAliasActions().get(0).indices(), arrayContainingInAnyOrder("foofoo"));
        assertThat(request.getAliasActions().get(0).aliases(), arrayContainingInAnyOrder("foofoobar"));
        assertThat(request.getAliasActions().get(1).indices(), arrayContainingInAnyOrder("bar"));
        assertThat(request.getAliasActions().get(1).aliases(), arrayContainingInAnyOrder("foofoobar"));
    }

    public void testResolveGetAliasesRequestStrict() {
        GetAliasesRequest request = new GetAliasesRequest("alias1").indices("foo", "foofoo");
        request.indicesOptions(IndicesOptions.fromOptions(false, randomBoolean(), randomBoolean(), randomBoolean()));
        final Set<String> authorizedIndices = buildAuthorizedIndices(user, GetAliasesAction.NAME);
        List<String> indices = resolveIndices(request, authorizedIndices).getLocal();
        //the union of all indices and aliases gets returned
        String[] expectedIndices = new String[]{"alias1", "foo", "foofoo"};
        assertThat(indices.size(), equalTo(expectedIndices.length));
        assertThat(indices, hasItems(expectedIndices));
        assertThat(request.indices(), arrayContainingInAnyOrder("foo", "foofoo"));
        assertThat(request.aliases(), arrayContainingInAnyOrder("alias1"));
    }

    public void testResolveGetAliasesRequestIgnoreUnavailable() {
        GetAliasesRequest request = new GetAliasesRequest("alias1").indices("foo", "foofoo");
        request.indicesOptions(IndicesOptions.fromOptions(true, randomBoolean(), randomBoolean(), randomBoolean()));
        final Set<String> authorizedIndices = buildAuthorizedIndices(user, GetAliasesAction.NAME);
        List<String> indices = resolveIndices(request, authorizedIndices).getLocal();
        String[] expectedIndices = new String[]{"alias1", "foofoo"};
        assertThat(indices.size(), equalTo(expectedIndices.length));
        assertThat(indices, hasItems(expectedIndices));
        assertThat(request.indices(), arrayContainingInAnyOrder("foofoo"));
        assertThat(request.aliases(), arrayContainingInAnyOrder("alias1"));
    }

    public void testResolveGetAliasesRequestMissingIndexStrict() {
        GetAliasesRequest request = new GetAliasesRequest();
        request.indicesOptions(IndicesOptions.fromOptions(false, randomBoolean(), true, randomBoolean()));
        request.indices("missing");
        request.aliases("alias2");
        final Set<String> authorizedIndices = buildAuthorizedIndices(user, GetAliasesAction.NAME);
        List<String> indices = resolveIndices(request, authorizedIndices).getLocal();
        //the union of all indices and aliases gets returned, missing is not an existing index/alias but that doesn't make any difference
        String[] expectedIndices = new String[]{"alias2", "missing"};
        assertThat(indices.size(), equalTo(expectedIndices.length));
        assertThat(indices, hasItems(expectedIndices));
        assertThat(request.indices(), arrayContainingInAnyOrder("missing"));
        assertThat(request.aliases(), arrayContainingInAnyOrder("alias2"));
    }

    public void testGetAliasesRequestMissingIndexIgnoreUnavailableDisallowNoIndices() {
        GetAliasesRequest request = new GetAliasesRequest();
        request.indicesOptions(IndicesOptions.fromOptions(true, false, randomBoolean(), randomBoolean()));
        request.indices("missing");
        request.aliases("alias2");
        IndexNotFoundException exception = expectThrows(IndexNotFoundException.class,
                () -> resolveIndices(request, buildAuthorizedIndices(user, GetAliasesAction.NAME)).getLocal());
        assertEquals("no such index [[missing]]", exception.getMessage());
    }

    public void testGetAliasesRequestMissingIndexIgnoreUnavailableAllowNoIndices() {
        GetAliasesRequest request = new GetAliasesRequest();
        request.indicesOptions(IndicesOptions.fromOptions(true, true, randomBoolean(), randomBoolean()));
        request.indices("missing");
        request.aliases("alias2");
        assertNoIndices(request, resolveIndices(request, buildAuthorizedIndices(user, GetAliasesAction.NAME)));
    }

    public void testGetAliasesRequestMissingIndexStrict() {
        GetAliasesRequest request = new GetAliasesRequest();
        request.indicesOptions(IndicesOptions.fromOptions(false, randomBoolean(), randomBoolean(), randomBoolean()));
        request.indices("missing");
        request.aliases("alias2");
        final Set<String> authorizedIndices = buildAuthorizedIndices(user, GetAliasesAction.NAME);
        List<String> indices = resolveIndices(request, authorizedIndices).getLocal();
        String[] expectedIndices = new String[]{"alias2", "missing"};
        assertThat(indices.size(), equalTo(expectedIndices.length));
        assertThat(indices, hasItems(expectedIndices));
        assertThat(request.indices(), arrayContainingInAnyOrder("missing"));
        assertThat(request.aliases(), arrayContainingInAnyOrder("alias2"));
    }

    public void testResolveWildcardsGetAliasesRequestStrictExpand() {
        GetAliasesRequest request = new GetAliasesRequest();
        request.indicesOptions(IndicesOptions.fromOptions(false, randomBoolean(), true, true));
        request.aliases("alias1");
        request.indices("foo*");
        final Set<String> authorizedIndices = buildAuthorizedIndices(user, GetAliasesAction.NAME);
        List<String> indices = resolveIndices(request, authorizedIndices).getLocal();
        //the union of all resolved indices and aliases gets returned, based on indices and aliases that user is authorized for
        String[] expectedIndices = new String[]{"alias1", "foofoo", "foofoo-closed", "foofoobar", "foobarfoo"};
        assertThat(indices.size(), equalTo(expectedIndices.length));
        assertThat(indices, hasItems(expectedIndices));
        //wildcards get replaced on each single action
        assertThat(request.indices(), arrayContainingInAnyOrder("foofoobar", "foobarfoo", "foofoo", "foofoo-closed"));
        assertThat(request.aliases(), arrayContainingInAnyOrder("alias1"));
    }

    public void testResolveWildcardsGetAliasesRequestStrictExpandOpen() {
        GetAliasesRequest request = new GetAliasesRequest();
        request.indicesOptions(IndicesOptions.fromOptions(false, randomBoolean(), true, false));
        request.aliases("alias1");
        request.indices("foo*");
        final Set<String> authorizedIndices = buildAuthorizedIndices(user, GetAliasesAction.NAME);
        List<String> indices = resolveIndices(request, authorizedIndices).getLocal();
        //the union of all resolved indices and aliases gets returned, based on indices and aliases that user is authorized for
        String[] expectedIndices = new String[]{"alias1", "foofoo", "foofoobar", "foobarfoo"};
        assertThat(indices.size(), equalTo(expectedIndices.length));
        assertThat(indices, hasItems(expectedIndices));
        //wildcards get replaced on each single action
        assertThat(request.indices(), arrayContainingInAnyOrder("foofoobar", "foobarfoo", "foofoo"));
        assertThat(request.aliases(), arrayContainingInAnyOrder("alias1"));
    }

    public void testResolveWildcardsGetAliasesRequestLenientExpandOpen() {
        GetAliasesRequest request = new GetAliasesRequest();
        request.indicesOptions(IndicesOptions.fromOptions(true, randomBoolean(), true, false));
        request.aliases("alias1");
        request.indices("foo*", "bar", "missing");
        final Set<String> authorizedIndices = buildAuthorizedIndices(user, GetAliasesAction.NAME);
        List<String> indices = resolveIndices(request, authorizedIndices).getLocal();
        //the union of all resolved indices and aliases gets returned, based on indices and aliases that user is authorized for
        String[] expectedIndices = new String[]{"alias1", "foofoo", "foofoobar", "foobarfoo", "bar"};
        assertThat(indices.size(), equalTo(expectedIndices.length));
        assertThat(indices, hasItems(expectedIndices));
        //wildcards get replaced on each single action
        assertThat(request.indices(), arrayContainingInAnyOrder("foofoobar", "foobarfoo", "foofoo", "bar"));
        assertThat(request.aliases(), arrayContainingInAnyOrder("alias1"));
    }

    public void testWildcardsGetAliasesRequestNoMatchingIndicesDisallowNoIndices() {
        GetAliasesRequest request = new GetAliasesRequest();
        request.indicesOptions(IndicesOptions.fromOptions(randomBoolean(), false, true, randomBoolean()));
        request.aliases("alias3");
        request.indices("non_matching_*");
        IndexNotFoundException e = expectThrows(IndexNotFoundException.class,
                () -> resolveIndices(request, buildAuthorizedIndices(user, GetAliasesAction.NAME)).getLocal());
        assertEquals("no such index [non_matching_*]", e.getMessage());
    }

    public void testWildcardsGetAliasesRequestNoMatchingIndicesAllowNoIndices() {
        GetAliasesRequest request = new GetAliasesRequest();
        request.indicesOptions(IndicesOptions.fromOptions(randomBoolean(), true, true, randomBoolean()));
        request.aliases("alias3");
        request.indices("non_matching_*");
        assertNoIndices(request, resolveIndices(request, buildAuthorizedIndices(user, GetAliasesAction.NAME)));
    }

    public void testResolveAllGetAliasesRequest() {
        GetAliasesRequest request = new GetAliasesRequest();
        //even if not set, empty means _all
        if (randomBoolean()) {
            request.indices("_all");
        }
        request.aliases("alias1");
        final Set<String> authorizedIndices = buildAuthorizedIndices(user, GetAliasesAction.NAME);
        List<String> indices = resolveIndices(request, authorizedIndices).getLocal();
        //the union of all resolved indices and aliases gets returned, including hidden indices as Get Aliases includes hidden by default
        String[] expectedIndices = new String[]{"bar", "bar-closed", "foofoobar", "foobarfoo", "foofoo", "foofoo-closed", "alias1",
            "hidden-open", "hidden-closed", ".hidden-open", ".hidden-closed", "date-hidden-" + todaySuffix,
            "date-hidden-" + tomorrowSuffix};
        assertSameValues(indices, expectedIndices);
        String[] replacedIndices = new String[]{"bar", "bar-closed", "foofoobar", "foobarfoo", "foofoo", "foofoo-closed", "hidden-open",
            "hidden-closed", ".hidden-open", ".hidden-closed", "date-hidden-" + todaySuffix, "date-hidden-" + tomorrowSuffix};
        //_all gets replaced with all indices that user is authorized for
        assertThat(request.indices(), arrayContainingInAnyOrder(replacedIndices));
        assertThat(request.aliases(), arrayContainingInAnyOrder("alias1"));
    }

    public void testResolveAllGetAliasesRequestExpandWildcardsOpenOnly() {
        GetAliasesRequest request = new GetAliasesRequest();
        //set indices options to have wildcards resolved to open indices only (default is open and closed)
        request.indicesOptions(IndicesOptions.fromOptions(true, false, true, false));
        //even if not set, empty means _all
        if (randomBoolean()) {
            request.indices("_all");
        }
        request.aliases("alias1");
        final Set<String> authorizedIndices = buildAuthorizedIndices(user, GetAliasesAction.NAME);
        List<String> indices = resolveIndices(request, authorizedIndices).getLocal();
        //the union of all resolved indices and aliases gets returned
        String[] expectedIndices = new String[]{"bar", "foofoobar", "foobarfoo", "foofoo", "alias1"};
        assertThat(indices.size(), equalTo(expectedIndices.length));
        assertThat(indices, hasItems(expectedIndices));
        String[] replacedIndices = new String[]{"bar", "foofoobar", "foobarfoo", "foofoo"};
        //_all gets replaced with all indices that user is authorized for
        assertThat(request.indices(), arrayContainingInAnyOrder(replacedIndices));
        assertThat(request.aliases(), arrayContainingInAnyOrder("alias1"));
    }

    public void testAllGetAliasesRequestNoAuthorizedIndicesAllowNoIndices() {
        GetAliasesRequest request = new GetAliasesRequest();
        request.indicesOptions(IndicesOptions.fromOptions(randomBoolean(), true, true, randomBoolean()));
        request.aliases("alias1");
        request.indices("_all");
        assertNoIndices(request, resolveIndices(request,
                buildAuthorizedIndices(userNoIndices, GetAliasesAction.NAME)));
    }

    public void testAllGetAliasesRequestNoAuthorizedIndicesDisallowNoIndices() {
        GetAliasesRequest request = new GetAliasesRequest();
        request.indicesOptions(IndicesOptions.fromOptions(randomBoolean(), false, true, randomBoolean()));
        request.aliases("alias1");
        request.indices("_all");
        IndexNotFoundException e = expectThrows(IndexNotFoundException.class,
                () -> resolveIndices(request, buildAuthorizedIndices(userNoIndices, GetAliasesAction.NAME)));
        assertEquals("no such index [[_all]]", e.getMessage());
    }

    public void testWildcardsGetAliasesRequestNoAuthorizedIndicesAllowNoIndices() {
        GetAliasesRequest request = new GetAliasesRequest();
        request.aliases("alias1");
        request.indices("foo*");
        request.indicesOptions(IndicesOptions.fromOptions(randomBoolean(), true, true, randomBoolean()));
        assertNoIndices(request, resolveIndices(request,
                buildAuthorizedIndices(userNoIndices, GetAliasesAction.NAME)));
    }

    public void testWildcardsGetAliasesRequestNoAuthorizedIndicesDisallowNoIndices() {
        GetAliasesRequest request = new GetAliasesRequest();
        request.indicesOptions(IndicesOptions.fromOptions(randomBoolean(), false, true, randomBoolean()));
        request.aliases("alias1");
        request.indices("foo*");
        //current user is not authorized for any index, foo* resolves to no indices, the request fails
        IndexNotFoundException e = expectThrows(IndexNotFoundException.class,
                () -> resolveIndices(request, buildAuthorizedIndices(userNoIndices, GetAliasesAction.NAME)));
        assertEquals("no such index [foo*]", e.getMessage());
    }

    public void testResolveAllAliasesGetAliasesRequest() {
        GetAliasesRequest request = new GetAliasesRequest();
        if (randomBoolean()) {
            request.aliases("_all");
        }
        if (randomBoolean()) {
            request.indices("_all");
        }
        final Set<String> authorizedIndices = buildAuthorizedIndices(user, GetAliasesAction.NAME);
        List<String> indices = resolveIndices(request, authorizedIndices).getLocal();
        //the union of all resolved indices and aliases gets returned, including hidden indices as Get Aliases includes hidden by default
        String[] expectedIndices = new String[]{"bar", "bar-closed", "foofoobar", "foobarfoo", "foofoo", "foofoo-closed", "hidden-open",
            "hidden-closed", ".hidden-open", ".hidden-closed", "date-hidden-" + todaySuffix, "date-hidden-" + tomorrowSuffix};
        assertSameValues(indices, expectedIndices);
        //_all gets replaced with all indices that user is authorized for
        assertThat(request.indices(), arrayContainingInAnyOrder(expectedIndices));
        assertThat(request.aliases(), arrayContainingInAnyOrder("foofoobar", "foobarfoo"));
    }

    public void testResolveAllAndExplicitAliasesGetAliasesRequest() {
        GetAliasesRequest request = new GetAliasesRequest(new String[]{"_all", "explicit"});
        if (randomBoolean()) {
            request.indices("_all");
        }
        final Set<String> authorizedIndices = buildAuthorizedIndices(user, GetAliasesAction.NAME);
        List<String> indices = resolveIndices(request, authorizedIndices).getLocal();
        //the union of all resolved indices and aliases gets returned, including hidden indices as Get Aliases includes hidden by default
        String[] expectedIndices = new String[]{"bar", "bar-closed", "foofoobar", "foobarfoo", "foofoo", "foofoo-closed", "explicit",
            "hidden-open", "hidden-closed", ".hidden-open", ".hidden-closed", "date-hidden-" + todaySuffix,
            "date-hidden-" + tomorrowSuffix};
        logger.info("indices: {}", indices);
        assertSameValues(indices, expectedIndices);
        //_all gets replaced with all indices that user is authorized for
        assertThat(request.indices(), arrayContainingInAnyOrder("bar", "bar-closed", "foofoobar", "foobarfoo", "foofoo", "foofoo-closed",
            "hidden-open", "hidden-closed", ".hidden-open", ".hidden-closed", "date-hidden-" + todaySuffix,
            "date-hidden-" + tomorrowSuffix));
        assertThat(request.aliases(), arrayContainingInAnyOrder("foofoobar", "foobarfoo", "explicit"));
    }

    public void testResolveAllAndWildcardsAliasesGetAliasesRequest() {
        GetAliasesRequest request = new GetAliasesRequest(new String[]{"_all", "foo*", "non_matching_*"});
        if (randomBoolean()) {
            request.indices("_all");
        }
        final Set<String> authorizedIndices = buildAuthorizedIndices(user, GetAliasesAction.NAME);
        List<String> indices = resolveIndices(request, authorizedIndices).getLocal();
        //the union of all resolved indices and aliases gets returned, including hidden indices as Get Aliases includes hidden by default
        String[] expectedIndices = new String[]{"bar", "bar-closed", "foofoobar", "foobarfoo", "foofoo", "foofoo-closed", "hidden-open",
            "hidden-closed", ".hidden-open", ".hidden-closed", "date-hidden-" + todaySuffix, "date-hidden-" + tomorrowSuffix};
        assertSameValues(indices, expectedIndices);
        //_all gets replaced with all indices that user is authorized for
        assertThat(request.indices(), arrayContainingInAnyOrder(expectedIndices));
        assertThat(request.aliases(), arrayContainingInAnyOrder("foofoobar", "foofoobar", "foobarfoo", "foobarfoo"));
    }

    public void testResolveAliasesWildcardsGetAliasesRequest() {
        GetAliasesRequest request = new GetAliasesRequest();
        request.indices("*bar");
        request.aliases("foo*");
        final Set<String> authorizedIndices = buildAuthorizedIndices(user, GetAliasesAction.NAME);
        List<String> indices = resolveIndices(request, authorizedIndices).getLocal();
        //union of all resolved indices and aliases gets returned, based on what user is authorized for
        //note that the index side will end up containing matching aliases too, which is fine, as es core would do
        //the same and resolve those aliases to their corresponding concrete indices (which we let core do)
        String[] expectedIndices = new String[]{"bar", "foobarfoo", "foofoobar"};
        assertSameValues(indices, expectedIndices);
        //alias foofoobar on both sides, that's fine, es core would do the same, same as above
        assertThat(request.indices(), arrayContainingInAnyOrder("bar", "foofoobar"));
        assertThat(request.aliases(), arrayContainingInAnyOrder("foofoobar", "foobarfoo"));
    }

    public void testResolveAliasesWildcardsGetAliasesRequestNoAuthorizedIndices() {
        GetAliasesRequest request = new GetAliasesRequest();
        //no authorized aliases match bar*, hence aliases are replaced with the no-aliases-expression
        request.aliases("bar*");
        request.indices("*bar");
        resolveIndices(request, buildAuthorizedIndices(user, GetAliasesAction.NAME));
        assertThat(request.aliases(), arrayContaining(IndicesAndAliasesResolver.NO_INDICES_OR_ALIASES_ARRAY));
    }

    public void testResolveAliasesExclusionWildcardsGetAliasesRequest() {
        GetAliasesRequest request = new GetAliasesRequest();
        request.aliases("foo*","-foobar*");
        final Set<String> authorizedIndices = buildAuthorizedIndices(user, GetAliasesAction.NAME);
        List<String> indices = resolveIndices(request, authorizedIndices).getLocal();
        //union of all resolved indices and aliases gets returned, based on what user is authorized for
        //note that the index side will end up containing matching aliases too, which is fine, as es core would do
        //the same and resolve those aliases to their corresponding concrete indices (which we let core do)
        //also includes hidden indices as Get Aliases includes hidden by default
        String[] expectedIndices = new String[]{"bar", "bar-closed", "foobarfoo", "foofoo", "foofoo-closed", "foofoobar", "hidden-open",
            "hidden-closed", ".hidden-open", ".hidden-closed", "date-hidden-" + todaySuffix, "date-hidden-" + tomorrowSuffix};
        assertSameValues(indices, expectedIndices);
        //alias foofoobar on both sides, that's fine, es core would do the same, same as above
        assertThat(request.indices(), arrayContainingInAnyOrder("bar", "bar-closed", "foobarfoo", "foofoo", "foofoo-closed", "foofoobar",
            "hidden-open", "hidden-closed", ".hidden-open", ".hidden-closed", "date-hidden-" + todaySuffix,
            "date-hidden-" + tomorrowSuffix));
        assertThat(request.aliases(), arrayContainingInAnyOrder("foofoobar"));
    }

    public void testResolveAliasesAllGetAliasesRequestNoAuthorizedIndices() {
        GetAliasesRequest request = new GetAliasesRequest();
        if (randomBoolean()) {
            request.aliases("_all");
        }
        request.indices("non_existing");
        //current user is not authorized for any index, aliases are replaced with the no-aliases-expression
        ResolvedIndices resolvedIndices = resolveIndices(request, buildAuthorizedIndices(userNoIndices, GetAliasesAction.NAME));
        assertThat(resolvedIndices.getLocal(), contains("non_existing"));
        assertThat(Arrays.asList(request.indices()), contains("non_existing"));
        assertThat(request.aliases(), arrayContaining(IndicesAndAliasesResolver.NO_INDICES_OR_ALIASES_ARRAY));
    }

    /**
     * Tests that all the request types that are known to support remote indices successfully pass them through
     *  the resolver
     */
    public void testRemotableRequestsAllowRemoteIndices() {
        IndicesOptions options = IndicesOptions.fromOptions(true, false, false, false);
        Tuple<TransportRequest, String> tuple = randomFrom(
                new Tuple<TransportRequest, String>(new SearchRequest("remote:foo").indicesOptions(options), SearchAction.NAME),
                new Tuple<TransportRequest, String>(new FieldCapabilitiesRequest().indices("remote:foo").indicesOptions(options),
                        FieldCapabilitiesAction.NAME),
                new Tuple<TransportRequest, String>(new GraphExploreRequest().indices("remote:foo").indicesOptions(options),
                        GraphExploreAction.NAME)
        );
        final TransportRequest request = tuple.v1();
        ResolvedIndices resolved = resolveIndices(request, buildAuthorizedIndices(user, tuple.v2()));
        assertThat(resolved.getRemote(), containsInAnyOrder("remote:foo"));
        assertThat(resolved.getLocal(), emptyIterable());
        assertThat(((IndicesRequest) request).indices(), arrayContaining("remote:foo"));
    }

    /**
     * Tests that request types that do not support remote indices will be resolved as if all index names are local.
     */
    public void testNonRemotableRequestDoesNotAllowRemoteIndices() {
        IndicesOptions options = IndicesOptions.fromOptions(true, false, false, false);
        Tuple<TransportRequest, String> tuple = randomFrom(
                new Tuple<TransportRequest, String>(new CloseIndexRequest("remote:foo").indicesOptions(options), CloseIndexAction.NAME),
                new Tuple<TransportRequest, String>(new DeleteIndexRequest("remote:foo").indicesOptions(options), DeleteIndexAction.NAME),
                new Tuple<TransportRequest, String>(new PutMappingRequest("remote:foo").indicesOptions(options), PutMappingAction.NAME)
        );
        IndexNotFoundException e = expectThrows(IndexNotFoundException.class,
                () -> resolveIndices(tuple.v1(), buildAuthorizedIndices(user, tuple.v2())).getLocal());
        assertEquals("no such index [[remote:foo]]", e.getMessage());
    }

    public void testNonRemotableRequestDoesNotAllowRemoteWildcardIndices() {
        IndicesOptions options = IndicesOptions.fromOptions(randomBoolean(), true, true, true);
        Tuple<TransportRequest, String> tuple = randomFrom(
                new Tuple<TransportRequest, String>(new CloseIndexRequest("*:*").indicesOptions(options), CloseIndexAction.NAME),
                new Tuple<TransportRequest, String>(new DeleteIndexRequest("*:*").indicesOptions(options), DeleteIndexAction.NAME),
                new Tuple<TransportRequest, String>(new PutMappingRequest("*:*").indicesOptions(options), PutMappingAction.NAME)
        );
        final ResolvedIndices resolved = resolveIndices(tuple.v1(), buildAuthorizedIndices(user, tuple.v2()));
        assertNoIndices((IndicesRequest.Replaceable) tuple.v1(), resolved);
    }

    public void testCompositeIndicesRequestIsNotSupported() {
        TransportRequest request = randomFrom(new MultiSearchRequest(), new MultiGetRequest(),
                new MultiTermVectorsRequest(), new BulkRequest());
        expectThrows(IllegalStateException.class, () -> resolveIndices(request,
                buildAuthorizedIndices(user, MultiSearchAction.NAME)));
    }

    public void testResolveAdminAction() {
        final Set<String> authorizedIndices = buildAuthorizedIndices(user, DeleteIndexAction.NAME);
        {
            RefreshRequest request = new RefreshRequest("*");
            List<String> indices = resolveIndices(request, authorizedIndices).getLocal();
            String[] expectedIndices = new String[]{"bar", "foofoobar", "foobarfoo", "foofoo"};
            assertThat(indices.size(), equalTo(expectedIndices.length));
            assertThat(indices, hasItems(expectedIndices));
            assertThat(request.indices(), arrayContainingInAnyOrder(expectedIndices));
        }
        {
            DeleteIndexRequest request = new DeleteIndexRequest("*");
            List<String> indices = resolveIndices(request, authorizedIndices).getLocal();
            String[] expectedIndices = new String[]{"bar", "bar-closed", "foofoo", "foofoo-closed"};
            assertThat(indices.size(), equalTo(expectedIndices.length));
            assertThat(indices, hasItems(expectedIndices));
            assertThat(request.indices(), arrayContainingInAnyOrder(expectedIndices));
        }
    }

    public void testXPackSecurityUserHasAccessToSecurityIndex() {
        SearchRequest request = new SearchRequest();
        {
            final Set<String> authorizedIndices = buildAuthorizedIndices(XPackSecurityUser.INSTANCE, SearchAction.NAME);
            List<String> indices = resolveIndices(request, authorizedIndices).getLocal();
            assertThat(indices, hasItem(SECURITY_MAIN_ALIAS));
        }
        {
            IndicesAliasesRequest aliasesRequest = new IndicesAliasesRequest();
            aliasesRequest.addAliasAction(AliasActions.add().alias("security_alias").index(SECURITY_MAIN_ALIAS));
            final Set<String> authorizedIndices = buildAuthorizedIndices(XPackSecurityUser.INSTANCE, IndicesAliasesAction.NAME);
            List<String> indices = resolveIndices(aliasesRequest, authorizedIndices).getLocal();
            assertThat(indices, hasItem(SECURITY_MAIN_ALIAS));
        }
    }

    public void testXPackUserDoesNotHaveAccessToSecurityIndex() {
        SearchRequest request = new SearchRequest();
        final Set<String> authorizedIndices = buildAuthorizedIndices(XPackUser.INSTANCE, SearchAction.NAME);
        List<String> indices = resolveIndices(request, authorizedIndices).getLocal();
        assertThat(indices, not(hasItem(SECURITY_MAIN_ALIAS)));
    }

    public void testNonXPackUserAccessingSecurityIndex() {
        User allAccessUser = new User("all_access", "all_access");
        roleMap.put("all_access", new RoleDescriptor("all_access", new String[] { "all" },
                new IndicesPrivileges[] { IndicesPrivileges.builder().indices("*").privileges("all").build() }, null));

        {
            SearchRequest request = new SearchRequest();
            final Set<String> authorizedIndices = buildAuthorizedIndices(allAccessUser, SearchAction.NAME);
            List<String> indices = resolveIndices(request, authorizedIndices).getLocal();
            assertThat(indices, not(hasItem(SECURITY_MAIN_ALIAS)));
        }

        {
            IndicesAliasesRequest aliasesRequest = new IndicesAliasesRequest();
            aliasesRequest.addAliasAction(AliasActions.add().alias("security_alias1").index("*"));
            final Set<String> authorizedIndices = buildAuthorizedIndices(allAccessUser, IndicesAliasesAction.NAME);
            List<String> indices = resolveIndices(aliasesRequest, authorizedIndices).getLocal();
            assertThat(indices, not(hasItem(SECURITY_MAIN_ALIAS)));
        }
    }

    public void testUnauthorizedDateMathExpressionIgnoreUnavailable() {
        SearchRequest request = new SearchRequest("<datetime-{now/M}>");
        request.indicesOptions(IndicesOptions.fromOptions(true, true, randomBoolean(), randomBoolean()));
        assertNoIndices(request, resolveIndices(request, buildAuthorizedIndices(user, SearchAction.NAME)));
    }

    public void testUnauthorizedDateMathExpressionIgnoreUnavailableDisallowNoIndices() {
        SearchRequest request = new SearchRequest("<datetime-{now/M}>");
        request.indicesOptions(IndicesOptions.fromOptions(true, false, randomBoolean(), randomBoolean()));
        IndexNotFoundException e = expectThrows(IndexNotFoundException.class,
                () -> resolveIndices(request, buildAuthorizedIndices(user, SearchAction.NAME)));
        assertEquals("no such index [[<datetime-{now/M}>]]" , e.getMessage());
    }

    public void testUnauthorizedDateMathExpressionStrict() {
        String expectedIndex = "datetime-" + DateTimeFormat.forPattern("YYYY.MM.dd").print(
            new DateTime(DateTimeZone.UTC).monthOfYear().roundFloorCopy());
        SearchRequest request = new SearchRequest("<datetime-{now/M}>");
        request.indicesOptions(IndicesOptions.fromOptions(false, randomBoolean(), randomBoolean(), randomBoolean()));
        IndexNotFoundException e = expectThrows(IndexNotFoundException.class,
                () -> resolveIndices(request, buildAuthorizedIndices(user, SearchAction.NAME)));
        assertEquals("no such index [" + expectedIndex + "]" , e.getMessage());
    }

    public void testResolveDateMathExpression() {
        // make the user authorized
        final String pattern = randomBoolean() ? "<datetime-{now/M}>" : "<datetime-{now/M}*>";
        String dateTimeIndex = indexNameExpressionResolver.resolveDateMathExpression("<datetime-{now/M}>");
        String[] authorizedIndices = new String[] { "bar", "bar-closed", "foofoobar", "foofoo", "missing", "foofoo-closed", dateTimeIndex};
        roleMap.put("role", new RoleDescriptor("role", null,
                new IndicesPrivileges[] { IndicesPrivileges.builder().indices(authorizedIndices).privileges("all").build() }, null));

        SearchRequest request = new SearchRequest(pattern);
        if (randomBoolean()) {
            final boolean expandIndicesOpen = Regex.isSimpleMatchPattern(pattern) ? true : randomBoolean();
            request.indicesOptions(IndicesOptions.fromOptions(randomBoolean(), randomBoolean(), expandIndicesOpen, randomBoolean()));
        }
        List<String> indices = resolveIndices(request, buildAuthorizedIndices(user, SearchAction.NAME)).getLocal();
        assertThat(indices.size(), equalTo(1));
        assertThat(request.indices()[0], equalTo(dateTimeIndex));
    }

    public void testMissingDateMathExpressionIgnoreUnavailable() {
        SearchRequest request = new SearchRequest("<foobar-{now/M}>");
        request.indicesOptions(IndicesOptions.fromOptions(true, true, randomBoolean(), randomBoolean()));
        assertNoIndices(request, resolveIndices(request, buildAuthorizedIndices(user, SearchAction.NAME)));
    }

    public void testMissingDateMathExpressionIgnoreUnavailableDisallowNoIndices() {
        SearchRequest request = new SearchRequest("<foobar-{now/M}>");
        request.indicesOptions(IndicesOptions.fromOptions(true, false, randomBoolean(), randomBoolean()));
        IndexNotFoundException e = expectThrows(IndexNotFoundException.class,
                () -> resolveIndices(request, buildAuthorizedIndices(user, SearchAction.NAME)));
        assertEquals("no such index [[<foobar-{now/M}>]]" , e.getMessage());
    }

    public void testMissingDateMathExpressionStrict() {
        String expectedIndex = "foobar-" + DateTimeFormat.forPattern("YYYY.MM.dd").print(
            new DateTime(DateTimeZone.UTC).monthOfYear().roundFloorCopy());
        SearchRequest request = new SearchRequest("<foobar-{now/M}>");
        request.indicesOptions(IndicesOptions.fromOptions(false, randomBoolean(), randomBoolean(), randomBoolean()));
        IndexNotFoundException e = expectThrows(IndexNotFoundException.class,
                () -> resolveIndices(request, buildAuthorizedIndices(user, SearchAction.NAME)));
        assertEquals("no such index [" + expectedIndex + "]" , e.getMessage());
    }

    public void testAliasDateMathExpressionNotSupported() {
        // make the user authorized
        String[] authorizedIndices = new String[] { "bar", "bar-closed", "foofoobar", "foofoo", "missing", "foofoo-closed",
                indexNameExpressionResolver.resolveDateMathExpression("<datetime-{now/M}>")};
        roleMap.put("role", new RoleDescriptor("role", null,
                new IndicesPrivileges[] { IndicesPrivileges.builder().indices(authorizedIndices).privileges("all").build() }, null));
        GetAliasesRequest request = new GetAliasesRequest("<datetime-{now/M}>").indices("foo", "foofoo");
        List<String> indices =
                resolveIndices(request, buildAuthorizedIndices(user, GetAliasesAction.NAME)).getLocal();
        //the union of all indices and aliases gets returned
        String[] expectedIndices = new String[]{"<datetime-{now/M}>", "foo", "foofoo"};
        assertThat(indices.size(), equalTo(expectedIndices.length));
        assertThat(indices, hasItems(expectedIndices));
        assertThat(request.indices(), arrayContainingInAnyOrder("foo", "foofoo"));
        assertThat(request.aliases(), arrayContainingInAnyOrder("<datetime-{now/M}>"));
    }

    public void testDynamicPutMappingRequestFromAlias() {
        PutMappingRequest request = new PutMappingRequest(Strings.EMPTY_ARRAY).setConcreteIndex(new Index("foofoo", UUIDs.base64UUID()));
        User user = new User("alias-writer", "alias_read_write");
        Set<String> authorizedIndices = buildAuthorizedIndices(user, PutMappingAction.NAME);

        String putMappingIndexOrAlias = IndicesAndAliasesResolver.getPutMappingIndexOrAlias(request, authorizedIndices, metadata);
        assertEquals("barbaz", putMappingIndexOrAlias);

        // multiple indices map to an alias so we can only return the concrete index
        final String index = randomFrom("foo", "foobar");
        request = new PutMappingRequest(Strings.EMPTY_ARRAY).setConcreteIndex(new Index(index, UUIDs.base64UUID()));
        putMappingIndexOrAlias = IndicesAndAliasesResolver.getPutMappingIndexOrAlias(request, authorizedIndices, metadata);
        assertEquals(index, putMappingIndexOrAlias);

    }

    public void testWhenAliasToMultipleIndicesAndUserIsAuthorizedUsingAliasReturnsAliasNameForDynamicPutMappingRequestOnWriteIndex() {
        String index = "logs-00003"; // write index
        PutMappingRequest request = new PutMappingRequest(Strings.EMPTY_ARRAY).setConcreteIndex(new Index(index, UUIDs.base64UUID()));
        Set<String> authorizedIndices = Collections.singleton("logs-alias");
        assert metadata.getIndicesLookup().get("logs-alias").getIndices().size() == 3;
        String putMappingIndexOrAlias = IndicesAndAliasesResolver.getPutMappingIndexOrAlias(request, authorizedIndices, metadata);
        String message = "user is authorized to access `logs-alias` and the put mapping request is for a write index"
                + "so this should have returned the alias name";
        assertEquals(message, "logs-alias", putMappingIndexOrAlias);
    }

    public void testWhenAliasToMultipleIndicesAndUserIsAuthorizedUsingAliasReturnsIndexNameForDynamicPutMappingRequestOnReadIndex() {
        String index = "logs-00002"; // read index
        PutMappingRequest request = new PutMappingRequest(Strings.EMPTY_ARRAY).setConcreteIndex(new Index(index, UUIDs.base64UUID()));
        Set<String> authorizedIndices = Collections.singleton("logs-alias");
        assert metadata.getIndicesLookup().get("logs-alias").getIndices().size() == 3;
        String putMappingIndexOrAlias = IndicesAndAliasesResolver.getPutMappingIndexOrAlias(request, authorizedIndices, metadata);
        String message = "user is authorized to access `logs-alias` and the put mapping request is for a read index"
                + "so this should have returned the concrete index as fallback";
        assertEquals(message, index, putMappingIndexOrAlias);
    }

    public void testHiddenIndicesResolution() {
        SearchRequest searchRequest = new SearchRequest();
        searchRequest.indicesOptions(IndicesOptions.fromOptions(false, false, true, true, true));
<<<<<<< HEAD
        List<String> authorizedIndices = buildAuthorizedIndices(user, SearchAction.NAME);
        ResolvedIndices resolvedIndices
            = defaultIndicesResolver.resolveIndicesAndAliases(SearchAction.NAME, searchRequest, metadata, authorizedIndices);
=======
        Set<String> authorizedIndices = buildAuthorizedIndices(user, SearchAction.NAME);
        ResolvedIndices resolvedIndices = defaultIndicesResolver.resolveIndicesAndAliases(searchRequest, metadata, authorizedIndices);
>>>>>>> da3d72c7
        assertThat(resolvedIndices.getLocal(), containsInAnyOrder("bar", "bar-closed", "foofoobar", "foobarfoo", "foofoo", "foofoo-closed",
            "hidden-open", "hidden-closed", ".hidden-open", ".hidden-closed", "date-hidden-" + todaySuffix,
            "date-hidden-" + tomorrowSuffix));
        assertThat(resolvedIndices.getRemote(), emptyIterable());

        // open + hidden
        searchRequest = new SearchRequest();
        searchRequest.indicesOptions(IndicesOptions.fromOptions(false, false, true, false, true));
        resolvedIndices = defaultIndicesResolver.resolveIndicesAndAliases(SearchAction.NAME, searchRequest, metadata, authorizedIndices);
        assertThat(resolvedIndices.getLocal(),
            containsInAnyOrder("bar", "foofoobar", "foobarfoo", "foofoo", "hidden-open", ".hidden-open", "date-hidden-" + todaySuffix,
                "date-hidden-" + tomorrowSuffix));
        assertThat(resolvedIndices.getRemote(), emptyIterable());

        // open + implicit hidden for . indices
        searchRequest = new SearchRequest(randomFrom(".h*", ".hid*"));
        searchRequest.indicesOptions(IndicesOptions.fromOptions(false, false, true, false, false));
        authorizedIndices = buildAuthorizedIndices(user, SearchAction.NAME);
        resolvedIndices = defaultIndicesResolver.resolveIndicesAndAliases(SearchAction.NAME, searchRequest, metadata, authorizedIndices);
        assertThat(resolvedIndices.getLocal(), containsInAnyOrder(".hidden-open"));
        assertThat(resolvedIndices.getRemote(), emptyIterable());

        // closed + hidden, ignore aliases
        searchRequest = new SearchRequest();
        searchRequest.indicesOptions(IndicesOptions.fromOptions(false, false, false, true, true, true, false, true, false));
        authorizedIndices = buildAuthorizedIndices(user, SearchAction.NAME);
        resolvedIndices = defaultIndicesResolver.resolveIndicesAndAliases(SearchAction.NAME, searchRequest, metadata, authorizedIndices);
        assertThat(resolvedIndices.getLocal(), containsInAnyOrder("bar-closed", "foofoo-closed", "hidden-closed", ".hidden-closed"));
        assertThat(resolvedIndices.getRemote(), emptyIterable());

        // closed + implicit hidden for . indices
        searchRequest = new SearchRequest(randomFrom(".h*", ".hid*"));
        searchRequest.indicesOptions(IndicesOptions.fromOptions(false, false, false, true, false));
        authorizedIndices = buildAuthorizedIndices(user, SearchAction.NAME);
        resolvedIndices = defaultIndicesResolver.resolveIndicesAndAliases(SearchAction.NAME, searchRequest, metadata, authorizedIndices);
        assertThat(resolvedIndices.getLocal(), containsInAnyOrder(".hidden-closed"));
        assertThat(resolvedIndices.getRemote(), emptyIterable());

        // allow no indices, do not expand to open or closed, expand hidden, ignore aliases
        searchRequest = new SearchRequest();
        searchRequest.indicesOptions(IndicesOptions.fromOptions(false, true, false, false, false, true, false, true, false));
        authorizedIndices = buildAuthorizedIndices(user, SearchAction.NAME);
        resolvedIndices = defaultIndicesResolver.resolveIndicesAndAliases(SearchAction.NAME, searchRequest, metadata, authorizedIndices);
        assertThat(resolvedIndices.getLocal(), contains("-*"));
        assertThat(resolvedIndices.getRemote(), emptyIterable());

        // date math with default indices options
        searchRequest = new SearchRequest("<date-hidden-{now/d}>");
        authorizedIndices = buildAuthorizedIndices(user, SearchAction.NAME);
        resolvedIndices = defaultIndicesResolver.resolveIndicesAndAliases(SearchAction.NAME, searchRequest, metadata, authorizedIndices);
        assertThat(resolvedIndices.getLocal(), contains(oneOf("date-hidden-" + todaySuffix, "date-hidden-" + tomorrowSuffix)));
        assertThat(resolvedIndices.getRemote(), emptyIterable());
    }

    public void testHiddenAliasesResolution() {
        final User user = new User("hidden-alias-tester", "hidden_alias_test");
        final Set<String> authorizedIndices = buildAuthorizedIndices(user, SearchAction.NAME);

        // Visible only
        SearchRequest searchRequest = new SearchRequest();
        searchRequest.indicesOptions(IndicesOptions.fromOptions(false, false, true, false, false));
        ResolvedIndices resolvedIndices
            = defaultIndicesResolver.resolveIndicesAndAliases(SearchAction.NAME, searchRequest, metadata, authorizedIndices);
        assertThat(resolvedIndices.getLocal(), containsInAnyOrder("alias-visible", "alias-visible-mixed"));
        assertThat(resolvedIndices.getRemote(), emptyIterable());

        // Include hidden explicitly
        searchRequest = new SearchRequest();
        searchRequest.indicesOptions(IndicesOptions.fromOptions(false, false, true, false, true));
        resolvedIndices = defaultIndicesResolver.resolveIndicesAndAliases(SearchAction.NAME, searchRequest, metadata, authorizedIndices);
        assertThat(resolvedIndices.getLocal(),
            containsInAnyOrder("alias-visible", "alias-visible-mixed", "alias-hidden", ".alias-hidden", "hidden-open"));
        assertThat(resolvedIndices.getRemote(), emptyIterable());

        // Include hidden with a wildcard
        searchRequest = new SearchRequest("alias-h*");
        searchRequest.indicesOptions(IndicesOptions.fromOptions(false, false, true, false, true));
        resolvedIndices = defaultIndicesResolver.resolveIndicesAndAliases(SearchAction.NAME, searchRequest, metadata, authorizedIndices);
        assertThat(resolvedIndices.getLocal(), containsInAnyOrder("alias-hidden"));
        assertThat(resolvedIndices.getRemote(), emptyIterable());

        // Dot prefix, implicitly including hidden
        searchRequest = new SearchRequest(".a*");
        searchRequest.indicesOptions(IndicesOptions.fromOptions(false, false, true, false, false));
        resolvedIndices = defaultIndicesResolver.resolveIndicesAndAliases(SearchAction.NAME, searchRequest, metadata, authorizedIndices);
        assertThat(resolvedIndices.getLocal(), containsInAnyOrder(".alias-hidden"));
        assertThat(resolvedIndices.getRemote(), emptyIterable());

        // Make sure ignoring aliases works (visible only)
        searchRequest = new SearchRequest();
        searchRequest.indicesOptions(IndicesOptions.fromOptions(false, true, true, false, false, true, false, true, false));
        resolvedIndices = defaultIndicesResolver.resolveIndicesAndAliases(SearchAction.NAME, searchRequest, metadata, authorizedIndices);
        assertThat(resolvedIndices.getLocal(), contains("-*"));
        assertThat(resolvedIndices.getRemote(), emptyIterable());

        // Make sure ignoring aliases works (including hidden)
        searchRequest = new SearchRequest();
        searchRequest.indicesOptions(IndicesOptions.fromOptions(false, false, true, false, true, true, false, true, false));
        resolvedIndices = defaultIndicesResolver.resolveIndicesAndAliases(SearchAction.NAME, searchRequest, metadata, authorizedIndices);
        assertThat(resolvedIndices.getLocal(), containsInAnyOrder("hidden-open"));
        assertThat(resolvedIndices.getRemote(), emptyIterable());
    }

    public void testDataStreamResolution() {
        {
            final User user = new User("data-stream-tester1", "data_stream_test1");

            // Resolve data streams:
            SearchRequest searchRequest = new SearchRequest();
            searchRequest.indices("logs-*");
            searchRequest.indicesOptions(IndicesOptions.fromOptions(false, false, true, false, false, true, true, true, true));
<<<<<<< HEAD
            final List<String> authorizedIndices = buildAuthorizedIndices(user, SearchAction.NAME, searchRequest);
            ResolvedIndices resolvedIndices = defaultIndicesResolver.resolveIndicesAndAliases(
                SearchAction.NAME,
                searchRequest,
                metadata,
                authorizedIndices
            );
=======
            final Set<String> authorizedIndices = buildAuthorizedIndices(user, SearchAction.NAME, searchRequest);
            ResolvedIndices resolvedIndices = defaultIndicesResolver.resolveIndicesAndAliases(searchRequest, metadata, authorizedIndices);
>>>>>>> da3d72c7
            assertThat(resolvedIndices.getLocal(), contains("logs-foobar"));
            assertThat(resolvedIndices.getRemote(), emptyIterable());

            // Data streams with allow no indices:
            searchRequest = new SearchRequest();
            searchRequest.indices("logs-*");
            searchRequest.indicesOptions(IndicesOptions.fromOptions(false, true, true, false, false, true, true, true, true));
            resolvedIndices = defaultIndicesResolver.resolveIndicesAndAliases(
                SearchAction.NAME,
                searchRequest,
                metadata,
                authorizedIndices
            );
            // if data streams are to be ignored then this happens in IndexNameExpressionResolver:
            assertThat(resolvedIndices.getLocal(), contains("logs-foobar"));
            assertThat(resolvedIndices.getRemote(), emptyIterable());
        }
        {
            final User user = new User("data-stream-tester2", "data_stream_test2");

            // Resolve *all* data streams:
            SearchRequest searchRequest = new SearchRequest();
            searchRequest.indices("logs-*");
            searchRequest.indicesOptions(IndicesOptions.fromOptions(false, false, true, false, false, true, true, true, true));
<<<<<<< HEAD
            final List<String> authorizedIndices = buildAuthorizedIndices(user, SearchAction.NAME, searchRequest);
            ResolvedIndices resolvedIndices = defaultIndicesResolver.resolveIndicesAndAliases(
                SearchAction.NAME,
                searchRequest,
                metadata,
                authorizedIndices
            );
=======
            final Set<String> authorizedIndices = buildAuthorizedIndices(user, SearchAction.NAME, searchRequest);
            ResolvedIndices resolvedIndices = defaultIndicesResolver.resolveIndicesAndAliases(searchRequest, metadata, authorizedIndices);
>>>>>>> da3d72c7
            assertThat(resolvedIndices.getLocal(), containsInAnyOrder("logs-foo", "logs-foobar"));
            assertThat(resolvedIndices.getRemote(), emptyIterable());
        }
    }

    public void testDataStreamsAreNotVisibleWhenNotIncludedByRequestWithWildcard() {
        final User user = new User("data-stream-tester2", "data_stream_test2");
        GetAliasesRequest request = new GetAliasesRequest("*");
        assertThat(request, instanceOf(IndicesRequest.Replaceable.class));
        assertThat(request.includeDataStreams(), is(true));

        // data streams and their backing indices should _not_ be in the authorized list since the backing indices
        // do not match the requested pattern
        List<String> dataStreams = List.of("logs-foo", "logs-foobar");
        final Set<String> authorizedIndices = buildAuthorizedIndices(user, GetAliasesAction.NAME, request);
        for (String dsName : dataStreams) {
            assertThat(authorizedIndices, hasItem(dsName));
            DataStream dataStream = metadata.dataStreams().get(dsName);
            assertThat(authorizedIndices, hasItem(dsName));
            for (Index i : dataStream.getIndices()) {
                assertThat(authorizedIndices, hasItem(i.getName()));
            }
        }

        // neither data streams nor their backing indices will be in the resolved list unless the backing indices matched the requested
        // pattern
        ResolvedIndices resolvedIndices = defaultIndicesResolver.resolveIndicesAndAliases(
            GetAliasesAction.NAME,
            request,
            metadata,
            authorizedIndices);
        for (String dsName : dataStreams) {
            assertThat(resolvedIndices.getLocal(), hasItem(dsName));
            DataStream dataStream = metadata.dataStreams().get(dsName);
            assertThat(resolvedIndices.getLocal(), hasItem(dsName));
            for (Index i : dataStream.getIndices()) {
                assertThat(resolvedIndices.getLocal(), hasItem(i.getName()));
            }
        }
    }

    public void testDataStreamsAreNotVisibleWhenNotIncludedByRequestWithoutWildcard() {
        final User user = new User("data-stream-tester2", "data_stream_test2");
        String dataStreamName = "logs-foobar";
        GetAliasesRequest request = new GetAliasesRequest(dataStreamName);
        assertThat(request, instanceOf(IndicesRequest.Replaceable.class));
        assertThat(request.includeDataStreams(), is(true));

        // data streams and their backing indices should _not_ be in the authorized list since the backing indices
        // do not match the requested name
        final Set<String> authorizedIndices = buildAuthorizedIndices(user, GetAliasesAction.NAME, request);
        assertThat(authorizedIndices, hasItem(dataStreamName));
        DataStream dataStream = metadata.dataStreams().get(dataStreamName);
        assertThat(authorizedIndices, hasItem(dataStreamName));
        for (Index i : dataStream.getIndices()) {
            assertThat(authorizedIndices, hasItem(i.getName()));
        }

        // neither data streams nor their backing indices will be in the resolved list since the backing indices do not match the
        // requested name(s)
        ResolvedIndices resolvedIndices = defaultIndicesResolver.resolveIndicesAndAliases(
            GetAliasesAction.NAME,
            request,
            metadata,
            authorizedIndices
        );
        assertThat(resolvedIndices.getLocal(), hasItem(dataStreamName));
        for (Index i : dataStream.getIndices()) {
            assertThat(resolvedIndices.getLocal(), hasItem(i.getName()));
        }
    }

    public void testDataStreamsAreVisibleWhenIncludedByRequestWithWildcard() {
        final User user = new User("data-stream-tester3", "data_stream_test3");
        SearchRequest request = new SearchRequest("logs*");
        assertThat(request, instanceOf(IndicesRequest.Replaceable.class));
        assertThat(request.includeDataStreams(), is(true));

        // data streams and their backing indices should be in the authorized list
        List<String> expectedDataStreams = List.of("logs-foo", "logs-foobar");
        final Set<String> authorizedIndices = buildAuthorizedIndices(user, SearchAction.NAME, request);
        for (String dsName : expectedDataStreams) {
            DataStream dataStream = metadata.dataStreams().get(dsName);
            assertThat(authorizedIndices, hasItem(dsName));
            for (Index i : dataStream.getIndices()) {
                assertThat(authorizedIndices, hasItem(i.getName()));
            }
        }

        // data streams without their backing indices will be in the resolved list since the backing indices do not match the requested
        // pattern
        ResolvedIndices resolvedIndices = defaultIndicesResolver.resolveIndicesAndAliases(
            SearchAction.NAME,
            request,
            metadata,
            authorizedIndices
        );
        assertThat(resolvedIndices.getLocal(), hasItem("logs-foo"));
        assertThat(resolvedIndices.getLocal(), hasItem("logs-foobar"));
        assertThat(resolvedIndices.getLocal(), hasItem("logs-00001"));
        assertThat(resolvedIndices.getLocal(), hasItem("logs-00002"));
        assertThat(resolvedIndices.getLocal(), hasItem("logs-00003"));
        assertThat(resolvedIndices.getLocal(), hasItem("logs-alias"));
        for (String dsName : expectedDataStreams) {
            DataStream dataStream = metadata.dataStreams().get(dsName);
            assertNotNull(dataStream);
            for (Index i : dataStream.getIndices()) {
                assertThat(resolvedIndices.getLocal(), not(hasItem(i.getName())));
            }
        }
    }

    public void testDataStreamsAreVisibleWhenIncludedByRequestWithoutWildcard() {
        final User user = new User("data-stream-tester3", "data_stream_test3");
        String dataStreamName = "logs-foobar";
        DataStream dataStream = metadata.dataStreams().get(dataStreamName);
        SearchRequest request = new SearchRequest(dataStreamName);
        assertThat(request, instanceOf(IndicesRequest.Replaceable.class));
        assertThat(request.includeDataStreams(), is(true));

        final Set<String> authorizedIndices = buildAuthorizedIndices(user, SearchAction.NAME, request);
        // data streams and their backing indices should be in the authorized list
        assertThat(authorizedIndices, hasItem(dataStreamName));
        for (Index i : dataStream.getIndices()) {
            assertThat(authorizedIndices, hasItem(i.getName()));
        }

        ResolvedIndices resolvedIndices = defaultIndicesResolver.resolveIndicesAndAliases(
            SearchAction.NAME,
            request,
            metadata,
            authorizedIndices
        );
        // data streams without their backing indices will be in the resolved list since the backing indices do not match the requested
        // name
        assertThat(resolvedIndices.getLocal(), hasItem(dataStreamName));
        for (Index i : dataStream.getIndices()) {
            assertThat(resolvedIndices.getLocal(), not(hasItem(i.getName())));
        }
    }

    public void testBackingIndicesAreVisibleWhenIncludedByRequestWithWildcard() {
        final User user = new User("data-stream-tester3", "data_stream_test3");
        SearchRequest request = new SearchRequest(".ds-logs*");
        assertThat(request, instanceOf(IndicesRequest.Replaceable.class));
        assertThat(request.includeDataStreams(), is(true));

        // data streams and their backing indices should be included in the authorized list
        List<String> expectedDataStreams = List.of("logs-foo", "logs-foobar");
        final Set<String> authorizedIndices = buildAuthorizedIndices(user, SearchAction.NAME, request);
        for (String dsName : expectedDataStreams) {
            DataStream dataStream = metadata.dataStreams().get(dsName);
            assertThat(authorizedIndices, hasItem(dsName));
            for (Index i : dataStream.getIndices()) {
                assertThat(authorizedIndices, hasItem(i.getName()));
            }
        }

        // data streams should _not_ be included in the resolved list because they do not match the pattern but their backing indices
        // should be in the resolved list because they match the pattern and are authorized via extension from their parent data stream
        ResolvedIndices resolvedIndices = defaultIndicesResolver.resolveIndicesAndAliases(
            SearchAction.NAME,
            request,
            metadata,
            authorizedIndices
        );
        for (String dsName : expectedDataStreams) {
            DataStream dataStream = metadata.dataStreams().get(dsName);
            assertThat(resolvedIndices.getLocal(), not(hasItem(dsName)));
            for (Index i : dataStream.getIndices()) {
                assertThat(resolvedIndices.getLocal(), hasItem(i.getName()));
            }
        }
    }

    public void testBackingIndicesAreNotVisibleWhenNotIncludedByRequestWithoutWildcard() {
        final User user = new User("data-stream-tester2", "data_stream_test2");
        String dataStreamName = "logs-foobar";
        GetAliasesRequest request = new GetAliasesRequest(dataStreamName);
        assertThat(request, instanceOf(IndicesRequest.Replaceable.class));
        assertThat(request.includeDataStreams(), is(true));

        // data streams and their backing indices should _not_ be in the authorized list since the backing indices
        // did not match the requested pattern and the request does not support data streams
        final Set<String> authorizedIndices = buildAuthorizedIndices(user, GetAliasesAction.NAME, request);
        assertThat(authorizedIndices, hasItem(dataStreamName));
        DataStream dataStream = metadata.dataStreams().get(dataStreamName);
        assertThat(authorizedIndices, hasItem(dataStreamName));
        for (Index i : dataStream.getIndices()) {
            assertThat(authorizedIndices, hasItem(i.getName()));
        }

        // neither data streams nor their backing indices will be in the resolved list since the request does not support data streams
        // and the backing indices do not match the requested name
        ResolvedIndices resolvedIndices = defaultIndicesResolver.resolveIndicesAndAliases(
            GetAliasesAction.NAME,
            request,
            metadata,
            authorizedIndices
        );
        assertThat(resolvedIndices.getLocal(), hasItem(dataStreamName));
        for (Index i : dataStream.getIndices()) {
            assertThat(resolvedIndices.getLocal(), hasItem(i.getName()));
        }
    }

    public void testDataStreamNotAuthorizedWhenBackingIndicesAreAuthorizedViaWildcardAndRequestThatIncludesDataStreams() {
        final User user = new User("data-stream-tester2", "backing_index_test_wildcards");
        String indexName = ".ds-logs-foobar-*";
        SearchRequest request = new SearchRequest(indexName);
        assertThat(request, instanceOf(IndicesRequest.Replaceable.class));
        assertThat(request.includeDataStreams(), is(true));

        // data streams should _not_ be in the authorized list but their backing indices that matched both the requested pattern
        // and the authorized pattern should be in the list
        final Set<String> authorizedIndices = buildAuthorizedIndices(user, GetAliasesAction.NAME, request);
        assertThat(authorizedIndices, not(hasItem("logs-foobar")));
        DataStream dataStream = metadata.dataStreams().get("logs-foobar");
        assertThat(authorizedIndices, not(hasItem(indexName)));
        for (Index i : dataStream.getIndices()) {
            assertThat(authorizedIndices, hasItem(i.getName()));
        }

        // only the backing indices will be in the resolved list since the request does not support data streams
        // but the backing indices match the requested pattern
        ResolvedIndices resolvedIndices = defaultIndicesResolver.resolveIndicesAndAliases(
            SearchAction.NAME,
            request,
            metadata,
            authorizedIndices
        );
        assertThat(resolvedIndices.getLocal(), not(hasItem(dataStream.getName())));
        for (Index i : dataStream.getIndices()) {
            assertThat(authorizedIndices, hasItem(i.getName()));
        }
    }

    public void testDataStreamNotAuthorizedWhenBackingIndicesAreAuthorizedViaNameAndRequestThatIncludesDataStreams() {
        final User user = new User("data-stream-tester2", "backing_index_test_name");
        String indexName = ".ds-logs-foobar-*";
        SearchRequest request = new SearchRequest(indexName);
        assertThat(request, instanceOf(IndicesRequest.Replaceable.class));
        assertThat(request.includeDataStreams(), is(true));

        // data streams should _not_ be in the authorized list but a single backing index that matched the requested pattern
        // and the authorized name should be in the list
        final Set<String> authorizedIndices = buildAuthorizedIndices(user, GetAliasesAction.NAME, request);
        assertThat(authorizedIndices, not(hasItem("logs-foobar")));
        assertThat(authorizedIndices, contains(DataStream.getDefaultBackingIndexName("logs-foobar", 1)));

        // only the single backing index will be in the resolved list since the request does not support data streams
        // but one of the backing indices matched the requested pattern
        ResolvedIndices resolvedIndices = defaultIndicesResolver.resolveIndicesAndAliases(
            SearchAction.NAME,
            request,
            metadata,
            authorizedIndices
        );
        assertThat(resolvedIndices.getLocal(), not(hasItem("logs-foobar")));
        assertThat(resolvedIndices.getLocal(), contains(DataStream.getDefaultBackingIndexName("logs-foobar", 1)));
    }

    public void testDataStreamNotAuthorizedWhenBackingIndicesAreAuthorizedViaWildcardAndRequestThatExcludesDataStreams() {
        final User user = new User("data-stream-tester2", "backing_index_test_wildcards");
        String indexName = ".ds-logs-foobar-*";
        GetAliasesRequest request = new GetAliasesRequest(indexName);
        assertThat(request, instanceOf(IndicesRequest.Replaceable.class));
        assertThat(request.includeDataStreams(), is(true));

        // data streams should _not_ be in the authorized list but their backing indices that matched both the requested pattern
        // and the authorized pattern should be in the list
        final Set<String> authorizedIndices = buildAuthorizedIndices(user, GetAliasesAction.NAME, request);
        assertThat(authorizedIndices, not(hasItem("logs-foobar")));
        DataStream dataStream = metadata.dataStreams().get("logs-foobar");
        assertThat(authorizedIndices, not(hasItem(indexName)));
        for (Index i : dataStream.getIndices()) {
            assertThat(authorizedIndices, hasItem(i.getName()));
        }

        // only the backing indices will be in the resolved list since the request does not support data streams
        // but the backing indices match the requested pattern
        ResolvedIndices resolvedIndices = defaultIndicesResolver.resolveIndicesAndAliases(
            GetAliasesAction.NAME,
            request,
            metadata,
            authorizedIndices
        );
        assertThat(resolvedIndices.getLocal(), not(hasItem(dataStream.getName())));
        for (Index i : dataStream.getIndices()) {
            assertThat(authorizedIndices, hasItem(i.getName()));
        }
    }

    public void testDataStreamNotAuthorizedWhenBackingIndicesAreAuthorizedViaNameAndRequestThatExcludesDataStreams() {
        final User user = new User("data-stream-tester2", "backing_index_test_name");
        String indexName = ".ds-logs-foobar-*";
        GetAliasesRequest request = new GetAliasesRequest(indexName);
        assertThat(request, instanceOf(IndicesRequest.Replaceable.class));
        assertThat(request.includeDataStreams(), is(true));

        // data streams should _not_ be in the authorized list but a single backing index that matched the requested pattern
        // and the authorized name should be in the list
        final Set<String> authorizedIndices = buildAuthorizedIndices(user, GetAliasesAction.NAME, request);
        assertThat(authorizedIndices, not(hasItem("logs-foobar")));
        assertThat(authorizedIndices, contains(DataStream.getDefaultBackingIndexName("logs-foobar", 1)));

        // only the single backing index will be in the resolved list since the request does not support data streams
        // but one of the backing indices matched the requested pattern
        ResolvedIndices resolvedIndices = defaultIndicesResolver.resolveIndicesAndAliases(
            GetAliasesAction.NAME,
            request,
            metadata,
            authorizedIndices
        );
        assertThat(resolvedIndices.getLocal(), not(hasItem("logs-foobar")));
        assertThat(resolvedIndices.getLocal(), contains(DataStream.getDefaultBackingIndexName("logs-foobar", 1)));
    }

    private Set<String> buildAuthorizedIndices(User user, String action) {
        return buildAuthorizedIndices(user, action, TransportRequest.Empty.INSTANCE);
    }

    private Set<String> buildAuthorizedIndices(User user, String action, TransportRequest request) {
        PlainActionFuture<Role> rolesListener = new PlainActionFuture<>();
        final Authentication authentication =
            new Authentication(user, new RealmRef("test", "indices-aliases-resolver-tests", "node"), null);
        rolesStore.getRoles(user, authentication, rolesListener);
        return RBACEngine.resolveAuthorizedIndicesFromRole(rolesListener.actionGet(), getRequestInfo(request, action),
            metadata.getIndicesLookup());
    }

    public static IndexMetadata.Builder indexBuilder(String index) {
        return IndexMetadata.builder(index).settings(Settings.builder()
                .put(IndexMetadata.SETTING_NUMBER_OF_SHARDS, 1)
                .put(IndexMetadata.SETTING_NUMBER_OF_REPLICAS, 0));
    }

<<<<<<< HEAD
    private ResolvedIndices resolveIndices(TransportRequest request, List<String> authorizedIndices) {
        return resolveIndices("indices:/" + randomAlphaOfLength(8), request, authorizedIndices);
    }

    private ResolvedIndices resolveIndices(String action, TransportRequest request, List<String> authorizedIndices) {
        return defaultIndicesResolver.resolve(action, request, this.metadata, authorizedIndices);
=======
    private ResolvedIndices resolveIndices(TransportRequest request, Set<String> authorizedIndices) {
        return defaultIndicesResolver.resolve(request, this.metadata, authorizedIndices);
>>>>>>> da3d72c7
    }

    private static void assertNoIndices(IndicesRequest.Replaceable request, ResolvedIndices resolvedIndices) {
        final List<String> localIndices = resolvedIndices.getLocal();
        assertEquals(1, localIndices.size());
        assertEquals(IndicesAndAliasesResolverField.NO_INDEX_PLACEHOLDER, localIndices.iterator().next());
        assertEquals(IndicesAndAliasesResolver.NO_INDICES_OR_ALIASES_LIST, Arrays.asList(request.indices()));
        assertEquals(0, resolvedIndices.getRemote().size());
    }

    private void assertSameValues(List<String> indices, String[] expectedIndices) {
        assertThat(indices.stream().distinct().count(), equalTo((long)expectedIndices.length));
        assertThat(indices, hasItems(expectedIndices));
    }
}<|MERGE_RESOLUTION|>--- conflicted
+++ resolved
@@ -1497,14 +1497,9 @@
     public void testHiddenIndicesResolution() {
         SearchRequest searchRequest = new SearchRequest();
         searchRequest.indicesOptions(IndicesOptions.fromOptions(false, false, true, true, true));
-<<<<<<< HEAD
-        List<String> authorizedIndices = buildAuthorizedIndices(user, SearchAction.NAME);
+        Set<String> authorizedIndices = buildAuthorizedIndices(user, SearchAction.NAME);
         ResolvedIndices resolvedIndices
             = defaultIndicesResolver.resolveIndicesAndAliases(SearchAction.NAME, searchRequest, metadata, authorizedIndices);
-=======
-        Set<String> authorizedIndices = buildAuthorizedIndices(user, SearchAction.NAME);
-        ResolvedIndices resolvedIndices = defaultIndicesResolver.resolveIndicesAndAliases(searchRequest, metadata, authorizedIndices);
->>>>>>> da3d72c7
         assertThat(resolvedIndices.getLocal(), containsInAnyOrder("bar", "bar-closed", "foofoobar", "foobarfoo", "foofoo", "foofoo-closed",
             "hidden-open", "hidden-closed", ".hidden-open", ".hidden-closed", "date-hidden-" + todaySuffix,
             "date-hidden-" + tomorrowSuffix));
@@ -1616,18 +1611,13 @@
             SearchRequest searchRequest = new SearchRequest();
             searchRequest.indices("logs-*");
             searchRequest.indicesOptions(IndicesOptions.fromOptions(false, false, true, false, false, true, true, true, true));
-<<<<<<< HEAD
-            final List<String> authorizedIndices = buildAuthorizedIndices(user, SearchAction.NAME, searchRequest);
+            final Set<String> authorizedIndices = buildAuthorizedIndices(user, SearchAction.NAME, searchRequest);
             ResolvedIndices resolvedIndices = defaultIndicesResolver.resolveIndicesAndAliases(
                 SearchAction.NAME,
                 searchRequest,
                 metadata,
                 authorizedIndices
             );
-=======
-            final Set<String> authorizedIndices = buildAuthorizedIndices(user, SearchAction.NAME, searchRequest);
-            ResolvedIndices resolvedIndices = defaultIndicesResolver.resolveIndicesAndAliases(searchRequest, metadata, authorizedIndices);
->>>>>>> da3d72c7
             assertThat(resolvedIndices.getLocal(), contains("logs-foobar"));
             assertThat(resolvedIndices.getRemote(), emptyIterable());
 
@@ -1652,18 +1642,13 @@
             SearchRequest searchRequest = new SearchRequest();
             searchRequest.indices("logs-*");
             searchRequest.indicesOptions(IndicesOptions.fromOptions(false, false, true, false, false, true, true, true, true));
-<<<<<<< HEAD
-            final List<String> authorizedIndices = buildAuthorizedIndices(user, SearchAction.NAME, searchRequest);
+            final Set<String> authorizedIndices = buildAuthorizedIndices(user, SearchAction.NAME, searchRequest);
             ResolvedIndices resolvedIndices = defaultIndicesResolver.resolveIndicesAndAliases(
                 SearchAction.NAME,
                 searchRequest,
                 metadata,
                 authorizedIndices
             );
-=======
-            final Set<String> authorizedIndices = buildAuthorizedIndices(user, SearchAction.NAME, searchRequest);
-            ResolvedIndices resolvedIndices = defaultIndicesResolver.resolveIndicesAndAliases(searchRequest, metadata, authorizedIndices);
->>>>>>> da3d72c7
             assertThat(resolvedIndices.getLocal(), containsInAnyOrder("logs-foo", "logs-foobar"));
             assertThat(resolvedIndices.getRemote(), emptyIterable());
         }
@@ -2001,17 +1986,12 @@
                 .put(IndexMetadata.SETTING_NUMBER_OF_REPLICAS, 0));
     }
 
-<<<<<<< HEAD
-    private ResolvedIndices resolveIndices(TransportRequest request, List<String> authorizedIndices) {
+    private ResolvedIndices resolveIndices(TransportRequest request, Set<String> authorizedIndices) {
         return resolveIndices("indices:/" + randomAlphaOfLength(8), request, authorizedIndices);
     }
 
-    private ResolvedIndices resolveIndices(String action, TransportRequest request, List<String> authorizedIndices) {
+    private ResolvedIndices resolveIndices(String action, TransportRequest request, Set<String> authorizedIndices) {
         return defaultIndicesResolver.resolve(action, request, this.metadata, authorizedIndices);
-=======
-    private ResolvedIndices resolveIndices(TransportRequest request, Set<String> authorizedIndices) {
-        return defaultIndicesResolver.resolve(request, this.metadata, authorizedIndices);
->>>>>>> da3d72c7
     }
 
     private static void assertNoIndices(IndicesRequest.Replaceable request, ResolvedIndices resolvedIndices) {
