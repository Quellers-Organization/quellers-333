/*
 * Copyright Elasticsearch B.V. and/or licensed to Elasticsearch B.V. under one
 * or more contributor license agreements. Licensed under the Elastic License
 * 2.0; you may not use this file except in compliance with the Elastic License
 * 2.0.
 */
package org.elasticsearch.xpack.security.authz;

import org.elasticsearch.Version;
import org.elasticsearch.action.ActionListener;
import org.elasticsearch.action.IndicesRequest;
import org.elasticsearch.action.admin.indices.alias.IndicesAliasesAction;
import org.elasticsearch.action.admin.indices.alias.IndicesAliasesRequest;
import org.elasticsearch.action.admin.indices.alias.IndicesAliasesRequest.AliasActions;
import org.elasticsearch.action.admin.indices.alias.get.GetAliasesAction;
import org.elasticsearch.action.admin.indices.alias.get.GetAliasesRequest;
import org.elasticsearch.action.admin.indices.close.CloseIndexAction;
import org.elasticsearch.action.admin.indices.close.CloseIndexRequest;
import org.elasticsearch.action.admin.indices.delete.DeleteIndexAction;
import org.elasticsearch.action.admin.indices.delete.DeleteIndexRequest;
import org.elasticsearch.action.admin.indices.mapping.put.PutMappingAction;
import org.elasticsearch.action.admin.indices.mapping.put.PutMappingRequest;
import org.elasticsearch.action.admin.indices.refresh.RefreshRequest;
import org.elasticsearch.action.bulk.BulkRequest;
import org.elasticsearch.action.fieldcaps.FieldCapabilitiesAction;
import org.elasticsearch.action.fieldcaps.FieldCapabilitiesRequest;
import org.elasticsearch.action.get.MultiGetRequest;
import org.elasticsearch.action.search.MultiSearchAction;
import org.elasticsearch.action.search.MultiSearchRequest;
import org.elasticsearch.action.search.SearchAction;
import org.elasticsearch.action.search.SearchRequest;
import org.elasticsearch.action.support.IndicesOptions;
import org.elasticsearch.action.support.PlainActionFuture;
import org.elasticsearch.action.termvectors.MultiTermVectorsRequest;
import org.elasticsearch.cluster.metadata.AliasMetadata;
import org.elasticsearch.cluster.metadata.DataStream;
import org.elasticsearch.cluster.metadata.DataStreamTestHelper;
import org.elasticsearch.cluster.metadata.IndexMetadata;
import org.elasticsearch.cluster.metadata.IndexMetadata.State;
import org.elasticsearch.cluster.metadata.IndexNameExpressionResolver;
import org.elasticsearch.cluster.metadata.Metadata;
import org.elasticsearch.cluster.service.ClusterService;
import org.elasticsearch.common.Strings;
import org.elasticsearch.common.UUIDs;
import org.elasticsearch.common.regex.Regex;
import org.elasticsearch.common.settings.ClusterSettings;
import org.elasticsearch.common.settings.Settings;
import org.elasticsearch.common.time.DateFormatter;
import org.elasticsearch.core.Tuple;
import org.elasticsearch.index.Index;
import org.elasticsearch.index.IndexNotFoundException;
import org.elasticsearch.indices.TestIndexNameExpressionResolver;
import org.elasticsearch.protocol.xpack.graph.GraphExploreRequest;
import org.elasticsearch.search.internal.ShardSearchRequest;
import org.elasticsearch.test.ESTestCase;
import org.elasticsearch.transport.TransportRequest;
import org.elasticsearch.xpack.core.graph.action.GraphExploreAction;
import org.elasticsearch.xpack.core.security.authc.Authentication.RealmRef;
import org.elasticsearch.xpack.core.security.authc.Subject;
import org.elasticsearch.xpack.core.security.authz.AuthorizationEngine.AuthorizedIndices;
import org.elasticsearch.xpack.core.security.authz.IndicesAndAliasesResolverField;
import org.elasticsearch.xpack.core.security.authz.ResolvedIndices;
import org.elasticsearch.xpack.core.security.authz.RoleDescriptor;
import org.elasticsearch.xpack.core.security.authz.RoleDescriptor.IndicesPrivileges;
import org.elasticsearch.xpack.core.security.authz.permission.FieldPermissionsCache;
import org.elasticsearch.xpack.core.security.authz.permission.Role;
import org.elasticsearch.xpack.core.security.authz.store.ReservedRolesStore;
import org.elasticsearch.xpack.core.security.authz.store.RoleReference;
import org.elasticsearch.xpack.core.security.user.InternalUser;
import org.elasticsearch.xpack.core.security.user.InternalUsers;
import org.elasticsearch.xpack.core.security.user.User;
import org.elasticsearch.xpack.security.authz.store.CompositeRolesStore;
import org.elasticsearch.xpack.security.test.SecurityTestUtils;
import org.junit.Before;

import java.time.Clock;
import java.time.Duration;
import java.time.Instant;
import java.time.ZoneOffset;
import java.time.ZonedDateTime;
import java.time.format.DateTimeFormatter;
import java.util.Arrays;
import java.util.HashMap;
import java.util.HashSet;
import java.util.List;
import java.util.Locale;
import java.util.Map;
import java.util.Set;

import static org.elasticsearch.cluster.metadata.DataStreamTestHelper.newInstance;
import static org.elasticsearch.test.ActionListenerUtils.anyActionListener;
import static org.elasticsearch.test.TestMatchers.throwableWithMessage;
import static org.elasticsearch.xpack.core.security.test.TestRestrictedIndices.RESTRICTED_INDICES;
import static org.elasticsearch.xpack.security.authz.AuthorizedIndicesTests.getRequestInfo;
import static org.elasticsearch.xpack.security.support.SecuritySystemIndices.SECURITY_MAIN_ALIAS;
import static org.hamcrest.CoreMatchers.instanceOf;
import static org.hamcrest.CoreMatchers.is;
import static org.hamcrest.Matchers.arrayContaining;
import static org.hamcrest.Matchers.arrayContainingInAnyOrder;
import static org.hamcrest.Matchers.contains;
import static org.hamcrest.Matchers.containsInAnyOrder;
import static org.hamcrest.Matchers.emptyArray;
import static org.hamcrest.Matchers.emptyIterable;
import static org.hamcrest.Matchers.equalTo;
import static org.hamcrest.Matchers.hasItem;
import static org.hamcrest.Matchers.hasItems;
import static org.hamcrest.Matchers.hasSize;
import static org.hamcrest.Matchers.not;
import static org.hamcrest.Matchers.oneOf;
import static org.mockito.ArgumentMatchers.any;
import static org.mockito.Mockito.doAnswer;
import static org.mockito.Mockito.mock;
import static org.mockito.Mockito.when;

public class IndicesAndAliasesResolverTests extends ESTestCase {

    private User user;
    private User userDashIndices;
    private User userNoIndices;
    private CompositeRolesStore rolesStore;
    private Metadata metadata;
    private IndicesAndAliasesResolver defaultIndicesResolver;
    private Map<String, RoleDescriptor> roleMap;
    private String todaySuffix;
    private String tomorrowSuffix;

    @Before
    public void setup() {
        Settings settings = indexSettings(Version.CURRENT, randomIntBetween(1, 2), randomIntBetween(0, 1)).put(
            "cluster.remote.remote.seeds",
            "127.0.0.1:" + randomIntBetween(9301, 9350)
        ).put("cluster.remote.other_remote.seeds", "127.0.0.1:" + randomIntBetween(9351, 9399)).build();

        IndexNameExpressionResolver indexNameExpressionResolver = TestIndexNameExpressionResolver.newInstance();

        DateFormatter dateFormatter = DateFormatter.forPattern("uuuu.MM.dd");
        Instant now = Instant.now(Clock.systemUTC());
        todaySuffix = dateFormatter.format(now);
        tomorrowSuffix = dateFormatter.format(now.plus(Duration.ofDays(1L)));
        final boolean withAlias = randomBoolean();
        final String securityIndexName = SECURITY_MAIN_ALIAS + (withAlias ? "-" + randomAlphaOfLength(5) : "");
        final String dataStreamName = "logs-foobar";
        final String otherDataStreamName = "logs-foo";
        IndexMetadata dataStreamIndex1 = DataStreamTestHelper.createBackingIndex(dataStreamName, 1).build();
        IndexMetadata dataStreamIndex2 = DataStreamTestHelper.createBackingIndex(dataStreamName, 2).build();
        IndexMetadata dataStreamIndex3 = DataStreamTestHelper.createBackingIndex(otherDataStreamName, 1).build();
        Metadata metadata = Metadata.builder()
            .put(
                indexBuilder("foo").putAlias(AliasMetadata.builder("foofoobar"))
                    .putAlias(AliasMetadata.builder("foounauthorized"))
                    .settings(settings)
            )
            .put(
                indexBuilder("foobar").putAlias(AliasMetadata.builder("foofoobar"))
                    .putAlias(AliasMetadata.builder("foobarfoo"))
                    .settings(settings)
            )
            .put(indexBuilder("closed").state(State.CLOSE).putAlias(AliasMetadata.builder("foofoobar")).settings(settings))
            .put(indexBuilder("foofoo-closed").state(State.CLOSE).settings(settings))
            .put(indexBuilder("foobar-closed").state(State.CLOSE).settings(settings))
            .put(indexBuilder("foofoo").putAlias(AliasMetadata.builder("barbaz")).settings(settings))
            .put(indexBuilder("bar").settings(settings))
            .put(indexBuilder("bar-closed").state(State.CLOSE).settings(settings))
            .put(indexBuilder("bar2").settings(settings))
            .put(indexBuilder(IndexNameExpressionResolver.resolveDateMathExpression("<datetime-{now/M}>")).settings(settings))
            .put(indexBuilder("-index10").settings(settings))
            .put(indexBuilder("-index11").settings(settings))
            .put(indexBuilder("-index20").settings(settings))
            .put(indexBuilder("-index21").settings(settings))
            .put(indexBuilder("logs-00001").putAlias(AliasMetadata.builder("logs-alias").writeIndex(false)).settings(settings))
            .put(indexBuilder("logs-00002").putAlias(AliasMetadata.builder("logs-alias").writeIndex(false)).settings(settings))
            .put(indexBuilder("logs-00003").putAlias(AliasMetadata.builder("logs-alias").writeIndex(true)).settings(settings))
            .put(indexBuilder("hidden-open").settings(Settings.builder().put(settings).put("index.hidden", true).build()))
            .put(indexBuilder(".hidden-open").settings(Settings.builder().put(settings).put("index.hidden", true).build()))
            .put(
                indexBuilder(".hidden-closed").state(State.CLOSE)
                    .settings(Settings.builder().put(settings).put("index.hidden", true).build())
            )
            .put(
                indexBuilder("hidden-closed").state(State.CLOSE)
                    .settings(Settings.builder().put(settings).put("index.hidden", true).build())
            )
            .put(
                indexBuilder("hidden-w-aliases").settings(Settings.builder().put(settings).put("index.hidden", true).build())
                    .putAlias(AliasMetadata.builder("alias-hidden").isHidden(true).build())
                    .putAlias(AliasMetadata.builder("alias-hidden-datemath-" + todaySuffix).isHidden(true).build())
                    .putAlias(AliasMetadata.builder(".alias-hidden").isHidden(true).build())
                    .putAlias(AliasMetadata.builder(".alias-hidden-datemath-" + todaySuffix).isHidden(true).build())
                    .putAlias(AliasMetadata.builder("alias-visible-mixed").isHidden(false).build())
            )
            .put(
                indexBuilder("hidden-w-visible-alias").settings(Settings.builder().put(settings).put("index.hidden", true).build())
                    .putAlias(AliasMetadata.builder("alias-visible").build())
            )
            .put(
                indexBuilder("visible-w-aliases").settings(Settings.builder().put(settings).build())
                    .putAlias(AliasMetadata.builder("alias-visible").build())
                    .putAlias(AliasMetadata.builder("alias-visible-mixed").isHidden(false).build())
            )
            .put(indexBuilder("date-hidden-" + todaySuffix).settings(Settings.builder().put(settings).put("index.hidden", true).build()))
            .put(indexBuilder("date-hidden-" + tomorrowSuffix).settings(Settings.builder().put(settings).put("index.hidden", true).build()))
            .put(dataStreamIndex1, true)
            .put(dataStreamIndex2, true)
            .put(dataStreamIndex3, true)
            .put(newInstance(dataStreamName, List.of(dataStreamIndex1.getIndex(), dataStreamIndex2.getIndex())))
            .put(newInstance(otherDataStreamName, List.of(dataStreamIndex3.getIndex())))
            .put(indexBuilder(securityIndexName).settings(settings))
            .build();

        if (withAlias) {
            metadata = SecurityTestUtils.addAliasToMetadata(metadata, securityIndexName);
        }
        this.metadata = metadata;

        user = new User("user", "role");
        userDashIndices = new User("dash", "dash");
        userNoIndices = new User("test", "test");
        rolesStore = mock(CompositeRolesStore.class);
        String[] authorizedIndices = new String[] {
            "bar",
            "bar-closed",
            "foofoobar",
            "foobarfoo",
            "foofoo",
            "missing",
            "foofoo-closed",
            "hidden-open",
            "hidden-closed",
            ".hidden-open",
            ".hidden-closed",
            "date-hidden-" + todaySuffix,
            "date-hidden-" + tomorrowSuffix };
        String[] dashIndices = new String[] { "-index10", "-index11", "-index20", "-index21" };
        roleMap = new HashMap<>();
        roleMap.put(
            "role",
            new RoleDescriptor(
                "role",
                null,
                new IndicesPrivileges[] { IndicesPrivileges.builder().indices(authorizedIndices).privileges("all").build() },
                null
            )
        );
        roleMap.put(
            "dash",
            new RoleDescriptor(
                "dash",
                null,
                new IndicesPrivileges[] { IndicesPrivileges.builder().indices(dashIndices).privileges("all").build() },
                null
            )
        );
        roleMap.put("test", new RoleDescriptor("test", new String[] { "monitor" }, null, null));
        roleMap.put(
            "alias_read_write",
            new RoleDescriptor(
                "alias_read_write",
                null,
                new IndicesPrivileges[] { IndicesPrivileges.builder().indices("barbaz", "foofoobar").privileges("read", "write").build() },
                null
            )
        );
        roleMap.put(
            "hidden_alias_test",
            new RoleDescriptor(
                "hidden_alias_test",
                null,
                new IndicesPrivileges[] {
                    IndicesPrivileges.builder()
                        .indices("alias-visible", "alias-visible-mixed", "alias-hidden*", ".alias-hidden*", "hidden-open")
                        .privileges("all")
                        .build() },
                null
            )
        );
        roleMap.put(ReservedRolesStore.SUPERUSER_ROLE_DESCRIPTOR.getName(), ReservedRolesStore.SUPERUSER_ROLE_DESCRIPTOR);
        roleMap.put(
            "data_stream_test1",
            new RoleDescriptor(
                "data_stream_test1",
                null,
                new IndicesPrivileges[] { IndicesPrivileges.builder().indices(dataStreamName + "*").privileges("all").build() },
                null
            )
        );
        roleMap.put(
            "data_stream_test2",
            new RoleDescriptor(
                "data_stream_test2",
                null,
                new IndicesPrivileges[] { IndicesPrivileges.builder().indices(otherDataStreamName + "*").privileges("all").build() },
                null
            )
        );
        roleMap.put(
            "data_stream_test3",
            new RoleDescriptor(
                "data_stream_test3",
                null,
                new IndicesPrivileges[] { IndicesPrivileges.builder().indices("logs*").privileges("all").build() },
                null
            )
        );
        roleMap.put(
            "backing_index_test_wildcards",
            new RoleDescriptor(
                "backing_index_test_wildcards",
                null,
                new IndicesPrivileges[] { IndicesPrivileges.builder().indices(".ds-logs*").privileges("all").build() },
                null
            )
        );
        roleMap.put(
            "backing_index_test_name",
            new RoleDescriptor(
                "backing_index_test_name",
                null,
                new IndicesPrivileges[] {
                    IndicesPrivileges.builder().indices(dataStreamIndex1.getIndex().getName()).privileges("all").build() },
                null
            )
        );
        final FieldPermissionsCache fieldPermissionsCache = new FieldPermissionsCache(Settings.EMPTY);
        doAnswer((i) -> {
            @SuppressWarnings("unchecked")
            ActionListener<Role> callback = (ActionListener<Role>) i.getArguments()[1];
            final RoleReference.NamedRoleReference namedRoleReference = (RoleReference.NamedRoleReference) i.getArguments()[0];
            Set<RoleDescriptor> roleDescriptors = new HashSet<>();
            for (String name : namedRoleReference.getRoleNames()) {
                RoleDescriptor descriptor = roleMap.get(name);
                if (descriptor != null) {
                    roleDescriptors.add(descriptor);
                }
            }

            if (roleDescriptors.isEmpty()) {
                callback.onResponse(Role.EMPTY);
            } else {
                CompositeRolesStore.buildRoleFromDescriptors(
                    roleDescriptors,
                    fieldPermissionsCache,
                    null,
                    RESTRICTED_INDICES,
                    ActionListener.wrap(r -> callback.onResponse(r), callback::onFailure)
                );
            }
            return Void.TYPE;
        }).when(rolesStore).buildRoleFromRoleReference(any(RoleReference.NamedRoleReference.class), anyActionListener());

        doAnswer(i -> {
            User user = ((Subject) i.getArguments()[0]).getUser();
            @SuppressWarnings("unchecked")
            ActionListener<Role> listener = (ActionListener<Role>) i.getArguments()[1];
            if (user instanceof InternalUser internalUser) {
<<<<<<< HEAD
                if (internalUser.getLocalClusterRole().isPresent()) {
                    listener.onResponse(
                        Role.buildFromRoleDescriptor(internalUser.getLocalClusterRole().get(), fieldPermissionsCache, RESTRICTED_INDICES)
=======
                if (internalUser.getLocalClusterRoleDescriptor().isPresent()) {
                    listener.onResponse(
                        Role.buildFromRoleDescriptor(
                            internalUser.getLocalClusterRoleDescriptor().get(),
                            fieldPermissionsCache,
                            RESTRICTED_INDICES
                        )
>>>>>>> be0d5ccb
                    );
                    return Void.TYPE;
                }
            }
            i.callRealMethod();
            return Void.TYPE;
        }).when(rolesStore).getRole(any(Subject.class), anyActionListener());

        ClusterService clusterService = mock(ClusterService.class);
        when(clusterService.getClusterSettings()).thenReturn(new ClusterSettings(settings, ClusterSettings.BUILT_IN_CLUSTER_SETTINGS));
        defaultIndicesResolver = new IndicesAndAliasesResolver(settings, clusterService, indexNameExpressionResolver);
    }

    public void testDashIndicesAreAllowedInShardLevelRequests() {
        // indices with names starting with '-' or '+' can be created up to version 2.x and can be around in 5.x
        // aliases with names starting with '-' or '+' can be created up to version 5.x and can be around in 6.x
        ShardSearchRequest request = mock(ShardSearchRequest.class);
        when(request.indices()).thenReturn(new String[] { "-index10", "-index20", "+index30" });
        List<String> indices = IndicesAndAliasesResolver.resolveIndicesAndAliasesWithoutWildcards(SearchAction.NAME + "[s]", request)
            .getLocal();
        String[] expectedIndices = new String[] { "-index10", "-index20", "+index30" };
        assertThat(indices, hasSize(expectedIndices.length));
        assertThat(indices, hasItems(expectedIndices));
    }

    public void testWildcardsAreNotAllowedInShardLevelRequests() {
        ShardSearchRequest request = mock(ShardSearchRequest.class);
        when(request.indices()).thenReturn(new String[] { "index*" });
        IllegalArgumentException exception = expectThrows(
            IllegalArgumentException.class,
            () -> IndicesAndAliasesResolver.resolveIndicesAndAliasesWithoutWildcards(SearchAction.NAME + "[s]", request)
        );
        assertThat(
            exception,
            throwableWithMessage(
                "the action indices:data/read/search[s] does not support wildcards;"
                    + " the provided index expression(s) [index*] are not allowed"
            )
        );
    }

    public void testAllIsNotAllowedInShardLevelRequests() {
        ShardSearchRequest request = mock(ShardSearchRequest.class);
        final boolean literalAll = randomBoolean();
        if (literalAll) {
            when(request.indices()).thenReturn(new String[] { "_all" });
        } else {
            if (randomBoolean()) {
                when(request.indices()).thenReturn(Strings.EMPTY_ARRAY);
            } else {
                when(request.indices()).thenReturn(null);
            }
        }
        IllegalArgumentException exception = expectThrows(
            IllegalArgumentException.class,
            () -> IndicesAndAliasesResolver.resolveIndicesAndAliasesWithoutWildcards(SearchAction.NAME + "[s]", request)
        );

        assertThat(
            exception,
            literalAll
                ? throwableWithMessage(
                    "the action indices:data/read/search[s] does not support accessing all indices;"
                        + " the provided index expression [_all] is not allowed"
                )
                : throwableWithMessage("the action indices:data/read/search[s] requires explicit index names, but none were provided")
        );
    }

    public void testExplicitDashIndices() {
        SearchRequest request = new SearchRequest("-index10", "-index20");
        List<String> indices = resolveIndices(request, buildAuthorizedIndices(userDashIndices, SearchAction.NAME)).getLocal();
        String[] expectedIndices = new String[] { "-index10", "-index20" };
        assertThat(indices, hasSize(expectedIndices.length));
        assertThat(request.indices().length, equalTo(expectedIndices.length));
        assertThat(indices, hasItems(expectedIndices));
        assertThat(request.indices(), arrayContainingInAnyOrder(expectedIndices));
    }

    public void testWildcardDashIndices() {
        SearchRequest request;
        if (randomBoolean()) {
            request = new SearchRequest("-index*", "--index20");
        } else {
            request = new SearchRequest("*", "--index20");
        }
        List<String> indices = resolveIndices(request, buildAuthorizedIndices(userDashIndices, SearchAction.NAME)).getLocal();
        String[] expectedIndices = new String[] { "-index10", "-index11", "-index21" };
        assertThat(indices, hasSize(expectedIndices.length));
        assertThat(request.indices().length, equalTo(expectedIndices.length));
        assertThat(indices, hasItems(expectedIndices));
        assertThat(request.indices(), arrayContainingInAnyOrder(expectedIndices));
    }

    public void testExplicitMixedWildcardDashIndices() {
        SearchRequest request = new SearchRequest("-index21", "-does_not_exist", "-index1*", "--index11");
        List<String> indices = resolveIndices(request, buildAuthorizedIndices(userDashIndices, SearchAction.NAME)).getLocal();
        String[] expectedIndices = new String[] { "-index10", "-index21", "-does_not_exist" };
        assertThat(indices, hasSize(expectedIndices.length));
        assertThat(request.indices().length, equalTo(expectedIndices.length));
        assertThat(indices, hasItems(expectedIndices));
        assertThat(request.indices(), arrayContainingInAnyOrder(expectedIndices));
    }

    public void testDashIndicesNoExpandWildcard() {
        SearchRequest request = new SearchRequest("-index1*", "--index11");
        request.indicesOptions(IndicesOptions.fromOptions(false, randomBoolean(), false, false));
        List<String> indices = resolveIndices(request, buildAuthorizedIndices(userDashIndices, SearchAction.NAME)).getLocal();
        String[] expectedIndices = new String[] { "-index1*", "--index11" };
        assertThat(indices, hasSize(expectedIndices.length));
        assertThat(request.indices().length, equalTo(expectedIndices.length));
        assertThat(indices, hasItems(expectedIndices));
        assertThat(request.indices(), arrayContainingInAnyOrder(expectedIndices));
    }

    public void testDashIndicesMinus() {
        SearchRequest request = new SearchRequest("-index10", "-index11", "--index11", "-index20");
        request.indicesOptions(IndicesOptions.fromOptions(false, randomBoolean(), randomBoolean(), randomBoolean()));
        List<String> indices = resolveIndices(request, buildAuthorizedIndices(userDashIndices, SearchAction.NAME)).getLocal();
        String[] expectedIndices = new String[] { "-index10", "-index11", "--index11", "-index20" };
        assertThat(indices, hasSize(expectedIndices.length));
        assertThat(request.indices().length, equalTo(expectedIndices.length));
        assertThat(indices, hasItems(expectedIndices));
        assertThat(request.indices(), arrayContainingInAnyOrder(expectedIndices));
    }

    public void testDashIndicesPlus() {
        SearchRequest request = new SearchRequest("+bar");
        request.indicesOptions(IndicesOptions.fromOptions(true, false, randomBoolean(), randomBoolean()));
        expectThrows(
            IndexNotFoundException.class,
            () -> resolveIndices(request, buildAuthorizedIndices(userDashIndices, SearchAction.NAME))
        );
    }

    public void testDashNotExistingIndex() {
        SearchRequest request = new SearchRequest("-does_not_exist");
        request.indicesOptions(IndicesOptions.fromOptions(false, randomBoolean(), randomBoolean(), randomBoolean()));
        List<String> indices = resolveIndices(request, buildAuthorizedIndices(userDashIndices, SearchAction.NAME)).getLocal();
        String[] expectedIndices = new String[] { "-does_not_exist" };
        assertThat(indices, hasSize(expectedIndices.length));
        assertThat(request.indices().length, equalTo(expectedIndices.length));
        assertThat(indices, hasItems(expectedIndices));
        assertThat(request.indices(), arrayContainingInAnyOrder(expectedIndices));
    }

    public void testResolveEmptyIndicesExpandWilcardsOpenAndClosed() {
        SearchRequest request = new SearchRequest();
        request.indicesOptions(IndicesOptions.fromOptions(randomBoolean(), randomBoolean(), true, true));
        List<String> indices = resolveIndices(request, buildAuthorizedIndices(user, SearchAction.NAME)).getLocal();
        String[] replacedIndices = new String[] { "bar", "bar-closed", "foofoobar", "foobarfoo", "foofoo", "foofoo-closed" };
        assertThat(indices, hasSize(replacedIndices.length));
        assertThat(request.indices().length, equalTo(replacedIndices.length));
        assertThat(indices, hasItems(replacedIndices));
        assertThat(request.indices(), arrayContainingInAnyOrder(replacedIndices));
    }

    public void testResolveEmptyIndicesExpandWilcardsOpen() {
        SearchRequest request = new SearchRequest();
        request.indicesOptions(IndicesOptions.fromOptions(randomBoolean(), randomBoolean(), true, false));
        List<String> indices = resolveIndices(request, buildAuthorizedIndices(user, SearchAction.NAME)).getLocal();
        String[] replacedIndices = new String[] { "bar", "foofoobar", "foobarfoo", "foofoo" };
        assertSameValues(indices, replacedIndices);
        assertThat(request.indices(), arrayContainingInAnyOrder(replacedIndices));
    }

    public void testResolveAllExpandWilcardsOpenAndClosed() {
        SearchRequest request = new SearchRequest("_all");
        request.indicesOptions(IndicesOptions.fromOptions(randomBoolean(), randomBoolean(), true, true));
        List<String> indices = resolveIndices(request, buildAuthorizedIndices(user, SearchAction.NAME)).getLocal();
        String[] replacedIndices = new String[] { "bar", "bar-closed", "foofoobar", "foobarfoo", "foofoo", "foofoo-closed" };
        assertThat(indices, hasSize(replacedIndices.length));
        assertThat(request.indices().length, equalTo(replacedIndices.length));
        assertThat(indices, hasItems(replacedIndices));
        assertThat(request.indices(), arrayContainingInAnyOrder(replacedIndices));
    }

    public void testResolveAllExpandWilcardsOpen() {
        SearchRequest request = new SearchRequest("_all");
        request.indicesOptions(IndicesOptions.fromOptions(randomBoolean(), randomBoolean(), true, false));
        List<String> indices = resolveIndices(request, buildAuthorizedIndices(user, SearchAction.NAME)).getLocal();
        String[] replacedIndices = new String[] { "bar", "foofoobar", "foobarfoo", "foofoo" };
        assertThat(indices, hasSize(replacedIndices.length));
        assertThat(request.indices().length, equalTo(replacedIndices.length));
        assertThat(indices, hasItems(replacedIndices));
        assertThat(request.indices(), arrayContainingInAnyOrder(replacedIndices));
    }

    public void testResolveWildcardsStrictExpand() {
        SearchRequest request = new SearchRequest("barbaz", "foofoo*");
        request.indicesOptions(IndicesOptions.fromOptions(false, randomBoolean(), true, true));
        List<String> indices = resolveIndices(request, buildAuthorizedIndices(user, SearchAction.NAME)).getLocal();
        String[] replacedIndices = new String[] { "barbaz", "foofoobar", "foofoo", "foofoo-closed" };
        assertThat(indices, hasSize(replacedIndices.length));
        assertThat(request.indices().length, equalTo(replacedIndices.length));
        assertThat(indices, hasItems(replacedIndices));
        assertThat(request.indices(), arrayContainingInAnyOrder(replacedIndices));
    }

    public void testResolveWildcardsExpandOpenAndClosedIgnoreUnavailable() {
        SearchRequest request = new SearchRequest("barbaz", "foofoo*");
        request.indicesOptions(IndicesOptions.fromOptions(true, randomBoolean(), true, true));
        List<String> indices = resolveIndices(request, buildAuthorizedIndices(user, SearchAction.NAME)).getLocal();
        String[] replacedIndices = new String[] { "foofoobar", "foofoo", "foofoo-closed" };
        assertThat(indices, hasSize(replacedIndices.length));
        assertThat(request.indices().length, equalTo(replacedIndices.length));
        assertThat(indices, hasItems(replacedIndices));
        assertThat(request.indices(), arrayContainingInAnyOrder(replacedIndices));
    }

    public void testResolveWildcardsStrictExpandOpen() {
        SearchRequest request = new SearchRequest("barbaz", "foofoo*");
        request.indicesOptions(IndicesOptions.fromOptions(false, randomBoolean(), true, false));
        List<String> indices = resolveIndices(request, buildAuthorizedIndices(user, SearchAction.NAME)).getLocal();
        String[] replacedIndices = new String[] { "barbaz", "foofoobar", "foofoo" };
        assertThat(indices, hasSize(replacedIndices.length));
        assertThat(request.indices().length, equalTo(replacedIndices.length));
        assertThat(indices, hasItems(replacedIndices));
        assertThat(request.indices(), arrayContainingInAnyOrder(replacedIndices));
    }

    public void testResolveWildcardsLenientExpandOpen() {
        SearchRequest request = new SearchRequest("barbaz", "foofoo*");
        request.indicesOptions(IndicesOptions.fromOptions(true, randomBoolean(), true, false));
        List<String> indices = resolveIndices(request, buildAuthorizedIndices(user, SearchAction.NAME)).getLocal();
        String[] replacedIndices = new String[] { "foofoobar", "foofoo" };
        assertThat(indices, hasSize(replacedIndices.length));
        assertThat(request.indices().length, equalTo(replacedIndices.length));
        assertThat(indices, hasItems(replacedIndices));
        assertThat(request.indices(), arrayContainingInAnyOrder(replacedIndices));
    }

    public void testResolveWildcardsMinusExpandWilcardsOpen() {
        SearchRequest request = new SearchRequest("*", "-foofoo*");
        request.indicesOptions(IndicesOptions.fromOptions(randomBoolean(), randomBoolean(), true, false));
        List<String> indices = resolveIndices(request, buildAuthorizedIndices(user, SearchAction.NAME)).getLocal();
        String[] replacedIndices = new String[] { "bar", "foobarfoo" };
        assertThat(indices, hasSize(replacedIndices.length));
        assertThat(request.indices().length, equalTo(replacedIndices.length));
        assertThat(indices, hasItems(replacedIndices));
        assertThat(request.indices(), arrayContainingInAnyOrder(replacedIndices));
    }

    public void testResolveWildcardsMinusExpandWilcardsOpenAndClosed() {
        SearchRequest request = new SearchRequest("*", "-foofoo*");
        request.indicesOptions(IndicesOptions.fromOptions(randomBoolean(), randomBoolean(), true, true));
        List<String> indices = resolveIndices(request, buildAuthorizedIndices(user, SearchAction.NAME)).getLocal();
        String[] replacedIndices = new String[] { "bar", "foobarfoo", "bar-closed" };
        assertThat(indices, hasSize(replacedIndices.length));
        assertThat(request.indices().length, equalTo(replacedIndices.length));
        assertThat(indices, hasItems(replacedIndices));
        assertThat(request.indices(), arrayContainingInAnyOrder(replacedIndices));
    }

    public void testResolveWildcardsNoExpand() {
        SearchRequest request = new SearchRequest("*", "-foofoo*");
        // no wildcard expand and no ignore unavailable
        request.indicesOptions(IndicesOptions.fromOptions(false, randomBoolean(), false, false));
        ResolvedIndices indices = resolveIndices(request, buildAuthorizedIndices(user, SearchAction.NAME));
        String[] replacedIndices = new String[] { "*", "-foofoo*" };
        assertThat(indices.getLocal(), containsInAnyOrder(replacedIndices));
        assertThat(request.indices(), arrayContainingInAnyOrder(replacedIndices));
        // no wildcard expand but ignore unavailable
        request = new SearchRequest("*", "-foofoo*");
        request.indicesOptions(IndicesOptions.fromOptions(true, true, false, false));
        indices = resolveIndices(request, buildAuthorizedIndices(user, SearchAction.NAME));
        assertNoIndices(request, indices);
        SearchRequest disallowNoIndicesRequest = new SearchRequest("*", "-foofoo*");
        disallowNoIndicesRequest.indicesOptions(IndicesOptions.fromOptions(true, false, false, false));
        IndexNotFoundException e = expectThrows(
            IndexNotFoundException.class,
            () -> resolveIndices(disallowNoIndicesRequest, buildAuthorizedIndices(user, SearchAction.NAME))
        );
        assertEquals("no such index [[*, -foofoo*]]", e.getMessage());
    }

    public void testResolveWildcardsExclusionsExpandWilcardsOpenStrict() {
        SearchRequest request = new SearchRequest("*", "-foofoo*", "barbaz", "foob*");
        request.indicesOptions(IndicesOptions.fromOptions(false, true, true, false));
        List<String> indices = resolveIndices(request, buildAuthorizedIndices(user, SearchAction.NAME)).getLocal();
        String[] replacedIndices = new String[] { "bar", "foobarfoo", "barbaz" };
        assertSameValues(indices, replacedIndices);
        assertThat(request.indices(), arrayContainingInAnyOrder("bar", "foobarfoo", "barbaz", "foobarfoo"));
    }

    public void testResolveWildcardsPlusAndMinusExpandWilcardsOpenIgnoreUnavailable() {
        SearchRequest request = new SearchRequest("*", "-foofoo*", "+barbaz", "+foob*");
        request.indicesOptions(IndicesOptions.fromOptions(true, true, true, false));
        List<String> indices = resolveIndices(request, buildAuthorizedIndices(user, SearchAction.NAME)).getLocal();
        String[] replacedIndices = new String[] { "bar", "foobarfoo" };
        assertThat(indices, hasSize(replacedIndices.length));
        assertThat(request.indices().length, equalTo(replacedIndices.length));
        assertThat(indices, hasItems(replacedIndices));
        assertThat(request.indices(), arrayContainingInAnyOrder(replacedIndices));
    }

    public void testResolveWildcardsExclusionExpandWilcardsOpenAndClosedStrict() {
        SearchRequest request = new SearchRequest("*", "-foofoo*", "barbaz");
        request.indicesOptions(IndicesOptions.fromOptions(false, randomBoolean(), true, true));
        List<String> indices = resolveIndices(request, buildAuthorizedIndices(user, SearchAction.NAME)).getLocal();
        String[] replacedIndices = new String[] { "bar", "bar-closed", "barbaz", "foobarfoo" };
        assertSameValues(indices, replacedIndices);
        assertThat(request.indices(), arrayContainingInAnyOrder(replacedIndices));
    }

    public void testResolveWildcardsExclusionExpandWilcardsOpenAndClosedIgnoreUnavailable() {
        SearchRequest request = new SearchRequest("*", "-foofoo*", "barbaz");
        request.indicesOptions(IndicesOptions.fromOptions(true, randomBoolean(), true, true));
        List<String> indices = resolveIndices(request, buildAuthorizedIndices(user, SearchAction.NAME)).getLocal();
        String[] replacedIndices = new String[] { "bar", "bar-closed", "foobarfoo" };
        assertThat(indices, hasSize(replacedIndices.length));
        assertThat(indices, hasItems(replacedIndices));
        assertThat(request.indices(), arrayContainingInAnyOrder(replacedIndices));
    }

    public void testResolveNonMatchingIndicesAllowNoIndices() {
        SearchRequest request = new SearchRequest("missing*");
        request.indicesOptions(IndicesOptions.fromOptions(randomBoolean(), true, true, randomBoolean()));
        assertNoIndices(request, resolveIndices(request, buildAuthorizedIndices(user, SearchAction.NAME)));
    }

    public void testResolveNonMatchingIndicesDisallowNoIndices() {
        SearchRequest request = new SearchRequest("missing*");
        request.indicesOptions(IndicesOptions.fromOptions(randomBoolean(), false, true, randomBoolean()));
        IndexNotFoundException e = expectThrows(
            IndexNotFoundException.class,
            () -> resolveIndices(request, buildAuthorizedIndices(user, SearchAction.NAME))
        );
        assertEquals("no such index [missing*]", e.getMessage());
    }

    public void testResolveExplicitIndicesStrict() {
        SearchRequest request = new SearchRequest("missing", "bar", "barbaz");
        request.indicesOptions(IndicesOptions.fromOptions(false, randomBoolean(), randomBoolean(), randomBoolean()));
        List<String> indices = resolveIndices(request, buildAuthorizedIndices(user, SearchAction.NAME)).getLocal();
        String[] replacedIndices = new String[] { "missing", "bar", "barbaz" };
        assertThat(indices, hasSize(replacedIndices.length));
        assertThat(request.indices().length, equalTo(replacedIndices.length));
        assertThat(indices, hasItems(replacedIndices));
        assertThat(request.indices(), arrayContainingInAnyOrder(replacedIndices));
    }

    public void testResolveExplicitIndicesIgnoreUnavailable() {
        SearchRequest request = new SearchRequest("missing", "missing-and-unauthorized", "bar", "barbaz");
        request.indicesOptions(IndicesOptions.fromOptions(true, randomBoolean(), randomBoolean(), randomBoolean()));
        List<String> indices = resolveIndices(request, buildAuthorizedIndices(user, SearchAction.NAME)).getLocal();
        assertThat(indices, containsInAnyOrder("bar", "missing"));
        assertThat(request.indices(), arrayContainingInAnyOrder("bar", "missing"));
    }

    public void testResolveNoAuthorizedIndicesAllowNoIndices() {
        SearchRequest request = new SearchRequest();
        request.indicesOptions(IndicesOptions.fromOptions(randomBoolean(), true, true, randomBoolean()));
        assertNoIndices(request, resolveIndices(request, buildAuthorizedIndices(userNoIndices, SearchAction.NAME)));
    }

    public void testResolveNoAuthorizedIndicesDisallowNoIndices() {
        SearchRequest request = new SearchRequest();
        request.indicesOptions(IndicesOptions.fromOptions(randomBoolean(), false, true, randomBoolean()));
        IndexNotFoundException e = expectThrows(
            IndexNotFoundException.class,
            () -> resolveIndices(request, buildAuthorizedIndices(userNoIndices, SearchAction.NAME))
        );
        assertEquals("no such index [[]]", e.getMessage());
    }

    public void testResolveMissingIndexStrict() {
        SearchRequest request = new SearchRequest("bar*", "missing");
        request.indicesOptions(IndicesOptions.fromOptions(false, true, true, false));
        List<String> indices = resolveIndices(request, buildAuthorizedIndices(user, SearchAction.NAME)).getLocal();
        String[] expectedIndices = new String[] { "bar", "missing" };
        assertThat(indices, hasSize(expectedIndices.length));
        assertThat(request.indices().length, equalTo(expectedIndices.length));
        assertThat(indices, hasItems(expectedIndices));
        assertThat(request.indices(), equalTo(expectedIndices));
    }

    public void testResolveMissingIndexIgnoreUnavailable() {
        SearchRequest request = new SearchRequest("bar*", "missing", "missing-and-unauthorized");
        request.indicesOptions(IndicesOptions.fromOptions(true, randomBoolean(), true, false));
        List<String> indices = resolveIndices(request, buildAuthorizedIndices(user, SearchAction.NAME)).getLocal();
        assertThat(indices, containsInAnyOrder("bar", "missing"));
        assertThat(request.indices(), arrayContainingInAnyOrder("bar", "missing"));
    }

    public void testResolveNonMatchingIndicesAndExplicit() {
        SearchRequest request = new SearchRequest("missing*", "bar");
        request.indicesOptions(IndicesOptions.fromOptions(randomBoolean(), true, true, randomBoolean()));
        List<String> indices = resolveIndices(request, buildAuthorizedIndices(user, SearchAction.NAME)).getLocal();
        String[] expectedIndices = new String[] { "bar" };
        assertThat(indices.toArray(new String[indices.size()]), equalTo(expectedIndices));
        assertThat(request.indices(), equalTo(expectedIndices));
    }

    public void testResolveNoExpandStrict() {
        SearchRequest request = new SearchRequest("missing*");
        request.indicesOptions(IndicesOptions.fromOptions(false, randomBoolean(), false, false));
        List<String> indices = resolveIndices(request, buildAuthorizedIndices(user, SearchAction.NAME)).getLocal();
        String[] expectedIndices = new String[] { "missing*" };
        assertThat(indices.toArray(new String[indices.size()]), equalTo(expectedIndices));
        assertThat(request.indices(), equalTo(expectedIndices));
    }

    public void testResolveNoExpandIgnoreUnavailable() {
        SearchRequest request = new SearchRequest("missing*");
        request.indicesOptions(IndicesOptions.fromOptions(true, true, false, false));
        assertNoIndices(request, resolveIndices(request, buildAuthorizedIndices(user, SearchAction.NAME)));
    }

    public void testSearchWithRemoteIndex() {
        SearchRequest request = new SearchRequest("remote:indexName");
        request.indicesOptions(IndicesOptions.fromOptions(randomBoolean(), randomBoolean(), randomBoolean(), randomBoolean()));
        final ResolvedIndices resolved = resolveIndices(request, buildAuthorizedIndices(user, SearchAction.NAME));
        assertThat(resolved.getLocal(), emptyIterable());
        assertThat(resolved.getRemote(), containsInAnyOrder("remote:indexName"));
        assertThat(request.indices(), arrayContaining("remote:indexName"));
    }

    public void testSearchWithRemoteAndLocalIndices() {
        SearchRequest request = new SearchRequest("remote:indexName", "bar", "bar2");
        request.indicesOptions(IndicesOptions.fromOptions(true, randomBoolean(), randomBoolean(), randomBoolean()));
        final ResolvedIndices resolved = resolveIndices(request, buildAuthorizedIndices(user, SearchAction.NAME));
        assertThat(resolved.getLocal(), containsInAnyOrder("bar"));
        assertThat(resolved.getRemote(), containsInAnyOrder("remote:indexName"));
        assertThat(request.indices(), arrayContainingInAnyOrder("remote:indexName", "bar"));
    }

    public void testSearchWithRemoteAndLocalWildcards() {
        SearchRequest request = new SearchRequest("*:foo", "r*:bar*", "remote:baz*", "bar*", "foofoo");
        request.indicesOptions(IndicesOptions.fromOptions(randomBoolean(), randomBoolean(), true, false));
        final AuthorizedIndices authorizedIndices = buildAuthorizedIndices(user, SearchAction.NAME);
        final ResolvedIndices resolved = resolveIndices(request, authorizedIndices);
        assertThat(resolved.getRemote(), containsInAnyOrder("remote:foo", "other_remote:foo", "remote:bar*", "remote:baz*"));
        assertThat(resolved.getLocal(), containsInAnyOrder("bar", "foofoo"));
        assertThat(
            request.indices(),
            arrayContainingInAnyOrder("remote:foo", "other_remote:foo", "remote:bar*", "remote:baz*", "bar", "foofoo")
        );
    }

    public void testResolveIndicesAliasesRequest() {
        IndicesAliasesRequest request = new IndicesAliasesRequest();
        request.addAliasAction(AliasActions.add().alias("alias1").indices("foo", "foofoo"));
        request.addAliasAction(AliasActions.add().alias("alias2").indices("foo", "foobar"));
        List<String> indices = resolveIndices(request, buildAuthorizedIndices(user, IndicesAliasesAction.NAME)).getLocal();
        // the union of all indices and aliases gets returned
        String[] expectedIndices = new String[] { "alias1", "alias2", "foo", "foofoo", "foobar" };
        assertSameValues(indices, expectedIndices);
        assertThat(request.getAliasActions().get(0).indices(), arrayContainingInAnyOrder("foo", "foofoo"));
        assertThat(request.getAliasActions().get(0).aliases(), arrayContainingInAnyOrder("alias1"));
        assertThat(request.getAliasActions().get(1).indices(), arrayContainingInAnyOrder("foo", "foobar"));
        assertThat(request.getAliasActions().get(1).aliases(), arrayContainingInAnyOrder("alias2"));
    }

    public void testResolveIndicesAliasesRequestExistingAlias() {
        IndicesAliasesRequest request = new IndicesAliasesRequest();
        request.addAliasAction(AliasActions.add().alias("alias1").indices("foo", "foofoo"));
        request.addAliasAction(AliasActions.add().alias("foofoobar").indices("foo", "foobar"));
        List<String> indices = resolveIndices(request, buildAuthorizedIndices(user, IndicesAliasesAction.NAME)).getLocal();
        // the union of all indices and aliases gets returned, foofoobar is an existing alias but that doesn't make any difference
        String[] expectedIndices = new String[] { "alias1", "foofoobar", "foo", "foofoo", "foobar" };
        assertSameValues(indices, expectedIndices);
        assertThat(request.getAliasActions().get(0).indices(), arrayContainingInAnyOrder("foo", "foofoo"));
        assertThat(request.getAliasActions().get(0).aliases(), arrayContainingInAnyOrder("alias1"));
        assertThat(request.getAliasActions().get(1).indices(), arrayContainingInAnyOrder("foo", "foobar"));
        assertThat(request.getAliasActions().get(1).aliases(), arrayContainingInAnyOrder("foofoobar"));
    }

    public void testResolveIndicesAliasesRequestMissingIndex() {
        IndicesAliasesRequest request = new IndicesAliasesRequest();
        request.addAliasAction(AliasActions.add().alias("alias1").indices("foo", "foofoo"));
        request.addAliasAction(AliasActions.add().alias("alias2").index("missing"));
        List<String> indices = resolveIndices(request, buildAuthorizedIndices(user, IndicesAliasesAction.NAME)).getLocal();
        // the union of all indices and aliases gets returned, missing is not an existing index/alias but that doesn't make any difference
        String[] expectedIndices = new String[] { "alias1", "alias2", "foo", "foofoo", "missing" };
        assertThat(indices, hasSize(expectedIndices.length));
        assertThat(indices, hasItems(expectedIndices));
        assertThat(request.getAliasActions().get(0).indices(), arrayContainingInAnyOrder("foo", "foofoo"));
        assertThat(request.getAliasActions().get(0).aliases(), arrayContainingInAnyOrder("alias1"));
        assertThat(request.getAliasActions().get(1).indices(), arrayContainingInAnyOrder("missing"));
        assertThat(request.getAliasActions().get(1).aliases(), arrayContainingInAnyOrder("alias2"));
    }

    public void testResolveWildcardsIndicesAliasesRequest() {
        IndicesAliasesRequest request = new IndicesAliasesRequest();
        request.addAliasAction(AliasActions.add().alias("foo-alias").index("foo*"));
        request.addAliasAction(AliasActions.add().alias("alias2").index("bar*"));
        List<String> indices = resolveIndices(request, buildAuthorizedIndices(user, IndicesAliasesAction.NAME)).getLocal();
        // the union of all resolved indices and aliases gets returned, based on indices and aliases that user is authorized for
        String[] expectedIndices = new String[] { "foo-alias", "alias2", "foofoo", "bar" };
        assertThat(indices, hasSize(expectedIndices.length));
        assertThat(indices, hasItems(expectedIndices));
        // wildcards get replaced on each single action
        assertThat(request.getAliasActions().get(0).indices(), arrayContainingInAnyOrder("foofoo"));
        assertThat(request.getAliasActions().get(0).aliases(), arrayContainingInAnyOrder("foo-alias"));
        assertThat(request.getAliasActions().get(1).indices(), arrayContainingInAnyOrder("bar"));
        assertThat(request.getAliasActions().get(1).aliases(), arrayContainingInAnyOrder("alias2"));
    }

    public void testResolveWildcardsIndicesAliasesRequestNoMatchingIndices() {
        IndicesAliasesRequest request = new IndicesAliasesRequest();
        request.addAliasAction(AliasActions.add().alias("alias1").index("foo*"));
        request.addAliasAction(AliasActions.add().alias("alias2").index("bar*"));
        request.addAliasAction(AliasActions.add().alias("alias3").index("non_matching_*"));
        // if a single operation contains wildcards and ends up being resolved to no indices, it makes the whole request fail
        expectThrows(IndexNotFoundException.class, () -> resolveIndices(request, buildAuthorizedIndices(user, IndicesAliasesAction.NAME)));
    }

    public void testResolveAllIndicesAliasesRequest() {
        IndicesAliasesRequest request = new IndicesAliasesRequest();
        request.addAliasAction(AliasActions.add().alias("alias1").index("_all"));
        request.addAliasAction(AliasActions.add().alias("alias2").index("_all"));
        List<String> indices = resolveIndices(request, buildAuthorizedIndices(user, IndicesAliasesAction.NAME)).getLocal();
        // the union of all resolved indices and aliases gets returned
        String[] expectedIndices = new String[] { "bar", "foofoo", "alias1", "alias2" };
        assertSameValues(indices, expectedIndices);
        String[] replacedIndices = new String[] { "bar", "foofoo" };
        // _all gets replaced with all indices that user is authorized for, on each single action
        assertThat(request.getAliasActions().get(0).indices(), arrayContainingInAnyOrder(replacedIndices));
        assertThat(request.getAliasActions().get(0).aliases(), arrayContainingInAnyOrder("alias1"));
        assertThat(request.getAliasActions().get(1).indices(), arrayContainingInAnyOrder(replacedIndices));
        assertThat(request.getAliasActions().get(1).aliases(), arrayContainingInAnyOrder("alias2"));
    }

    public void testResolveAllIndicesAliasesRequestNoAuthorizedIndices() {
        IndicesAliasesRequest request = new IndicesAliasesRequest();
        request.addAliasAction(AliasActions.add().alias("alias1").index("_all"));
        // current user is not authorized for any index, _all resolves to no indices, the request fails
        expectThrows(
            IndexNotFoundException.class,
            () -> resolveIndices(request, buildAuthorizedIndices(userNoIndices, IndicesAliasesAction.NAME))
        );
    }

    public void testResolveWildcardsIndicesAliasesRequestNoAuthorizedIndices() {
        IndicesAliasesRequest request = new IndicesAliasesRequest();
        request.addAliasAction(AliasActions.add().alias("alias1").index("foo*"));
        // current user is not authorized for any index, foo* resolves to no indices, the request fails
        expectThrows(
            IndexNotFoundException.class,
            () -> resolveIndices(request, buildAuthorizedIndices(userNoIndices, IndicesAliasesAction.NAME))
        );
    }

    public void testResolveIndicesAliasesRequestDeleteActions() {
        IndicesAliasesRequest request = new IndicesAliasesRequest();
        request.addAliasAction(AliasActions.remove().index("foo").alias("foofoobar"));
        request.addAliasAction(AliasActions.remove().index("foofoo").alias("barbaz"));
        final AuthorizedIndices authorizedIndices = buildAuthorizedIndices(user, IndicesAliasesAction.NAME);
        List<String> indices = resolveIndices(request, authorizedIndices).getLocal();
        // the union of all indices and aliases gets returned
        String[] expectedIndices = new String[] { "foo", "foofoobar", "foofoo", "barbaz" };
        assertThat(indices, hasSize(expectedIndices.length));
        assertThat(indices, hasItems(expectedIndices));
        assertThat(request.getAliasActions().get(0).indices(), arrayContainingInAnyOrder("foo"));
        assertThat(request.getAliasActions().get(0).aliases(), arrayContainingInAnyOrder("foofoobar"));
        assertThat(request.getAliasActions().get(1).indices(), arrayContainingInAnyOrder("foofoo"));
        assertThat(request.getAliasActions().get(1).aliases(), arrayContainingInAnyOrder("barbaz"));
    }

    public void testResolveIndicesAliasesRequestDeleteActionsMissingIndex() {
        IndicesAliasesRequest request = new IndicesAliasesRequest();
        request.addAliasAction(AliasActions.remove().index("foo").alias("foofoobar"));
        request.addAliasAction(AliasActions.remove().index("missing_index").alias("missing_alias"));
        final AuthorizedIndices authorizedIndices = buildAuthorizedIndices(user, IndicesAliasesAction.NAME);
        List<String> indices = resolveIndices(request, authorizedIndices).getLocal();
        // the union of all indices and aliases gets returned, doesn't matter is some of them don't exist
        String[] expectedIndices = new String[] { "foo", "foofoobar", "missing_index", "missing_alias" };
        assertThat(indices, hasSize(expectedIndices.length));
        assertThat(indices, hasItems(expectedIndices));
        assertThat(request.getAliasActions().get(0).indices(), arrayContainingInAnyOrder("foo"));
        assertThat(request.getAliasActions().get(0).aliases(), arrayContainingInAnyOrder("foofoobar"));
        assertThat(request.getAliasActions().get(1).indices(), arrayContainingInAnyOrder("missing_index"));
        assertThat(request.getAliasActions().get(1).aliases(), arrayContainingInAnyOrder("missing_alias"));
    }

    public void testResolveWildcardsIndicesAliasesRequestDeleteActions() {
        IndicesAliasesRequest request = new IndicesAliasesRequest();
        request.addAliasAction(AliasActions.remove().index("foo*").alias("foofoobar"));
        request.addAliasAction(AliasActions.remove().index("bar*").alias("barbaz"));
        final AuthorizedIndices authorizedIndices = buildAuthorizedIndices(user, IndicesAliasesAction.NAME);
        List<String> indices = resolveIndices(request, authorizedIndices).getLocal();
        // union of all resolved indices and aliases gets returned, based on what user is authorized for
        String[] expectedIndices = new String[] { "foofoobar", "foofoo", "bar", "barbaz" };
        assertThat(indices, hasSize(expectedIndices.length));
        assertThat(indices, hasItems(expectedIndices));
        // wildcards get replaced within each single action
        assertThat(request.getAliasActions().get(0).indices(), arrayContainingInAnyOrder("foofoo"));
        assertThat(request.getAliasActions().get(0).aliases(), arrayContainingInAnyOrder("foofoobar"));
        assertThat(request.getAliasActions().get(1).indices(), arrayContainingInAnyOrder("bar"));
        assertThat(request.getAliasActions().get(1).aliases(), arrayContainingInAnyOrder("barbaz"));
    }

    public void testResolveAliasesWildcardsIndicesAliasesRequestDeleteActions() {
        IndicesAliasesRequest request = new IndicesAliasesRequest();
        request.addAliasAction(AliasActions.remove().index("*").alias("foo*"));
        request.addAliasAction(AliasActions.remove().index("*bar").alias("foo*"));
        final AuthorizedIndices authorizedIndices = buildAuthorizedIndices(user, IndicesAliasesAction.NAME);
        List<String> indices = resolveIndices(request, authorizedIndices).getLocal();
        // union of all resolved indices and aliases gets returned, based on what user is authorized for
        // note that the index side will end up containing matching aliases too, which is fine, as es core would do
        // the same and resolve those aliases to their corresponding concrete indices (which we let core do)
        String[] expectedIndices = new String[] { "bar", "foofoobar", "foobarfoo", "foofoo" };
        assertSameValues(indices, expectedIndices);
        // alias foofoobar on both sides, that's fine, es core would do the same, same as above
        assertThat(request.getAliasActions().get(0).indices(), arrayContainingInAnyOrder("bar", "foofoo"));
        assertThat(request.getAliasActions().get(0).aliases(), arrayContainingInAnyOrder("foofoobar", "foobarfoo"));
        assertThat(request.getAliasActions().get(1).indices(), arrayContainingInAnyOrder("bar"));
        assertThat(request.getAliasActions().get(1).aliases(), arrayContainingInAnyOrder("foofoobar", "foobarfoo"));
    }

    public void testResolveAllAliasesWildcardsIndicesAliasesRequestDeleteActions() {
        IndicesAliasesRequest request = new IndicesAliasesRequest();
        request.addAliasAction(AliasActions.remove().index("*").alias("_all"));
        request.addAliasAction(AliasActions.remove().index("_all").aliases("_all", "explicit"));
        final AuthorizedIndices authorizedIndices = buildAuthorizedIndices(user, IndicesAliasesAction.NAME);
        List<String> indices = resolveIndices(request, authorizedIndices).getLocal();
        // union of all resolved indices and aliases gets returned, based on what user is authorized for
        // note that the index side will end up containing matching aliases too, which is fine, as es core would do
        // the same and resolve those aliases to their corresponding concrete indices (which we let core do)
        String[] expectedIndices = new String[] { "bar", "foofoobar", "foobarfoo", "foofoo", "explicit" };
        assertSameValues(indices, expectedIndices);
        // alias foofoobar on both sides, that's fine, es core would do the same, same as above
        assertThat(request.getAliasActions().get(0).indices(), arrayContainingInAnyOrder("bar", "foofoo"));
        assertThat(request.getAliasActions().get(0).aliases(), arrayContainingInAnyOrder("foofoobar", "foobarfoo"));
        assertThat(request.getAliasActions().get(0).indices(), arrayContainingInAnyOrder("bar", "foofoo"));
        assertThat(request.getAliasActions().get(1).aliases(), arrayContainingInAnyOrder("foofoobar", "foobarfoo", "explicit"));
    }

    public void testResolveAliasesWildcardsIndicesAliasesRequestRemoveAliasActionsNoAuthorizedIndices() {
        IndicesAliasesRequest request = new IndicesAliasesRequest();
        request.addAliasAction(AliasActions.remove().index("foo*").alias("foo*"));
        request.addAliasAction(AliasActions.remove().index("*bar").alias("bar*"));
        resolveIndices(request, buildAuthorizedIndices(user, IndicesAliasesAction.NAME));
        assertThat(request.getAliasActions().get(0).aliases(), arrayContainingInAnyOrder("foofoobar", "foobarfoo"));
        assertThat(request.getAliasActions().get(1).aliases(), arrayContaining("*", "-*"));
    }

    public void testResolveAliasesWildcardsIndicesAliasesRequestRemoveIndexActions() {
        IndicesAliasesRequest request = new IndicesAliasesRequest();
        request.addAliasAction(AliasActions.removeIndex().index("foo*"));
        request.addAliasAction(AliasActions.removeIndex().index("*bar"));
        resolveIndices(request, buildAuthorizedIndices(user, IndicesAliasesAction.NAME));
        assertThat(request.getAliasActions().get(0).indices(), arrayContainingInAnyOrder("foofoo"));
        assertThat(request.getAliasActions().get(0).aliases(), emptyArray());
        assertThat(request.getAliasActions().get(1).indices(), arrayContainingInAnyOrder("bar"));
        assertThat(request.getAliasActions().get(1).aliases(), emptyArray());
    }

    public void testResolveWildcardsIndicesAliasesRequestAddAndDeleteActions() {
        IndicesAliasesRequest request = new IndicesAliasesRequest();
        request.addAliasAction(AliasActions.remove().index("foo*").alias("foofoobar"));
        request.addAliasAction(AliasActions.add().index("bar*").alias("foofoobar"));
        final AuthorizedIndices authorizedIndices = buildAuthorizedIndices(user, IndicesAliasesAction.NAME);
        List<String> indices = resolveIndices(request, authorizedIndices).getLocal();
        // union of all resolved indices and aliases gets returned, based on what user is authorized for
        String[] expectedIndices = new String[] { "foofoobar", "foofoo", "bar" };
        assertSameValues(indices, expectedIndices);
        // every single action has its indices replaced with matching (authorized) ones
        assertThat(request.getAliasActions().get(0).indices(), arrayContainingInAnyOrder("foofoo"));
        assertThat(request.getAliasActions().get(0).aliases(), arrayContainingInAnyOrder("foofoobar"));
        assertThat(request.getAliasActions().get(1).indices(), arrayContainingInAnyOrder("bar"));
        assertThat(request.getAliasActions().get(1).aliases(), arrayContainingInAnyOrder("foofoobar"));
    }

    public void testResolveGetAliasesRequestStrict() {
        GetAliasesRequest request = new GetAliasesRequest("alias1").indices("foo", "foofoo");
        request.indicesOptions(IndicesOptions.fromOptions(false, randomBoolean(), randomBoolean(), randomBoolean()));
        final AuthorizedIndices authorizedIndices = buildAuthorizedIndices(user, GetAliasesAction.NAME);
        List<String> indices = resolveIndices(request, authorizedIndices).getLocal();
        // the union of all indices and aliases gets returned
        String[] expectedIndices = new String[] { "alias1", "foo", "foofoo" };
        assertThat(indices, hasSize(expectedIndices.length));
        assertThat(indices, hasItems(expectedIndices));
        assertThat(request.indices(), arrayContainingInAnyOrder("foo", "foofoo"));
        assertThat(request.aliases(), arrayContainingInAnyOrder("alias1"));
    }

    public void testResolveGetAliasesRequestIgnoreUnavailable() {
        GetAliasesRequest request = new GetAliasesRequest("alias1").indices("foo", "foofoo");
        request.indicesOptions(IndicesOptions.fromOptions(true, randomBoolean(), randomBoolean(), randomBoolean()));
        final AuthorizedIndices authorizedIndices = buildAuthorizedIndices(user, GetAliasesAction.NAME);
        List<String> indices = resolveIndices(request, authorizedIndices).getLocal();
        String[] expectedIndices = new String[] { "alias1", "foofoo" };
        assertThat(indices, hasSize(expectedIndices.length));
        assertThat(indices, hasItems(expectedIndices));
        assertThat(request.indices(), arrayContainingInAnyOrder("foofoo"));
        assertThat(request.aliases(), arrayContainingInAnyOrder("alias1"));
    }

    public void testResolveGetAliasesRequestMissingIndexStrict() {
        GetAliasesRequest request = new GetAliasesRequest();
        request.indicesOptions(IndicesOptions.fromOptions(false, randomBoolean(), true, randomBoolean()));
        request.indices("missing");
        request.aliases("alias2");
        final AuthorizedIndices authorizedIndices = buildAuthorizedIndices(user, GetAliasesAction.NAME);
        List<String> indices = resolveIndices(request, authorizedIndices).getLocal();
        // explicit names, regardless of whether they are missing or unauthorized,
        // are not erased from the request if `ignoreUnavailable` is `false`
        assertThat(indices, containsInAnyOrder("alias2", "missing"));
        assertThat(request.indices(), arrayContainingInAnyOrder("missing"));
        assertThat(request.aliases(), arrayContainingInAnyOrder("alias2"));
        request.indices("missing-and-unauthorized");
        indices = resolveIndices(request, authorizedIndices).getLocal();
        assertThat(indices, containsInAnyOrder("alias2", "missing-and-unauthorized"));
        assertThat(request.indices(), arrayContainingInAnyOrder("missing-and-unauthorized"));
        assertThat(request.aliases(), arrayContainingInAnyOrder("alias2"));
    }

    public void testGetAliasesRequestMissingIndexIgnoreUnavailableDisallowNoIndices() {
        GetAliasesRequest request = new GetAliasesRequest();
        request.indicesOptions(IndicesOptions.fromOptions(true, false, randomBoolean(), randomBoolean()));
        request.indices("missing");
        request.aliases("alias2");
        List<String> indices = resolveIndices(request, buildAuthorizedIndices(user, GetAliasesAction.NAME)).getLocal();
        // missing is authorized, so it is not "unavailable" from Security's POV
        assertThat(request.indices(), arrayContainingInAnyOrder("missing"));
        assertThat(indices, containsInAnyOrder("missing", "alias2"));
        // but this one is both missing and unauthorized, and because it is unauthorized it counts as "unavailable"
        request.indices("missing-and-unauthorized");
        IndexNotFoundException exception = expectThrows(
            IndexNotFoundException.class,
            () -> resolveIndices(request, buildAuthorizedIndices(user, GetAliasesAction.NAME)).getLocal()
        );
        assertEquals("no such index [[missing-and-unauthorized]]", exception.getMessage());
    }

    public void testGetAliasesRequestMissingIndexIgnoreUnavailableAllowNoIndices() {
        GetAliasesRequest request = new GetAliasesRequest();
        request.indicesOptions(IndicesOptions.fromOptions(true, true, randomBoolean(), randomBoolean()));
        request.indices("missing");
        request.aliases("alias2");
        List<String> indices = resolveIndices(request, buildAuthorizedIndices(user, GetAliasesAction.NAME)).getLocal();
        // missing is authorized, so it is not "unavailable" from Security's POV
        assertThat(request.indices(), arrayContainingInAnyOrder("missing"));
        assertThat(indices, containsInAnyOrder("missing", "alias2"));
        // but this one is both missing and unauthorized, and because it is unauthorized it counts as "unavailable"
        request.indices("missing-and-unauthorized");
        assertNoIndices(request, resolveIndices(request, buildAuthorizedIndices(user, GetAliasesAction.NAME)));
    }

    public void testGetAliasesRequestMissingIndexStrict() {
        GetAliasesRequest request = new GetAliasesRequest();
        request.indicesOptions(IndicesOptions.fromOptions(false, randomBoolean(), randomBoolean(), randomBoolean()));
        request.indices("missing");
        request.aliases("alias2");
        final AuthorizedIndices authorizedIndices = buildAuthorizedIndices(user, GetAliasesAction.NAME);
        List<String> indices = resolveIndices(request, authorizedIndices).getLocal();
        String[] expectedIndices = new String[] { "alias2", "missing" };
        assertThat(indices, hasSize(expectedIndices.length));
        assertThat(indices, hasItems(expectedIndices));
        assertThat(request.indices(), arrayContainingInAnyOrder("missing"));
        assertThat(request.aliases(), arrayContainingInAnyOrder("alias2"));
    }

    public void testResolveWildcardsGetAliasesRequestStrictExpand() {
        GetAliasesRequest request = new GetAliasesRequest();
        request.indicesOptions(IndicesOptions.fromOptions(false, randomBoolean(), true, true));
        request.aliases("alias1");
        request.indices("foo*");
        final AuthorizedIndices authorizedIndices = buildAuthorizedIndices(user, GetAliasesAction.NAME);
        List<String> indices = resolveIndices(request, authorizedIndices).getLocal();
        // the union of all resolved indices and aliases gets returned, based on indices and aliases that user is authorized for
        String[] expectedIndices = new String[] { "alias1", "foofoo", "foofoo-closed", "foofoobar", "foobarfoo" };
        assertThat(indices, hasSize(expectedIndices.length));
        assertThat(indices, hasItems(expectedIndices));
        // wildcards get replaced on each single action
        assertThat(request.indices(), arrayContainingInAnyOrder("foofoobar", "foobarfoo", "foofoo", "foofoo-closed"));
        assertThat(request.aliases(), arrayContainingInAnyOrder("alias1"));
    }

    public void testResolveWildcardsGetAliasesRequestStrictExpandOpen() {
        GetAliasesRequest request = new GetAliasesRequest();
        request.indicesOptions(IndicesOptions.fromOptions(false, randomBoolean(), true, false));
        request.aliases("alias1");
        request.indices("foo*");
        final AuthorizedIndices authorizedIndices = buildAuthorizedIndices(user, GetAliasesAction.NAME);
        List<String> indices = resolveIndices(request, authorizedIndices).getLocal();
        // the union of all resolved indices and aliases gets returned, based on indices and aliases that user is authorized for
        String[] expectedIndices = new String[] { "alias1", "foofoo", "foofoobar", "foobarfoo" };
        assertThat(indices, hasSize(expectedIndices.length));
        assertThat(indices, hasItems(expectedIndices));
        // wildcards get replaced on each single action
        assertThat(request.indices(), arrayContainingInAnyOrder("foofoobar", "foobarfoo", "foofoo"));
        assertThat(request.aliases(), arrayContainingInAnyOrder("alias1"));
    }

    public void testResolveWildcardsGetAliasesRequestLenientExpandOpen() {
        GetAliasesRequest request = new GetAliasesRequest();
        request.indicesOptions(IndicesOptions.fromOptions(randomBoolean(), randomBoolean(), true, false));
        request.aliases("alias1");
        request.indices("foo*", "bar", "missing");
        final AuthorizedIndices authorizedIndices = buildAuthorizedIndices(user, GetAliasesAction.NAME);
        List<String> indices = resolveIndices(request, authorizedIndices).getLocal();
        // the union of all resolved indices and aliases gets returned, based on indices and aliases that user is authorized for
        assertThat(indices, containsInAnyOrder("alias1", "foofoo", "foofoobar", "foobarfoo", "bar", "missing"));
        // wildcards get replaced on each single action
        assertThat(request.indices(), arrayContainingInAnyOrder("foofoobar", "foobarfoo", "foofoo", "bar", "missing"));
        assertThat(request.aliases(), arrayContainingInAnyOrder("alias1"));
    }

    public void testWildcardsGetAliasesRequestNoMatchingIndicesDisallowNoIndices() {
        GetAliasesRequest request = new GetAliasesRequest();
        request.indicesOptions(IndicesOptions.fromOptions(randomBoolean(), false, true, randomBoolean()));
        request.aliases("alias3");
        request.indices("non_matching_*");
        IndexNotFoundException e = expectThrows(
            IndexNotFoundException.class,
            () -> resolveIndices(request, buildAuthorizedIndices(user, GetAliasesAction.NAME)).getLocal()
        );
        assertEquals("no such index [non_matching_*]", e.getMessage());
    }

    public void testWildcardsGetAliasesRequestNoMatchingIndicesAllowNoIndices() {
        GetAliasesRequest request = new GetAliasesRequest();
        request.indicesOptions(IndicesOptions.fromOptions(randomBoolean(), true, true, randomBoolean()));
        request.aliases("alias3");
        request.indices("non_matching_*");
        assertNoIndices(request, resolveIndices(request, buildAuthorizedIndices(user, GetAliasesAction.NAME)));
    }

    public void testResolveAllGetAliasesRequest() {
        GetAliasesRequest request = new GetAliasesRequest();
        // even if not set, empty means _all
        if (randomBoolean()) {
            request.indices("_all");
        }
        request.aliases("alias1");
        final AuthorizedIndices authorizedIndices = buildAuthorizedIndices(user, GetAliasesAction.NAME);
        List<String> indices = resolveIndices(request, authorizedIndices).getLocal();
        // the union of all resolved indices and aliases gets returned, including hidden indices as Get Aliases includes hidden by default
        String[] expectedIndices = new String[] {
            "bar",
            "bar-closed",
            "foofoobar",
            "foobarfoo",
            "foofoo",
            "foofoo-closed",
            "alias1",
            "hidden-open",
            "hidden-closed",
            ".hidden-open",
            ".hidden-closed",
            "date-hidden-" + todaySuffix,
            "date-hidden-" + tomorrowSuffix };
        assertSameValues(indices, expectedIndices);
        String[] replacedIndices = new String[] {
            "bar",
            "bar-closed",
            "foofoobar",
            "foobarfoo",
            "foofoo",
            "foofoo-closed",
            "hidden-open",
            "hidden-closed",
            ".hidden-open",
            ".hidden-closed",
            "date-hidden-" + todaySuffix,
            "date-hidden-" + tomorrowSuffix };
        // _all gets replaced with all indices that user is authorized for
        assertThat(request.indices(), arrayContainingInAnyOrder(replacedIndices));
        assertThat(request.aliases(), arrayContainingInAnyOrder("alias1"));
    }

    public void testResolveAllGetAliasesRequestExpandWildcardsOpenOnly() {
        GetAliasesRequest request = new GetAliasesRequest();
        // set indices options to have wildcards resolved to open indices only (default is open and closed)
        request.indicesOptions(IndicesOptions.fromOptions(true, false, true, false));
        // even if not set, empty means _all
        if (randomBoolean()) {
            request.indices("_all");
        }
        request.aliases("alias1");
        final AuthorizedIndices authorizedIndices = buildAuthorizedIndices(user, GetAliasesAction.NAME);
        List<String> indices = resolveIndices(request, authorizedIndices).getLocal();
        // the union of all resolved indices and aliases gets returned
        String[] expectedIndices = new String[] { "bar", "foofoobar", "foobarfoo", "foofoo", "alias1" };
        assertThat(indices, hasSize(expectedIndices.length));
        assertThat(indices, hasItems(expectedIndices));
        String[] replacedIndices = new String[] { "bar", "foofoobar", "foobarfoo", "foofoo" };
        // _all gets replaced with all indices that user is authorized for
        assertThat(request.indices(), arrayContainingInAnyOrder(replacedIndices));
        assertThat(request.aliases(), arrayContainingInAnyOrder("alias1"));
    }

    public void testAllGetAliasesRequestNoAuthorizedIndicesAllowNoIndices() {
        GetAliasesRequest request = new GetAliasesRequest();
        request.indicesOptions(IndicesOptions.fromOptions(randomBoolean(), true, true, randomBoolean()));
        request.aliases("alias1");
        request.indices("_all");
        assertNoIndices(request, resolveIndices(request, buildAuthorizedIndices(userNoIndices, GetAliasesAction.NAME)));
    }

    public void testAllGetAliasesRequestNoAuthorizedIndicesDisallowNoIndices() {
        GetAliasesRequest request = new GetAliasesRequest();
        request.indicesOptions(IndicesOptions.fromOptions(randomBoolean(), false, true, randomBoolean()));
        request.aliases("alias1");
        request.indices("_all");
        IndexNotFoundException e = expectThrows(
            IndexNotFoundException.class,
            () -> resolveIndices(request, buildAuthorizedIndices(userNoIndices, GetAliasesAction.NAME))
        );
        assertEquals("no such index [[_all]]", e.getMessage());
    }

    public void testWildcardsGetAliasesRequestNoAuthorizedIndicesAllowNoIndices() {
        GetAliasesRequest request = new GetAliasesRequest();
        request.aliases("alias1");
        request.indices("foo*");
        request.indicesOptions(IndicesOptions.fromOptions(randomBoolean(), true, true, randomBoolean()));
        assertNoIndices(request, resolveIndices(request, buildAuthorizedIndices(userNoIndices, GetAliasesAction.NAME)));
    }

    public void testWildcardsGetAliasesRequestNoAuthorizedIndicesDisallowNoIndices() {
        GetAliasesRequest request = new GetAliasesRequest();
        request.indicesOptions(IndicesOptions.fromOptions(randomBoolean(), false, true, randomBoolean()));
        request.aliases("alias1");
        request.indices("foo*");
        // current user is not authorized for any index, foo* resolves to no indices, the request fails
        IndexNotFoundException e = expectThrows(
            IndexNotFoundException.class,
            () -> resolveIndices(request, buildAuthorizedIndices(userNoIndices, GetAliasesAction.NAME))
        );
        assertEquals("no such index [foo*]", e.getMessage());
    }

    public void testResolveAllAliasesGetAliasesRequest() {
        GetAliasesRequest request = new GetAliasesRequest();
        if (randomBoolean()) {
            request.aliases("_all");
        }
        if (randomBoolean()) {
            request.indices("_all");
        }
        final AuthorizedIndices authorizedIndices = buildAuthorizedIndices(user, GetAliasesAction.NAME);
        List<String> indices = resolveIndices(request, authorizedIndices).getLocal();
        // the union of all resolved indices and aliases gets returned, including hidden indices as Get Aliases includes hidden by default
        String[] expectedIndices = new String[] {
            "bar",
            "bar-closed",
            "foofoobar",
            "foobarfoo",
            "foofoo",
            "foofoo-closed",
            "hidden-open",
            "hidden-closed",
            ".hidden-open",
            ".hidden-closed",
            "date-hidden-" + todaySuffix,
            "date-hidden-" + tomorrowSuffix };
        assertSameValues(indices, expectedIndices);
        // _all gets replaced with all indices that user is authorized for
        assertThat(request.indices(), arrayContainingInAnyOrder(expectedIndices));
        assertThat(request.aliases(), arrayContainingInAnyOrder("foofoobar", "foobarfoo"));
    }

    public void testResolveAllAndExplicitAliasesGetAliasesRequest() {
        GetAliasesRequest request = new GetAliasesRequest(new String[] { "_all", "explicit" });
        if (randomBoolean()) {
            request.indices("_all");
        }
        final AuthorizedIndices authorizedIndices = buildAuthorizedIndices(user, GetAliasesAction.NAME);
        List<String> indices = resolveIndices(request, authorizedIndices).getLocal();
        // the union of all resolved indices and aliases gets returned, including hidden indices as Get Aliases includes hidden by default
        String[] expectedIndices = new String[] {
            "bar",
            "bar-closed",
            "foofoobar",
            "foobarfoo",
            "foofoo",
            "foofoo-closed",
            "explicit",
            "hidden-open",
            "hidden-closed",
            ".hidden-open",
            ".hidden-closed",
            "date-hidden-" + todaySuffix,
            "date-hidden-" + tomorrowSuffix };
        logger.info("indices: {}", indices);
        assertSameValues(indices, expectedIndices);
        // _all gets replaced with all indices that user is authorized for
        assertThat(
            request.indices(),
            arrayContainingInAnyOrder(
                "bar",
                "bar-closed",
                "foofoobar",
                "foobarfoo",
                "foofoo",
                "foofoo-closed",
                "hidden-open",
                "hidden-closed",
                ".hidden-open",
                ".hidden-closed",
                "date-hidden-" + todaySuffix,
                "date-hidden-" + tomorrowSuffix
            )
        );
        assertThat(request.aliases(), arrayContainingInAnyOrder("foofoobar", "foobarfoo", "explicit"));
    }

    public void testResolveAllAndWildcardsAliasesGetAliasesRequest() {
        GetAliasesRequest request = new GetAliasesRequest(new String[] { "_all", "foo*", "non_matching_*" });
        if (randomBoolean()) {
            request.indices("_all");
        }
        final AuthorizedIndices authorizedIndices = buildAuthorizedIndices(user, GetAliasesAction.NAME);
        List<String> indices = resolveIndices(request, authorizedIndices).getLocal();
        // the union of all resolved indices and aliases gets returned, including hidden indices as Get Aliases includes hidden by default
        String[] expectedIndices = new String[] {
            "bar",
            "bar-closed",
            "foofoobar",
            "foobarfoo",
            "foofoo",
            "foofoo-closed",
            "hidden-open",
            "hidden-closed",
            ".hidden-open",
            ".hidden-closed",
            "date-hidden-" + todaySuffix,
            "date-hidden-" + tomorrowSuffix };
        assertSameValues(indices, expectedIndices);
        // _all gets replaced with all indices that user is authorized for
        assertThat(request.indices(), arrayContainingInAnyOrder(expectedIndices));
        assertThat(request.aliases(), arrayContainingInAnyOrder("foofoobar", "foofoobar", "foobarfoo", "foobarfoo"));
    }

    public void testResolveAliasesWildcardsGetAliasesRequest() {
        GetAliasesRequest request = new GetAliasesRequest();
        request.indices("*bar");
        request.aliases("foo*");
        final AuthorizedIndices authorizedIndices = buildAuthorizedIndices(user, GetAliasesAction.NAME);
        List<String> indices = resolveIndices(request, authorizedIndices).getLocal();
        // union of all resolved indices and aliases gets returned, based on what user is authorized for
        // note that the index side will end up containing matching aliases too, which is fine, as es core would do
        // the same and resolve those aliases to their corresponding concrete indices (which we let core do)
        String[] expectedIndices = new String[] { "bar", "foobarfoo", "foofoobar" };
        assertSameValues(indices, expectedIndices);
        // alias foofoobar on both sides, that's fine, es core would do the same, same as above
        assertThat(request.indices(), arrayContainingInAnyOrder("bar", "foofoobar"));
        assertThat(request.aliases(), arrayContainingInAnyOrder("foofoobar", "foobarfoo"));
    }

    public void testResolveAliasesWildcardsGetAliasesRequestNoAuthorizedIndices() {
        GetAliasesRequest request = new GetAliasesRequest();
        // no authorized aliases match bar*, hence aliases are replaced with the no-aliases-expression
        request.aliases("bar*");
        request.indices("*bar");
        resolveIndices(request, buildAuthorizedIndices(user, GetAliasesAction.NAME));
        assertThat(request.aliases(), arrayContaining(IndicesAndAliasesResolverField.NO_INDICES_OR_ALIASES_ARRAY));
    }

    public void testResolveAliasesExclusionWildcardsGetAliasesRequest() {
        GetAliasesRequest request = new GetAliasesRequest();
        request.aliases("foo*", "-foobar*");
        final AuthorizedIndices authorizedIndices = buildAuthorizedIndices(user, GetAliasesAction.NAME);
        List<String> indices = resolveIndices(request, authorizedIndices).getLocal();
        // union of all resolved indices and aliases gets returned, based on what user is authorized for
        // note that the index side will end up containing matching aliases too, which is fine, as es core would do
        // the same and resolve those aliases to their corresponding concrete indices (which we let core do)
        // also includes hidden indices as Get Aliases includes hidden by default
        String[] expectedIndices = new String[] {
            "bar",
            "bar-closed",
            "foobarfoo",
            "foofoo",
            "foofoo-closed",
            "foofoobar",
            "hidden-open",
            "hidden-closed",
            ".hidden-open",
            ".hidden-closed",
            "date-hidden-" + todaySuffix,
            "date-hidden-" + tomorrowSuffix };
        assertSameValues(indices, expectedIndices);
        // alias foofoobar on both sides, that's fine, es core would do the same, same as above
        assertThat(
            request.indices(),
            arrayContainingInAnyOrder(
                "bar",
                "bar-closed",
                "foobarfoo",
                "foofoo",
                "foofoo-closed",
                "foofoobar",
                "hidden-open",
                "hidden-closed",
                ".hidden-open",
                ".hidden-closed",
                "date-hidden-" + todaySuffix,
                "date-hidden-" + tomorrowSuffix
            )
        );
        assertThat(request.aliases(), arrayContainingInAnyOrder("foofoobar"));
    }

    public void testResolveAliasesAllGetAliasesRequestNoAuthorizedIndices() {
        GetAliasesRequest request = new GetAliasesRequest();
        if (randomBoolean()) {
            request.aliases("_all");
        }
        request.indices("non_existing");
        // current user is not authorized for any index, aliases are replaced with the no-aliases-expression
        ResolvedIndices resolvedIndices = resolveIndices(request, buildAuthorizedIndices(userNoIndices, GetAliasesAction.NAME));
        assertThat(resolvedIndices.getLocal(), contains("non_existing"));
        assertThat(Arrays.asList(request.indices()), contains("non_existing"));
        assertThat(request.aliases(), arrayContaining(IndicesAndAliasesResolverField.NO_INDICES_OR_ALIASES_ARRAY));
    }

    /**
     * Tests that all the request types that are known to support remote indices successfully pass them through
     *  the resolver
     */
    public void testRemotableRequestsAllowRemoteIndices() {
        IndicesOptions options = IndicesOptions.fromOptions(true, false, false, false);
        Tuple<TransportRequest, String> tuple = randomFrom(
            new Tuple<TransportRequest, String>(new SearchRequest("remote:foo").indicesOptions(options), SearchAction.NAME),
            new Tuple<TransportRequest, String>(
                new FieldCapabilitiesRequest().indices("remote:foo").indicesOptions(options),
                FieldCapabilitiesAction.NAME
            ),
            new Tuple<TransportRequest, String>(
                new GraphExploreRequest().indices("remote:foo").indicesOptions(options),
                GraphExploreAction.NAME
            )
        );
        final TransportRequest request = tuple.v1();
        ResolvedIndices resolved = resolveIndices(request, buildAuthorizedIndices(user, tuple.v2()));
        assertThat(resolved.getRemote(), containsInAnyOrder("remote:foo"));
        assertThat(resolved.getLocal(), emptyIterable());
        assertThat(((IndicesRequest) request).indices(), arrayContaining("remote:foo"));
    }

    /**
     * Tests that request types that do not support remote indices will be resolved as if all index names are local.
     */
    public void testNonRemotableRequestDoesNotAllowRemoteIndices() {
        IndicesOptions options = IndicesOptions.fromOptions(true, false, false, false);
        Tuple<TransportRequest, String> tuple = randomFrom(
            new Tuple<TransportRequest, String>(new CloseIndexRequest("remote:foo").indicesOptions(options), CloseIndexAction.NAME),
            new Tuple<TransportRequest, String>(new DeleteIndexRequest("remote:foo").indicesOptions(options), DeleteIndexAction.NAME),
            new Tuple<TransportRequest, String>(new PutMappingRequest("remote:foo").indicesOptions(options), PutMappingAction.NAME)
        );
        IndexNotFoundException e = expectThrows(
            IndexNotFoundException.class,
            () -> resolveIndices(tuple.v1(), buildAuthorizedIndices(user, tuple.v2())).getLocal()
        );
        assertEquals("no such index [[remote:foo]]", e.getMessage());
    }

    public void testNonRemotableRequestDoesNotAllowRemoteWildcardIndices() {
        IndicesOptions options = IndicesOptions.fromOptions(randomBoolean(), true, true, true);
        Tuple<TransportRequest, String> tuple = randomFrom(
            new Tuple<TransportRequest, String>(new CloseIndexRequest("*:*").indicesOptions(options), CloseIndexAction.NAME),
            new Tuple<TransportRequest, String>(new DeleteIndexRequest("*:*").indicesOptions(options), DeleteIndexAction.NAME),
            new Tuple<TransportRequest, String>(new PutMappingRequest("*:*").indicesOptions(options), PutMappingAction.NAME)
        );
        final ResolvedIndices resolved = resolveIndices(tuple.v1(), buildAuthorizedIndices(user, tuple.v2()));
        assertNoIndices((IndicesRequest.Replaceable) tuple.v1(), resolved);
    }

    public void testCompositeIndicesRequestIsNotSupported() {
        TransportRequest request = randomFrom(
            new MultiSearchRequest(),
            new MultiGetRequest(),
            new MultiTermVectorsRequest(),
            new BulkRequest()
        );
        expectThrows(IllegalStateException.class, () -> resolveIndices(request, buildAuthorizedIndices(user, MultiSearchAction.NAME)));
    }

    public void testResolveAdminAction() {
        final AuthorizedIndices authorizedIndices = buildAuthorizedIndices(user, DeleteIndexAction.NAME);
        {
            RefreshRequest request = new RefreshRequest("*");
            List<String> indices = resolveIndices(request, authorizedIndices).getLocal();
            String[] expectedIndices = new String[] { "bar", "foofoobar", "foobarfoo", "foofoo" };
            assertThat(indices, hasSize(expectedIndices.length));
            assertThat(indices, hasItems(expectedIndices));
            assertThat(request.indices(), arrayContainingInAnyOrder(expectedIndices));
        }
        {
            DeleteIndexRequest request = new DeleteIndexRequest("*");
            List<String> indices = resolveIndices(request, authorizedIndices).getLocal();
            String[] expectedIndices = new String[] { "bar", "bar-closed", "foofoo", "foofoo-closed" };
            assertThat(indices, hasSize(expectedIndices.length));
            assertThat(indices, hasItems(expectedIndices));
            assertThat(request.indices(), arrayContainingInAnyOrder(expectedIndices));
        }
    }

    public void testXPackSecurityUserHasAccessToSecurityIndex() {
        SearchRequest request = new SearchRequest();
        {
            final AuthorizedIndices authorizedIndices = buildAuthorizedIndices(InternalUsers.XPACK_SECURITY_USER, SearchAction.NAME);
            List<String> indices = resolveIndices(request, authorizedIndices).getLocal();
            assertThat(indices, hasItem(SECURITY_MAIN_ALIAS));
        }
        {
            IndicesAliasesRequest aliasesRequest = new IndicesAliasesRequest();
            aliasesRequest.addAliasAction(AliasActions.add().alias("security_alias").index(SECURITY_MAIN_ALIAS));
            final AuthorizedIndices authorizedIndices = buildAuthorizedIndices(
                InternalUsers.XPACK_SECURITY_USER,
                IndicesAliasesAction.NAME
            );
            List<String> indices = resolveIndices(aliasesRequest, authorizedIndices).getLocal();
            assertThat(indices, hasItem(SECURITY_MAIN_ALIAS));
        }
    }

    public void testXPackUserDoesNotHaveAccessToSecurityIndex() {
        SearchRequest request = new SearchRequest();
        final AuthorizedIndices authorizedIndices = buildAuthorizedIndices(InternalUsers.XPACK_USER, SearchAction.NAME);
        List<String> indices = resolveIndices(request, authorizedIndices).getLocal();
        assertThat(indices, not(hasItem(SECURITY_MAIN_ALIAS)));
    }

    public void testNonXPackUserAccessingSecurityIndex() {
        User allAccessUser = new User("all_access", "all_access");
        roleMap.put(
            "all_access",
            new RoleDescriptor(
                "all_access",
                new String[] { "all" },
                new IndicesPrivileges[] { IndicesPrivileges.builder().indices("*").privileges("all").build() },
                null
            )
        );

        {
            SearchRequest request = new SearchRequest();
            final AuthorizedIndices authorizedIndices = buildAuthorizedIndices(allAccessUser, SearchAction.NAME);
            List<String> indices = resolveIndices(request, authorizedIndices).getLocal();
            assertThat(indices, not(hasItem(SECURITY_MAIN_ALIAS)));
        }

        {
            IndicesAliasesRequest aliasesRequest = new IndicesAliasesRequest();
            aliasesRequest.addAliasAction(AliasActions.add().alias("security_alias1").index("*"));
            final AuthorizedIndices authorizedIndices = buildAuthorizedIndices(allAccessUser, IndicesAliasesAction.NAME);
            List<String> indices = resolveIndices(aliasesRequest, authorizedIndices).getLocal();
            assertThat(indices, not(hasItem(SECURITY_MAIN_ALIAS)));
        }
    }

    public void testUnauthorizedDateMathExpressionIgnoreUnavailable() {
        SearchRequest request = new SearchRequest("<datetime-{now/M}>");
        request.indicesOptions(IndicesOptions.fromOptions(true, true, randomBoolean(), randomBoolean()));
        assertNoIndices(request, resolveIndices(request, buildAuthorizedIndices(user, SearchAction.NAME)));
    }

    public void testUnauthorizedDateMathExpressionIgnoreUnavailableDisallowNoIndices() {
        SearchRequest request = new SearchRequest("<datetime-{now/M}>");
        request.indicesOptions(IndicesOptions.fromOptions(true, false, randomBoolean(), randomBoolean()));
        IndexNotFoundException e = expectThrows(
            IndexNotFoundException.class,
            () -> resolveIndices(request, buildAuthorizedIndices(user, SearchAction.NAME))
        );
        assertEquals("no such index [[<datetime-{now/M}>]]", e.getMessage());
    }

    public void testUnauthorizedDateMathExpressionStrict() {
        String expectedIndex = "datetime-"
            + DateTimeFormatter.ofPattern("uuuu.MM.dd", Locale.ROOT).format(ZonedDateTime.now(ZoneOffset.UTC).withDayOfMonth(1));
        SearchRequest request = new SearchRequest("<datetime-{now/M}>");
        request.indicesOptions(IndicesOptions.fromOptions(false, randomBoolean(), randomBoolean(), randomBoolean()));
        List<String> indices = resolveIndices(request, buildAuthorizedIndices(user, SearchAction.NAME)).getLocal();
        assertThat(indices, contains(expectedIndex));
    }

    public void testResolveDateMathExpression() {
        // make the user authorized
        final String pattern = randomBoolean() ? "<datetime-{now/M}>" : "<datetime-{now/M}*>";
        String dateTimeIndex = IndexNameExpressionResolver.resolveDateMathExpression("<datetime-{now/M}>");
        String[] authorizedIndices = new String[] { "bar", "bar-closed", "foofoobar", "foofoo", "missing", "foofoo-closed", dateTimeIndex };
        roleMap.put(
            "role",
            new RoleDescriptor(
                "role",
                null,
                new IndicesPrivileges[] { IndicesPrivileges.builder().indices(authorizedIndices).privileges("all").build() },
                null
            )
        );

        SearchRequest request = new SearchRequest(pattern);
        if (randomBoolean()) {
            final boolean expandIndicesOpen = Regex.isSimpleMatchPattern(pattern) ? true : randomBoolean();
            request.indicesOptions(IndicesOptions.fromOptions(randomBoolean(), randomBoolean(), expandIndicesOpen, randomBoolean()));
        }
        List<String> indices = resolveIndices(request, buildAuthorizedIndices(user, SearchAction.NAME)).getLocal();
        assertThat(indices, hasSize(1));
        assertThat(request.indices()[0], equalTo(dateTimeIndex));
    }

    public void testMissingDateMathExpressionIgnoreUnavailable() {
        SearchRequest request = new SearchRequest("<foobar-{now/M}>");
        request.indicesOptions(IndicesOptions.fromOptions(true, true, randomBoolean(), randomBoolean()));
        assertNoIndices(request, resolveIndices(request, buildAuthorizedIndices(user, SearchAction.NAME)));
    }

    public void testMissingDateMathExpressionIgnoreUnavailableDisallowNoIndices() {
        SearchRequest request = new SearchRequest("<foobar-{now/M}>");
        request.indicesOptions(IndicesOptions.fromOptions(true, false, randomBoolean(), randomBoolean()));
        IndexNotFoundException e = expectThrows(
            IndexNotFoundException.class,
            () -> resolveIndices(request, buildAuthorizedIndices(user, SearchAction.NAME))
        );
        assertEquals("no such index [[<foobar-{now/M}>]]", e.getMessage());
    }

    public void testMissingDateMathExpressionStrict() {
        String expectedIndex = "foobar-"
            + DateTimeFormatter.ofPattern("uuuu.MM.dd", Locale.ROOT).format(ZonedDateTime.now(ZoneOffset.UTC).withDayOfMonth(1));
        SearchRequest request = new SearchRequest("<foobar-{now/M}>");
        request.indicesOptions(IndicesOptions.fromOptions(false, randomBoolean(), randomBoolean(), randomBoolean()));
        List<String> indices = resolveIndices(request, buildAuthorizedIndices(user, SearchAction.NAME)).getLocal();
        assertThat(indices, contains(expectedIndex));
    }

    public void testAliasDateMathExpressionNotSupported() {
        // make the user authorized
        String[] authorizedIndices = new String[] {
            "bar",
            "bar-closed",
            "foofoobar",
            "foofoo",
            "missing",
            "foofoo-closed",
            IndexNameExpressionResolver.resolveDateMathExpression("<datetime-{now/M}>") };
        roleMap.put(
            "role",
            new RoleDescriptor(
                "role",
                null,
                new IndicesPrivileges[] { IndicesPrivileges.builder().indices(authorizedIndices).privileges("all").build() },
                null
            )
        );
        GetAliasesRequest request = new GetAliasesRequest("<datetime-{now/M}>").indices("foo", "foofoo");
        List<String> indices = resolveIndices(request, buildAuthorizedIndices(user, GetAliasesAction.NAME)).getLocal();
        // the union of all indices and aliases gets returned
        String[] expectedIndices = new String[] { "<datetime-{now/M}>", "foo", "foofoo" };
        assertThat(indices, hasSize(expectedIndices.length));
        assertThat(indices, hasItems(expectedIndices));
        assertThat(request.indices(), arrayContainingInAnyOrder("foo", "foofoo"));
        assertThat(request.aliases(), arrayContainingInAnyOrder("<datetime-{now/M}>"));
    }

    public void testDynamicPutMappingRequestFromAlias() {
        PutMappingRequest request = new PutMappingRequest(Strings.EMPTY_ARRAY).setConcreteIndex(new Index("foofoo", UUIDs.base64UUID()));
        User user = new User("alias-writer", "alias_read_write");
        AuthorizedIndices authorizedIndices = buildAuthorizedIndices(user, PutMappingAction.NAME);

        String putMappingIndexOrAlias = IndicesAndAliasesResolver.getPutMappingIndexOrAlias(request, authorizedIndices::check, metadata);
        assertEquals("barbaz", putMappingIndexOrAlias);

        // multiple indices map to an alias so we can only return the concrete index
        final String index = randomFrom("foo", "foobar");
        request = new PutMappingRequest(Strings.EMPTY_ARRAY).setConcreteIndex(new Index(index, UUIDs.base64UUID()));
        putMappingIndexOrAlias = IndicesAndAliasesResolver.getPutMappingIndexOrAlias(request, authorizedIndices::check, metadata);
        assertEquals(index, putMappingIndexOrAlias);
    }

    public void testWhenAliasToMultipleIndicesAndUserIsAuthorizedUsingAliasReturnsAliasNameForDynamicPutMappingRequestOnWriteIndex() {
        String index = "logs-00003"; // write index
        PutMappingRequest request = new PutMappingRequest(Strings.EMPTY_ARRAY).setConcreteIndex(new Index(index, UUIDs.base64UUID()));
        assert metadata.getIndicesLookup().get("logs-alias").getIndices().size() == 3;
        String putMappingIndexOrAlias = IndicesAndAliasesResolver.getPutMappingIndexOrAlias(request, "logs-alias"::equals, metadata);
        String message = "user is authorized to access `logs-alias` and the put mapping request is for a write index"
            + "so this should have returned the alias name";
        assertEquals(message, "logs-alias", putMappingIndexOrAlias);
    }

    public void testWhenAliasToMultipleIndicesAndUserIsAuthorizedUsingAliasReturnsIndexNameForDynamicPutMappingRequestOnReadIndex() {
        String index = "logs-00002"; // read index
        PutMappingRequest request = new PutMappingRequest(Strings.EMPTY_ARRAY).setConcreteIndex(new Index(index, UUIDs.base64UUID()));
        assert metadata.getIndicesLookup().get("logs-alias").getIndices().size() == 3;
        String putMappingIndexOrAlias = IndicesAndAliasesResolver.getPutMappingIndexOrAlias(request, "logs-alias"::equals, metadata);
        String message = "user is authorized to access `logs-alias` and the put mapping request is for a read index"
            + "so this should have returned the concrete index as fallback";
        assertEquals(message, index, putMappingIndexOrAlias);
    }

    public void testHiddenIndicesResolution() {
        SearchRequest searchRequest = new SearchRequest();
        searchRequest.indicesOptions(IndicesOptions.fromOptions(false, false, true, true, true));
        AuthorizedIndices authorizedIndices = buildAuthorizedIndices(user, SearchAction.NAME);
        ResolvedIndices resolvedIndices = defaultIndicesResolver.resolveIndicesAndAliases(
            SearchAction.NAME,
            searchRequest,
            metadata,
            authorizedIndices
        );
        assertThat(
            resolvedIndices.getLocal(),
            containsInAnyOrder(
                "bar",
                "bar-closed",
                "foofoobar",
                "foobarfoo",
                "foofoo",
                "foofoo-closed",
                "hidden-open",
                "hidden-closed",
                ".hidden-open",
                ".hidden-closed",
                "date-hidden-" + todaySuffix,
                "date-hidden-" + tomorrowSuffix
            )
        );
        assertThat(resolvedIndices.getRemote(), emptyIterable());

        // open + hidden
        searchRequest = new SearchRequest();
        searchRequest.indicesOptions(IndicesOptions.fromOptions(false, false, true, false, true));
        resolvedIndices = defaultIndicesResolver.resolveIndicesAndAliases(SearchAction.NAME, searchRequest, metadata, authorizedIndices);
        assertThat(
            resolvedIndices.getLocal(),
            containsInAnyOrder(
                "bar",
                "foofoobar",
                "foobarfoo",
                "foofoo",
                "hidden-open",
                ".hidden-open",
                "date-hidden-" + todaySuffix,
                "date-hidden-" + tomorrowSuffix
            )
        );
        assertThat(resolvedIndices.getRemote(), emptyIterable());

        // open + implicit hidden for . indices
        searchRequest = new SearchRequest(randomFrom(".h*", ".hid*"));
        searchRequest.indicesOptions(IndicesOptions.fromOptions(false, false, true, false, false));
        authorizedIndices = buildAuthorizedIndices(user, SearchAction.NAME);
        resolvedIndices = defaultIndicesResolver.resolveIndicesAndAliases(SearchAction.NAME, searchRequest, metadata, authorizedIndices);
        assertThat(resolvedIndices.getLocal(), containsInAnyOrder(".hidden-open"));
        assertThat(resolvedIndices.getRemote(), emptyIterable());

        // closed + hidden, ignore aliases
        searchRequest = new SearchRequest();
        searchRequest.indicesOptions(IndicesOptions.fromOptions(false, false, false, true, true, true, false, true, false));
        authorizedIndices = buildAuthorizedIndices(user, SearchAction.NAME);
        resolvedIndices = defaultIndicesResolver.resolveIndicesAndAliases(SearchAction.NAME, searchRequest, metadata, authorizedIndices);
        assertThat(resolvedIndices.getLocal(), containsInAnyOrder("bar-closed", "foofoo-closed", "hidden-closed", ".hidden-closed"));
        assertThat(resolvedIndices.getRemote(), emptyIterable());

        // closed + implicit hidden for . indices
        searchRequest = new SearchRequest(randomFrom(".h*", ".hid*"));
        searchRequest.indicesOptions(IndicesOptions.fromOptions(false, false, false, true, false));
        authorizedIndices = buildAuthorizedIndices(user, SearchAction.NAME);
        resolvedIndices = defaultIndicesResolver.resolveIndicesAndAliases(SearchAction.NAME, searchRequest, metadata, authorizedIndices);
        assertThat(resolvedIndices.getLocal(), containsInAnyOrder(".hidden-closed"));
        assertThat(resolvedIndices.getRemote(), emptyIterable());

        // allow no indices, do not expand to open or closed, expand hidden, ignore aliases
        searchRequest = new SearchRequest();
        searchRequest.indicesOptions(IndicesOptions.fromOptions(false, true, false, false, false, true, false, true, false));
        authorizedIndices = buildAuthorizedIndices(user, SearchAction.NAME);
        resolvedIndices = defaultIndicesResolver.resolveIndicesAndAliases(SearchAction.NAME, searchRequest, metadata, authorizedIndices);
        assertThat(resolvedIndices.getLocal(), contains("-*"));
        assertThat(resolvedIndices.getRemote(), emptyIterable());

        // date math with default indices options
        searchRequest = new SearchRequest("<date-hidden-{now/d}>");
        authorizedIndices = buildAuthorizedIndices(user, SearchAction.NAME);
        resolvedIndices = defaultIndicesResolver.resolveIndicesAndAliases(SearchAction.NAME, searchRequest, metadata, authorizedIndices);
        assertThat(resolvedIndices.getLocal(), contains(oneOf("date-hidden-" + todaySuffix, "date-hidden-" + tomorrowSuffix)));
        assertThat(resolvedIndices.getRemote(), emptyIterable());
    }

    public void testHiddenAliasesResolution() {
        final User user = new User("hidden-alias-tester", "hidden_alias_test");
        final AuthorizedIndices authorizedIndices = buildAuthorizedIndices(user, SearchAction.NAME);

        // Visible only
        SearchRequest searchRequest = new SearchRequest();
        searchRequest.indicesOptions(IndicesOptions.fromOptions(false, false, true, false, false));
        ResolvedIndices resolvedIndices = defaultIndicesResolver.resolveIndicesAndAliases(
            SearchAction.NAME,
            searchRequest,
            metadata,
            authorizedIndices
        );
        assertThat(resolvedIndices.getLocal(), containsInAnyOrder("alias-visible", "alias-visible-mixed"));
        assertThat(resolvedIndices.getRemote(), emptyIterable());

        // Include hidden explicitly
        searchRequest = new SearchRequest();
        searchRequest.indicesOptions(IndicesOptions.fromOptions(false, false, true, false, true));
        resolvedIndices = defaultIndicesResolver.resolveIndicesAndAliases(SearchAction.NAME, searchRequest, metadata, authorizedIndices);
        assertThat(
            resolvedIndices.getLocal(),
            containsInAnyOrder(
                "alias-visible",
                "alias-visible-mixed",
                "alias-hidden",
                "alias-hidden-datemath-" + todaySuffix,
                ".alias-hidden",
                ".alias-hidden-datemath-" + todaySuffix,
                "hidden-open"
            )
        );
        assertThat(resolvedIndices.getRemote(), emptyIterable());

        // Include hidden with a wildcard
        searchRequest = new SearchRequest("alias-h*");
        searchRequest.indicesOptions(IndicesOptions.fromOptions(false, false, true, false, true));
        resolvedIndices = defaultIndicesResolver.resolveIndicesAndAliases(SearchAction.NAME, searchRequest, metadata, authorizedIndices);
        assertThat(resolvedIndices.getLocal(), containsInAnyOrder("alias-hidden", "alias-hidden-datemath-" + todaySuffix));
        assertThat(resolvedIndices.getRemote(), emptyIterable());

        // Dot prefix, implicitly including hidden
        searchRequest = new SearchRequest(".a*");
        searchRequest.indicesOptions(IndicesOptions.fromOptions(false, false, true, false, false));
        resolvedIndices = defaultIndicesResolver.resolveIndicesAndAliases(SearchAction.NAME, searchRequest, metadata, authorizedIndices);
        assertThat(resolvedIndices.getLocal(), containsInAnyOrder(".alias-hidden", ".alias-hidden-datemath-" + todaySuffix));
        assertThat(resolvedIndices.getRemote(), emptyIterable());

        // Make sure ignoring aliases works (visible only)
        searchRequest = new SearchRequest();
        searchRequest.indicesOptions(IndicesOptions.fromOptions(false, true, true, false, false, true, false, true, false));
        resolvedIndices = defaultIndicesResolver.resolveIndicesAndAliases(SearchAction.NAME, searchRequest, metadata, authorizedIndices);
        assertThat(resolvedIndices.getLocal(), contains("-*"));
        assertThat(resolvedIndices.getRemote(), emptyIterable());

        // Make sure ignoring aliases works (including hidden)
        searchRequest = new SearchRequest();
        searchRequest.indicesOptions(IndicesOptions.fromOptions(false, false, true, false, true, true, false, true, false));
        resolvedIndices = defaultIndicesResolver.resolveIndicesAndAliases(SearchAction.NAME, searchRequest, metadata, authorizedIndices);
        assertThat(resolvedIndices.getLocal(), containsInAnyOrder("hidden-open"));
        assertThat(resolvedIndices.getRemote(), emptyIterable());
    }

    public void testDataStreamResolution() {
        {
            final User user = new User("data-stream-tester1", "data_stream_test1");

            // Resolve data streams:
            SearchRequest searchRequest = new SearchRequest();
            searchRequest.indices("logs-*");
            searchRequest.indicesOptions(IndicesOptions.fromOptions(false, false, true, false, false, true, true, true, true));
            final AuthorizedIndices authorizedIndices = buildAuthorizedIndices(user, SearchAction.NAME, searchRequest);
            ResolvedIndices resolvedIndices = defaultIndicesResolver.resolveIndicesAndAliases(
                SearchAction.NAME,
                searchRequest,
                metadata,
                authorizedIndices
            );
            assertThat(resolvedIndices.getLocal(), contains("logs-foobar"));
            assertThat(resolvedIndices.getRemote(), emptyIterable());

            // Data streams with allow no indices:
            searchRequest = new SearchRequest();
            searchRequest.indices("logs-*");
            searchRequest.indicesOptions(IndicesOptions.fromOptions(false, true, true, false, false, true, true, true, true));
            resolvedIndices = defaultIndicesResolver.resolveIndicesAndAliases(
                SearchAction.NAME,
                searchRequest,
                metadata,
                authorizedIndices
            );
            // if data streams are to be ignored then this happens in IndexNameExpressionResolver:
            assertThat(resolvedIndices.getLocal(), contains("logs-foobar"));
            assertThat(resolvedIndices.getRemote(), emptyIterable());
        }
        {
            final User user = new User("data-stream-tester2", "data_stream_test2");

            // Resolve *all* data streams:
            SearchRequest searchRequest = new SearchRequest();
            searchRequest.indices("logs-*");
            searchRequest.indicesOptions(IndicesOptions.fromOptions(false, false, true, false, false, true, true, true, true));
            final AuthorizedIndices authorizedIndices = buildAuthorizedIndices(user, SearchAction.NAME, searchRequest);
            ResolvedIndices resolvedIndices = defaultIndicesResolver.resolveIndicesAndAliases(
                SearchAction.NAME,
                searchRequest,
                metadata,
                authorizedIndices
            );
            assertThat(resolvedIndices.getLocal(), containsInAnyOrder("logs-foo", "logs-foobar"));
            assertThat(resolvedIndices.getRemote(), emptyIterable());
        }
    }

    public void testDataStreamsAreNotVisibleWhenNotIncludedByRequestWithWildcard() {
        final User user = new User("data-stream-tester2", "data_stream_test2");
        GetAliasesRequest request = new GetAliasesRequest("*");
        assertThat(request, instanceOf(IndicesRequest.Replaceable.class));
        assertThat(request.includeDataStreams(), is(true));

        // data streams and their backing indices should _not_ be in the authorized list since the backing indices
        // do not match the requested pattern
        List<String> dataStreams = List.of("logs-foo", "logs-foobar");
        final AuthorizedIndices authorizedIndices = buildAuthorizedIndices(user, GetAliasesAction.NAME, request);
        for (String dsName : dataStreams) {
            assertThat(authorizedIndices.all().get(), hasItem(dsName));
            assertThat(authorizedIndices.check(dsName), is(true));
            DataStream dataStream = metadata.dataStreams().get(dsName);
            assertThat(authorizedIndices.all().get(), hasItem(dsName));
            assertThat(authorizedIndices.check(dsName), is(true));
            for (Index i : dataStream.getIndices()) {
                assertThat(authorizedIndices.all().get(), hasItem(i.getName()));
                assertThat(authorizedIndices.check(i.getName()), is(true));
            }
        }

        // neither data streams nor their backing indices will be in the resolved list unless the backing indices matched the requested
        // pattern
        ResolvedIndices resolvedIndices = defaultIndicesResolver.resolveIndicesAndAliases(
            GetAliasesAction.NAME,
            request,
            metadata,
            authorizedIndices
        );
        for (String dsName : dataStreams) {
            assertThat(resolvedIndices.getLocal(), hasItem(dsName));
            DataStream dataStream = metadata.dataStreams().get(dsName);
            assertThat(resolvedIndices.getLocal(), hasItem(dsName));
            for (Index i : dataStream.getIndices()) {
                assertThat(resolvedIndices.getLocal(), hasItem(i.getName()));
            }
        }
    }

    public void testDataStreamsAreNotVisibleWhenNotIncludedByRequestWithoutWildcard() {
        final User user = new User("data-stream-tester2", "data_stream_test2");
        String dataStreamName = "logs-foobar";
        GetAliasesRequest request = new GetAliasesRequest(dataStreamName);
        assertThat(request, instanceOf(IndicesRequest.Replaceable.class));
        assertThat(request.includeDataStreams(), is(true));

        // data streams and their backing indices should _not_ be in the authorized list since the backing indices
        // do not match the requested name
        final AuthorizedIndices authorizedIndices = buildAuthorizedIndices(user, GetAliasesAction.NAME, request);
        assertThat(authorizedIndices.all().get(), hasItem(dataStreamName));
        assertThat(authorizedIndices.check(dataStreamName), is(true));
        DataStream dataStream = metadata.dataStreams().get(dataStreamName);
        assertThat(authorizedIndices.all().get(), hasItem(dataStreamName));
        assertThat(authorizedIndices.check(dataStreamName), is(true));
        for (Index i : dataStream.getIndices()) {
            assertThat(authorizedIndices.all().get(), hasItem(i.getName()));
            assertThat(authorizedIndices.check(i.getName()), is(true));
        }

        // neither data streams nor their backing indices will be in the resolved list since the backing indices do not match the
        // requested name(s)
        ResolvedIndices resolvedIndices = defaultIndicesResolver.resolveIndicesAndAliases(
            GetAliasesAction.NAME,
            request,
            metadata,
            authorizedIndices
        );
        assertThat(resolvedIndices.getLocal(), hasItem(dataStreamName));
        for (Index i : dataStream.getIndices()) {
            assertThat(resolvedIndices.getLocal(), hasItem(i.getName()));
        }
    }

    public void testDataStreamsAreVisibleWhenIncludedByRequestWithWildcard() {
        final User user = new User("data-stream-tester3", "data_stream_test3");
        SearchRequest request = new SearchRequest("logs*");
        assertThat(request, instanceOf(IndicesRequest.Replaceable.class));
        assertThat(request.includeDataStreams(), is(true));

        // data streams and their backing indices should be in the authorized list
        List<String> expectedDataStreams = List.of("logs-foo", "logs-foobar");
        final AuthorizedIndices authorizedIndices = buildAuthorizedIndices(user, SearchAction.NAME, request);
        for (String dsName : expectedDataStreams) {
            DataStream dataStream = metadata.dataStreams().get(dsName);
            assertThat(authorizedIndices.all().get(), hasItem(dsName));
            assertThat(authorizedIndices.check(dsName), is(true));
            for (Index i : dataStream.getIndices()) {
                assertThat(authorizedIndices.all().get(), hasItem(i.getName()));
                assertThat(authorizedIndices.check(i.getName()), is(true));
            }
        }

        // data streams without their backing indices will be in the resolved list since the backing indices do not match the requested
        // pattern
        ResolvedIndices resolvedIndices = defaultIndicesResolver.resolveIndicesAndAliases(
            SearchAction.NAME,
            request,
            metadata,
            authorizedIndices
        );
        assertThat(resolvedIndices.getLocal(), hasItem("logs-foo"));
        assertThat(resolvedIndices.getLocal(), hasItem("logs-foobar"));
        assertThat(resolvedIndices.getLocal(), hasItem("logs-00001"));
        assertThat(resolvedIndices.getLocal(), hasItem("logs-00002"));
        assertThat(resolvedIndices.getLocal(), hasItem("logs-00003"));
        assertThat(resolvedIndices.getLocal(), hasItem("logs-alias"));
        for (String dsName : expectedDataStreams) {
            DataStream dataStream = metadata.dataStreams().get(dsName);
            assertNotNull(dataStream);
            for (Index i : dataStream.getIndices()) {
                assertThat(resolvedIndices.getLocal(), not(hasItem(i.getName())));
            }
        }
    }

    public void testDataStreamsAreVisibleWhenIncludedByRequestWithoutWildcard() {
        final User user = new User("data-stream-tester3", "data_stream_test3");
        String dataStreamName = "logs-foobar";
        DataStream dataStream = metadata.dataStreams().get(dataStreamName);
        SearchRequest request = new SearchRequest(dataStreamName);
        assertThat(request, instanceOf(IndicesRequest.Replaceable.class));
        assertThat(request.includeDataStreams(), is(true));

        final AuthorizedIndices authorizedIndices = buildAuthorizedIndices(user, SearchAction.NAME, request);
        // data streams and their backing indices should be in the authorized list
        assertThat(authorizedIndices.all().get(), hasItem(dataStreamName));
        assertThat(authorizedIndices.check(dataStreamName), is(true));
        for (Index i : dataStream.getIndices()) {
            assertThat(authorizedIndices.all().get(), hasItem(i.getName()));
            assertThat(authorizedIndices.check(i.getName()), is(true));
        }

        ResolvedIndices resolvedIndices = defaultIndicesResolver.resolveIndicesAndAliases(
            SearchAction.NAME,
            request,
            metadata,
            authorizedIndices
        );
        // data streams without their backing indices will be in the resolved list since the backing indices do not match the requested
        // name
        assertThat(resolvedIndices.getLocal(), hasItem(dataStreamName));
        for (Index i : dataStream.getIndices()) {
            assertThat(resolvedIndices.getLocal(), not(hasItem(i.getName())));
        }
    }

    public void testBackingIndicesAreVisibleWhenIncludedByRequestWithWildcard() {
        final User user = new User("data-stream-tester3", "data_stream_test3");
        SearchRequest request = new SearchRequest(".ds-logs*");
        assertThat(request, instanceOf(IndicesRequest.Replaceable.class));
        assertThat(request.includeDataStreams(), is(true));

        // data streams and their backing indices should be included in the authorized list
        List<String> expectedDataStreams = List.of("logs-foo", "logs-foobar");
        final AuthorizedIndices authorizedIndices = buildAuthorizedIndices(user, SearchAction.NAME, request);
        for (String dsName : expectedDataStreams) {
            DataStream dataStream = metadata.dataStreams().get(dsName);
            assertThat(authorizedIndices.all().get(), hasItem(dsName));
            assertThat(authorizedIndices.check(dsName), is(true));
            for (Index i : dataStream.getIndices()) {
                assertThat(authorizedIndices.all().get(), hasItem(i.getName()));
                assertThat(authorizedIndices.check(i.getName()), is(true));
            }
        }

        // data streams should _not_ be included in the resolved list because they do not match the pattern but their backing indices
        // should be in the resolved list because they match the pattern and are authorized via extension from their parent data stream
        ResolvedIndices resolvedIndices = defaultIndicesResolver.resolveIndicesAndAliases(
            SearchAction.NAME,
            request,
            metadata,
            authorizedIndices
        );
        for (String dsName : expectedDataStreams) {
            DataStream dataStream = metadata.dataStreams().get(dsName);
            assertThat(resolvedIndices.getLocal(), not(hasItem(dsName)));
            for (Index i : dataStream.getIndices()) {
                assertThat(resolvedIndices.getLocal(), hasItem(i.getName()));
            }
        }
    }

    public void testBackingIndicesAreNotVisibleWhenNotIncludedByRequestWithoutWildcard() {
        final User user = new User("data-stream-tester2", "data_stream_test2");
        String dataStreamName = "logs-foobar";
        GetAliasesRequest request = new GetAliasesRequest(dataStreamName);
        assertThat(request, instanceOf(IndicesRequest.Replaceable.class));
        assertThat(request.includeDataStreams(), is(true));

        // data streams and their backing indices should _not_ be in the authorized list since the backing indices
        // did not match the requested pattern and the request does not support data streams
        final AuthorizedIndices authorizedIndices = buildAuthorizedIndices(user, GetAliasesAction.NAME, request);
        assertThat(authorizedIndices.all().get(), hasItem(dataStreamName));
        assertThat(authorizedIndices.check(dataStreamName), is(true));
        DataStream dataStream = metadata.dataStreams().get(dataStreamName);
        assertThat(authorizedIndices.all().get(), hasItem(dataStreamName));
        assertThat(authorizedIndices.check(dataStreamName), is(true));
        for (Index i : dataStream.getIndices()) {
            assertThat(authorizedIndices.all().get(), hasItem(i.getName()));
            assertThat(authorizedIndices.check(i.getName()), is(true));
        }

        // neither data streams nor their backing indices will be in the resolved list since the request does not support data streams
        // and the backing indices do not match the requested name
        ResolvedIndices resolvedIndices = defaultIndicesResolver.resolveIndicesAndAliases(
            GetAliasesAction.NAME,
            request,
            metadata,
            authorizedIndices
        );
        assertThat(resolvedIndices.getLocal(), hasItem(dataStreamName));
        for (Index i : dataStream.getIndices()) {
            assertThat(resolvedIndices.getLocal(), hasItem(i.getName()));
        }
    }

    public void testDataStreamNotAuthorizedWhenBackingIndicesAreAuthorizedViaWildcardAndRequestThatIncludesDataStreams() {
        final User user = new User("data-stream-tester2", "backing_index_test_wildcards");
        String indexName = ".ds-logs-foobar-*";
        SearchRequest request = new SearchRequest(indexName);
        assertThat(request, instanceOf(IndicesRequest.Replaceable.class));
        assertThat(request.includeDataStreams(), is(true));

        // data streams should _not_ be in the authorized list but their backing indices that matched both the requested pattern
        // and the authorized pattern should be in the list
        final AuthorizedIndices authorizedIndices = buildAuthorizedIndices(user, GetAliasesAction.NAME, request);
        assertThat(authorizedIndices.all().get(), not(hasItem("logs-foobar")));
        assertThat(authorizedIndices.check("logs-foobar"), is(false));
        DataStream dataStream = metadata.dataStreams().get("logs-foobar");
        assertThat(authorizedIndices.all().get(), not(hasItem(indexName)));
        // request pattern is subset of the authorized pattern, but be aware that patterns are never passed to #check in main code
        assertThat(authorizedIndices.check(indexName), is(true));
        for (Index i : dataStream.getIndices()) {
            assertThat(authorizedIndices.all().get(), hasItem(i.getName()));
            assertThat(authorizedIndices.check(i.getName()), is(true));
        }

        // only the backing indices will be in the resolved list since the request does not support data streams
        // but the backing indices match the requested pattern
        ResolvedIndices resolvedIndices = defaultIndicesResolver.resolveIndicesAndAliases(
            SearchAction.NAME,
            request,
            metadata,
            authorizedIndices
        );
        assertThat(resolvedIndices.getLocal(), not(hasItem(dataStream.getName())));
        for (Index i : dataStream.getIndices()) {
            assertThat(resolvedIndices.getLocal(), hasItem(i.getName()));
        }
    }

    public void testDataStreamNotAuthorizedWhenBackingIndicesAreAuthorizedViaNameAndRequestThatIncludesDataStreams() {
        final User user = new User("data-stream-tester2", "backing_index_test_name");
        String indexName = ".ds-logs-foobar-*";
        SearchRequest request = new SearchRequest(indexName);
        assertThat(request, instanceOf(IndicesRequest.Replaceable.class));
        assertThat(request.includeDataStreams(), is(true));

        // data streams should _not_ be in the authorized list but a single backing index that matched the requested pattern
        // and the authorized name should be in the list
        final AuthorizedIndices authorizedIndices = buildAuthorizedIndices(user, GetAliasesAction.NAME, request);
        assertThat(authorizedIndices.all().get(), not(hasItem("logs-foobar")));
        assertThat(authorizedIndices.check("logs-foobar"), is(false));
        assertThat(authorizedIndices.all().get(), contains(DataStream.getDefaultBackingIndexName("logs-foobar", 1)));
        assertThat(authorizedIndices.check(DataStream.getDefaultBackingIndexName("logs-foobar", 1)), is(true));

        // only the single backing index will be in the resolved list since the request does not support data streams
        // but one of the backing indices matched the requested pattern
        ResolvedIndices resolvedIndices = defaultIndicesResolver.resolveIndicesAndAliases(
            SearchAction.NAME,
            request,
            metadata,
            authorizedIndices
        );
        assertThat(resolvedIndices.getLocal(), not(hasItem("logs-foobar")));
        assertThat(resolvedIndices.getLocal(), contains(DataStream.getDefaultBackingIndexName("logs-foobar", 1)));
    }

    public void testDataStreamNotAuthorizedWhenBackingIndicesAreAuthorizedViaWildcardAndRequestThatExcludesDataStreams() {
        final User user = new User("data-stream-tester2", "backing_index_test_wildcards");
        String indexName = ".ds-logs-foobar-*";
        GetAliasesRequest request = new GetAliasesRequest(indexName);
        assertThat(request, instanceOf(IndicesRequest.Replaceable.class));
        assertThat(request.includeDataStreams(), is(true));

        // data streams should _not_ be in the authorized list but their backing indices that matched both the requested pattern
        // and the authorized pattern should be in the list
        final AuthorizedIndices authorizedIndices = buildAuthorizedIndices(user, GetAliasesAction.NAME, request);
        assertThat(authorizedIndices.all().get(), not(hasItem("logs-foobar")));
        assertThat(authorizedIndices.check("logs-foobar"), is(false));
        DataStream dataStream = metadata.dataStreams().get("logs-foobar");
        assertThat(authorizedIndices.all().get(), not(hasItem(indexName)));
        // request pattern is subset of the authorized pattern, but be aware that patterns are never passed to #check in main code
        assertThat(authorizedIndices.check(indexName), is(true));
        for (Index i : dataStream.getIndices()) {
            assertThat(authorizedIndices.all().get(), hasItem(i.getName()));
            assertThat(authorizedIndices.check(i.getName()), is(true));
        }

        // only the backing indices will be in the resolved list since the request does not support data streams
        // but the backing indices match the requested pattern
        ResolvedIndices resolvedIndices = defaultIndicesResolver.resolveIndicesAndAliases(
            GetAliasesAction.NAME,
            request,
            metadata,
            authorizedIndices
        );
        assertThat(resolvedIndices.getLocal(), not(hasItem(dataStream.getName())));
        for (Index i : dataStream.getIndices()) {
            assertThat(resolvedIndices.getLocal(), hasItem(i.getName()));
        }
    }

    public void testDataStreamNotAuthorizedWhenBackingIndicesAreAuthorizedViaNameAndRequestThatExcludesDataStreams() {
        final User user = new User("data-stream-tester2", "backing_index_test_name");
        String indexName = ".ds-logs-foobar-*";
        GetAliasesRequest request = new GetAliasesRequest(indexName);
        assertThat(request, instanceOf(IndicesRequest.Replaceable.class));
        assertThat(request.includeDataStreams(), is(true));

        // data streams should _not_ be in the authorized list but a single backing index that matched the requested pattern
        // and the authorized name should be in the list
        final AuthorizedIndices authorizedIndices = buildAuthorizedIndices(user, GetAliasesAction.NAME, request);
        assertThat(authorizedIndices.all().get(), not(hasItem("logs-foobar")));
        assertThat(authorizedIndices.check("logs-foobar"), is(false));
        assertThat(authorizedIndices.all().get(), contains(DataStream.getDefaultBackingIndexName("logs-foobar", 1)));
        assertThat(authorizedIndices.check(DataStream.getDefaultBackingIndexName("logs-foobar", 1)), is(true));

        // only the single backing index will be in the resolved list since the request does not support data streams
        // but one of the backing indices matched the requested pattern
        ResolvedIndices resolvedIndices = defaultIndicesResolver.resolveIndicesAndAliases(
            GetAliasesAction.NAME,
            request,
            metadata,
            authorizedIndices
        );
        assertThat(resolvedIndices.getLocal(), not(hasItem("logs-foobar")));
        assertThat(resolvedIndices.getLocal(), contains(DataStream.getDefaultBackingIndexName("logs-foobar", 1)));
    }

    private AuthorizedIndices buildAuthorizedIndices(User user, String action) {
        return buildAuthorizedIndices(user, action, TransportRequest.Empty.INSTANCE);
    }

    private AuthorizedIndices buildAuthorizedIndices(User user, String action, TransportRequest request) {
        PlainActionFuture<Role> rolesListener = new PlainActionFuture<>();
        final Subject subject = new Subject(user, new RealmRef("test", "indices-aliases-resolver-tests", "node"));
        rolesStore.getRole(subject, rolesListener);
        return RBACEngine.resolveAuthorizedIndicesFromRole(
            rolesListener.actionGet(),
            getRequestInfo(request, action),
            metadata.getIndicesLookup(),
            () -> ignore -> {}
        );
    }

    public static IndexMetadata.Builder indexBuilder(String index) {
        return IndexMetadata.builder(index).settings(indexSettings(1, 0));
    }

    private ResolvedIndices resolveIndices(TransportRequest request, AuthorizedIndices authorizedIndices) {
        return resolveIndices("indices:/" + randomAlphaOfLength(8), request, authorizedIndices);
    }

    private ResolvedIndices resolveIndices(String action, TransportRequest request, AuthorizedIndices authorizedIndices) {
        return defaultIndicesResolver.resolve(action, request, this.metadata, authorizedIndices);
    }

    private static void assertNoIndices(IndicesRequest.Replaceable request, ResolvedIndices resolvedIndices) {
        final List<String> localIndices = resolvedIndices.getLocal();
        assertEquals(1, localIndices.size());
        assertEquals(IndicesAndAliasesResolverField.NO_INDEX_PLACEHOLDER, localIndices.iterator().next());
        assertEquals(IndicesAndAliasesResolverField.NO_INDICES_OR_ALIASES_LIST, Arrays.asList(request.indices()));
        assertEquals(0, resolvedIndices.getRemote().size());
    }

    private void assertSameValues(List<String> indices, String[] expectedIndices) {
        assertThat(indices.stream().distinct().count(), equalTo((long) expectedIndices.length));
        assertThat(indices, hasItems(expectedIndices));
    }
}<|MERGE_RESOLUTION|>--- conflicted
+++ resolved
@@ -352,11 +352,6 @@
             @SuppressWarnings("unchecked")
             ActionListener<Role> listener = (ActionListener<Role>) i.getArguments()[1];
             if (user instanceof InternalUser internalUser) {
-<<<<<<< HEAD
-                if (internalUser.getLocalClusterRole().isPresent()) {
-                    listener.onResponse(
-                        Role.buildFromRoleDescriptor(internalUser.getLocalClusterRole().get(), fieldPermissionsCache, RESTRICTED_INDICES)
-=======
                 if (internalUser.getLocalClusterRoleDescriptor().isPresent()) {
                     listener.onResponse(
                         Role.buildFromRoleDescriptor(
@@ -364,7 +359,6 @@
                             fieldPermissionsCache,
                             RESTRICTED_INDICES
                         )
->>>>>>> be0d5ccb
                     );
                     return Void.TYPE;
                 }
