--- conflicted
+++ resolved
@@ -331,12 +331,7 @@
         factories.put(selectedRealmType, config -> new DummyRealm(selectedRealmType, config));
         Settings.Builder builder = Settings.builder()
                 .put("path.home", createTempDir())
-<<<<<<< HEAD
-                .put("xpack.security.authc.realms.saml.foo.order", "0");
-=======
-                .put("xpack.security.authc.realms.foo.type", selectedRealmType)
-                .put("xpack.security.authc.realms.foo.order", "0");
->>>>>>> 33e3822c
+                .put("xpack.security.authc.realms." + selectedRealmType + ".foo.order", "0");
         Settings settings = builder.build();
         Environment env = TestEnvironment.newEnvironment(settings);
         Realms realms = new Realms(settings, env, factories, licenseState, threadContext, reservedRealm);
