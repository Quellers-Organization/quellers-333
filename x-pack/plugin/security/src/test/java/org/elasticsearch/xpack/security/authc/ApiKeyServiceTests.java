/*
 * Copyright Elasticsearch B.V. and/or licensed to Elasticsearch B.V. under one
 * or more contributor license agreements. Licensed under the Elastic License;
 * you may not use this file except in compliance with the Elastic License.
 */

package org.elasticsearch.xpack.security.authc;

import org.elasticsearch.Version;
import org.elasticsearch.action.ActionListener;
import org.elasticsearch.action.support.PlainActionFuture;
import org.elasticsearch.common.bytes.BytesReference;
import org.elasticsearch.common.settings.SecureString;
import org.elasticsearch.common.settings.Settings;
import org.elasticsearch.common.util.concurrent.ThreadContext;
import org.elasticsearch.common.xcontent.ToXContent;
import org.elasticsearch.common.xcontent.XContentBuilder;
import org.elasticsearch.common.xcontent.XContentHelper;
import org.elasticsearch.common.xcontent.XContentType;
import org.elasticsearch.common.xcontent.json.JsonXContent;
import org.elasticsearch.test.ClusterServiceUtils;
import org.elasticsearch.test.ESTestCase;
import org.elasticsearch.threadpool.TestThreadPool;
import org.elasticsearch.threadpool.ThreadPool;
import org.elasticsearch.xpack.core.security.authc.Authentication;
import org.elasticsearch.xpack.core.security.authc.Authentication.AuthenticationType;
import org.elasticsearch.xpack.core.security.authc.Authentication.RealmRef;
import org.elasticsearch.xpack.core.security.authc.AuthenticationResult;
import org.elasticsearch.xpack.core.security.authc.support.Hasher;
import org.elasticsearch.xpack.core.security.authz.RoleDescriptor;
import org.elasticsearch.xpack.core.security.authz.permission.FieldPermissionsCache;
import org.elasticsearch.xpack.core.security.authz.permission.Role;
import org.elasticsearch.xpack.core.security.authz.permission.ScopedRole;
import org.elasticsearch.xpack.core.security.authz.privilege.ApplicationPrivilege;
import org.elasticsearch.xpack.core.security.authz.store.ReservedRolesStore;
import org.elasticsearch.xpack.core.security.user.User;
import org.elasticsearch.xpack.security.authz.store.CompositeRolesStore;
import org.elasticsearch.xpack.security.authz.store.NativePrivilegeStore;
import org.junit.After;
import org.junit.Before;

import java.nio.charset.StandardCharsets;
import java.time.Clock;
import java.time.temporal.ChronoUnit;
import java.util.Base64;
import java.util.Collection;
import java.util.Collections;
import java.util.HashMap;
import java.util.Map;

import static org.hamcrest.Matchers.arrayContaining;
<<<<<<< HEAD
import static org.hamcrest.Matchers.equalTo;
import static org.hamcrest.Matchers.instanceOf;
import static org.hamcrest.Matchers.is;
import static org.hamcrest.Matchers.notNullValue;
=======
import static org.hamcrest.Matchers.is;
>>>>>>> 278a4a53
import static org.mockito.Matchers.any;
import static org.mockito.Mockito.doAnswer;
import static org.mockito.Mockito.mock;

public class ApiKeyServiceTests extends ESTestCase {

    private ThreadPool threadPool;

    @Before
    public void createThreadPool() {
        threadPool = new TestThreadPool("api key service tests");
    }

    @After
    public void stopThreadPool() {
        terminate(threadPool);
    }

    public void testGetCredentialsFromThreadContext() {
        ThreadContext threadContext = new ThreadContext(Settings.EMPTY);
        assertNull(ApiKeyService.getCredentialsFromHeader(threadContext));

        final String apiKeyAuthScheme = randomFrom("apikey", "apiKey", "ApiKey", "APikey", "APIKEY");
        final String id = randomAlphaOfLength(12);
        final String key = randomAlphaOfLength(16);
        String headerValue = apiKeyAuthScheme + " " + Base64.getEncoder().encodeToString((id + ":" + key).getBytes(StandardCharsets.UTF_8));

        try (ThreadContext.StoredContext ignore = threadContext.stashContext()) {
            threadContext.putHeader("Authorization", headerValue);
            ApiKeyService.ApiKeyCredentials creds = ApiKeyService.getCredentialsFromHeader(threadContext);
            assertNotNull(creds);
            assertEquals(id, creds.getId());
            assertEquals(key, creds.getKey().toString());
        }

        // missing space
        headerValue = apiKeyAuthScheme + Base64.getEncoder().encodeToString((id + ":" + key).getBytes(StandardCharsets.UTF_8));
        try (ThreadContext.StoredContext ignore = threadContext.stashContext()) {
            threadContext.putHeader("Authorization", headerValue);
            ApiKeyService.ApiKeyCredentials creds = ApiKeyService.getCredentialsFromHeader(threadContext);
            assertNull(creds);
        }

        // missing colon
        headerValue = apiKeyAuthScheme + " " + Base64.getEncoder().encodeToString((id + key).getBytes(StandardCharsets.UTF_8));
        try (ThreadContext.StoredContext ignore = threadContext.stashContext()) {
            threadContext.putHeader("Authorization", headerValue);
            IllegalArgumentException e =
                expectThrows(IllegalArgumentException.class, () -> ApiKeyService.getCredentialsFromHeader(threadContext));
            assertEquals("invalid ApiKey value", e.getMessage());
        }
    }

    public void testValidateApiKey() throws Exception {
        final String apiKey = randomAlphaOfLength(16);
        Hasher hasher = randomFrom(Hasher.PBKDF2, Hasher.BCRYPT4, Hasher.BCRYPT);
        final char[] hash = hasher.hash(new SecureString(apiKey.toCharArray()));

        Map<String, Object> sourceMap = new HashMap<>();
        sourceMap.put("api_key_hash", new String(hash));
        sourceMap.put("role_descriptors", Collections.singletonMap("a role", Collections.singletonMap("cluster", "all")));
        sourceMap.put("scoped_role_descriptors", Collections.singletonMap("scoped role", Collections.singletonMap("cluster", "all")));
        Map<String, Object> creatorMap = new HashMap<>();
        creatorMap.put("principal", "test_user");
        creatorMap.put("metadata", Collections.emptyMap());
        sourceMap.put("creator", creatorMap);
        sourceMap.put("api_key_invalidated", false);

        ApiKeyService.ApiKeyCredentials creds =
            new ApiKeyService.ApiKeyCredentials(randomAlphaOfLength(12), new SecureString(apiKey.toCharArray()));
        PlainActionFuture<AuthenticationResult> future = new PlainActionFuture<>();
        ApiKeyService.validateApiKeyCredentials(sourceMap, creds, Clock.systemUTC(), future);
        AuthenticationResult result = future.get();
        assertNotNull(result);
        assertTrue(result.isAuthenticated());
        assertThat(result.getUser().principal(), is("test_user"));
        assertThat(result.getUser().roles(), arrayContaining("a role"));
        assertThat(result.getUser().metadata(), is(Collections.emptyMap()));
        assertThat(result.getMetadata().get(ApiKeyService.API_KEY_ROLE_DESCRIPTORS_KEY), equalTo(sourceMap.get("role_descriptors")));
        assertThat(result.getMetadata().get(ApiKeyService.API_KEY_SCOPED_ROLE_DESCRIPTORS_KEY),
                equalTo(sourceMap.get("scoped_role_descriptors")));

        sourceMap.put("expiration_time", Clock.systemUTC().instant().plus(1L, ChronoUnit.HOURS).toEpochMilli());
        future = new PlainActionFuture<>();
        ApiKeyService.validateApiKeyCredentials(sourceMap, creds, Clock.systemUTC(), future);
        result = future.get();
        assertNotNull(result);
        assertTrue(result.isAuthenticated());
        assertThat(result.getUser().principal(), is("test_user"));
        assertThat(result.getUser().roles(), arrayContaining("a role"));
        assertThat(result.getUser().metadata(), is(Collections.emptyMap()));
        assertThat(result.getMetadata().get(ApiKeyService.API_KEY_ROLE_DESCRIPTORS_KEY), equalTo(sourceMap.get("role_descriptors")));
        assertThat(result.getMetadata().get(ApiKeyService.API_KEY_SCOPED_ROLE_DESCRIPTORS_KEY),
                equalTo(sourceMap.get("scoped_role_descriptors")));

        sourceMap.put("expiration_time", Clock.systemUTC().instant().minus(1L, ChronoUnit.HOURS).toEpochMilli());
        future = new PlainActionFuture<>();
        ApiKeyService.validateApiKeyCredentials(sourceMap, creds, Clock.systemUTC(), future);
        result = future.get();
        assertNotNull(result);
        assertFalse(result.isAuthenticated());

        sourceMap.remove("expiration_time");
        creds = new ApiKeyService.ApiKeyCredentials(randomAlphaOfLength(12), new SecureString(randomAlphaOfLength(15).toCharArray()));
        future = new PlainActionFuture<>();
        ApiKeyService.validateApiKeyCredentials(sourceMap, creds, Clock.systemUTC(), future);
        result = future.get();
        assertNotNull(result);
        assertFalse(result.isAuthenticated());
        
        sourceMap.put("api_key_invalidated", true);
        creds = new ApiKeyService.ApiKeyCredentials(randomAlphaOfLength(12), new SecureString(randomAlphaOfLength(15).toCharArray()));
        future = new PlainActionFuture<>();
        ApiKeyService.validateApiKeyCredentials(sourceMap, creds, Clock.systemUTC(), future);
        result = future.get();
        assertNotNull(result);
        assertFalse(result.isAuthenticated());
    }

    public void testGetRolesForApiKeyNotInContext() throws Exception {
        Map<String, Object> superUserRdMap;
        try (XContentBuilder builder = JsonXContent.contentBuilder()) {
            superUserRdMap = XContentHelper.convertToMap(XContentType.JSON.xContent(),
                BytesReference.bytes(ReservedRolesStore.SUPERUSER_ROLE_DESCRIPTOR
                    .toXContent(builder, ToXContent.EMPTY_PARAMS, true))
                    .streamInput(),
                false);
        }
        Map<String, Object> authMetadata = new HashMap<>();
        authMetadata.put(ApiKeyService.API_KEY_ID_KEY, randomAlphaOfLength(12));
        authMetadata.put(ApiKeyService.API_KEY_ROLE_DESCRIPTORS_KEY,
            Collections.singletonMap(ReservedRolesStore.SUPERUSER_ROLE_DESCRIPTOR.getName(), superUserRdMap));
        authMetadata.put(ApiKeyService.API_KEY_SCOPED_ROLE_DESCRIPTORS_KEY,
                Collections.singletonMap(ReservedRolesStore.SUPERUSER_ROLE_DESCRIPTOR.getName(), superUserRdMap));

        final Authentication authentication = new Authentication(new User("joe"), new RealmRef("apikey", "apikey", "node"), null,
            Version.CURRENT, AuthenticationType.API_KEY, authMetadata);
<<<<<<< HEAD
=======
        ApiKeyService service = new ApiKeyService(Settings.EMPTY, Clock.systemUTC(), null, null,
            ClusterServiceUtils.createClusterService(threadPool));
>>>>>>> 278a4a53
        CompositeRolesStore rolesStore = mock(CompositeRolesStore.class);
        doAnswer(invocationOnMock -> {
            ActionListener<Role> listener = (ActionListener<Role>) invocationOnMock.getArguments()[2];
            Collection<RoleDescriptor> descriptors = (Collection<RoleDescriptor>) invocationOnMock.getArguments()[0];
            if (descriptors.size() != 1) {
                listener.onFailure(new IllegalStateException("descriptors was empty!"));
            } else if (descriptors.iterator().next().getName().equals("superuser")) {
                listener.onResponse(ReservedRolesStore.SUPERUSER_ROLE);
            } else {
                listener.onFailure(new IllegalStateException("unexpected role name " + descriptors.iterator().next().getName()));
            }
            return Void.TYPE;
        }).when(rolesStore).buildAndCacheRoleFromDescriptors(any(Collection.class), any(String.class), any(ActionListener.class));
        ApiKeyService service = new ApiKeyService(Settings.EMPTY, Clock.systemUTC(), null, null,
                ClusterServiceUtils.createClusterService(threadPool), rolesStore);

        PlainActionFuture<Role> roleFuture = new PlainActionFuture<>();
        service.getRoleForApiKey(authentication, rolesStore, roleFuture);
        Role role = roleFuture.get();
        assertThat(role.names(), arrayContaining("superuser"));
    }

<<<<<<< HEAD
    public void testGetRolesForApiKey() throws Exception {
        Map<String, Object> authMetadata = new HashMap<>();
        authMetadata.put(ApiKeyService.API_KEY_ID_KEY, randomAlphaOfLength(12));
        boolean emptyApiKeyRoleDescriptor = randomBoolean();
        final RoleDescriptor roleARoleDescriptor = new RoleDescriptor("a role", new String[] { "monitor" },
                new RoleDescriptor.IndicesPrivileges[] {
                        RoleDescriptor.IndicesPrivileges.builder().indices("*").privileges("monitor").build() },
                null);
        Map<String, Object> roleARDMap;
        try (XContentBuilder builder = JsonXContent.contentBuilder()) {
            roleARDMap = XContentHelper.convertToMap(XContentType.JSON.xContent(),
                    BytesReference.bytes(roleARoleDescriptor.toXContent(builder, ToXContent.EMPTY_PARAMS, true)).streamInput(), false);
        }
        authMetadata.put(ApiKeyService.API_KEY_ROLE_DESCRIPTORS_KEY,
                (emptyApiKeyRoleDescriptor) ? null : Collections.singletonMap("a role", roleARDMap));

        final RoleDescriptor scopedRoleDescriptor = new RoleDescriptor("scoped role", new String[] { "all" },
                new RoleDescriptor.IndicesPrivileges[] {
                        RoleDescriptor.IndicesPrivileges.builder().indices("*").privileges("all").build() },
                null);
        Map<String, Object> scopedRdMap;
        try (XContentBuilder builder = JsonXContent.contentBuilder()) {
            scopedRdMap = XContentHelper.convertToMap(XContentType.JSON.xContent(),
                BytesReference.bytes(scopedRoleDescriptor
                    .toXContent(builder, ToXContent.EMPTY_PARAMS, true))
                    .streamInput(),
                false);
        }
        authMetadata.put(ApiKeyService.API_KEY_SCOPED_ROLE_DESCRIPTORS_KEY, Collections.singletonMap("scoped role", scopedRdMap));

        final Authentication authentication = new Authentication(new User("joe"), new RealmRef("apikey", "apikey", "node"), null,
                Version.CURRENT, AuthenticationType.API_KEY, authMetadata);

        final NativePrivilegeStore privilegesStore = mock(NativePrivilegeStore.class);
        doAnswer(i -> {
                assertThat(i.getArguments().length, equalTo(3));
                final Object arg2 = i.getArguments()[2];
                assertThat(arg2, instanceOf(ActionListener.class));
                ActionListener<Collection<ApplicationPrivilege>> listener = (ActionListener<Collection<ApplicationPrivilege>>) arg2;
                listener.onResponse(Collections.emptyList());
                return null;
            }
        ).when(privilegesStore).getPrivileges(any(Collection.class), any(Collection.class), any(ActionListener.class));

        CompositeRolesStore rolesStore = mock(CompositeRolesStore.class);
        doAnswer(invocationOnMock -> {
            ActionListener<Role> listener = (ActionListener<Role>) invocationOnMock.getArguments()[2];
            Collection<RoleDescriptor> descriptors = (Collection<RoleDescriptor>) invocationOnMock.getArguments()[0];
            if (descriptors.size() != 1) {
                listener.onFailure(new IllegalStateException("descriptors was empty!"));
            } else if (descriptors.iterator().next().getName().equals("a role")) {
                CompositeRolesStore.buildRoleFromDescriptors(descriptors, new FieldPermissionsCache(Settings.EMPTY),
                        privilegesStore, ActionListener.wrap(r -> listener.onResponse(r), listener::onFailure));
            } else if (descriptors.iterator().next().getName().equals("scoped role")) {
                CompositeRolesStore.buildRoleFromDescriptors(descriptors, new FieldPermissionsCache(Settings.EMPTY),
                        privilegesStore, ActionListener.wrap(r -> listener.onResponse(r), listener::onFailure));
            } else {
                listener.onFailure(new IllegalStateException("unexpected role name " + descriptors.iterator().next().getName()));
            }
            return Void.TYPE;
        }).when(rolesStore).buildAndCacheRoleFromDescriptors(any(Collection.class), any(String.class), any(ActionListener.class));
        ApiKeyService service = new ApiKeyService(Settings.EMPTY, Clock.systemUTC(), null, null,
                ClusterServiceUtils.createClusterService(threadPool), rolesStore);

        PlainActionFuture<Role> roleFuture = new PlainActionFuture<>();
        service.getRoleForApiKey(authentication, rolesStore, roleFuture);
        Role role = roleFuture.get();
        assertThat(role, instanceOf(ScopedRole.class));
        if (emptyApiKeyRoleDescriptor) {
            assertThat(role.names(), arrayContaining("scoped role"));
        } else {
            ScopedRole scopedRole = (ScopedRole) role;
            assertThat(scopedRole.names(), arrayContaining("a role"));
            assertThat(scopedRole.scopedBy(), is(notNullValue()));
            assertThat(scopedRole.scopedBy().names(), arrayContaining("scoped role"));
        }
    }
=======
>>>>>>> 278a4a53
}<|MERGE_RESOLUTION|>--- conflicted
+++ resolved
@@ -49,14 +49,10 @@
 import java.util.Map;
 
 import static org.hamcrest.Matchers.arrayContaining;
-<<<<<<< HEAD
 import static org.hamcrest.Matchers.equalTo;
 import static org.hamcrest.Matchers.instanceOf;
 import static org.hamcrest.Matchers.is;
 import static org.hamcrest.Matchers.notNullValue;
-=======
-import static org.hamcrest.Matchers.is;
->>>>>>> 278a4a53
 import static org.mockito.Matchers.any;
 import static org.mockito.Mockito.doAnswer;
 import static org.mockito.Mockito.mock;
@@ -194,11 +190,6 @@
 
         final Authentication authentication = new Authentication(new User("joe"), new RealmRef("apikey", "apikey", "node"), null,
             Version.CURRENT, AuthenticationType.API_KEY, authMetadata);
-<<<<<<< HEAD
-=======
-        ApiKeyService service = new ApiKeyService(Settings.EMPTY, Clock.systemUTC(), null, null,
-            ClusterServiceUtils.createClusterService(threadPool));
->>>>>>> 278a4a53
         CompositeRolesStore rolesStore = mock(CompositeRolesStore.class);
         doAnswer(invocationOnMock -> {
             ActionListener<Role> listener = (ActionListener<Role>) invocationOnMock.getArguments()[2];
@@ -221,7 +212,6 @@
         assertThat(role.names(), arrayContaining("superuser"));
     }
 
-<<<<<<< HEAD
     public void testGetRolesForApiKey() throws Exception {
         Map<String, Object> authMetadata = new HashMap<>();
         authMetadata.put(ApiKeyService.API_KEY_ID_KEY, randomAlphaOfLength(12));
@@ -299,6 +289,4 @@
             assertThat(scopedRole.scopedBy().names(), arrayContaining("scoped role"));
         }
     }
-=======
->>>>>>> 278a4a53
 }