--- conflicted
+++ resolved
@@ -2603,17 +2603,9 @@
         checkedFields.put(LoggingAuditTrail.AUTHENTICATION_TYPE_FIELD_NAME, authentication.getAuthenticationType().toString());
         if (Authentication.AuthenticationType.API_KEY == authentication.getAuthenticationType()) {
             assert false == authentication.getUser().isRunAs();
-<<<<<<< HEAD
             checkedFields.put(LoggingAuditTrail.API_KEY_ID_FIELD_NAME,
                 (String) authentication.getMetadata().get(AuthenticationField.API_KEY_ID_KEY));
             String apiKeyName = (String) authentication.getMetadata().get(AuthenticationField.API_KEY_NAME_KEY);
-=======
-            checkedFields.put(
-                LoggingAuditTrail.API_KEY_ID_FIELD_NAME,
-                (String) authentication.getMetadata().get(ApiKeyService.API_KEY_ID_KEY)
-            );
-            String apiKeyName = (String) authentication.getMetadata().get(ApiKeyService.API_KEY_NAME_KEY);
->>>>>>> 12ad399c
             if (apiKeyName != null) {
                 checkedFields.put(LoggingAuditTrail.API_KEY_NAME_FIELD_NAME, apiKeyName);
             }
