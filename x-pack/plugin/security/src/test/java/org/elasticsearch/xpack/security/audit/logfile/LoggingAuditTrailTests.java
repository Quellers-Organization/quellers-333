/*
 * Copyright Elasticsearch B.V. and/or licensed to Elasticsearch B.V. under one
 * or more contributor license agreements. Licensed under the Elastic License
 * 2.0; you may not use this file except in compliance with the Elastic License
 * 2.0.
 */
package org.elasticsearch.xpack.security.audit.logfile;

import org.apache.logging.log4j.Level;
import org.apache.logging.log4j.Logger;
import org.apache.logging.log4j.core.layout.PatternLayout;
import org.elasticsearch.action.IndicesRequest;
import org.elasticsearch.action.bulk.BulkItemRequest;
import org.elasticsearch.action.support.IndicesOptions;
import org.elasticsearch.action.support.WriteRequest;
import org.elasticsearch.client.internal.Client;
import org.elasticsearch.cluster.ClusterName;
import org.elasticsearch.cluster.ClusterState;
import org.elasticsearch.cluster.metadata.Metadata;
import org.elasticsearch.cluster.node.DiscoveryNode;
import org.elasticsearch.cluster.service.ClusterService;
import org.elasticsearch.common.Strings;
import org.elasticsearch.common.UUIDs;
import org.elasticsearch.common.bytes.BytesArray;
import org.elasticsearch.common.bytes.BytesReference;
import org.elasticsearch.common.collect.MapBuilder;
import org.elasticsearch.common.component.Lifecycle;
import org.elasticsearch.common.io.stream.StreamOutput;
import org.elasticsearch.common.logging.Loggers;
import org.elasticsearch.common.network.NetworkAddress;
import org.elasticsearch.common.settings.ClusterSettings;
import org.elasticsearch.common.settings.SecureString;
import org.elasticsearch.common.settings.Setting;
import org.elasticsearch.common.settings.Settings;
import org.elasticsearch.common.util.concurrent.ThreadContext;
import org.elasticsearch.core.TimeValue;
import org.elasticsearch.core.Tuple;
import org.elasticsearch.rest.RestRequest;
import org.elasticsearch.tasks.Task;
import org.elasticsearch.test.ESTestCase;
import org.elasticsearch.test.rest.FakeRestRequest;
import org.elasticsearch.test.rest.FakeRestRequest.Builder;
import org.elasticsearch.threadpool.ThreadPool;
import org.elasticsearch.transport.TransportRequest;
import org.elasticsearch.xcontent.NamedXContentRegistry;
import org.elasticsearch.xcontent.XContentBuilder;
import org.elasticsearch.xcontent.XContentType;
import org.elasticsearch.xpack.core.XPackSettings;
import org.elasticsearch.xpack.core.security.action.apikey.BulkUpdateApiKeyAction;
import org.elasticsearch.xpack.core.security.action.apikey.BulkUpdateApiKeyRequest;
import org.elasticsearch.xpack.core.security.action.apikey.CreateApiKeyAction;
import org.elasticsearch.xpack.core.security.action.apikey.CreateApiKeyRequest;
import org.elasticsearch.xpack.core.security.action.apikey.GrantApiKeyAction;
import org.elasticsearch.xpack.core.security.action.apikey.GrantApiKeyRequest;
import org.elasticsearch.xpack.core.security.action.apikey.InvalidateApiKeyAction;
import org.elasticsearch.xpack.core.security.action.apikey.InvalidateApiKeyRequest;
import org.elasticsearch.xpack.core.security.action.apikey.UpdateApiKeyAction;
import org.elasticsearch.xpack.core.security.action.apikey.UpdateApiKeyRequest;
import org.elasticsearch.xpack.core.security.action.privilege.DeletePrivilegesAction;
import org.elasticsearch.xpack.core.security.action.privilege.DeletePrivilegesRequest;
import org.elasticsearch.xpack.core.security.action.privilege.PutPrivilegesAction;
import org.elasticsearch.xpack.core.security.action.privilege.PutPrivilegesRequest;
import org.elasticsearch.xpack.core.security.action.profile.ActivateProfileAction;
import org.elasticsearch.xpack.core.security.action.profile.ActivateProfileRequest;
import org.elasticsearch.xpack.core.security.action.profile.SetProfileEnabledAction;
import org.elasticsearch.xpack.core.security.action.profile.SetProfileEnabledRequest;
import org.elasticsearch.xpack.core.security.action.profile.UpdateProfileDataAction;
import org.elasticsearch.xpack.core.security.action.profile.UpdateProfileDataRequest;
import org.elasticsearch.xpack.core.security.action.role.DeleteRoleAction;
import org.elasticsearch.xpack.core.security.action.role.DeleteRoleRequest;
import org.elasticsearch.xpack.core.security.action.role.PutRoleAction;
import org.elasticsearch.xpack.core.security.action.role.PutRoleRequest;
import org.elasticsearch.xpack.core.security.action.rolemapping.DeleteRoleMappingAction;
import org.elasticsearch.xpack.core.security.action.rolemapping.DeleteRoleMappingRequest;
import org.elasticsearch.xpack.core.security.action.rolemapping.PutRoleMappingAction;
import org.elasticsearch.xpack.core.security.action.rolemapping.PutRoleMappingRequest;
import org.elasticsearch.xpack.core.security.action.service.CreateServiceAccountTokenAction;
import org.elasticsearch.xpack.core.security.action.service.CreateServiceAccountTokenRequest;
import org.elasticsearch.xpack.core.security.action.service.DeleteServiceAccountTokenAction;
import org.elasticsearch.xpack.core.security.action.service.DeleteServiceAccountTokenRequest;
import org.elasticsearch.xpack.core.security.action.user.ChangePasswordAction;
import org.elasticsearch.xpack.core.security.action.user.ChangePasswordRequest;
import org.elasticsearch.xpack.core.security.action.user.DeleteUserAction;
import org.elasticsearch.xpack.core.security.action.user.DeleteUserRequest;
import org.elasticsearch.xpack.core.security.action.user.PutUserAction;
import org.elasticsearch.xpack.core.security.action.user.PutUserRequest;
import org.elasticsearch.xpack.core.security.action.user.SetEnabledAction;
import org.elasticsearch.xpack.core.security.action.user.SetEnabledRequest;
import org.elasticsearch.xpack.core.security.audit.logfile.CapturingLogger;
import org.elasticsearch.xpack.core.security.authc.Authentication;
import org.elasticsearch.xpack.core.security.authc.Authentication.AuthenticationType;
import org.elasticsearch.xpack.core.security.authc.Authentication.RealmRef;
import org.elasticsearch.xpack.core.security.authc.AuthenticationField;
import org.elasticsearch.xpack.core.security.authc.AuthenticationTestHelper;
import org.elasticsearch.xpack.core.security.authc.AuthenticationToken;
import org.elasticsearch.xpack.core.security.authc.CrossClusterAccessSubjectInfo;
import org.elasticsearch.xpack.core.security.authc.service.ServiceAccountSettings;
import org.elasticsearch.xpack.core.security.authc.support.mapper.TemplateRoleName;
import org.elasticsearch.xpack.core.security.authc.support.mapper.expressiondsl.ExpressionModel;
import org.elasticsearch.xpack.core.security.authc.support.mapper.expressiondsl.RoleMapperExpression;
import org.elasticsearch.xpack.core.security.authz.AuthorizationEngine.AuthorizationInfo;
import org.elasticsearch.xpack.core.security.authz.RoleDescriptor;
import org.elasticsearch.xpack.core.security.authz.RoleDescriptorsIntersection;
import org.elasticsearch.xpack.core.security.authz.privilege.ApplicationPrivilegeDescriptor;
import org.elasticsearch.xpack.core.security.authz.privilege.ConfigurableClusterPrivilege;
import org.elasticsearch.xpack.core.security.authz.privilege.ConfigurableClusterPrivileges;
import org.elasticsearch.xpack.core.security.support.ValidationTests;
import org.elasticsearch.xpack.core.security.user.AnonymousUser;
import org.elasticsearch.xpack.core.security.user.AsyncSearchUser;
import org.elasticsearch.xpack.core.security.user.CrossClusterAccessUser;
import org.elasticsearch.xpack.core.security.user.SystemUser;
import org.elasticsearch.xpack.core.security.user.User;
import org.elasticsearch.xpack.core.security.user.UsernamesField;
import org.elasticsearch.xpack.core.security.user.XPackSecurityUser;
import org.elasticsearch.xpack.core.security.user.XPackUser;
import org.elasticsearch.xpack.security.audit.AuditLevel;
import org.elasticsearch.xpack.security.audit.AuditTrail;
import org.elasticsearch.xpack.security.audit.AuditUtil;
import org.elasticsearch.xpack.security.authc.ApiKeyService;
import org.elasticsearch.xpack.security.authc.service.ServiceAccount.ServiceAccountId;
import org.elasticsearch.xpack.security.authc.service.ServiceAccountToken;
import org.elasticsearch.xpack.security.rest.RemoteHostHeader;
import org.elasticsearch.xpack.security.support.CacheInvalidatorRegistry;
import org.elasticsearch.xpack.security.support.SecurityIndexManager;
import org.elasticsearch.xpack.security.transport.filter.IPFilter;
import org.elasticsearch.xpack.security.transport.filter.SecurityIpFilterRule;
import org.junit.After;
import org.junit.AfterClass;
import org.junit.Before;
import org.junit.BeforeClass;
import org.mockito.Mockito;
import org.mockito.stubbing.Answer;

import java.io.BufferedInputStream;
import java.io.BufferedReader;
import java.io.IOException;
import java.io.InputStream;
import java.io.InputStreamReader;
import java.net.InetAddress;
import java.net.InetSocketAddress;
import java.nio.charset.StandardCharsets;
import java.nio.file.Files;
import java.nio.file.Path;
import java.time.Clock;
import java.util.ArrayList;
import java.util.Arrays;
import java.util.Collections;
import java.util.HashMap;
import java.util.HashSet;
import java.util.LinkedHashSet;
import java.util.List;
import java.util.Locale;
import java.util.Map;
import java.util.Properties;
import java.util.Set;
import java.util.TreeMap;
import java.util.concurrent.TimeUnit;
import java.util.regex.Pattern;
import java.util.stream.Collectors;

import static org.elasticsearch.xpack.core.security.authc.service.ServiceAccountSettings.TOKEN_NAME_FIELD;
import static org.elasticsearch.xpack.core.security.authc.service.ServiceAccountSettings.TOKEN_SOURCE_FIELD;
import static org.elasticsearch.xpack.security.audit.logfile.LoggingAuditTrail.PRINCIPAL_ROLES_FIELD_NAME;
import static org.elasticsearch.xpack.security.authc.ApiKeyServiceTests.Utils.createApiKeyAuthentication;
import static org.hamcrest.Matchers.containsInAnyOrder;
import static org.hamcrest.Matchers.containsString;
import static org.hamcrest.Matchers.hasToString;
import static org.hamcrest.Matchers.is;
import static org.hamcrest.Matchers.not;
import static org.hamcrest.Matchers.notNullValue;
import static org.hamcrest.Matchers.oneOf;
import static org.mockito.Mockito.mock;
import static org.mockito.Mockito.when;

public class LoggingAuditTrailTests extends ESTestCase {

    enum RestContent {
        VALID() {
            @Override
            protected boolean hasContent() {
                return true;
            }

            @Override
            protected BytesReference content() {
                return new BytesArray("{ \"key\": \"value\" }");
            }

            @Override
            protected String expectedMessage() {
                return "{ \"key\": \"value\" }";
            }
        },
        INVALID() {
            @Override
            protected boolean hasContent() {
                return true;
            }

            @Override
            protected BytesReference content() {
                return new BytesArray("{ \"key\": \"value\" ");
            }

            @Override
            protected String expectedMessage() {
                return "{ \"key\": \"value\" ";
            }
        },
        EMPTY() {
            @Override
            protected boolean hasContent() {
                return false;
            }

            @Override
            protected BytesReference content() {
                throw new RuntimeException("should never be called");
            }

            @Override
            protected String expectedMessage() {
                return "";
            }
        };

        protected abstract boolean hasContent();

        protected abstract BytesReference content();

        protected abstract String expectedMessage();
    }

    private static PatternLayout patternLayout;
    private static String customAnonymousUsername;
    private static boolean reservedRealmEnabled;
    private Settings settings;
    private DiscoveryNode localNode;
    private ClusterService clusterService;
    private ThreadContext threadContext;
    private boolean includeRequestBody;
    private Map<String, String> commonFields;
    private Logger logger;
    private LoggingAuditTrail auditTrail;
    private ApiKeyService apiKeyService;

    @BeforeClass
    public static void lookupPatternLayout() throws Exception {
        final Properties properties = new Properties();
        try (InputStream configStream = LoggingAuditTrail.class.getClassLoader().getResourceAsStream("log4j2.properties")) {
            properties.load(configStream);
        }
        // This is a minimal and brittle parsing of the security log4j2 config
        // properties. If any of these fails, then surely the config file changed. In
        // this case adjust the assertions! The goal of this assertion chain is to
        // validate that the layout pattern we are testing with is indeed the one
        // attached to the LoggingAuditTrail.class logger.
        assertThat(properties.getProperty("logger.xpack_security_audit_logfile.name"), is(LoggingAuditTrail.class.getName()));
        assertThat(properties.getProperty("logger.xpack_security_audit_logfile.appenderRef.audit_rolling.ref"), is("audit_rolling"));
        assertThat(properties.getProperty("appender.audit_rolling.name"), is("audit_rolling"));
        assertThat(properties.getProperty("appender.audit_rolling.layout.type"), is("PatternLayout"));
        final String patternLayoutFormat = properties.getProperty("appender.audit_rolling.layout.pattern");
        assertThat(patternLayoutFormat, is(notNullValue()));
        patternLayout = PatternLayout.newBuilder().withPattern(patternLayoutFormat).withCharset(StandardCharsets.UTF_8).build();
        customAnonymousUsername = randomAlphaOfLength(8);
        reservedRealmEnabled = randomBoolean();
    }

    @AfterClass
    public static void releasePatternLayout() {
        patternLayout = null;
    }

    // Test settings assertion flow: init() => new LoggingAuditTrail.EntryCommonFields() => commonFields => test*() => assertMsg()
    @Before
    public void init() throws Exception {
        includeRequestBody = randomBoolean();
        settings = Settings.builder()
            .put(LoggingAuditTrail.EMIT_HOST_ADDRESS_SETTING.getKey(), randomBoolean())
            .put(LoggingAuditTrail.EMIT_HOST_NAME_SETTING.getKey(), randomBoolean())
            .put(LoggingAuditTrail.EMIT_NODE_NAME_SETTING.getKey(), randomBoolean())
            .put(LoggingAuditTrail.EMIT_NODE_ID_SETTING.getKey(), randomBoolean())
            .put(LoggingAuditTrail.EMIT_CLUSTER_NAME_SETTING.getKey(), randomBoolean())
            .put(LoggingAuditTrail.EMIT_CLUSTER_UUID_SETTING.getKey(), randomBoolean())
            .put(ClusterName.CLUSTER_NAME_SETTING.getKey(), randomAlphaOfLength(16))
            .put(LoggingAuditTrail.INCLUDE_REQUEST_BODY.getKey(), includeRequestBody)
            .put(XPackSettings.RESERVED_REALM_ENABLED_SETTING.getKey(), reservedRealmEnabled)
            .put(AnonymousUser.USERNAME_SETTING.getKey(), customAnonymousUsername)
            .putList(AnonymousUser.ROLES_SETTING.getKey(), randomFrom(List.of(), List.of("smth")))
            .build();
        localNode = mock(DiscoveryNode.class);
        when(localNode.getId()).thenReturn(randomAlphaOfLength(16));
        when(localNode.getAddress()).thenReturn(buildNewFakeTransportAddress());
        Client client = mock(Client.class);
        SecurityIndexManager securityIndexManager = mock(SecurityIndexManager.class);
        final ClusterState clusterState = ClusterState.builder(ClusterName.CLUSTER_NAME_SETTING.get(settings))
            .metadata(Metadata.builder().clusterUUID(UUIDs.randomBase64UUID()).build())
            .build();
        clusterService = mock(ClusterService.class);
        when(clusterService.localNode()).thenReturn(localNode);
        when(clusterService.getClusterName()).thenReturn(ClusterName.CLUSTER_NAME_SETTING.get(settings));
        when(clusterService.lifecycleState()).thenReturn(Lifecycle.State.STARTED);
        when(clusterService.state()).thenReturn(clusterState);
        Mockito.doAnswer((Answer) invocation -> {
            final LoggingAuditTrail arg0 = (LoggingAuditTrail) invocation.getArguments()[0];
            arg0.updateLocalNodeInfo(localNode);
            return null;
        }).when(clusterService).addListener(Mockito.isA(LoggingAuditTrail.class));
        final ClusterSettings clusterSettings = new ClusterSettings(
            settings,
            Set.of(
                LoggingAuditTrail.EMIT_HOST_ADDRESS_SETTING,
                LoggingAuditTrail.EMIT_HOST_NAME_SETTING,
                LoggingAuditTrail.EMIT_NODE_NAME_SETTING,
                LoggingAuditTrail.EMIT_NODE_ID_SETTING,
                LoggingAuditTrail.EMIT_CLUSTER_NAME_SETTING,
                LoggingAuditTrail.EMIT_CLUSTER_UUID_SETTING,
                LoggingAuditTrail.INCLUDE_EVENT_SETTINGS,
                LoggingAuditTrail.EXCLUDE_EVENT_SETTINGS,
                LoggingAuditTrail.INCLUDE_REQUEST_BODY,
                LoggingAuditTrail.FILTER_POLICY_IGNORE_PRINCIPALS,
                LoggingAuditTrail.FILTER_POLICY_IGNORE_REALMS,
                LoggingAuditTrail.FILTER_POLICY_IGNORE_ROLES,
                LoggingAuditTrail.FILTER_POLICY_IGNORE_INDICES,
                LoggingAuditTrail.FILTER_POLICY_IGNORE_ACTIONS,
                Loggers.LOG_LEVEL_SETTING,
                ApiKeyService.DELETE_RETENTION_PERIOD
            )
        );
        when(clusterService.getClusterSettings()).thenReturn(clusterSettings);
        // This constructor call is a filter. It uses emit settings to use (or ignore) common fields for all audit logs.
        final LoggingAuditTrail.EntryCommonFields entryCommonFields = new LoggingAuditTrail.EntryCommonFields(
            settings,
            localNode,
            clusterService
        );
        // This filtered map contains audit log assertions to be used by all tests during calls to assertMsg(). Null values assert absence.
        commonFields = entryCommonFields.commonFields;
        threadContext = new ThreadContext(Settings.EMPTY);
        if (randomBoolean()) {
            threadContext.putHeader(Task.X_OPAQUE_ID_HTTP_HEADER, randomAlphaOfLengthBetween(1, 4));
        }
        if (randomBoolean()) {
            threadContext.putHeader(Task.TRACE_ID, randomAlphaOfLength(32));
        }
        if (randomBoolean()) {
            threadContext.putHeader(
                AuditTrail.X_FORWARDED_FOR_HEADER,
                randomFrom("2001:db8:85a3:8d3:1319:8a2e:370:7348", "203.0.113.195", "203.0.113.195, 70.41.3.18, 150.172.238.178")
            );
        }
        logger = CapturingLogger.newCapturingLogger(randomFrom(Level.OFF, Level.FATAL, Level.ERROR, Level.WARN, Level.INFO), patternLayout);
        auditTrail = new LoggingAuditTrail(settings, clusterService, logger, threadContext);
        apiKeyService = new ApiKeyService(
            settings,
            Clock.systemUTC(),
            client,
            securityIndexManager,
            clusterService,
            mock(CacheInvalidatorRegistry.class),
            mock(ThreadPool.class)
        );
    }

    @After
    public void clearLog() throws Exception {
        CapturingLogger.output(logger.getName(), Level.INFO).clear();
    }

    public void testEventsSettingValidation() {
        final String prefix = "xpack.security.audit.logfile.events.";
        Settings settings = Settings.builder().putList(prefix + "include", Arrays.asList("access_granted", "bogus")).build();
        IllegalArgumentException e = expectThrows(
            IllegalArgumentException.class,
            () -> LoggingAuditTrail.INCLUDE_EVENT_SETTINGS.get(settings)
        );
        assertThat(e, hasToString(containsString("invalid event name specified [bogus]")));

        Settings settings2 = Settings.builder().putList(prefix + "exclude", Arrays.asList("access_denied", "foo")).build();
        e = expectThrows(IllegalArgumentException.class, () -> LoggingAuditTrail.EXCLUDE_EVENT_SETTINGS.get(settings2));
        assertThat(e, hasToString(containsString("invalid event name specified [foo]")));
    }

    public void testAuditFilterSettingValidation() {
        final String prefix = "xpack.security.audit.logfile.events.";
        Settings settings = Settings.builder().putList(prefix + "ignore_filters.filter1.users", Arrays.asList("mickey", "/bogus")).build();
        IllegalArgumentException e = expectThrows(
            IllegalArgumentException.class,
            () -> LoggingAuditTrail.FILTER_POLICY_IGNORE_PRINCIPALS.getConcreteSettingForNamespace("filter1").get(settings)
        );
        assertThat(e, hasToString(containsString("invalid pattern [/bogus]")));

        Settings settings2 = Settings.builder()
            .putList(prefix + "ignore_filters.filter2.users", Arrays.asList("tom", "cruise"))
            .putList(prefix + "ignore_filters.filter2.realms", Arrays.asList("native", "/foo"))
            .build();
        assertThat(
            LoggingAuditTrail.FILTER_POLICY_IGNORE_PRINCIPALS.getConcreteSettingForNamespace("filter2").get(settings2),
            containsInAnyOrder("tom", "cruise")
        );
        e = expectThrows(
            IllegalArgumentException.class,
            () -> LoggingAuditTrail.FILTER_POLICY_IGNORE_REALMS.getConcreteSettingForNamespace("filter2").get(settings2)
        );
        assertThat(e, hasToString(containsString("invalid pattern [/foo]")));

        Settings settings3 = Settings.builder()
            .putList(prefix + "ignore_filters.filter3.realms", Arrays.asList("native", "oidc1"))
            .putList(prefix + "ignore_filters.filter3.roles", Arrays.asList("kibana", "/wrong"))
            .build();
        assertThat(
            LoggingAuditTrail.FILTER_POLICY_IGNORE_REALMS.getConcreteSettingForNamespace("filter3").get(settings3),
            containsInAnyOrder("native", "oidc1")
        );
        e = expectThrows(
            IllegalArgumentException.class,
            () -> LoggingAuditTrail.FILTER_POLICY_IGNORE_ROLES.getConcreteSettingForNamespace("filter3").get(settings3)
        );
        assertThat(e, hasToString(containsString("invalid pattern [/wrong]")));

        Settings settings4 = Settings.builder()
            .putList(prefix + "ignore_filters.filter4.roles", Arrays.asList("kibana", "elastic"))
            .putList(prefix + "ignore_filters.filter4.indices", Arrays.asList("index-1", "/no-inspiration"))
            .build();
        assertThat(
            LoggingAuditTrail.FILTER_POLICY_IGNORE_ROLES.getConcreteSettingForNamespace("filter4").get(settings4),
            containsInAnyOrder("kibana", "elastic")
        );
        e = expectThrows(
            IllegalArgumentException.class,
            () -> LoggingAuditTrail.FILTER_POLICY_IGNORE_INDICES.getConcreteSettingForNamespace("filter4").get(settings4)
        );
        assertThat(e, hasToString(containsString("invalid pattern [/no-inspiration]")));

        Settings settings5 = Settings.builder()
            .putList(prefix + "ignore_filters.filter2.users", Arrays.asList("tom", "cruise"))
            .putList(prefix + "ignore_filters.filter2.actions", Arrays.asList("indices:data/read/*", "/foo"))
            .build();
        assertThat(
            LoggingAuditTrail.FILTER_POLICY_IGNORE_PRINCIPALS.getConcreteSettingForNamespace("filter2").get(settings5),
            containsInAnyOrder("tom", "cruise")
        );
        e = expectThrows(
            IllegalArgumentException.class,
            () -> LoggingAuditTrail.FILTER_POLICY_IGNORE_ACTIONS.getConcreteSettingForNamespace("filter2").get(settings5)
        );
        assertThat(e, hasToString(containsString("invalid pattern [/foo]")));
    }

    public void testSecurityConfigChangeEventFormattingForRoles() throws IOException {
        final Path path = getDataPath("/org/elasticsearch/xpack/security/audit/logfile/audited_roles.txt");
        final Map<String, String> auditedRolesMap = new HashMap<>();
        try (
            BufferedReader reader = new BufferedReader(
                new InputStreamReader(new BufferedInputStream(Files.newInputStream(path)), StandardCharsets.UTF_8)
            )
        ) {
            String line;
            while ((line = reader.readLine()) != null) {
                // even number of lines
                auditedRolesMap.put(line, reader.readLine());
            }
        }

        RoleDescriptor nullRoleDescriptor = new RoleDescriptor(
            "null_role",
            randomFrom((String[]) null, new String[0]),
            randomFrom((RoleDescriptor.IndicesPrivileges[]) null, new RoleDescriptor.IndicesPrivileges[0]),
            randomFrom((RoleDescriptor.ApplicationResourcePrivileges[]) null, new RoleDescriptor.ApplicationResourcePrivileges[0]),
            randomFrom((ConfigurableClusterPrivilege[]) null, new ConfigurableClusterPrivilege[0]),
            randomFrom((String[]) null, new String[0]),
            randomFrom((Map<String, Object>) null, Map.of()),
            Map.of("transient", "meta", "is", "ignored")
        );
        RoleDescriptor roleDescriptor1 = new RoleDescriptor(
            "role_descriptor1",
            new String[] { "monitor" },
            new RoleDescriptor.IndicesPrivileges[] {
                RoleDescriptor.IndicesPrivileges.builder()
                    .indices("test*")
                    .privileges("read", "create_index")
                    .grantedFields("grantedField1")
                    .query("{\"match_all\":{}}")
                    .allowRestrictedIndices(true)
                    .build() },
            randomFrom((RoleDescriptor.ApplicationResourcePrivileges[]) null, new RoleDescriptor.ApplicationResourcePrivileges[0]),
            randomFrom((ConfigurableClusterPrivilege[]) null, new ConfigurableClusterPrivilege[0]),
            randomFrom((String[]) null, new String[0]),
            randomFrom((Map<String, Object>) null, Map.of()),
            Map.of()
        );
        RoleDescriptor roleDescriptor2 = new RoleDescriptor(
            "role_descriptor2",
            randomFrom((String[]) null, new String[0]),
            new RoleDescriptor.IndicesPrivileges[] {
                RoleDescriptor.IndicesPrivileges.builder()
                    .indices("na\"me", "*")
                    .privileges("manage_ilm")
                    .deniedFields("denied*")
                    .query("{\"match\": {\"category\": \"click\"}}")
                    .build(),
                RoleDescriptor.IndicesPrivileges.builder()
                    .indices("/@&~(\\.security.*)/")
                    .privileges("all", "cluster:a_wrong_*_one")
                    .build() },
            new RoleDescriptor.ApplicationResourcePrivileges[] {
                RoleDescriptor.ApplicationResourcePrivileges.builder()
                    .application("maps")
                    .resources("raster:*")
                    .privileges("coming", "up", "with", "random", "names", "is", "hard")
                    .build() },
            randomFrom((ConfigurableClusterPrivilege[]) null, new ConfigurableClusterPrivilege[0]),
            new String[] { "impersonated???" },
            randomFrom((Map<String, Object>) null, Map.of()),
            Map.of()
        );
        RoleDescriptor roleDescriptor3 = new RoleDescriptor(
            "role_descriptor3",
            randomFrom((String[]) null, new String[0]),
            randomFrom((RoleDescriptor.IndicesPrivileges[]) null, new RoleDescriptor.IndicesPrivileges[0]),
            new RoleDescriptor.ApplicationResourcePrivileges[] {
                RoleDescriptor.ApplicationResourcePrivileges.builder()
                    .application("maps")
                    .resources("raster:*")
                    .privileges("{", "}", "\n", "\\", "\"")
                    .build(),
                RoleDescriptor.ApplicationResourcePrivileges.builder()
                    .application("maps")
                    .resources("noooooo!!\n\n\f\\\\r", "{")
                    .privileges("*:*")
                    .build() },
            randomFrom((ConfigurableClusterPrivilege[]) null, new ConfigurableClusterPrivilege[0]),
            new String[] { "jack", "nich*", "//\"" },
            Map.of("some meta", 42),
            Map.of()
        );
        Map<String, Object> metaMap = new TreeMap<>();
        metaMap.put("?list", List.of("e1", "e2", "*"));
        metaMap.put("some other meta", Map.of("r", "t"));
        RoleDescriptor roleDescriptor4 = new RoleDescriptor(
            "role_descriptor4",
            new String[] { "manage_ml", "grant_api_key", "manage_rollup" },
            new RoleDescriptor.IndicesPrivileges[] {
                RoleDescriptor.IndicesPrivileges.builder()
                    .indices("/. ? + * | { } [ ] ( ) \" \\/", "*")
                    .privileges("read", "read_cross_cluster")
                    .grantedFields("almost", "all*")
                    .deniedFields("denied*")
                    .build() },
            randomFrom((RoleDescriptor.ApplicationResourcePrivileges[]) null, new RoleDescriptor.ApplicationResourcePrivileges[0]),
            new ConfigurableClusterPrivilege[] { new ConfigurableClusterPrivileges.ManageApplicationPrivileges(Set.of("a+b+|b+a+")) },
            new String[] { "//+a+\"[a]/" },
            metaMap,
            Map.of("ignored", 2)
        );
        RoleDescriptor roleDescriptor5 = new RoleDescriptor(
            "role_descriptor5",
            new String[] { "all" },
            new RoleDescriptor.IndicesPrivileges[0],
            randomFrom((RoleDescriptor.ApplicationResourcePrivileges[]) null, new RoleDescriptor.ApplicationResourcePrivileges[0]),
            new ConfigurableClusterPrivilege[] {
                new ConfigurableClusterPrivileges.WriteProfileDataPrivileges(new LinkedHashSet<>(Arrays.asList("", "\""))),
                new ConfigurableClusterPrivileges.ManageApplicationPrivileges(Set.of("\"")) },
            new String[] { "\"[a]/" },
            Map.of(),
            Map.of()
        );
        String keyName = randomAlphaOfLength(4);
        TimeValue expiration = randomFrom(new TimeValue(randomNonNegativeLong(), randomFrom(TimeUnit.values())), null);
        List<RoleDescriptor> allTestRoleDescriptors = List.of(
            nullRoleDescriptor,
            roleDescriptor1,
            roleDescriptor2,
            roleDescriptor3,
            roleDescriptor4,
            roleDescriptor5
        );
        List<RoleDescriptor> keyRoleDescriptors = randomSubsetOf(allTestRoleDescriptors);
        StringBuilder roleDescriptorsStringBuilder = new StringBuilder().append("\"role_descriptors\":[");
        keyRoleDescriptors.forEach(roleDescriptor -> {
            roleDescriptorsStringBuilder.append(auditedRolesMap.get(roleDescriptor.getName()));
            roleDescriptorsStringBuilder.append(',');
        });
        if (false == keyRoleDescriptors.isEmpty()) {
            // delete last comma
            roleDescriptorsStringBuilder.deleteCharAt(roleDescriptorsStringBuilder.length() - 1);
        }
        roleDescriptorsStringBuilder.append("]");
        final String requestId = randomRequestId();
        final String[] expectedRoles = randomArray(0, 4, String[]::new, () -> randomBoolean() ? null : randomAlphaOfLengthBetween(1, 4));
        final AuthorizationInfo authorizationInfo = () -> Collections.singletonMap(PRINCIPAL_ROLES_FIELD_NAME, expectedRoles);
        final Authentication authentication = createAuthentication();
        final ApiKeyMetadataWithSerialization metadataWithSerialization = randomApiKeyMetadataWithSerialization();
        CreateApiKeyRequest createApiKeyRequest = new CreateApiKeyRequest(keyName, keyRoleDescriptors, expiration);
        createApiKeyRequest.setRefreshPolicy(randomFrom(WriteRequest.RefreshPolicy.values()));
        createApiKeyRequest.setMetadata(metadataWithSerialization.metadata());
        auditTrail.accessGranted(requestId, authentication, CreateApiKeyAction.NAME, createApiKeyRequest, authorizationInfo);
        String expectedCreateKeyAuditEventString = String.format(
            Locale.ROOT,
            """
                "create":{"apikey":{"id":"%s","name":"%s","expiration":%s,%s%s}}\
                """,
            createApiKeyRequest.getId(),
            keyName,
            expiration != null ? "\"" + expiration + "\"" : "null",
            roleDescriptorsStringBuilder,
            createApiKeyRequest.getMetadata() == null || createApiKeyRequest.getMetadata().isEmpty()
                ? ""
                : Strings.format(",\"metadata\":%s", metadataWithSerialization.serialization())
        );
        List<String> output = CapturingLogger.output(logger.getName(), Level.INFO);
        assertThat(output.size(), is(2));
        String generatedCreateKeyAuditEventString = output.get(1);
        assertThat(generatedCreateKeyAuditEventString, containsString(expectedCreateKeyAuditEventString));
        generatedCreateKeyAuditEventString = generatedCreateKeyAuditEventString.replace(", " + expectedCreateKeyAuditEventString, "");
        MapBuilder<String, String> checkedFields = new MapBuilder<>(commonFields);
        checkedFields.remove(LoggingAuditTrail.ORIGIN_ADDRESS_FIELD_NAME);
        checkedFields.remove(LoggingAuditTrail.ORIGIN_TYPE_FIELD_NAME);
        checkedFields.put("type", "audit")
            .put(LoggingAuditTrail.EVENT_TYPE_FIELD_NAME, "security_config_change")
            .put(LoggingAuditTrail.EVENT_ACTION_FIELD_NAME, "create_apikey")
            .put(LoggingAuditTrail.REQUEST_ID_FIELD_NAME, requestId);
        assertMsg(generatedCreateKeyAuditEventString, checkedFields.map());
        // clear log
        CapturingLogger.output(logger.getName(), Level.INFO).clear();

        final String keyId = randomAlphaOfLength(10);
        final var updateApiKeyRequest = new UpdateApiKeyRequest(
            keyId,
            randomBoolean() ? null : keyRoleDescriptors,
            metadataWithSerialization.metadata()
        );
        auditTrail.accessGranted(requestId, authentication, UpdateApiKeyAction.NAME, updateApiKeyRequest, authorizationInfo);
        final var expectedUpdateKeyAuditEventString = String.format(
            Locale.ROOT,
            """
                "change":{"apikey":{"id":"%s"%s%s}}\
                """,
            keyId,
            updateApiKeyRequest.getRoleDescriptors() == null ? "" : "," + roleDescriptorsStringBuilder,
            updateApiKeyRequest.getMetadata() == null ? "" : Strings.format(",\"metadata\":%s", metadataWithSerialization.serialization())
        );
        output = CapturingLogger.output(logger.getName(), Level.INFO);
        assertThat(output.size(), is(2));
        String generatedUpdateKeyAuditEventString = output.get(1);
        assertThat(generatedUpdateKeyAuditEventString, containsString(expectedUpdateKeyAuditEventString));
        generatedUpdateKeyAuditEventString = generatedUpdateKeyAuditEventString.replace(", " + expectedUpdateKeyAuditEventString, "");
        checkedFields = new MapBuilder<>(commonFields);
        checkedFields.remove(LoggingAuditTrail.ORIGIN_ADDRESS_FIELD_NAME);
        checkedFields.remove(LoggingAuditTrail.ORIGIN_TYPE_FIELD_NAME);
        checkedFields.put("type", "audit")
            .put(LoggingAuditTrail.EVENT_TYPE_FIELD_NAME, "security_config_change")
            .put(LoggingAuditTrail.EVENT_ACTION_FIELD_NAME, "change_apikey")
            .put(LoggingAuditTrail.REQUEST_ID_FIELD_NAME, requestId);
        assertMsg(generatedUpdateKeyAuditEventString, checkedFields.map());
        // clear log
        CapturingLogger.output(logger.getName(), Level.INFO).clear();

        final List<String> keyIds = randomList(1, 5, () -> randomAlphaOfLength(10));
        final var bulkUpdateApiKeyRequest = new BulkUpdateApiKeyRequest(
            keyIds,
            randomBoolean() ? null : keyRoleDescriptors,
            metadataWithSerialization.metadata()
        );
        auditTrail.accessGranted(requestId, authentication, BulkUpdateApiKeyAction.NAME, bulkUpdateApiKeyRequest, authorizationInfo);
        final var expectedBulkUpdateKeyAuditEventString = String.format(
            Locale.ROOT,
            """
                "change":{"apikeys":{"ids":[%s]%s%s}}\
                """,
            bulkUpdateApiKeyRequest.getIds().stream().map(s -> Strings.format("\"%s\"", s)).collect(Collectors.joining(",")),
            bulkUpdateApiKeyRequest.getRoleDescriptors() == null ? "" : "," + roleDescriptorsStringBuilder,
            bulkUpdateApiKeyRequest.getMetadata() == null
                ? ""
                : Strings.format(",\"metadata\":%s", metadataWithSerialization.serialization())
        );
        output = CapturingLogger.output(logger.getName(), Level.INFO);
        assertThat(output.size(), is(2));
        String generatedBulkUpdateKeyAuditEventString = output.get(1);
        assertThat(generatedBulkUpdateKeyAuditEventString, containsString(expectedBulkUpdateKeyAuditEventString));
        generatedBulkUpdateKeyAuditEventString = generatedBulkUpdateKeyAuditEventString.replace(
            ", " + expectedBulkUpdateKeyAuditEventString,
            ""
        );
        checkedFields = new MapBuilder<>(commonFields);
        checkedFields.remove(LoggingAuditTrail.ORIGIN_ADDRESS_FIELD_NAME);
        checkedFields.remove(LoggingAuditTrail.ORIGIN_TYPE_FIELD_NAME);
        checkedFields.put("type", "audit")
            .put(LoggingAuditTrail.EVENT_TYPE_FIELD_NAME, "security_config_change")
            .put(LoggingAuditTrail.EVENT_ACTION_FIELD_NAME, "change_apikeys")
            .put(LoggingAuditTrail.REQUEST_ID_FIELD_NAME, requestId);
        assertMsg(generatedBulkUpdateKeyAuditEventString, checkedFields.map());
        // clear log
        CapturingLogger.output(logger.getName(), Level.INFO).clear();

        GrantApiKeyRequest grantApiKeyRequest = new GrantApiKeyRequest();
        grantApiKeyRequest.setRefreshPolicy(randomFrom(WriteRequest.RefreshPolicy.values()));
        grantApiKeyRequest.getGrant().setType(randomFrom(randomAlphaOfLength(8), null));
        grantApiKeyRequest.getGrant().setUsername(randomFrom(randomAlphaOfLength(8), null));
        grantApiKeyRequest.getGrant().setPassword(randomFrom(new SecureString("password not exposed"), null));
        grantApiKeyRequest.getGrant().setAccessToken(randomFrom(new SecureString("access token not exposed"), null));
        grantApiKeyRequest.getGrant().setRunAsUsername(randomFrom(randomAlphaOfLength(10), null));
        grantApiKeyRequest.setApiKeyRequest(createApiKeyRequest);
        auditTrail.accessGranted(requestId, authentication, GrantApiKeyAction.NAME, grantApiKeyRequest, authorizationInfo);
        output = CapturingLogger.output(logger.getName(), Level.INFO);
        assertThat(output.size(), is(2));
        String generatedGrantKeyAuditEventString = output.get(1);
        StringBuilder grantKeyAuditEventStringBuilder = new StringBuilder().append("\"create\":{\"apikey\":{\"id\":\"")
            .append(grantApiKeyRequest.getApiKeyRequest().getId())
            .append("\",\"name\":\"")
            .append(keyName)
            .append("\",\"expiration\":")
            .append(expiration != null ? "\"" + expiration + "\"" : "null")
            .append(",")
            .append(roleDescriptorsStringBuilder);
        if (grantApiKeyRequest.getApiKeyRequest().getMetadata() != null
            && grantApiKeyRequest.getApiKeyRequest().getMetadata().isEmpty() == false) {
            grantKeyAuditEventStringBuilder.append(",\"metadata\":").append(metadataWithSerialization.serialization());
        }
        grantKeyAuditEventStringBuilder.append("},\"grant\":{\"type\":");
        if (grantApiKeyRequest.getGrant().getType() != null) {
            grantKeyAuditEventStringBuilder.append("\"").append(grantApiKeyRequest.getGrant().getType()).append("\"");
        } else {
            grantKeyAuditEventStringBuilder.append("null");
        }
        if (grantApiKeyRequest.getGrant().getUsername() != null) {
            grantKeyAuditEventStringBuilder.append(",\"user\":{\"name\":\"")
                .append(grantApiKeyRequest.getGrant().getUsername())
                .append("\",\"has_password\":")
                .append(grantApiKeyRequest.getGrant().getPassword() != null)
                .append("}");
        }
        if (grantApiKeyRequest.getGrant().getAccessToken() != null) {
            grantKeyAuditEventStringBuilder.append(",\"has_access_token\":").append(true);
        }
        if (grantApiKeyRequest.getGrant().getRunAsUsername() != null) {
            grantKeyAuditEventStringBuilder.append(",\"run_as\":\"").append(grantApiKeyRequest.getGrant().getRunAsUsername()).append("\"");
        }
        grantKeyAuditEventStringBuilder.append("}}");
        String expectedGrantKeyAuditEventString = grantKeyAuditEventStringBuilder.toString();
        assertThat(generatedGrantKeyAuditEventString, containsString(expectedGrantKeyAuditEventString));
        generatedGrantKeyAuditEventString = generatedGrantKeyAuditEventString.replace(", " + expectedGrantKeyAuditEventString, "");
        checkedFields = new MapBuilder<>(commonFields);
        checkedFields.remove(LoggingAuditTrail.ORIGIN_ADDRESS_FIELD_NAME);
        checkedFields.remove(LoggingAuditTrail.ORIGIN_TYPE_FIELD_NAME);
        checkedFields.put("type", "audit")
            .put(LoggingAuditTrail.EVENT_TYPE_FIELD_NAME, "security_config_change")
            .put(LoggingAuditTrail.EVENT_ACTION_FIELD_NAME, "create_apikey")
            .put(LoggingAuditTrail.REQUEST_ID_FIELD_NAME, requestId);
        assertMsg(generatedGrantKeyAuditEventString, checkedFields.map());
        // clear log
        CapturingLogger.output(logger.getName(), Level.INFO).clear();

        PutRoleRequest putRoleRequest = new PutRoleRequest();
        putRoleRequest.setRefreshPolicy(randomFrom(WriteRequest.RefreshPolicy.values()));
        RoleDescriptor roleDescriptor = randomFrom(allTestRoleDescriptors);
        putRoleRequest.name(roleDescriptor.getName());
        putRoleRequest.cluster(roleDescriptor.getClusterPrivileges());
        putRoleRequest.addIndex(roleDescriptor.getIndicesPrivileges());
        putRoleRequest.runAs(roleDescriptor.getRunAs());
        putRoleRequest.conditionalCluster(roleDescriptor.getConditionalClusterPrivileges());
        putRoleRequest.addApplicationPrivileges(roleDescriptor.getApplicationPrivileges());
        putRoleRequest.metadata(roleDescriptor.getMetadata());
        auditTrail.accessGranted(requestId, authentication, PutRoleAction.NAME, putRoleRequest, authorizationInfo);
        output = CapturingLogger.output(logger.getName(), Level.INFO);
        assertThat(output.size(), is(2));
        String generatedPutRoleAuditEventString = output.get(1);
        String expectedPutRoleAuditEventString = Strings.format("""
            "put":{"role":{"name":"%s","role_descriptor":%s}}\
            """, putRoleRequest.name(), auditedRolesMap.get(putRoleRequest.name()));
        assertThat(generatedPutRoleAuditEventString, containsString(expectedPutRoleAuditEventString));
        generatedPutRoleAuditEventString = generatedPutRoleAuditEventString.replace(", " + expectedPutRoleAuditEventString, "");
        checkedFields = new MapBuilder<>(commonFields);
        checkedFields.remove(LoggingAuditTrail.ORIGIN_ADDRESS_FIELD_NAME);
        checkedFields.remove(LoggingAuditTrail.ORIGIN_TYPE_FIELD_NAME);
        checkedFields.put("type", "audit")
            .put(LoggingAuditTrail.EVENT_TYPE_FIELD_NAME, "security_config_change")
            .put(LoggingAuditTrail.EVENT_ACTION_FIELD_NAME, "put_role")
            .put(LoggingAuditTrail.REQUEST_ID_FIELD_NAME, requestId);
        assertMsg(generatedPutRoleAuditEventString, checkedFields.map());
        // clear log
        CapturingLogger.output(logger.getName(), Level.INFO).clear();

        DeleteRoleRequest deleteRoleRequest = new DeleteRoleRequest();
        deleteRoleRequest.setRefreshPolicy(randomFrom(WriteRequest.RefreshPolicy.values()));
        deleteRoleRequest.name(putRoleRequest.name());
        auditTrail.accessGranted(requestId, authentication, DeleteRoleAction.NAME, deleteRoleRequest, authorizationInfo);
        output = CapturingLogger.output(logger.getName(), Level.INFO);
        assertThat(output.size(), is(2));
        String generatedDeleteRoleAuditEventString = output.get(1);
        StringBuilder deleteRoleStringBuilder = new StringBuilder().append("\"delete\":{\"role\":{\"name\":");
        if (deleteRoleRequest.name() == null) {
            deleteRoleStringBuilder.append("null");
        } else {
            deleteRoleStringBuilder.append("\"").append(deleteRoleRequest.name()).append("\"");
        }
        deleteRoleStringBuilder.append("}}");
        String expectedDeleteRoleAuditEventString = deleteRoleStringBuilder.toString();
        assertThat(generatedDeleteRoleAuditEventString, containsString(expectedDeleteRoleAuditEventString));
        generatedDeleteRoleAuditEventString = generatedDeleteRoleAuditEventString.replace(", " + expectedDeleteRoleAuditEventString, "");
        checkedFields = new MapBuilder<>(commonFields);
        checkedFields.remove(LoggingAuditTrail.ORIGIN_ADDRESS_FIELD_NAME);
        checkedFields.remove(LoggingAuditTrail.ORIGIN_TYPE_FIELD_NAME);
        checkedFields.put("type", "audit")
            .put(LoggingAuditTrail.EVENT_TYPE_FIELD_NAME, "security_config_change")
            .put(LoggingAuditTrail.EVENT_ACTION_FIELD_NAME, "delete_role")
            .put(LoggingAuditTrail.REQUEST_ID_FIELD_NAME, requestId);
        assertMsg(generatedDeleteRoleAuditEventString, checkedFields.map());
    }

    public void testSecurityConfigChangeEventFormattingForApiKeyInvalidation() throws IOException {
        final String requestId = randomRequestId();
        final String[] expectedRoles = randomArray(0, 4, String[]::new, () -> randomBoolean() ? null : randomAlphaOfLengthBetween(1, 4));
        final AuthorizationInfo authorizationInfo = () -> Collections.singletonMap(PRINCIPAL_ROLES_FIELD_NAME, expectedRoles);
        final Authentication authentication = createAuthentication();

        final InvalidateApiKeyRequest invalidateApiKeyRequest = new InvalidateApiKeyRequest(
            randomFrom(randomAlphaOfLength(8), null),
            randomFrom(randomAlphaOfLength(8), null),
            randomFrom(randomAlphaOfLength(8), null),
            randomBoolean(),
            randomFrom(randomArray(1, 3, String[]::new, () -> randomAlphaOfLength(8)), null)
        );

        auditTrail.accessGranted(requestId, authentication, InvalidateApiKeyAction.NAME, invalidateApiKeyRequest, authorizationInfo);
        List<String> output = CapturingLogger.output(logger.getName(), Level.INFO);
        assertThat(output.size(), is(2));
        String generatedInvalidateKeyAuditEventString = output.get(1);
        StringBuilder invalidateKeyEventStringBuilder = new StringBuilder().append("""
            "invalidate":{"apikeys":{""");
        if (invalidateApiKeyRequest.getIds() != null && invalidateApiKeyRequest.getIds().length > 0) {
            invalidateKeyEventStringBuilder.append("\"ids\":[");
            for (String apiKeyId : invalidateApiKeyRequest.getIds()) {
                invalidateKeyEventStringBuilder.append("\"").append(apiKeyId).append("\",");
            }
            // delete last comma
            invalidateKeyEventStringBuilder.deleteCharAt(invalidateKeyEventStringBuilder.length() - 1);
            invalidateKeyEventStringBuilder.append("],");
        }
        if (Strings.hasLength(invalidateApiKeyRequest.getName())) {
            invalidateKeyEventStringBuilder.append("\"name\":\"").append(invalidateApiKeyRequest.getName()).append("\",");
        }
        invalidateKeyEventStringBuilder.append("\"owned_by_authenticated_user\":")
            .append(invalidateApiKeyRequest.ownedByAuthenticatedUser());
        if (Strings.hasLength(invalidateApiKeyRequest.getUserName()) || Strings.hasLength(invalidateApiKeyRequest.getRealmName())) {
            invalidateKeyEventStringBuilder.append("""
                ,"user":{"name":""");
            if (Strings.hasLength(invalidateApiKeyRequest.getUserName())) {
                invalidateKeyEventStringBuilder.append("\"").append(invalidateApiKeyRequest.getUserName()).append("\"");
            } else {
                invalidateKeyEventStringBuilder.append("null");
            }
            invalidateKeyEventStringBuilder.append(",\"realm\":");
            if (Strings.hasLength(invalidateApiKeyRequest.getRealmName())) {
                invalidateKeyEventStringBuilder.append("\"").append(invalidateApiKeyRequest.getRealmName()).append("\"");
            } else {
                invalidateKeyEventStringBuilder.append("null");
            }
            invalidateKeyEventStringBuilder.append("}");
        }
        invalidateKeyEventStringBuilder.append("}}");
        String expectedInvalidateKeyEventString = invalidateKeyEventStringBuilder.toString();
        assertThat(generatedInvalidateKeyAuditEventString, containsString(expectedInvalidateKeyEventString));
        generatedInvalidateKeyAuditEventString = generatedInvalidateKeyAuditEventString.replace(
            ", " + expectedInvalidateKeyEventString,
            ""
        );
        MapBuilder<String, String> checkedFields = new MapBuilder<>(commonFields);
        checkedFields.remove(LoggingAuditTrail.ORIGIN_ADDRESS_FIELD_NAME);
        checkedFields.remove(LoggingAuditTrail.ORIGIN_TYPE_FIELD_NAME);
        checkedFields.put("type", "audit")
            .put(LoggingAuditTrail.EVENT_TYPE_FIELD_NAME, "security_config_change")
            .put(LoggingAuditTrail.EVENT_ACTION_FIELD_NAME, "invalidate_apikeys")
            .put(LoggingAuditTrail.REQUEST_ID_FIELD_NAME, requestId);
        assertMsg(generatedInvalidateKeyAuditEventString, checkedFields.map());
    }

    public void testSecurityConfigChangeEventFormattingForApplicationPrivileges() throws IOException {
        final String requestId = randomRequestId();
        final String[] expectedRoles = randomArray(0, 4, String[]::new, () -> randomBoolean() ? null : randomAlphaOfLengthBetween(1, 4));
        final AuthorizationInfo authorizationInfo = () -> Collections.singletonMap(PRINCIPAL_ROLES_FIELD_NAME, expectedRoles);
        final Authentication authentication = createAuthentication();
        final Map<String, Object> metadata = new TreeMap<>();
        final String serializedMetadata;
        if (randomBoolean()) {
            metadata.put("test", true);
            metadata.put("ans", 42);
            serializedMetadata = """
                ,"metadata":{"ans":42,"test":true}""";
        } else {
            metadata.put("ans", List.of(42, true));
            metadata.put("other", Map.of("42", true));
            serializedMetadata = """
                ,"metadata":{"ans":[42,true],"other":{"42":true}}""";
        }

        PutPrivilegesRequest putPrivilegesRequest = new PutPrivilegesRequest();
        putPrivilegesRequest.setRefreshPolicy(randomFrom(WriteRequest.RefreshPolicy.values()));
        putPrivilegesRequest.setPrivileges(Arrays.asList(randomArray(4, ApplicationPrivilegeDescriptor[]::new, () -> {
            Set<String> actions = Arrays.stream(generateRandomStringArray(4, 4, false)).collect(Collectors.toSet());
            return new ApplicationPrivilegeDescriptor(randomAlphaOfLength(4), randomAlphaOfLength(4), actions, metadata);
        })));
        auditTrail.accessGranted(requestId, authentication, PutPrivilegesAction.NAME, putPrivilegesRequest, authorizationInfo);
        List<String> output = CapturingLogger.output(logger.getName(), Level.INFO);
        assertThat(output.size(), is(2));
        String generatedPutPrivilegesAuditEventString = output.get(1);
        StringBuilder putPrivilegesAuditEventStringBuilder = new StringBuilder().append("""
            "put":{"privileges":[""");
        if (false == putPrivilegesRequest.getPrivileges().isEmpty()) {
            for (ApplicationPrivilegeDescriptor appPriv : putPrivilegesRequest.getPrivileges()) {
                putPrivilegesAuditEventStringBuilder.append("{\"application\":\"")
                    .append(appPriv.getApplication())
                    .append("\"")
                    .append(",\"name\":\"")
                    .append(appPriv.getName())
                    .append("\"")
                    .append(",\"actions\":[");
                if (appPriv.getActions().isEmpty()) {
                    putPrivilegesAuditEventStringBuilder.append("]");
                } else {
                    for (String action : appPriv.getActions()) {
                        putPrivilegesAuditEventStringBuilder.append("\"").append(action).append("\",");
                    }
                    // delete last comma
                    putPrivilegesAuditEventStringBuilder.deleteCharAt(putPrivilegesAuditEventStringBuilder.length() - 1);
                    putPrivilegesAuditEventStringBuilder.append("]");
                }
                putPrivilegesAuditEventStringBuilder.append(serializedMetadata).append("},");
            }
            // delete last comma
            putPrivilegesAuditEventStringBuilder.deleteCharAt(putPrivilegesAuditEventStringBuilder.length() - 1);
        }
        putPrivilegesAuditEventStringBuilder.append("]}");
        String expectedPutPrivilegesEventString = putPrivilegesAuditEventStringBuilder.toString();
        assertThat(generatedPutPrivilegesAuditEventString, containsString(expectedPutPrivilegesEventString));
        generatedPutPrivilegesAuditEventString = generatedPutPrivilegesAuditEventString.replace(
            ", " + expectedPutPrivilegesEventString,
            ""
        );
        MapBuilder<String, String> checkedFields = new MapBuilder<>(commonFields);
        checkedFields.remove(LoggingAuditTrail.ORIGIN_ADDRESS_FIELD_NAME);
        checkedFields.remove(LoggingAuditTrail.ORIGIN_TYPE_FIELD_NAME);
        checkedFields.put("type", "audit")
            .put(LoggingAuditTrail.EVENT_TYPE_FIELD_NAME, "security_config_change")
            .put(LoggingAuditTrail.EVENT_ACTION_FIELD_NAME, "put_privileges")
            .put(LoggingAuditTrail.REQUEST_ID_FIELD_NAME, requestId);
        assertMsg(generatedPutPrivilegesAuditEventString, checkedFields.map());
        // clear log
        CapturingLogger.output(logger.getName(), Level.INFO).clear();
        DeletePrivilegesRequest deletePrivilegesRequest = new DeletePrivilegesRequest(
            randomFrom(randomAlphaOfLength(8), null),
            generateRandomStringArray(4, 4, true)
        );
        deletePrivilegesRequest.setRefreshPolicy(randomFrom(WriteRequest.RefreshPolicy.values()));
        auditTrail.accessGranted(requestId, authentication, DeletePrivilegesAction.NAME, deletePrivilegesRequest, authorizationInfo);
        output = CapturingLogger.output(logger.getName(), Level.INFO);
        assertThat(output.size(), is(2));
        String generatedDeletePrivilegesAuditEventString = output.get(1);
        StringBuilder deletePrivilegesAuditEventStringBuilder = new StringBuilder().append("""
            "delete":{"privileges":{"application":""");
        if (deletePrivilegesRequest.application() != null) {
            deletePrivilegesAuditEventStringBuilder.append("\"").append(deletePrivilegesRequest.application()).append("\"");
        } else {
            deletePrivilegesAuditEventStringBuilder.append("null");
        }
        deletePrivilegesAuditEventStringBuilder.append(",\"privileges\":");
        if (deletePrivilegesRequest.privileges() == null) {
            deletePrivilegesAuditEventStringBuilder.append("null");
        } else if (deletePrivilegesRequest.privileges().length == 0) {
            deletePrivilegesAuditEventStringBuilder.append("[]");
        } else {
            deletePrivilegesAuditEventStringBuilder.append("[");
            for (String privilege : deletePrivilegesRequest.privileges()) {
                if (privilege == null) {
                    deletePrivilegesAuditEventStringBuilder.append("null,");
                } else {
                    deletePrivilegesAuditEventStringBuilder.append("\"").append(privilege).append("\",");
                }
            }
            // delete last comma
            deletePrivilegesAuditEventStringBuilder.deleteCharAt(deletePrivilegesAuditEventStringBuilder.length() - 1);
            deletePrivilegesAuditEventStringBuilder.append("]");
        }
        deletePrivilegesAuditEventStringBuilder.append("}}");
        String expectedDeletePrivilegesEventString = deletePrivilegesAuditEventStringBuilder.toString();
        assertThat(generatedDeletePrivilegesAuditEventString, containsString(expectedDeletePrivilegesEventString));
        generatedDeletePrivilegesAuditEventString = generatedDeletePrivilegesAuditEventString.replace(
            ", " + expectedDeletePrivilegesEventString,
            ""
        );
        checkedFields = new MapBuilder<>(commonFields);
        checkedFields.remove(LoggingAuditTrail.ORIGIN_ADDRESS_FIELD_NAME);
        checkedFields.remove(LoggingAuditTrail.ORIGIN_TYPE_FIELD_NAME);
        checkedFields.put("type", "audit")
            .put(LoggingAuditTrail.EVENT_TYPE_FIELD_NAME, "security_config_change")
            .put(LoggingAuditTrail.EVENT_ACTION_FIELD_NAME, "delete_privileges")
            .put(LoggingAuditTrail.REQUEST_ID_FIELD_NAME, requestId);
        assertMsg(generatedDeletePrivilegesAuditEventString, checkedFields.map());
    }

    public void testSecurityConfigChangeEventFormattingForRoleMapping() throws IOException {
        final String requestId = randomRequestId();
        final String[] expectedRoles = randomArray(0, 4, String[]::new, () -> randomBoolean() ? null : randomAlphaOfLengthBetween(1, 4));
        final AuthorizationInfo authorizationInfo = () -> Collections.singletonMap(PRINCIPAL_ROLES_FIELD_NAME, expectedRoles);
        final Authentication authentication = createAuthentication();

        PutRoleMappingRequest putRoleMappingRequest = new PutRoleMappingRequest();
        putRoleMappingRequest.setRefreshPolicy(randomFrom(WriteRequest.RefreshPolicy.values()));
        putRoleMappingRequest.setName(randomFrom(randomAlphaOfLength(8), null));
        putRoleMappingRequest.setEnabled(randomBoolean());
        putRoleMappingRequest.setRoles(Arrays.asList(randomArray(4, String[]::new, () -> randomAlphaOfLength(4))));
        putRoleMappingRequest.setRoleTemplates(
            Arrays.asList(
                randomArray(
                    4,
                    TemplateRoleName[]::new,
                    () -> new TemplateRoleName(
                        new BytesArray(randomAlphaOfLengthBetween(0, 8)),
                        randomFrom(TemplateRoleName.Format.values())
                    )
                )
            )
        );
        RoleMapperExpression mockRoleMapperExpression = new RoleMapperExpression() {
            @Override
            public boolean match(ExpressionModel model) {
                throw new UnsupportedOperationException();
            }

            @Override
            public String getWriteableName() {
                throw new UnsupportedOperationException();
            }

            @Override
            public void writeTo(StreamOutput out) throws IOException {
                throw new UnsupportedOperationException();
            }

            @Override
            public XContentBuilder toXContent(XContentBuilder builder, Params params) throws IOException {
                builder.startObject();
                builder.field("mock", "A mock role mapper expression");
                builder.endObject();
                return builder;
            }
        };
        boolean hasRules = randomBoolean();
        if (hasRules) {
            putRoleMappingRequest.setRules(mockRoleMapperExpression);
        }
        boolean hasMetadata = randomBoolean();
        if (hasMetadata) {
            Map<String, Object> metadata = new TreeMap<>();
            metadata.put("list", List.of("42", 13));
            metadata.put("smth", 42);
            putRoleMappingRequest.setMetadata(metadata);
        }
        auditTrail.accessGranted(requestId, authentication, PutRoleMappingAction.NAME, putRoleMappingRequest, authorizationInfo);
        List<String> output = CapturingLogger.output(logger.getName(), Level.INFO);
        assertThat(output.size(), is(2));
        String generatedPutRoleMappingAuditEventString = output.get(1);
        StringBuilder putRoleMappingAuditEventStringBuilder = new StringBuilder().append("""
            "put":{"role_mapping":{"name":""");
        if (putRoleMappingRequest.getName() != null) {
            putRoleMappingAuditEventStringBuilder.append("\"").append(putRoleMappingRequest.getName()).append("\"");
        } else {
            putRoleMappingAuditEventStringBuilder.append("null");
        }
        if (putRoleMappingRequest.getRoles() != null && false == putRoleMappingRequest.getRoles().isEmpty()) {
            putRoleMappingAuditEventStringBuilder.append(",\"roles\":[");
            for (String roleName : putRoleMappingRequest.getRoles()) {
                putRoleMappingAuditEventStringBuilder.append("\"").append(roleName).append("\",");
            }
            // delete last comma
            putRoleMappingAuditEventStringBuilder.deleteCharAt(putRoleMappingAuditEventStringBuilder.length() - 1);
            putRoleMappingAuditEventStringBuilder.append("]");
        }
        if (putRoleMappingRequest.getRoleTemplates() != null && false == putRoleMappingRequest.getRoleTemplates().isEmpty()) {
            putRoleMappingAuditEventStringBuilder.append(",\"role_templates\":[");
            for (TemplateRoleName templateRoleName : putRoleMappingRequest.getRoleTemplates()) {
                putRoleMappingAuditEventStringBuilder.append("{\"template\":\"")
                    .append(templateRoleName.getTemplate().utf8ToString())
                    .append("\",\"format\":\"")
                    .append(templateRoleName.getFormat().toString().toLowerCase(Locale.ROOT))
                    .append("\"},");
            }
            // delete last comma
            putRoleMappingAuditEventStringBuilder.deleteCharAt(putRoleMappingAuditEventStringBuilder.length() - 1);
            putRoleMappingAuditEventStringBuilder.append("]");
        }
        if (hasRules) {
            putRoleMappingAuditEventStringBuilder.append("""
                ,"rules":{"mock":"A mock role mapper expression"}""");
        } else {
            putRoleMappingAuditEventStringBuilder.append("""
                ,"rules":null""");
        }
        putRoleMappingAuditEventStringBuilder.append("""
            ,"enabled":""").append(putRoleMappingRequest.isEnabled());
        if (hasMetadata) {
            putRoleMappingAuditEventStringBuilder.append("""
                ,"metadata":{"list":["42",13],"smth":42}}}""");
        } else {
            putRoleMappingAuditEventStringBuilder.append("}}");
        }
        String expectedPutRoleMappingAuditEventString = putRoleMappingAuditEventStringBuilder.toString();
        assertThat(generatedPutRoleMappingAuditEventString, containsString(expectedPutRoleMappingAuditEventString));
        generatedPutRoleMappingAuditEventString = generatedPutRoleMappingAuditEventString.replace(
            ", " + expectedPutRoleMappingAuditEventString,
            ""
        );
        MapBuilder<String, String> checkedFields = new MapBuilder<>(commonFields);
        checkedFields.remove(LoggingAuditTrail.ORIGIN_ADDRESS_FIELD_NAME);
        checkedFields.remove(LoggingAuditTrail.ORIGIN_TYPE_FIELD_NAME);
        checkedFields.put("type", "audit")
            .put(LoggingAuditTrail.EVENT_TYPE_FIELD_NAME, "security_config_change")
            .put(LoggingAuditTrail.EVENT_ACTION_FIELD_NAME, "put_role_mapping")
            .put(LoggingAuditTrail.REQUEST_ID_FIELD_NAME, requestId);
        assertMsg(generatedPutRoleMappingAuditEventString, checkedFields.map());
        // clear log
        CapturingLogger.output(logger.getName(), Level.INFO).clear();

        DeleteRoleMappingRequest deleteRoleMappingRequest = new DeleteRoleMappingRequest();
        deleteRoleMappingRequest.setRefreshPolicy(randomFrom(WriteRequest.RefreshPolicy.values()));
        deleteRoleMappingRequest.setName(putRoleMappingRequest.getName());
        auditTrail.accessGranted(requestId, authentication, DeleteRoleMappingAction.NAME, deleteRoleMappingRequest, authorizationInfo);
        output = CapturingLogger.output(logger.getName(), Level.INFO);
        assertThat(output.size(), is(2));
        String generatedDeleteRoleMappingAuditEventString = output.get(1);
        StringBuilder deleteRoleMappingStringBuilder = new StringBuilder().append("""
            "delete":{"role_mapping":{"name":""");
        if (deleteRoleMappingRequest.getName() == null) {
            deleteRoleMappingStringBuilder.append("null");
        } else {
            deleteRoleMappingStringBuilder.append("\"").append(deleteRoleMappingRequest.getName()).append("\"");
        }
        deleteRoleMappingStringBuilder.append("}}");
        String expectedDeleteRoleMappingAuditEventString = deleteRoleMappingStringBuilder.toString();
        assertThat(generatedDeleteRoleMappingAuditEventString, containsString(expectedDeleteRoleMappingAuditEventString));
        generatedDeleteRoleMappingAuditEventString = generatedDeleteRoleMappingAuditEventString.replace(
            ", " + expectedDeleteRoleMappingAuditEventString,
            ""
        );
        checkedFields = new MapBuilder<>(commonFields);
        checkedFields.remove(LoggingAuditTrail.ORIGIN_ADDRESS_FIELD_NAME);
        checkedFields.remove(LoggingAuditTrail.ORIGIN_TYPE_FIELD_NAME);
        checkedFields.put("type", "audit")
            .put(LoggingAuditTrail.EVENT_TYPE_FIELD_NAME, "security_config_change")
            .put(LoggingAuditTrail.EVENT_ACTION_FIELD_NAME, "delete_role_mapping")
            .put(LoggingAuditTrail.REQUEST_ID_FIELD_NAME, requestId);
        assertMsg(generatedDeleteRoleMappingAuditEventString, checkedFields.map());
    }

    public void testSecurityConfigChangeEventFormattingForUsers() throws IOException {
        final String requestId = randomRequestId();
        final String[] expectedRoles = randomArray(0, 4, String[]::new, () -> randomBoolean() ? null : randomAlphaOfLengthBetween(1, 4));
        final AuthorizationInfo authorizationInfo = () -> Collections.singletonMap(PRINCIPAL_ROLES_FIELD_NAME, expectedRoles);
        final Authentication authentication = createAuthentication();

        PutUserRequest putUserRequest = new PutUserRequest();
        String username = randomFrom(
            randomAlphaOfLength(3),
            customAnonymousUsername,
            AnonymousUser.DEFAULT_ANONYMOUS_USERNAME,
            UsernamesField.ELASTIC_NAME,
            UsernamesField.KIBANA_NAME
        );
        putUserRequest.username(username);
        putUserRequest.roles(randomFrom(randomArray(4, String[]::new, () -> randomAlphaOfLength(8)), null));
        putUserRequest.fullName(randomFrom(randomAlphaOfLength(8), null));
        putUserRequest.email(randomFrom(randomAlphaOfLength(8), null));
        putUserRequest.setRefreshPolicy(randomFrom(WriteRequest.RefreshPolicy.values()));
        putUserRequest.enabled(randomBoolean());
        putUserRequest.passwordHash(randomFrom(randomAlphaOfLengthBetween(0, 8).toCharArray(), null));
        boolean hasMetadata = randomBoolean();
        if (hasMetadata) {
            Map<String, Object> metadata = new TreeMap<>();
            metadata.put("smth", 42);
            metadata.put("list", List.of("42", 13));
            putUserRequest.metadata(metadata);
        }

        auditTrail.accessGranted(requestId, authentication, PutUserAction.NAME, putUserRequest, authorizationInfo);
        List<String> output = CapturingLogger.output(logger.getName(), Level.INFO);
        assertThat(output.size(), is(2));
        String generatedPutUserAuditEventString = output.get(1);

        StringBuilder putUserAuditEventStringBuilder = new StringBuilder().append("""
            "put":{"user":{"name":""")
            .append("\"")
            .append(putUserRequest.username())
            .append("\"")
            .append(",\"enabled\":")
            .append(putUserRequest.enabled())
            .append(",\"roles\":");
        if (putUserRequest.roles() == null) {
            putUserAuditEventStringBuilder.append("null");
        } else if (putUserRequest.roles().length == 0) {
            putUserAuditEventStringBuilder.append("[]");
        } else {
            putUserAuditEventStringBuilder.append("[");
            for (String roleName : putUserRequest.roles()) {
                putUserAuditEventStringBuilder.append("\"").append(roleName).append("\",");
            }
            // delete last comma
            putUserAuditEventStringBuilder.deleteCharAt(putUserAuditEventStringBuilder.length() - 1);
            putUserAuditEventStringBuilder.append("]");
        }
        if (putUserRequest.fullName() != null) {
            putUserAuditEventStringBuilder.append(",\"full_name\":\"").append(putUserRequest.fullName()).append("\"");
        }
        if (putUserRequest.email() != null) {
            putUserAuditEventStringBuilder.append(",\"email\":\"").append(putUserRequest.email()).append("\"");
        }
        putUserAuditEventStringBuilder.append(",\"has_password\":").append(putUserRequest.passwordHash() != null);
        if (hasMetadata) {
            putUserAuditEventStringBuilder.append("""
                ,"metadata":{"list":["42",13],"smth":42}}}""");
        } else {
            putUserAuditEventStringBuilder.append("}}");
        }
        String expectedPutUserAuditEventString = putUserAuditEventStringBuilder.toString();
        assertThat(generatedPutUserAuditEventString, containsString(expectedPutUserAuditEventString));
        generatedPutUserAuditEventString = generatedPutUserAuditEventString.replace(", " + expectedPutUserAuditEventString, "");
        MapBuilder<String, String> checkedFields = new MapBuilder<>(commonFields);
        checkedFields.remove(LoggingAuditTrail.ORIGIN_ADDRESS_FIELD_NAME);
        checkedFields.remove(LoggingAuditTrail.ORIGIN_TYPE_FIELD_NAME);
        checkedFields.put("type", "audit")
            .put(LoggingAuditTrail.EVENT_TYPE_FIELD_NAME, "security_config_change")
            .put(LoggingAuditTrail.EVENT_ACTION_FIELD_NAME, "put_user")
            .put(LoggingAuditTrail.REQUEST_ID_FIELD_NAME, requestId);
        assertMsg(generatedPutUserAuditEventString, checkedFields.map());
        // clear log
        CapturingLogger.output(logger.getName(), Level.INFO).clear();

        SetEnabledRequest setEnabledRequest = new SetEnabledRequest();
        setEnabledRequest.setRefreshPolicy(randomFrom(WriteRequest.RefreshPolicy.values()));
        // enable user
        setEnabledRequest.enabled(true);
        setEnabledRequest.username(username);
        auditTrail.accessGranted(requestId, authentication, SetEnabledAction.NAME, setEnabledRequest, authorizationInfo);
        output = CapturingLogger.output(logger.getName(), Level.INFO);
        assertThat(output.size(), is(2));
        String generatedEnableUserAuditEventString = output.get(1);
        String expectedEnableUserAuditEventString = Strings.format("""
            "change":{"enable":{"user":{"name":"%s"}}}\
            """, username);
        assertThat(generatedEnableUserAuditEventString, containsString(expectedEnableUserAuditEventString));
        generatedEnableUserAuditEventString = generatedEnableUserAuditEventString.replace(", " + expectedEnableUserAuditEventString, "");
        checkedFields = new MapBuilder<>(commonFields);
        checkedFields.remove(LoggingAuditTrail.ORIGIN_ADDRESS_FIELD_NAME);
        checkedFields.remove(LoggingAuditTrail.ORIGIN_TYPE_FIELD_NAME);
        checkedFields.put("type", "audit")
            .put(LoggingAuditTrail.EVENT_TYPE_FIELD_NAME, "security_config_change")
            .put(LoggingAuditTrail.EVENT_ACTION_FIELD_NAME, "change_enable_user")
            .put(LoggingAuditTrail.REQUEST_ID_FIELD_NAME, requestId);
        assertMsg(generatedEnableUserAuditEventString, checkedFields.map());
        // clear log
        CapturingLogger.output(logger.getName(), Level.INFO).clear();

        setEnabledRequest = new SetEnabledRequest();
        setEnabledRequest.setRefreshPolicy(randomFrom(WriteRequest.RefreshPolicy.values()));
        // disable user
        setEnabledRequest.enabled(false);
        setEnabledRequest.username(username);
        auditTrail.accessGranted(requestId, authentication, SetEnabledAction.NAME, setEnabledRequest, authorizationInfo);
        output = CapturingLogger.output(logger.getName(), Level.INFO);
        assertThat(output.size(), is(2));
        String generatedDisableUserAuditEventString = output.get(1);
        String expectedDisableUserAuditEventString = Strings.format("""
            "change":{"disable":{"user":{"name":"%s"}}}\
            """, username);
        assertThat(generatedDisableUserAuditEventString, containsString(expectedDisableUserAuditEventString));
        generatedDisableUserAuditEventString = generatedDisableUserAuditEventString.replace(", " + expectedDisableUserAuditEventString, "");
        checkedFields = new MapBuilder<>(commonFields);
        checkedFields.remove(LoggingAuditTrail.ORIGIN_ADDRESS_FIELD_NAME);
        checkedFields.remove(LoggingAuditTrail.ORIGIN_TYPE_FIELD_NAME);
        checkedFields.put("type", "audit")
            .put(LoggingAuditTrail.EVENT_TYPE_FIELD_NAME, "security_config_change")
            .put(LoggingAuditTrail.EVENT_ACTION_FIELD_NAME, "change_disable_user")
            .put(LoggingAuditTrail.REQUEST_ID_FIELD_NAME, requestId);
        assertMsg(generatedDisableUserAuditEventString, checkedFields.map());
        // clear log
        CapturingLogger.output(logger.getName(), Level.INFO).clear();

        ChangePasswordRequest changePasswordRequest = new ChangePasswordRequest();
        changePasswordRequest.setRefreshPolicy(randomFrom(WriteRequest.RefreshPolicy.values()));
        changePasswordRequest.username(username);
        changePasswordRequest.passwordHash(randomFrom(randomAlphaOfLengthBetween(0, 8).toCharArray(), null));
        auditTrail.accessGranted(requestId, authentication, ChangePasswordAction.NAME, changePasswordRequest, authorizationInfo);
        output = CapturingLogger.output(logger.getName(), Level.INFO);
        assertThat(output.size(), is(2));
        String generatedChangePasswordAuditEventString = output.get(1);
        String expectedChangePasswordAuditEventString = Strings.format("""
            "change":{"password":{"user":{"name":"%s"}}}\
            """, username);
        assertThat(generatedChangePasswordAuditEventString, containsString(expectedChangePasswordAuditEventString));
        generatedChangePasswordAuditEventString = generatedChangePasswordAuditEventString.replace(
            ", " + expectedChangePasswordAuditEventString,
            ""
        );
        checkedFields = new MapBuilder<>(commonFields);
        checkedFields.remove(LoggingAuditTrail.ORIGIN_ADDRESS_FIELD_NAME);
        checkedFields.remove(LoggingAuditTrail.ORIGIN_TYPE_FIELD_NAME);
        checkedFields.put("type", "audit")
            .put(LoggingAuditTrail.EVENT_TYPE_FIELD_NAME, "security_config_change")
            .put(LoggingAuditTrail.EVENT_ACTION_FIELD_NAME, "change_password")
            .put(LoggingAuditTrail.REQUEST_ID_FIELD_NAME, requestId);
        assertMsg(generatedChangePasswordAuditEventString, checkedFields.map());
        // clear log
        CapturingLogger.output(logger.getName(), Level.INFO).clear();

        DeleteUserRequest deleteUserRequest = new DeleteUserRequest();
        deleteUserRequest.setRefreshPolicy(randomFrom(WriteRequest.RefreshPolicy.values()));
        deleteUserRequest.username(username);
        auditTrail.accessGranted(requestId, authentication, DeleteUserAction.NAME, deleteUserRequest, authorizationInfo);
        output = CapturingLogger.output(logger.getName(), Level.INFO);
        assertThat(output.size(), is(2));
        String generatedDeleteUserAuditEventString = output.get(1);
        String expectedDeleteUserAuditEventString = Strings.format("""
            "delete":{"user":{"name":"%s"}}\
            """, username);
        assertThat(generatedDeleteUserAuditEventString, containsString(expectedDeleteUserAuditEventString));
        generatedDeleteUserAuditEventString = generatedDeleteUserAuditEventString.replace(", " + expectedDeleteUserAuditEventString, "");
        checkedFields = new MapBuilder<>(commonFields);
        checkedFields.remove(LoggingAuditTrail.ORIGIN_ADDRESS_FIELD_NAME);
        checkedFields.remove(LoggingAuditTrail.ORIGIN_TYPE_FIELD_NAME);
        checkedFields.put("type", "audit")
            .put(LoggingAuditTrail.EVENT_TYPE_FIELD_NAME, "security_config_change")
            .put(LoggingAuditTrail.EVENT_ACTION_FIELD_NAME, "delete_user")
            .put(LoggingAuditTrail.REQUEST_ID_FIELD_NAME, requestId);
        assertMsg(generatedDeleteUserAuditEventString, checkedFields.map());
    }

    public void testSecurityConfigChangeEventFormattingForServiceAccountToken() {
        final String requestId = randomRequestId();
        final String[] expectedRoles = randomArray(0, 4, String[]::new, () -> randomBoolean() ? null : randomAlphaOfLengthBetween(1, 4));
        final AuthorizationInfo authorizationInfo = () -> Collections.singletonMap(PRINCIPAL_ROLES_FIELD_NAME, expectedRoles);
        final Authentication authentication = createAuthentication();

        final String namespace = randomAlphaOfLengthBetween(3, 8);
        final String serviceName = randomAlphaOfLengthBetween(3, 8);
        final String tokenName = randomAlphaOfLengthBetween(3, 8);
        final CreateServiceAccountTokenRequest createServiceAccountTokenRequest = new CreateServiceAccountTokenRequest(
            namespace,
            serviceName,
            tokenName
        );

        auditTrail.accessGranted(
            requestId,
            authentication,
            CreateServiceAccountTokenAction.NAME,
            createServiceAccountTokenRequest,
            authorizationInfo
        );
        List<String> output = CapturingLogger.output(logger.getName(), Level.INFO);
        assertThat(output.size(), is(2));
        String generatedCreateServiceAccountTokenAuditEventString = output.get(1);

        final String expectedCreateServiceAccountTokenAuditEventString = Strings.format("""
            "create":{"service_token":{"namespace":"%s","service":"%s","name":"%s"}}""", namespace, serviceName, tokenName);
        assertThat(generatedCreateServiceAccountTokenAuditEventString, containsString(expectedCreateServiceAccountTokenAuditEventString));
        generatedCreateServiceAccountTokenAuditEventString = generatedCreateServiceAccountTokenAuditEventString.replace(
            ", " + expectedCreateServiceAccountTokenAuditEventString,
            ""
        );
        MapBuilder<String, String> checkedFields = new MapBuilder<>(commonFields);
        checkedFields.remove(LoggingAuditTrail.ORIGIN_ADDRESS_FIELD_NAME);
        checkedFields.remove(LoggingAuditTrail.ORIGIN_TYPE_FIELD_NAME);
        checkedFields.put("type", "audit")
            .put(LoggingAuditTrail.EVENT_TYPE_FIELD_NAME, "security_config_change")
            .put(LoggingAuditTrail.EVENT_ACTION_FIELD_NAME, "create_service_token")
            .put(LoggingAuditTrail.REQUEST_ID_FIELD_NAME, requestId);
        assertMsg(generatedCreateServiceAccountTokenAuditEventString, checkedFields.map());
        // clear log
        CapturingLogger.output(logger.getName(), Level.INFO).clear();

        final DeleteServiceAccountTokenRequest deleteServiceAccountTokenRequest = new DeleteServiceAccountTokenRequest(
            namespace,
            serviceName,
            tokenName
        );

        auditTrail.accessGranted(
            requestId,
            authentication,
            DeleteServiceAccountTokenAction.NAME,
            deleteServiceAccountTokenRequest,
            authorizationInfo
        );
        output = CapturingLogger.output(logger.getName(), Level.INFO);
        assertThat(output.size(), is(2));
        String generatedDeleteServiceAccountTokenAuditEventString = output.get(1);

        final String expectedDeleteServiceAccountTokenAuditEventString = Strings.format("""
            "delete":{"service_token":{"namespace":"%s","service":"%s","name":"%s"}}""", namespace, serviceName, tokenName);
        assertThat(generatedDeleteServiceAccountTokenAuditEventString, containsString(expectedDeleteServiceAccountTokenAuditEventString));
        generatedDeleteServiceAccountTokenAuditEventString = generatedDeleteServiceAccountTokenAuditEventString.replace(
            ", " + expectedDeleteServiceAccountTokenAuditEventString,
            ""
        );
        checkedFields = new MapBuilder<>(commonFields);
        checkedFields.remove(LoggingAuditTrail.ORIGIN_ADDRESS_FIELD_NAME);
        checkedFields.remove(LoggingAuditTrail.ORIGIN_TYPE_FIELD_NAME);
        checkedFields.put("type", "audit")
            .put(LoggingAuditTrail.EVENT_TYPE_FIELD_NAME, "security_config_change")
            .put(LoggingAuditTrail.EVENT_ACTION_FIELD_NAME, "delete_service_token")
            .put(LoggingAuditTrail.REQUEST_ID_FIELD_NAME, requestId);
        assertMsg(generatedDeleteServiceAccountTokenAuditEventString, checkedFields.map());
        // clear log
        CapturingLogger.output(logger.getName(), Level.INFO).clear();
    }

    public void testSecurityConfigChangeEventFormattingForUserProfile() {
        final String requestId = randomRequestId();
        final String[] expectedRoles = randomArray(0, 4, String[]::new, () -> randomBoolean() ? null : randomAlphaOfLengthBetween(1, 4));
        final AuthorizationInfo authorizationInfo = () -> Map.of(PRINCIPAL_ROLES_FIELD_NAME, expectedRoles);
        final Authentication authentication = createAuthentication();
        final List<String> output = CapturingLogger.output(logger.getName(), Level.INFO);

        // Activate profile
        final ActivateProfileRequest activateProfileRequest = new ActivateProfileRequest();
        activateProfileRequest.getGrant().setType(randomFrom(randomAlphaOfLength(8), null));
        activateProfileRequest.getGrant().setUsername(randomFrom(randomAlphaOfLength(8), null));
        activateProfileRequest.getGrant().setPassword(randomFrom(new SecureString("password not exposed"), null));
        activateProfileRequest.getGrant().setAccessToken(randomFrom(new SecureString("access token not exposed"), null));
        auditTrail.accessGranted(requestId, authentication, ActivateProfileAction.NAME, activateProfileRequest, authorizationInfo);
        assertThat(output.size(), is(2));
        String generatedActivateAuditEventString = output.get(1);

        final StringBuilder activateAuditEventStringBuilder = new StringBuilder().append("\"put\":{\"grant\":{\"type\":");
        if (activateProfileRequest.getGrant().getType() != null) {
            activateAuditEventStringBuilder.append("\"").append(activateProfileRequest.getGrant().getType()).append("\"");
        } else {
            activateAuditEventStringBuilder.append("null");
        }
        if (activateProfileRequest.getGrant().getUsername() != null) {
            activateAuditEventStringBuilder.append(",\"user\":{\"name\":\"")
                .append(activateProfileRequest.getGrant().getUsername())
                .append("\",\"has_password\":")
                .append(activateProfileRequest.getGrant().getPassword() != null)
                .append("}");
        }
        if (activateProfileRequest.getGrant().getAccessToken() != null) {
            activateAuditEventStringBuilder.append(",\"has_access_token\":").append(true);
        }
        activateAuditEventStringBuilder.append("}}");
        String expectedActivateAuditEventString = activateAuditEventStringBuilder.toString();
        assertThat(generatedActivateAuditEventString, containsString(expectedActivateAuditEventString));
        generatedActivateAuditEventString = generatedActivateAuditEventString.replace(", " + expectedActivateAuditEventString, "");
        MapBuilder<String, String> checkedFields = new MapBuilder<>(commonFields);
        checkedFields.remove(LoggingAuditTrail.ORIGIN_ADDRESS_FIELD_NAME);
        checkedFields.remove(LoggingAuditTrail.ORIGIN_TYPE_FIELD_NAME);
        checkedFields.put("type", "audit")
            .put(LoggingAuditTrail.EVENT_TYPE_FIELD_NAME, "security_config_change")
            .put(LoggingAuditTrail.EVENT_ACTION_FIELD_NAME, "activate_user_profile")
            .put(LoggingAuditTrail.REQUEST_ID_FIELD_NAME, requestId);
        assertMsg(generatedActivateAuditEventString, checkedFields.map());
        // clear log
        CapturingLogger.output(logger.getName(), Level.INFO).clear();

        // Update profile data
        final UpdateProfileDataRequest updateProfileDataRequest = new UpdateProfileDataRequest(
            randomAlphaOfLength(20),
            Map.of("space", "production"),
            Map.of("theme", "default"),
            randomLongBetween(-1, Long.MAX_VALUE),
            randomLongBetween(-1, Long.MAX_VALUE),
            WriteRequest.RefreshPolicy.WAIT_UNTIL
        );
        auditTrail.accessGranted(requestId, authentication, UpdateProfileDataAction.NAME, updateProfileDataRequest, authorizationInfo);
        assertThat(output.size(), is(2));
        String generatedUpdateAuditEventString = output.get(1);
        final String expectedUpdateAuditEventString = Strings.format("""
            "put":{"uid":"%s","labels":{"space":"production"},"data":{"theme":"default"}}""", updateProfileDataRequest.getUid());
        assertThat(generatedUpdateAuditEventString, containsString(expectedUpdateAuditEventString));
        generatedUpdateAuditEventString = generatedUpdateAuditEventString.replace(", " + expectedUpdateAuditEventString, "");
        checkedFields = new MapBuilder<>(commonFields);
        checkedFields.remove(LoggingAuditTrail.ORIGIN_ADDRESS_FIELD_NAME);
        checkedFields.remove(LoggingAuditTrail.ORIGIN_TYPE_FIELD_NAME);
        checkedFields.put("type", "audit")
            .put(LoggingAuditTrail.EVENT_TYPE_FIELD_NAME, "security_config_change")
            .put(LoggingAuditTrail.EVENT_ACTION_FIELD_NAME, "update_user_profile_data")
            .put(LoggingAuditTrail.REQUEST_ID_FIELD_NAME, requestId);
        assertMsg(generatedUpdateAuditEventString, checkedFields.map());
        // clear log
        CapturingLogger.output(logger.getName(), Level.INFO).clear();

        // SetEnabled user profile
        final SetProfileEnabledRequest setProfileEnabledRequest = new SetProfileEnabledRequest(
            randomAlphaOfLength(20),
            randomBoolean(),
            WriteRequest.RefreshPolicy.WAIT_UNTIL
        );
        auditTrail.accessGranted(requestId, authentication, SetProfileEnabledAction.NAME, setProfileEnabledRequest, authorizationInfo);
        assertThat(output.size(), is(2));
        String generatedSetEnabledAuditEventString = output.get(1);
        final String expectedSetEnabledAuditEventString = String.format(
            Locale.ROOT,
            """
                "change":{"%s":{"uid":"%s"}}""",
            setProfileEnabledRequest.isEnabled() ? "enable" : "disable",
            setProfileEnabledRequest.getUid()
        );
        assertThat(generatedSetEnabledAuditEventString, containsString(expectedSetEnabledAuditEventString));
        generatedSetEnabledAuditEventString = generatedSetEnabledAuditEventString.replace(", " + expectedSetEnabledAuditEventString, "");
        checkedFields = new MapBuilder<>(commonFields);
        checkedFields.remove(LoggingAuditTrail.ORIGIN_ADDRESS_FIELD_NAME);
        checkedFields.remove(LoggingAuditTrail.ORIGIN_TYPE_FIELD_NAME);
        Object[] args = new Object[] { setProfileEnabledRequest.isEnabled() ? "enable" : "disable" };
        checkedFields.put("type", "audit")
            .put(LoggingAuditTrail.EVENT_TYPE_FIELD_NAME, "security_config_change")
            .put(LoggingAuditTrail.EVENT_ACTION_FIELD_NAME, Strings.format("change_%s_user_profile", args))
            .put(LoggingAuditTrail.REQUEST_ID_FIELD_NAME, requestId);
        assertMsg(generatedSetEnabledAuditEventString, checkedFields.map());
        // clear log
        CapturingLogger.output(logger.getName(), Level.INFO).clear();
    }

    public void testAnonymousAccessDeniedTransport() throws Exception {
        final TransportRequest request = randomBoolean() ? new MockRequest(threadContext) : new MockIndicesRequest(threadContext);

        final String requestId = randomRequestId();
        auditTrail.anonymousAccessDenied(requestId, "_action", request);
        final MapBuilder<String, String> checkedFields = new MapBuilder<>(commonFields);
        final MapBuilder<String, String[]> checkedArrayFields = new MapBuilder<>();
        checkedFields.put(LoggingAuditTrail.EVENT_TYPE_FIELD_NAME, LoggingAuditTrail.TRANSPORT_ORIGIN_FIELD_VALUE)
            .put(LoggingAuditTrail.EVENT_ACTION_FIELD_NAME, "anonymous_access_denied")
            .put(LoggingAuditTrail.ACTION_FIELD_NAME, "_action")
            .put(LoggingAuditTrail.REQUEST_ID_FIELD_NAME, requestId);
        indicesRequest(request, checkedFields, checkedArrayFields);
        restOrTransportOrigin(request, threadContext, checkedFields);
        opaqueId(threadContext, checkedFields);
        traceId(threadContext, checkedFields);
        forwardedFor(threadContext, checkedFields);
        assertMsg(logger, checkedFields.map(), checkedArrayFields.map());

        // test disabled
        CapturingLogger.output(logger.getName(), Level.INFO).clear();
        updateLoggerSettings(
            Settings.builder().put(settings).put("xpack.security.audit.logfile.events.exclude", "anonymous_access_denied").build()
        );
        auditTrail.anonymousAccessDenied(requestId, "_action", request);
        assertEmptyLog(logger);
    }

    public void testAnonymousAccessDeniedRest() throws Exception {
        final InetSocketAddress address = new InetSocketAddress(
            forge("_hostname", randomBoolean() ? "127.0.0.1" : "::1"),
            randomIntBetween(9200, 9300)
        );
        final Tuple<RestContent, RestRequest> tuple = prepareRestContent("_uri", address);
        final String expectedMessage = tuple.v1().expectedMessage();
        final RestRequest request = tuple.v2();
        RemoteHostHeader.process(request, threadContext);

        final String requestId = randomRequestId();
        auditTrail.anonymousAccessDenied(requestId, request);
        final MapBuilder<String, String> checkedFields = new MapBuilder<>(commonFields);
        checkedFields.put(LoggingAuditTrail.EVENT_TYPE_FIELD_NAME, LoggingAuditTrail.REST_ORIGIN_FIELD_VALUE)
            .put(LoggingAuditTrail.EVENT_ACTION_FIELD_NAME, "anonymous_access_denied")
            .put(LoggingAuditTrail.ORIGIN_TYPE_FIELD_NAME, LoggingAuditTrail.REST_ORIGIN_FIELD_VALUE)
            .put(LoggingAuditTrail.ORIGIN_ADDRESS_FIELD_NAME, NetworkAddress.format(address))
            .put(LoggingAuditTrail.REQUEST_METHOD_FIELD_NAME, request.method().toString())
            .put(LoggingAuditTrail.REQUEST_ID_FIELD_NAME, requestId)
            .put(LoggingAuditTrail.URL_PATH_FIELD_NAME, "_uri");
        if (includeRequestBody && Strings.hasLength(expectedMessage)) {
            checkedFields.put(LoggingAuditTrail.REQUEST_BODY_FIELD_NAME, expectedMessage);
        }
        opaqueId(threadContext, checkedFields);
        traceId(threadContext, checkedFields);
        forwardedFor(threadContext, checkedFields);
        assertMsg(logger, checkedFields.map());

        // test disabled
        CapturingLogger.output(logger.getName(), Level.INFO).clear();
        updateLoggerSettings(
            Settings.builder().put(settings).put("xpack.security.audit.logfile.events.exclude", "anonymous_access_denied").build()
        );
        auditTrail.anonymousAccessDenied(requestId, request);
        assertEmptyLog(logger);
    }

    public void testAuthenticationFailed() throws Exception {
        final AuthenticationToken authToken = createAuthenticationToken();
        final TransportRequest request = randomBoolean() ? new MockRequest(threadContext) : new MockIndicesRequest(threadContext);

        final String requestId = randomRequestId();
        auditTrail.authenticationFailed(requestId, authToken, "_action", request);
        final MapBuilder<String, String[]> checkedArrayFields = new MapBuilder<>();
        final MapBuilder<String, String> checkedFields = new MapBuilder<>(commonFields);
        checkedFields.put(LoggingAuditTrail.EVENT_TYPE_FIELD_NAME, LoggingAuditTrail.TRANSPORT_ORIGIN_FIELD_VALUE)
            .put(LoggingAuditTrail.EVENT_ACTION_FIELD_NAME, "authentication_failed")
            .put(LoggingAuditTrail.ACTION_FIELD_NAME, "_action")
            .put(LoggingAuditTrail.PRINCIPAL_FIELD_NAME, authToken.principal())
            .put(LoggingAuditTrail.REQUEST_NAME_FIELD_NAME, request.getClass().getSimpleName())
            .put(LoggingAuditTrail.REQUEST_ID_FIELD_NAME, requestId);
        if (authToken instanceof ServiceAccountToken) {
            checkedFields.put(LoggingAuditTrail.SERVICE_TOKEN_NAME_FIELD_NAME, ((ServiceAccountToken) authToken).getTokenName());
        }
        restOrTransportOrigin(request, threadContext, checkedFields);
        indicesRequest(request, checkedFields, checkedArrayFields);
        opaqueId(threadContext, checkedFields);
        traceId(threadContext, checkedFields);
        forwardedFor(threadContext, checkedFields);
        assertMsg(logger, checkedFields.map(), checkedArrayFields.map());

        // test disabled
        CapturingLogger.output(logger.getName(), Level.INFO).clear();
        updateLoggerSettings(
            Settings.builder().put(settings).put("xpack.security.audit.logfile.events.exclude", "authentication_failed").build()
        );
        auditTrail.authenticationFailed(requestId, createAuthenticationToken(), "_action", request);
        assertEmptyLog(logger);
    }

    public void testAuthenticationFailedNoToken() throws Exception {
        final TransportRequest request = randomBoolean() ? new MockRequest(threadContext) : new MockIndicesRequest(threadContext);

        final String requestId = randomRequestId();
        auditTrail.authenticationFailed(requestId, "_action", request);
        final MapBuilder<String, String> checkedFields = new MapBuilder<>(commonFields);
        final MapBuilder<String, String[]> checkedArrayFields = new MapBuilder<>();
        checkedFields.put(LoggingAuditTrail.EVENT_TYPE_FIELD_NAME, LoggingAuditTrail.TRANSPORT_ORIGIN_FIELD_VALUE)
            .put(LoggingAuditTrail.EVENT_ACTION_FIELD_NAME, "authentication_failed")
            .put(LoggingAuditTrail.ACTION_FIELD_NAME, "_action")
            .put(LoggingAuditTrail.REQUEST_NAME_FIELD_NAME, request.getClass().getSimpleName())
            .put(LoggingAuditTrail.REQUEST_ID_FIELD_NAME, requestId);
        restOrTransportOrigin(request, threadContext, checkedFields);
        indicesRequest(request, checkedFields, checkedArrayFields);
        opaqueId(threadContext, checkedFields);
        traceId(threadContext, checkedFields);
        forwardedFor(threadContext, checkedFields);
        assertMsg(logger, checkedFields.map(), checkedArrayFields.map());

        // test disabled
        CapturingLogger.output(logger.getName(), Level.INFO).clear();
        updateLoggerSettings(
            Settings.builder().put(settings).put("xpack.security.audit.logfile.events.exclude", "authentication_failed").build()
        );
        auditTrail.authenticationFailed(requestId, "_action", request);
        assertEmptyLog(logger);
    }

    public void testAuthenticationFailedRest() throws Exception {
        final Map<String, String> params = new HashMap<>();
        if (randomBoolean()) {
            params.put("foo", "bar");
        }
        final InetSocketAddress address = new InetSocketAddress(
            forge("_hostname", randomBoolean() ? "127.0.0.1" : "::1"),
            randomIntBetween(9200, 9300)
        );
        final Tuple<RestContent, RestRequest> tuple = prepareRestContent("_uri", address, params);
        final String expectedMessage = tuple.v1().expectedMessage();
        final RestRequest request = tuple.v2();
        final AuthenticationToken authToken = createAuthenticationToken();
        RemoteHostHeader.process(request, threadContext);

        final String requestId = randomRequestId();
        auditTrail.authenticationFailed(requestId, authToken, request);
        final MapBuilder<String, String> checkedFields = new MapBuilder<>(commonFields);
        checkedFields.put(LoggingAuditTrail.EVENT_TYPE_FIELD_NAME, LoggingAuditTrail.REST_ORIGIN_FIELD_VALUE)
            .put(LoggingAuditTrail.EVENT_ACTION_FIELD_NAME, "authentication_failed")
            .put(LoggingAuditTrail.PRINCIPAL_FIELD_NAME, authToken.principal())
            .put(LoggingAuditTrail.ORIGIN_TYPE_FIELD_NAME, LoggingAuditTrail.REST_ORIGIN_FIELD_VALUE)
            .put(LoggingAuditTrail.ORIGIN_ADDRESS_FIELD_NAME, NetworkAddress.format(address))
            .put(LoggingAuditTrail.REQUEST_METHOD_FIELD_NAME, request.method().toString())
            .put(LoggingAuditTrail.REQUEST_ID_FIELD_NAME, requestId)
            .put(LoggingAuditTrail.URL_PATH_FIELD_NAME, "_uri");
        if (authToken instanceof ServiceAccountToken) {
            checkedFields.put(LoggingAuditTrail.SERVICE_TOKEN_NAME_FIELD_NAME, ((ServiceAccountToken) authToken).getTokenName());
        }
        if (includeRequestBody && Strings.hasLength(expectedMessage)) {
            checkedFields.put(LoggingAuditTrail.REQUEST_BODY_FIELD_NAME, expectedMessage);
        }
        if (params.isEmpty() == false) {
            checkedFields.put(LoggingAuditTrail.URL_QUERY_FIELD_NAME, "foo=bar");
        }
        opaqueId(threadContext, checkedFields);
        traceId(threadContext, checkedFields);
        forwardedFor(threadContext, checkedFields);
        assertMsg(logger, checkedFields.map());

        // test disabled
        CapturingLogger.output(logger.getName(), Level.INFO).clear();
        updateLoggerSettings(
            Settings.builder().put(settings).put("xpack.security.audit.logfile.events.exclude", "authentication_failed").build()
        );
        auditTrail.authenticationFailed(requestId, createAuthenticationToken(), request);
        assertEmptyLog(logger);
    }

    public void testAuthenticationFailedRestNoToken() throws Exception {
        final Map<String, String> params = new HashMap<>();
        if (randomBoolean()) {
            params.put("bar", "baz");
        }
        final InetSocketAddress address = new InetSocketAddress(
            forge("_hostname", randomBoolean() ? "127.0.0.1" : "::1"),
            randomIntBetween(9200, 9300)
        );
        final Tuple<RestContent, RestRequest> tuple = prepareRestContent("_uri", address, params);
        final String expectedMessage = tuple.v1().expectedMessage();
        final RestRequest request = tuple.v2();
        RemoteHostHeader.process(request, threadContext);

        final String requestId = randomRequestId();
        auditTrail.authenticationFailed(requestId, request);
        final MapBuilder<String, String> checkedFields = new MapBuilder<>(commonFields);
        checkedFields.put(LoggingAuditTrail.EVENT_TYPE_FIELD_NAME, LoggingAuditTrail.REST_ORIGIN_FIELD_VALUE)
            .put(LoggingAuditTrail.EVENT_ACTION_FIELD_NAME, "authentication_failed")
            .put(LoggingAuditTrail.ORIGIN_TYPE_FIELD_NAME, LoggingAuditTrail.REST_ORIGIN_FIELD_VALUE)
            .put(LoggingAuditTrail.ORIGIN_ADDRESS_FIELD_NAME, NetworkAddress.format(address))
            .put(LoggingAuditTrail.REQUEST_METHOD_FIELD_NAME, request.method().toString())
            .put(LoggingAuditTrail.REQUEST_ID_FIELD_NAME, requestId)
            .put(LoggingAuditTrail.URL_PATH_FIELD_NAME, "_uri");
        if (includeRequestBody && Strings.hasLength(expectedMessage)) {
            checkedFields.put(LoggingAuditTrail.REQUEST_BODY_FIELD_NAME, expectedMessage);
        }
        if (params.isEmpty() == false) {
            checkedFields.put(LoggingAuditTrail.URL_QUERY_FIELD_NAME, "bar=baz");
        }
        opaqueId(threadContext, checkedFields);
        traceId(threadContext, checkedFields);
        forwardedFor(threadContext, checkedFields);
        assertMsg(logger, checkedFields.map());

        // test disabled
        CapturingLogger.output(logger.getName(), Level.INFO).clear();
        updateLoggerSettings(
            Settings.builder().put(settings).put("xpack.security.audit.logfile.events.exclude", "authentication_failed").build()
        );
        auditTrail.authenticationFailed(requestId, request);
        assertEmptyLog(logger);
    }

    public void testAuthenticationFailedRealm() throws Exception {
        final AuthenticationToken authToken = mockToken();
        final TransportRequest request = randomBoolean() ? new MockRequest(threadContext) : new MockIndicesRequest(threadContext);
        final String realm = randomAlphaOfLengthBetween(1, 6);
        final String requestId = randomRequestId();
        auditTrail.authenticationFailed(requestId, realm, authToken, "_action", request);
        assertEmptyLog(logger);

        // test enabled
        updateLoggerSettings(
            Settings.builder().put(settings).put("xpack.security.audit.logfile.events.include", "realm_authentication_failed").build()
        );
        auditTrail.authenticationFailed(requestId, realm, authToken, "_action", request);
        final MapBuilder<String, String> checkedFields = new MapBuilder<>(commonFields);
        final MapBuilder<String, String[]> checkedArrayFields = new MapBuilder<>();
        checkedFields.put(LoggingAuditTrail.EVENT_TYPE_FIELD_NAME, LoggingAuditTrail.TRANSPORT_ORIGIN_FIELD_VALUE)
            .put(LoggingAuditTrail.EVENT_ACTION_FIELD_NAME, "realm_authentication_failed")
            .put(LoggingAuditTrail.REALM_FIELD_NAME, realm)
            .put(LoggingAuditTrail.PRINCIPAL_FIELD_NAME, authToken.principal())
            .put(LoggingAuditTrail.ACTION_FIELD_NAME, "_action")
            .put(LoggingAuditTrail.REQUEST_NAME_FIELD_NAME, request.getClass().getSimpleName())
            .put(LoggingAuditTrail.REQUEST_ID_FIELD_NAME, requestId);
        restOrTransportOrigin(request, threadContext, checkedFields);
        indicesRequest(request, checkedFields, checkedArrayFields);
        opaqueId(threadContext, checkedFields);
        traceId(threadContext, checkedFields);
        forwardedFor(threadContext, checkedFields);
        assertMsg(logger, checkedFields.map(), checkedArrayFields.map());
    }

    public void testAuthenticationFailedRealmRest() throws Exception {
        final Map<String, String> params = new HashMap<>();
        if (randomBoolean()) {
            params.put("_param", "baz");
        }
        final InetSocketAddress address = new InetSocketAddress(
            forge("_hostname", randomBoolean() ? "127.0.0.1" : "::1"),
            randomIntBetween(9200, 9300)
        );
        final Tuple<RestContent, RestRequest> tuple = prepareRestContent("_uri", address, params);
        final String expectedMessage = tuple.v1().expectedMessage();
        final RestRequest request = tuple.v2();
        final AuthenticationToken authToken = mockToken();
        final String realm = randomAlphaOfLengthBetween(1, 6);
        RemoteHostHeader.process(request, threadContext);
        final String requestId = randomRequestId();
        auditTrail.authenticationFailed(requestId, realm, authToken, request);
        assertEmptyLog(logger);

        // test enabled
        updateLoggerSettings(
            Settings.builder().put(settings).put("xpack.security.audit.logfile.events.include", "realm_authentication_failed").build()
        );
        auditTrail.authenticationFailed(requestId, realm, authToken, request);
        final MapBuilder<String, String> checkedFields = new MapBuilder<>(commonFields);
        checkedFields.put(LoggingAuditTrail.EVENT_TYPE_FIELD_NAME, LoggingAuditTrail.REST_ORIGIN_FIELD_VALUE)
            .put(LoggingAuditTrail.EVENT_ACTION_FIELD_NAME, "realm_authentication_failed")
            .put(LoggingAuditTrail.REALM_FIELD_NAME, realm)
            .put(LoggingAuditTrail.ORIGIN_TYPE_FIELD_NAME, LoggingAuditTrail.REST_ORIGIN_FIELD_VALUE)
            .put(LoggingAuditTrail.ORIGIN_ADDRESS_FIELD_NAME, NetworkAddress.format(address))
            .put(LoggingAuditTrail.PRINCIPAL_FIELD_NAME, authToken.principal())
            .put(LoggingAuditTrail.REQUEST_METHOD_FIELD_NAME, request.method().toString())
            .put(LoggingAuditTrail.REQUEST_ID_FIELD_NAME, requestId)
            .put(LoggingAuditTrail.URL_PATH_FIELD_NAME, "_uri");
        if (includeRequestBody && Strings.hasLength(expectedMessage)) {
            checkedFields.put(LoggingAuditTrail.REQUEST_BODY_FIELD_NAME, expectedMessage);
        }
        if (params.isEmpty() == false) {
            checkedFields.put(LoggingAuditTrail.URL_QUERY_FIELD_NAME, "_param=baz");
        }
        opaqueId(threadContext, checkedFields);
        traceId(threadContext, checkedFields);
        forwardedFor(threadContext, checkedFields);
        assertMsg(logger, checkedFields.map());
    }

    public void testAccessGranted() throws Exception {
        final TransportRequest request = randomBoolean() ? new MockRequest(threadContext) : new MockIndicesRequest(threadContext);
        final String[] expectedRoles = randomArray(0, 4, String[]::new, () -> randomBoolean() ? null : randomAlphaOfLengthBetween(1, 4));
        final AuthorizationInfo authorizationInfo = () -> Collections.singletonMap(PRINCIPAL_ROLES_FIELD_NAME, expectedRoles);
        final String requestId = randomRequestId();
        MapBuilder<String, String> checkedFields = new MapBuilder<>(commonFields);
        MapBuilder<String, String[]> checkedArrayFields = new MapBuilder<>();

        Authentication authentication = createAuthentication();
        auditTrail.accessGranted(requestId, authentication, "_action", request, authorizationInfo);
        checkedFields.put(LoggingAuditTrail.EVENT_TYPE_FIELD_NAME, LoggingAuditTrail.TRANSPORT_ORIGIN_FIELD_VALUE)
            .put(LoggingAuditTrail.EVENT_ACTION_FIELD_NAME, "access_granted")
            .put(LoggingAuditTrail.ACTION_FIELD_NAME, "_action")
            .put(LoggingAuditTrail.REQUEST_NAME_FIELD_NAME, request.getClass().getSimpleName())
            .put(LoggingAuditTrail.REQUEST_ID_FIELD_NAME, requestId);

        checkedArrayFields.put(PRINCIPAL_ROLES_FIELD_NAME, (String[]) authorizationInfo.asMap().get(PRINCIPAL_ROLES_FIELD_NAME));
        authentication(authentication, checkedFields);
        restOrTransportOrigin(request, threadContext, checkedFields);
        indicesRequest(request, checkedFields, checkedArrayFields);
        opaqueId(threadContext, checkedFields);
        traceId(threadContext, checkedFields);
        forwardedFor(threadContext, checkedFields);
        assertMsg(logger, checkedFields.map(), checkedArrayFields.map());

        CapturingLogger.output(logger.getName(), Level.INFO).clear();

        // audit for authn with API Key
        authentication = createApiKeyAuthenticationAndMaybeWithRunAs(authentication);
        checkedFields = new MapBuilder<>(commonFields);
        checkedArrayFields = new MapBuilder<>();
        auditTrail.accessGranted(requestId, authentication, "_action", request, authorizationInfo);
        checkedFields.put(LoggingAuditTrail.EVENT_TYPE_FIELD_NAME, LoggingAuditTrail.TRANSPORT_ORIGIN_FIELD_VALUE)
            .put(LoggingAuditTrail.EVENT_ACTION_FIELD_NAME, "access_granted")
            .put(LoggingAuditTrail.ACTION_FIELD_NAME, "_action")
            .put(LoggingAuditTrail.REQUEST_NAME_FIELD_NAME, request.getClass().getSimpleName())
            .put(LoggingAuditTrail.REQUEST_ID_FIELD_NAME, requestId);
        checkedArrayFields.put(PRINCIPAL_ROLES_FIELD_NAME, (String[]) authorizationInfo.asMap().get(PRINCIPAL_ROLES_FIELD_NAME));
        authentication(authentication, checkedFields);
        restOrTransportOrigin(request, threadContext, checkedFields);
        indicesRequest(request, checkedFields, checkedArrayFields);
        opaqueId(threadContext, checkedFields);
        traceId(threadContext, checkedFields);
        forwardedFor(threadContext, checkedFields);
        assertMsg(logger, checkedFields.map(), checkedArrayFields.map());

        // test disabled
        CapturingLogger.output(logger.getName(), Level.INFO).clear();
        updateLoggerSettings(Settings.builder().put(settings).put("xpack.security.audit.logfile.events.exclude", "access_granted").build());
        auditTrail.accessGranted(requestId, authentication, "_action", request, authorizationInfo);
        assertEmptyLog(logger);
    }

    public void testSecurityConfigChangedEventSelection() {
        final String requestId = randomRequestId();
        final String[] expectedRoles = randomArray(0, 4, String[]::new, () -> randomBoolean() ? null : randomAlphaOfLengthBetween(1, 4));
        final AuthorizationInfo authorizationInfo = () -> Collections.singletonMap(PRINCIPAL_ROLES_FIELD_NAME, expectedRoles);
        final Authentication authentication = createAuthentication();
        final String namespace = randomAlphaOfLengthBetween(3, 8);
        final String serviceName = randomAlphaOfLengthBetween(3, 8);
        final String tokenName = randomAlphaOfLengthBetween(3, 8);
        Tuple<String, TransportRequest> actionAndRequest = randomFrom(
            new Tuple<>(PutUserAction.NAME, new PutUserRequest()),
            new Tuple<>(PutRoleAction.NAME, new PutRoleRequest()),
            new Tuple<>(PutRoleMappingAction.NAME, new PutRoleMappingRequest()),
            new Tuple<>(SetEnabledAction.NAME, new SetEnabledRequest()),
            new Tuple<>(ChangePasswordAction.NAME, new ChangePasswordRequest()),
            new Tuple<>(CreateApiKeyAction.NAME, new CreateApiKeyRequest()),
            new Tuple<>(GrantApiKeyAction.NAME, new GrantApiKeyRequest()),
            new Tuple<>(PutPrivilegesAction.NAME, new PutPrivilegesRequest()),
            new Tuple<>(DeleteUserAction.NAME, new DeleteUserRequest()),
            new Tuple<>(DeleteRoleAction.NAME, new DeleteRoleRequest()),
            new Tuple<>(DeleteRoleMappingAction.NAME, new DeleteRoleMappingRequest()),
            new Tuple<>(InvalidateApiKeyAction.NAME, new InvalidateApiKeyRequest()),
            new Tuple<>(DeletePrivilegesAction.NAME, new DeletePrivilegesRequest()),
            new Tuple<>(CreateServiceAccountTokenAction.NAME, new CreateServiceAccountTokenRequest(namespace, serviceName, tokenName)),
            new Tuple<>(DeleteServiceAccountTokenAction.NAME, new DeleteServiceAccountTokenRequest(namespace, serviceName, tokenName)),
            new Tuple<>(ActivateProfileAction.NAME, new ActivateProfileRequest()),
            new Tuple<>(
                UpdateProfileDataAction.NAME,
                new UpdateProfileDataRequest(randomAlphaOfLength(20), Map.of(), Map.of(), -1, -1, WriteRequest.RefreshPolicy.WAIT_UNTIL)
            ),
            new Tuple<>(
                SetProfileEnabledAction.NAME,
                new SetProfileEnabledRequest(randomAlphaOfLength(20), randomBoolean(), WriteRequest.RefreshPolicy.WAIT_UNTIL)
            ),
            new Tuple<>(UpdateApiKeyAction.NAME, UpdateApiKeyRequest.usingApiKeyId(randomAlphaOfLength(10)))
        );
        auditTrail.accessGranted(requestId, authentication, actionAndRequest.v1(), actionAndRequest.v2(), authorizationInfo);
        List<String> output = CapturingLogger.output(logger.getName(), Level.INFO);
        assertThat(output.size(), is(2));
        assertThat(output.get(1), containsString("security_config_change"));
        CapturingLogger.output(logger.getName(), Level.INFO).clear();
        updateLoggerSettings(
            Settings.builder().put(settings).put("xpack.security.audit.logfile.events.exclude", "security_config_change").build()
        );
        auditTrail.accessGranted(requestId, authentication, actionAndRequest.v1(), actionAndRequest.v2(), authorizationInfo);
        output = CapturingLogger.output(logger.getName(), Level.INFO);
        assertThat(output.size(), is(1));
        assertThat(output.get(0), not(containsString("security_config_change")));
        CapturingLogger.output(logger.getName(), Level.INFO).clear();
        updateLoggerSettings(
            Settings.builder()
                .put(settings)
                .put("xpack.security.audit.logfile.events.include", "security_config_change")
                .put("xpack.security.audit.logfile.events.exclude", "access_granted")
                .build()
        );
        auditTrail.accessGranted(requestId, authentication, actionAndRequest.v1(), actionAndRequest.v2(), authorizationInfo);
        output = CapturingLogger.output(logger.getName(), Level.INFO);
        assertThat(output.size(), is(1));
        assertThat(output.get(0), containsString("security_config_change"));
    }

    public void testSystemAccessGranted() throws Exception {
        final TransportRequest request = randomBoolean() ? new MockRequest(threadContext) : new MockIndicesRequest(threadContext);
        final String[] expectedRoles = randomArray(0, 4, String[]::new, () -> randomBoolean() ? null : randomAlphaOfLengthBetween(1, 4));
        final AuthorizationInfo authorizationInfo = () -> Collections.singletonMap(PRINCIPAL_ROLES_FIELD_NAME, expectedRoles);
        final User systemUser = randomFrom(SystemUser.INSTANCE, XPackUser.INSTANCE, XPackSecurityUser.INSTANCE, AsyncSearchUser.INSTANCE);
        final Authentication authentication = AuthenticationTestHelper.builder().internal(systemUser).build();
        final String requestId = randomRequestId();

        auditTrail.accessGranted(requestId, authentication, "_action", request, authorizationInfo);
        // system user
        assertEmptyLog(logger);
        auditTrail.explicitIndexAccessEvent(
            requestId,
            randomFrom(AuditLevel.ACCESS_GRANTED, AuditLevel.SYSTEM_ACCESS_GRANTED),
            authentication,
            "_action",
            randomFrom(randomAlphaOfLengthBetween(1, 4), null),
            BulkItemRequest.class.getName(),
            request.remoteAddress(),
            authorizationInfo
        );
        // system user
        assertEmptyLog(logger);

        // enable system user for access granted events
        updateLoggerSettings(
            Settings.builder().put(settings).put("xpack.security.audit.logfile.events.include", "system_access_granted").build()
        );

        auditTrail.accessGranted(requestId, authentication, "_action", request, authorizationInfo);

        MapBuilder<String, String> checkedFields = new MapBuilder<>(commonFields);
        MapBuilder<String, String[]> checkedArrayFields = new MapBuilder<>();
        checkedFields.put(LoggingAuditTrail.EVENT_TYPE_FIELD_NAME, LoggingAuditTrail.TRANSPORT_ORIGIN_FIELD_VALUE)
            .put(LoggingAuditTrail.EVENT_ACTION_FIELD_NAME, "access_granted")
            .put(LoggingAuditTrail.ACTION_FIELD_NAME, "_action")
            .put(LoggingAuditTrail.REQUEST_NAME_FIELD_NAME, request.getClass().getSimpleName())
            .put(LoggingAuditTrail.REQUEST_ID_FIELD_NAME, requestId);
        checkedArrayFields.put(PRINCIPAL_ROLES_FIELD_NAME, (String[]) authorizationInfo.asMap().get(PRINCIPAL_ROLES_FIELD_NAME));
        authentication(authentication, checkedFields);
        restOrTransportOrigin(request, threadContext, checkedFields);
        indicesRequest(request, checkedFields, checkedArrayFields);
        opaqueId(threadContext, checkedFields);
        traceId(threadContext, checkedFields);
        forwardedFor(threadContext, checkedFields);
        assertMsg(logger, checkedFields.map(), checkedArrayFields.map());
        clearLog();

        String index = randomFrom(randomAlphaOfLengthBetween(1, 4), null);
        auditTrail.explicitIndexAccessEvent(
            requestId,
            randomFrom(AuditLevel.ACCESS_GRANTED, AuditLevel.SYSTEM_ACCESS_GRANTED),
            authentication,
            "_action",
            index,
            BulkItemRequest.class.getName(),
            request.remoteAddress(),
            authorizationInfo
        );

        checkedFields = new MapBuilder<>(commonFields);
        checkedArrayFields = new MapBuilder<>();
        checkedFields.put(LoggingAuditTrail.EVENT_TYPE_FIELD_NAME, LoggingAuditTrail.TRANSPORT_ORIGIN_FIELD_VALUE)
            .put(LoggingAuditTrail.EVENT_ACTION_FIELD_NAME, "access_granted")
            .put(LoggingAuditTrail.ACTION_FIELD_NAME, "_action")
            .put(LoggingAuditTrail.REQUEST_NAME_FIELD_NAME, BulkItemRequest.class.getName())
            .put(LoggingAuditTrail.REQUEST_ID_FIELD_NAME, requestId);
        checkedArrayFields.put(PRINCIPAL_ROLES_FIELD_NAME, (String[]) authorizationInfo.asMap().get(PRINCIPAL_ROLES_FIELD_NAME));
        authentication(authentication, checkedFields);
        restOrTransportOrigin(request, threadContext, checkedFields);
        opaqueId(threadContext, checkedFields);
        traceId(threadContext, checkedFields);
        forwardedFor(threadContext, checkedFields);
        if (index != null) {
            checkedArrayFields.put(LoggingAuditTrail.INDICES_FIELD_NAME, new String[] { index });
        }
        assertMsg(logger, checkedFields.map(), checkedArrayFields.map());
    }

    public void testAccessGrantedInternalSystemAction() throws Exception {
        final TransportRequest request = randomBoolean() ? new MockRequest(threadContext) : new MockIndicesRequest(threadContext);
        final String[] expectedRoles = randomArray(0, 4, String[]::new, () -> randomBoolean() ? null : randomAlphaOfLengthBetween(1, 4));
        final AuthorizationInfo authorizationInfo = () -> Collections.singletonMap(PRINCIPAL_ROLES_FIELD_NAME, expectedRoles);
        final User systemUser = randomFrom(SystemUser.INSTANCE, XPackUser.INSTANCE, XPackSecurityUser.INSTANCE, AsyncSearchUser.INSTANCE);
        final Authentication authentication = AuthenticationTestHelper.builder().internal(systemUser).build();
        final String requestId = randomRequestId();
        auditTrail.accessGranted(requestId, authentication, "internal:_action", request, authorizationInfo);
        assertEmptyLog(logger);

        // test enabled
        updateLoggerSettings(
            Settings.builder().put(settings).put("xpack.security.audit.logfile.events.include", "system_access_granted").build()
        );
        auditTrail.accessGranted(requestId, authentication, "internal:_action", request, authorizationInfo);
        final MapBuilder<String, String> checkedFields = new MapBuilder<>(commonFields);
        final MapBuilder<String, String[]> checkedArrayFields = new MapBuilder<>();
        checkedFields.put(LoggingAuditTrail.EVENT_TYPE_FIELD_NAME, LoggingAuditTrail.TRANSPORT_ORIGIN_FIELD_VALUE)
            .put(LoggingAuditTrail.EVENT_ACTION_FIELD_NAME, "access_granted")
            .put(LoggingAuditTrail.AUTHENTICATION_TYPE_FIELD_NAME, authentication.getAuthenticationType().toString())
            .put(LoggingAuditTrail.PRINCIPAL_FIELD_NAME, systemUser.principal())
            .put(LoggingAuditTrail.PRINCIPAL_REALM_FIELD_NAME, authentication.getEffectiveSubject().getRealm().getName())
            .put(LoggingAuditTrail.ACTION_FIELD_NAME, "internal:_action")
            .put(LoggingAuditTrail.REQUEST_NAME_FIELD_NAME, request.getClass().getSimpleName())
            .put(LoggingAuditTrail.REQUEST_ID_FIELD_NAME, requestId);
        checkedArrayFields.put(PRINCIPAL_ROLES_FIELD_NAME, (String[]) authorizationInfo.asMap().get(PRINCIPAL_ROLES_FIELD_NAME));
        restOrTransportOrigin(request, threadContext, checkedFields);
        indicesRequest(request, checkedFields, checkedArrayFields);
        opaqueId(threadContext, checkedFields);
        traceId(threadContext, checkedFields);
        forwardedFor(threadContext, checkedFields);
        assertMsg(logger, checkedFields.map(), checkedArrayFields.map());
    }

    public void testAccessGrantedInternalSystemActionNonSystemUser() throws Exception {
        final TransportRequest request = randomBoolean() ? new MockRequest(threadContext) : new MockIndicesRequest(threadContext);
        final String[] expectedRoles = randomArray(0, 4, String[]::new, () -> randomBoolean() ? null : randomAlphaOfLengthBetween(1, 4));
        final AuthorizationInfo authorizationInfo = () -> Collections.singletonMap(PRINCIPAL_ROLES_FIELD_NAME, expectedRoles);
        final String requestId = randomRequestId();
        MapBuilder<String, String> checkedFields = new MapBuilder<>(commonFields);
        MapBuilder<String, String[]> checkedArrayFields = new MapBuilder<>();

        Authentication authentication = createAuthentication();
        auditTrail.accessGranted(requestId, authentication, "internal:_action", request, authorizationInfo);
        checkedFields.put(LoggingAuditTrail.EVENT_TYPE_FIELD_NAME, LoggingAuditTrail.TRANSPORT_ORIGIN_FIELD_VALUE)
            .put(LoggingAuditTrail.EVENT_ACTION_FIELD_NAME, "access_granted")
            .put(LoggingAuditTrail.ACTION_FIELD_NAME, "internal:_action")
            .put(LoggingAuditTrail.REQUEST_NAME_FIELD_NAME, request.getClass().getSimpleName())
            .put(LoggingAuditTrail.REQUEST_ID_FIELD_NAME, requestId);
        checkedArrayFields.put(PRINCIPAL_ROLES_FIELD_NAME, (String[]) authorizationInfo.asMap().get(PRINCIPAL_ROLES_FIELD_NAME));
        authentication(authentication, checkedFields);
        restOrTransportOrigin(request, threadContext, checkedFields);
        indicesRequest(request, checkedFields, checkedArrayFields);
        opaqueId(threadContext, checkedFields);
        traceId(threadContext, checkedFields);
        forwardedFor(threadContext, checkedFields);
        assertMsg(logger, checkedFields.map(), checkedArrayFields.map());

        CapturingLogger.output(logger.getName(), Level.INFO).clear();

        // audit for authn with API Key
        authentication = createApiKeyAuthenticationAndMaybeWithRunAs(authentication);
        checkedFields = new MapBuilder<>(commonFields);
        checkedArrayFields = new MapBuilder<>();
        auditTrail.accessGranted(requestId, authentication, "internal:_action", request, authorizationInfo);
        checkedFields.put(LoggingAuditTrail.EVENT_TYPE_FIELD_NAME, LoggingAuditTrail.TRANSPORT_ORIGIN_FIELD_VALUE)
            .put(LoggingAuditTrail.EVENT_ACTION_FIELD_NAME, "access_granted")
            .put(LoggingAuditTrail.ACTION_FIELD_NAME, "internal:_action")
            .put(LoggingAuditTrail.REQUEST_NAME_FIELD_NAME, request.getClass().getSimpleName())
            .put(LoggingAuditTrail.REQUEST_ID_FIELD_NAME, requestId);
        checkedArrayFields.put(PRINCIPAL_ROLES_FIELD_NAME, (String[]) authorizationInfo.asMap().get(PRINCIPAL_ROLES_FIELD_NAME));
        authentication(authentication, checkedFields);
        restOrTransportOrigin(request, threadContext, checkedFields);
        indicesRequest(request, checkedFields, checkedArrayFields);
        opaqueId(threadContext, checkedFields);
        traceId(threadContext, checkedFields);
        forwardedFor(threadContext, checkedFields);
        assertMsg(logger, checkedFields.map(), checkedArrayFields.map());

        // test disabled
        CapturingLogger.output(logger.getName(), Level.INFO).clear();
        updateLoggerSettings(Settings.builder().put(settings).put("xpack.security.audit.logfile.events.exclude", "access_granted").build());
        auditTrail.accessGranted(requestId, authentication, "internal:_action", request, authorizationInfo);
        assertEmptyLog(logger);
    }

    public void testAccessDenied() throws Exception {
        final TransportRequest request = randomBoolean() ? new MockRequest(threadContext) : new MockIndicesRequest(threadContext);
        final String[] expectedRoles = randomArray(0, 4, String[]::new, () -> randomBoolean() ? null : randomAlphaOfLengthBetween(1, 4));
        final AuthorizationInfo authorizationInfo = () -> Collections.singletonMap(PRINCIPAL_ROLES_FIELD_NAME, expectedRoles);
        final String requestId = randomRequestId();
        MapBuilder<String, String> checkedFields = new MapBuilder<>(commonFields);
        MapBuilder<String, String[]> checkedArrayFields = new MapBuilder<>();

        Authentication authentication = createAuthentication();
        auditTrail.accessDenied(requestId, authentication, "_action/bar", request, authorizationInfo);
        checkedFields.put(LoggingAuditTrail.EVENT_TYPE_FIELD_NAME, LoggingAuditTrail.TRANSPORT_ORIGIN_FIELD_VALUE)
            .put(LoggingAuditTrail.EVENT_ACTION_FIELD_NAME, "access_denied")
            .put(LoggingAuditTrail.ACTION_FIELD_NAME, "_action/bar")
            .put(LoggingAuditTrail.REQUEST_NAME_FIELD_NAME, request.getClass().getSimpleName())
            .put(LoggingAuditTrail.REQUEST_ID_FIELD_NAME, requestId);
        if (authentication.isServiceAccount()) {
            checkedFields.put(
                LoggingAuditTrail.SERVICE_TOKEN_NAME_FIELD_NAME,
                (String) authentication.getAuthenticatingSubject().getMetadata().get(TOKEN_NAME_FIELD)
            )
                .put(
                    LoggingAuditTrail.SERVICE_TOKEN_TYPE_FIELD_NAME,
                    ServiceAccountSettings.REALM_TYPE
                        + "_"
                        + authentication.getAuthenticatingSubject().getMetadata().get(TOKEN_SOURCE_FIELD)
                );
        }
        checkedArrayFields.put(PRINCIPAL_ROLES_FIELD_NAME, (String[]) authorizationInfo.asMap().get(PRINCIPAL_ROLES_FIELD_NAME));
        authentication(authentication, checkedFields);
        restOrTransportOrigin(request, threadContext, checkedFields);
        indicesRequest(request, checkedFields, checkedArrayFields);
        opaqueId(threadContext, checkedFields);
        traceId(threadContext, checkedFields);
        forwardedFor(threadContext, checkedFields);
        assertMsg(logger, checkedFields.map(), checkedArrayFields.map());

        CapturingLogger.output(logger.getName(), Level.INFO).clear();

        // audit for authn with API Key
        authentication = createApiKeyAuthenticationAndMaybeWithRunAs(authentication);
        checkedFields = new MapBuilder<>(commonFields);
        checkedArrayFields = new MapBuilder<>();
        auditTrail.accessDenied(requestId, authentication, "_action/bar", request, authorizationInfo);
        checkedFields.put(LoggingAuditTrail.EVENT_TYPE_FIELD_NAME, LoggingAuditTrail.TRANSPORT_ORIGIN_FIELD_VALUE)
            .put(LoggingAuditTrail.EVENT_ACTION_FIELD_NAME, "access_denied")
            .put(LoggingAuditTrail.ACTION_FIELD_NAME, "_action/bar")
            .put(LoggingAuditTrail.REQUEST_NAME_FIELD_NAME, request.getClass().getSimpleName())
            .put(LoggingAuditTrail.REQUEST_ID_FIELD_NAME, requestId);
        checkedArrayFields.put(PRINCIPAL_ROLES_FIELD_NAME, (String[]) authorizationInfo.asMap().get(PRINCIPAL_ROLES_FIELD_NAME));
        authentication(authentication, checkedFields);
        restOrTransportOrigin(request, threadContext, checkedFields);
        indicesRequest(request, checkedFields, checkedArrayFields);
        opaqueId(threadContext, checkedFields);
        traceId(threadContext, checkedFields);
        forwardedFor(threadContext, checkedFields);
        assertMsg(logger, checkedFields.map(), checkedArrayFields.map());

        // test disabled
        CapturingLogger.output(logger.getName(), Level.INFO).clear();
        updateLoggerSettings(Settings.builder().put(settings).put("xpack.security.audit.logfile.events.exclude", "access_denied").build());
        auditTrail.accessDenied(requestId, authentication, "_action", request, authorizationInfo);
        assertEmptyLog(logger);
    }

    public void testTamperedRequestRest() throws Exception {
        final Map<String, String> params = new HashMap<>();
        if (randomBoolean()) {
            params.put("_param", "baz");
        }
        final InetSocketAddress address = new InetSocketAddress(
            forge("_hostname", randomBoolean() ? "127.0.0.1" : "::1"),
            randomIntBetween(9200, 9300)
        );
        final Tuple<RestContent, RestRequest> tuple = prepareRestContent("_uri", address, params);
        final String expectedMessage = tuple.v1().expectedMessage();
        final RestRequest request = tuple.v2();
        RemoteHostHeader.process(request, threadContext);
        final String requestId = randomRequestId();
        auditTrail.tamperedRequest(requestId, request);
        final MapBuilder<String, String> checkedFields = new MapBuilder<>(commonFields);
        checkedFields.put(LoggingAuditTrail.EVENT_TYPE_FIELD_NAME, LoggingAuditTrail.REST_ORIGIN_FIELD_VALUE)
            .put(LoggingAuditTrail.EVENT_ACTION_FIELD_NAME, "tampered_request")
            .put(LoggingAuditTrail.ORIGIN_TYPE_FIELD_NAME, LoggingAuditTrail.REST_ORIGIN_FIELD_VALUE)
            .put(LoggingAuditTrail.ORIGIN_ADDRESS_FIELD_NAME, NetworkAddress.format(address))
            .put(LoggingAuditTrail.REQUEST_METHOD_FIELD_NAME, request.method().toString())
            .put(LoggingAuditTrail.REQUEST_ID_FIELD_NAME, requestId)
            .put(LoggingAuditTrail.URL_PATH_FIELD_NAME, "_uri");
        if (includeRequestBody && Strings.hasLength(expectedMessage)) {
            checkedFields.put(LoggingAuditTrail.REQUEST_BODY_FIELD_NAME, expectedMessage);
        }
        if (params.isEmpty() == false) {
            checkedFields.put(LoggingAuditTrail.URL_QUERY_FIELD_NAME, "_param=baz");
        }
        opaqueId(threadContext, checkedFields);
        traceId(threadContext, checkedFields);
        forwardedFor(threadContext, checkedFields);
        assertMsg(logger, checkedFields.map());

        // test disabled
        CapturingLogger.output(logger.getName(), Level.INFO).clear();
        updateLoggerSettings(
            Settings.builder().put(settings).put("xpack.security.audit.logfile.events.exclude", "tampered_request").build()
        );
        auditTrail.tamperedRequest(requestId, request);
        assertEmptyLog(logger);
    }

    public void testTamperedRequest() throws Exception {
        final TransportRequest request = randomBoolean() ? new MockRequest(threadContext) : new MockIndicesRequest(threadContext);

        final String requestId = randomRequestId();
        auditTrail.tamperedRequest(requestId, "_action", request);
        final MapBuilder<String, String> checkedFields = new MapBuilder<>(commonFields);
        final MapBuilder<String, String[]> checkedArrayFields = new MapBuilder<>();
        checkedFields.put(LoggingAuditTrail.EVENT_TYPE_FIELD_NAME, LoggingAuditTrail.TRANSPORT_ORIGIN_FIELD_VALUE)
            .put(LoggingAuditTrail.EVENT_ACTION_FIELD_NAME, "tampered_request")
            .put(LoggingAuditTrail.ACTION_FIELD_NAME, "_action")
            .put(LoggingAuditTrail.REQUEST_NAME_FIELD_NAME, request.getClass().getSimpleName())
            .put(LoggingAuditTrail.REQUEST_ID_FIELD_NAME, requestId);
        restOrTransportOrigin(request, threadContext, checkedFields);
        indicesRequest(request, checkedFields, checkedArrayFields);
        opaqueId(threadContext, checkedFields);
        traceId(threadContext, checkedFields);
        forwardedFor(threadContext, checkedFields);
        assertMsg(logger, checkedFields.map(), checkedArrayFields.map());

        // test disabled
        CapturingLogger.output(logger.getName(), Level.INFO).clear();
        updateLoggerSettings(
            Settings.builder().put(settings).put("xpack.security.audit.logfile.events.exclude", "tampered_request").build()
        );
        auditTrail.tamperedRequest(requestId, "_action", request);
        assertEmptyLog(logger);
    }

    public void testTamperedRequestWithUser() throws Exception {
        final TransportRequest request = randomBoolean() ? new MockRequest(threadContext) : new MockIndicesRequest(threadContext);
        final String requestId = randomRequestId();
        MapBuilder<String, String> checkedFields = new MapBuilder<>(commonFields);
        MapBuilder<String, String[]> checkedArrayFields = new MapBuilder<>();

        Authentication authentication = createAuthentication();
        auditTrail.tamperedRequest(requestId, authentication, "_action", request);
        checkedFields.put(LoggingAuditTrail.EVENT_TYPE_FIELD_NAME, LoggingAuditTrail.TRANSPORT_ORIGIN_FIELD_VALUE)
            .put(LoggingAuditTrail.EVENT_ACTION_FIELD_NAME, "tampered_request")
            .put(LoggingAuditTrail.ACTION_FIELD_NAME, "_action")
            .put(LoggingAuditTrail.REQUEST_NAME_FIELD_NAME, request.getClass().getSimpleName())
            .put(LoggingAuditTrail.REQUEST_ID_FIELD_NAME, requestId);
        authentication(authentication, checkedFields);
        restOrTransportOrigin(request, threadContext, checkedFields);
        indicesRequest(request, checkedFields, checkedArrayFields);
        opaqueId(threadContext, checkedFields);
        traceId(threadContext, checkedFields);
        forwardedFor(threadContext, checkedFields);
        assertMsg(logger, checkedFields.map(), checkedArrayFields.map());

        CapturingLogger.output(logger.getName(), Level.INFO).clear();

        // audit for authn with API Key
        authentication = createApiKeyAuthenticationAndMaybeWithRunAs(authentication);
        checkedFields = new MapBuilder<>(commonFields);
        checkedArrayFields = new MapBuilder<>();
        auditTrail.tamperedRequest(requestId, authentication, "_action", request);
        checkedFields.put(LoggingAuditTrail.EVENT_TYPE_FIELD_NAME, LoggingAuditTrail.TRANSPORT_ORIGIN_FIELD_VALUE)
            .put(LoggingAuditTrail.EVENT_ACTION_FIELD_NAME, "tampered_request")
            .put(LoggingAuditTrail.ACTION_FIELD_NAME, "_action")
            .put(LoggingAuditTrail.REQUEST_NAME_FIELD_NAME, request.getClass().getSimpleName())
            .put(LoggingAuditTrail.REQUEST_ID_FIELD_NAME, requestId);
        authentication(authentication, checkedFields);
        restOrTransportOrigin(request, threadContext, checkedFields);
        indicesRequest(request, checkedFields, checkedArrayFields);
        opaqueId(threadContext, checkedFields);
        traceId(threadContext, checkedFields);
        forwardedFor(threadContext, checkedFields);
        assertMsg(logger, checkedFields.map(), checkedArrayFields.map());

        // test disabled
        CapturingLogger.output(logger.getName(), Level.INFO).clear();
        updateLoggerSettings(
            Settings.builder().put(settings).put("xpack.security.audit.logfile.events.exclude", "tampered_request").build()
        );
        auditTrail.tamperedRequest(requestId, authentication, "_action", request);
        assertEmptyLog(logger);
    }

    public void testConnectionDenied() throws Exception {
        final InetSocketAddress inetAddress = new InetSocketAddress(InetAddress.getLoopbackAddress(), randomIntBetween(0, 65535));
        final SecurityIpFilterRule rule = new SecurityIpFilterRule(false, "_all");
        final String profile = randomBoolean() ? IPFilter.HTTP_PROFILE_NAME : randomAlphaOfLengthBetween(1, 6);

        auditTrail.connectionDenied(inetAddress, profile, rule);
        final MapBuilder<String, String> checkedFields = new MapBuilder<>(commonFields);
        checkedFields.put(LoggingAuditTrail.EVENT_TYPE_FIELD_NAME, LoggingAuditTrail.IP_FILTER_ORIGIN_FIELD_VALUE)
            .put(LoggingAuditTrail.EVENT_ACTION_FIELD_NAME, "connection_denied")
            .put(
                LoggingAuditTrail.ORIGIN_TYPE_FIELD_NAME,
                IPFilter.HTTP_PROFILE_NAME.equals(profile)
                    ? LoggingAuditTrail.REST_ORIGIN_FIELD_VALUE
                    : LoggingAuditTrail.TRANSPORT_ORIGIN_FIELD_VALUE
            )
            .put(LoggingAuditTrail.ORIGIN_ADDRESS_FIELD_NAME, NetworkAddress.format(inetAddress))
            .put(LoggingAuditTrail.TRANSPORT_PROFILE_FIELD_NAME, profile)
            .put(LoggingAuditTrail.RULE_FIELD_NAME, "deny _all");
        opaqueId(threadContext, checkedFields);
        traceId(threadContext, checkedFields);
        forwardedFor(threadContext, checkedFields);
        assertMsg(logger, checkedFields.map());

        // test disabled
        CapturingLogger.output(logger.getName(), Level.INFO).clear();
        updateLoggerSettings(
            Settings.builder().put(settings).put("xpack.security.audit.logfile.events.exclude", "connection_denied").build()
        );
        auditTrail.connectionDenied(inetAddress, profile, rule);
        assertEmptyLog(logger);
    }

    public void testConnectionGranted() throws Exception {
        final InetSocketAddress inetAddress = new InetSocketAddress(InetAddress.getLoopbackAddress(), randomIntBetween(0, 65535));
        final SecurityIpFilterRule rule = IPFilter.DEFAULT_PROFILE_ACCEPT_ALL;
        final String profile = randomBoolean() ? IPFilter.HTTP_PROFILE_NAME : randomAlphaOfLengthBetween(1, 6);

        auditTrail.connectionGranted(inetAddress, profile, rule);
        assertEmptyLog(logger);

        // test enabled
        updateLoggerSettings(
            Settings.builder().put(settings).put("xpack.security.audit.logfile.events.include", "connection_granted").build()
        );
        auditTrail.connectionGranted(inetAddress, profile, rule);
        final MapBuilder<String, String> checkedFields = new MapBuilder<>(commonFields);
        checkedFields.put(LoggingAuditTrail.EVENT_TYPE_FIELD_NAME, LoggingAuditTrail.IP_FILTER_ORIGIN_FIELD_VALUE)
            .put(LoggingAuditTrail.EVENT_ACTION_FIELD_NAME, "connection_granted")
            .put(
                LoggingAuditTrail.ORIGIN_TYPE_FIELD_NAME,
                IPFilter.HTTP_PROFILE_NAME.equals(profile)
                    ? LoggingAuditTrail.REST_ORIGIN_FIELD_VALUE
                    : LoggingAuditTrail.TRANSPORT_ORIGIN_FIELD_VALUE
            )
            .put(LoggingAuditTrail.ORIGIN_ADDRESS_FIELD_NAME, NetworkAddress.format(inetAddress))
            .put(LoggingAuditTrail.TRANSPORT_PROFILE_FIELD_NAME, profile)
            .put(LoggingAuditTrail.RULE_FIELD_NAME, "allow default:accept_all");
        opaqueId(threadContext, checkedFields);
        traceId(threadContext, checkedFields);
        forwardedFor(threadContext, checkedFields);
        assertMsg(logger, checkedFields.map());
    }

    public void testRunAsGranted() throws Exception {
        final TransportRequest request = randomBoolean() ? new MockRequest(threadContext) : new MockIndicesRequest(threadContext);
        final String[] expectedRoles = randomArray(0, 4, String[]::new, () -> randomBoolean() ? null : randomAlphaOfLengthBetween(1, 4));
        final AuthorizationInfo authorizationInfo = () -> Collections.singletonMap(PRINCIPAL_ROLES_FIELD_NAME, expectedRoles);
        final RealmRef authRealmRef = AuthenticationTestHelper.randomRealmRef();
        final RealmRef lookupRealmRef = AuthenticationTestHelper.randomRealmRef();
        final Authentication authentication = AuthenticationTestHelper.builder()
            .user(new User("_username", "r1"))
            .realmRef(authRealmRef)
            .runAs()
            .user(new User("running as", "r2"))
            .realmRef(lookupRealmRef)
            .build();
        final String requestId = randomRequestId();

        auditTrail.runAsGranted(requestId, authentication, "_action", request, authorizationInfo);
        final MapBuilder<String, String> checkedFields = new MapBuilder<>(commonFields);
        final MapBuilder<String, String[]> checkedArrayFields = new MapBuilder<>();
        checkedFields.put(LoggingAuditTrail.EVENT_TYPE_FIELD_NAME, LoggingAuditTrail.TRANSPORT_ORIGIN_FIELD_VALUE)
            .put(LoggingAuditTrail.EVENT_ACTION_FIELD_NAME, "run_as_granted")
            .put(LoggingAuditTrail.PRINCIPAL_FIELD_NAME, "_username")
            .put(LoggingAuditTrail.PRINCIPAL_REALM_FIELD_NAME, authRealmRef.getName())
            .put(LoggingAuditTrail.PRINCIPAL_RUN_AS_FIELD_NAME, "running as")
            .put(LoggingAuditTrail.PRINCIPAL_RUN_AS_REALM_FIELD_NAME, lookupRealmRef.getName())
            .put(LoggingAuditTrail.ACTION_FIELD_NAME, "_action")
            .put(LoggingAuditTrail.REQUEST_NAME_FIELD_NAME, request.getClass().getSimpleName())
            .put(LoggingAuditTrail.REQUEST_ID_FIELD_NAME, requestId);
        if (authRealmRef.getDomain() != null) {
            checkedFields.put(LoggingAuditTrail.PRINCIPAL_DOMAIN_FIELD_NAME, authRealmRef.getDomain().name());
        }
        if (lookupRealmRef.getDomain() != null) {
            checkedFields.put(LoggingAuditTrail.PRINCIPAL_RUN_AS_DOMAIN_FIELD_NAME, lookupRealmRef.getDomain().name());
        }
        checkedArrayFields.put(PRINCIPAL_ROLES_FIELD_NAME, (String[]) authorizationInfo.asMap().get(PRINCIPAL_ROLES_FIELD_NAME));
        restOrTransportOrigin(request, threadContext, checkedFields);
        indicesRequest(request, checkedFields, checkedArrayFields);
        opaqueId(threadContext, checkedFields);
        traceId(threadContext, checkedFields);
        forwardedFor(threadContext, checkedFields);
        assertMsg(logger, checkedFields.map(), checkedArrayFields.map());

        // test disabled
        CapturingLogger.output(logger.getName(), Level.INFO).clear();
        updateLoggerSettings(Settings.builder().put(settings).put("xpack.security.audit.logfile.events.exclude", "run_as_granted").build());
        auditTrail.runAsGranted(requestId, authentication, "_action", request, authorizationInfo);
        assertEmptyLog(logger);
    }

    public void testRunAsDenied() throws Exception {
        final TransportRequest request = randomBoolean() ? new MockRequest(threadContext) : new MockIndicesRequest(threadContext);
        final String[] expectedRoles = randomArray(0, 4, String[]::new, () -> randomBoolean() ? null : randomAlphaOfLengthBetween(1, 4));
        final AuthorizationInfo authorizationInfo = () -> Collections.singletonMap(PRINCIPAL_ROLES_FIELD_NAME, expectedRoles);
        final RealmRef authRealmRef = AuthenticationTestHelper.randomRealmRef();
        final RealmRef lookupRealmRef = AuthenticationTestHelper.randomRealmRef();
        final Authentication authentication = AuthenticationTestHelper.builder()
            .user(new User("_username", "r1"))
            .realmRef(authRealmRef)
            .runAs()
            .user(new User("running as", "r2"))
            .realmRef(lookupRealmRef)
            .build();
        final String requestId = randomRequestId();

        auditTrail.runAsDenied(requestId, authentication, "_action", request, authorizationInfo);
        final MapBuilder<String, String> checkedFields = new MapBuilder<>(commonFields);
        final MapBuilder<String, String[]> checkedArrayFields = new MapBuilder<>();
        checkedFields.put(LoggingAuditTrail.EVENT_TYPE_FIELD_NAME, LoggingAuditTrail.TRANSPORT_ORIGIN_FIELD_VALUE)
            .put(LoggingAuditTrail.EVENT_ACTION_FIELD_NAME, "run_as_denied")
            .put(LoggingAuditTrail.PRINCIPAL_FIELD_NAME, "_username")
            .put(LoggingAuditTrail.PRINCIPAL_REALM_FIELD_NAME, authRealmRef.getName())
            .put(LoggingAuditTrail.PRINCIPAL_RUN_AS_FIELD_NAME, "running as")
            .put(LoggingAuditTrail.PRINCIPAL_RUN_AS_REALM_FIELD_NAME, lookupRealmRef.getName())
            .put(LoggingAuditTrail.ACTION_FIELD_NAME, "_action")
            .put(LoggingAuditTrail.REQUEST_NAME_FIELD_NAME, request.getClass().getSimpleName())
            .put(LoggingAuditTrail.REQUEST_ID_FIELD_NAME, requestId);
        if (authRealmRef.getDomain() != null) {
            checkedFields.put(LoggingAuditTrail.PRINCIPAL_DOMAIN_FIELD_NAME, authRealmRef.getDomain().name());
        }
        if (lookupRealmRef.getDomain() != null) {
            checkedFields.put(LoggingAuditTrail.PRINCIPAL_RUN_AS_DOMAIN_FIELD_NAME, lookupRealmRef.getDomain().name());
        }
        checkedArrayFields.put(PRINCIPAL_ROLES_FIELD_NAME, (String[]) authorizationInfo.asMap().get(PRINCIPAL_ROLES_FIELD_NAME));
        restOrTransportOrigin(request, threadContext, checkedFields);
        indicesRequest(request, checkedFields, checkedArrayFields);
        opaqueId(threadContext, checkedFields);
        traceId(threadContext, checkedFields);
        forwardedFor(threadContext, checkedFields);
        assertMsg(logger, checkedFields.map(), checkedArrayFields.map());

        // test disabled
        CapturingLogger.output(logger.getName(), Level.INFO).clear();
        updateLoggerSettings(Settings.builder().put(settings).put("xpack.security.audit.logfile.events.exclude", "run_as_denied").build());
        auditTrail.runAsDenied(requestId, authentication, "_action", request, authorizationInfo);
        assertEmptyLog(logger);
    }

    public void testAuthenticationSuccessRest() throws Exception {
        final Map<String, String> params = new HashMap<>();
        if (randomBoolean()) {
            params.put("foo", "bar");
            params.put("evac", "true");
        }
        final InetSocketAddress address = new InetSocketAddress(
            forge("_hostname", randomBoolean() ? "127.0.0.1" : "::1"),
            randomIntBetween(9200, 9300)
        );
        final Tuple<RestContent, RestRequest> tuple = prepareRestContent("_uri", address, params);
        final String expectedMessage = tuple.v1().expectedMessage();
        final RestRequest request = tuple.v2();
        String requestId = AuditUtil.generateRequestId(threadContext);
        MapBuilder<String, String> checkedFields = new MapBuilder<>(commonFields);
        Authentication authentication = createAuthentication();
<<<<<<< HEAD
        authentication.writeToContext(threadContext);
=======
        RemoteHostHeader.process(request, threadContext);
>>>>>>> 2fad04be

        // event by default disabled
        auditTrail.authenticationSuccess(request);
        assertEmptyLog(logger);

        updateLoggerSettings(
            Settings.builder().put(this.settings).put("xpack.security.audit.logfile.events.include", "authentication_success").build()
        );
        auditTrail.authenticationSuccess(request);
        checkedFields.put(LoggingAuditTrail.EVENT_TYPE_FIELD_NAME, LoggingAuditTrail.REST_ORIGIN_FIELD_VALUE)
            .put(LoggingAuditTrail.EVENT_ACTION_FIELD_NAME, "authentication_success")
            .put(LoggingAuditTrail.REALM_FIELD_NAME, authentication.getAuthenticatingSubject().getRealm().getName())
            .put(LoggingAuditTrail.ORIGIN_TYPE_FIELD_NAME, LoggingAuditTrail.REST_ORIGIN_FIELD_VALUE)
            .put(LoggingAuditTrail.ORIGIN_ADDRESS_FIELD_NAME, NetworkAddress.format(address))
            .put(LoggingAuditTrail.REQUEST_METHOD_FIELD_NAME, request.method().toString())
            .put(LoggingAuditTrail.REQUEST_ID_FIELD_NAME, requestId)
            .put(LoggingAuditTrail.URL_PATH_FIELD_NAME, "_uri");
        if (includeRequestBody && Strings.hasLength(expectedMessage)) {
            checkedFields.put(LoggingAuditTrail.REQUEST_BODY_FIELD_NAME, expectedMessage);
        }
        if (params.isEmpty() == false) {
            checkedFields.put(LoggingAuditTrail.URL_QUERY_FIELD_NAME, "foo=bar&evac=true");
        }
        authentication(authentication, checkedFields);
        opaqueId(threadContext, checkedFields);
        traceId(threadContext, checkedFields);
        forwardedFor(threadContext, checkedFields);
        assertMsg(logger, checkedFields.map());
        CapturingLogger.output(logger.getName(), Level.INFO).clear();
        threadContext.stashContext();

        // audit for authn with API Key
        requestId = AuditUtil.generateRequestId(threadContext);
        authentication = createApiKeyAuthenticationAndMaybeWithRunAs(authentication);
        authentication.writeToContext(threadContext);
        checkedFields = new MapBuilder<>(commonFields);
        auditTrail.authenticationSuccess(request);
        checkedFields.put(LoggingAuditTrail.EVENT_TYPE_FIELD_NAME, LoggingAuditTrail.REST_ORIGIN_FIELD_VALUE)
            .put(LoggingAuditTrail.EVENT_ACTION_FIELD_NAME, "authentication_success")
            .put(LoggingAuditTrail.REALM_FIELD_NAME, "_es_api_key")
            .put(LoggingAuditTrail.ORIGIN_TYPE_FIELD_NAME, LoggingAuditTrail.REST_ORIGIN_FIELD_VALUE)
            .put(LoggingAuditTrail.ORIGIN_ADDRESS_FIELD_NAME, NetworkAddress.format(address))
            .put(LoggingAuditTrail.REQUEST_METHOD_FIELD_NAME, request.method().toString())
            .put(LoggingAuditTrail.REQUEST_ID_FIELD_NAME, requestId)
            .put(LoggingAuditTrail.URL_PATH_FIELD_NAME, "_uri");
        if (includeRequestBody && Strings.hasLength(expectedMessage)) {
            checkedFields.put(LoggingAuditTrail.REQUEST_BODY_FIELD_NAME, expectedMessage);
        }
        if (params.isEmpty() == false) {
            checkedFields.put(LoggingAuditTrail.URL_QUERY_FIELD_NAME, "foo=bar&evac=true");
        }
        authentication(authentication, checkedFields);
        opaqueId(threadContext, checkedFields);
        traceId(threadContext, checkedFields);
        forwardedFor(threadContext, checkedFields);
        assertMsg(logger, checkedFields.map());
        CapturingLogger.output(logger.getName(), Level.INFO).clear();
        threadContext.stashContext();

        // authentication success but run-as user does not exist
        requestId = AuditUtil.generateRequestId(threadContext);
        authentication = AuthenticationTestHelper.builder().realm().build(false).runAs(new User(randomAlphaOfLengthBetween(3, 8)), null);
        authentication.writeToContext(threadContext);
        checkedFields = new MapBuilder<>(commonFields);
        auditTrail.authenticationSuccess(request);
        checkedFields.put(LoggingAuditTrail.EVENT_TYPE_FIELD_NAME, LoggingAuditTrail.REST_ORIGIN_FIELD_VALUE)
            .put(LoggingAuditTrail.EVENT_ACTION_FIELD_NAME, "authentication_success")
            .put(LoggingAuditTrail.REALM_FIELD_NAME, authentication.getAuthenticatingSubject().getRealm().getName())
            .put(LoggingAuditTrail.ORIGIN_TYPE_FIELD_NAME, LoggingAuditTrail.REST_ORIGIN_FIELD_VALUE)
            .put(LoggingAuditTrail.ORIGIN_ADDRESS_FIELD_NAME, NetworkAddress.format(address))
            .put(LoggingAuditTrail.REQUEST_METHOD_FIELD_NAME, request.method().toString())
            .put(LoggingAuditTrail.REQUEST_ID_FIELD_NAME, requestId)
            .put(LoggingAuditTrail.URL_PATH_FIELD_NAME, "_uri");
        if (includeRequestBody && Strings.hasLength(expectedMessage)) {
            checkedFields.put(LoggingAuditTrail.REQUEST_BODY_FIELD_NAME, expectedMessage);
        }
        if (params.isEmpty() == false) {
            checkedFields.put(LoggingAuditTrail.URL_QUERY_FIELD_NAME, "foo=bar&evac=true");
        }
        authentication(authentication, checkedFields);
        opaqueId(threadContext, checkedFields);
        traceId(threadContext, checkedFields);
        forwardedFor(threadContext, checkedFields);
        assertMsg(logger, checkedFields.map());
        CapturingLogger.output(logger.getName(), Level.INFO).clear();
        threadContext.stashContext();
    }

    public void testAuthenticationSuccessTransport() throws Exception {
        final TransportRequest request = randomBoolean() ? new MockRequest(threadContext) : new MockIndicesRequest(threadContext);
        final String requestId = randomRequestId();
        MapBuilder<String, String> checkedFields = new MapBuilder<>(commonFields);
        MapBuilder<String, String[]> checkedArrayFields = new MapBuilder<>();
        Authentication authentication = createAuthentication();

        // event by default disabled
        auditTrail.authenticationSuccess(requestId, authentication, "_action", request);
        assertEmptyLog(logger);

        updateLoggerSettings(
            Settings.builder().put(this.settings).put("xpack.security.audit.logfile.events.include", "authentication_success").build()
        );
        auditTrail.authenticationSuccess(requestId, authentication, "_action", request);
        checkedFields.put(LoggingAuditTrail.EVENT_TYPE_FIELD_NAME, LoggingAuditTrail.TRANSPORT_ORIGIN_FIELD_VALUE)
            .put(LoggingAuditTrail.EVENT_ACTION_FIELD_NAME, "authentication_success")
            .put(LoggingAuditTrail.ACTION_FIELD_NAME, "_action")
            .put(LoggingAuditTrail.REQUEST_NAME_FIELD_NAME, request.getClass().getSimpleName())
            .put(LoggingAuditTrail.REQUEST_ID_FIELD_NAME, requestId);
        authentication(authentication, checkedFields);
        restOrTransportOrigin(request, threadContext, checkedFields);
        indicesRequest(request, checkedFields, checkedArrayFields);
        opaqueId(threadContext, checkedFields);
        traceId(threadContext, checkedFields);
        forwardedFor(threadContext, checkedFields);
        assertMsg(logger, checkedFields.map(), checkedArrayFields.map());

        CapturingLogger.output(logger.getName(), Level.INFO).clear();

        // audit for authn with API Key
        authentication = createApiKeyAuthenticationAndMaybeWithRunAs(authentication);
        checkedFields = new MapBuilder<>(commonFields);
        checkedArrayFields = new MapBuilder<>();
        auditTrail.authenticationSuccess(requestId, authentication, "_action", request);
        checkedFields.put(LoggingAuditTrail.EVENT_TYPE_FIELD_NAME, LoggingAuditTrail.TRANSPORT_ORIGIN_FIELD_VALUE)
            .put(LoggingAuditTrail.EVENT_ACTION_FIELD_NAME, "authentication_success")
            .put(LoggingAuditTrail.ACTION_FIELD_NAME, "_action")
            .put(LoggingAuditTrail.REQUEST_NAME_FIELD_NAME, request.getClass().getSimpleName())
            .put(LoggingAuditTrail.REQUEST_ID_FIELD_NAME, requestId);
        authentication(authentication, checkedFields);
        restOrTransportOrigin(request, threadContext, checkedFields);
        indicesRequest(request, checkedFields, checkedArrayFields);
        opaqueId(threadContext, checkedFields);
        traceId(threadContext, checkedFields);
        forwardedFor(threadContext, checkedFields);
        assertMsg(logger, checkedFields.map(), checkedArrayFields.map());
    }

    public void testCrossClusterAccessAuthenticationSuccessTransport() throws Exception {
        final TransportRequest request = randomBoolean() ? new MockRequest(threadContext) : new MockIndicesRequest(threadContext);
        final String requestId = randomRequestId();
        final Authentication remoteAuthentication = randomFrom(
            AuthenticationTestHelper.builder().realm(false),
            AuthenticationTestHelper.builder().internal(CrossClusterAccessUser.INSTANCE),
            AuthenticationTestHelper.builder().apiKey().metadata(Map.of(AuthenticationField.API_KEY_NAME_KEY, randomAlphaOfLength(42)))
        ).build(false);
        final Authentication authentication = AuthenticationTestHelper.builder()
            .crossClusterAccess(
                randomAlphaOfLength(42),
                new CrossClusterAccessSubjectInfo(remoteAuthentication, RoleDescriptorsIntersection.EMPTY)
            )
            .build();
        final MapBuilder<String, String> checkedFields = new MapBuilder<>(commonFields);
        final MapBuilder<String, String[]> checkedArrayFields = new MapBuilder<>();
        final MapBuilder<String, String> checkedLiteralFields = new MapBuilder<>();

        updateLoggerSettings(
            Settings.builder().put(settings).put("xpack.security.audit.logfile.events.include", "authentication_success").build()
        );
        auditTrail.authenticationSuccess(requestId, authentication, "_action", request);

        checkedFields.put(LoggingAuditTrail.EVENT_TYPE_FIELD_NAME, LoggingAuditTrail.TRANSPORT_ORIGIN_FIELD_VALUE)
            .put(LoggingAuditTrail.EVENT_ACTION_FIELD_NAME, "authentication_success")
            .put(LoggingAuditTrail.ACTION_FIELD_NAME, "_action")
            .put(LoggingAuditTrail.REQUEST_NAME_FIELD_NAME, request.getClass().getSimpleName())
            .put(LoggingAuditTrail.REQUEST_ID_FIELD_NAME, requestId);
        crossClusterAccessAuthentication(authentication, remoteAuthentication, checkedFields, checkedLiteralFields);
        restOrTransportOrigin(request, threadContext, checkedFields);
        indicesRequest(request, checkedFields, checkedArrayFields);
        opaqueId(threadContext, checkedFields);
        traceId(threadContext, checkedFields);
        forwardedFor(threadContext, checkedFields);
        assertMsg(singleLogLine(logger), checkedFields.map(), checkedArrayFields.map(), checkedLiteralFields.map());
    }

    public void testRequestsWithoutIndices() throws Exception {
        settings = Settings.builder().put(settings).put("xpack.security.audit.logfile.events.include", "_all").build();
        auditTrail = new LoggingAuditTrail(settings, clusterService, logger, threadContext);
        final AuthorizationInfo authorizationInfo = () -> Collections.singletonMap(
            PRINCIPAL_ROLES_FIELD_NAME,
            new String[] { randomAlphaOfLengthBetween(1, 6) }
        );
        final String realm = randomAlphaOfLengthBetween(1, 6);
        // transport messages without indices
        final TransportRequest[] requests = new TransportRequest[] {
            new MockRequest(threadContext),
            new org.elasticsearch.action.MockIndicesRequest(IndicesOptions.strictExpandOpenAndForbidClosed(), new String[0]),
            new org.elasticsearch.action.MockIndicesRequest(IndicesOptions.strictExpandOpenAndForbidClosed(), (String[]) null) };
        final List<String> output = CapturingLogger.output(logger.getName(), Level.INFO);
        int logEntriesCount = 1;
        for (final TransportRequest request : requests) {
            auditTrail.anonymousAccessDenied("_req_id", "_action", request);
            assertThat(output.size(), is(logEntriesCount++));
            assertThat(output.get(logEntriesCount - 2), not(containsString("indices=")));
            auditTrail.authenticationFailed("_req_id", createAuthenticationToken(), "_action", request);
            assertThat(output.size(), is(logEntriesCount++));
            assertThat(output.get(logEntriesCount - 2), not(containsString("indices=")));
            auditTrail.authenticationFailed("_req_id", "_action", request);
            assertThat(output.size(), is(logEntriesCount++));
            assertThat(output.get(logEntriesCount - 2), not(containsString("indices=")));
            auditTrail.authenticationFailed("_req_id", realm, mockToken(), "_action", request);
            assertThat(output.size(), is(logEntriesCount++));
            assertThat(output.get(logEntriesCount - 2), not(containsString("indices=")));
            auditTrail.accessGranted(
                "_req_id",
                randomBoolean() ? createAuthentication() : createApiKeyAuthenticationAndMaybeWithRunAs(createAuthentication()),
                "_action",
                request,
                authorizationInfo
            );
            assertThat(output.size(), is(logEntriesCount++));
            assertThat(output.get(logEntriesCount - 2), not(containsString("indices=")));
            auditTrail.accessDenied(
                "_req_id",
                randomBoolean() ? createAuthentication() : createApiKeyAuthenticationAndMaybeWithRunAs(createAuthentication()),
                "_action",
                request,
                authorizationInfo
            );
            assertThat(output.size(), is(logEntriesCount++));
            assertThat(output.get(logEntriesCount - 2), not(containsString("indices=")));
            auditTrail.tamperedRequest("_req_id", "_action", request);
            assertThat(output.size(), is(logEntriesCount++));
            assertThat(output.get(logEntriesCount - 2), not(containsString("indices=")));
            auditTrail.tamperedRequest(
                "_req_id",
                randomBoolean() ? createAuthentication() : createApiKeyAuthenticationAndMaybeWithRunAs(createAuthentication()),
                "_action",
                request
            );
            assertThat(output.size(), is(logEntriesCount++));
            assertThat(output.get(logEntriesCount - 2), not(containsString("indices=")));
            auditTrail.runAsGranted(
                "_req_id",
                randomBoolean() ? createAuthentication() : createApiKeyAuthenticationAndMaybeWithRunAs(createAuthentication()),
                "_action",
                request,
                authorizationInfo
            );
            assertThat(output.size(), is(logEntriesCount++));
            assertThat(output.get(logEntriesCount - 2), not(containsString("indices=")));
            auditTrail.runAsDenied(
                "_req_id",
                randomBoolean() ? createAuthentication() : createApiKeyAuthenticationAndMaybeWithRunAs(createAuthentication()),
                "_action",
                request,
                authorizationInfo
            );
            assertThat(output.size(), is(logEntriesCount++));
            assertThat(output.get(logEntriesCount - 2), not(containsString("indices=")));
            auditTrail.authenticationSuccess(
                "_req_id",
                randomBoolean() ? createAuthentication() : createApiKeyAuthenticationAndMaybeWithRunAs(createAuthentication()),
                "_action",
                request
            );
            assertThat(output.size(), is(logEntriesCount++));
            assertThat(output.get(logEntriesCount - 2), not(containsString("indices=")));
        }
    }

    private void updateLoggerSettings(Settings settings) {
        this.settings = settings;
        // either create a new audit trail or update the settings on the existing one
        if (randomBoolean()) {
            this.auditTrail = new LoggingAuditTrail(settings, clusterService, logger, threadContext);
        } else {
            this.clusterService.getClusterSettings().applySettings(settings);
        }
    }

    private void assertMsg(Logger logger, Map<String, String> checkFields) {
        assertMsg(logger, checkFields, Collections.emptyMap());
    }

    private void assertMsg(String logLine, Map<String, String> checkFields) {
        assertMsg(logLine, checkFields, Collections.emptyMap());
    }

    private void assertMsg(Logger logger, Map<String, String> checkFields, Map<String, String[]> checkArrayFields) {
        String logLine = singleLogLine(logger);
        if (checkFields == null) {
            // only check msg existence
            return;
        }
        assertMsg(logLine, checkFields, checkArrayFields);
    }

    private static String singleLogLine(Logger logger) {
        final List<String> output = CapturingLogger.output(logger.getName(), Level.INFO);
        assertThat("Exactly one logEntry expected. Found: " + output.size(), output.size(), is(1));
        return output.get(0);
    }

    private void assertMsg(String logLine, Map<String, String> checkFields, Map<String, String[]> checkArrayFields) {
        assertMsg(logLine, checkFields, checkArrayFields, Collections.emptyMap());
    }

    private void assertMsg(
        String logLine,
        Map<String, String> checkFields,
        Map<String, String[]> checkArrayFields,
        Map<String, String> checkLiteralFields
    ) {
        // check each string-valued field
        for (final Map.Entry<String, String> checkField : checkFields.entrySet()) {
            if (null == checkField.getValue()) {
                // null checkField means that the field does not exist
                assertThat(
                    "Field: " + checkField.getKey() + " should be missing.",
                    logLine.contains(Pattern.quote("\"" + checkField.getKey() + "\":")),
                    is(false)
                );
            } else {
                final String quotedValue = "\"" + checkField.getValue().replaceAll("\"", "\\\\\"") + "\"";
                final Pattern logEntryFieldPattern = Pattern.compile(Pattern.quote("\"" + checkField.getKey() + "\":" + quotedValue));
                assertThat(
                    "Field " + checkField.getKey() + " value mismatch. Expected " + quotedValue,
                    logEntryFieldPattern.matcher(logLine).find(),
                    is(true)
                );
                // remove checked field
                logLine = logEntryFieldPattern.matcher(logLine).replaceFirst("");
            }
        }
        // check each array-valued field
        for (final Map.Entry<String, String[]> checkArrayField : checkArrayFields.entrySet()) {
            if (null == checkArrayField.getValue()) {
                // null checkField means that the field does not exist
                assertThat(
                    "Field: " + checkArrayField.getKey() + " should be missing.",
                    logLine.contains(Pattern.quote("\"" + checkArrayField.getKey() + "\":")),
                    is(false)
                );
            } else {
                final String quotedValue = "["
                    + Arrays.asList(checkArrayField.getValue())
                        .stream()
                        .filter(s -> s != null)
                        .map(s -> "\"" + s.replaceAll("\"", "\\\\\"") + "\"")
                        .reduce((x, y) -> x + "," + y)
                        .orElse("")
                    + "]";
                final Pattern logEntryFieldPattern = Pattern.compile(Pattern.quote("\"" + checkArrayField.getKey() + "\":" + quotedValue));
                assertThat(
                    "Field " + checkArrayField.getKey() + " value mismatch. Expected " + quotedValue + ".\nLog line: " + logLine,
                    logEntryFieldPattern.matcher(logLine).find(),
                    is(true)
                );
                // remove checked field
                logLine = logEntryFieldPattern.matcher(logLine).replaceFirst("");
            }
        }
        // check each string-valued literal field
        for (final Map.Entry<String, String> checkField : checkLiteralFields.entrySet()) {
            assertThat("Use checkFields to mark missing fields", checkField.getValue(), notNullValue());
            final Pattern logEntryFieldPattern = Pattern.compile(Pattern.quote("\"" + checkField.getKey() + "\":" + checkField.getValue()));
            assertThat(
                "Field " + checkField.getKey() + " value mismatch. Expected " + checkField.getValue(),
                logEntryFieldPattern.matcher(logLine).find(),
                is(true)
            );
            // remove checked field
            logLine = logEntryFieldPattern.matcher(logLine).replaceFirst("");
        }
        logLine = logLine.replaceFirst("\"" + LoggingAuditTrail.LOG_TYPE + "\":\"audit\", ", "")
            .replaceFirst("\"" + LoggingAuditTrail.TIMESTAMP + "\":\"[^\"]*\"", "")
            .replaceAll("[{},]", "");
        // check no extra fields
        assertThat("Log event has extra unexpected content: " + logLine, Strings.hasText(logLine), is(false));
    }

    private void assertEmptyLog(Logger logger) {
        assertThat("Logger is not empty", CapturingLogger.isEmpty(logger.getName()), is(true));
    }

    protected Tuple<RestContent, RestRequest> prepareRestContent(String uri, InetSocketAddress remoteAddress) {
        return prepareRestContent(uri, remoteAddress, Collections.emptyMap());
    }

    private Tuple<RestContent, RestRequest> prepareRestContent(String uri, InetSocketAddress remoteAddress, Map<String, String> params) {
        final RestContent content = randomFrom(RestContent.values());
        final FakeRestRequest.Builder builder = new Builder(NamedXContentRegistry.EMPTY);
        if (content.hasContent()) {
            builder.withContent(content.content(), XContentType.JSON);
        }
        if (params.isEmpty()) {
            builder.withPath(uri);
        } else {
            final StringBuilder queryString = new StringBuilder("?");
            for (final Map.Entry<String, String> entry : params.entrySet()) {
                if (queryString.length() > 1) {
                    queryString.append('&');
                }
                queryString.append(entry.getKey() + "=" + entry.getValue());
            }
            builder.withPath(uri + queryString.toString());
        }
        builder.withRemoteAddress(remoteAddress);
        builder.withParams(params);
        builder.withMethod(randomFrom(RestRequest.Method.values()));
        return new Tuple<>(content, builder.build());
    }

    /** creates address without any lookups. hostname can be null, for missing */
    protected static InetAddress forge(String hostname, String address) throws IOException {
        final byte bytes[] = InetAddress.getByName(address).getAddress();
        return InetAddress.getByAddress(hostname, bytes);
    }

    private Authentication createAuthentication() {
        return randomValueOtherThanMany(
            authc -> authc.getAuthenticationType() == AuthenticationType.INTERNAL,
            () -> AuthenticationTestHelper.builder().build()
        );
    }

    private AuthenticationToken createAuthenticationToken() {
        switch (randomIntBetween(0, 2)) {
            case 0:
                final ServiceAccountId accountId = new ServiceAccountId(randomAlphaOfLengthBetween(3, 8), randomAlphaOfLengthBetween(3, 8));
                return ServiceAccountToken.newToken(accountId, ValidationTests.randomTokenName());
            default:
                return mockToken();
        }
    }

    private AuthenticationToken mockToken() {
        return new AuthenticationToken() {
            @Override
            public String principal() {
                return "_principal";
            }

            @Override
            public Object credentials() {
                fail("it's not allowed to print the credentials of the auth token");
                return null;
            }

            @Override
            public void clearCredentials() {}
        };
    }

    private ClusterSettings mockClusterSettings() {
        final List<Setting<?>> settingsList = new ArrayList<>();
        LoggingAuditTrail.registerSettings(settingsList);
        settingsList.addAll(ClusterSettings.BUILT_IN_CLUSTER_SETTINGS);
        return new ClusterSettings(settings, new HashSet<>(settingsList));
    }

    private Authentication createApiKeyAuthenticationAndMaybeWithRunAs(Authentication authentication) throws Exception {
        authentication = createApiKeyAuthentication(apiKeyService, authentication);
        if (randomBoolean()) {
            authentication = authentication.runAs(AuthenticationTestHelper.randomUser(), AuthenticationTestHelper.randomRealmRef(false));
        }
        return authentication;
    }

    static class MockRequest extends TransportRequest {

        MockRequest(ThreadContext threadContext) throws IOException {
            if (randomBoolean()) {
                if (randomBoolean()) {
                    remoteAddress(buildNewFakeTransportAddress().address());
                } else {
                    remoteAddress(new InetSocketAddress(InetAddress.getLoopbackAddress(), 1234));
                }
            }
            if (randomBoolean()) {
                RemoteHostHeader.putRestRemoteAddress(threadContext, new InetSocketAddress(forge("localhost", "127.0.0.1"), 1234));
            }
        }

        @Override
        public void writeTo(StreamOutput out) throws IOException {}
    }

    static class MockIndicesRequest extends org.elasticsearch.action.MockIndicesRequest {

        MockIndicesRequest(ThreadContext threadContext) throws IOException {
            super(
                IndicesOptions.strictExpandOpenAndForbidClosed(),
                randomArray(0, 4, String[]::new, () -> randomBoolean() ? null : randomAlphaOfLengthBetween(1, 4))
            );
            if (randomBoolean()) {
                remoteAddress(buildNewFakeTransportAddress().address());
            }
            if (randomBoolean()) {
                RemoteHostHeader.putRestRemoteAddress(threadContext, new InetSocketAddress(forge("localhost", "127.0.0.1"), 1234));
            }
        }

        @Override
        public String toString() {
            return "mock-message";
        }
    }

    /**
     * @return A tuple of ( id-to-pass-to-audit-trail, id-to-check-in-audit-message )
     */
    private String randomRequestId() {
        return randomBoolean() ? randomAlphaOfLengthBetween(8, 24) : AuditUtil.generateRequestId(threadContext);
    }

    private static void restOrTransportOrigin(
        TransportRequest request,
        ThreadContext threadContext,
        MapBuilder<String, String> checkedFields
    ) {
        final InetSocketAddress restAddress = RemoteHostHeader.restRemoteAddress(threadContext);
        if (restAddress != null) {
            checkedFields.put(LoggingAuditTrail.ORIGIN_TYPE_FIELD_NAME, LoggingAuditTrail.REST_ORIGIN_FIELD_VALUE)
                .put(LoggingAuditTrail.ORIGIN_ADDRESS_FIELD_NAME, NetworkAddress.format(restAddress));
        } else {
            final InetSocketAddress address = request.remoteAddress();
            if (address != null) {
                checkedFields.put(LoggingAuditTrail.ORIGIN_TYPE_FIELD_NAME, LoggingAuditTrail.TRANSPORT_ORIGIN_FIELD_VALUE)
                    .put(LoggingAuditTrail.ORIGIN_ADDRESS_FIELD_NAME, NetworkAddress.format(address));
            }
        }
    }

    private static void authentication(Authentication authentication, MapBuilder<String, String> checkedFields) {
        assertThat("use crossClusterAccessAuthentication instead", authentication.isCrossClusterAccess(), is(false));
        putCheckedFieldsForAuthentication(authentication, checkedFields);
    }

    private static void crossClusterAccessAuthentication(
        Authentication authentication,
        Authentication remoteAuthentication,
        MapBuilder<String, String> checkedFields,
        MapBuilder<String, String> checkedLiteralFields
    ) {
        assertThat("authentication must be cross cluster access", authentication.isCrossClusterAccess(), is(true));
        assertThat("remote authentication cannot be run-as", remoteAuthentication.isRunAs(), is(false));
        putCheckedFieldsForAuthentication(authentication, checkedFields);
        final String expectedCrossClusterAccessLiteralField = switch (remoteAuthentication.getEffectiveSubject().getType()) {
            case USER -> {
                assertThat(remoteAuthentication.getAuthenticationType(), oneOf(AuthenticationType.INTERNAL, AuthenticationType.REALM));
                yield Strings.format(
                    """
                        {"authentication.type":"%s","user.name":"%s","user.realm":"%s"}""",
                    remoteAuthentication.getAuthenticationType(),
                    remoteAuthentication.getEffectiveSubject().getUser().principal(),
                    remoteAuthentication.getEffectiveSubject().getRealm().getName()
                );
            }
            case API_KEY -> Strings.format(
                """
                    {"apikey.id":"%s","apikey.name":"%s","authentication.type":"API_KEY","user.name":"%s","user.realm":"%s"}""",
                remoteAuthentication.getAuthenticatingSubject().getMetadata().get(AuthenticationField.API_KEY_ID_KEY),
                remoteAuthentication.getAuthenticatingSubject().getMetadata().get(AuthenticationField.API_KEY_NAME_KEY),
                remoteAuthentication.getEffectiveSubject().getUser().principal(),
                remoteAuthentication.getAuthenticatingSubject().getMetadata().get(AuthenticationField.API_KEY_CREATOR_REALM_NAME)
            );
            default -> throw new IllegalArgumentException("unsupported type " + remoteAuthentication.getEffectiveSubject().getType());
        };
        checkedLiteralFields.put(LoggingAuditTrail.CROSS_CLUSTER_ACCESS_FIELD_NAME, expectedCrossClusterAccessLiteralField);
    }

    private static void putCheckedFieldsForAuthentication(Authentication authentication, MapBuilder<String, String> checkedFields) {
        checkedFields.put(LoggingAuditTrail.PRINCIPAL_FIELD_NAME, authentication.getEffectiveSubject().getUser().principal());
        checkedFields.put(LoggingAuditTrail.AUTHENTICATION_TYPE_FIELD_NAME, authentication.getAuthenticationType().toString());
        if (authentication.isApiKey() || authentication.isCrossClusterAccess()) {
            assert false == authentication.isRunAs();
            checkedFields.put(
                LoggingAuditTrail.API_KEY_ID_FIELD_NAME,
                (String) authentication.getAuthenticatingSubject().getMetadata().get(AuthenticationField.API_KEY_ID_KEY)
            );
            String apiKeyName = (String) authentication.getAuthenticatingSubject().getMetadata().get(AuthenticationField.API_KEY_NAME_KEY);
            if (apiKeyName != null) {
                checkedFields.put(LoggingAuditTrail.API_KEY_NAME_FIELD_NAME, apiKeyName);
            }
            String creatorRealmName = (String) authentication.getAuthenticatingSubject()
                .getMetadata()
                .get(AuthenticationField.API_KEY_CREATOR_REALM_NAME);
            if (creatorRealmName != null) {
                checkedFields.put(LoggingAuditTrail.PRINCIPAL_REALM_FIELD_NAME, creatorRealmName);
            }
        } else {
            final RealmRef authenticatedBy = authentication.getAuthenticatingSubject().getRealm();
            if (authentication.isRunAs()) {
                final RealmRef lookedUpBy = authentication.getEffectiveSubject().getRealm();
                if (lookedUpBy != null) {
                    checkedFields.put(LoggingAuditTrail.PRINCIPAL_REALM_FIELD_NAME, lookedUpBy.getName());
                    if (lookedUpBy.getDomain() != null) {
                        checkedFields.put(LoggingAuditTrail.PRINCIPAL_DOMAIN_FIELD_NAME, lookedUpBy.getDomain().name());
                    }
                }
                checkedFields.put(
                    LoggingAuditTrail.PRINCIPAL_RUN_BY_FIELD_NAME,
                    authentication.getAuthenticatingSubject().getUser().principal()
                ).put(LoggingAuditTrail.PRINCIPAL_RUN_BY_REALM_FIELD_NAME, authenticatedBy.getName());
                if (authenticatedBy.getDomain() != null) {
                    checkedFields.put(LoggingAuditTrail.PRINCIPAL_RUN_BY_DOMAIN_FIELD_NAME, authenticatedBy.getDomain().name());
                }
            } else {
                checkedFields.put(LoggingAuditTrail.PRINCIPAL_REALM_FIELD_NAME, authenticatedBy.getName());
                if (authenticatedBy.getDomain() != null) {
                    checkedFields.put(LoggingAuditTrail.PRINCIPAL_DOMAIN_FIELD_NAME, authenticatedBy.getDomain().name());
                }
            }
        }
        if (authentication.isServiceAccount()) {
            checkedFields.put(
                LoggingAuditTrail.SERVICE_TOKEN_NAME_FIELD_NAME,
                (String) authentication.getAuthenticatingSubject().getMetadata().get(TOKEN_NAME_FIELD)
            )
                .put(
                    LoggingAuditTrail.SERVICE_TOKEN_TYPE_FIELD_NAME,
                    ServiceAccountSettings.REALM_TYPE
                        + "_"
                        + authentication.getAuthenticatingSubject().getMetadata().get(TOKEN_SOURCE_FIELD)
                );
        }
    }

    private static void opaqueId(ThreadContext threadContext, MapBuilder<String, String> checkedFields) {
        setFieldFromThreadContext(threadContext, checkedFields, Task.X_OPAQUE_ID_HTTP_HEADER, LoggingAuditTrail.OPAQUE_ID_FIELD_NAME);
    }

    private static void traceId(ThreadContext threadContext, MapBuilder<String, String> checkedFields) {
        setFieldFromThreadContext(threadContext, checkedFields, Task.TRACE_ID, LoggingAuditTrail.TRACE_ID_FIELD_NAME);
    }

    private static void forwardedFor(ThreadContext threadContext, MapBuilder<String, String> checkedFields) {
        setFieldFromThreadContext(
            threadContext,
            checkedFields,
            AuditTrail.X_FORWARDED_FOR_HEADER,
            LoggingAuditTrail.X_FORWARDED_FOR_FIELD_NAME
        );
    }

    private static void setFieldFromThreadContext(
        ThreadContext threadContext,
        MapBuilder<String, String> checkedFields,
        String threadContextFieldName,
        String logFieldName
    ) {
        final String value = threadContext.getHeader(threadContextFieldName);
        if (value != null) {
            checkedFields.put(logFieldName, value);
        }
    }

    private static void indicesRequest(
        TransportRequest request,
        MapBuilder<String, String> checkedFields,
        MapBuilder<String, String[]> checkedArrayFields
    ) {
        if (request instanceof IndicesRequest) {
            checkedFields.put(LoggingAuditTrail.REQUEST_NAME_FIELD_NAME, MockIndicesRequest.class.getSimpleName());
            checkedArrayFields.put(LoggingAuditTrail.INDICES_FIELD_NAME, ((IndicesRequest) request).indices());
        } else {
            checkedFields.put(LoggingAuditTrail.REQUEST_NAME_FIELD_NAME, MockRequest.class.getSimpleName());
        }
    }

    private record ApiKeyMetadataWithSerialization(Map<String, Object> metadata, String serialization) {};

    private ApiKeyMetadataWithSerialization randomApiKeyMetadataWithSerialization() {
        final int metadataCase = randomInt(3);
        return switch (metadataCase) {
            case 0 -> new ApiKeyMetadataWithSerialization(null, null);
            case 1 -> new ApiKeyMetadataWithSerialization(Map.of(), "{}");
            case 2 -> {
                final Map<String, Object> metadata = new TreeMap<>();
                metadata.put("test", true);
                metadata.put("ans", 42);
                yield new ApiKeyMetadataWithSerialization(metadata, "{\"ans\":42,\"test\":true}");
            }
            case 3 -> {
                final Map<String, Object> metadata = new TreeMap<>();
                metadata.put("ans", List.of(42, true));
                metadata.put("other", Map.of("42", true));
                yield new ApiKeyMetadataWithSerialization(metadata, "{\"ans\":[42,true],\"other\":{\"42\":true}}");
            }
            default -> throw new IllegalStateException("Unexpected case number: " + metadataCase);
        };
    }
}<|MERGE_RESOLUTION|>--- conflicted
+++ resolved
@@ -2452,11 +2452,8 @@
         String requestId = AuditUtil.generateRequestId(threadContext);
         MapBuilder<String, String> checkedFields = new MapBuilder<>(commonFields);
         Authentication authentication = createAuthentication();
-<<<<<<< HEAD
         authentication.writeToContext(threadContext);
-=======
         RemoteHostHeader.process(request, threadContext);
->>>>>>> 2fad04be
 
         // event by default disabled
         auditTrail.authenticationSuccess(request);
