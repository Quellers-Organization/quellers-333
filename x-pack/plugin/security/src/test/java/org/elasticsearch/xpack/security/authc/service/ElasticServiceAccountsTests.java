--- conflicted
+++ resolved
@@ -24,14 +24,8 @@
 import org.elasticsearch.action.get.GetAction;
 import org.elasticsearch.action.get.MultiGetAction;
 import org.elasticsearch.action.index.IndexAction;
-<<<<<<< HEAD
 import org.elasticsearch.action.search.TransportMultiSearchAction;
 import org.elasticsearch.action.search.TransportSearchAction;
-import org.elasticsearch.action.update.UpdateAction;
-=======
-import org.elasticsearch.action.search.MultiSearchAction;
-import org.elasticsearch.action.search.SearchAction;
->>>>>>> 1b84ea74
 import org.elasticsearch.cluster.metadata.IndexAbstraction;
 import org.elasticsearch.common.Strings;
 import org.elasticsearch.common.settings.Settings;
@@ -395,94 +389,4 @@
         );
         return mock;
     }
-
-<<<<<<< HEAD
-    private void assertNoAccessAllowed(Role role, Collection<String> indices) {
-        for (String index : indices) {
-            assertNoAccessAllowed(role, index);
-        }
-    }
-
-    private void assertNoAccessAllowed(Role role, String index) {
-        assertThat(role.indices().allowedIndicesMatcher(DeleteIndexAction.NAME).test(mockIndexAbstraction(index)), is(false));
-        assertThat(role.indices().allowedIndicesMatcher(CreateIndexAction.NAME).test(mockIndexAbstraction(index)), is(false));
-        assertThat(role.indices().allowedIndicesMatcher(UpdateSettingsAction.NAME).test(mockIndexAbstraction(index)), is(false));
-        assertThat(role.indices().allowedIndicesMatcher(TransportSearchAction.TYPE.name()).test(mockIndexAbstraction(index)), is(false));
-        assertThat(role.indices().allowedIndicesMatcher(GetAction.NAME).test(mockIndexAbstraction(index)), is(false));
-        assertThat(role.indices().allowedIndicesMatcher(IndexAction.NAME).test(mockIndexAbstraction(index)), is(false));
-        assertThat(role.indices().allowedIndicesMatcher(UpdateAction.NAME).test(mockIndexAbstraction(index)), is(false));
-        assertThat(role.indices().allowedIndicesMatcher(DeleteAction.NAME).test(mockIndexAbstraction(index)), is(false));
-        assertThat(role.indices().allowedIndicesMatcher(BulkAction.NAME).test(mockIndexAbstraction(index)), is(false));
-    }
-
-    private void assertRoleHasManageMl(Role role) {
-        final TransportRequest request = mock(TransportRequest.class);
-        final Authentication authentication = AuthenticationTestHelper.builder().serviceAccount().build();
-
-        assertThat(role.cluster().check(CloseJobAction.NAME, request, authentication), is(true));
-        assertThat(role.cluster().check(DeleteCalendarAction.NAME, request, authentication), is(true));
-        assertThat(role.cluster().check(DeleteCalendarEventAction.NAME, request, authentication), is(true));
-        assertThat(role.cluster().check(DeleteDatafeedAction.NAME, request, authentication), is(true));
-        assertThat(role.cluster().check(DeleteExpiredDataAction.NAME, request, authentication), is(true));
-        assertThat(role.cluster().check(DeleteFilterAction.NAME, request, authentication), is(true));
-        assertThat(role.cluster().check(DeleteForecastAction.NAME, request, authentication), is(true));
-        assertThat(role.cluster().check(DeleteJobAction.NAME, request, authentication), is(true));
-        assertThat(role.cluster().check(DeleteModelSnapshotAction.NAME, request, authentication), is(true));
-        assertThat(role.cluster().check(DeleteTrainedModelAction.NAME, request, authentication), is(true));
-        assertThat(role.cluster().check(EstimateModelMemoryAction.NAME, request, authentication), is(true));
-        assertThat(role.cluster().check(EvaluateDataFrameAction.NAME, request, authentication), is(true));
-        assertThat(role.cluster().check(ExplainDataFrameAnalyticsAction.NAME, request, authentication), is(true));
-        assertThat(role.cluster().check(FinalizeJobExecutionAction.NAME, request, authentication), is(false)); // internal use only
-        assertThat(role.cluster().check(FlushJobAction.NAME, request, authentication), is(true));
-        assertThat(role.cluster().check(ForecastJobAction.NAME, request, authentication), is(true));
-        assertThat(role.cluster().check(GetBucketsAction.NAME, request, authentication), is(true));
-        assertThat(role.cluster().check(GetCalendarEventsAction.NAME, request, authentication), is(true));
-        assertThat(role.cluster().check(GetCalendarsAction.NAME, request, authentication), is(true));
-        assertThat(role.cluster().check(GetCategoriesAction.NAME, request, authentication), is(true));
-        assertThat(role.cluster().check(GetDatafeedsAction.NAME, request, authentication), is(true));
-        assertThat(role.cluster().check(GetDatafeedsStatsAction.NAME, request, authentication), is(true));
-        assertThat(role.cluster().check(GetDataFrameAnalyticsAction.NAME, request, authentication), is(true));
-        assertThat(role.cluster().check(GetDataFrameAnalyticsStatsAction.NAME, request, authentication), is(true));
-        assertThat(role.cluster().check(GetFiltersAction.NAME, request, authentication), is(true));
-        assertThat(role.cluster().check(GetInfluencersAction.NAME, request, authentication), is(true));
-        assertThat(role.cluster().check(GetJobsAction.NAME, request, authentication), is(true));
-        assertThat(role.cluster().check(GetJobsStatsAction.NAME, request, authentication), is(true));
-        assertThat(role.cluster().check(GetModelSnapshotsAction.NAME, request, authentication), is(true));
-        assertThat(role.cluster().check(GetOverallBucketsAction.NAME, request, authentication), is(true));
-        assertThat(role.cluster().check(GetRecordsAction.NAME, request, authentication), is(true));
-        assertThat(role.cluster().check(GetTrainedModelsAction.NAME, request, authentication), is(true));
-        assertThat(role.cluster().check(GetTrainedModelsStatsAction.NAME, request, authentication), is(true));
-        assertThat(role.cluster().check(InferModelAction.EXTERNAL_NAME, request, authentication), is(true));
-        assertThat(role.cluster().check(InferModelAction.NAME, request, authentication), is(false)); // internal use only
-        assertThat(role.cluster().check(IsolateDatafeedAction.NAME, request, authentication), is(false)); // internal use only
-        assertThat(role.cluster().check(KillProcessAction.NAME, request, authentication), is(false)); // internal use only
-        assertThat(role.cluster().check(MlInfoAction.NAME, request, authentication), is(true));
-        assertThat(role.cluster().check(OpenJobAction.NAME, request, authentication), is(true));
-        assertThat(role.cluster().check(PersistJobAction.NAME, request, authentication), is(true));
-        assertThat(role.cluster().check(PostCalendarEventsAction.NAME, request, authentication), is(true));
-        assertThat(role.cluster().check(PostDataAction.NAME, request, authentication), is(true));
-        assertThat(role.cluster().check(PreviewDatafeedAction.NAME, request, authentication), is(true));
-        assertThat(role.cluster().check(PutCalendarAction.NAME, request, authentication), is(true));
-        assertThat(role.cluster().check(PutDatafeedAction.NAME, request, authentication), is(true));
-        assertThat(role.cluster().check(PutDataFrameAnalyticsAction.NAME, request, authentication), is(true));
-        assertThat(role.cluster().check(PutFilterAction.NAME, request, authentication), is(true));
-        assertThat(role.cluster().check(PutJobAction.NAME, request, authentication), is(true));
-        assertThat(role.cluster().check(PutTrainedModelAction.NAME, request, authentication), is(true));
-        assertThat(role.cluster().check(RevertModelSnapshotAction.NAME, request, authentication), is(true));
-        assertThat(role.cluster().check(SetUpgradeModeAction.NAME, request, authentication), is(true));
-        assertThat(role.cluster().check(StartDatafeedAction.NAME, request, authentication), is(true));
-        assertThat(role.cluster().check(StartDataFrameAnalyticsAction.NAME, request, authentication), is(true));
-        assertThat(role.cluster().check(StopDatafeedAction.NAME, request, authentication), is(true));
-        assertThat(role.cluster().check(StopDataFrameAnalyticsAction.NAME, request, authentication), is(true));
-        assertThat(role.cluster().check(UpdateCalendarJobAction.NAME, request, authentication), is(true));
-        assertThat(role.cluster().check(UpdateDatafeedAction.NAME, request, authentication), is(true));
-        assertThat(role.cluster().check(UpdateFilterAction.NAME, request, authentication), is(true));
-        assertThat(role.cluster().check(UpdateJobAction.NAME, request, authentication), is(true));
-        assertThat(role.cluster().check(UpdateModelSnapshotAction.NAME, request, authentication), is(true));
-        assertThat(role.cluster().check(UpdateProcessAction.NAME, request, authentication), is(false)); // internal use only
-        assertThat(role.cluster().check(ValidateDetectorAction.NAME, request, authentication), is(true));
-        assertThat(role.cluster().check(ValidateJobConfigAction.NAME, request, authentication), is(true));
-    }
-=======
->>>>>>> 1b84ea74
 }