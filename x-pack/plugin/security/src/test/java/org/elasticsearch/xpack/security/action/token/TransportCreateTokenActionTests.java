--- conflicted
+++ resolved
@@ -126,11 +126,7 @@
             listener.onResponse(response);
             return Void.TYPE;
         }).when(client).multiGet(any(MultiGetRequest.class), anyActionListener());
-<<<<<<< HEAD
-        when(client.prepareIndex(any(String.class))).thenReturn(new IndexRequestBuilder(client, IndexAction.INSTANCE));
-=======
         when(client.prepareIndex(nullable(String.class))).thenReturn(new IndexRequestBuilder(client, IndexAction.INSTANCE));
->>>>>>> d90fa4eb
         when(client.prepareUpdate(any(String.class), any(String.class))).thenReturn(
             new UpdateRequestBuilder(client, UpdateAction.INSTANCE)
         );
