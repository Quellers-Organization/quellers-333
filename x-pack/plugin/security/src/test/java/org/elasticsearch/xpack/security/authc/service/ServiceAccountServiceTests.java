/*
 * Copyright Elasticsearch B.V. and/or licensed to Elasticsearch B.V. under one
 * or more contributor license agreements. Licensed under the Elastic License
 * 2.0; you may not use this file except in compliance with the Elastic License
 * 2.0.
 */

package org.elasticsearch.xpack.security.authc.service;

import org.apache.logging.log4j.Level;
import org.apache.logging.log4j.LogManager;
import org.apache.logging.log4j.Logger;
import org.apache.lucene.util.SetOnce;
import org.elasticsearch.ElasticsearchException;
import org.elasticsearch.ElasticsearchSecurityException;
import org.elasticsearch.Version;
import org.elasticsearch.action.ActionListener;
import org.elasticsearch.action.support.PlainActionFuture;
import org.elasticsearch.client.Client;
import org.elasticsearch.common.Strings;
import org.elasticsearch.common.logging.Loggers;
import org.elasticsearch.common.settings.SecureString;
import org.elasticsearch.common.settings.Settings;
import org.elasticsearch.common.transport.BoundTransportAddress;
import org.elasticsearch.common.transport.TransportAddress;
import org.elasticsearch.core.SuppressForbidden;
import org.elasticsearch.test.ESTestCase;
import org.elasticsearch.test.MockLogAppender;
import org.elasticsearch.threadpool.TestThreadPool;
import org.elasticsearch.threadpool.ThreadPool;
import org.elasticsearch.transport.Transport;
import org.elasticsearch.xpack.core.security.action.service.CreateServiceAccountTokenRequest;
import org.elasticsearch.xpack.core.security.action.service.CreateServiceAccountTokenResponse;
import org.elasticsearch.xpack.core.security.action.service.DeleteServiceAccountTokenRequest;
import org.elasticsearch.xpack.core.security.action.service.GetServiceAccountCredentialsRequest;
import org.elasticsearch.xpack.core.security.action.service.GetServiceAccountCredentialsResponse;
import org.elasticsearch.xpack.core.security.action.service.GetServiceAccountNodesCredentialsAction;
import org.elasticsearch.xpack.core.security.action.service.GetServiceAccountCredentialsNodesRequest;
import org.elasticsearch.xpack.core.security.action.service.GetServiceAccountCredentialsNodesResponse;
import org.elasticsearch.xpack.core.security.action.service.TokenInfo;
import org.elasticsearch.xpack.core.security.authc.Authentication;
import org.elasticsearch.xpack.core.security.authc.service.ServiceAccountSettings;
import org.elasticsearch.xpack.core.security.authz.RoleDescriptor;
import org.elasticsearch.xpack.core.security.support.ValidationTests;
import org.elasticsearch.xpack.core.security.user.User;
import org.elasticsearch.xpack.security.authc.service.ServiceAccount.ServiceAccountId;
import org.elasticsearch.xpack.security.authc.support.HttpTlsRuntimeCheck;
import org.junit.After;
import org.junit.Before;

import java.io.ByteArrayOutputStream;
import java.io.IOException;
import java.net.InetAddress;
import java.net.UnknownHostException;
import java.nio.charset.StandardCharsets;
import java.util.Arrays;
import java.util.Base64;
import java.util.Collection;
import java.util.List;
import java.util.Locale;
import java.util.Map;
import java.util.concurrent.ExecutionException;
import java.util.stream.Collectors;
import java.util.stream.IntStream;
import java.util.stream.Stream;

import static org.hamcrest.Matchers.containsInAnyOrder;
import static org.hamcrest.Matchers.containsString;
import static org.hamcrest.Matchers.equalTo;
import static org.hamcrest.Matchers.is;
import static org.mockito.Matchers.any;
import static org.mockito.Matchers.eq;
import static org.mockito.Mockito.doAnswer;
import static org.mockito.Mockito.mock;
import static org.mockito.Mockito.verify;
import static org.mockito.Mockito.when;

public class ServiceAccountServiceTests extends ESTestCase {

    private Client client;
    private ThreadPool threadPool;
    private FileServiceAccountTokenStore fileServiceAccountTokenStore;
    private IndexServiceAccountTokenStore indexServiceAccountTokenStore;
    private ServiceAccountService serviceAccountService;
    private Transport transport;

    @Before
    @SuppressForbidden(reason = "Allow accessing localhost")
    public void init() throws UnknownHostException {
        threadPool = new TestThreadPool("service account service tests");
        fileServiceAccountTokenStore = mock(FileServiceAccountTokenStore.class);
        indexServiceAccountTokenStore = mock(IndexServiceAccountTokenStore.class);
        when(fileServiceAccountTokenStore.getTokenSource()).thenReturn(TokenInfo.TokenSource.FILE);
        when(indexServiceAccountTokenStore.getTokenSource()).thenReturn(TokenInfo.TokenSource.INDEX);
        final Settings.Builder builder = Settings.builder()
            .put("xpack.security.enabled", true);
        transport = mock(Transport.class);
        final TransportAddress transportAddress;
        if (randomBoolean()) {
            transportAddress = new TransportAddress(TransportAddress.META_ADDRESS, 9300);
        } else {
            transportAddress = new TransportAddress(InetAddress.getLocalHost(), 9300);
        }
        if (randomBoolean()) {
            builder.put("xpack.security.http.ssl.enabled", true);
        } else {
            builder.put("discovery.type", "single-node");
        }
        when(transport.boundAddress()).thenReturn(
            new BoundTransportAddress(new TransportAddress[] { transportAddress }, transportAddress));
        client = mock(Client.class);
        when(client.threadPool()).thenReturn(threadPool);
        serviceAccountService = new ServiceAccountService(client,
            fileServiceAccountTokenStore, indexServiceAccountTokenStore,
            new HttpTlsRuntimeCheck(builder.build(), new SetOnce<>(transport)));
    }

    @After
    public void stopThreadPool() {
        terminate(threadPool);
    }

    public void testGetServiceAccountPrincipals() {
        assertThat(ServiceAccountService.getServiceAccountPrincipals(),
<<<<<<< HEAD
            containsInAnyOrder("elastic/fleet-server", "elastic/kibana-system"));
=======
            containsInAnyOrder("elastic/fleet-server", "elastic/kibana"));
>>>>>>> 59d75f21
    }

    public void testTryParseToken() throws IOException, IllegalAccessException {
        // Null for null
        assertNull(ServiceAccountService.tryParseToken(null));

        final byte[] magicBytes = { 0, 1, 0, 1 };

        final Logger satLogger = LogManager.getLogger(ServiceAccountToken.class);
        Loggers.setLevel(satLogger, Level.TRACE);
        final Logger sasLogger = LogManager.getLogger(ServiceAccountService.class);
        Loggers.setLevel(sasLogger, Level.TRACE);

        final MockLogAppender appender = new MockLogAppender();
        Loggers.addAppender(satLogger, appender);
        Loggers.addAppender(sasLogger, appender);
        appender.start();

        try {
            // Less than 4 bytes
            appender.addExpectation(new MockLogAppender.SeenEventExpectation(
                "less than 4 bytes", ServiceAccountToken.class.getName(), Level.TRACE,
                "service account token expects the 4 leading bytes")
            );
            final SecureString bearerString0 = createBearerString(List.of(Arrays.copyOfRange(magicBytes, 0, randomIntBetween(0, 3))));
            assertNull(ServiceAccountService.tryParseToken(bearerString0));
            appender.assertAllExpectationsMatched();

            // Prefix mismatch
            appender.addExpectation(new MockLogAppender.SeenEventExpectation(
                "prefix mismatch", ServiceAccountToken.class.getName(), Level.TRACE,
                "service account token expects the 4 leading bytes"
            ));
            final SecureString bearerString1 = createBearerString(List.of(
                new byte[] { randomValueOtherThan((byte) 0, ESTestCase::randomByte) },
                randomByteArrayOfLength(randomIntBetween(30, 50))));
            assertNull(ServiceAccountService.tryParseToken(bearerString1));
            appender.assertAllExpectationsMatched();

            // No colon
            appender.addExpectation(new MockLogAppender.SeenEventExpectation(
                "no colon", ServiceAccountToken.class.getName(), Level.TRACE,
                "failed to extract qualified service token name and secret, missing ':'"
            ));
            final SecureString bearerString2 = createBearerString(List.of(
                magicBytes,
                randomAlphaOfLengthBetween(30, 50).getBytes(StandardCharsets.UTF_8)));
            assertNull(ServiceAccountService.tryParseToken(bearerString2));
            appender.assertAllExpectationsMatched();

            // Invalid delimiter for qualified name
            appender.addExpectation(new MockLogAppender.SeenEventExpectation(
                "invalid delimiter for qualified name", ServiceAccountToken.class.getName(), Level.TRACE,
                "The qualified name of a service token should take format of 'namespace/service_name/token_name'"
            ));
            if (randomBoolean()) {
                final SecureString bearerString3 = createBearerString(List.of(
                    magicBytes,
                    (randomAlphaOfLengthBetween(10, 20) + ":" + randomAlphaOfLengthBetween(10, 20)).getBytes(StandardCharsets.UTF_8)
                ));
                assertNull(ServiceAccountService.tryParseToken(bearerString3));
            } else {
                final SecureString bearerString3 = createBearerString(List.of(
                    magicBytes,
                    (randomAlphaOfLengthBetween(3, 8) + "/" + randomAlphaOfLengthBetween(3, 8)
                        + ":" + randomAlphaOfLengthBetween(10, 20)).getBytes(StandardCharsets.UTF_8)
                ));
                assertNull(ServiceAccountService.tryParseToken(bearerString3));
            }
            appender.assertAllExpectationsMatched();

            // Invalid token name
            appender.addExpectation(new MockLogAppender.SeenEventExpectation(
                "invalid token name", ServiceAccountService.class.getName(), Level.TRACE,
                "Cannot parse possible service account token"
            ));
            final SecureString bearerString4 = createBearerString(List.of(
                magicBytes,
                (randomAlphaOfLengthBetween(3, 8) + "/" + randomAlphaOfLengthBetween(3, 8)
                    + "/" + randomValueOtherThanMany(n -> n.contains("/"), ValidationTests::randomInvalidTokenName)
                    + ":" + randomAlphaOfLengthBetween(10, 20)).getBytes(StandardCharsets.UTF_8)
            ));
            assertNull(ServiceAccountService.tryParseToken(bearerString4));
            appender.assertAllExpectationsMatched();

            // Everything is good
            final String namespace = randomAlphaOfLengthBetween(3, 8);
            final String serviceName = randomAlphaOfLengthBetween(3, 8);
            final String tokenName = ValidationTests.randomTokenName();
            final ServiceAccountId accountId = new ServiceAccountId(namespace, serviceName);
            final String secret = randomAlphaOfLengthBetween(10, 20);
            final SecureString bearerString5 = createBearerString(List.of(
                magicBytes,
                (namespace + "/" + serviceName + "/" + tokenName + ":" + secret).getBytes(StandardCharsets.UTF_8)
            ));
            final ServiceAccountToken serviceAccountToken1 = ServiceAccountService.tryParseToken(bearerString5);
            final ServiceAccountToken serviceAccountToken2 = new ServiceAccountToken(accountId, tokenName,
                new SecureString(secret.toCharArray()));
            assertThat(serviceAccountToken1, equalTo(serviceAccountToken2));

            // Serialise and de-serialise service account token
            final ServiceAccountToken parsedToken = ServiceAccountService.tryParseToken(serviceAccountToken2.asBearerString());
            assertThat(parsedToken, equalTo(serviceAccountToken2));

            // Invalid magic byte
            appender.addExpectation(new MockLogAppender.SeenEventExpectation(
                "invalid magic byte again", ServiceAccountToken.class.getName(), Level.TRACE,
                "service account token expects the 4 leading bytes"
            ));
            assertNull(ServiceAccountService.tryParseToken(
                new SecureString("AQEAAWVsYXN0aWMvZmxlZXQvdG9rZW4xOnN1cGVyc2VjcmV0".toCharArray())));
            appender.assertAllExpectationsMatched();

            // No colon
            appender.addExpectation(new MockLogAppender.SeenEventExpectation(
                "no colon again", ServiceAccountToken.class.getName(), Level.TRACE,
                "failed to extract qualified service token name and secret, missing ':'"
            ));
            assertNull(ServiceAccountService.tryParseToken(
                new SecureString("AAEAAWVsYXN0aWMvZmxlZXQvdG9rZW4xX3N1cGVyc2VjcmV0".toCharArray())));
            appender.assertAllExpectationsMatched();

            // Invalid qualified name
            appender.addExpectation(new MockLogAppender.SeenEventExpectation(
                "invalid delimiter for qualified name again", ServiceAccountToken.class.getName(), Level.TRACE,
                "The qualified name of a service token should take format of 'namespace/service_name/token_name'"
            ));
            assertNull(ServiceAccountService.tryParseToken(
                new SecureString("AAEAAWVsYXN0aWMvZmxlZXRfdG9rZW4xOnN1cGVyc2VjcmV0".toCharArray())));
            appender.assertAllExpectationsMatched();

            // Invalid token name
            appender.addExpectation(new MockLogAppender.SeenEventExpectation(
                "invalid token name again", ServiceAccountService.class.getName(), Level.TRACE,
                "Cannot parse possible service account token"
            ));
            assertNull(ServiceAccountService.tryParseToken(
                new SecureString("AAEAAWVsYXN0aWMvZmxlZXQvdG9rZW4hOnN1cGVyc2VjcmV0".toCharArray())));
            appender.assertAllExpectationsMatched();

            // everything is fine
            assertThat(ServiceAccountService.tryParseToken(
                new SecureString("AAEAAWVsYXN0aWMvZmxlZXQtc2VydmVyL3Rva2VuMTpzdXBlcnNlY3JldA".toCharArray())),
                equalTo(new ServiceAccountToken(new ServiceAccountId("elastic", "fleet-server"), "token1",
                    new SecureString("supersecret".toCharArray()))));
        } finally {
            appender.stop();
            Loggers.setLevel(satLogger, Level.INFO);
            Loggers.setLevel(sasLogger, Level.INFO);
            Loggers.removeAppender(satLogger, appender);
            Loggers.removeAppender(sasLogger, appender);
        }
    }

    public void testTryAuthenticateBearerToken() throws ExecutionException, InterruptedException {
        // Valid token
        final PlainActionFuture<Authentication> future5 = new PlainActionFuture<>();

        final CachingServiceAccountTokenStore authenticatingStore = randomFrom(fileServiceAccountTokenStore, indexServiceAccountTokenStore);
        Stream.of(fileServiceAccountTokenStore, indexServiceAccountTokenStore).forEach(store -> {
            doAnswer(invocationOnMock -> {
                @SuppressWarnings("unchecked")
                final ActionListener<ServiceAccountTokenStore.StoreAuthenticationResult> listener =
                    (ActionListener<ServiceAccountTokenStore.StoreAuthenticationResult>) invocationOnMock.getArguments()[1];
                listener.onResponse(
                    new ServiceAccountTokenStore.StoreAuthenticationResult(store == authenticatingStore, store.getTokenSource()));
                return null;
            }).when(store).authenticate(any(), any());
        });

        final String nodeName = randomAlphaOfLengthBetween(3, 8);
        serviceAccountService.authenticateToken(
            new ServiceAccountToken(new ServiceAccountId("elastic", "fleet-server"), "token1",
                new SecureString("super-secret-value".toCharArray())),
            nodeName, future5);
        assertThat(future5.get(), equalTo(
            new Authentication(
                new User("elastic/fleet-server", Strings.EMPTY_ARRAY, "Service account - elastic/fleet-server", null,
                    Map.of("_elastic_service_account", true), true),
                new Authentication.RealmRef(ServiceAccountSettings.REALM_NAME, ServiceAccountSettings.REALM_TYPE, nodeName),
                null, Version.CURRENT, Authentication.AuthenticationType.TOKEN,
                Map.of("_token_name", "token1",
                    "_token_source", authenticatingStore.getTokenSource().name().toLowerCase(Locale.ROOT))
            )
        ));
    }

    public void testAuthenticateWithToken() throws ExecutionException, InterruptedException, IllegalAccessException {
        final Logger sasLogger = LogManager.getLogger(ServiceAccountService.class);
        Loggers.setLevel(sasLogger, Level.TRACE);

        final MockLogAppender appender = new MockLogAppender();
        Loggers.addAppender(sasLogger, appender);
        appender.start();

        try {
            // non-elastic service account
            final ServiceAccountId accountId1 = new ServiceAccountId(
                randomValueOtherThan(ElasticServiceAccounts.NAMESPACE, () -> randomAlphaOfLengthBetween(3, 8)),
                randomAlphaOfLengthBetween(3, 8));
            appender.addExpectation(new MockLogAppender.SeenEventExpectation(
                "non-elastic service account", ServiceAccountService.class.getName(), Level.DEBUG,
                "only [elastic] service accounts are supported, but received [" + accountId1.asPrincipal() + "]"
            ));
            final SecureString secret = new SecureString(randomAlphaOfLength(20).toCharArray());
            final ServiceAccountToken token1 = new ServiceAccountToken(accountId1, randomAlphaOfLengthBetween(3, 8), secret);
            final PlainActionFuture<Authentication> future1 = new PlainActionFuture<>();
            serviceAccountService.authenticateToken(token1, randomAlphaOfLengthBetween(3, 8), future1);
            final ExecutionException e1 = expectThrows(ExecutionException.class, future1::get);
            assertThat(e1.getCause().getClass(), is(ElasticsearchSecurityException.class));
            assertThat(e1.getMessage(), containsString("failed to authenticate service account ["
                + token1.getAccountId().asPrincipal() + "] with token name [" + token1.getTokenName() + "]"));
            appender.assertAllExpectationsMatched();

            // Unknown elastic service name
            final ServiceAccountId accountId2 = new ServiceAccountId(
                ElasticServiceAccounts.NAMESPACE,
                randomValueOtherThan("fleet-server", () -> randomAlphaOfLengthBetween(3, 8)));
            appender.addExpectation(new MockLogAppender.SeenEventExpectation(
                "unknown elastic service name", ServiceAccountService.class.getName(), Level.DEBUG,
                "the [" + accountId2.asPrincipal() + "] service account does not exist"
            ));
            final ServiceAccountToken token2 = new ServiceAccountToken(accountId2, randomAlphaOfLengthBetween(3, 8), secret);
            final PlainActionFuture<Authentication> future2 = new PlainActionFuture<>();
            serviceAccountService.authenticateToken(token2, randomAlphaOfLengthBetween(3, 8), future2);
            final ExecutionException e2 = expectThrows(ExecutionException.class, future2::get);
            assertThat(e2.getCause().getClass(), is(ElasticsearchSecurityException.class));
            assertThat(e2.getMessage(), containsString("failed to authenticate service account ["
                + token2.getAccountId().asPrincipal() + "] with token name [" + token2.getTokenName() + "]"));
            appender.assertAllExpectationsMatched();

            // Length of secret value is too short
            final ServiceAccountId accountId3 = new ServiceAccountId(ElasticServiceAccounts.NAMESPACE, "fleet-server");
            final SecureString secret3 = new SecureString(randomAlphaOfLengthBetween(1, 9).toCharArray());
            final ServiceAccountToken token3 = new ServiceAccountToken(accountId3, randomAlphaOfLengthBetween(3, 8), secret3);
            appender.addExpectation(new MockLogAppender.SeenEventExpectation(
                "secret value too short", ServiceAccountService.class.getName(), Level.DEBUG,
                "the provided credential has length [" + secret3.length()
                    + "] but a token's secret value must be at least [10] characters"
            ));
            final PlainActionFuture<Authentication> future3 = new PlainActionFuture<>();
            serviceAccountService.authenticateToken(token3, randomAlphaOfLengthBetween(3, 8), future3);
            final ExecutionException e3 = expectThrows(ExecutionException.class, future3::get);
            assertThat(e3.getCause().getClass(), is(ElasticsearchSecurityException.class));
            assertThat(e3.getMessage(), containsString("failed to authenticate service account ["
                + token3.getAccountId().asPrincipal() + "] with token name [" + token3.getTokenName() + "]"));
            appender.assertAllExpectationsMatched();

            final TokenInfo.TokenSource tokenSource = randomFrom(TokenInfo.TokenSource.values());
            final CachingServiceAccountTokenStore store;
            final CachingServiceAccountTokenStore otherStore;
            if (tokenSource == TokenInfo.TokenSource.FILE) {
                store = fileServiceAccountTokenStore;
                otherStore = indexServiceAccountTokenStore;
            } else {
                store = indexServiceAccountTokenStore;
                otherStore = fileServiceAccountTokenStore;
            }

            // Success based on credential store
            final ServiceAccountId accountId4 = new ServiceAccountId(ElasticServiceAccounts.NAMESPACE, "fleet-server");
            final ServiceAccountToken token4 = new ServiceAccountToken(accountId4, randomAlphaOfLengthBetween(3, 8), secret);
            final ServiceAccountToken token5 = new ServiceAccountToken(accountId4, randomAlphaOfLengthBetween(3, 8),
                new SecureString(randomAlphaOfLength(20).toCharArray()));
            final String nodeName = randomAlphaOfLengthBetween(3, 8);
            doAnswer(invocationOnMock -> {
                @SuppressWarnings("unchecked")
                final ActionListener<ServiceAccountTokenStore.StoreAuthenticationResult> listener =
                    (ActionListener<ServiceAccountTokenStore.StoreAuthenticationResult>) invocationOnMock.getArguments()[1];
                listener.onResponse(new ServiceAccountTokenStore.StoreAuthenticationResult(true, store.getTokenSource()));
                return null;
            }).when(store).authenticate(eq(token4), any());

            doAnswer(invocationOnMock -> {
                @SuppressWarnings("unchecked")
                final ActionListener<ServiceAccountTokenStore.StoreAuthenticationResult> listener =
                    (ActionListener<ServiceAccountTokenStore.StoreAuthenticationResult>) invocationOnMock.getArguments()[1];
                listener.onResponse(new ServiceAccountTokenStore.StoreAuthenticationResult(false, store.getTokenSource()));
                return null;
            }).when(store).authenticate(eq(token5), any());

            doAnswer(invocationOnMock -> {
                @SuppressWarnings("unchecked")
                final ActionListener<ServiceAccountTokenStore.StoreAuthenticationResult> listener =
                    (ActionListener<ServiceAccountTokenStore.StoreAuthenticationResult>) invocationOnMock.getArguments()[1];
                listener.onResponse(new ServiceAccountTokenStore.StoreAuthenticationResult(false, otherStore.getTokenSource()));
                return null;
            }).when(otherStore).authenticate(any(), any());

            final PlainActionFuture<Authentication> future4 = new PlainActionFuture<>();
            serviceAccountService.authenticateToken(token4, nodeName, future4);
            final Authentication authentication = future4.get();
            assertThat(authentication, equalTo(new Authentication(
                new User("elastic/fleet-server", Strings.EMPTY_ARRAY,
                    "Service account - elastic/fleet-server", null,
                    Map.of("_elastic_service_account", true),
                    true),
                new Authentication.RealmRef(ServiceAccountSettings.REALM_NAME, ServiceAccountSettings.REALM_TYPE, nodeName),
                null, Version.CURRENT, Authentication.AuthenticationType.TOKEN,
                Map.of("_token_name", token4.getTokenName(), "_token_source", tokenSource.name().toLowerCase(Locale.ROOT))
            )));

            appender.addExpectation(new MockLogAppender.SeenEventExpectation(
                "invalid credential", ServiceAccountService.class.getName(), Level.DEBUG,
                "failed to authenticate service account [" + token5.getAccountId().asPrincipal()
                    + "] with token name [" + token5.getTokenName() + "]"
            ));
            final PlainActionFuture<Authentication> future5 = new PlainActionFuture<>();
            serviceAccountService.authenticateToken(token5, nodeName, future5);
            final ExecutionException e5 = expectThrows(ExecutionException.class, future5::get);
            assertThat(e5.getCause().getClass(), is(ElasticsearchSecurityException.class));
            assertThat(e5.getMessage(), containsString("failed to authenticate service account ["
                + token5.getAccountId().asPrincipal() + "] with token name [" + token5.getTokenName() + "]"));
            appender.assertAllExpectationsMatched();
        } finally {
            appender.stop();
            Loggers.setLevel(sasLogger, Level.INFO);
            Loggers.removeAppender(sasLogger, appender);
        }
    }

    public void testGetRoleDescriptor() throws ExecutionException, InterruptedException {
        final TokenInfo.TokenSource tokenSource = randomFrom(TokenInfo.TokenSource.values());
        final Authentication auth1 = new Authentication(
            new User("elastic/fleet-server",
                Strings.EMPTY_ARRAY,
                "Service account - elastic/fleet-server",
                null,
                Map.of("_elastic_service_account", true),
                true),
            new Authentication.RealmRef(
                ServiceAccountSettings.REALM_NAME, ServiceAccountSettings.REALM_TYPE, randomAlphaOfLengthBetween(3, 8)),
            null,
            Version.CURRENT,
            Authentication.AuthenticationType.TOKEN,
            Map.of("_token_name", randomAlphaOfLengthBetween(3, 8), "_token_source", tokenSource.name().toLowerCase(Locale.ROOT)));

        final PlainActionFuture<RoleDescriptor> future1 = new PlainActionFuture<>();
        serviceAccountService.getRoleDescriptor(auth1, future1);
        final RoleDescriptor roleDescriptor1 = future1.get();
        assertNotNull(roleDescriptor1);
        assertThat(roleDescriptor1.getName(), equalTo("elastic/fleet-server"));

        final String username =
            randomValueOtherThan("elastic/fleet-server", () -> randomAlphaOfLengthBetween(3, 8) + "/" + randomAlphaOfLengthBetween(3, 8));
        final Authentication auth2 = new Authentication(
            new User(username, Strings.EMPTY_ARRAY, "Service account - " + username, null,
                Map.of("_elastic_service_account", true), true),
            new Authentication.RealmRef(
                ServiceAccountSettings.REALM_NAME, ServiceAccountSettings.REALM_TYPE, randomAlphaOfLengthBetween(3, 8)),
            null,
            Version.CURRENT,
            Authentication.AuthenticationType.TOKEN,
            Map.of("_token_name", randomAlphaOfLengthBetween(3, 8), "_token_source", tokenSource.name().toLowerCase(Locale.ROOT)));
        final PlainActionFuture<RoleDescriptor> future2 = new PlainActionFuture<>();
        serviceAccountService.getRoleDescriptor(auth2, future2);
        final ElasticsearchSecurityException e = expectThrows(ElasticsearchSecurityException.class, future2::actionGet);
        assertThat(e.getMessage(), containsString(
            "cannot load role for service account [" + username + "] - no such service account"));
    }

    public void testCreateIndexTokenWillDelegate() {
        final Authentication authentication = mock(Authentication.class);
        final CreateServiceAccountTokenRequest request = mock(CreateServiceAccountTokenRequest.class);
        final ActionListener<CreateServiceAccountTokenResponse> future = new PlainActionFuture<>();
        serviceAccountService.createIndexToken(authentication, request, future);
        verify(indexServiceAccountTokenStore).createToken(eq(authentication), eq(request), eq(future));
    }

    public void testDeleteIndexTokenWillDelegate() {
        final DeleteServiceAccountTokenRequest request = mock(DeleteServiceAccountTokenRequest.class);
        final PlainActionFuture<Boolean> future = new PlainActionFuture<>();
        serviceAccountService.deleteIndexToken(request, future);
        verify(indexServiceAccountTokenStore).deleteToken(eq(request), eq(future));
    }

    public void testFindTokensFor() {
        final String namespace = randomAlphaOfLengthBetween(3, 8);
        final String serviceName = randomAlphaOfLengthBetween(3, 8);
        final ServiceAccountId accountId = new ServiceAccountId(namespace, serviceName);

        final List<TokenInfo> indexTokenInfos = IntStream.range(0, randomIntBetween(0, 3))
            .mapToObj(i -> TokenInfo.indexToken(ValidationTests.randomTokenName()))
            .sorted()
            .collect(Collectors.toUnmodifiableList());

        doAnswer(inv -> {
            final Object[] args = inv.getArguments();
            @SuppressWarnings("unchecked")
            final ActionListener<Collection<TokenInfo>> listener = (ActionListener<Collection<TokenInfo>>) args[1];
            listener.onResponse(indexTokenInfos);
            return null;
        }).when(indexServiceAccountTokenStore).findTokensFor(eq(accountId), any());

        final GetServiceAccountCredentialsNodesResponse fileTokensResponse = mock(GetServiceAccountCredentialsNodesResponse.class);
        doAnswer(inv -> {
            final Object[] args = inv.getArguments();
            @SuppressWarnings("unchecked")
            final ActionListener<GetServiceAccountCredentialsNodesResponse> listener =
                (ActionListener<GetServiceAccountCredentialsNodesResponse>) args[2];
            listener.onResponse(fileTokensResponse);
            return null;
        }).when(client).execute(eq(GetServiceAccountNodesCredentialsAction.INSTANCE),
            any(GetServiceAccountCredentialsNodesRequest.class), any());

        final PlainActionFuture<GetServiceAccountCredentialsResponse> future = new PlainActionFuture<>();
        serviceAccountService.findTokensFor(new GetServiceAccountCredentialsRequest(namespace, serviceName), future);
        final GetServiceAccountCredentialsResponse response = future.actionGet();
        assertThat(response.getPrincipal(), equalTo(accountId.asPrincipal()));
        assertThat(response.getNodesResponse(), is(fileTokensResponse));
        assertThat(response.getIndexTokenInfos(), equalTo(indexTokenInfos));
    }

    public void testTlsRequired() {
        final Settings settings = Settings.builder()
            .put("xpack.security.http.ssl.enabled", false)
            .build();
        final TransportAddress transportAddress = new TransportAddress(TransportAddress.META_ADDRESS, 9300);
        when(transport.boundAddress()).thenReturn(
            new BoundTransportAddress(new TransportAddress[] { transportAddress }, transportAddress));

        final ServiceAccountService service = new ServiceAccountService(client,
            fileServiceAccountTokenStore,indexServiceAccountTokenStore,
            new HttpTlsRuntimeCheck(settings, new SetOnce<>(transport)));

        final PlainActionFuture<Authentication> future1 = new PlainActionFuture<>();
        service.authenticateToken(mock(ServiceAccountToken.class), randomAlphaOfLengthBetween(3, 8), future1);
        final ElasticsearchException e1 = expectThrows(ElasticsearchException.class, future1::actionGet);
        assertThat(e1.getMessage(), containsString("[service account authentication] requires TLS for the HTTP interface"));

        final PlainActionFuture<RoleDescriptor> future2 = new PlainActionFuture<>();
        final TokenInfo.TokenSource tokenSource = randomFrom(TokenInfo.TokenSource.values());
        final Authentication authentication = new Authentication(mock(User.class),
            new Authentication.RealmRef(
                ServiceAccountSettings.REALM_NAME, ServiceAccountSettings.REALM_TYPE,
                randomAlphaOfLengthBetween(3, 8)),
            null,
            Version.CURRENT,
            Authentication.AuthenticationType.TOKEN,
            Map.of("_token_name", randomAlphaOfLengthBetween(3, 8), "_token_source", tokenSource.name().toLowerCase(Locale.ROOT)));
        service.getRoleDescriptor(authentication, future2);
        final ElasticsearchException e2 = expectThrows(ElasticsearchException.class, future2::actionGet);
        assertThat(e2.getMessage(), containsString("[service account role descriptor resolving] requires TLS for the HTTP interface"));

        final PlainActionFuture<CreateServiceAccountTokenResponse> future3 = new PlainActionFuture<>();
        service.createIndexToken(authentication, mock(CreateServiceAccountTokenRequest.class), future3);
        final ElasticsearchException e3 = expectThrows(ElasticsearchException.class, future3::actionGet);
        assertThat(e3.getMessage(), containsString("[create index-backed service token] requires TLS for the HTTP interface"));

        final PlainActionFuture<Boolean> future4 = new PlainActionFuture<>();
        service.deleteIndexToken(mock(DeleteServiceAccountTokenRequest.class), future4);
        final ElasticsearchException e4 = expectThrows(ElasticsearchException.class, future4::actionGet);
        assertThat(e4.getMessage(), containsString("[delete index-backed service token] requires TLS for the HTTP interface"));

        final PlainActionFuture<GetServiceAccountCredentialsResponse> future5 = new PlainActionFuture<>();
        service.findTokensFor(mock(GetServiceAccountCredentialsRequest.class), future5);
        final ElasticsearchException e5 = expectThrows(ElasticsearchException.class, future5::actionGet);
        assertThat(e5.getMessage(), containsString("[find service tokens] requires TLS for the HTTP interface"));
    }

    private SecureString createBearerString(List<byte[]> bytesList) throws IOException {
        try (ByteArrayOutputStream out = new ByteArrayOutputStream()) {
            for (byte[] bytes : bytesList) {
                out.write(bytes);
            }
            return new SecureString(Base64.getEncoder().withoutPadding().encodeToString(out.toByteArray()).toCharArray());
        }
    }
}<|MERGE_RESOLUTION|>--- conflicted
+++ resolved
@@ -122,11 +122,7 @@
 
     public void testGetServiceAccountPrincipals() {
         assertThat(ServiceAccountService.getServiceAccountPrincipals(),
-<<<<<<< HEAD
-            containsInAnyOrder("elastic/fleet-server", "elastic/kibana-system"));
-=======
             containsInAnyOrder("elastic/fleet-server", "elastic/kibana"));
->>>>>>> 59d75f21
     }
 
     public void testTryParseToken() throws IOException, IllegalAccessException {
