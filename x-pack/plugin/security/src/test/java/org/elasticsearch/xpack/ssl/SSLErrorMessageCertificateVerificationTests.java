--- conflicted
+++ resolved
@@ -22,23 +22,15 @@
 import org.elasticsearch.common.settings.Settings;
 import org.elasticsearch.common.ssl.DiagnosticTrustManager;
 import org.elasticsearch.common.ssl.SslClientAuthenticationMode;
-<<<<<<< HEAD
 import org.elasticsearch.common.ssl.SslConfiguration;
 import org.elasticsearch.common.ssl.SslVerificationMode;
-=======
-import org.elasticsearch.common.ssl.SslVerificationMode;
 import org.elasticsearch.core.SuppressForbidden;
->>>>>>> 61e56e51
 import org.elasticsearch.env.TestEnvironment;
 import org.elasticsearch.test.ESTestCase;
 import org.elasticsearch.test.MockLogAppender;
 import org.elasticsearch.test.http.MockResponse;
 import org.elasticsearch.test.http.MockWebServer;
 import org.elasticsearch.xpack.core.common.socket.SocketAccess;
-<<<<<<< HEAD
-=======
-import org.elasticsearch.xpack.core.ssl.SSLConfiguration;
->>>>>>> 61e56e51
 import org.elasticsearch.xpack.core.ssl.SSLService;
 
 import java.io.FileNotFoundException;
@@ -192,11 +184,6 @@
         clientSocket.setSSLParameters(params);
     }
 
-<<<<<<< HEAD
-    private Settings.Builder getPemSSLSettings(String prefix, String certificatePath, String keyPath,
-                                               SslClientAuthenticationMode clientAuth, SslVerificationMode sslVerification,
-                                               String caPath) throws FileNotFoundException {
-=======
     private Settings.Builder getPemSSLSettings(
         String prefix,
         String certificatePath,
@@ -205,17 +192,20 @@
         SslVerificationMode verificationMode,
         String caPath
     ) throws FileNotFoundException {
->>>>>>> 61e56e51
         final Settings.Builder builder = Settings.builder()
             .put(prefix + ".enabled", true)
             .put(prefix + ".certificate", getPath(certificatePath))
             .put(prefix + ".key", getPath(keyPath))
-            .put(prefix + ".client_authentication", randomBoolean() ? clientAuth.name() : clientAuth.name().toLowerCase(Locale.ROOT))
-            .put(prefix + ".verification_mode", randomBoolean() ? sslVerification.name() : sslVerification.name().toLowerCase(Locale.ROOT));
+            .put(prefix + ".client_authentication", randomCapitalization(clientAuth))
+            .put(prefix + ".verification_mode", randomCapitalization(verificationMode));
         if (caPath != null) {
             builder.putList(prefix + ".certificate_authorities", getPath(caPath));
         }
         return builder;
+    }
+
+    private static String randomCapitalization(Enum<?> enumValue) {
+        return randomBoolean() ? enumValue.name() : enumValue.name().toLowerCase(Locale.ROOT);
     }
 
     private MockWebServer initWebServer(SSLService sslService) throws IOException {
