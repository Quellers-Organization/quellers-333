/*
 * Copyright Elasticsearch B.V. and/or licensed to Elasticsearch B.V. under one
 * or more contributor license agreements. Licensed under the Elastic License
 * 2.0; you may not use this file except in compliance with the Elastic License
 * 2.0.
 */
package org.elasticsearch.xpack.security.authc.oidc;

import com.nimbusds.jwt.JWT;
import com.nimbusds.jwt.JWTClaimsSet;
import com.nimbusds.oauth2.sdk.id.State;
import com.nimbusds.openid.connect.sdk.Nonce;

import org.elasticsearch.action.ActionListener;
import org.elasticsearch.action.support.PlainActionFuture;
import org.elasticsearch.common.settings.Settings;
import org.elasticsearch.common.util.concurrent.ThreadContext;
import org.elasticsearch.core.Nullable;
import org.elasticsearch.env.Environment;
import org.elasticsearch.env.TestEnvironment;
import org.elasticsearch.license.MockLicenseState;
import org.elasticsearch.rest.RestUtils;
import org.elasticsearch.xpack.core.security.action.oidc.OpenIdConnectLogoutResponse;
import org.elasticsearch.xpack.core.security.action.oidc.OpenIdConnectPrepareAuthenticationResponse;
import org.elasticsearch.xpack.core.security.authc.AuthenticationResult;
import org.elasticsearch.xpack.core.security.authc.Realm;
import org.elasticsearch.xpack.core.security.authc.RealmConfig;
import org.elasticsearch.xpack.core.security.authc.RealmSettings;
import org.elasticsearch.xpack.core.security.authc.oidc.OpenIdConnectRealmSettings;
import org.elasticsearch.xpack.core.security.authc.support.DelegatedAuthorizationSettings;
import org.elasticsearch.xpack.core.security.authc.support.UserRoleMapper;
import org.elasticsearch.xpack.core.security.user.User;
import org.elasticsearch.xpack.security.Security;
import org.elasticsearch.xpack.security.authc.support.MockLookupRealm;
import org.hamcrest.Matchers;
import org.junit.Before;
import org.mockito.stubbing.Answer;

import java.util.Arrays;
import java.util.Collection;
import java.util.Collections;
import java.util.Date;
import java.util.HashMap;
import java.util.HashSet;
import java.util.List;
import java.util.Map;
import java.util.Set;
import java.util.concurrent.atomic.AtomicReference;

import static java.time.Instant.now;
import static org.elasticsearch.test.ActionListenerUtils.anyActionListener;
import static org.elasticsearch.xpack.core.security.authc.RealmSettings.getFullSettingKey;
import static org.elasticsearch.xpack.security.authc.oidc.OpenIdConnectRealm.CONTEXT_TOKEN_DATA;
import static org.hamcrest.Matchers.aMapWithSize;
import static org.hamcrest.Matchers.anEmptyMap;
import static org.hamcrest.Matchers.arrayContainingInAnyOrder;
import static org.hamcrest.Matchers.contains;
import static org.hamcrest.Matchers.containsString;
import static org.hamcrest.Matchers.equalTo;
import static org.hamcrest.Matchers.hasKey;
import static org.hamcrest.Matchers.instanceOf;
import static org.hamcrest.Matchers.notNullValue;
import static org.mockito.ArgumentMatchers.any;
import static org.mockito.Mockito.doAnswer;
import static org.mockito.Mockito.mock;
import static org.mockito.Mockito.when;

public class OpenIdConnectRealmTests extends OpenIdConnectTestCase {

    private Settings globalSettings;
    private Environment env;
    private ThreadContext threadContext;

    @Before
    public void setupEnv() {
        globalSettings = Settings.builder().put("path.home", createTempDir()).build();
        env = TestEnvironment.newEnvironment(globalSettings);
        threadContext = new ThreadContext(globalSettings);
    }

    public void testAuthentication() throws Exception {
        final UserRoleMapper roleMapper = mock(UserRoleMapper.class);
        final String principal = randomAlphaOfLength(12);
        AtomicReference<UserRoleMapper.UserData> userData = new AtomicReference<>();
        doAnswer(getAnswer(userData)).when(roleMapper).resolveRoles(any(UserRoleMapper.UserData.class), anyActionListener());

        final boolean notPopulateMetadata = randomBoolean();
        final String authenticatingRealm = randomBoolean() ? REALM_NAME : null;
        AuthenticationResult<User> result = authenticateWithOidc(
            principal,
            roleMapper,
            notPopulateMetadata,
            false,
            authenticatingRealm,
            null
        );
        assertThat(result, notNullValue());
        assertThat(result.getStatus(), equalTo(AuthenticationResult.Status.SUCCESS));
        assertThat(result.getValue().principal(), equalTo(principal));
        assertThat(result.getValue().email(), equalTo("cbarton@shield.gov"));
        assertThat(result.getValue().fullName(), equalTo("Clinton Barton"));
        assertThat(result.getValue().roles(), arrayContainingInAnyOrder("kibana_user", "role1"));
        if (notPopulateMetadata) {
            assertThat(result.getValue().metadata(), anEmptyMap());
        } else {
            assertThat(result.getValue().metadata().get("oidc(iss)"), equalTo("https://op.company.org"));
            assertThat(result.getValue().metadata().get("oidc(name)"), equalTo("Clinton Barton"));
            final Object groups = result.getValue().metadata().get("oidc(groups)");
            assertThat(groups, notNullValue());
            assertThat(groups, instanceOf(Collection.class));
            assertThat((Collection<?>) groups, contains("group1", "group2", "groups3"));
        }
    }

    public void testClaimPropertyMapping() throws Exception {
        final UserRoleMapper roleMapper = mock(UserRoleMapper.class);
        final String principal = randomAlphaOfLength(12);
        AtomicReference<UserRoleMapper.UserData> userData = new AtomicReference<>();
        doAnswer(getAnswer(userData)).when(roleMapper).resolveRoles(any(UserRoleMapper.UserData.class), anyActionListener());
        Map<String, Object> claimsWithObject = Map.of(
            "groups",
            List.of(Map.of("key1", List.of("value1", "value2")), Map.of("key2", List.of("value1", "value2")))
        );
        Map<String, Object> claimsWithNumber = Map.of("groups", List.of(2, "value2"));
        Exception e = expectThrows(
            Exception.class,
            () -> authenticateWithOidc(principal, roleMapper, false, false, REALM_NAME, claimsWithObject)
        );
        Exception e2 = expectThrows(
            Exception.class,
            () -> authenticateWithOidc(principal, roleMapper, false, false, REALM_NAME, claimsWithNumber)
        );
        assertThat(e.getCause().getMessage(), containsString("expects a claim with String or a String Array value"));
        assertThat(e2.getCause().getMessage(), containsString("expects a claim with String or a String Array value"));
    }

    public void testClaimMetadataMapping() throws Exception {
        final UserRoleMapper roleMapper = mock(UserRoleMapper.class);
        final String principal = randomAlphaOfLength(12);
        AtomicReference<UserRoleMapper.UserData> userData = new AtomicReference<>();
        doAnswer(getAnswer(userData)).when(roleMapper).resolveRoles(any(UserRoleMapper.UserData.class), anyActionListener());
        Map<String, Object> claims = Map.of(
            "string",
            "String",
            "number",
            232,
            "boolean",
            true,
            "string_array",
            List.of("one", "two", "three"),
            "number_array",
            List.of(1, 2, 3),
            "boolean_array",
            List.of(true, false, true),
            "object",
            Map.of("key", List.of("value1", "value2")),
            "object_array",
            List.of(Map.of("key1", List.of("value1", "value2")), Map.of("key2", List.of("value1", "value2")))
        );
        AuthenticationResult<User> result = authenticateWithOidc(principal, roleMapper, false, false, REALM_NAME, claims);
        assertThat(result, notNullValue());
        assertThat(result.getStatus(), equalTo(AuthenticationResult.Status.SUCCESS));
        assertThat(result.getValue().principal(), equalTo(principal));
        assertThat(result.getValue().email(), equalTo("cbarton@shield.gov"));
        assertThat(result.getValue().fullName(), equalTo("Clinton Barton"));
        assertThat(result.getValue().roles(), arrayContainingInAnyOrder("kibana_user", "role1"));
        assertTrue(result.getValue().metadata().containsKey("oidc(string)"));
        assertTrue(result.getValue().metadata().containsKey("oidc(number)"));
        assertTrue(result.getValue().metadata().containsKey("oidc(boolean)"));
        assertTrue(result.getValue().metadata().containsKey("oidc(string_array)"));
        assertTrue(result.getValue().metadata().containsKey("oidc(boolean_array)"));
        assertTrue(result.getValue().metadata().containsKey("oidc(number_array)"));
        assertFalse(result.getValue().metadata().containsKey("oidc(object_array)"));
        assertFalse(result.getValue().metadata().containsKey("oidc(object)"));
    }

    public void testWithAuthorizingRealm() throws Exception {
        final UserRoleMapper roleMapper = mock(UserRoleMapper.class);
        final String principal = randomAlphaOfLength(12);
        doAnswer(invocation -> {
            assert invocation.getArguments().length == 2;
            @SuppressWarnings("unchecked")
            ActionListener<Set<String>> listener = (ActionListener<Set<String>>) invocation.getArguments()[1];
            listener.onFailure(new RuntimeException("Role mapping should not be called"));
            return null;
        }).when(roleMapper).resolveRoles(any(UserRoleMapper.UserData.class), anyActionListener());
        final String authenticatingRealm = randomBoolean() ? REALM_NAME : null;
        AuthenticationResult<User> result = authenticateWithOidc(principal, roleMapper, randomBoolean(), true, authenticatingRealm, null);
        assertThat(result, notNullValue());
        assertThat(result.getStatus(), equalTo(AuthenticationResult.Status.SUCCESS));
        assertThat(result.getValue().principal(), equalTo(principal));
        assertThat(result.getValue().email(), equalTo("cbarton@shield.gov"));
        assertThat(result.getValue().fullName(), equalTo("Clinton Barton"));
        assertThat(result.getValue().roles(), arrayContainingInAnyOrder("lookup_user_role"));
        assertThat(result.getValue().metadata().entrySet(), Matchers.iterableWithSize(1));
        assertThat(result.getValue().metadata().get("is_lookup"), Matchers.equalTo(true));
        assertNotNull(result.getMetadata().get(CONTEXT_TOKEN_DATA));
        assertThat(result.getMetadata().get(CONTEXT_TOKEN_DATA), instanceOf(Map.class));
        @SuppressWarnings("unchecked")
        Map<String, Object> tokenMetadata = (Map<String, Object>) result.getMetadata().get(CONTEXT_TOKEN_DATA);
        assertThat(tokenMetadata.get("id_token_hint"), equalTo("thisis.aserialized.jwt"));
    }

    public void testAuthenticationWithWrongRealm() throws Exception {
        final String principal = randomAlphaOfLength(12);
<<<<<<< HEAD
        AuthenticationResult result = authenticateWithOidc(
=======
        AuthenticationResult<User> result = authenticateWithOidc(
>>>>>>> d90fa4eb
            principal,
            mock(UserRoleMapper.class),
            randomBoolean(),
            true,
            REALM_NAME + randomAlphaOfLength(8),
            null
        );
        assertThat(result, notNullValue());
        assertThat(result.getStatus(), equalTo(AuthenticationResult.Status.CONTINUE));
    }

    public void testClaimPatternParsing() throws Exception {
        final Settings.Builder builder = getBasicRealmSettings();
        builder.put(getFullSettingKey(REALM_NAME, OpenIdConnectRealmSettings.PRINCIPAL_CLAIM.getPattern()), "^OIDC-(.+)");
        final RealmConfig config = buildConfig(builder.build(), threadContext);
        final OpenIdConnectRealmSettings.ClaimSetting principalSetting = new OpenIdConnectRealmSettings.ClaimSetting("principal");
        final OpenIdConnectRealm.ClaimParser parser = OpenIdConnectRealm.ClaimParser.forSetting(logger, principalSetting, config, true);
        final JWTClaimsSet claims = new JWTClaimsSet.Builder().subject("OIDC-cbarton")
            .audience("https://rp.elastic.co/cb")
            .expirationTime(Date.from(now().plusSeconds(3600)))
            .issueTime(Date.from(now().minusSeconds(5)))
            .jwtID(randomAlphaOfLength(8))
            .issuer("https://op.company.org")
            .build();
        assertThat(parser.getClaimValue(claims), equalTo("cbarton"));
    }

    public void testInvalidPrincipalClaimPatternParsing() {
        final OpenIdConnectAuthenticator authenticator = mock(OpenIdConnectAuthenticator.class);
        final String authenticatingRealm = randomBoolean() ? REALM_NAME : null;
        final OpenIdConnectToken token = new OpenIdConnectToken("", new State(), new Nonce(), authenticatingRealm);
        final Settings.Builder builder = getBasicRealmSettings();
        builder.put(getFullSettingKey(REALM_NAME, OpenIdConnectRealmSettings.PRINCIPAL_CLAIM.getPattern()), "^OIDC-(.+)");
        final RealmConfig config = buildConfig(builder.build(), threadContext);
        final OpenIdConnectRealm realm = new OpenIdConnectRealm(config, authenticator, null);
        final JWTClaimsSet claims = new JWTClaimsSet.Builder().subject("cbarton@avengers.com")
            .audience("https://rp.elastic.co/cb")
            .expirationTime(Date.from(now().plusSeconds(3600)))
            .issueTime(Date.from(now().minusSeconds(5)))
            .jwtID(randomAlphaOfLength(8))
            .issuer("https://op.company.org")
            .build();
        doAnswer((i) -> {
            @SuppressWarnings("unchecked")
            ActionListener<JWTClaimsSet> listener = (ActionListener<JWTClaimsSet>) i.getArguments()[1];
            listener.onResponse(claims);
            return null;
        }).when(authenticator).authenticate(any(OpenIdConnectToken.class), anyActionListener());

        final PlainActionFuture<AuthenticationResult<User>> future = new PlainActionFuture<>();
        realm.authenticate(token, future);
        final AuthenticationResult<User> result = future.actionGet();
        assertThat(result.getStatus(), equalTo(AuthenticationResult.Status.CONTINUE));
        assertThat(result.getMessage(), containsString("claims.principal"));
        assertThat(result.getMessage(), containsString("sub"));
        assertThat(result.getMessage(), containsString("^OIDC-(.+)"));
    }

    public void testBuildRelyingPartyConfigWithoutOpenIdScope() {
        final Settings.Builder settingsBuilder = Settings.builder()
            .put(getFullSettingKey(REALM_NAME, OpenIdConnectRealmSettings.OP_AUTHORIZATION_ENDPOINT), "https://op.example.com/login")
            .put(getFullSettingKey(REALM_NAME, OpenIdConnectRealmSettings.OP_TOKEN_ENDPOINT), "https://op.example.com/token")
            .put(getFullSettingKey(REALM_NAME, OpenIdConnectRealmSettings.OP_ISSUER), "https://op.example.com")
            .put(getFullSettingKey(REALM_NAME, OpenIdConnectRealmSettings.OP_JWKSET_PATH), "https://op.example.com/jwks.json")
            .put(getFullSettingKey(REALM_NAME, OpenIdConnectRealmSettings.PRINCIPAL_CLAIM.getClaim()), "sub")
            .put(getFullSettingKey(REALM_NAME, OpenIdConnectRealmSettings.RP_REDIRECT_URI), "https://rp.my.com/cb")
            .put(getFullSettingKey(REALM_NAME, OpenIdConnectRealmSettings.RP_CLIENT_ID), "rp-my")
            .put(getFullSettingKey(REALM_NAME, OpenIdConnectRealmSettings.RP_RESPONSE_TYPE), "code")
            .putList(getFullSettingKey(REALM_NAME, OpenIdConnectRealmSettings.RP_REQUESTED_SCOPES), Arrays.asList("scope1", "scope2"))
            .setSecureSettings(getSecureSettings());
        final OpenIdConnectRealm realm = new OpenIdConnectRealm(buildConfig(settingsBuilder.build(), threadContext), null, null);
        final OpenIdConnectPrepareAuthenticationResponse response = realm.buildAuthenticationRequestUri(null, null, null);
        final String state = response.getState();
        final String nonce = response.getNonce();
        assertThat(
            response.getAuthenticationRequestUrl(),
            equalTo(
                "https://op.example.com/login?scope=scope1+scope2+openid&response_type=code"
                    + "&redirect_uri=https%3A%2F%2Frp.my.com%2Fcb&state="
                    + state
                    + "&nonce="
                    + nonce
                    + "&client_id=rp-my"
            )
        );
        assertThat(response.getRealmName(), equalTo(REALM_NAME));
    }

    public void testBuildingAuthenticationRequest() {
        final Settings.Builder settingsBuilder = Settings.builder()
            .put(getFullSettingKey(REALM_NAME, OpenIdConnectRealmSettings.OP_AUTHORIZATION_ENDPOINT), "https://op.example.com/login")
            .put(getFullSettingKey(REALM_NAME, OpenIdConnectRealmSettings.OP_TOKEN_ENDPOINT), "https://op.example.com/token")
            .put(getFullSettingKey(REALM_NAME, OpenIdConnectRealmSettings.OP_ISSUER), "https://op.example.com")
            .put(getFullSettingKey(REALM_NAME, OpenIdConnectRealmSettings.OP_JWKSET_PATH), "https://op.example.com/jwks.json")
            .put(getFullSettingKey(REALM_NAME, OpenIdConnectRealmSettings.PRINCIPAL_CLAIM.getClaim()), "sub")
            .put(getFullSettingKey(REALM_NAME, OpenIdConnectRealmSettings.RP_REDIRECT_URI), "https://rp.my.com/cb")
            .put(getFullSettingKey(REALM_NAME, OpenIdConnectRealmSettings.RP_CLIENT_ID), "rp-my")
            .put(getFullSettingKey(REALM_NAME, OpenIdConnectRealmSettings.RP_RESPONSE_TYPE), "code")
            .putList(
                getFullSettingKey(REALM_NAME, OpenIdConnectRealmSettings.RP_REQUESTED_SCOPES),
                Arrays.asList("openid", "scope1", "scope2")
            )
            .setSecureSettings(getSecureSettings());
        final OpenIdConnectRealm realm = new OpenIdConnectRealm(buildConfig(settingsBuilder.build(), threadContext), null, null);
        final OpenIdConnectPrepareAuthenticationResponse response = realm.buildAuthenticationRequestUri(null, null, null);
        final String state = response.getState();
        final String nonce = response.getNonce();
        assertThat(
            response.getAuthenticationRequestUrl(),
            equalTo(
                "https://op.example.com/login?scope=openid+scope1+scope2&response_type=code"
                    + "&redirect_uri=https%3A%2F%2Frp.my.com%2Fcb&state="
                    + state
                    + "&nonce="
                    + nonce
                    + "&client_id=rp-my"
            )
        );
        assertThat(response.getRealmName(), equalTo(REALM_NAME));
    }

    public void testBuilidingAuthenticationRequestWithDefaultScope() {
        final Settings.Builder settingsBuilder = Settings.builder()
            .put(getFullSettingKey(REALM_NAME, OpenIdConnectRealmSettings.OP_AUTHORIZATION_ENDPOINT), "https://op.example.com/login")
            .put(getFullSettingKey(REALM_NAME, OpenIdConnectRealmSettings.OP_TOKEN_ENDPOINT), "https://op.example.com/token")
            .put(getFullSettingKey(REALM_NAME, OpenIdConnectRealmSettings.OP_ISSUER), "https://op.example.com")
            .put(getFullSettingKey(REALM_NAME, OpenIdConnectRealmSettings.OP_JWKSET_PATH), "https://op.example.com/jwks.json")
            .put(getFullSettingKey(REALM_NAME, OpenIdConnectRealmSettings.PRINCIPAL_CLAIM.getClaim()), "sub")
            .put(getFullSettingKey(REALM_NAME, OpenIdConnectRealmSettings.RP_REDIRECT_URI), "https://rp.my.com/cb")
            .put(getFullSettingKey(REALM_NAME, OpenIdConnectRealmSettings.RP_CLIENT_ID), "rp-my")
            .put(getFullSettingKey(REALM_NAME, OpenIdConnectRealmSettings.RP_RESPONSE_TYPE), "code")
            .setSecureSettings(getSecureSettings());
        ;
        final OpenIdConnectRealm realm = new OpenIdConnectRealm(buildConfig(settingsBuilder.build(), threadContext), null, null);
        final OpenIdConnectPrepareAuthenticationResponse response = realm.buildAuthenticationRequestUri(null, null, null);
        final String state = response.getState();
        final String nonce = response.getNonce();
        assertThat(
            response.getAuthenticationRequestUrl(),
            equalTo(
                "https://op.example.com/login?scope=openid&response_type=code"
                    + "&redirect_uri=https%3A%2F%2Frp.my.com%2Fcb&state="
                    + state
                    + "&nonce="
                    + nonce
                    + "&client_id=rp-my"
            )
        );
        assertThat(response.getRealmName(), equalTo(REALM_NAME));
    }

    public void testBuildLogoutResponse() throws Exception {
        final OpenIdConnectRealm realm = new OpenIdConnectRealm(buildConfig(getBasicRealmSettings().build(), threadContext), null, null);
        // Random strings, as we will not validate the token here
        final JWT idToken = generateIdToken(randomAlphaOfLength(8), randomAlphaOfLength(8), randomAlphaOfLength(8));
        final OpenIdConnectLogoutResponse logoutResponse = realm.buildLogoutResponse(idToken);
        final String endSessionUrl = logoutResponse.getEndSessionUrl();
        final Map<String, String> parameters = new HashMap<>();
        RestUtils.decodeQueryString(endSessionUrl, endSessionUrl.indexOf("?") + 1, parameters);
        assertThat(parameters, aMapWithSize(3));
        assertThat(parameters, hasKey("id_token_hint"));
        assertThat(parameters, hasKey("post_logout_redirect_uri"));
        assertThat(parameters, hasKey("state"));
    }

    public void testBuildLogoutResponseFromEndsessionEndpointWithExistingParameters() throws Exception {
        final Settings.Builder realmSettingsWithFunkyEndpoint = getBasicRealmSettings();
        realmSettingsWithFunkyEndpoint.put(
            getFullSettingKey(REALM_NAME, OpenIdConnectRealmSettings.OP_ENDSESSION_ENDPOINT),
            "https://op.example.org/logout?parameter=123"
        );
        final OpenIdConnectRealm realm = new OpenIdConnectRealm(
            buildConfig(realmSettingsWithFunkyEndpoint.build(), threadContext),
            null,
            null
        );

        // Random strings, as we will not validate the token here
        final JWT idToken = generateIdToken(randomAlphaOfLength(8), randomAlphaOfLength(8), randomAlphaOfLength(8));
        final OpenIdConnectLogoutResponse logoutResponse = realm.buildLogoutResponse(idToken);
        final String endSessionUrl = logoutResponse.getEndSessionUrl();
        final Map<String, String> parameters = new HashMap<>();
        RestUtils.decodeQueryString(endSessionUrl, endSessionUrl.indexOf("?") + 1, parameters);
        assertThat(parameters, aMapWithSize(4));
        assertThat(parameters, hasKey("parameter"));
        assertThat(parameters, hasKey("post_logout_redirect_uri"));
        assertThat(parameters, hasKey("state"));
        assertThat(parameters, hasKey("id_token_hint"));
    }

    public void testBuildingAuthenticationRequestWithExistingStateAndNonce() {
        final Settings.Builder settingsBuilder = Settings.builder()
            .put(getFullSettingKey(REALM_NAME, OpenIdConnectRealmSettings.OP_AUTHORIZATION_ENDPOINT), "https://op.example.com/login")
            .put(getFullSettingKey(REALM_NAME, OpenIdConnectRealmSettings.OP_TOKEN_ENDPOINT), "https://op.example.com/token")
            .put(getFullSettingKey(REALM_NAME, OpenIdConnectRealmSettings.OP_ISSUER), "https://op.example.com")
            .put(getFullSettingKey(REALM_NAME, OpenIdConnectRealmSettings.OP_JWKSET_PATH), "https://op.example.com/jwks.json")
            .put(getFullSettingKey(REALM_NAME, OpenIdConnectRealmSettings.PRINCIPAL_CLAIM.getClaim()), "sub")
            .put(getFullSettingKey(REALM_NAME, OpenIdConnectRealmSettings.RP_REDIRECT_URI), "https://rp.my.com/cb")
            .put(getFullSettingKey(REALM_NAME, OpenIdConnectRealmSettings.RP_CLIENT_ID), "rp-my")
            .put(getFullSettingKey(REALM_NAME, OpenIdConnectRealmSettings.RP_RESPONSE_TYPE), "code")
            .setSecureSettings(getSecureSettings());
        ;
        final OpenIdConnectRealm realm = new OpenIdConnectRealm(buildConfig(settingsBuilder.build(), threadContext), null, null);
        final String state = new State().getValue();
        final String nonce = new Nonce().getValue();
        final OpenIdConnectPrepareAuthenticationResponse response = realm.buildAuthenticationRequestUri(state, nonce, null);

        assertThat(
            response.getAuthenticationRequestUrl(),
            equalTo(
                "https://op.example.com/login?scope=openid&response_type=code"
                    + "&redirect_uri=https%3A%2F%2Frp.my.com%2Fcb&state="
                    + state
                    + "&nonce="
                    + nonce
                    + "&client_id=rp-my"
            )
        );
        assertThat(response.getRealmName(), equalTo(REALM_NAME));
    }

    public void testBuildingAuthenticationRequestWithLoginHint() {
        final Settings.Builder settingsBuilder = Settings.builder()
            .put(getFullSettingKey(REALM_NAME, OpenIdConnectRealmSettings.OP_AUTHORIZATION_ENDPOINT), "https://op.example.com/login")
            .put(getFullSettingKey(REALM_NAME, OpenIdConnectRealmSettings.OP_TOKEN_ENDPOINT), "https://op.example.com/token")
            .put(getFullSettingKey(REALM_NAME, OpenIdConnectRealmSettings.OP_ISSUER), "https://op.example.com")
            .put(getFullSettingKey(REALM_NAME, OpenIdConnectRealmSettings.OP_JWKSET_PATH), "https://op.example.com/jwks.json")
            .put(getFullSettingKey(REALM_NAME, OpenIdConnectRealmSettings.PRINCIPAL_CLAIM.getClaim()), "sub")
            .put(getFullSettingKey(REALM_NAME, OpenIdConnectRealmSettings.RP_REDIRECT_URI), "https://rp.my.com/cb")
            .put(getFullSettingKey(REALM_NAME, OpenIdConnectRealmSettings.RP_CLIENT_ID), "rp-my")
            .put(getFullSettingKey(REALM_NAME, OpenIdConnectRealmSettings.RP_RESPONSE_TYPE), "code")
            .setSecureSettings(getSecureSettings());
        ;
        final OpenIdConnectRealm realm = new OpenIdConnectRealm(buildConfig(settingsBuilder.build(), threadContext), null, null);
        final String state = new State().getValue();
        final String nonce = new Nonce().getValue();
        final String thehint = randomAlphaOfLength(8);
        final OpenIdConnectPrepareAuthenticationResponse response = realm.buildAuthenticationRequestUri(state, nonce, thehint);

        assertThat(
            response.getAuthenticationRequestUrl(),
            equalTo(
                "https://op.example.com/login?login_hint="
                    + thehint
                    + "&scope=openid&response_type=code&redirect_uri=https%3A%2F%2Frp.my.com%2Fcb&state="
                    + state
                    + "&nonce="
                    + nonce
                    + "&client_id=rp-my"
            )
        );
        assertThat(response.getRealmName(), equalTo(REALM_NAME));
    }

<<<<<<< HEAD
    private AuthenticationResult authenticateWithOidc(
=======
    private AuthenticationResult<User> authenticateWithOidc(
>>>>>>> d90fa4eb
        String principal,
        UserRoleMapper roleMapper,
        boolean notPopulateMetadata,
        boolean useAuthorizingRealm,
        String authenticatingRealm,
        @Nullable Map<String, Object> additionalClaims
    ) throws Exception {
        RealmConfig.RealmIdentifier realmIdentifier = new RealmConfig.RealmIdentifier("mock", "mock_lookup");
        final MockLookupRealm lookupRealm = new MockLookupRealm(
            new RealmConfig(
                realmIdentifier,
                Settings.builder().put(globalSettings).put(getFullSettingKey(realmIdentifier, RealmSettings.ORDER_SETTING), 0).build(),
                env,
                threadContext
            )
        );
        final OpenIdConnectAuthenticator authenticator = mock(OpenIdConnectAuthenticator.class);

        final Settings.Builder builder = getBasicRealmSettings();
        if (notPopulateMetadata) {
            builder.put(getFullSettingKey(REALM_NAME, OpenIdConnectRealmSettings.POPULATE_USER_METADATA), false);
        }
        if (useAuthorizingRealm) {
            builder.putList(
                getFullSettingKey(new RealmConfig.RealmIdentifier("oidc", REALM_NAME), DelegatedAuthorizationSettings.AUTHZ_REALMS),
                lookupRealm.name()
            );
            lookupRealm.registerUser(
                new User(
                    principal,
                    new String[] { "lookup_user_role" },
                    "Clinton Barton",
                    "cbarton@shield.gov",
                    Collections.singletonMap("is_lookup", true),
                    true
                )
            );
        }
        final RealmConfig config = buildConfig(builder.build(), threadContext);
        final OpenIdConnectRealm realm = new OpenIdConnectRealm(config, authenticator, roleMapper);
        initializeRealms(realm, lookupRealm);
        final OpenIdConnectToken token = new OpenIdConnectToken("", new State(), new Nonce(), authenticatingRealm);
        final JWTClaimsSet.Builder claimsBuilder = new JWTClaimsSet.Builder().subject(principal)
            .audience("https://rp.elastic.co/cb")
            .expirationTime(Date.from(now().plusSeconds(3600)))
            .issueTime(Date.from(now().minusSeconds(5)))
            .jwtID(randomAlphaOfLength(8))
            .issuer("https://op.company.org")
            .claim("groups", Arrays.asList("group1", "group2", "groups3"))
            .claim("mail", "cbarton@shield.gov")
            .claim("name", "Clinton Barton")
            .claim("id_token_hint", "thisis.aserialized.jwt");
        if (additionalClaims != null) {
            for (Map.Entry<String, Object> entry : additionalClaims.entrySet()) {
                claimsBuilder.claim(entry.getKey(), entry.getValue());
            }
        }
        final JWTClaimsSet claims = claimsBuilder.build();
        doAnswer((i) -> {
            @SuppressWarnings("unchecked")
            ActionListener<JWTClaimsSet> listener = (ActionListener<JWTClaimsSet>) i.getArguments()[1];
            listener.onResponse(claims);
            return null;
        }).when(authenticator).authenticate(any(OpenIdConnectToken.class), anyActionListener());

        final PlainActionFuture<AuthenticationResult<User>> future = new PlainActionFuture<>();
        realm.authenticate(token, future);
        return future.get();
    }

    private void initializeRealms(Realm... realms) {
        MockLicenseState licenseState = mock(MockLicenseState.class);
        when(licenseState.isAllowed(Security.DELEGATED_AUTHORIZATION_FEATURE)).thenReturn(true);

        final List<Realm> realmList = Arrays.asList(realms);
        for (Realm realm : realms) {
            realm.initialize(realmList, licenseState);
        }
    }

    private Answer<Class<Void>> getAnswer(AtomicReference<UserRoleMapper.UserData> userData) {
        return invocation -> {
            assert invocation.getArguments().length == 2;
            userData.set((UserRoleMapper.UserData) invocation.getArguments()[0]);
            @SuppressWarnings("unchecked")
            ActionListener<Set<String>> listener = (ActionListener<Set<String>>) invocation.getArguments()[1];
            listener.onResponse(new HashSet<>(Arrays.asList("kibana_user", "role1")));
            return null;
        };
    }
}<|MERGE_RESOLUTION|>--- conflicted
+++ resolved
@@ -203,11 +203,7 @@
 
     public void testAuthenticationWithWrongRealm() throws Exception {
         final String principal = randomAlphaOfLength(12);
-<<<<<<< HEAD
-        AuthenticationResult result = authenticateWithOidc(
-=======
         AuthenticationResult<User> result = authenticateWithOidc(
->>>>>>> d90fa4eb
             principal,
             mock(UserRoleMapper.class),
             randomBoolean(),
@@ -462,11 +458,7 @@
         assertThat(response.getRealmName(), equalTo(REALM_NAME));
     }
 
-<<<<<<< HEAD
-    private AuthenticationResult authenticateWithOidc(
-=======
     private AuthenticationResult<User> authenticateWithOidc(
->>>>>>> d90fa4eb
         String principal,
         UserRoleMapper roleMapper,
         boolean notPopulateMetadata,
