/*
 * Copyright Elasticsearch B.V. and/or licensed to Elasticsearch B.V. under one
 * or more contributor license agreements. Licensed under the Elastic License
 * 2.0; you may not use this file except in compliance with the Elastic License
 * 2.0.
 */
package org.elasticsearch.xpack.security.authc.pki;

import org.elasticsearch.action.ActionListener;
import org.elasticsearch.action.support.PlainActionFuture;
import org.elasticsearch.common.settings.ClusterSettings;
import org.elasticsearch.common.settings.MockSecureSettings;
import org.elasticsearch.common.settings.SecureString;
import org.elasticsearch.common.settings.Setting;
import org.elasticsearch.common.settings.Settings;
import org.elasticsearch.common.ssl.SslConfigException;
import org.elasticsearch.common.util.CollectionUtils;
import org.elasticsearch.common.util.concurrent.ThreadContext;
import org.elasticsearch.env.TestEnvironment;
import org.elasticsearch.license.MockLicenseState;
import org.elasticsearch.test.ESTestCase;
import org.elasticsearch.xpack.core.security.authc.Authentication;
import org.elasticsearch.xpack.core.security.authc.Authentication.RealmRef;
import org.elasticsearch.xpack.core.security.authc.AuthenticationResult;
import org.elasticsearch.xpack.core.security.authc.InternalRealmsSettings;
import org.elasticsearch.xpack.core.security.authc.Realm;
import org.elasticsearch.xpack.core.security.authc.RealmConfig;
import org.elasticsearch.xpack.core.security.authc.RealmSettings;
import org.elasticsearch.xpack.core.security.authc.pki.PkiRealmSettings;
import org.elasticsearch.xpack.core.security.authc.support.UserRoleMapper;
import org.elasticsearch.xpack.core.security.authc.support.UsernamePasswordToken;
import org.elasticsearch.xpack.core.security.support.NoOpLogger;
import org.elasticsearch.xpack.core.security.user.User;
import org.elasticsearch.xpack.security.Security;
import org.elasticsearch.xpack.security.authc.BytesKey;
import org.elasticsearch.xpack.security.authc.support.MockLookupRealm;
import org.junit.Before;
import org.mockito.Mockito;

import java.io.InputStream;
import java.nio.file.Files;
import java.nio.file.Path;
import java.security.cert.CertificateFactory;
import java.security.cert.X509Certificate;
import java.util.ArrayList;
import java.util.Collections;
import java.util.HashSet;
import java.util.List;
import java.util.Map;
import java.util.Set;
import java.util.regex.Pattern;

import javax.security.auth.x500.X500Principal;

import static org.elasticsearch.test.ActionListenerUtils.anyActionListener;
import static org.elasticsearch.test.TestMatchers.throwableWithMessage;
import static org.hamcrest.Matchers.arrayContainingInAnyOrder;
import static org.hamcrest.Matchers.containsString;
import static org.hamcrest.Matchers.equalTo;
import static org.hamcrest.Matchers.is;
import static org.hamcrest.Matchers.not;
import static org.hamcrest.Matchers.notNullValue;
import static org.hamcrest.Matchers.nullValue;
import static org.hamcrest.Matchers.sameInstance;
import static org.mockito.Mockito.any;
import static org.mockito.Mockito.mock;
import static org.mockito.Mockito.times;
import static org.mockito.Mockito.verify;
import static org.mockito.Mockito.verifyNoMoreInteractions;
import static org.mockito.Mockito.when;

public class PkiRealmTests extends ESTestCase {

    public static final String REALM_NAME = "my_pki";
    private Settings globalSettings;
    private MockLicenseState licenseState;

    @Before
    public void setup() throws Exception {
        RealmConfig.RealmIdentifier realmIdentifier = new RealmConfig.RealmIdentifier(PkiRealmSettings.TYPE, REALM_NAME);
        globalSettings = Settings.builder()
            .put("path.home", createTempDir())
            .put(RealmSettings.getFullSettingKey(realmIdentifier, RealmSettings.ORDER_SETTING), 0)
            .build();
        licenseState = mock(MockLicenseState.class);
        when(licenseState.isAllowed(Security.DELEGATED_AUTHORIZATION_FEATURE)).thenReturn(true);
    }

    public void testTokenSupport() throws Exception {
        RealmConfig config = new RealmConfig(
            new RealmConfig.RealmIdentifier(PkiRealmSettings.TYPE, REALM_NAME),
            globalSettings,
            TestEnvironment.newEnvironment(globalSettings),
            new ThreadContext(globalSettings)
        );
        PkiRealm realm = new PkiRealm(config, mock(UserRoleMapper.class));

        assertRealmUsageStats(realm, false, false, true, false);
        assertThat(realm.supports(null), is(false));
        assertThat(realm.supports(new UsernamePasswordToken("", new SecureString(new char[0]))), is(false));
        X509AuthenticationToken token = randomBoolean()
            ? X509AuthenticationToken.delegated(new X509Certificate[0], mock(Authentication.class))
            : new X509AuthenticationToken(new X509Certificate[0]);
        assertThat(realm.supports(token), is(true));
    }

    public void testExtractToken() throws Exception {
        X509Certificate certificate = readCert(getDataPath("/org/elasticsearch/xpack/security/transport/ssl/certs/simple/testnode.crt"));
        ThreadContext threadContext = new ThreadContext(Settings.EMPTY);
        threadContext.putTransient(PkiRealm.PKI_CERT_HEADER_NAME, new X509Certificate[] { certificate });
        PkiRealm realm = new PkiRealm(
            new RealmConfig(
                new RealmConfig.RealmIdentifier(PkiRealmSettings.TYPE, REALM_NAME),
                globalSettings,
                TestEnvironment.newEnvironment(globalSettings),
                threadContext
            ),
            mock(UserRoleMapper.class)
        );

        X509AuthenticationToken token = realm.token(threadContext);
        assertThat(token, is(notNullValue()));
        assertThat(token.dn(), is("CN=Elasticsearch Test Node, OU=elasticsearch, O=org"));
        assertThat(token.isDelegated(), is(false));
    }

    public void testAuthenticateBasedOnCertToken() throws Exception {
        assertSuccessfulAuthentication(Collections.emptySet());
    }

    public void testAuthenticateWithRoleMapping() throws Exception {
        final Set<String> roles = new HashSet<>();
        roles.add("admin");
        roles.add("kibana_user");
        assertSuccessfulAuthentication(roles);
    }

    private void assertSuccessfulAuthentication(Set<String> roles) throws Exception {
        X509AuthenticationToken token = buildToken();
        UserRoleMapper roleMapper = buildRoleMapper(roles, token.dn());
        PkiRealm realm = buildRealm(roleMapper, globalSettings);
        verify(roleMapper).refreshRealmOnChange(realm);

        final String expectedUsername = PkiRealm.getPrincipalFromSubjectDN(
            Pattern.compile(PkiRealmSettings.DEFAULT_USERNAME_PATTERN),
            token,
            NoOpLogger.INSTANCE
        );
<<<<<<< HEAD
        final AuthenticationResult result = authenticate(token, realm);
=======
        final AuthenticationResult<User> result = authenticate(token, realm);
>>>>>>> 30e15ba8
        assertThat(result.getStatus(), is(AuthenticationResult.Status.SUCCESS));
        User user = result.getValue();
        assertThat(user, is(notNullValue()));
        assertThat(user.principal(), is(expectedUsername));
        assertThat(user.roles(), is(notNullValue()));
        assertThat(user.roles().length, is(roles.size()));
        assertThat(user.roles(), arrayContainingInAnyOrder(roles.toArray()));

        final boolean testCaching = randomBoolean();
        final boolean invalidate = testCaching && randomBoolean();
        if (testCaching) {
            if (invalidate) {
                if (randomBoolean()) {
                    realm.expireAll();
                } else {
                    realm.expire(expectedUsername);
                }
            }
            final AuthenticationResult<User> result2 = authenticate(token, realm);
            assertThat(AuthenticationResult.Status.SUCCESS, is(result2.getStatus()));
            assertThat(user, is(result2.getValue()));
        }

        final int numTimes = invalidate ? 2 : 1;
        verify(roleMapper, times(numTimes)).resolveRoles(any(UserRoleMapper.UserData.class), anyActionListener());
        verifyNoMoreInteractions(roleMapper);
    }

    private UserRoleMapper buildRoleMapper() {
        UserRoleMapper roleMapper = mock(UserRoleMapper.class);
        Mockito.doAnswer(invocation -> {
            @SuppressWarnings("unchecked")
            ActionListener<Set<String>> listener = (ActionListener<Set<String>>) invocation.getArguments()[1];
            listener.onResponse(Collections.emptySet());
            return null;
        }).when(roleMapper).resolveRoles(any(UserRoleMapper.UserData.class), anyActionListener());
        return roleMapper;
    }

    private UserRoleMapper buildRoleMapper(Set<String> roles, String dn) {
        UserRoleMapper roleMapper = mock(UserRoleMapper.class);
        Mockito.doAnswer(invocation -> {
            final UserRoleMapper.UserData userData = (UserRoleMapper.UserData) invocation.getArguments()[0];
            @SuppressWarnings("unchecked")
            final ActionListener<Set<String>> listener = (ActionListener<Set<String>>) invocation.getArguments()[1];
            if (userData.getDn().equals(dn)) {
                listener.onResponse(roles);
            } else {
                listener.onFailure(new IllegalArgumentException("Expected DN '" + dn + "' but was '" + userData + "'"));
            }
            return null;
        }).when(roleMapper).resolveRoles(any(UserRoleMapper.UserData.class), anyActionListener());
        return roleMapper;
    }

    private PkiRealm buildRealm(UserRoleMapper roleMapper, Settings settings, Realm... otherRealms) {
        final RealmConfig config = new RealmConfig(
            new RealmConfig.RealmIdentifier(PkiRealmSettings.TYPE, REALM_NAME),
            settings,
            TestEnvironment.newEnvironment(settings),
            new ThreadContext(settings)
        );
        PkiRealm realm = new PkiRealm(config, roleMapper);
        List<Realm> allRealms = CollectionUtils.arrayAsArrayList(otherRealms);
        allRealms.add(realm);
        Collections.shuffle(allRealms, random());
        realm.initialize(allRealms, licenseState);
        return realm;
    }

    private X509AuthenticationToken buildToken() throws Exception {
        X509Certificate certificate = readCert(getDataPath("/org/elasticsearch/xpack/security/transport/ssl/certs/simple/testnode.crt"));
        return new X509AuthenticationToken(new X509Certificate[] { certificate });
    }

    private AuthenticationResult<User> authenticate(X509AuthenticationToken token, PkiRealm realm) {
        PlainActionFuture<AuthenticationResult<User>> future = new PlainActionFuture<>();
        realm.authenticate(token, future);
        return future.actionGet();
    }

    public void testCustomUsernamePatternMatches() throws Exception {
        final Settings settings = Settings.builder()
            .put(globalSettings)
            .put("xpack.security.authc.realms.pki.my_pki.username_pattern", "OU=(.*?),")
            .build();
        ThreadContext threadContext = new ThreadContext(settings);
        X509Certificate certificate = readCert(getDataPath("/org/elasticsearch/xpack/security/transport/ssl/certs/simple/testnode.crt"));
        UserRoleMapper roleMapper = buildRoleMapper();
        PkiRealm realm = buildRealm(roleMapper, settings);
        assertRealmUsageStats(realm, false, false, false, false);
        threadContext.putTransient(PkiRealm.PKI_CERT_HEADER_NAME, new X509Certificate[] { certificate });

        X509AuthenticationToken token = realm.token(threadContext);
        User user = authenticate(token, realm).getValue();
        assertThat(user, is(notNullValue()));
        assertThat(user.principal(), is("elasticsearch"));
        assertThat(user.roles(), is(notNullValue()));
        assertThat(user.roles().length, is(0));
    }

    public void testCustomUsernamePatternMismatchesAndNullToken() throws Exception {
        final Settings settings = Settings.builder()
            .put(globalSettings)
            .put("xpack.security.authc.realms.pki.my_pki.username_pattern", "OU=(mismatch.*?),")
            .build();
        ThreadContext threadContext = new ThreadContext(settings);
        X509Certificate certificate = readCert(getDataPath("/org/elasticsearch/xpack/security/transport/ssl/certs/simple/testnode.crt"));
        UserRoleMapper roleMapper = buildRoleMapper();
        PkiRealm realm = buildRealm(roleMapper, settings);
        assertRealmUsageStats(realm, false, false, false, false);
        threadContext.putTransient(PkiRealm.PKI_CERT_HEADER_NAME, new X509Certificate[] { certificate });

        X509AuthenticationToken token = realm.token(threadContext);
        assertThat(token, is(nullValue()));
    }

    public void testVerificationUsingATruststore() throws Exception {
        assumeFalse("Can't run in a FIPS JVM, JKS keystores can't be used", inFipsJvm());
        X509Certificate certificate = readCert(getDataPath("/org/elasticsearch/xpack/security/transport/ssl/certs/simple/testnode.crt"));

        UserRoleMapper roleMapper = buildRoleMapper();
        MockSecureSettings secureSettings = new MockSecureSettings();
        secureSettings.setString("xpack.security.authc.realms.pki.my_pki.truststore.secure_password", "testnode");
        Settings settings = Settings.builder()
            .put(globalSettings)
            .put(
                "xpack.security.authc.realms.pki.my_pki.truststore.path",
                getDataPath("/org/elasticsearch/xpack/security/transport/ssl/certs/simple/testnode.jks")
            )
            .setSecureSettings(secureSettings)
            .build();
        ThreadContext threadContext = new ThreadContext(globalSettings);
        PkiRealm realm = buildRealm(roleMapper, settings);
        assertRealmUsageStats(realm, true, false, true, false);

        threadContext.putTransient(PkiRealm.PKI_CERT_HEADER_NAME, new X509Certificate[] { certificate });

        X509AuthenticationToken token = realm.token(threadContext);
        User user = authenticate(token, realm).getValue();
        assertThat(user, is(notNullValue()));
        assertThat(user.principal(), is("Elasticsearch Test Node"));
        assertThat(user.roles(), is(notNullValue()));
        assertThat(user.roles().length, is(0));
    }

    public void testVerificationUsingCertificateAuthorities() throws Exception {
        final Path caPath = getDataPath("/org/elasticsearch/xpack/security/transport/ssl/certs/simple/nodes/ca.crt");
        final Path certPath = getDataPath("/org/elasticsearch/xpack/security/transport/ssl/certs/simple/nodes/trusted.crt");
        final X509Certificate certificate = readCert(certPath);

        UserRoleMapper roleMapper = buildRoleMapper();
        Settings settings = Settings.builder()
            .put(globalSettings)
            .putList("xpack.security.authc.realms.pki.my_pki.certificate_authorities", caPath.toString())
            .build();
        ThreadContext threadContext = new ThreadContext(globalSettings);
        PkiRealm realm = buildRealm(roleMapper, settings);
        assertRealmUsageStats(realm, true, false, true, false);

        threadContext.putTransient(PkiRealm.PKI_CERT_HEADER_NAME, new X509Certificate[] { certificate });

        X509AuthenticationToken token = realm.token(threadContext);
        User user = authenticate(token, realm).getValue();
        assertThat(user, is(notNullValue()));
        assertThat(user.principal(), is("trusted"));
        assertThat(user.roles(), is(notNullValue()));
        assertThat(user.roles().length, is(0));
    }

    public void testAuthenticationDelegationFailsWithoutTokenServiceAndTruststore() throws Exception {
        ThreadContext threadContext = new ThreadContext(Settings.EMPTY);
        Settings settings = Settings.builder()
            .put(globalSettings)
            .put("xpack.security.authc.realms.pki.my_pki.delegation.enabled", true)
            .build();
        IllegalStateException e = expectThrows(
            IllegalStateException.class,
            () -> new PkiRealm(
                new RealmConfig(
                    new RealmConfig.RealmIdentifier(PkiRealmSettings.TYPE, REALM_NAME),
                    settings,
                    TestEnvironment.newEnvironment(globalSettings),
                    threadContext
                ),
                mock(UserRoleMapper.class)
            )
        );
        assertThat(
            e.getMessage(),
            is(
                "PKI realms with delegation enabled require a trust configuration "
                    + "(xpack.security.authc.realms.pki.my_pki.certificate_authorities or "
                    + "xpack.security.authc.realms.pki.my_pki.truststore.path)"
                    + " and that the token service be also enabled (xpack.security.authc.token.enabled)"
            )
        );
    }

    public void testAuthenticationDelegationFailsWithoutTruststore() throws Exception {
        ThreadContext threadContext = new ThreadContext(Settings.EMPTY);
        Settings settings = Settings.builder()
            .put(globalSettings)
            .put("xpack.security.authc.realms.pki.my_pki.delegation.enabled", true)
            .put("xpack.security.authc.token.enabled", true)
            .build();
        IllegalStateException e = expectThrows(
            IllegalStateException.class,
            () -> new PkiRealm(
                new RealmConfig(
                    new RealmConfig.RealmIdentifier(PkiRealmSettings.TYPE, REALM_NAME),
                    settings,
                    TestEnvironment.newEnvironment(globalSettings),
                    threadContext
                ),
                mock(UserRoleMapper.class)
            )
        );
        assertThat(
            e.getMessage(),
            is(
                "PKI realms with delegation enabled require a trust configuration "
                    + "(xpack.security.authc.realms.pki.my_pki.certificate_authorities "
                    + "or xpack.security.authc.realms.pki.my_pki.truststore.path)"
            )
        );
    }

    public void testAuthenticationDelegationSuccess() throws Exception {
        assumeFalse("Can't run in a FIPS JVM, JKS keystores can't be used", inFipsJvm());
        X509Certificate certificate = readCert(getDataPath("/org/elasticsearch/xpack/security/transport/ssl/certs/simple/testnode.crt"));
        Authentication mockAuthentication = mock(Authentication.class);
        User mockUser = mock(User.class);
        when(mockUser.principal()).thenReturn("mockup_delegate_username");
        RealmRef mockRealmRef = mock(RealmRef.class);
        when(mockRealmRef.getName()).thenReturn("mockup_delegate_realm");
        when(mockAuthentication.getUser()).thenReturn(mockUser);
        when(mockAuthentication.getAuthenticatedBy()).thenReturn(mockRealmRef);
        X509AuthenticationToken delegatedToken = X509AuthenticationToken.delegated(
            new X509Certificate[] { certificate },
            mockAuthentication
        );

        UserRoleMapper roleMapper = buildRoleMapper();
        MockSecureSettings secureSettings = new MockSecureSettings();
        secureSettings.setString("xpack.security.authc.realms.pki.my_pki.truststore.secure_password", "testnode");
        Settings settings = Settings.builder()
            .put(globalSettings)
            .put(
                "xpack.security.authc.realms.pki.my_pki.truststore.path",
                getDataPath("/org/elasticsearch/xpack/security/transport/ssl/certs/simple/testnode.jks")
            )
            .put("xpack.security.authc.realms.pki.my_pki.delegation.enabled", true)
            .put("xpack.security.authc.token.enabled", true)
            .setSecureSettings(secureSettings)
            .build();
        PkiRealm realmWithDelegation = buildRealm(roleMapper, settings);
        assertRealmUsageStats(realmWithDelegation, true, false, true, true);

        AuthenticationResult<User> result = authenticate(delegatedToken, realmWithDelegation);
        assertThat(result.getStatus(), equalTo(AuthenticationResult.Status.SUCCESS));
        assertThat(result.getValue(), is(notNullValue()));
        assertThat(result.getValue().principal(), is("Elasticsearch Test Node"));
        assertThat(result.getValue().roles(), is(notNullValue()));
        assertThat(result.getValue().roles().length, is(0));
        assertThat(result.getValue().metadata().get("pki_delegated_by_user"), is("mockup_delegate_username"));
        assertThat(result.getValue().metadata().get("pki_delegated_by_realm"), is("mockup_delegate_realm"));
    }

    public void testAuthenticationDelegationFailure() throws Exception {
        assumeFalse("Can't run in a FIPS JVM, JKS keystores can't be used", inFipsJvm());
        X509Certificate certificate = readCert(getDataPath("/org/elasticsearch/xpack/security/transport/ssl/certs/simple/testnode.crt"));
        X509AuthenticationToken delegatedToken = X509AuthenticationToken.delegated(
            new X509Certificate[] { certificate },
            mock(Authentication.class)
        );

        UserRoleMapper roleMapper = buildRoleMapper();
        MockSecureSettings secureSettings = new MockSecureSettings();
        secureSettings.setString("xpack.security.authc.realms.pki.my_pki.truststore.secure_password", "testnode");
        Settings settings = Settings.builder()
            .put(globalSettings)
            .put(
                "xpack.security.authc.realms.pki.my_pki.truststore.path",
                getDataPath("/org/elasticsearch/xpack/security/transport/ssl/certs/simple/testnode.jks")
            )
            .setSecureSettings(secureSettings)
            .build();
        PkiRealm realmNoDelegation = buildRealm(roleMapper, settings);
        assertRealmUsageStats(realmNoDelegation, true, false, true, false);

        AuthenticationResult<User> result = authenticate(delegatedToken, realmNoDelegation);
        assertThat(result.getStatus(), equalTo(AuthenticationResult.Status.CONTINUE));
        assertThat(result.getValue(), is(nullValue()));
        assertThat(result.getMessage(), containsString("Realm does not permit delegation for"));
    }

    public void testVerificationFailsUsingADifferentTruststore() throws Exception {
        assumeFalse("Can't run in a FIPS JVM, JKS keystores can't be used", inFipsJvm());
        X509Certificate certificate = readCert(getDataPath("/org/elasticsearch/xpack/security/transport/ssl/certs/simple/testnode.crt"));
        UserRoleMapper roleMapper = buildRoleMapper();
        MockSecureSettings secureSettings = new MockSecureSettings();
        secureSettings.setString("xpack.security.authc.realms.pki.my_pki.truststore.secure_password", "testnode-client-profile");
        Settings settings = Settings.builder()
            .put(globalSettings)
            .put(
                "xpack.security.authc.realms.pki.my_pki.truststore.path",
                getDataPath("/org/elasticsearch/xpack/security/transport/ssl/certs/simple/testnode-client-profile.jks")
            )
            .setSecureSettings(secureSettings)
            .build();
        ThreadContext threadContext = new ThreadContext(settings);
        PkiRealm realm = buildRealm(roleMapper, settings);
        assertRealmUsageStats(realm, true, false, true, false);

        threadContext.putTransient(PkiRealm.PKI_CERT_HEADER_NAME, new X509Certificate[] { certificate });

        X509AuthenticationToken token = realm.token(threadContext);
        AuthenticationResult<User> result = authenticate(token, realm);
        assertThat(result.getStatus(), equalTo(AuthenticationResult.Status.CONTINUE));
        assertThat(result.getMessage(), containsString("not trusted"));
        assertThat(result.getValue(), is(nullValue()));
    }

    public void testTruststorePathWithoutPasswordThrowsException() throws Exception {
        assumeFalse("Can't run in a FIPS JVM, JKS keystores can't be used", inFipsJvm());
        Settings settings = Settings.builder()
            .put(globalSettings)
            .put(
                "xpack.security.authc.realms.pki.my_pki.truststore.path",
                getDataPath("/org/elasticsearch/xpack/security/transport/ssl/certs/simple/testnode-client-profile.jks")
            )
            .build();
        SslConfigException e = expectThrows(
            SslConfigException.class,
            () -> new PkiRealm(
                new RealmConfig(
                    new RealmConfig.RealmIdentifier(PkiRealmSettings.TYPE, REALM_NAME),
                    settings,
                    TestEnvironment.newEnvironment(settings),
                    new ThreadContext(settings)
                ),
                mock(UserRoleMapper.class)
            )
        );
        assertThat(e, throwableWithMessage(containsString("incorrect password; (no password")));
    }

    public void testTruststorePathWithLegacyPasswordDoesNotThrow() throws Exception {
        assumeFalse("Can't run in a FIPS JVM, JKS keystores can't be used", inFipsJvm());
        Settings settings = Settings.builder()
            .put(globalSettings)
            .put(
                "xpack.security.authc.realms.pki.my_pki.truststore.path",
                getDataPath("/org/elasticsearch/xpack/security/transport/ssl/certs/simple/testnode-client-profile.jks")
            )
            .put("xpack.security.authc.realms.pki.my_pki.truststore.password", "testnode-client-profile")
            .build();
        new PkiRealm(
            new RealmConfig(
                new RealmConfig.RealmIdentifier(PkiRealmSettings.TYPE, REALM_NAME),
                settings,
                TestEnvironment.newEnvironment(settings),
                new ThreadContext(settings)
            ),
            mock(UserRoleMapper.class)
        );
        assertSettingDeprecationsAndWarnings(
            new Setting<?>[] { PkiRealmSettings.LEGACY_TRUST_STORE_PASSWORD.getConcreteSettingForNamespace(REALM_NAME) }
        );
    }

    public void testCertificateWithOnlyCnExtractsProperly() throws Exception {
        X509Certificate certificate = mock(X509Certificate.class);
        X500Principal principal = new X500Principal("CN=PKI Client");
        when(certificate.getSubjectX500Principal()).thenReturn(principal);

        X509AuthenticationToken token = new X509AuthenticationToken(new X509Certificate[] { certificate });
        assertThat(token, notNullValue());
        assertThat(token.dn(), is("CN=PKI Client"));

        String parsedPrincipal = PkiRealm.getPrincipalFromSubjectDN(
            Pattern.compile(PkiRealmSettings.DEFAULT_USERNAME_PATTERN),
            token,
            NoOpLogger.INSTANCE
        );
        assertThat(parsedPrincipal, is("PKI Client"));
    }

    public void testCertificateWithCnAndOuExtractsProperly() throws Exception {
        X509Certificate certificate = mock(X509Certificate.class);
        X500Principal principal = new X500Principal("CN=PKI Client, OU=Security");
        when(certificate.getSubjectX500Principal()).thenReturn(principal);

        X509AuthenticationToken token = new X509AuthenticationToken(new X509Certificate[] { certificate });
        assertThat(token, notNullValue());
        assertThat(token.dn(), is("CN=PKI Client, OU=Security"));

        String parsedPrincipal = PkiRealm.getPrincipalFromSubjectDN(
            Pattern.compile(PkiRealmSettings.DEFAULT_USERNAME_PATTERN),
            token,
            NoOpLogger.INSTANCE
        );
        assertThat(parsedPrincipal, is("PKI Client"));
    }

    public void testCertificateWithCnInMiddle() throws Exception {
        X509Certificate certificate = mock(X509Certificate.class);
        X500Principal principal = new X500Principal("EMAILADDRESS=pki@elastic.co, CN=PKI Client, OU=Security");
        when(certificate.getSubjectX500Principal()).thenReturn(principal);

        X509AuthenticationToken token = new X509AuthenticationToken(new X509Certificate[] { certificate });
        assertThat(token, notNullValue());
        assertThat(token.dn(), is("EMAILADDRESS=pki@elastic.co, CN=PKI Client, OU=Security"));

        String parsedPrincipal = PkiRealm.getPrincipalFromSubjectDN(
            Pattern.compile(PkiRealmSettings.DEFAULT_USERNAME_PATTERN),
            token,
            NoOpLogger.INSTANCE
        );
        assertThat(parsedPrincipal, is("PKI Client"));
    }

    public void testPKIRealmSettingsPassValidation() throws Exception {
        Settings settings = Settings.builder()
            .put("xpack.security.authc.realms.pki.pki1.order", "1")
            .put("xpack.security.authc.realms.pki.pki1.truststore.path", "/foo/bar")
            .put("xpack.security.authc.realms.pki.pki1.truststore.password", "supersecret")
            .build();
        List<Setting<?>> settingList = new ArrayList<>();
        settingList.addAll(InternalRealmsSettings.getSettings());
        ClusterSettings clusterSettings = new ClusterSettings(settings, new HashSet<>(settingList));
        clusterSettings.validate(settings, true);

        assertSettingDeprecationsAndWarnings(
            new Setting<?>[] { PkiRealmSettings.LEGACY_TRUST_STORE_PASSWORD.getConcreteSettingForNamespace("pki1") }
        );
    }

    public void testDelegatedAuthorization() throws Exception {
        final X509AuthenticationToken token = buildToken();
        String parsedPrincipal = PkiRealm.getPrincipalFromSubjectDN(
            Pattern.compile(PkiRealmSettings.DEFAULT_USERNAME_PATTERN),
            token,
            NoOpLogger.INSTANCE
        );

        RealmConfig.RealmIdentifier realmIdentifier = new RealmConfig.RealmIdentifier("mock", "other_realm");
        final MockLookupRealm otherRealm = new MockLookupRealm(
            new RealmConfig(
                realmIdentifier,
                Settings.builder()
                    .put(globalSettings)
                    .put(RealmSettings.getFullSettingKey(realmIdentifier, RealmSettings.ORDER_SETTING), 0)
                    .build(),
                TestEnvironment.newEnvironment(globalSettings),
                new ThreadContext(globalSettings)
            )
        );
        final User lookupUser = new User(parsedPrincipal);
        otherRealm.registerUser(lookupUser);

        final Settings realmSettings = Settings.builder()
            .put(globalSettings)
            .putList("xpack.security.authc.realms.pki." + REALM_NAME + ".authorization_realms", "other_realm")
            .build();
        final UserRoleMapper roleMapper = buildRoleMapper(Collections.emptySet(), token.dn());
        final PkiRealm pkiRealm = buildRealm(roleMapper, realmSettings, otherRealm);
        assertRealmUsageStats(pkiRealm, false, true, true, false);

        AuthenticationResult<User> result = authenticate(token, pkiRealm);
        assertThat(result.getStatus(), equalTo(AuthenticationResult.Status.SUCCESS));
        assertThat(result.getValue(), sameInstance(lookupUser));

        // check that the authorizing realm is consulted even for cached principals
        final User lookupUser2 = new User(parsedPrincipal);
        otherRealm.registerUser(lookupUser2);

        result = authenticate(token, pkiRealm);
        assertThat(result.getStatus(), equalTo(AuthenticationResult.Status.SUCCESS));
        assertThat(result.getValue(), sameInstance(lookupUser2));
    }

    public void testX509AuthenticationTokenOrdered() throws Exception {
        X509Certificate[] mockCertChain = new X509Certificate[2];
        mockCertChain[0] = mock(X509Certificate.class);
        when(mockCertChain[0].getIssuerX500Principal()).thenReturn(new X500Principal("CN=Test, OU=elasticsearch, O=org"));
        mockCertChain[1] = mock(X509Certificate.class);
        when(mockCertChain[1].getSubjectX500Principal()).thenReturn(new X500Principal("CN=Not Test, OU=elasticsearch, O=org"));
        IllegalArgumentException e = expectThrows(IllegalArgumentException.class, () -> new X509AuthenticationToken(mockCertChain));
        assertThat(e.getMessage(), is("certificates chain array is not ordered"));
    }

    private void assertRealmUsageStats(
        Realm realm,
        Boolean hasTruststore,
        Boolean hasAuthorizationRealms,
        Boolean hasDefaultUsernamePattern,
        Boolean isAuthenticationDelegated
    ) throws Exception {
        final PlainActionFuture<Map<String, Object>> future = new PlainActionFuture<>();
        realm.usageStats(future);
        Map<String, Object> usage = future.get();
        assertThat(usage.get("has_truststore"), is(hasTruststore));
        assertThat(usage.get("has_authorization_realms"), is(hasAuthorizationRealms));
        assertThat(usage.get("has_default_username_pattern"), is(hasDefaultUsernamePattern));
        assertThat(usage.get("is_authentication_delegated"), is(isAuthenticationDelegated));
    }

    public void testX509AuthenticationTokenCaching() throws Exception {
        X509Certificate[] mockCertChain = new X509Certificate[2];
        mockCertChain[0] = mock(X509Certificate.class);
        when(mockCertChain[0].getSubjectX500Principal()).thenReturn(new X500Principal("CN=Test, OU=elasticsearch, O=org"));
        when(mockCertChain[0].getIssuerX500Principal()).thenReturn(new X500Principal("CN=Test CA, OU=elasticsearch, O=org"));
        when(mockCertChain[0].getEncoded()).thenReturn(randomByteArrayOfLength(2));
        mockCertChain[1] = mock(X509Certificate.class);
        when(mockCertChain[1].getSubjectX500Principal()).thenReturn(new X500Principal("CN=Test CA, OU=elasticsearch, O=org"));
        when(mockCertChain[1].getEncoded()).thenReturn(randomByteArrayOfLength(3));
        BytesKey cacheKey = PkiRealm.computeTokenFingerprint(new X509AuthenticationToken(mockCertChain));

        BytesKey sameCacheKey = PkiRealm.computeTokenFingerprint(
            new X509AuthenticationToken(new X509Certificate[] { mockCertChain[0], mockCertChain[1] })
        );
        assertThat(cacheKey, is(sameCacheKey));

        BytesKey cacheKeyClient = PkiRealm.computeTokenFingerprint(new X509AuthenticationToken(new X509Certificate[] { mockCertChain[0] }));
        assertThat(cacheKey, is(not(cacheKeyClient)));

        BytesKey cacheKeyRoot = PkiRealm.computeTokenFingerprint(new X509AuthenticationToken(new X509Certificate[] { mockCertChain[1] }));
        assertThat(cacheKey, is(not(cacheKeyRoot)));
        assertThat(cacheKeyClient, is(not(cacheKeyRoot)));
    }

    static X509Certificate readCert(Path path) throws Exception {
        try (InputStream in = Files.newInputStream(path)) {
            CertificateFactory factory = CertificateFactory.getInstance("X.509");
            return (X509Certificate) factory.generateCertificate(in);
        }
    }
}<|MERGE_RESOLUTION|>--- conflicted
+++ resolved
@@ -146,11 +146,7 @@
             token,
             NoOpLogger.INSTANCE
         );
-<<<<<<< HEAD
-        final AuthenticationResult result = authenticate(token, realm);
-=======
         final AuthenticationResult<User> result = authenticate(token, realm);
->>>>>>> 30e15ba8
         assertThat(result.getStatus(), is(AuthenticationResult.Status.SUCCESS));
         User user = result.getValue();
         assertThat(user, is(notNullValue()));
