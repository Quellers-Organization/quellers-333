--- conflicted
+++ resolved
@@ -82,13 +82,8 @@
             .put("path.home", createTempDir())
             .put(RealmSettings.getFullSettingKey(realmIdentifier, RealmSettings.ORDER_SETTING), 0)
             .build();
-<<<<<<< HEAD
-        licenseState = mock(XPackLicenseState.class);
-        when(licenseState.checkFeature(Feature.SECURITY_AUTHORIZATION_REALM)).thenReturn(true);
-=======
         licenseState = mock(MockLicenseState.class);
         when(licenseState.isAllowed(Security.DELEGATED_AUTHORIZATION_FEATURE)).thenReturn(true);
->>>>>>> d90fa4eb
     }
 
     public void testTokenSupport() throws Exception {
@@ -151,11 +146,7 @@
             token,
             NoOpLogger.INSTANCE
         );
-<<<<<<< HEAD
-        final AuthenticationResult result = authenticate(token, realm);
-=======
         final AuthenticationResult<User> result = authenticate(token, realm);
->>>>>>> d90fa4eb
         assertThat(result.getStatus(), is(AuthenticationResult.Status.SUCCESS));
         User user = result.getValue();
         assertThat(user, is(notNullValue()));
