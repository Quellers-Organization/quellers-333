--- conflicted
+++ resolved
@@ -170,11 +170,7 @@
         das.resolve("my_user", future);
         final AuthenticationResult<User> result = future.get();
         assertThat(result.getStatus(), equalTo(AuthenticationResult.Status.CONTINUE));
-<<<<<<< HEAD
-        assertThat(result.getUser(), nullValue());
-=======
         assertThat(result.getValue(), nullValue());
->>>>>>> 30e15ba8
         assertThat(
             result.getMessage(),
             equalTo(
