/*
 * Copyright Elasticsearch B.V. and/or licensed to Elasticsearch B.V. under one
 * or more contributor license agreements. Licensed under the Elastic License
 * 2.0; you may not use this file except in compliance with the Elastic License
 * 2.0.
 */
package org.elasticsearch.xpack.security.authc.ldap;

import com.unboundid.ldap.listener.InMemoryDirectoryServer;
import com.unboundid.ldap.listener.InMemoryDirectoryServerConfig;
import com.unboundid.ldap.sdk.Attribute;
import com.unboundid.ldap.sdk.FailoverServerSet;
import com.unboundid.ldap.sdk.LDAPException;
import com.unboundid.ldap.sdk.LDAPURL;
import com.unboundid.ldap.sdk.SingleServerSet;
import com.unboundid.ldap.sdk.schema.Schema;

import org.elasticsearch.action.ActionListener;
import org.elasticsearch.action.support.PlainActionFuture;
import org.elasticsearch.client.Client;
import org.elasticsearch.common.Strings;
import org.elasticsearch.common.bytes.BytesArray;
import org.elasticsearch.common.settings.MockSecureSettings;
import org.elasticsearch.common.settings.SecureString;
import org.elasticsearch.common.settings.Settings;
import org.elasticsearch.common.ssl.SslVerificationMode;
import org.elasticsearch.common.util.concurrent.ThreadContext;
import org.elasticsearch.env.Environment;
import org.elasticsearch.env.TestEnvironment;
import org.elasticsearch.license.TestUtils;
import org.elasticsearch.license.XPackLicenseState;
import org.elasticsearch.script.ScriptModule;
import org.elasticsearch.script.ScriptService;
import org.elasticsearch.script.mustache.MustacheScriptEngine;
import org.elasticsearch.test.ESTestCase;
import org.elasticsearch.threadpool.TestThreadPool;
import org.elasticsearch.threadpool.ThreadPool;
import org.elasticsearch.watcher.ResourceWatcherService;
import org.elasticsearch.xpack.core.security.authc.AuthenticationResult;
import org.elasticsearch.xpack.core.security.authc.RealmConfig;
import org.elasticsearch.xpack.core.security.authc.RealmSettings;
import org.elasticsearch.xpack.core.security.authc.ldap.ActiveDirectorySessionFactorySettings;
import org.elasticsearch.xpack.core.security.authc.ldap.LdapRealmSettings;
import org.elasticsearch.xpack.core.security.authc.ldap.PoolingSessionFactorySettings;
import org.elasticsearch.xpack.core.security.authc.ldap.support.LdapLoadBalancingSettings;
import org.elasticsearch.xpack.core.security.authc.ldap.support.LdapMetadataResolverSettings;
import org.elasticsearch.xpack.core.security.authc.ldap.support.SessionFactorySettings;
import org.elasticsearch.xpack.core.security.authc.support.CachingUsernamePasswordRealmSettings;
import org.elasticsearch.xpack.core.security.authc.support.DnRoleMapperSettings;
import org.elasticsearch.xpack.core.security.authc.support.UsernamePasswordToken;
import org.elasticsearch.xpack.core.security.authc.support.mapper.ExpressionRoleMapping;
import org.elasticsearch.xpack.core.security.authc.support.mapper.TemplateRoleName;
import org.elasticsearch.xpack.core.security.user.User;
import org.elasticsearch.xpack.core.ssl.SSLConfigurationSettings;
import org.elasticsearch.xpack.core.ssl.SSLService;
import org.elasticsearch.xpack.security.authc.ldap.ActiveDirectorySessionFactory.DownLevelADAuthenticator;
import org.elasticsearch.xpack.security.authc.ldap.ActiveDirectorySessionFactory.UpnADAuthenticator;
import org.elasticsearch.xpack.security.authc.ldap.support.LdapServerDebugLogging;
import org.elasticsearch.xpack.security.authc.support.DnRoleMapper;
import org.elasticsearch.xpack.security.authc.support.mapper.NativeRoleMappingStore;
import org.elasticsearch.xpack.security.support.SecurityIndexManager;
import org.junit.After;
import org.junit.Before;
import org.junit.BeforeClass;
import org.junit.Rule;
import org.junit.rules.TestRule;

import java.security.AccessController;
import java.security.PrivilegedActionException;
import java.security.PrivilegedExceptionAction;
import java.util.ArrayList;
import java.util.Arrays;
import java.util.Collections;
import java.util.List;
import java.util.Locale;
import java.util.Map;

import static org.elasticsearch.test.ActionListenerUtils.anyActionListener;
import static org.elasticsearch.xpack.core.security.authc.RealmSettings.getFullSettingKey;
import static org.elasticsearch.xpack.core.security.authc.ldap.support.SessionFactorySettings.URLS_SETTING;
import static org.hamcrest.Matchers.arrayContaining;
import static org.hamcrest.Matchers.arrayContainingInAnyOrder;
import static org.hamcrest.Matchers.arrayWithSize;
import static org.hamcrest.Matchers.containsString;
import static org.hamcrest.Matchers.equalTo;
import static org.hamcrest.Matchers.hasEntry;
import static org.hamcrest.Matchers.instanceOf;
import static org.hamcrest.Matchers.is;
import static org.hamcrest.Matchers.notNullValue;
import static org.mockito.Matchers.any;
import static org.mockito.Matchers.eq;
import static org.mockito.Mockito.mock;
import static org.mockito.Mockito.spy;
import static org.mockito.Mockito.times;
import static org.mockito.Mockito.verify;
import static org.mockito.Mockito.when;

/**
 * Active Directory Realm tests that use the UnboundID In Memory Directory Server
 * <p>
 * AD is not LDAPv3 compliant so a workaround is needed
 * AD realm binds with userPrincipalName but this is not a valid DN, so we have to add a second userPrincipalName to the
 * users in the ldif in the form of CN=user@domain.com or a set the sAMAccountName to CN=user when testing authentication
 * with the sAMAccountName field.
 * <p>
 * The username used to authenticate then has to be in the form of CN=user. Finally the username needs to be added as an
 * additional bind DN with a password in the test setup since it really is not a DN in the ldif file
 */
public class ActiveDirectoryRealmTests extends ESTestCase {

    private static final String PASSWORD = "password";

    static int numberOfLdapServers;
    InMemoryDirectoryServer[] directoryServers;

    private ResourceWatcherService resourceWatcherService;
    private ThreadPool threadPool;
    private Settings globalSettings;
    private SSLService sslService;
    private XPackLicenseState licenseState;
    private LdapServerDebugLogging debugLogging = new LdapServerDebugLogging(logger);

    @BeforeClass
    public static void setNumberOfLdapServers() {
        numberOfLdapServers = randomIntBetween(1, 4);
    }

    @Rule
    public TestRule printLdapDebugOnFailure = debugLogging.getTestWatcher();

    @Before
    public void start() throws Exception {
        InMemoryDirectoryServerConfig config = new InMemoryDirectoryServerConfig("dc=ad,dc=test,dc=elasticsearch,dc=com");
        debugLogging.configure(config);

        // Get the default schema and overlay with the AD changes
        config.setSchema(
            Schema.mergeSchemas(Schema.getDefaultStandardSchema(), Schema.getSchema(getDataPath("ad-schema.ldif").toString()))
        );

        // Add the bind users here since AD is not LDAPv3 compliant
        config.addAdditionalBindCredentials("CN=ironman@ad.test.elasticsearch.com", PASSWORD);
        config.addAdditionalBindCredentials("CN=Thor@ad.test.elasticsearch.com", PASSWORD);

        directoryServers = new InMemoryDirectoryServer[numberOfLdapServers];
        for (int i = 0; i < numberOfLdapServers; i++) {
            InMemoryDirectoryServer directoryServer = new InMemoryDirectoryServer(config);
            directoryServer.add(
                "dc=ad,dc=test,dc=elasticsearch,dc=com",
                new Attribute("dc", "UnboundID"),
                new Attribute("objectClass", "top", "domain", "extensibleObject")
            );
            directoryServer.importFromLDIF(false, getDataPath("ad.ldif").toString());
            // Must have privileged access because underlying server will accept socket connections
            AccessController.doPrivileged((PrivilegedExceptionAction<Void>) () -> {
                directoryServer.startListening();
                return null;
            });
            directoryServers[i] = directoryServer;
        }
        threadPool = new TestThreadPool("active directory realm tests");
        resourceWatcherService = new ResourceWatcherService(Settings.EMPTY, threadPool);
        globalSettings = Settings.builder().put("path.home", createTempDir()).build();
        sslService = new SSLService(TestEnvironment.newEnvironment(globalSettings));
        licenseState = new TestUtils.UpdatableLicenseState();

        // Verify we can connect to each server. Tests will fail in strange ways if this isn't true
        Arrays.stream(directoryServers).forEachOrdered(ds -> tryConnect(ds));
    }

    private void tryConnect(InMemoryDirectoryServer ds) {
        try {
            AccessController.doPrivileged((PrivilegedExceptionAction<Void>) () -> {
                try (var c = ds.getConnection()) {
                    assertThat("Failed to connect to " + ds + " - ", c.isConnected(), is(true));
                } catch (LDAPException e) {
                    throw new AssertionError("Failed to connect to " + ds, e);
                }
                return null;
            });
        } catch (PrivilegedActionException e) {
            throw new AssertionError("Failed to connect to " + ds, e);
        }
    }

    @After
    public void stop() throws InterruptedException {
        resourceWatcherService.close();
        terminate(threadPool);
        for (int i = 0; i < numberOfLdapServers; i++) {
            directoryServers[i].shutDown(true);
        }
    }

    @Override
    public boolean enableWarningsCheck() {
        return false;
    }

    /**
     * Creates a realm with the provided settings, rebuilds the SSL Service to be aware of the new realm, and then returns
     * the RealmConfig
     */
    private RealmConfig setupRealm(RealmConfig.RealmIdentifier realmIdentifier, Settings localSettings) {
        final Settings mergedSettings = Settings.builder()
            .put(globalSettings)
            .put(localSettings)
            .put(getFullSettingKey(realmIdentifier, RealmSettings.ORDER_SETTING), "0")
            .build();
        final Environment env = TestEnvironment.newEnvironment(mergedSettings);
        this.sslService = new SSLService(env);
        return new RealmConfig(realmIdentifier, mergedSettings, env, new ThreadContext(mergedSettings));
    }

    public void testAuthenticateUserPrincipalName() throws Exception {
        final RealmConfig.RealmIdentifier realmIdentifier = realmId("testAuthenticateUserPrincipalName");
        Settings settings = settings(realmIdentifier);
        RealmConfig config = setupRealm(realmIdentifier, settings);
        ActiveDirectorySessionFactory sessionFactory = new ActiveDirectorySessionFactory(config, sslService, threadPool);
        DnRoleMapper roleMapper = new DnRoleMapper(config, resourceWatcherService);
        LdapRealm realm = new LdapRealm(config, sessionFactory, roleMapper, threadPool);
        realm.initialize(Collections.singleton(realm), licenseState);

<<<<<<< HEAD
        PlainActionFuture<AuthenticationResult> future = new PlainActionFuture<>();
        final UsernamePasswordToken token = new UsernamePasswordToken("CN=ironman", new SecureString(PASSWORD));
        logger.info("Attempting to authentication with [{}]", token);
        realm.authenticate(token, future);
=======
        PlainActionFuture<AuthenticationResult<User>> future = new PlainActionFuture<>();
        realm.authenticate(new UsernamePasswordToken("CN=ironman", new SecureString(PASSWORD)), future);
>>>>>>> 0eb2baa0
        final User user = getAndVerifyAuthUser(future);
        assertThat(user.roles(), arrayContaining(containsString("Avengers")));
    }

    public void testAuthenticateSAMAccountName() throws Exception {
        final RealmConfig.RealmIdentifier realmIdentifier = realmId("testAuthenticateSAMAccountName");
        Settings settings = settings(realmIdentifier);
        RealmConfig config = setupRealm(realmIdentifier, settings);
        ActiveDirectorySessionFactory sessionFactory = new ActiveDirectorySessionFactory(config, sslService, threadPool);
        DnRoleMapper roleMapper = new DnRoleMapper(config, resourceWatcherService);
        LdapRealm realm = new LdapRealm(config, sessionFactory, roleMapper, threadPool);
        realm.initialize(Collections.singleton(realm), licenseState);

        // Thor does not have a UPN of form CN=Thor@ad.test.elasticsearch.com
        PlainActionFuture<AuthenticationResult<User>> future = new PlainActionFuture<>();
        realm.authenticate(new UsernamePasswordToken("CN=Thor", new SecureString(PASSWORD)), future);
        final User user = getAndVerifyAuthUser(future);
        assertThat(user.roles(), arrayContaining(containsString("Avengers")));
    }

    protected String[] ldapUrls() throws LDAPException {
        List<String> urls = new ArrayList<>(numberOfLdapServers);
        for (int i = 0; i < numberOfLdapServers; i++) {
            LDAPURL url = new LDAPURL("ldap", "localhost", directoryServers[i].getListenPort(), null, null, null, null);
            urls.add(url.toString());
        }
        return urls.toArray(Strings.EMPTY_ARRAY);
    }

    public void testAuthenticateCachesSuccessfulAuthentications() throws Exception {
        final RealmConfig.RealmIdentifier realmIdentifier = realmId("testAuthenticateCachesSuccesfulAuthentications");
        Settings settings = settings(realmIdentifier);
        RealmConfig config = setupRealm(realmIdentifier, settings);
        ActiveDirectorySessionFactory sessionFactory = spy(new ActiveDirectorySessionFactory(config, sslService, threadPool));
        DnRoleMapper roleMapper = new DnRoleMapper(config, resourceWatcherService);
        LdapRealm realm = new LdapRealm(config, sessionFactory, roleMapper, threadPool);
        realm.initialize(Collections.singleton(realm), licenseState);

        int count = randomIntBetween(2, 10);
        for (int i = 0; i < count; i++) {
            PlainActionFuture<AuthenticationResult<User>> future = new PlainActionFuture<>();
            realm.authenticate(new UsernamePasswordToken("CN=ironman", new SecureString(PASSWORD)), future);
            future.actionGet();
        }

        // verify one and only one session as further attempts should be returned from cache
        verify(sessionFactory, times(1)).session(eq("CN=ironman"), any(SecureString.class), anyActionListener());
    }

    public void testAuthenticateCachingCanBeDisabled() throws Exception {
        final RealmConfig.RealmIdentifier realmIdentifier = realmId("testAuthenticateCachingCanBeDisabled");
        final Settings settings = settings(
            realmIdentifier,
            Settings.builder().put(getFullSettingKey(realmIdentifier, CachingUsernamePasswordRealmSettings.CACHE_TTL_SETTING), -1).build()
        );
        RealmConfig config = setupRealm(realmIdentifier, settings);
        ActiveDirectorySessionFactory sessionFactory = spy(new ActiveDirectorySessionFactory(config, sslService, threadPool));
        DnRoleMapper roleMapper = new DnRoleMapper(config, resourceWatcherService);
        LdapRealm realm = new LdapRealm(config, sessionFactory, roleMapper, threadPool);
        realm.initialize(Collections.singleton(realm), licenseState);

        int count = randomIntBetween(2, 10);
        for (int i = 0; i < count; i++) {
            PlainActionFuture<AuthenticationResult<User>> future = new PlainActionFuture<>();
            realm.authenticate(new UsernamePasswordToken("CN=ironman", new SecureString(PASSWORD)), future);
            future.actionGet();
        }

        // verify one and only one session as second attempt should be returned from cache
        verify(sessionFactory, times(count)).session(eq("CN=ironman"), any(SecureString.class), anyActionListener());
    }

    public void testAuthenticateCachingClearsCacheOnRoleMapperRefresh() throws Exception {
        final RealmConfig.RealmIdentifier realmIdentifier = realmId("testAuthenticateCachingClearsCacheOnRoleMapperRefresh");
        Settings settings = settings(realmIdentifier);
        RealmConfig config = setupRealm(realmIdentifier, settings);
        ActiveDirectorySessionFactory sessionFactory = spy(new ActiveDirectorySessionFactory(config, sslService, threadPool));
        DnRoleMapper roleMapper = new DnRoleMapper(config, resourceWatcherService);
        LdapRealm realm = new LdapRealm(config, sessionFactory, roleMapper, threadPool);
        realm.initialize(Collections.singleton(realm), licenseState);

        int count = randomIntBetween(2, 10);
        for (int i = 0; i < count; i++) {
            PlainActionFuture<AuthenticationResult<User>> future = new PlainActionFuture<>();
            realm.authenticate(new UsernamePasswordToken("CN=ironman", new SecureString(PASSWORD)), future);
            final AuthenticationResult result = future.actionGet();
            assertThat("Authentication result: " + result, result.getStatus(), is(AuthenticationResult.Status.SUCCESS));
        }

        // verify one and only one session as further attempts should be returned from cache
        verify(sessionFactory, times(1)).session(eq("CN=ironman"), any(SecureString.class), anyActionListener());

        // Refresh the role mappings
        roleMapper.notifyRefresh();

        for (int i = 0; i < count; i++) {
            PlainActionFuture<AuthenticationResult<User>> future = new PlainActionFuture<>();
            realm.authenticate(new UsernamePasswordToken("CN=ironman", new SecureString(PASSWORD)), future);
            future.actionGet();
        }

        verify(sessionFactory, times(2)).session(eq("CN=ironman"), any(SecureString.class), anyActionListener());
    }

    public void testUnauthenticatedLookupWithConnectionPool() throws Exception {
        doUnauthenticatedLookup(true);
    }

    public void testUnauthenticatedLookupWithoutConnectionPool() throws Exception {
        doUnauthenticatedLookup(false);
    }

    private void doUnauthenticatedLookup(boolean pooled) throws Exception {
        final RealmConfig.RealmIdentifier realmIdentifier = realmId("testUnauthenticatedLookupWithConnectionPool");

        final Settings.Builder builder = Settings.builder()
            .put(getFullSettingKey(realmIdentifier.getName(), ActiveDirectorySessionFactorySettings.POOL_ENABLED), pooled)
            .put(getFullSettingKey(realmIdentifier, PoolingSessionFactorySettings.BIND_DN), "CN=ironman@ad.test.elasticsearch.com");
        final boolean useLegacyBindPassword = randomBoolean();
        if (useLegacyBindPassword) {
            builder.put(getFullSettingKey(realmIdentifier, PoolingSessionFactorySettings.LEGACY_BIND_PASSWORD), PASSWORD);
        } else {
            final MockSecureSettings secureSettings = new MockSecureSettings();
            secureSettings.setString(getFullSettingKey(realmIdentifier, PoolingSessionFactorySettings.SECURE_BIND_PASSWORD), PASSWORD);
            builder.setSecureSettings(secureSettings);
        }
        Settings settings = settings(realmIdentifier, builder.build());
        RealmConfig config = setupRealm(realmIdentifier, settings);
        try (ActiveDirectorySessionFactory sessionFactory = new ActiveDirectorySessionFactory(config, sslService, threadPool)) {
            DnRoleMapper roleMapper = new DnRoleMapper(config, resourceWatcherService);
            LdapRealm realm = new LdapRealm(config, sessionFactory, roleMapper, threadPool);
            realm.initialize(Collections.singleton(realm), licenseState);

            PlainActionFuture<User> future = new PlainActionFuture<>();
            realm.lookupUser("CN=Thor", future);
            final User user = future.actionGet();
            assertThat(user, notNullValue());
            assertThat(user.principal(), equalTo("CN=Thor"));
        }
    }

    public void testRealmMapsGroupsToRoles() throws Exception {
        final RealmConfig.RealmIdentifier realmId = realmId("testRealmMapsGroupsToRoles");
        Settings settings = settings(
            realmId,
            Settings.builder()
                .put(getFullSettingKey(realmId, DnRoleMapperSettings.ROLE_MAPPING_FILE_SETTING), getDataPath("role_mapping.yml"))
                .build()
        );
        RealmConfig config = setupRealm(realmId, settings);
        ActiveDirectorySessionFactory sessionFactory = new ActiveDirectorySessionFactory(config, sslService, threadPool);
        DnRoleMapper roleMapper = new DnRoleMapper(config, resourceWatcherService);
        LdapRealm realm = new LdapRealm(config, sessionFactory, roleMapper, threadPool);
        realm.initialize(Collections.singleton(realm), licenseState);

        PlainActionFuture<AuthenticationResult<User>> future = new PlainActionFuture<>();
        realm.authenticate(new UsernamePasswordToken("CN=ironman", new SecureString(PASSWORD)), future);
        final User user = getAndVerifyAuthUser(future);
        assertThat(user.roles(), arrayContaining(equalTo("group_role")));
    }

    public void testRealmMapsUsersToRoles() throws Exception {
        final RealmConfig.RealmIdentifier realmId = realmId("testRealmMapsGroupsToRoles");
        Settings settings = settings(
            realmId,
            Settings.builder()
                .put(getFullSettingKey(realmId, DnRoleMapperSettings.ROLE_MAPPING_FILE_SETTING), getDataPath("role_mapping.yml"))
                .build()
        );
        RealmConfig config = setupRealm(realmId, settings);
        ActiveDirectorySessionFactory sessionFactory = new ActiveDirectorySessionFactory(config, sslService, threadPool);
        DnRoleMapper roleMapper = new DnRoleMapper(config, resourceWatcherService);
        LdapRealm realm = new LdapRealm(config, sessionFactory, roleMapper, threadPool);
        realm.initialize(Collections.singleton(realm), licenseState);

        PlainActionFuture<AuthenticationResult<User>> future = new PlainActionFuture<>();
        realm.authenticate(new UsernamePasswordToken("CN=Thor", new SecureString(PASSWORD)), future);
        final User user = getAndVerifyAuthUser(future);
        assertThat(user.roles(), arrayContainingInAnyOrder(equalTo("group_role"), equalTo("user_role")));
    }

    /**
     * This tests template role mappings (see
     * {@link TemplateRoleName}) with an LDAP realm, using a additional
     * metadata field (see {@link LdapMetadataResolverSettings#ADDITIONAL_METADATA_SETTING}).
     */
    public void testRealmWithTemplatedRoleMapping() throws Exception {
        final RealmConfig.RealmIdentifier realmId = realmId("testRealmWithTemplatedRoleMapping");
        Settings settings = settings(
            realmId,
            Settings.builder()
                .put(getFullSettingKey(realmId, LdapMetadataResolverSettings.ADDITIONAL_METADATA_SETTING), "departmentNumber")
                .build()
        );
        RealmConfig config = setupRealm(realmId, settings);
        ActiveDirectorySessionFactory sessionFactory = new ActiveDirectorySessionFactory(config, sslService, threadPool);

        SecurityIndexManager mockSecurityIndex = mock(SecurityIndexManager.class);
        when(mockSecurityIndex.isAvailable()).thenReturn(true);
        when(mockSecurityIndex.isIndexUpToDate()).thenReturn(true);

        Client mockClient = mock(Client.class);
        when(mockClient.threadPool()).thenReturn(threadPool);

        final ScriptService scriptService = new ScriptService(
            settings,
            Collections.singletonMap(MustacheScriptEngine.NAME, new MustacheScriptEngine()),
            ScriptModule.CORE_CONTEXTS
        );
        NativeRoleMappingStore roleMapper = new NativeRoleMappingStore(settings, mockClient, mockSecurityIndex, scriptService) {
            @Override
            protected void loadMappings(ActionListener<List<ExpressionRoleMapping>> listener) {
                listener.onResponse(
                    Arrays.asList(
                        this.buildMapping(
                            "m1",
                            new BytesArray(
                                "{"
                                    + "\"role_templates\":[{\"template\":{\"source\":\"_role_{{metadata.departmentNumber}}\"}}],"
                                    + "\"enabled\":true,"
                                    + "\"rules\":{ "
                                    + " \"field\":{\"realm.name\":\"testrealmwithtemplatedrolemapping\"}"
                                    + "}}"
                            )
                        )
                    )
                );
            }
        };
        LdapRealm realm = new LdapRealm(config, sessionFactory, roleMapper, threadPool);
        realm.initialize(Collections.singleton(realm), licenseState);

        PlainActionFuture<AuthenticationResult<User>> future = new PlainActionFuture<>();
        realm.authenticate(new UsernamePasswordToken("CN=Thor", new SecureString(PASSWORD)), future);
        User user = getAndVerifyAuthUser(future);
        assertThat(user.roles(), arrayContaining("_role_13"));

        future = new PlainActionFuture<>();
        realm.authenticate(new UsernamePasswordToken("CN=ironman", new SecureString(PASSWORD)), future);
        user = getAndVerifyAuthUser(future);
        assertThat(user.roles(), arrayContaining("_role_12"));
    }

    public void testRealmUsageStats() throws Exception {
        final RealmConfig.RealmIdentifier realmId = realmId("testRealmUsageStats");
        String loadBalanceType = randomFrom("failover", "round_robin");
        Settings settings = settings(
            realmId,
            Settings.builder()
                .put(getFullSettingKey(realmId, DnRoleMapperSettings.ROLE_MAPPING_FILE_SETTING), getDataPath("role_mapping.yml"))
                .put(getFullSettingKey(realmId, LdapLoadBalancingSettings.LOAD_BALANCE_TYPE_SETTING), loadBalanceType)
                .build()
        );
        RealmConfig config = setupRealm(realmId, settings);
        ActiveDirectorySessionFactory sessionFactory = new ActiveDirectorySessionFactory(config, sslService, threadPool);
        DnRoleMapper roleMapper = new DnRoleMapper(config, resourceWatcherService);
        LdapRealm realm = new LdapRealm(config, sessionFactory, roleMapper, threadPool);
        realm.initialize(Collections.singleton(realm), licenseState);

        PlainActionFuture<Map<String, Object>> future = new PlainActionFuture<>();
        realm.usageStats(future);
        Map<String, Object> stats = future.get();
        assertThat(stats, is(notNullValue()));
        assertThat(stats, hasEntry("name", realm.name()));
        assertThat(stats, hasEntry("order", realm.order()));
        assertThat(stats, hasEntry("size", 0));
        assertThat(stats, hasEntry("ssl", false));
        assertThat(stats, hasEntry("load_balance_type", loadBalanceType));
    }

    public void testDefaultSearchFilters() throws Exception {
        final RealmConfig.RealmIdentifier realmIdentifier = realmId("testDefaultSearchFilters");
        Settings settings = settings(realmIdentifier);
        RealmConfig config = setupRealm(realmIdentifier, settings);
        ActiveDirectorySessionFactory sessionFactory = new ActiveDirectorySessionFactory(config, sslService, threadPool);
        assertEquals(
            "(&(objectClass=user)(|(sAMAccountName={0})(userPrincipalName={0}@ad.test.elasticsearch.com)))",
            sessionFactory.defaultADAuthenticator.getUserSearchFilter()
        );
        assertEquals(UpnADAuthenticator.UPN_USER_FILTER, sessionFactory.upnADAuthenticator.getUserSearchFilter());
        assertEquals(DownLevelADAuthenticator.DOWN_LEVEL_FILTER, sessionFactory.downLevelADAuthenticator.getUserSearchFilter());
    }

    public void testCustomSearchFilters() throws Exception {
        final RealmConfig.RealmIdentifier realmId = realmId("testDefaultSearchFilters");
        Settings settings = settings(
            realmId,
            Settings.builder()
                .put(
                    getFullSettingKey(realmId.getName(), ActiveDirectorySessionFactorySettings.AD_USER_SEARCH_FILTER_SETTING),
                    "(objectClass=default)"
                )
                .put(
                    getFullSettingKey(realmId.getName(), ActiveDirectorySessionFactorySettings.AD_UPN_USER_SEARCH_FILTER_SETTING),
                    "(objectClass=upn)"
                )
                .put(
                    getFullSettingKey(realmId.getName(), ActiveDirectorySessionFactorySettings.AD_DOWN_LEVEL_USER_SEARCH_FILTER_SETTING),
                    "(objectClass=down level)"
                )
                .build()
        );
        RealmConfig config = setupRealm(realmId, settings);
        ActiveDirectorySessionFactory sessionFactory = new ActiveDirectorySessionFactory(config, sslService, threadPool);
        assertEquals("(objectClass=default)", sessionFactory.defaultADAuthenticator.getUserSearchFilter());
        assertEquals("(objectClass=upn)", sessionFactory.upnADAuthenticator.getUserSearchFilter());
        assertEquals("(objectClass=down level)", sessionFactory.downLevelADAuthenticator.getUserSearchFilter());
    }

    public RealmConfig.RealmIdentifier realmId(String realmName) {
        return new RealmConfig.RealmIdentifier(LdapRealmSettings.AD_TYPE, realmName.toLowerCase(Locale.ROOT));
    }

    private Settings settings(RealmConfig.RealmIdentifier realmIdentifier) throws Exception {
        return settings(realmIdentifier, Settings.EMPTY);
    }

    public void testBuildUrlFromDomainNameAndDefaultPort() throws Exception {
        final RealmConfig.RealmIdentifier realmId = realmId("testBuildUrlFromDomainNameAndDefaultPort");
        Settings settings = Settings.builder()
            .put(getFullSettingKey(realmId, ActiveDirectorySessionFactorySettings.AD_DOMAIN_NAME_SETTING), "ad.test.elasticsearch.com")
            .build();
        RealmConfig config = setupRealm(realmId, settings);
        ActiveDirectorySessionFactory sessionFactory = new ActiveDirectorySessionFactory(config, sslService, threadPool);
        assertSingleLdapServer(sessionFactory, "ad.test.elasticsearch.com", 389);
    }

    public void testBuildUrlFromDomainNameAndCustomPort() throws Exception {
        final RealmConfig.RealmIdentifier realmId = realmId("testBuildUrlFromDomainNameAndCustomPort");
        Settings settings = Settings.builder()
            .put(getFullSettingKey(realmId, ActiveDirectorySessionFactorySettings.AD_DOMAIN_NAME_SETTING), "ad.test.elasticsearch.com")
            .put(getFullSettingKey(realmId.getName(), ActiveDirectorySessionFactorySettings.AD_LDAP_PORT_SETTING), 10389)
            .build();
        RealmConfig config = setupRealm(realmId, settings);
        ActiveDirectorySessionFactory sessionFactory = new ActiveDirectorySessionFactory(config, sslService, threadPool);
        assertSingleLdapServer(sessionFactory, "ad.test.elasticsearch.com", 10389);
    }

    public void testUrlConfiguredInSettings() throws Exception {
        final RealmConfig.RealmIdentifier realmId = realmId("testBuildUrlFromDomainNameAndCustomPort");
        Settings settings = Settings.builder()
            .put(getFullSettingKey(realmId, ActiveDirectorySessionFactorySettings.AD_DOMAIN_NAME_SETTING), "ad.test.elasticsearch.com")
            .put(getFullSettingKey(realmId, SessionFactorySettings.URLS_SETTING), "ldap://ad01.testing.elastic.co:20389/")
            .build();
        RealmConfig config = setupRealm(realmId, settings);
        ActiveDirectorySessionFactory sessionFactory = new ActiveDirectorySessionFactory(config, sslService, threadPool);
        assertSingleLdapServer(sessionFactory, "ad01.testing.elastic.co", 20389);
    }

    public void testMandatorySettings() throws Exception {
        final RealmConfig.RealmIdentifier realmId = realmId("testMandatorySettingsTestRealm");
        Settings settings = Settings.builder()
            .put(getFullSettingKey(realmId, ActiveDirectorySessionFactorySettings.AD_DOMAIN_NAME_SETTING), randomBoolean() ? null : "")
            .build();
        RealmConfig config = setupRealm(realmId, settings);
        IllegalArgumentException e = expectThrows(
            IllegalArgumentException.class,
            () -> new ActiveDirectorySessionFactory(config, sslService, threadPool)
        );
        assertThat(
            e.getMessage(),
            containsString(getFullSettingKey(realmId, ActiveDirectorySessionFactorySettings.AD_DOMAIN_NAME_SETTING))
        );
    }

    private void assertSingleLdapServer(ActiveDirectorySessionFactory sessionFactory, String hostname, int port) {
        assertThat(sessionFactory.getServerSet(), instanceOf(FailoverServerSet.class));
        FailoverServerSet fss = (FailoverServerSet) sessionFactory.getServerSet();
        assertThat(fss.getServerSets(), arrayWithSize(1));
        assertThat(fss.getServerSets()[0], instanceOf(SingleServerSet.class));
        SingleServerSet sss = (SingleServerSet) fss.getServerSets()[0];
        assertThat(sss.getAddress(), equalTo(hostname));
        assertThat(sss.getPort(), equalTo(port));
    }

    private Settings settings(RealmConfig.RealmIdentifier realmIdentifier, Settings extraSettings) throws Exception {
        Settings.Builder builder = Settings.builder()
            .putList(getFullSettingKey(realmIdentifier, URLS_SETTING), ldapUrls())
            .put(
                getFullSettingKey(realmIdentifier, ActiveDirectorySessionFactorySettings.AD_DOMAIN_NAME_SETTING),
                "ad.test.elasticsearch.com"
            )
            .put(getFullSettingKey(realmIdentifier, DnRoleMapperSettings.USE_UNMAPPED_GROUPS_AS_ROLES_SETTING), true);
        if (inFipsJvm()) {
            builder.put(
                getFullSettingKey(realmIdentifier, SSLConfigurationSettings.VERIFICATION_MODE_SETTING_REALM),
                SslVerificationMode.CERTIFICATE
            );
        } else {
            builder.put(
                getFullSettingKey(realmIdentifier, SSLConfigurationSettings.VERIFICATION_MODE_SETTING_REALM),
                randomBoolean() ? SslVerificationMode.CERTIFICATE : SslVerificationMode.NONE
            );
        }
        return builder.put(extraSettings).build();
    }

    private User getAndVerifyAuthUser(PlainActionFuture<AuthenticationResult<User>> future) {
        final AuthenticationResult<User> result = future.actionGet();
        assertThat(result.toString(), result.getStatus(), is(AuthenticationResult.Status.SUCCESS));
        final User user = result.getValue();
        assertThat(user, is(notNullValue()));
        return user;
    }
}<|MERGE_RESOLUTION|>--- conflicted
+++ resolved
@@ -221,15 +221,10 @@
         LdapRealm realm = new LdapRealm(config, sessionFactory, roleMapper, threadPool);
         realm.initialize(Collections.singleton(realm), licenseState);
 
-<<<<<<< HEAD
-        PlainActionFuture<AuthenticationResult> future = new PlainActionFuture<>();
+        PlainActionFuture<AuthenticationResult<User>> future = new PlainActionFuture<>();
         final UsernamePasswordToken token = new UsernamePasswordToken("CN=ironman", new SecureString(PASSWORD));
         logger.info("Attempting to authentication with [{}]", token);
         realm.authenticate(token, future);
-=======
-        PlainActionFuture<AuthenticationResult<User>> future = new PlainActionFuture<>();
-        realm.authenticate(new UsernamePasswordToken("CN=ironman", new SecureString(PASSWORD)), future);
->>>>>>> 0eb2baa0
         final User user = getAndVerifyAuthUser(future);
         assertThat(user.roles(), arrayContaining(containsString("Avengers")));
     }
