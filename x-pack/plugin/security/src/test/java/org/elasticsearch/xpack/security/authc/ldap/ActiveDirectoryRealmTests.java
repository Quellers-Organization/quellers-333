/*
 * Copyright Elasticsearch B.V. and/or licensed to Elasticsearch B.V. under one
 * or more contributor license agreements. Licensed under the Elastic License
 * 2.0; you may not use this file except in compliance with the Elastic License
 * 2.0.
 */
package org.elasticsearch.xpack.security.authc.ldap;

import com.unboundid.ldap.listener.InMemoryDirectoryServer;
import com.unboundid.ldap.listener.InMemoryDirectoryServerConfig;
import com.unboundid.ldap.sdk.Attribute;
import com.unboundid.ldap.sdk.FailoverServerSet;
import com.unboundid.ldap.sdk.LDAPException;
import com.unboundid.ldap.sdk.LDAPURL;
import com.unboundid.ldap.sdk.SingleServerSet;
import com.unboundid.ldap.sdk.schema.Schema;

import org.elasticsearch.action.ActionListener;
import org.elasticsearch.action.support.PlainActionFuture;
import org.elasticsearch.client.Client;
import org.elasticsearch.common.Strings;
import org.elasticsearch.common.bytes.BytesArray;
import org.elasticsearch.common.settings.MockSecureSettings;
import org.elasticsearch.common.settings.SecureString;
import org.elasticsearch.common.settings.Settings;
import org.elasticsearch.common.ssl.SslVerificationMode;
import org.elasticsearch.common.util.concurrent.ThreadContext;
import org.elasticsearch.env.Environment;
import org.elasticsearch.env.TestEnvironment;
import org.elasticsearch.license.TestUtils;
import org.elasticsearch.license.XPackLicenseState;
import org.elasticsearch.script.ScriptModule;
import org.elasticsearch.script.ScriptService;
import org.elasticsearch.script.mustache.MustacheScriptEngine;
import org.elasticsearch.test.ESTestCase;
import org.elasticsearch.threadpool.TestThreadPool;
import org.elasticsearch.threadpool.ThreadPool;
import org.elasticsearch.watcher.ResourceWatcherService;
import org.elasticsearch.xpack.core.security.authc.AuthenticationResult;
import org.elasticsearch.xpack.core.security.authc.RealmConfig;
import org.elasticsearch.xpack.core.security.authc.RealmSettings;
import org.elasticsearch.xpack.core.security.authc.ldap.ActiveDirectorySessionFactorySettings;
import org.elasticsearch.xpack.core.security.authc.ldap.LdapRealmSettings;
import org.elasticsearch.xpack.core.security.authc.ldap.PoolingSessionFactorySettings;
import org.elasticsearch.xpack.core.security.authc.ldap.support.LdapLoadBalancingSettings;
import org.elasticsearch.xpack.core.security.authc.ldap.support.LdapMetadataResolverSettings;
import org.elasticsearch.xpack.core.security.authc.ldap.support.SessionFactorySettings;
import org.elasticsearch.xpack.core.security.authc.support.CachingUsernamePasswordRealmSettings;
import org.elasticsearch.xpack.core.security.authc.support.DnRoleMapperSettings;
import org.elasticsearch.xpack.core.security.authc.support.UsernamePasswordToken;
import org.elasticsearch.xpack.core.security.authc.support.mapper.ExpressionRoleMapping;
import org.elasticsearch.xpack.core.security.authc.support.mapper.TemplateRoleName;
import org.elasticsearch.xpack.core.security.user.User;
import org.elasticsearch.xpack.core.ssl.SSLConfigurationSettings;
import org.elasticsearch.xpack.core.ssl.SSLService;
import org.elasticsearch.xpack.security.authc.ldap.ActiveDirectorySessionFactory.DownLevelADAuthenticator;
import org.elasticsearch.xpack.security.authc.ldap.ActiveDirectorySessionFactory.UpnADAuthenticator;
import org.elasticsearch.xpack.security.authc.ldap.support.LdapServerDebugLogging;
import org.elasticsearch.xpack.security.authc.support.DnRoleMapper;
import org.elasticsearch.xpack.security.authc.support.mapper.NativeRoleMappingStore;
import org.elasticsearch.xpack.security.support.SecurityIndexManager;
import org.junit.After;
import org.junit.Before;
import org.junit.BeforeClass;
import org.junit.Rule;
import org.junit.rules.TestRule;

import java.security.AccessController;
import java.security.PrivilegedActionException;
import java.security.PrivilegedExceptionAction;
import java.util.ArrayList;
import java.util.Arrays;
import java.util.Collections;
import java.util.List;
import java.util.Locale;
import java.util.Map;

import static org.elasticsearch.test.ActionListenerUtils.anyActionListener;
import static org.elasticsearch.xpack.core.security.authc.RealmSettings.getFullSettingKey;
import static org.elasticsearch.xpack.core.security.authc.ldap.support.SessionFactorySettings.URLS_SETTING;
import static org.hamcrest.Matchers.arrayContaining;
import static org.hamcrest.Matchers.arrayContainingInAnyOrder;
import static org.hamcrest.Matchers.arrayWithSize;
import static org.hamcrest.Matchers.containsString;
import static org.hamcrest.Matchers.equalTo;
import static org.hamcrest.Matchers.hasEntry;
import static org.hamcrest.Matchers.instanceOf;
import static org.hamcrest.Matchers.is;
import static org.hamcrest.Matchers.notNullValue;
import static org.mockito.ArgumentMatchers.any;
import static org.mockito.ArgumentMatchers.eq;
import static org.mockito.Mockito.mock;
import static org.mockito.Mockito.spy;
import static org.mockito.Mockito.times;
import static org.mockito.Mockito.verify;
import static org.mockito.Mockito.when;

/**
 * Active Directory Realm tests that use the UnboundID In Memory Directory Server
 * <p>
 * AD is not LDAPv3 compliant so a workaround is needed
 * AD realm binds with userPrincipalName but this is not a valid DN, so we have to add a second userPrincipalName to the
 * users in the ldif in the form of CN=user@domain.com or a set the sAMAccountName to CN=user when testing authentication
 * with the sAMAccountName field.
 * <p>
 * The username used to authenticate then has to be in the form of CN=user. Finally the username needs to be added as an
 * additional bind DN with a password in the test setup since it really is not a DN in the ldif file
 */
public class ActiveDirectoryRealmTests extends ESTestCase {

    private static final String PASSWORD = "password";

    static int numberOfLdapServers;
    InMemoryDirectoryServer[] directoryServers;

    private ResourceWatcherService resourceWatcherService;
    private ThreadPool threadPool;
    private Settings globalSettings;
    private SSLService sslService;
    private XPackLicenseState licenseState;
    private LdapServerDebugLogging debugLogging = new LdapServerDebugLogging(logger);

    @BeforeClass
    public static void setNumberOfLdapServers() {
        numberOfLdapServers = randomIntBetween(1, 4);
    }

    @Rule
    public TestRule printLdapDebugOnFailure = debugLogging.getTestWatcher();

    @Before
    public void start() throws Exception {
        InMemoryDirectoryServerConfig config = new InMemoryDirectoryServerConfig("dc=ad,dc=test,dc=elasticsearch,dc=com");
        debugLogging.configure(config);

        // Get the default schema and overlay with the AD changes
        config.setSchema(
            Schema.mergeSchemas(Schema.getDefaultStandardSchema(), Schema.getSchema(getDataPath("ad-schema.ldif").toString()))
        );

        // Add the bind users here since AD is not LDAPv3 compliant
        config.addAdditionalBindCredentials("CN=ironman@ad.test.elasticsearch.com", PASSWORD);
        config.addAdditionalBindCredentials("CN=Thor@ad.test.elasticsearch.com", PASSWORD);

        directoryServers = new InMemoryDirectoryServer[numberOfLdapServers];
        for (int i = 0; i < numberOfLdapServers; i++) {
            InMemoryDirectoryServer directoryServer = new InMemoryDirectoryServer(config);
            directoryServer.add(
                "dc=ad,dc=test,dc=elasticsearch,dc=com",
                new Attribute("dc", "UnboundID"),
                new Attribute("objectClass", "top", "domain", "extensibleObject")
            );
            directoryServer.importFromLDIF(false, getDataPath("ad.ldif").toString());
            // Must have privileged access because underlying server will accept socket connections
            AccessController.doPrivileged((PrivilegedExceptionAction<Void>) () -> {
                directoryServer.startListening();
                return null;
            });
            directoryServers[i] = directoryServer;
        }
        threadPool = new TestThreadPool("active directory realm tests");
        resourceWatcherService = new ResourceWatcherService(Settings.EMPTY, threadPool);
        globalSettings = Settings.builder().put("path.home", createTempDir()).build();
        sslService = new SSLService(TestEnvironment.newEnvironment(globalSettings));
        licenseState = new TestUtils.UpdatableLicenseState();

        // Verify we can connect to each server. Tests will fail in strange ways if this isn't true
        Arrays.stream(directoryServers).forEachOrdered(ds -> tryConnect(ds));
    }

    private void tryConnect(InMemoryDirectoryServer ds) {
        try {
            AccessController.doPrivileged((PrivilegedExceptionAction<Void>) () -> {
                try (var c = ds.getConnection()) {
                    assertThat("Failed to connect to " + ds, c.isConnected(), is(true));
                } catch (LDAPException e) {
                    throw new AssertionError("Failed to connect to " + ds, e);
                }
                return null;
            });
        } catch (PrivilegedActionException e) {
            throw new AssertionError("Failed to connect to " + ds, e);
        }
    }

    @After
    public void stop() throws InterruptedException {
        resourceWatcherService.close();
        terminate(threadPool);
        for (int i = 0; i < numberOfLdapServers; i++) {
            directoryServers[i].shutDown(true);
        }
    }

    @Override
    public boolean enableWarningsCheck() {
        return false;
    }

    /**
     * Creates a realm with the provided settings, rebuilds the SSL Service to be aware of the new realm, and then returns
     * the RealmConfig
     */
    private RealmConfig setupRealm(RealmConfig.RealmIdentifier realmIdentifier, Settings localSettings) {
        final Settings mergedSettings = Settings.builder()
            .put(globalSettings)
            .put(localSettings)
            .put(getFullSettingKey(realmIdentifier, RealmSettings.ORDER_SETTING), "0")
            .build();
        final Environment env = TestEnvironment.newEnvironment(mergedSettings);
        this.sslService = new SSLService(env);
        return new RealmConfig(realmIdentifier, mergedSettings, env, new ThreadContext(mergedSettings));
    }

    public void testAuthenticateUserPrincipalName() throws Exception {
        final RealmConfig.RealmIdentifier realmIdentifier = realmId("testAuthenticateUserPrincipalName");
        Settings settings = settings(realmIdentifier);
        RealmConfig config = setupRealm(realmIdentifier, settings);
        ActiveDirectorySessionFactory sessionFactory = new ActiveDirectorySessionFactory(config, sslService, threadPool);
        DnRoleMapper roleMapper = new DnRoleMapper(config, resourceWatcherService);
        LdapRealm realm = new LdapRealm(config, sessionFactory, roleMapper, threadPool);
        realm.initialize(Collections.singleton(realm), licenseState);

        PlainActionFuture<AuthenticationResult<User>> future = new PlainActionFuture<>();
        final UsernamePasswordToken token = new UsernamePasswordToken("CN=ironman", new SecureString(PASSWORD));
        logger.info("Attempting to authentication with [{}]", token);
        realm.authenticate(token, future);
        final User user = getAndVerifyAuthUser(future);
        assertThat(user.roles(), arrayContaining(containsString("Avengers")));
    }

    public void testAuthenticateSAMAccountName() throws Exception {
        final RealmConfig.RealmIdentifier realmIdentifier = realmId("testAuthenticateSAMAccountName");
        Settings settings = settings(realmIdentifier);
        RealmConfig config = setupRealm(realmIdentifier, settings);
        ActiveDirectorySessionFactory sessionFactory = new ActiveDirectorySessionFactory(config, sslService, threadPool);
        DnRoleMapper roleMapper = new DnRoleMapper(config, resourceWatcherService);
        LdapRealm realm = new LdapRealm(config, sessionFactory, roleMapper, threadPool);
        realm.initialize(Collections.singleton(realm), licenseState);

        // Thor does not have a UPN of form CN=Thor@ad.test.elasticsearch.com
        PlainActionFuture<AuthenticationResult<User>> future = new PlainActionFuture<>();
        realm.authenticate(new UsernamePasswordToken("CN=Thor", new SecureString(PASSWORD)), future);
        final User user = getAndVerifyAuthUser(future);
        assertThat(user.roles(), arrayContaining(containsString("Avengers")));
    }

    protected String[] ldapUrls() throws LDAPException {
        List<String> urls = new ArrayList<>(numberOfLdapServers);
        for (int i = 0; i < numberOfLdapServers; i++) {
            LDAPURL url = new LDAPURL("ldap", "localhost", directoryServers[i].getListenPort(), null, null, null, null);
            urls.add(url.toString());
        }
        return urls.toArray(Strings.EMPTY_ARRAY);
    }

    public void testAuthenticateCachesSuccessfulAuthentications() throws Exception {
        final RealmConfig.RealmIdentifier realmIdentifier = realmId("testAuthenticateCachesSuccesfulAuthentications");
        Settings settings = settings(realmIdentifier);
        RealmConfig config = setupRealm(realmIdentifier, settings);
        ActiveDirectorySessionFactory sessionFactory = spy(new ActiveDirectorySessionFactory(config, sslService, threadPool));
        DnRoleMapper roleMapper = new DnRoleMapper(config, resourceWatcherService);
        LdapRealm realm = new LdapRealm(config, sessionFactory, roleMapper, threadPool);
        realm.initialize(Collections.singleton(realm), licenseState);

        int count = randomIntBetween(2, 10);
        for (int i = 0; i < count; i++) {
            PlainActionFuture<AuthenticationResult<User>> future = new PlainActionFuture<>();
            realm.authenticate(new UsernamePasswordToken("CN=ironman", new SecureString(PASSWORD)), future);
            future.actionGet();
        }

        // verify one and only one session as further attempts should be returned from cache
        verify(sessionFactory, times(1)).session(eq("CN=ironman"), any(SecureString.class), anyActionListener());
    }

    public void testAuthenticateCachingCanBeDisabled() throws Exception {
        final RealmConfig.RealmIdentifier realmIdentifier = realmId("testAuthenticateCachingCanBeDisabled");
        final Settings settings = settings(
            realmIdentifier,
            Settings.builder().put(getFullSettingKey(realmIdentifier, CachingUsernamePasswordRealmSettings.CACHE_TTL_SETTING), -1).build()
        );
        RealmConfig config = setupRealm(realmIdentifier, settings);
        ActiveDirectorySessionFactory sessionFactory = spy(new ActiveDirectorySessionFactory(config, sslService, threadPool));
        DnRoleMapper roleMapper = new DnRoleMapper(config, resourceWatcherService);
        LdapRealm realm = new LdapRealm(config, sessionFactory, roleMapper, threadPool);
        realm.initialize(Collections.singleton(realm), licenseState);

        int count = randomIntBetween(2, 10);
        for (int i = 0; i < count; i++) {
            PlainActionFuture<AuthenticationResult<User>> future = new PlainActionFuture<>();
            realm.authenticate(new UsernamePasswordToken("CN=ironman", new SecureString(PASSWORD)), future);
            future.actionGet();
        }

        // verify one and only one session as second attempt should be returned from cache
        verify(sessionFactory, times(count)).session(eq("CN=ironman"), any(SecureString.class), anyActionListener());
    }

    public void testAuthenticateCachingClearsCacheOnRoleMapperRefresh() throws Exception {
        final RealmConfig.RealmIdentifier realmIdentifier = realmId("testAuthenticateCachingClearsCacheOnRoleMapperRefresh");
        Settings settings = settings(realmIdentifier);
        RealmConfig config = setupRealm(realmIdentifier, settings);
        ActiveDirectorySessionFactory sessionFactory = spy(new ActiveDirectorySessionFactory(config, sslService, threadPool));
        DnRoleMapper roleMapper = new DnRoleMapper(config, resourceWatcherService);
        LdapRealm realm = new LdapRealm(config, sessionFactory, roleMapper, threadPool);
        realm.initialize(Collections.singleton(realm), licenseState);

        int count = randomIntBetween(2, 10);
        for (int i = 0; i < count; i++) {
            PlainActionFuture<AuthenticationResult<User>> future = new PlainActionFuture<>();
            realm.authenticate(new UsernamePasswordToken("CN=ironman", new SecureString(PASSWORD)), future);
            final AuthenticationResult<User> result = future.actionGet();
            assertThat("Authentication result: " + result, result.getStatus(), is(AuthenticationResult.Status.SUCCESS));
        }

        // verify one and only one session as further attempts should be returned from cache
        verify(sessionFactory, times(1)).session(eq("CN=ironman"), any(SecureString.class), anyActionListener());

        // Refresh the role mappings
        roleMapper.notifyRefresh();

        for (int i = 0; i < count; i++) {
            PlainActionFuture<AuthenticationResult<User>> future = new PlainActionFuture<>();
            realm.authenticate(new UsernamePasswordToken("CN=ironman", new SecureString(PASSWORD)), future);
            future.actionGet();
        }

        verify(sessionFactory, times(2)).session(eq("CN=ironman"), any(SecureString.class), anyActionListener());
    }

    public void testUnauthenticatedLookupWithConnectionPool() throws Exception {
        doUnauthenticatedLookup(true);
    }

    public void testUnauthenticatedLookupWithoutConnectionPool() throws Exception {
        doUnauthenticatedLookup(false);
    }

    private void doUnauthenticatedLookup(boolean pooled) throws Exception {
        final RealmConfig.RealmIdentifier realmIdentifier = realmId("testUnauthenticatedLookupWithConnectionPool");

        final Settings.Builder builder = Settings.builder()
            .put(getFullSettingKey(realmIdentifier.getName(), ActiveDirectorySessionFactorySettings.POOL_ENABLED), pooled)
            .put(getFullSettingKey(realmIdentifier, PoolingSessionFactorySettings.BIND_DN), "CN=ironman@ad.test.elasticsearch.com");
        final boolean useLegacyBindPassword = randomBoolean();
        if (useLegacyBindPassword) {
            builder.put(getFullSettingKey(realmIdentifier, PoolingSessionFactorySettings.LEGACY_BIND_PASSWORD), PASSWORD);
        } else {
            final MockSecureSettings secureSettings = new MockSecureSettings();
            secureSettings.setString(getFullSettingKey(realmIdentifier, PoolingSessionFactorySettings.SECURE_BIND_PASSWORD), PASSWORD);
            builder.setSecureSettings(secureSettings);
        }
        Settings settings = settings(realmIdentifier, builder.build());
        RealmConfig config = setupRealm(realmIdentifier, settings);
        try (ActiveDirectorySessionFactory sessionFactory = new ActiveDirectorySessionFactory(config, sslService, threadPool)) {
            DnRoleMapper roleMapper = new DnRoleMapper(config, resourceWatcherService);
            LdapRealm realm = new LdapRealm(config, sessionFactory, roleMapper, threadPool);
            realm.initialize(Collections.singleton(realm), licenseState);

            PlainActionFuture<User> future = new PlainActionFuture<>();
            realm.lookupUser("CN=Thor", future);
            final User user = future.actionGet();
            assertThat(user, notNullValue());
            assertThat(user.principal(), equalTo("CN=Thor"));
        }
    }

    public void testRealmMapsGroupsToRoles() throws Exception {
        final RealmConfig.RealmIdentifier realmId = realmId("testRealmMapsGroupsToRoles");
        Settings settings = settings(
            realmId,
            Settings.builder()
                .put(getFullSettingKey(realmId, DnRoleMapperSettings.ROLE_MAPPING_FILE_SETTING), getDataPath("role_mapping.yml"))
                .build()
        );
        RealmConfig config = setupRealm(realmId, settings);
        ActiveDirectorySessionFactory sessionFactory = new ActiveDirectorySessionFactory(config, sslService, threadPool);
        DnRoleMapper roleMapper = new DnRoleMapper(config, resourceWatcherService);
        LdapRealm realm = new LdapRealm(config, sessionFactory, roleMapper, threadPool);
        realm.initialize(Collections.singleton(realm), licenseState);

        PlainActionFuture<AuthenticationResult<User>> future = new PlainActionFuture<>();
        realm.authenticate(new UsernamePasswordToken("CN=ironman", new SecureString(PASSWORD)), future);
        final User user = getAndVerifyAuthUser(future);
        assertThat(user.roles(), arrayContaining(equalTo("group_role")));
    }

    public void testRealmMapsUsersToRoles() throws Exception {
        final RealmConfig.RealmIdentifier realmId = realmId("testRealmMapsGroupsToRoles");
        Settings settings = settings(
            realmId,
            Settings.builder()
                .put(getFullSettingKey(realmId, DnRoleMapperSettings.ROLE_MAPPING_FILE_SETTING), getDataPath("role_mapping.yml"))
                .build()
        );
        RealmConfig config = setupRealm(realmId, settings);
        ActiveDirectorySessionFactory sessionFactory = new ActiveDirectorySessionFactory(config, sslService, threadPool);
        DnRoleMapper roleMapper = new DnRoleMapper(config, resourceWatcherService);
        LdapRealm realm = new LdapRealm(config, sessionFactory, roleMapper, threadPool);
        realm.initialize(Collections.singleton(realm), licenseState);

        PlainActionFuture<AuthenticationResult<User>> future = new PlainActionFuture<>();
        realm.authenticate(new UsernamePasswordToken("CN=Thor", new SecureString(PASSWORD)), future);
        final User user = getAndVerifyAuthUser(future);
        assertThat(user.roles(), arrayContainingInAnyOrder(equalTo("group_role"), equalTo("user_role")));
    }

    /**
     * This tests template role mappings (see
     * {@link TemplateRoleName}) with an LDAP realm, using a additional
     * metadata field (see {@link LdapMetadataResolverSettings#ADDITIONAL_METADATA_SETTING}).
     */
    public void testRealmWithTemplatedRoleMapping() throws Exception {
        final RealmConfig.RealmIdentifier realmId = realmId("testRealmWithTemplatedRoleMapping");
        Settings settings = settings(
            realmId,
            Settings.builder()
                .put(getFullSettingKey(realmId, LdapMetadataResolverSettings.ADDITIONAL_METADATA_SETTING), "departmentNumber")
                .build()
        );
        RealmConfig config = setupRealm(realmId, settings);
        ActiveDirectorySessionFactory sessionFactory = new ActiveDirectorySessionFactory(config, sslService, threadPool);

        SecurityIndexManager mockSecurityIndex = mock(SecurityIndexManager.class);
        when(mockSecurityIndex.isAvailable()).thenReturn(true);
        when(mockSecurityIndex.isIndexUpToDate()).thenReturn(true);

        Client mockClient = mock(Client.class);
        when(mockClient.threadPool()).thenReturn(threadPool);

        final ScriptService scriptService = new ScriptService(
            settings,
            Collections.singletonMap(MustacheScriptEngine.NAME, new MustacheScriptEngine()),
<<<<<<< HEAD
            ScriptModule.CORE_CONTEXTS
=======
            ScriptModule.CORE_CONTEXTS,
            () -> 1L
>>>>>>> 30e15ba8
        );
        NativeRoleMappingStore roleMapper = new NativeRoleMappingStore(settings, mockClient, mockSecurityIndex, scriptService) {
            @Override
            protected void loadMappings(ActionListener<List<ExpressionRoleMapping>> listener) {
                listener.onResponse(
                    Arrays.asList(
                        this.buildMapping(
                            "m1",
                            new BytesArray(
                                "{"
                                    + "\"role_templates\":[{\"template\":{\"source\":\"_role_{{metadata.departmentNumber}}\"}}],"
                                    + "\"enabled\":true,"
                                    + "\"rules\":{ "
                                    + " \"field\":{\"realm.name\":\"testrealmwithtemplatedrolemapping\"}"
                                    + "}}"
                            )
                        )
                    )
                );
            }
        };
        LdapRealm realm = new LdapRealm(config, sessionFactory, roleMapper, threadPool);
        realm.initialize(Collections.singleton(realm), licenseState);

        PlainActionFuture<AuthenticationResult<User>> future = new PlainActionFuture<>();
        realm.authenticate(new UsernamePasswordToken("CN=Thor", new SecureString(PASSWORD)), future);
        User user = getAndVerifyAuthUser(future);
        assertThat(user.roles(), arrayContaining("_role_13"));

        future = new PlainActionFuture<>();
        realm.authenticate(new UsernamePasswordToken("CN=ironman", new SecureString(PASSWORD)), future);
        user = getAndVerifyAuthUser(future);
        assertThat(user.roles(), arrayContaining("_role_12"));
    }

    public void testRealmUsageStats() throws Exception {
        final RealmConfig.RealmIdentifier realmId = realmId("testRealmUsageStats");
        String loadBalanceType = randomFrom("failover", "round_robin");
        Settings settings = settings(
            realmId,
            Settings.builder()
                .put(getFullSettingKey(realmId, DnRoleMapperSettings.ROLE_MAPPING_FILE_SETTING), getDataPath("role_mapping.yml"))
                .put(getFullSettingKey(realmId, LdapLoadBalancingSettings.LOAD_BALANCE_TYPE_SETTING), loadBalanceType)
                .build()
        );
        RealmConfig config = setupRealm(realmId, settings);
        ActiveDirectorySessionFactory sessionFactory = new ActiveDirectorySessionFactory(config, sslService, threadPool);
        DnRoleMapper roleMapper = new DnRoleMapper(config, resourceWatcherService);
        LdapRealm realm = new LdapRealm(config, sessionFactory, roleMapper, threadPool);
        realm.initialize(Collections.singleton(realm), licenseState);

        PlainActionFuture<Map<String, Object>> future = new PlainActionFuture<>();
        realm.usageStats(future);
        Map<String, Object> stats = future.get();
        assertThat(stats, is(notNullValue()));
        assertThat(stats, hasEntry("name", realm.name()));
        assertThat(stats, hasEntry("order", realm.order()));
        assertThat(stats, hasEntry("size", 0));
        assertThat(stats, hasEntry("ssl", false));
        assertThat(stats, hasEntry("load_balance_type", loadBalanceType));
    }

    public void testDefaultSearchFilters() throws Exception {
        final RealmConfig.RealmIdentifier realmIdentifier = realmId("testDefaultSearchFilters");
        Settings settings = settings(realmIdentifier);
        RealmConfig config = setupRealm(realmIdentifier, settings);
        ActiveDirectorySessionFactory sessionFactory = new ActiveDirectorySessionFactory(config, sslService, threadPool);
        assertEquals(
            "(&(objectClass=user)(|(sAMAccountName={0})(userPrincipalName={0}@ad.test.elasticsearch.com)))",
            sessionFactory.defaultADAuthenticator.getUserSearchFilter()
        );
        assertEquals(UpnADAuthenticator.UPN_USER_FILTER, sessionFactory.upnADAuthenticator.getUserSearchFilter());
        assertEquals(DownLevelADAuthenticator.DOWN_LEVEL_FILTER, sessionFactory.downLevelADAuthenticator.getUserSearchFilter());
    }

    public void testCustomSearchFilters() throws Exception {
        final RealmConfig.RealmIdentifier realmId = realmId("testDefaultSearchFilters");
        Settings settings = settings(
            realmId,
            Settings.builder()
                .put(
                    getFullSettingKey(realmId.getName(), ActiveDirectorySessionFactorySettings.AD_USER_SEARCH_FILTER_SETTING),
                    "(objectClass=default)"
                )
                .put(
                    getFullSettingKey(realmId.getName(), ActiveDirectorySessionFactorySettings.AD_UPN_USER_SEARCH_FILTER_SETTING),
                    "(objectClass=upn)"
                )
                .put(
                    getFullSettingKey(realmId.getName(), ActiveDirectorySessionFactorySettings.AD_DOWN_LEVEL_USER_SEARCH_FILTER_SETTING),
                    "(objectClass=down level)"
                )
                .build()
        );
        RealmConfig config = setupRealm(realmId, settings);
        ActiveDirectorySessionFactory sessionFactory = new ActiveDirectorySessionFactory(config, sslService, threadPool);
        assertEquals("(objectClass=default)", sessionFactory.defaultADAuthenticator.getUserSearchFilter());
        assertEquals("(objectClass=upn)", sessionFactory.upnADAuthenticator.getUserSearchFilter());
        assertEquals("(objectClass=down level)", sessionFactory.downLevelADAuthenticator.getUserSearchFilter());
    }

    public RealmConfig.RealmIdentifier realmId(String realmName) {
        return new RealmConfig.RealmIdentifier(LdapRealmSettings.AD_TYPE, realmName.toLowerCase(Locale.ROOT));
    }

    private Settings settings(RealmConfig.RealmIdentifier realmIdentifier) throws Exception {
        return settings(realmIdentifier, Settings.EMPTY);
    }

    public void testBuildUrlFromDomainNameAndDefaultPort() throws Exception {
        final RealmConfig.RealmIdentifier realmId = realmId("testBuildUrlFromDomainNameAndDefaultPort");
        Settings settings = Settings.builder()
            .put(getFullSettingKey(realmId, ActiveDirectorySessionFactorySettings.AD_DOMAIN_NAME_SETTING), "ad.test.elasticsearch.com")
            .build();
        RealmConfig config = setupRealm(realmId, settings);
        ActiveDirectorySessionFactory sessionFactory = new ActiveDirectorySessionFactory(config, sslService, threadPool);
        assertSingleLdapServer(sessionFactory, "ad.test.elasticsearch.com", 389);
    }

    public void testBuildUrlFromDomainNameAndCustomPort() throws Exception {
        final RealmConfig.RealmIdentifier realmId = realmId("testBuildUrlFromDomainNameAndCustomPort");
        Settings settings = Settings.builder()
            .put(getFullSettingKey(realmId, ActiveDirectorySessionFactorySettings.AD_DOMAIN_NAME_SETTING), "ad.test.elasticsearch.com")
            .put(getFullSettingKey(realmId.getName(), ActiveDirectorySessionFactorySettings.AD_LDAP_PORT_SETTING), 10389)
            .build();
        RealmConfig config = setupRealm(realmId, settings);
        ActiveDirectorySessionFactory sessionFactory = new ActiveDirectorySessionFactory(config, sslService, threadPool);
        assertSingleLdapServer(sessionFactory, "ad.test.elasticsearch.com", 10389);
    }

    public void testUrlConfiguredInSettings() throws Exception {
        final RealmConfig.RealmIdentifier realmId = realmId("testBuildUrlFromDomainNameAndCustomPort");
        Settings settings = Settings.builder()
            .put(getFullSettingKey(realmId, ActiveDirectorySessionFactorySettings.AD_DOMAIN_NAME_SETTING), "ad.test.elasticsearch.com")
            .put(getFullSettingKey(realmId, SessionFactorySettings.URLS_SETTING), "ldap://ad01.testing.elastic.co:20389/")
            .build();
        RealmConfig config = setupRealm(realmId, settings);
        ActiveDirectorySessionFactory sessionFactory = new ActiveDirectorySessionFactory(config, sslService, threadPool);
        assertSingleLdapServer(sessionFactory, "ad01.testing.elastic.co", 20389);
    }

    public void testMandatorySettings() throws Exception {
        final RealmConfig.RealmIdentifier realmId = realmId("testMandatorySettingsTestRealm");
        Settings settings = Settings.builder()
            .put(getFullSettingKey(realmId, ActiveDirectorySessionFactorySettings.AD_DOMAIN_NAME_SETTING), randomBoolean() ? null : "")
            .build();
        RealmConfig config = setupRealm(realmId, settings);
        IllegalArgumentException e = expectThrows(
            IllegalArgumentException.class,
            () -> new ActiveDirectorySessionFactory(config, sslService, threadPool)
        );
        assertThat(
            e.getMessage(),
            containsString(getFullSettingKey(realmId, ActiveDirectorySessionFactorySettings.AD_DOMAIN_NAME_SETTING))
        );
    }

    private void assertSingleLdapServer(ActiveDirectorySessionFactory sessionFactory, String hostname, int port) {
        assertThat(sessionFactory.getServerSet(), instanceOf(FailoverServerSet.class));
        FailoverServerSet fss = (FailoverServerSet) sessionFactory.getServerSet();
        assertThat(fss.getServerSets(), arrayWithSize(1));
        assertThat(fss.getServerSets()[0], instanceOf(SingleServerSet.class));
        SingleServerSet sss = (SingleServerSet) fss.getServerSets()[0];
        assertThat(sss.getAddress(), equalTo(hostname));
        assertThat(sss.getPort(), equalTo(port));
    }

    private Settings settings(RealmConfig.RealmIdentifier realmIdentifier, Settings extraSettings) throws Exception {
        Settings.Builder builder = Settings.builder()
            .putList(getFullSettingKey(realmIdentifier, URLS_SETTING), ldapUrls())
            .put(
                getFullSettingKey(realmIdentifier, ActiveDirectorySessionFactorySettings.AD_DOMAIN_NAME_SETTING),
                "ad.test.elasticsearch.com"
            )
            .put(getFullSettingKey(realmIdentifier, DnRoleMapperSettings.USE_UNMAPPED_GROUPS_AS_ROLES_SETTING), true);
        if (inFipsJvm()) {
            builder.put(
                getFullSettingKey(realmIdentifier, SSLConfigurationSettings.VERIFICATION_MODE_SETTING_REALM),
                SslVerificationMode.CERTIFICATE
            );
        } else {
            builder.put(
                getFullSettingKey(realmIdentifier, SSLConfigurationSettings.VERIFICATION_MODE_SETTING_REALM),
                randomBoolean() ? SslVerificationMode.CERTIFICATE : SslVerificationMode.NONE
            );
        }
        return builder.put(extraSettings).build();
    }

    private User getAndVerifyAuthUser(PlainActionFuture<AuthenticationResult<User>> future) {
        final AuthenticationResult<User> result = future.actionGet();
        assertThat(result.toString(), result.getStatus(), is(AuthenticationResult.Status.SUCCESS));
        final User user = result.getValue();
        assertThat(user, is(notNullValue()));
        return user;
    }
}<|MERGE_RESOLUTION|>--- conflicted
+++ resolved
@@ -432,12 +432,8 @@
         final ScriptService scriptService = new ScriptService(
             settings,
             Collections.singletonMap(MustacheScriptEngine.NAME, new MustacheScriptEngine()),
-<<<<<<< HEAD
-            ScriptModule.CORE_CONTEXTS
-=======
             ScriptModule.CORE_CONTEXTS,
             () -> 1L
->>>>>>> 30e15ba8
         );
         NativeRoleMappingStore roleMapper = new NativeRoleMappingStore(settings, mockClient, mockSecurityIndex, scriptService) {
             @Override
