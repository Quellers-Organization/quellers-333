/*
 * Copyright Elasticsearch B.V. and/or licensed to Elasticsearch B.V. under one
 * or more contributor license agreements. Licensed under the Elastic License
 * 2.0; you may not use this file except in compliance with the Elastic License
 * 2.0.
 */
package org.elasticsearch.xpack.security.transport;

import org.elasticsearch.ElasticsearchSecurityException;
import org.elasticsearch.TransportVersion;
import org.elasticsearch.Version;
import org.elasticsearch.action.ActionListener;
import org.elasticsearch.action.admin.indices.delete.DeleteIndexAction;
import org.elasticsearch.action.admin.indices.delete.DeleteIndexRequest;
import org.elasticsearch.action.support.DestructiveOperations;
import org.elasticsearch.cluster.service.ClusterService;
import org.elasticsearch.common.io.stream.StreamInput;
import org.elasticsearch.common.settings.ClusterSettings;
import org.elasticsearch.common.settings.Settings;
import org.elasticsearch.common.ssl.SslClientAuthenticationMode;
import org.elasticsearch.common.ssl.SslConfiguration;
import org.elasticsearch.common.ssl.SslKeyConfig;
import org.elasticsearch.common.ssl.SslTrustConfig;
import org.elasticsearch.common.ssl.SslVerificationMode;
import org.elasticsearch.common.util.concurrent.ThreadContext;
<<<<<<< HEAD
import org.elasticsearch.core.Tuple;
import org.elasticsearch.license.License;
import org.elasticsearch.license.MockLicenseState;
import org.elasticsearch.license.TestUtils;
=======
>>>>>>> f352625f
import org.elasticsearch.tasks.Task;
import org.elasticsearch.test.ClusterServiceUtils;
import org.elasticsearch.test.ESTestCase;
import org.elasticsearch.test.TransportVersionUtils;
import org.elasticsearch.threadpool.TestThreadPool;
import org.elasticsearch.threadpool.ThreadPool;
import org.elasticsearch.transport.SendRequestTransportException;
import org.elasticsearch.transport.TcpTransport;
import org.elasticsearch.transport.Transport;
import org.elasticsearch.transport.Transport.Connection;
import org.elasticsearch.transport.TransportChannel;
import org.elasticsearch.transport.TransportException;
import org.elasticsearch.transport.TransportInterceptor.AsyncSender;
import org.elasticsearch.transport.TransportRequest;
import org.elasticsearch.transport.TransportRequestOptions;
import org.elasticsearch.transport.TransportResponse;
import org.elasticsearch.transport.TransportResponse.Empty;
import org.elasticsearch.transport.TransportResponseHandler;
import org.elasticsearch.transport.TransportService;
import org.elasticsearch.xpack.core.security.SecurityContext;
import org.elasticsearch.xpack.core.security.authc.Authentication;
import org.elasticsearch.xpack.core.security.authc.Authentication.RealmRef;
import org.elasticsearch.xpack.core.security.authc.AuthenticationTestHelper;
import org.elasticsearch.xpack.core.security.authc.CrossClusterAccessSubjectInfo;
import org.elasticsearch.xpack.core.security.authz.AuthorizationServiceField;
import org.elasticsearch.xpack.core.security.authz.RoleDescriptorsIntersection;
import org.elasticsearch.xpack.core.security.authz.store.ReservedRolesStore;
import org.elasticsearch.xpack.core.security.user.AsyncSearchUser;
import org.elasticsearch.xpack.core.security.user.CrossClusterAccessUser;
import org.elasticsearch.xpack.core.security.user.SecurityProfileUser;
import org.elasticsearch.xpack.core.security.user.SystemUser;
import org.elasticsearch.xpack.core.security.user.User;
import org.elasticsearch.xpack.core.security.user.XPackSecurityUser;
import org.elasticsearch.xpack.core.security.user.XPackUser;
import org.elasticsearch.xpack.core.ssl.SSLService;
import org.elasticsearch.xpack.security.Security;
import org.elasticsearch.xpack.security.authc.ApiKeyService;
import org.elasticsearch.xpack.security.authc.AuthenticationService;
import org.elasticsearch.xpack.security.authc.CrossClusterAccessAuthenticationService;
import org.elasticsearch.xpack.security.authz.AuthorizationService;
import org.junit.After;
import org.mockito.ArgumentCaptor;
import org.mockito.Mockito;

import java.io.IOException;
import java.util.Collections;
import java.util.List;
import java.util.Map;
import java.util.Optional;
import java.util.Set;
import java.util.concurrent.atomic.AtomicBoolean;
import java.util.concurrent.atomic.AtomicReference;
import java.util.function.Consumer;

import static org.elasticsearch.test.ActionListenerUtils.anyActionListener;
import static org.elasticsearch.xpack.core.ClientHelper.ASYNC_SEARCH_ORIGIN;
import static org.elasticsearch.xpack.core.ClientHelper.SECURITY_ORIGIN;
import static org.elasticsearch.xpack.core.ClientHelper.SECURITY_PROFILE_ORIGIN;
import static org.elasticsearch.xpack.core.ClientHelper.TRANSFORM_ORIGIN;
import static org.elasticsearch.xpack.core.security.authc.Authentication.VERSION_CROSS_CLUSTER_ACCESS_REALM;
import static org.elasticsearch.xpack.core.security.authc.CrossClusterAccessSubjectInfo.CROSS_CLUSTER_ACCESS_SUBJECT_INFO_HEADER_KEY;
import static org.elasticsearch.xpack.core.security.authz.RoleDescriptorTests.randomUniquelyNamedRoleDescriptors;
import static org.elasticsearch.xpack.security.authc.CrossClusterAccessHeaders.CROSS_CLUSTER_ACCESS_CREDENTIALS_HEADER_KEY;
import static org.elasticsearch.xpack.security.transport.RemoteClusterCredentialsResolver.RemoteClusterCredentials;
import static org.hamcrest.Matchers.contains;
import static org.hamcrest.Matchers.containsInAnyOrder;
import static org.hamcrest.Matchers.equalTo;
import static org.hamcrest.Matchers.instanceOf;
import static org.hamcrest.Matchers.is;
import static org.hamcrest.Matchers.not;
import static org.hamcrest.Matchers.notNullValue;
import static org.hamcrest.Matchers.nullValue;
import static org.mockito.ArgumentMatchers.any;
import static org.mockito.ArgumentMatchers.eq;
import static org.mockito.Mockito.doAnswer;
import static org.mockito.Mockito.doThrow;
import static org.mockito.Mockito.mock;
import static org.mockito.Mockito.never;
import static org.mockito.Mockito.spy;
import static org.mockito.Mockito.times;
import static org.mockito.Mockito.verify;
import static org.mockito.Mockito.when;

public class SecurityServerTransportInterceptorTests extends ESTestCase {

    private Settings settings;
    private ThreadPool threadPool;
    private ThreadContext threadContext;
    private SecurityContext securityContext;
    private ClusterService clusterService;
    private MockLicenseState mockLicenseState;

    @Override
    public void setUp() throws Exception {
        super.setUp();
        settings = Settings.builder().put("path.home", createTempDir()).build();
        threadPool = new TestThreadPool(getTestName());
        clusterService = ClusterServiceUtils.createClusterService(threadPool);
        threadContext = threadPool.getThreadContext();
        securityContext = spy(new SecurityContext(settings, threadPool.getThreadContext()));
        mockLicenseState = MockLicenseState.createMock();
        Mockito.when(mockLicenseState.isAllowed(Security.CROSS_CLUSTER_ACCESS_FEATURE)).thenReturn(true);
    }

    @After
    public void stopThreadPool() throws Exception {
        clusterService.close();
        terminate(threadPool);
    }

    public void testSendAsync() throws Exception {
        final User user = new User("test", randomRoles());
        final Authentication authentication = AuthenticationTestHelper.builder()
            .user(user)
            .realmRef(new RealmRef("ldap", "foo", "node1"))
            .build(false);
        authentication.writeToContext(threadContext);
        SecurityServerTransportInterceptor interceptor = new SecurityServerTransportInterceptor(
            settings,
            threadPool,
            mock(AuthenticationService.class),
            mock(AuthorizationService.class),
            mock(SSLService.class),
            securityContext,
            new DestructiveOperations(
                Settings.EMPTY,
                new ClusterSettings(Settings.EMPTY, Collections.singleton(DestructiveOperations.REQUIRES_NAME_SETTING))
            ),
            mock(CrossClusterAccessAuthenticationService.class),
            new RemoteClusterCredentialsResolver(settings),
            mockLicenseState
        );
        ClusterServiceUtils.setState(clusterService, clusterService.state()); // force state update to trigger listener

        AtomicBoolean calledWrappedSender = new AtomicBoolean(false);
        AtomicReference<User> sendingUser = new AtomicReference<>();
        AsyncSender sender = interceptor.interceptSender(new AsyncSender() {
            @Override
            public <T extends TransportResponse> void sendRequest(
                Transport.Connection connection,
                String action,
                TransportRequest request,
                TransportRequestOptions options,
                TransportResponseHandler<T> handler
            ) {
                if (calledWrappedSender.compareAndSet(false, true) == false) {
                    fail("sender called more than once!");
                }
                sendingUser.set(securityContext.getUser());
            }
        });
        Transport.Connection connection = mock(Transport.Connection.class);
        when(connection.getTransportVersion()).thenReturn(TransportVersion.CURRENT);
        sender.sendRequest(connection, "indices:foo", null, null, null);
        assertTrue(calledWrappedSender.get());
        assertEquals(user, sendingUser.get());
        assertEquals(user, securityContext.getUser());
        verify(securityContext, never()).executeAsInternalUser(any(User.class), any(TransportVersion.class), anyConsumer());
    }

    public void testSendAsyncSwitchToSystem() throws Exception {
        final User user = new User("test", randomRoles());
        final Authentication authentication = AuthenticationTestHelper.builder()
            .user(user)
            .realmRef(new RealmRef("ldap", "foo", "node1"))
            .build(false);
        authentication.writeToContext(threadContext);
        threadContext.putTransient(AuthorizationServiceField.ORIGINATING_ACTION_KEY, "indices:foo");

        SecurityServerTransportInterceptor interceptor = new SecurityServerTransportInterceptor(
            settings,
            threadPool,
            mock(AuthenticationService.class),
            mock(AuthorizationService.class),
            mock(SSLService.class),
            securityContext,
            new DestructiveOperations(
                Settings.EMPTY,
                new ClusterSettings(Settings.EMPTY, Collections.singleton(DestructiveOperations.REQUIRES_NAME_SETTING))
            ),
            mock(CrossClusterAccessAuthenticationService.class),
            new RemoteClusterCredentialsResolver(settings),
            mockLicenseState
        );
        ClusterServiceUtils.setState(clusterService, clusterService.state()); // force state update to trigger listener

        AtomicBoolean calledWrappedSender = new AtomicBoolean(false);
        AtomicReference<User> sendingUser = new AtomicReference<>();
        AsyncSender sender = interceptor.interceptSender(new AsyncSender() {
            @Override
            public <T extends TransportResponse> void sendRequest(
                Transport.Connection connection,
                String action,
                TransportRequest request,
                TransportRequestOptions options,
                TransportResponseHandler<T> handler
            ) {
                if (calledWrappedSender.compareAndSet(false, true) == false) {
                    fail("sender called more than once!");
                }
                sendingUser.set(securityContext.getUser());
            }
        });
        Connection connection = mock(Connection.class);
        when(connection.getTransportVersion()).thenReturn(TransportVersion.CURRENT);
        sender.sendRequest(connection, "internal:foo", null, null, null);
        assertTrue(calledWrappedSender.get());
        assertNotEquals(user, sendingUser.get());
        assertEquals(SystemUser.INSTANCE, sendingUser.get());
        assertEquals(user, securityContext.getUser());
        verify(securityContext).executeAsInternalUser(any(User.class), eq(TransportVersion.CURRENT), anyConsumer());
    }

    public void testSendWithoutUser() throws Exception {
        SecurityServerTransportInterceptor interceptor = new SecurityServerTransportInterceptor(
            settings,
            threadPool,
            mock(AuthenticationService.class),
            mock(AuthorizationService.class),
            mock(SSLService.class),
            securityContext,
            new DestructiveOperations(
                Settings.EMPTY,
                new ClusterSettings(Settings.EMPTY, Collections.singleton(DestructiveOperations.REQUIRES_NAME_SETTING))
            ),
            mock(CrossClusterAccessAuthenticationService.class),
            new RemoteClusterCredentialsResolver(settings),
            mockLicenseState
        ) {
            @Override
            void assertNoAuthentication(String action) {}
        };
        ClusterServiceUtils.setState(clusterService, clusterService.state()); // force state update to trigger listener

        assertNull(securityContext.getUser());
        AsyncSender sender = interceptor.interceptSender(new AsyncSender() {
            @Override
            public <T extends TransportResponse> void sendRequest(
                Transport.Connection connection,
                String action,
                TransportRequest request,
                TransportRequestOptions options,
                TransportResponseHandler<T> handler
            ) {
                fail("sender should not be called!");
            }
        });
        Transport.Connection connection = mock(Transport.Connection.class);
        when(connection.getTransportVersion()).thenReturn(TransportVersion.CURRENT);
        IllegalStateException e = expectThrows(
            IllegalStateException.class,
            () -> sender.sendRequest(connection, "indices:foo", null, null, null)
        );
        assertEquals("there should always be a user when sending a message for action [indices:foo]", e.getMessage());
        assertNull(securityContext.getUser());
        verify(securityContext, never()).executeAsInternalUser(any(User.class), any(TransportVersion.class), anyConsumer());
    }

    public void testSendToNewerVersionSetsCorrectVersion() throws Exception {
        final User authUser = randomBoolean() ? new User("authenticator") : null;
        final Authentication authentication;
        if (authUser == null) {
            authentication = AuthenticationTestHelper.builder()
                .user(new User("joe", randomRoles()))
                .realmRef(new RealmRef("file", "file", "node1"))
                .build(false);
        } else {
            authentication = AuthenticationTestHelper.builder()
                .realm()
                .user(authUser)
                .realmRef(new RealmRef("file", "file", "node1"))
                .build(false)
                .runAs(new User("joe", randomRoles()), null);
        }
        authentication.writeToContext(threadContext);
        threadContext.putTransient(AuthorizationServiceField.ORIGINATING_ACTION_KEY, "indices:foo");

        SecurityServerTransportInterceptor interceptor = new SecurityServerTransportInterceptor(
            settings,
            threadPool,
            mock(AuthenticationService.class),
            mock(AuthorizationService.class),
            mock(SSLService.class),
            securityContext,
            new DestructiveOperations(
                Settings.EMPTY,
                new ClusterSettings(Settings.EMPTY, Collections.singleton(DestructiveOperations.REQUIRES_NAME_SETTING))
            ),
            mock(CrossClusterAccessAuthenticationService.class),
            new RemoteClusterCredentialsResolver(settings),
            mockLicenseState
        );
        ClusterServiceUtils.setState(clusterService, clusterService.state()); // force state update to trigger listener

        AtomicBoolean calledWrappedSender = new AtomicBoolean(false);
        AtomicReference<User> sendingUser = new AtomicReference<>();
        AtomicReference<Authentication> authRef = new AtomicReference<>();
        AsyncSender intercepted = new AsyncSender() {
            @Override
            public <T extends TransportResponse> void sendRequest(
                Transport.Connection connection,
                String action,
                TransportRequest request,
                TransportRequestOptions options,
                TransportResponseHandler<T> handler
            ) {
                if (calledWrappedSender.compareAndSet(false, true) == false) {
                    fail("sender called more than once!");
                }
                sendingUser.set(securityContext.getUser());
                authRef.set(securityContext.getAuthentication());
            }
        };
        AsyncSender sender = interceptor.interceptSender(intercepted);
        final TransportVersion connectionVersion = TransportVersion.fromId(Version.CURRENT.id + randomIntBetween(100, 100000));
        assertEquals(TransportVersion.CURRENT, TransportVersion.min(connectionVersion, TransportVersion.CURRENT));

        Transport.Connection connection = mock(Transport.Connection.class);
        when(connection.getTransportVersion()).thenReturn(connectionVersion);
        sender.sendRequest(connection, "indices:foo[s]", null, null, null);
        assertTrue(calledWrappedSender.get());
        assertEquals(authentication.getEffectiveSubject().getUser(), sendingUser.get());
        assertEquals(authentication.getEffectiveSubject().getUser(), securityContext.getUser());
        assertEquals(TransportVersion.CURRENT, authRef.get().getEffectiveSubject().getTransportVersion());
        assertEquals(TransportVersion.CURRENT, authentication.getEffectiveSubject().getTransportVersion());
    }

    public void testSendToOlderVersionSetsCorrectVersion() throws Exception {
        final User authUser = randomBoolean() ? new User("authenticator") : null;
        final Authentication authentication;
        if (authUser == null) {
            authentication = AuthenticationTestHelper.builder()
                .user(new User("joe", randomRoles()))
                .realmRef(new RealmRef("file", "file", "node1"))
                .build(false);
        } else {
            authentication = AuthenticationTestHelper.builder()
                .realm()
                .user(authUser)
                .realmRef(new RealmRef("file", "file", "node1"))
                .build(false)
                .runAs(new User("joe", randomRoles()), null);
        }
        authentication.writeToContext(threadContext);
        threadContext.putTransient(AuthorizationServiceField.ORIGINATING_ACTION_KEY, "indices:foo");

        SecurityServerTransportInterceptor interceptor = new SecurityServerTransportInterceptor(
            settings,
            threadPool,
            mock(AuthenticationService.class),
            mock(AuthorizationService.class),
            mock(SSLService.class),
            securityContext,
            new DestructiveOperations(
                Settings.EMPTY,
                new ClusterSettings(Settings.EMPTY, Collections.singleton(DestructiveOperations.REQUIRES_NAME_SETTING))
            ),
            mock(CrossClusterAccessAuthenticationService.class),
            new RemoteClusterCredentialsResolver(settings),
            mockLicenseState
        );
        ClusterServiceUtils.setState(clusterService, clusterService.state()); // force state update to trigger listener

        AtomicBoolean calledWrappedSender = new AtomicBoolean(false);
        AtomicReference<User> sendingUser = new AtomicReference<>();
        AtomicReference<Authentication> authRef = new AtomicReference<>();
        AsyncSender intercepted = new AsyncSender() {
            @Override
            public <T extends TransportResponse> void sendRequest(
                Transport.Connection connection,
                String action,
                TransportRequest request,
                TransportRequestOptions options,
                TransportResponseHandler<T> handler
            ) {
                if (calledWrappedSender.compareAndSet(false, true) == false) {
                    fail("sender called more than once!");
                }
                sendingUser.set(securityContext.getUser());
                authRef.set(securityContext.getAuthentication());
            }
        };
        AsyncSender sender = interceptor.interceptSender(intercepted);
        final TransportVersion connectionVersion = TransportVersion.fromId(Version.CURRENT.id - randomIntBetween(100, 100000));
        assertEquals(connectionVersion, TransportVersion.min(connectionVersion, TransportVersion.CURRENT));

        Transport.Connection connection = mock(Transport.Connection.class);
        when(connection.getTransportVersion()).thenReturn(connectionVersion);
        sender.sendRequest(connection, "indices:foo[s]", null, null, null);
        assertTrue(calledWrappedSender.get());
        assertEquals(authentication.getEffectiveSubject().getUser(), sendingUser.get());
        assertEquals(authentication.getEffectiveSubject().getUser(), securityContext.getUser());
        assertEquals(connectionVersion, authRef.get().getEffectiveSubject().getTransportVersion());
        assertEquals(TransportVersion.CURRENT, authentication.getEffectiveSubject().getTransportVersion());
    }

    public void testSetUserBasedOnActionOrigin() {
        final Map<String, User> originToUserMap = Map.of(
            SECURITY_ORIGIN,
            XPackSecurityUser.INSTANCE,
            SECURITY_PROFILE_ORIGIN,
            SecurityProfileUser.INSTANCE,
            TRANSFORM_ORIGIN,
            XPackUser.INSTANCE,
            ASYNC_SEARCH_ORIGIN,
            AsyncSearchUser.INSTANCE
        );

        final String origin = randomFrom(originToUserMap.keySet());

        threadContext.putTransient(ThreadContext.ACTION_ORIGIN_TRANSIENT_NAME, origin);
        SecurityServerTransportInterceptor interceptor = new SecurityServerTransportInterceptor(
            settings,
            threadPool,
            mock(AuthenticationService.class),
            mock(AuthorizationService.class),
            mock(SSLService.class),
            securityContext,
            new DestructiveOperations(
                Settings.EMPTY,
                new ClusterSettings(Settings.EMPTY, Collections.singleton(DestructiveOperations.REQUIRES_NAME_SETTING))
            ),
            mock(CrossClusterAccessAuthenticationService.class),
            new RemoteClusterCredentialsResolver(settings),
            mockLicenseState
        );

        final AtomicBoolean calledWrappedSender = new AtomicBoolean(false);
        final AtomicReference<Authentication> authenticationRef = new AtomicReference<>();
        final AsyncSender intercepted = new AsyncSender() {
            @Override
            public <T extends TransportResponse> void sendRequest(
                Transport.Connection connection,
                String action,
                TransportRequest request,
                TransportRequestOptions options,
                TransportResponseHandler<T> handler
            ) {
                if (calledWrappedSender.compareAndSet(false, true) == false) {
                    fail("sender called more than once!");
                }
                authenticationRef.set(securityContext.getAuthentication());
            }
        };
        final AsyncSender sender = interceptor.interceptSender(intercepted);

        Transport.Connection connection = mock(Transport.Connection.class);
        final TransportVersion connectionVersion = TransportVersionUtils.randomCompatibleVersion(random());
        when(connection.getTransportVersion()).thenReturn(connectionVersion);

        sender.sendRequest(connection, "indices:foo[s]", null, null, null);
        assertThat(calledWrappedSender.get(), is(true));
        final Authentication authentication = authenticationRef.get();
        assertThat(authentication, notNullValue());
        assertThat(authentication.getEffectiveSubject().getUser(), equalTo(originToUserMap.get(origin)));
        assertThat(authentication.getEffectiveSubject().getTransportVersion(), equalTo(connectionVersion));
    }

    public void testContextRestoreResponseHandler() throws Exception {
        ThreadContext threadContext = new ThreadContext(Settings.EMPTY);

        threadContext.putTransient("foo", "bar");
        threadContext.putHeader("key", "value");
        try (ThreadContext.StoredContext storedContext = threadContext.stashContext()) {
            threadContext.putTransient("foo", "different_bar");
            threadContext.putHeader("key", "value2");
            TransportResponseHandler<Empty> handler = new TransportService.ContextRestoreResponseHandler<>(
                threadContext.wrapRestorable(storedContext),
                new TransportResponseHandler.Empty() {
                    @Override
                    public void handleResponse(TransportResponse.Empty response) {
                        assertEquals("bar", threadContext.getTransient("foo"));
                        assertEquals("value", threadContext.getHeader("key"));
                    }

                    @Override
                    public void handleException(TransportException exp) {
                        assertEquals("bar", threadContext.getTransient("foo"));
                        assertEquals("value", threadContext.getHeader("key"));
                    }
                }
            );

            handler.handleResponse(null);
            handler.handleException(null);
        }
    }

    public void testContextRestoreResponseHandlerRestoreOriginalContext() throws Exception {
        ThreadContext threadContext = new ThreadContext(Settings.EMPTY);
        threadContext.putTransient("foo", "bar");
        threadContext.putHeader("key", "value");
        TransportResponseHandler<Empty> handler;
        try (ThreadContext.StoredContext ignore = threadContext.stashContext()) {
            threadContext.putTransient("foo", "different_bar");
            threadContext.putHeader("key", "value2");
            handler = new TransportService.ContextRestoreResponseHandler<>(
                threadContext.newRestorableContext(true),
                new TransportResponseHandler.Empty() {
                    @Override
                    public void handleResponse(TransportResponse.Empty response) {
                        assertEquals("different_bar", threadContext.getTransient("foo"));
                        assertEquals("value2", threadContext.getHeader("key"));
                    }

                    @Override
                    public void handleException(TransportException exp) {
                        assertEquals("different_bar", threadContext.getTransient("foo"));
                        assertEquals("value2", threadContext.getHeader("key"));
                    }
                }
            );
        }

        assertEquals("bar", threadContext.getTransient("foo"));
        assertEquals("value", threadContext.getHeader("key"));
        handler.handleResponse(null);

        assertEquals("bar", threadContext.getTransient("foo"));
        assertEquals("value", threadContext.getHeader("key"));
        handler.handleException(null);

        assertEquals("bar", threadContext.getTransient("foo"));
        assertEquals("value", threadContext.getHeader("key"));
    }

    public void testProfileSecuredRequestHandlerDecrementsRefCountOnFailure() throws IOException {
        final String profileName = "some-profile";
        final DestructiveOperations destructiveOperations = new DestructiveOperations(Settings.EMPTY, clusterService.getClusterSettings());
        final SecurityServerTransportInterceptor.ProfileSecuredRequestHandler<DeleteIndexRequest> requestHandler =
            new SecurityServerTransportInterceptor.ProfileSecuredRequestHandler<>(
                logger,
                DeleteIndexAction.NAME,
                randomBoolean(),
                randomBoolean() ? ThreadPool.Names.SAME : ThreadPool.Names.GENERIC,
                (request, channel, task) -> fail("should fail at destructive operations check to trigger listener failure"),
                Map.of(
                    profileName,
                    new ServerTransportFilter(null, null, threadContext, randomBoolean(), destructiveOperations, securityContext)
                ),
                threadPool
            );
        final TransportChannel channel = mock(TransportChannel.class);
        when(channel.getProfileName()).thenReturn(profileName);
        final AtomicBoolean exceptionSent = new AtomicBoolean(false);
        doAnswer(invocationOnMock -> {
            assertTrue(exceptionSent.compareAndSet(false, true));
            return null;
        }).when(channel).sendResponse(any(Exception.class));
        final AtomicBoolean decRefCalled = new AtomicBoolean(false);
        final DeleteIndexRequest deleteIndexRequest = new DeleteIndexRequest() {
            @Override
            public boolean decRef() {
                assertTrue(decRefCalled.compareAndSet(false, true));
                return super.decRef();
            }
        };
        requestHandler.messageReceived(deleteIndexRequest, channel, mock(Task.class));
        assertTrue(decRefCalled.get());
        assertTrue(exceptionSent.get());
    }

    public void testSendWithCrossClusterAccessHeadersWithUnsupportedLicense() throws Exception {
        assumeTrue("untrusted remote cluster feature flag must be enabled", TcpTransport.isUntrustedRemoteClusterEnabled());

        // Randomly select license operation mode which is less than ENTERPRISE and not TRIAL.
        final TestUtils.UpdatableLicenseState unsupportedLicenseState = new TestUtils.UpdatableLicenseState();
        unsupportedLicenseState.update(
            randomValueOtherThanMany(
                mode -> mode.compareTo(Security.CROSS_CLUSTER_ACCESS_FEATURE.getMinimumOperationMode()) >= 0
                    || mode == License.OperationMode.TRIAL,
                () -> randomFrom(License.OperationMode.values())
            ),
            true,
            null
        );

        final String authType = randomFrom("internal", "user", "apikey");
        final Authentication authentication = switch (authType) {
            case "internal" -> AuthenticationTestHelper.builder().internal(SystemUser.INSTANCE).build();
            case "user" -> AuthenticationTestHelper.builder()
                .user(new User(randomAlphaOfLengthBetween(3, 10), randomRoles()))
                .realm()
                .build();
            case "apikey" -> AuthenticationTestHelper.builder().apiKey().build();
            default -> throw new IllegalStateException("unexpected case");
        };
        authentication.writeToContext(threadContext);
        final RemoteClusterCredentialsResolver remoteClusterCredentialsResolver = mock(RemoteClusterCredentialsResolver.class);
        final String remoteClusterAlias = randomAlphaOfLengthBetween(5, 10);
        final String remoteClusterCredential = ApiKeyService.withApiKeyPrefix(randomAlphaOfLengthBetween(10, 42));
        when(remoteClusterCredentialsResolver.resolve(any())).thenReturn(
            Optional.of(new RemoteClusterCredentials(remoteClusterAlias, remoteClusterCredential))
        );
        final AuthorizationService authzService = mock(AuthorizationService.class);

        final SecurityServerTransportInterceptor interceptor = new SecurityServerTransportInterceptor(
            settings,
            threadPool,
            mock(AuthenticationService.class),
            authzService,
            mock(SSLService.class),
            securityContext,
            new DestructiveOperations(
                Settings.EMPTY,
                new ClusterSettings(Settings.EMPTY, Collections.singleton(DestructiveOperations.REQUIRES_NAME_SETTING))
            ),
            mock(CrossClusterAccessAuthenticationService.class),
            remoteClusterCredentialsResolver,
            unsupportedLicenseState,
            ignored -> Optional.of(remoteClusterAlias)
        );

        final AsyncSender sender = interceptor.interceptSender(new AsyncSender() {
            @Override
            public <T extends TransportResponse> void sendRequest(
                Transport.Connection connection,
                String action,
                TransportRequest request,
                TransportRequestOptions options,
                TransportResponseHandler<T> handler
            ) {
                fail("sender should not be called");
            }
        });
        final Transport.Connection connection = mock(Transport.Connection.class);
        when(connection.getTransportVersion()).thenReturn(TransportVersion.CURRENT);
        final Tuple<String, TransportRequest> actionAndReq = randomAllowlistedActionAndRequest();
        final AtomicBoolean calledHandleException = new AtomicBoolean(false);
        final AtomicReference<TransportException> actualException = new AtomicReference<>();
        sender.sendRequest(connection, actionAndReq.v1(), actionAndReq.v2(), null, new TransportResponseHandler<>() {
            @Override
            public void handleResponse(TransportResponse response) {
                fail("should not receive a response");
            }

            @Override
            public void handleException(TransportException exp) {
                if (calledHandleException.compareAndSet(false, true) == false) {
                    fail("handle exception called more than once");
                }
                actualException.set(exp);
            }

            @Override
            public TransportResponse read(StreamInput in) {
                fail("should not receive a response");
                return null;
            }
        });
        assertThat(actualException.get(), instanceOf(SendRequestTransportException.class));
        assertThat(actualException.get().getCause(), instanceOf(ElasticsearchSecurityException.class));
        assertThat(
            actualException.get().getCause().getMessage(),
            equalTo("current license is non-compliant for [" + Security.CROSS_CLUSTER_ACCESS_FEATURE.getName() + "]")
        );
        verify(remoteClusterCredentialsResolver, times(1)).resolve(eq(remoteClusterAlias));
        assertThat(securityContext.getThreadContext().getHeader(CROSS_CLUSTER_ACCESS_SUBJECT_INFO_HEADER_KEY), nullValue());
        assertThat(securityContext.getThreadContext().getHeader(CROSS_CLUSTER_ACCESS_CREDENTIALS_HEADER_KEY), nullValue());
    }

    public void testSendWithCrossClusterAccessHeaders() throws Exception {
        assumeTrue("untrusted remote cluster feature flag must be enabled", TcpTransport.isUntrustedRemoteClusterEnabled());

        final TestUtils.UpdatableLicenseState supportedLicenseState = new TestUtils.UpdatableLicenseState();
        supportedLicenseState.update(
            randomFrom(Security.CROSS_CLUSTER_ACCESS_FEATURE.getMinimumOperationMode(), License.OperationMode.TRIAL),
            true,
            null
        );

        final String authType = randomFrom("internal", "user", "apikey");
        final Authentication authentication = switch (authType) {
            case "internal" -> AuthenticationTestHelper.builder().internal(SystemUser.INSTANCE).build();
            case "user" -> AuthenticationTestHelper.builder()
                .user(new User(randomAlphaOfLengthBetween(3, 10), randomRoles()))
                .realm()
                .build();
            case "apikey" -> AuthenticationTestHelper.builder().apiKey().build();
            default -> throw new IllegalStateException("unexpected case");
        };
        authentication.writeToContext(threadContext);
        final RemoteClusterCredentialsResolver remoteClusterCredentialsResolver = mock(RemoteClusterCredentialsResolver.class);
        final String remoteClusterAlias = randomAlphaOfLengthBetween(5, 10);
        final String remoteClusterCredential = ApiKeyService.withApiKeyPrefix(randomAlphaOfLengthBetween(10, 42));
        when(remoteClusterCredentialsResolver.resolve(any())).thenReturn(
            Optional.of(new RemoteClusterCredentials(remoteClusterAlias, remoteClusterCredential))
        );
        final AuthorizationService authzService = mock(AuthorizationService.class);
        // We capture the listener so that we can complete the full flow, by calling onResponse further down
        @SuppressWarnings("unchecked")
        final ArgumentCaptor<ActionListener<RoleDescriptorsIntersection>> listenerCaptor = ArgumentCaptor.forClass(ActionListener.class);
        doAnswer(i -> null).when(authzService).getRoleDescriptorsIntersectionForRemoteCluster(any(), any(), listenerCaptor.capture());

        final SecurityServerTransportInterceptor interceptor = new SecurityServerTransportInterceptor(
            settings,
            threadPool,
            mock(AuthenticationService.class),
            authzService,
            mock(SSLService.class),
            securityContext,
            new DestructiveOperations(
                Settings.EMPTY,
                new ClusterSettings(Settings.EMPTY, Collections.singleton(DestructiveOperations.REQUIRES_NAME_SETTING))
            ),
            mock(CrossClusterAccessAuthenticationService.class),
            remoteClusterCredentialsResolver,
            supportedLicenseState,
            ignored -> Optional.of(remoteClusterAlias)
        );

        final AtomicBoolean calledWrappedSender = new AtomicBoolean(false);
        final AtomicReference<String> sentCredential = new AtomicReference<>();
        final AtomicReference<CrossClusterAccessSubjectInfo> sentCrossClusterAccessSubjectInfo = new AtomicReference<>();
        final AsyncSender sender = interceptor.interceptSender(new AsyncSender() {
            @Override
            public <T extends TransportResponse> void sendRequest(
                Transport.Connection connection,
                String action,
                TransportRequest request,
                TransportRequestOptions options,
                TransportResponseHandler<T> handler
            ) {
                if (calledWrappedSender.compareAndSet(false, true) == false) {
                    fail("sender called more than once");
                }
                assertThat(securityContext.getAuthentication(), nullValue());
                sentCredential.set(securityContext.getThreadContext().getHeader(CROSS_CLUSTER_ACCESS_CREDENTIALS_HEADER_KEY));
                try {
                    sentCrossClusterAccessSubjectInfo.set(
                        CrossClusterAccessSubjectInfo.readFromContext(securityContext.getThreadContext())
                    );
                } catch (IOException e) {
                    fail("no exceptions expected but got " + e);
                }
                handler.handleResponse(null);
            }
        });
        final Transport.Connection connection = mock(Transport.Connection.class);
        when(connection.getTransportVersion()).thenReturn(TransportVersion.CURRENT);
        sender.sendRequest(connection, "action", mock(TransportRequest.class), null, new TransportResponseHandler<>() {
            @Override
            public void handleResponse(TransportResponse response) {
                // Headers should get restored before handle response is called
                assertThat(securityContext.getAuthentication(), equalTo(authentication));
                assertThat(securityContext.getThreadContext().getHeader(CROSS_CLUSTER_ACCESS_SUBJECT_INFO_HEADER_KEY), nullValue());
                assertThat(securityContext.getThreadContext().getHeader(CROSS_CLUSTER_ACCESS_CREDENTIALS_HEADER_KEY), nullValue());
            }

            @Override
            public void handleException(TransportException exp) {
                fail("no exceptions expected but got " + exp);
            }

            @Override
            public TransportResponse read(StreamInput in) {
                return null;
            }
        });
        if (authType.equals("internal")) {
            assertThat(
                sentCrossClusterAccessSubjectInfo.get(),
                equalTo(
                    CrossClusterAccessUser.subjectInfoWithEmptyRoleDescriptors(
                        authentication.getEffectiveSubject().getTransportVersion(),
                        authentication.getEffectiveSubject().getRealm().getNodeName()
                    )
                )
            );
            verify(authzService, never()).getRoleDescriptorsIntersectionForRemoteCluster(
                eq(remoteClusterAlias),
                eq(authentication.getEffectiveSubject()),
                anyActionListener()
            );
        } else {
            final RoleDescriptorsIntersection expectedRoleDescriptorsIntersection = new RoleDescriptorsIntersection(
                randomList(1, 3, () -> Set.copyOf(randomUniquelyNamedRoleDescriptors(0, 1)))
            );
            // Call listener to complete flow
            listenerCaptor.getValue().onResponse(expectedRoleDescriptorsIntersection);
            verify(authzService, times(1)).getRoleDescriptorsIntersectionForRemoteCluster(
                eq(remoteClusterAlias),
                eq(authentication.getEffectiveSubject()),
                anyActionListener()
            );
            assertThat(
                sentCrossClusterAccessSubjectInfo.get(),
                equalTo(new CrossClusterAccessSubjectInfo(authentication, expectedRoleDescriptorsIntersection))
            );
        }
        assertTrue(calledWrappedSender.get());
        assertThat(sentCredential.get(), equalTo(remoteClusterCredential));
        verify(securityContext, never()).executeAsInternalUser(any(), any(), anyConsumer());
        verify(remoteClusterCredentialsResolver, times(1)).resolve(eq(remoteClusterAlias));
        assertThat(securityContext.getThreadContext().getHeader(CROSS_CLUSTER_ACCESS_SUBJECT_INFO_HEADER_KEY), nullValue());
        assertThat(securityContext.getThreadContext().getHeader(CROSS_CLUSTER_ACCESS_CREDENTIALS_HEADER_KEY), nullValue());
    }

    public void testSendWithUserIfCrossClusterAccessHeadersConditionNotMet() throws Exception {
        assumeTrue("untrusted remote cluster feature flag must be enabled", TcpTransport.isUntrustedRemoteClusterEnabled());

        boolean noCredential = randomBoolean();
        final boolean notRemoteConnection = randomBoolean();
        // Ensure at least one condition fails
        if (false == (notRemoteConnection || noCredential)) {
            noCredential = true;
        }
        final String remoteClusterAlias = randomAlphaOfLengthBetween(5, 10);
        final RemoteClusterCredentialsResolver remoteClusterCredentialsResolver = mock(RemoteClusterCredentialsResolver.class);
        when(remoteClusterCredentialsResolver.resolve(any())).thenReturn(
            noCredential
                ? Optional.empty()
                : Optional.of(
                    new RemoteClusterCredentials(remoteClusterAlias, ApiKeyService.withApiKeyPrefix(randomAlphaOfLengthBetween(10, 42)))
                )
        );
        final AuthenticationTestHelper.AuthenticationTestBuilder builder = AuthenticationTestHelper.builder();
        final Authentication authentication = randomFrom(
            builder.apiKey().build(),
            builder.serviceAccount().build(),
            builder.user(new User(randomAlphaOfLengthBetween(3, 10), randomRoles())).realm().build()
        );
        authentication.writeToContext(threadContext);

        final AuthorizationService authzService = mock(AuthorizationService.class);
        final SecurityServerTransportInterceptor interceptor = new SecurityServerTransportInterceptor(
            settings,
            threadPool,
            mock(AuthenticationService.class),
            authzService,
            mock(SSLService.class),
            securityContext,
            new DestructiveOperations(
                Settings.EMPTY,
                new ClusterSettings(Settings.EMPTY, Collections.singleton(DestructiveOperations.REQUIRES_NAME_SETTING))
            ),
            mock(CrossClusterAccessAuthenticationService.class),
            remoteClusterCredentialsResolver,
            mockLicenseState,
            ignored -> notRemoteConnection ? Optional.empty() : Optional.of(remoteClusterAlias)
        );

        final AtomicBoolean calledWrappedSender = new AtomicBoolean(false);
        final AtomicReference<Authentication> sentAuthentication = new AtomicReference<>();
        final AsyncSender sender = interceptor.interceptSender(new AsyncSender() {
            @Override
            public <T extends TransportResponse> void sendRequest(
                Transport.Connection connection,
                String action,
                TransportRequest request,
                TransportRequestOptions options,
                TransportResponseHandler<T> handler
            ) {
                if (calledWrappedSender.compareAndSet(false, true) == false) {
                    fail("sender called more than once");
                }
                sentAuthentication.set(securityContext.getAuthentication());
                assertThat(securityContext.getThreadContext().getHeader(CROSS_CLUSTER_ACCESS_CREDENTIALS_HEADER_KEY), nullValue());
                assertThat(securityContext.getThreadContext().getHeader(CROSS_CLUSTER_ACCESS_SUBJECT_INFO_HEADER_KEY), nullValue());
            }
        });
        final Transport.Connection connection = mock(Transport.Connection.class);
        when(connection.getTransportVersion()).thenReturn(TransportVersion.CURRENT);
        sender.sendRequest(connection, "action", mock(TransportRequest.class), null, null);
        assertTrue(calledWrappedSender.get());
        assertThat(sentAuthentication.get(), equalTo(authentication));
        verify(authzService, never()).getRoleDescriptorsIntersectionForRemoteCluster(any(), any(), anyActionListener());
        assertThat(securityContext.getThreadContext().getHeader(CROSS_CLUSTER_ACCESS_SUBJECT_INFO_HEADER_KEY), nullValue());
        assertThat(securityContext.getThreadContext().getHeader(CROSS_CLUSTER_ACCESS_CREDENTIALS_HEADER_KEY), nullValue());
    }

    public void testSendWithCrossClusterAccessHeadersThrowsOnOldConnection() throws Exception {
        assumeTrue("untrusted remote cluster feature flag must be enabled", TcpTransport.isUntrustedRemoteClusterEnabled());

        final Authentication authentication = AuthenticationTestHelper.builder()
            .user(
                new User(
                    randomAlphaOfLengthBetween(3, 10),
                    randomArray(
                        0,
                        4,
                        String[]::new,
                        () -> randomValueOtherThanMany(ReservedRolesStore::isReserved, () -> randomAlphaOfLengthBetween(1, 20))
                    )
                )
            )
            .realm()
            .build();
        authentication.writeToContext(threadContext);
        final RemoteClusterCredentialsResolver remoteClusterCredentialsResolver = mock(RemoteClusterCredentialsResolver.class);
        final String remoteClusterAlias = randomAlphaOfLengthBetween(5, 10);
        final String remoteClusterCredential = ApiKeyService.withApiKeyPrefix(randomAlphaOfLengthBetween(10, 42));
        when(remoteClusterCredentialsResolver.resolve(any())).thenReturn(
            Optional.of(new RemoteClusterCredentials(remoteClusterAlias, remoteClusterCredential))
        );

        final SecurityServerTransportInterceptor interceptor = new SecurityServerTransportInterceptor(
            settings,
            threadPool,
            mock(AuthenticationService.class),
            mock(AuthorizationService.class),
            mock(SSLService.class),
            securityContext,
            new DestructiveOperations(
                Settings.EMPTY,
                new ClusterSettings(Settings.EMPTY, Collections.singleton(DestructiveOperations.REQUIRES_NAME_SETTING))
            ),
            mock(CrossClusterAccessAuthenticationService.class),
            remoteClusterCredentialsResolver,
            mockLicenseState,
            ignored -> Optional.of(remoteClusterAlias)
        );

        final AsyncSender sender = interceptor.interceptSender(new AsyncSender() {
            @Override
            public <T extends TransportResponse> void sendRequest(
                Transport.Connection connection,
                String action,
                TransportRequest request,
                TransportRequestOptions options,
                TransportResponseHandler<T> handler
            ) {
                fail("sender should not be called");
            }
        });
        final Transport.Connection connection = mock(Transport.Connection.class);
        final TransportVersion versionBeforeCrossClusterAccessRealm = TransportVersionUtils.getPreviousVersion(
            VERSION_CROSS_CLUSTER_ACCESS_REALM
        );
        final TransportVersion version = TransportVersionUtils.randomPreviousCompatibleVersion(
            random(),
            versionBeforeCrossClusterAccessRealm
        );
        when(connection.getTransportVersion()).thenReturn(version);
        final AtomicBoolean calledHandleException = new AtomicBoolean(false);
        final AtomicReference<TransportException> actualException = new AtomicReference<>();
        sender.sendRequest(connection, "action", mock(TransportRequest.class), null, new TransportResponseHandler<>() {
            @Override
            public void handleResponse(TransportResponse response) {
                fail("should not receive a response");
            }

            @Override
            public void handleException(TransportException exp) {
                if (calledHandleException.compareAndSet(false, true) == false) {
                    fail("handle exception called more than once");
                }
                actualException.set(exp);
            }

            @Override
            public TransportResponse read(StreamInput in) {
                fail("should not receive a response");
                return null;
            }
        });
        assertThat(actualException.get(), instanceOf(SendRequestTransportException.class));
        assertThat(actualException.get().getCause(), instanceOf(IllegalArgumentException.class));
        assertThat(
            actualException.get().getCause().getMessage(),
            equalTo(
                "Settings for remote cluster ["
                    + remoteClusterAlias
                    + "] indicate cross cluster access headers should be sent but target cluster version ["
                    + connection.getTransportVersion()
                    + "] does not support receiving them"
            )
        );
        verify(remoteClusterCredentialsResolver, times(1)).resolve(eq(remoteClusterAlias));
        assertThat(securityContext.getThreadContext().getHeader(CROSS_CLUSTER_ACCESS_SUBJECT_INFO_HEADER_KEY), nullValue());
        assertThat(securityContext.getThreadContext().getHeader(CROSS_CLUSTER_ACCESS_CREDENTIALS_HEADER_KEY), nullValue());
    }

    public void testSendRemoteRequestFailsIfUserHasNoRemoteIndicesPrivileges() throws Exception {
        assumeTrue("untrusted remote cluster feature flag must be enabled", TcpTransport.isUntrustedRemoteClusterEnabled());

        final Authentication authentication = AuthenticationTestHelper.builder()
            .user(new User(randomAlphaOfLengthBetween(3, 10), randomRoles()))
            .realm()
            .build();
        authentication.writeToContext(threadContext);
        final RemoteClusterCredentialsResolver remoteClusterCredentialsResolver = mock(RemoteClusterCredentialsResolver.class);
        final String remoteClusterAlias = randomAlphaOfLengthBetween(5, 10);
        final String remoteClusterCredential = ApiKeyService.withApiKeyPrefix(randomAlphaOfLengthBetween(10, 42));
        when(remoteClusterCredentialsResolver.resolve(any())).thenReturn(
            Optional.of(new RemoteClusterCredentials(remoteClusterAlias, remoteClusterCredential))
        );
        final AuthorizationService authzService = mock(AuthorizationService.class);

        doAnswer(invocation -> {
            @SuppressWarnings("unchecked")
            final var listener = (ActionListener<RoleDescriptorsIntersection>) invocation.getArgument(2);
            listener.onResponse(RoleDescriptorsIntersection.EMPTY);
            return null;
        }).when(authzService).getRoleDescriptorsIntersectionForRemoteCluster(any(), any(), anyActionListener());

        final SecurityServerTransportInterceptor interceptor = new SecurityServerTransportInterceptor(
            settings,
            threadPool,
            mock(AuthenticationService.class),
            authzService,
            mock(SSLService.class),
            securityContext,
            new DestructiveOperations(
                Settings.EMPTY,
                new ClusterSettings(Settings.EMPTY, Collections.singleton(DestructiveOperations.REQUIRES_NAME_SETTING))
            ),
            mock(CrossClusterAccessAuthenticationService.class),
            remoteClusterCredentialsResolver,
            mockLicenseState,
            ignored -> Optional.of(remoteClusterAlias)
        );

        final AsyncSender sender = interceptor.interceptSender(new AsyncSender() {
            @Override
            public <T extends TransportResponse> void sendRequest(
                Transport.Connection connection,
                String action,
                TransportRequest request,
                TransportRequestOptions options,
                TransportResponseHandler<T> handler
            ) {
                fail("request should have failed");
            }
        });
        final Transport.Connection connection = mock(Transport.Connection.class);
        when(connection.getTransportVersion()).thenReturn(TransportVersion.CURRENT);

        final ElasticsearchSecurityException expectedException = new ElasticsearchSecurityException("remote action denied");
        when(authzService.remoteActionDenied(authentication, "action", remoteClusterAlias)).thenReturn(expectedException);

        final var actualException = new AtomicReference<Throwable>();
        sender.sendRequest(connection, "action", mock(TransportRequest.class), null, new TransportResponseHandler<>() {
            @Override
            public void handleResponse(TransportResponse response) {
                fail("should not success");
            }

            @Override
            public void handleException(TransportException exp) {
                actualException.set(exp.getCause());
            }

            @Override
            public TransportResponse read(StreamInput in) {
                return null;
            }
        });
        assertThat(actualException.get(), is(expectedException));
        assertThat(securityContext.getThreadContext().getHeader(CROSS_CLUSTER_ACCESS_SUBJECT_INFO_HEADER_KEY), nullValue());
        assertThat(securityContext.getThreadContext().getHeader(CROSS_CLUSTER_ACCESS_CREDENTIALS_HEADER_KEY), nullValue());
    }

<<<<<<< HEAD
    public void testSendWithCrossClusterAccessHeadersThrowsIfActionNotAllowlisted() throws Exception {
        assumeTrue("untrusted remote cluster feature flag must be enabled", TcpTransport.isUntrustedRemoteClusterEnabled());

        final Authentication authentication = AuthenticationTestHelper.builder()
            .user(
                new User(
                    randomAlphaOfLengthBetween(3, 10),
                    randomArray(
                        0,
                        4,
                        String[]::new,
                        () -> randomValueOtherThanMany(ReservedRolesStore::isReserved, () -> randomAlphaOfLengthBetween(1, 20))
                    )
                )
            )
            .realm()
            .build();
        authentication.writeToContext(threadContext);
        final RemoteClusterCredentialsResolver remoteClusterAuthorizationResolver = mock(RemoteClusterCredentialsResolver.class);
        final String remoteClusterAlias = randomAlphaOfLengthBetween(5, 10);
        final String remoteClusterCredential = ApiKeyService.withApiKeyPrefix(randomAlphaOfLengthBetween(10, 42));
        when(remoteClusterAuthorizationResolver.resolve(any())).thenReturn(
            Optional.of(new RemoteClusterCredentials(remoteClusterAlias, remoteClusterCredential))
        );

        final SecurityServerTransportInterceptor interceptor = new SecurityServerTransportInterceptor(
            settings,
            threadPool,
            mock(AuthenticationService.class),
            mock(AuthorizationService.class),
            mock(SSLService.class),
            securityContext,
            new DestructiveOperations(
                Settings.EMPTY,
                new ClusterSettings(Settings.EMPTY, Collections.singleton(DestructiveOperations.REQUIRES_NAME_SETTING))
            ),
            mock(CrossClusterAccessAuthenticationService.class),
            remoteClusterAuthorizationResolver,
            mockLicenseState,
            ignored -> Optional.of(remoteClusterAlias)
        );

        final AsyncSender sender = interceptor.interceptSender(new AsyncSender() {
            @Override
            public <T extends TransportResponse> void sendRequest(
                Transport.Connection connection,
                String action,
                TransportRequest request,
                TransportRequestOptions options,
                TransportResponseHandler<T> handler
            ) {
                fail("sender should not be called");
            }
        });
        final Transport.Connection connection = mock(Transport.Connection.class);
        when(connection.getTransportVersion()).thenReturn(TransportVersion.CURRENT);
        final Tuple<String, TransportRequest> actionAndReq = new Tuple<>(FollowInfoAction.NAME, mock(TransportRequest.class));
        final AtomicBoolean calledHandleException = new AtomicBoolean(false);
        final AtomicReference<TransportException> actualException = new AtomicReference<>();
        sender.sendRequest(connection, actionAndReq.v1(), actionAndReq.v2(), null, new TransportResponseHandler<>() {
            @Override
            public void handleResponse(TransportResponse response) {
                fail("should not receive a response");
            }

            @Override
            public void handleException(TransportException exp) {
                if (calledHandleException.compareAndSet(false, true) == false) {
                    fail("handle exception called more than once");
                }
                actualException.set(exp);
            }

            @Override
            public TransportResponse read(StreamInput in) {
                fail("should not receive a response");
                return null;
            }
        });
        assertThat(actualException.get(), instanceOf(SendRequestTransportException.class));
        assertThat(actualException.get().getCause(), instanceOf(IllegalArgumentException.class));
        assertThat(
            actualException.get().getCause().getMessage(),
            equalTo(
                "action ["
                    + actionAndReq.v1()
                    + "] towards remote cluster ["
                    + remoteClusterAlias
                    + "] cannot be executed because it is not allowed as a cross cluster operation"
            )
        );
        verify(remoteClusterAuthorizationResolver, times(1)).resolve(eq(remoteClusterAlias));
        assertThat(securityContext.getThreadContext().getHeader(CROSS_CLUSTER_ACCESS_SUBJECT_INFO_HEADER_KEY), nullValue());
        assertThat(securityContext.getThreadContext().getHeader(CROSS_CLUSTER_ACCESS_CREDENTIALS_HEADER_KEY), nullValue());
    }

=======
>>>>>>> f352625f
    public void testProfileFiltersCreatedDifferentlyForDifferentTransportAndRemoteClusterSslSettings() {
        // filters are created irrespective of ssl enabled
        final boolean transportSslEnabled = randomBoolean();
        final boolean remoteClusterSslEnabled = randomBoolean();
        final Settings.Builder builder = Settings.builder()
            .put(this.settings)
            .put("xpack.security.transport.ssl.enabled", transportSslEnabled)
            .put("remote_cluster_server.enabled", true)
            .put("xpack.security.remote_cluster_server.ssl.enabled", remoteClusterSslEnabled);
        if (randomBoolean()) {
            builder.put("xpack.security.remote_cluster_client.ssl.enabled", randomBoolean());  // client SSL won't be processed
        }
        final SSLService sslService = mock(SSLService.class);

        when(sslService.getSSLConfiguration("xpack.security.transport.ssl.")).thenReturn(
            new SslConfiguration(
                "xpack.security.transport.ssl",
                randomBoolean(),
                mock(SslTrustConfig.class),
                mock(SslKeyConfig.class),
                randomFrom(SslVerificationMode.values()),
                SslClientAuthenticationMode.REQUIRED,
                List.of("TLS_AES_256_GCM_SHA384"),
                List.of("TLSv1.3")
            )
        );

        when(sslService.getSSLConfiguration("xpack.security.remote_cluster_server.ssl.")).thenReturn(
            new SslConfiguration(
                "xpack.security.remote_cluster_server.ssl",
                randomBoolean(),
                mock(SslTrustConfig.class),
                mock(SslKeyConfig.class),
                randomFrom(SslVerificationMode.values()),
                SslClientAuthenticationMode.NONE,
                List.of("TLS_RSA_WITH_AES_256_GCM_SHA384"),
                List.of("TLSv1.2")
            )
        );
        doThrow(new AssertionError("profile filters should not be configured for remote cluster client")).when(sslService)
            .getSSLConfiguration("xpack.security.remote_cluster_client.ssl.");

        final var securityServerTransportInterceptor = new SecurityServerTransportInterceptor(
            builder.build(),
            threadPool,
            mock(AuthenticationService.class),
            mock(AuthorizationService.class),
            sslService,
            securityContext,
            new DestructiveOperations(
                Settings.EMPTY,
                new ClusterSettings(Settings.EMPTY, Collections.singleton(DestructiveOperations.REQUIRES_NAME_SETTING))
            ),
            mock(CrossClusterAccessAuthenticationService.class),
            new RemoteClusterCredentialsResolver(settings),
            mockLicenseState
        );

        final Map<String, ServerTransportFilter> profileFilters = securityServerTransportInterceptor.getProfileFilters();
        assertThat(profileFilters.keySet(), containsInAnyOrder("default", "_remote_cluster"));
        assertThat(profileFilters.get("default").isExtractClientCert(), is(transportSslEnabled));
        assertThat(profileFilters.get("default"), not(instanceOf(CrossClusterAccessServerTransportFilter.class)));
        assertThat(profileFilters.get("_remote_cluster").isExtractClientCert(), is(false));
        assertThat(profileFilters.get("_remote_cluster"), instanceOf(CrossClusterAccessServerTransportFilter.class));
    }

    public void testNoProfileFilterForRemoteClusterWhenTheFeatureIsDisabled() {
        final boolean transportSslEnabled = randomBoolean();
        final Settings.Builder builder = Settings.builder()
            .put(this.settings)
            .put("xpack.security.transport.ssl.enabled", transportSslEnabled)
            .put("remote_cluster_server.enabled", false)
            .put("xpack.security.remote_cluster_server.ssl.enabled", randomBoolean());
        if (randomBoolean()) {
            builder.put("xpack.security.remote_cluster_client.ssl.enabled", randomBoolean());  // client SSL won't be processed
        }
        final SSLService sslService = mock(SSLService.class);

        when(sslService.getSSLConfiguration("xpack.security.transport.ssl.")).thenReturn(
            new SslConfiguration(
                "xpack.security.transport.ssl",
                randomBoolean(),
                mock(SslTrustConfig.class),
                mock(SslKeyConfig.class),
                randomFrom(SslVerificationMode.values()),
                SslClientAuthenticationMode.REQUIRED,
                List.of("TLS_AES_256_GCM_SHA384"),
                List.of("TLSv1.3")
            )
        );
        doThrow(new AssertionError("profile filters should not be configured for remote cluster server when the port is disabled")).when(
            sslService
        ).getSSLConfiguration("xpack.security.remote_cluster_server.ssl.");
        doThrow(new AssertionError("profile filters should not be configured for remote cluster client")).when(sslService)
            .getSSLConfiguration("xpack.security.remote_cluster_client.ssl.");

        final var securityServerTransportInterceptor = new SecurityServerTransportInterceptor(
            builder.build(),
            threadPool,
            mock(AuthenticationService.class),
            mock(AuthorizationService.class),
            sslService,
            securityContext,
            new DestructiveOperations(
                Settings.EMPTY,
                new ClusterSettings(Settings.EMPTY, Collections.singleton(DestructiveOperations.REQUIRES_NAME_SETTING))
            ),
            mock(CrossClusterAccessAuthenticationService.class),
            new RemoteClusterCredentialsResolver(settings),
            mockLicenseState
        );

        final Map<String, ServerTransportFilter> profileFilters = securityServerTransportInterceptor.getProfileFilters();
        assertThat(profileFilters.keySet(), contains("default"));
        assertThat(profileFilters.get("default").isExtractClientCert(), is(transportSslEnabled));
    }

    private String[] randomRoles() {
        return generateRandomStringArray(3, 10, false, true);
    }

    @SuppressWarnings("unchecked")
    private static Consumer<ThreadContext.StoredContext> anyConsumer() {
        return any(Consumer.class);
    }

}<|MERGE_RESOLUTION|>--- conflicted
+++ resolved
@@ -23,13 +23,9 @@
 import org.elasticsearch.common.ssl.SslTrustConfig;
 import org.elasticsearch.common.ssl.SslVerificationMode;
 import org.elasticsearch.common.util.concurrent.ThreadContext;
-<<<<<<< HEAD
-import org.elasticsearch.core.Tuple;
 import org.elasticsearch.license.License;
 import org.elasticsearch.license.MockLicenseState;
 import org.elasticsearch.license.TestUtils;
-=======
->>>>>>> f352625f
 import org.elasticsearch.tasks.Task;
 import org.elasticsearch.test.ClusterServiceUtils;
 import org.elasticsearch.test.ESTestCase;
@@ -657,10 +653,9 @@
         });
         final Transport.Connection connection = mock(Transport.Connection.class);
         when(connection.getTransportVersion()).thenReturn(TransportVersion.CURRENT);
-        final Tuple<String, TransportRequest> actionAndReq = randomAllowlistedActionAndRequest();
         final AtomicBoolean calledHandleException = new AtomicBoolean(false);
         final AtomicReference<TransportException> actualException = new AtomicReference<>();
-        sender.sendRequest(connection, actionAndReq.v1(), actionAndReq.v2(), null, new TransportResponseHandler<>() {
+        sender.sendRequest(connection, "action", mock(TransportRequest.class), null, new TransportResponseHandler<>() {
             @Override
             public void handleResponse(TransportResponse response) {
                 fail("should not receive a response");
@@ -1083,105 +1078,6 @@
         assertThat(securityContext.getThreadContext().getHeader(CROSS_CLUSTER_ACCESS_CREDENTIALS_HEADER_KEY), nullValue());
     }
 
-<<<<<<< HEAD
-    public void testSendWithCrossClusterAccessHeadersThrowsIfActionNotAllowlisted() throws Exception {
-        assumeTrue("untrusted remote cluster feature flag must be enabled", TcpTransport.isUntrustedRemoteClusterEnabled());
-
-        final Authentication authentication = AuthenticationTestHelper.builder()
-            .user(
-                new User(
-                    randomAlphaOfLengthBetween(3, 10),
-                    randomArray(
-                        0,
-                        4,
-                        String[]::new,
-                        () -> randomValueOtherThanMany(ReservedRolesStore::isReserved, () -> randomAlphaOfLengthBetween(1, 20))
-                    )
-                )
-            )
-            .realm()
-            .build();
-        authentication.writeToContext(threadContext);
-        final RemoteClusterCredentialsResolver remoteClusterAuthorizationResolver = mock(RemoteClusterCredentialsResolver.class);
-        final String remoteClusterAlias = randomAlphaOfLengthBetween(5, 10);
-        final String remoteClusterCredential = ApiKeyService.withApiKeyPrefix(randomAlphaOfLengthBetween(10, 42));
-        when(remoteClusterAuthorizationResolver.resolve(any())).thenReturn(
-            Optional.of(new RemoteClusterCredentials(remoteClusterAlias, remoteClusterCredential))
-        );
-
-        final SecurityServerTransportInterceptor interceptor = new SecurityServerTransportInterceptor(
-            settings,
-            threadPool,
-            mock(AuthenticationService.class),
-            mock(AuthorizationService.class),
-            mock(SSLService.class),
-            securityContext,
-            new DestructiveOperations(
-                Settings.EMPTY,
-                new ClusterSettings(Settings.EMPTY, Collections.singleton(DestructiveOperations.REQUIRES_NAME_SETTING))
-            ),
-            mock(CrossClusterAccessAuthenticationService.class),
-            remoteClusterAuthorizationResolver,
-            mockLicenseState,
-            ignored -> Optional.of(remoteClusterAlias)
-        );
-
-        final AsyncSender sender = interceptor.interceptSender(new AsyncSender() {
-            @Override
-            public <T extends TransportResponse> void sendRequest(
-                Transport.Connection connection,
-                String action,
-                TransportRequest request,
-                TransportRequestOptions options,
-                TransportResponseHandler<T> handler
-            ) {
-                fail("sender should not be called");
-            }
-        });
-        final Transport.Connection connection = mock(Transport.Connection.class);
-        when(connection.getTransportVersion()).thenReturn(TransportVersion.CURRENT);
-        final Tuple<String, TransportRequest> actionAndReq = new Tuple<>(FollowInfoAction.NAME, mock(TransportRequest.class));
-        final AtomicBoolean calledHandleException = new AtomicBoolean(false);
-        final AtomicReference<TransportException> actualException = new AtomicReference<>();
-        sender.sendRequest(connection, actionAndReq.v1(), actionAndReq.v2(), null, new TransportResponseHandler<>() {
-            @Override
-            public void handleResponse(TransportResponse response) {
-                fail("should not receive a response");
-            }
-
-            @Override
-            public void handleException(TransportException exp) {
-                if (calledHandleException.compareAndSet(false, true) == false) {
-                    fail("handle exception called more than once");
-                }
-                actualException.set(exp);
-            }
-
-            @Override
-            public TransportResponse read(StreamInput in) {
-                fail("should not receive a response");
-                return null;
-            }
-        });
-        assertThat(actualException.get(), instanceOf(SendRequestTransportException.class));
-        assertThat(actualException.get().getCause(), instanceOf(IllegalArgumentException.class));
-        assertThat(
-            actualException.get().getCause().getMessage(),
-            equalTo(
-                "action ["
-                    + actionAndReq.v1()
-                    + "] towards remote cluster ["
-                    + remoteClusterAlias
-                    + "] cannot be executed because it is not allowed as a cross cluster operation"
-            )
-        );
-        verify(remoteClusterAuthorizationResolver, times(1)).resolve(eq(remoteClusterAlias));
-        assertThat(securityContext.getThreadContext().getHeader(CROSS_CLUSTER_ACCESS_SUBJECT_INFO_HEADER_KEY), nullValue());
-        assertThat(securityContext.getThreadContext().getHeader(CROSS_CLUSTER_ACCESS_CREDENTIALS_HEADER_KEY), nullValue());
-    }
-
-=======
->>>>>>> f352625f
     public void testProfileFiltersCreatedDifferentlyForDifferentTransportAndRemoteClusterSslSettings() {
         // filters are created irrespective of ssl enabled
         final boolean transportSslEnabled = randomBoolean();
