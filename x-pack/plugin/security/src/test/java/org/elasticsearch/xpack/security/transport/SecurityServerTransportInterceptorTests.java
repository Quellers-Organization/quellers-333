/*
 * Copyright Elasticsearch B.V. and/or licensed to Elasticsearch B.V. under one
 * or more contributor license agreements. Licensed under the Elastic License
 * 2.0; you may not use this file except in compliance with the Elastic License
 * 2.0.
 */
package org.elasticsearch.xpack.security.transport;

import org.elasticsearch.ElasticsearchSecurityException;
import org.elasticsearch.TransportVersion;
import org.elasticsearch.Version;
import org.elasticsearch.action.ActionListener;
import org.elasticsearch.action.admin.indices.delete.DeleteIndexAction;
import org.elasticsearch.action.admin.indices.delete.DeleteIndexRequest;
import org.elasticsearch.action.support.DestructiveOperations;
import org.elasticsearch.cluster.service.ClusterService;
import org.elasticsearch.common.io.stream.StreamInput;
import org.elasticsearch.common.settings.ClusterSettings;
import org.elasticsearch.common.settings.Settings;
import org.elasticsearch.common.ssl.SslClientAuthenticationMode;
import org.elasticsearch.common.ssl.SslConfiguration;
import org.elasticsearch.common.ssl.SslKeyConfig;
import org.elasticsearch.common.ssl.SslTrustConfig;
import org.elasticsearch.common.ssl.SslVerificationMode;
import org.elasticsearch.common.util.concurrent.ThreadContext;
import org.elasticsearch.license.MockLicenseState;
import org.elasticsearch.tasks.Task;
import org.elasticsearch.test.ClusterServiceUtils;
import org.elasticsearch.test.ESTestCase;
import org.elasticsearch.test.TransportVersionUtils;
import org.elasticsearch.threadpool.TestThreadPool;
import org.elasticsearch.threadpool.ThreadPool;
import org.elasticsearch.transport.SendRequestTransportException;
import org.elasticsearch.transport.TcpTransport;
import org.elasticsearch.transport.Transport;
import org.elasticsearch.transport.Transport.Connection;
import org.elasticsearch.transport.TransportChannel;
import org.elasticsearch.transport.TransportException;
import org.elasticsearch.transport.TransportInterceptor.AsyncSender;
import org.elasticsearch.transport.TransportRequest;
import org.elasticsearch.transport.TransportRequestOptions;
import org.elasticsearch.transport.TransportResponse;
import org.elasticsearch.transport.TransportResponse.Empty;
import org.elasticsearch.transport.TransportResponseHandler;
import org.elasticsearch.transport.TransportService;
import org.elasticsearch.xpack.core.security.SecurityContext;
import org.elasticsearch.xpack.core.security.authc.Authentication;
import org.elasticsearch.xpack.core.security.authc.Authentication.RealmRef;
import org.elasticsearch.xpack.core.security.authc.AuthenticationTestHelper;
import org.elasticsearch.xpack.core.security.authc.CrossClusterAccessSubjectInfo;
import org.elasticsearch.xpack.core.security.authz.AuthorizationServiceField;
import org.elasticsearch.xpack.core.security.authz.RoleDescriptorsIntersection;
import org.elasticsearch.xpack.core.security.authz.store.ReservedRolesStore;
import org.elasticsearch.xpack.core.security.user.AsyncSearchUser;
import org.elasticsearch.xpack.core.security.user.CrossClusterAccessUser;
import org.elasticsearch.xpack.core.security.user.SecurityProfileUser;
import org.elasticsearch.xpack.core.security.user.SystemUser;
import org.elasticsearch.xpack.core.security.user.User;
import org.elasticsearch.xpack.core.security.user.XPackSecurityUser;
import org.elasticsearch.xpack.core.security.user.XPackUser;
import org.elasticsearch.xpack.core.ssl.SSLService;
import org.elasticsearch.xpack.security.Security;
import org.elasticsearch.xpack.security.audit.AuditUtil;
import org.elasticsearch.xpack.security.authc.ApiKeyService;
import org.elasticsearch.xpack.security.authc.AuthenticationService;
import org.elasticsearch.xpack.security.authc.CrossClusterAccessAuthenticationService;
import org.elasticsearch.xpack.security.authz.AuthorizationService;
import org.junit.After;
import org.mockito.ArgumentCaptor;
import org.mockito.Mockito;

import java.io.IOException;
import java.util.Collections;
import java.util.List;
import java.util.Map;
import java.util.Optional;
import java.util.Set;
import java.util.concurrent.atomic.AtomicBoolean;
import java.util.concurrent.atomic.AtomicReference;
import java.util.function.Consumer;

import static org.elasticsearch.test.ActionListenerUtils.anyActionListener;
import static org.elasticsearch.xpack.core.ClientHelper.ASYNC_SEARCH_ORIGIN;
import static org.elasticsearch.xpack.core.ClientHelper.SECURITY_ORIGIN;
import static org.elasticsearch.xpack.core.ClientHelper.SECURITY_PROFILE_ORIGIN;
import static org.elasticsearch.xpack.core.ClientHelper.TRANSFORM_ORIGIN;
import static org.elasticsearch.xpack.core.security.authc.Authentication.VERSION_CROSS_CLUSTER_ACCESS_REALM;
import static org.elasticsearch.xpack.core.security.authc.CrossClusterAccessSubjectInfo.CROSS_CLUSTER_ACCESS_SUBJECT_INFO_HEADER_KEY;
import static org.elasticsearch.xpack.core.security.authz.RoleDescriptorTests.randomUniquelyNamedRoleDescriptors;
import static org.elasticsearch.xpack.security.authc.CrossClusterAccessHeaders.CROSS_CLUSTER_ACCESS_CREDENTIALS_HEADER_KEY;
import static org.elasticsearch.xpack.security.transport.RemoteClusterCredentialsResolver.RemoteClusterCredentials;
import static org.hamcrest.Matchers.contains;
import static org.hamcrest.Matchers.containsInAnyOrder;
import static org.hamcrest.Matchers.equalTo;
import static org.hamcrest.Matchers.instanceOf;
import static org.hamcrest.Matchers.is;
import static org.hamcrest.Matchers.not;
import static org.hamcrest.Matchers.notNullValue;
import static org.hamcrest.Matchers.nullValue;
import static org.mockito.ArgumentMatchers.any;
import static org.mockito.ArgumentMatchers.eq;
import static org.mockito.Mockito.doAnswer;
import static org.mockito.Mockito.doThrow;
import static org.mockito.Mockito.mock;
import static org.mockito.Mockito.never;
import static org.mockito.Mockito.spy;
import static org.mockito.Mockito.times;
import static org.mockito.Mockito.verify;
import static org.mockito.Mockito.when;

public class SecurityServerTransportInterceptorTests extends ESTestCase {

    private Settings settings;
    private ThreadPool threadPool;
    private ThreadContext threadContext;
    private SecurityContext securityContext;
    private ClusterService clusterService;
    private MockLicenseState mockLicenseState;

    @Override
    public void setUp() throws Exception {
        super.setUp();
        settings = Settings.builder().put("path.home", createTempDir()).build();
        threadPool = new TestThreadPool(getTestName());
        clusterService = ClusterServiceUtils.createClusterService(threadPool);
        threadContext = threadPool.getThreadContext();
        securityContext = spy(new SecurityContext(settings, threadPool.getThreadContext()));
        mockLicenseState = MockLicenseState.createMock();
        Mockito.when(mockLicenseState.isAllowed(Security.CONFIGURABLE_CROSS_CLUSTER_ACCESS_FEATURE)).thenReturn(true);
    }

    @After
    public void stopThreadPool() throws Exception {
        clusterService.close();
        terminate(threadPool);
    }

    public void testSendAsync() throws Exception {
        final User user = new User("test", randomRoles());
        final Authentication authentication = AuthenticationTestHelper.builder()
            .user(user)
            .realmRef(new RealmRef("ldap", "foo", "node1"))
            .build(false);
        authentication.writeToContext(threadContext);
        SecurityServerTransportInterceptor interceptor = new SecurityServerTransportInterceptor(
            settings,
            threadPool,
            mock(AuthenticationService.class),
            mock(AuthorizationService.class),
            mock(SSLService.class),
            securityContext,
            new DestructiveOperations(
                Settings.EMPTY,
                new ClusterSettings(Settings.EMPTY, Collections.singleton(DestructiveOperations.REQUIRES_NAME_SETTING))
            ),
            mock(CrossClusterAccessAuthenticationService.class),
            new RemoteClusterCredentialsResolver(settings),
            mockLicenseState
        );
        ClusterServiceUtils.setState(clusterService, clusterService.state()); // force state update to trigger listener

        AtomicBoolean calledWrappedSender = new AtomicBoolean(false);
        AtomicReference<User> sendingUser = new AtomicReference<>();
        AsyncSender sender = interceptor.interceptSender(new AsyncSender() {
            @Override
            public <T extends TransportResponse> void sendRequest(
                Transport.Connection connection,
                String action,
                TransportRequest request,
                TransportRequestOptions options,
                TransportResponseHandler<T> handler
            ) {
                if (calledWrappedSender.compareAndSet(false, true) == false) {
                    fail("sender called more than once!");
                }
                sendingUser.set(securityContext.getUser());
            }
        });
        Transport.Connection connection = mock(Transport.Connection.class);
        when(connection.getTransportVersion()).thenReturn(TransportVersion.CURRENT);
        sender.sendRequest(connection, "indices:foo", null, null, null);
        assertTrue(calledWrappedSender.get());
        assertEquals(user, sendingUser.get());
        assertEquals(user, securityContext.getUser());
        verify(securityContext, never()).executeAsInternalUser(any(User.class), any(TransportVersion.class), anyConsumer());
    }

    public void testSendAsyncSwitchToSystem() throws Exception {
        final User user = new User("test", randomRoles());
        final Authentication authentication = AuthenticationTestHelper.builder()
            .user(user)
            .realmRef(new RealmRef("ldap", "foo", "node1"))
            .build(false);
        authentication.writeToContext(threadContext);
        threadContext.putTransient(AuthorizationServiceField.ORIGINATING_ACTION_KEY, "indices:foo");

        SecurityServerTransportInterceptor interceptor = new SecurityServerTransportInterceptor(
            settings,
            threadPool,
            mock(AuthenticationService.class),
            mock(AuthorizationService.class),
            mock(SSLService.class),
            securityContext,
            new DestructiveOperations(
                Settings.EMPTY,
                new ClusterSettings(Settings.EMPTY, Collections.singleton(DestructiveOperations.REQUIRES_NAME_SETTING))
            ),
            mock(CrossClusterAccessAuthenticationService.class),
            new RemoteClusterCredentialsResolver(settings),
            mockLicenseState
        );
        ClusterServiceUtils.setState(clusterService, clusterService.state()); // force state update to trigger listener

        AtomicBoolean calledWrappedSender = new AtomicBoolean(false);
        AtomicReference<User> sendingUser = new AtomicReference<>();
        AsyncSender sender = interceptor.interceptSender(new AsyncSender() {
            @Override
            public <T extends TransportResponse> void sendRequest(
                Transport.Connection connection,
                String action,
                TransportRequest request,
                TransportRequestOptions options,
                TransportResponseHandler<T> handler
            ) {
                if (calledWrappedSender.compareAndSet(false, true) == false) {
                    fail("sender called more than once!");
                }
                sendingUser.set(securityContext.getUser());
            }
        });
        Connection connection = mock(Connection.class);
        when(connection.getTransportVersion()).thenReturn(TransportVersion.CURRENT);
        sender.sendRequest(connection, "internal:foo", null, null, null);
        assertTrue(calledWrappedSender.get());
        assertNotEquals(user, sendingUser.get());
        assertEquals(SystemUser.INSTANCE, sendingUser.get());
        assertEquals(user, securityContext.getUser());
        verify(securityContext).executeAsInternalUser(any(User.class), eq(TransportVersion.CURRENT), anyConsumer());
    }

    public void testSendWithoutUser() throws Exception {
        SecurityServerTransportInterceptor interceptor = new SecurityServerTransportInterceptor(
            settings,
            threadPool,
            mock(AuthenticationService.class),
            mock(AuthorizationService.class),
            mock(SSLService.class),
            securityContext,
            new DestructiveOperations(
                Settings.EMPTY,
                new ClusterSettings(Settings.EMPTY, Collections.singleton(DestructiveOperations.REQUIRES_NAME_SETTING))
            ),
            mock(CrossClusterAccessAuthenticationService.class),
            new RemoteClusterCredentialsResolver(settings),
            mockLicenseState
        ) {
            @Override
            void assertNoAuthentication(String action) {}
        };
        ClusterServiceUtils.setState(clusterService, clusterService.state()); // force state update to trigger listener

        assertNull(securityContext.getUser());
        AsyncSender sender = interceptor.interceptSender(new AsyncSender() {
            @Override
            public <T extends TransportResponse> void sendRequest(
                Transport.Connection connection,
                String action,
                TransportRequest request,
                TransportRequestOptions options,
                TransportResponseHandler<T> handler
            ) {
                fail("sender should not be called!");
            }
        });
        Transport.Connection connection = mock(Transport.Connection.class);
        when(connection.getTransportVersion()).thenReturn(TransportVersion.CURRENT);
        IllegalStateException e = expectThrows(
            IllegalStateException.class,
            () -> sender.sendRequest(connection, "indices:foo", null, null, null)
        );
        assertEquals("there should always be a user when sending a message for action [indices:foo]", e.getMessage());
        assertNull(securityContext.getUser());
        verify(securityContext, never()).executeAsInternalUser(any(User.class), any(TransportVersion.class), anyConsumer());
    }

    public void testSendToNewerVersionSetsCorrectVersion() throws Exception {
        final User authUser = randomBoolean() ? new User("authenticator") : null;
        final Authentication authentication;
        if (authUser == null) {
            authentication = AuthenticationTestHelper.builder()
                .user(new User("joe", randomRoles()))
                .realmRef(new RealmRef("file", "file", "node1"))
                .build(false);
        } else {
            authentication = AuthenticationTestHelper.builder()
                .realm()
                .user(authUser)
                .realmRef(new RealmRef("file", "file", "node1"))
                .build(false)
                .runAs(new User("joe", randomRoles()), null);
        }
        authentication.writeToContext(threadContext);
        threadContext.putTransient(AuthorizationServiceField.ORIGINATING_ACTION_KEY, "indices:foo");

        SecurityServerTransportInterceptor interceptor = new SecurityServerTransportInterceptor(
            settings,
            threadPool,
            mock(AuthenticationService.class),
            mock(AuthorizationService.class),
            mock(SSLService.class),
            securityContext,
            new DestructiveOperations(
                Settings.EMPTY,
                new ClusterSettings(Settings.EMPTY, Collections.singleton(DestructiveOperations.REQUIRES_NAME_SETTING))
            ),
            mock(CrossClusterAccessAuthenticationService.class),
            new RemoteClusterCredentialsResolver(settings),
            mockLicenseState
        );
        ClusterServiceUtils.setState(clusterService, clusterService.state()); // force state update to trigger listener

        AtomicBoolean calledWrappedSender = new AtomicBoolean(false);
        AtomicReference<User> sendingUser = new AtomicReference<>();
        AtomicReference<Authentication> authRef = new AtomicReference<>();
        AsyncSender intercepted = new AsyncSender() {
            @Override
            public <T extends TransportResponse> void sendRequest(
                Transport.Connection connection,
                String action,
                TransportRequest request,
                TransportRequestOptions options,
                TransportResponseHandler<T> handler
            ) {
                if (calledWrappedSender.compareAndSet(false, true) == false) {
                    fail("sender called more than once!");
                }
                sendingUser.set(securityContext.getUser());
                authRef.set(securityContext.getAuthentication());
            }
        };
        AsyncSender sender = interceptor.interceptSender(intercepted);
        final TransportVersion connectionVersion = TransportVersion.fromId(Version.CURRENT.id + randomIntBetween(100, 100000));
        assertEquals(TransportVersion.CURRENT, TransportVersion.min(connectionVersion, TransportVersion.CURRENT));

        Transport.Connection connection = mock(Transport.Connection.class);
        when(connection.getTransportVersion()).thenReturn(connectionVersion);
        sender.sendRequest(connection, "indices:foo[s]", null, null, null);
        assertTrue(calledWrappedSender.get());
        assertEquals(authentication.getEffectiveSubject().getUser(), sendingUser.get());
        assertEquals(authentication.getEffectiveSubject().getUser(), securityContext.getUser());
        assertEquals(TransportVersion.CURRENT, authRef.get().getEffectiveSubject().getTransportVersion());
        assertEquals(TransportVersion.CURRENT, authentication.getEffectiveSubject().getTransportVersion());
    }

    public void testSendToOlderVersionSetsCorrectVersion() throws Exception {
        final User authUser = randomBoolean() ? new User("authenticator") : null;
        final Authentication authentication;
        if (authUser == null) {
            authentication = AuthenticationTestHelper.builder()
                .user(new User("joe", randomRoles()))
                .realmRef(new RealmRef("file", "file", "node1"))
                .build(false);
        } else {
            authentication = AuthenticationTestHelper.builder()
                .realm()
                .user(authUser)
                .realmRef(new RealmRef("file", "file", "node1"))
                .build(false)
                .runAs(new User("joe", randomRoles()), null);
        }
        authentication.writeToContext(threadContext);
        threadContext.putTransient(AuthorizationServiceField.ORIGINATING_ACTION_KEY, "indices:foo");

        SecurityServerTransportInterceptor interceptor = new SecurityServerTransportInterceptor(
            settings,
            threadPool,
            mock(AuthenticationService.class),
            mock(AuthorizationService.class),
            mock(SSLService.class),
            securityContext,
            new DestructiveOperations(
                Settings.EMPTY,
                new ClusterSettings(Settings.EMPTY, Collections.singleton(DestructiveOperations.REQUIRES_NAME_SETTING))
            ),
            mock(CrossClusterAccessAuthenticationService.class),
            new RemoteClusterCredentialsResolver(settings),
            mockLicenseState
        );
        ClusterServiceUtils.setState(clusterService, clusterService.state()); // force state update to trigger listener

        AtomicBoolean calledWrappedSender = new AtomicBoolean(false);
        AtomicReference<User> sendingUser = new AtomicReference<>();
        AtomicReference<Authentication> authRef = new AtomicReference<>();
        AsyncSender intercepted = new AsyncSender() {
            @Override
            public <T extends TransportResponse> void sendRequest(
                Transport.Connection connection,
                String action,
                TransportRequest request,
                TransportRequestOptions options,
                TransportResponseHandler<T> handler
            ) {
                if (calledWrappedSender.compareAndSet(false, true) == false) {
                    fail("sender called more than once!");
                }
                sendingUser.set(securityContext.getUser());
                authRef.set(securityContext.getAuthentication());
            }
        };
        AsyncSender sender = interceptor.interceptSender(intercepted);
        final TransportVersion connectionVersion = TransportVersion.fromId(Version.CURRENT.id - randomIntBetween(100, 100000));
        assertEquals(connectionVersion, TransportVersion.min(connectionVersion, TransportVersion.CURRENT));

        Transport.Connection connection = mock(Transport.Connection.class);
        when(connection.getTransportVersion()).thenReturn(connectionVersion);
        sender.sendRequest(connection, "indices:foo[s]", null, null, null);
        assertTrue(calledWrappedSender.get());
        assertEquals(authentication.getEffectiveSubject().getUser(), sendingUser.get());
        assertEquals(authentication.getEffectiveSubject().getUser(), securityContext.getUser());
        assertEquals(connectionVersion, authRef.get().getEffectiveSubject().getTransportVersion());
        assertEquals(TransportVersion.CURRENT, authentication.getEffectiveSubject().getTransportVersion());
    }

    public void testSetUserBasedOnActionOrigin() {
        final Map<String, User> originToUserMap = Map.of(
            SECURITY_ORIGIN,
            XPackSecurityUser.INSTANCE,
            SECURITY_PROFILE_ORIGIN,
            SecurityProfileUser.INSTANCE,
            TRANSFORM_ORIGIN,
            XPackUser.INSTANCE,
            ASYNC_SEARCH_ORIGIN,
            AsyncSearchUser.INSTANCE
        );

        final String origin = randomFrom(originToUserMap.keySet());

        threadContext.putTransient(ThreadContext.ACTION_ORIGIN_TRANSIENT_NAME, origin);
        SecurityServerTransportInterceptor interceptor = new SecurityServerTransportInterceptor(
            settings,
            threadPool,
            mock(AuthenticationService.class),
            mock(AuthorizationService.class),
            mock(SSLService.class),
            securityContext,
            new DestructiveOperations(
                Settings.EMPTY,
                new ClusterSettings(Settings.EMPTY, Collections.singleton(DestructiveOperations.REQUIRES_NAME_SETTING))
            ),
            mock(CrossClusterAccessAuthenticationService.class),
            new RemoteClusterCredentialsResolver(settings),
            mockLicenseState
        );

        final AtomicBoolean calledWrappedSender = new AtomicBoolean(false);
        final AtomicReference<Authentication> authenticationRef = new AtomicReference<>();
        final AsyncSender intercepted = new AsyncSender() {
            @Override
            public <T extends TransportResponse> void sendRequest(
                Transport.Connection connection,
                String action,
                TransportRequest request,
                TransportRequestOptions options,
                TransportResponseHandler<T> handler
            ) {
                if (calledWrappedSender.compareAndSet(false, true) == false) {
                    fail("sender called more than once!");
                }
                authenticationRef.set(securityContext.getAuthentication());
            }
        };
        final AsyncSender sender = interceptor.interceptSender(intercepted);

        Transport.Connection connection = mock(Transport.Connection.class);
        final TransportVersion connectionVersion = TransportVersionUtils.randomCompatibleVersion(random());
        when(connection.getTransportVersion()).thenReturn(connectionVersion);

        sender.sendRequest(connection, "indices:foo[s]", null, null, null);
        assertThat(calledWrappedSender.get(), is(true));
        final Authentication authentication = authenticationRef.get();
        assertThat(authentication, notNullValue());
        assertThat(authentication.getEffectiveSubject().getUser(), equalTo(originToUserMap.get(origin)));
        assertThat(authentication.getEffectiveSubject().getTransportVersion(), equalTo(connectionVersion));
    }

    public void testContextRestoreResponseHandler() throws Exception {
        ThreadContext threadContext = new ThreadContext(Settings.EMPTY);

        threadContext.putTransient("foo", "bar");
        threadContext.putHeader("key", "value");
        try (ThreadContext.StoredContext storedContext = threadContext.stashContext()) {
            threadContext.putTransient("foo", "different_bar");
            threadContext.putHeader("key", "value2");
            TransportResponseHandler<Empty> handler = new TransportService.ContextRestoreResponseHandler<>(
                threadContext.wrapRestorable(storedContext),
                new TransportResponseHandler.Empty() {
                    @Override
                    public void handleResponse(TransportResponse.Empty response) {
                        assertEquals("bar", threadContext.getTransient("foo"));
                        assertEquals("value", threadContext.getHeader("key"));
                    }

                    @Override
                    public void handleException(TransportException exp) {
                        assertEquals("bar", threadContext.getTransient("foo"));
                        assertEquals("value", threadContext.getHeader("key"));
                    }
                }
            );

            handler.handleResponse(null);
            handler.handleException(null);
        }
    }

    public void testContextRestoreResponseHandlerRestoreOriginalContext() throws Exception {
        ThreadContext threadContext = new ThreadContext(Settings.EMPTY);
        threadContext.putTransient("foo", "bar");
        threadContext.putHeader("key", "value");
        TransportResponseHandler<Empty> handler;
        try (ThreadContext.StoredContext ignore = threadContext.stashContext()) {
            threadContext.putTransient("foo", "different_bar");
            threadContext.putHeader("key", "value2");
            handler = new TransportService.ContextRestoreResponseHandler<>(
                threadContext.newRestorableContext(true),
                new TransportResponseHandler.Empty() {
                    @Override
                    public void handleResponse(TransportResponse.Empty response) {
                        assertEquals("different_bar", threadContext.getTransient("foo"));
                        assertEquals("value2", threadContext.getHeader("key"));
                    }

                    @Override
                    public void handleException(TransportException exp) {
                        assertEquals("different_bar", threadContext.getTransient("foo"));
                        assertEquals("value2", threadContext.getHeader("key"));
                    }
                }
            );
        }

        assertEquals("bar", threadContext.getTransient("foo"));
        assertEquals("value", threadContext.getHeader("key"));
        handler.handleResponse(null);

        assertEquals("bar", threadContext.getTransient("foo"));
        assertEquals("value", threadContext.getHeader("key"));
        handler.handleException(null);

        assertEquals("bar", threadContext.getTransient("foo"));
        assertEquals("value", threadContext.getHeader("key"));
    }

    public void testProfileSecuredRequestHandlerDecrementsRefCountOnFailure() throws IOException {
        final String profileName = "some-profile";
        final DestructiveOperations destructiveOperations = new DestructiveOperations(Settings.EMPTY, clusterService.getClusterSettings());
        final SecurityServerTransportInterceptor.ProfileSecuredRequestHandler<DeleteIndexRequest> requestHandler =
            new SecurityServerTransportInterceptor.ProfileSecuredRequestHandler<>(
                logger,
                DeleteIndexAction.NAME,
                randomBoolean(),
                randomBoolean() ? ThreadPool.Names.SAME : ThreadPool.Names.GENERIC,
                (request, channel, task) -> fail("should fail at destructive operations check to trigger listener failure"),
                Map.of(
                    profileName,
                    new ServerTransportFilter(null, null, threadContext, randomBoolean(), destructiveOperations, securityContext)
                ),
                threadPool
            );
        final TransportChannel channel = mock(TransportChannel.class);
        when(channel.getProfileName()).thenReturn(profileName);
        final AtomicBoolean exceptionSent = new AtomicBoolean(false);
        doAnswer(invocationOnMock -> {
            assertTrue(exceptionSent.compareAndSet(false, true));
            return null;
        }).when(channel).sendResponse(any(Exception.class));
        final AtomicBoolean decRefCalled = new AtomicBoolean(false);
        final DeleteIndexRequest deleteIndexRequest = new DeleteIndexRequest() {
            @Override
            public boolean decRef() {
                assertTrue(decRefCalled.compareAndSet(false, true));
                return super.decRef();
            }
        };
        requestHandler.messageReceived(deleteIndexRequest, channel, mock(Task.class));
        assertTrue(decRefCalled.get());
        assertTrue(exceptionSent.get());
    }

    public void testSendWithCrossClusterAccessHeadersWithUnsupportedLicense() throws Exception {
        assumeTrue("untrusted remote cluster feature flag must be enabled", TcpTransport.isUntrustedRemoteClusterEnabled());

        final MockLicenseState unsupportedLicenseState = MockLicenseState.createMock();
        Mockito.when(unsupportedLicenseState.isAllowed(Security.CONFIGURABLE_CROSS_CLUSTER_ACCESS_FEATURE)).thenReturn(false);

        AuthenticationTestHelper.builder().build().writeToContext(threadContext);
        final String remoteClusterAlias = randomAlphaOfLengthBetween(5, 10);
        final RemoteClusterCredentialsResolver remoteClusterCredentialsResolver = mockRemoteClusterCredentialsResolver(remoteClusterAlias);

        final SecurityServerTransportInterceptor interceptor = new SecurityServerTransportInterceptor(
            settings,
            threadPool,
            mock(AuthenticationService.class),
            mock(AuthorizationService.class),
            mock(SSLService.class),
            securityContext,
            new DestructiveOperations(
                Settings.EMPTY,
                new ClusterSettings(Settings.EMPTY, Collections.singleton(DestructiveOperations.REQUIRES_NAME_SETTING))
            ),
            mock(CrossClusterAccessAuthenticationService.class),
            remoteClusterCredentialsResolver,
            unsupportedLicenseState,
            ignored -> Optional.of(remoteClusterAlias)
        );

        final AsyncSender sender = interceptor.interceptSender(
            mock(AsyncSender.class, ignored -> { throw new AssertionError("sender should not be called"); })
        );
        final Transport.Connection connection = mock(Transport.Connection.class);
        when(connection.getTransportVersion()).thenReturn(TransportVersion.CURRENT);
        final AtomicBoolean calledHandleException = new AtomicBoolean(false);
        final AtomicReference<TransportException> actualException = new AtomicReference<>();
        sender.sendRequest(connection, "action", mock(TransportRequest.class), null, new TransportResponseHandler<>() {
            @Override
            public void handleResponse(TransportResponse response) {
                fail("should not receive a response");
            }

            @Override
            public void handleException(TransportException exp) {
                if (calledHandleException.compareAndSet(false, true) == false) {
                    fail("handle exception called more than once");
                }
                actualException.set(exp);
            }

            @Override
            public TransportResponse read(StreamInput in) {
                fail("should not receive a response");
                return null;
            }
        });
        assertThat(actualException.get(), instanceOf(SendRequestTransportException.class));
        assertThat(actualException.get().getCause(), instanceOf(ElasticsearchSecurityException.class));
        assertThat(
            actualException.get().getCause().getMessage(),
            equalTo("current license is non-compliant for [" + Security.CONFIGURABLE_CROSS_CLUSTER_ACCESS_FEATURE.getName() + "]")
        );
        verify(remoteClusterCredentialsResolver, times(1)).resolve(eq(remoteClusterAlias));
        assertThat(securityContext.getThreadContext().getHeader(CROSS_CLUSTER_ACCESS_SUBJECT_INFO_HEADER_KEY), nullValue());
        assertThat(securityContext.getThreadContext().getHeader(CROSS_CLUSTER_ACCESS_CREDENTIALS_HEADER_KEY), nullValue());
    }

    private RemoteClusterCredentialsResolver mockRemoteClusterCredentialsResolver(String remoteClusterAlias) {
        final RemoteClusterCredentialsResolver remoteClusterCredentialsResolver = mock(RemoteClusterCredentialsResolver.class);
        final String remoteClusterCredential = ApiKeyService.withApiKeyPrefix(randomAlphaOfLengthBetween(10, 42));
        when(remoteClusterCredentialsResolver.resolve(any())).thenReturn(
            Optional.of(new RemoteClusterCredentials(remoteClusterAlias, remoteClusterCredential))
        );
        return remoteClusterCredentialsResolver;
    }

    public void testSendWithCrossClusterAccessHeaders() throws Exception {
        assumeTrue("untrusted remote cluster feature flag must be enabled", TcpTransport.isUntrustedRemoteClusterEnabled());

        final String authType = randomFrom("internal", "user", "apikey");
        final Authentication authentication = switch (authType) {
            case "internal" -> AuthenticationTestHelper.builder().internal(SystemUser.INSTANCE).build();
            case "user" -> AuthenticationTestHelper.builder()
                .user(new User(randomAlphaOfLengthBetween(3, 10), randomRoles()))
                .realm()
                .build();
            case "apikey" -> AuthenticationTestHelper.builder().apiKey().build();
            default -> throw new IllegalStateException("unexpected case");
        };
        authentication.writeToContext(threadContext);
        final String expectedRequestId = AuditUtil.getOrGenerateRequestId(threadContext);
        final RemoteClusterCredentialsResolver remoteClusterCredentialsResolver = mock(RemoteClusterCredentialsResolver.class);
        final String remoteClusterAlias = randomAlphaOfLengthBetween(5, 10);
        final String remoteClusterCredential = ApiKeyService.withApiKeyPrefix(randomAlphaOfLengthBetween(10, 42));
        when(remoteClusterCredentialsResolver.resolve(any())).thenReturn(
            Optional.of(new RemoteClusterCredentials(remoteClusterAlias, remoteClusterCredential))
        );
        final AuthorizationService authzService = mock(AuthorizationService.class);
        // We capture the listener so that we can complete the full flow, by calling onResponse further down
        @SuppressWarnings("unchecked")
        final ArgumentCaptor<ActionListener<RoleDescriptorsIntersection>> listenerCaptor = ArgumentCaptor.forClass(ActionListener.class);
        doAnswer(i -> null).when(authzService).getRoleDescriptorsIntersectionForRemoteCluster(any(), any(), listenerCaptor.capture());

        final SecurityServerTransportInterceptor interceptor = new SecurityServerTransportInterceptor(
            settings,
            threadPool,
            mock(AuthenticationService.class),
            authzService,
            mock(SSLService.class),
            securityContext,
            new DestructiveOperations(
                Settings.EMPTY,
                new ClusterSettings(Settings.EMPTY, Collections.singleton(DestructiveOperations.REQUIRES_NAME_SETTING))
            ),
            mock(CrossClusterAccessAuthenticationService.class),
            remoteClusterCredentialsResolver,
            mockLicenseState,
            ignored -> Optional.of(remoteClusterAlias)
        );

        final AtomicBoolean calledWrappedSender = new AtomicBoolean(false);
        final AtomicReference<String> sentCredential = new AtomicReference<>();
        final AtomicReference<CrossClusterAccessSubjectInfo> sentCrossClusterAccessSubjectInfo = new AtomicReference<>();
        final AsyncSender sender = interceptor.interceptSender(new AsyncSender() {
            @Override
            public <T extends TransportResponse> void sendRequest(
                Transport.Connection connection,
                String action,
                TransportRequest request,
                TransportRequestOptions options,
                TransportResponseHandler<T> handler
            ) {
                if (calledWrappedSender.compareAndSet(false, true) == false) {
                    fail("sender called more than once");
                }
                assertThat(securityContext.getAuthentication(), nullValue());
                assertThat(AuditUtil.extractRequestId(securityContext.getThreadContext()), equalTo(expectedRequestId));
                sentCredential.set(securityContext.getThreadContext().getHeader(CROSS_CLUSTER_ACCESS_CREDENTIALS_HEADER_KEY));
                try {
                    sentCrossClusterAccessSubjectInfo.set(
                        CrossClusterAccessSubjectInfo.readFromContext(securityContext.getThreadContext())
                    );
                } catch (IOException e) {
                    fail("no exceptions expected but got " + e);
                }
                handler.handleResponse(null);
            }
        });
        final Transport.Connection connection = mock(Transport.Connection.class);
        when(connection.getTransportVersion()).thenReturn(TransportVersion.CURRENT);
        sender.sendRequest(connection, "action", mock(TransportRequest.class), null, new TransportResponseHandler<>() {
            @Override
            public void handleResponse(TransportResponse response) {
                // Headers should get restored before handle response is called
                assertThat(securityContext.getAuthentication(), equalTo(authentication));
                assertThat(securityContext.getThreadContext().getHeader(CROSS_CLUSTER_ACCESS_SUBJECT_INFO_HEADER_KEY), nullValue());
                assertThat(securityContext.getThreadContext().getHeader(CROSS_CLUSTER_ACCESS_CREDENTIALS_HEADER_KEY), nullValue());
            }

            @Override
            public void handleException(TransportException exp) {
                fail("no exceptions expected but got " + exp);
            }

            @Override
            public TransportResponse read(StreamInput in) {
                return null;
            }
        });
        if (authType.equals("internal")) {
            assertThat(
                sentCrossClusterAccessSubjectInfo.get(),
                equalTo(
                    CrossClusterAccessUser.subjectInfoWithEmptyRoleDescriptors(
                        authentication.getEffectiveSubject().getTransportVersion(),
                        authentication.getEffectiveSubject().getRealm().getNodeName()
                    )
                )
            );
            verify(authzService, never()).getRoleDescriptorsIntersectionForRemoteCluster(
                eq(remoteClusterAlias),
                eq(authentication.getEffectiveSubject()),
                anyActionListener()
            );
        } else {
            final RoleDescriptorsIntersection expectedRoleDescriptorsIntersection = new RoleDescriptorsIntersection(
                randomList(1, 3, () -> Set.copyOf(randomUniquelyNamedRoleDescriptors(0, 1)))
            );
            // Call listener to complete flow
            listenerCaptor.getValue().onResponse(expectedRoleDescriptorsIntersection);
            verify(authzService, times(1)).getRoleDescriptorsIntersectionForRemoteCluster(
                eq(remoteClusterAlias),
                eq(authentication.getEffectiveSubject()),
                anyActionListener()
            );
            assertThat(
                sentCrossClusterAccessSubjectInfo.get(),
                equalTo(new CrossClusterAccessSubjectInfo(authentication, expectedRoleDescriptorsIntersection))
            );
        }
        assertTrue(calledWrappedSender.get());
        assertThat(sentCredential.get(), equalTo(remoteClusterCredential));
        verify(securityContext, never()).executeAsInternalUser(any(), any(), anyConsumer());
        verify(remoteClusterCredentialsResolver, times(1)).resolve(eq(remoteClusterAlias));
        assertThat(securityContext.getThreadContext().getHeader(CROSS_CLUSTER_ACCESS_SUBJECT_INFO_HEADER_KEY), nullValue());
        assertThat(securityContext.getThreadContext().getHeader(CROSS_CLUSTER_ACCESS_CREDENTIALS_HEADER_KEY), nullValue());
        assertThat(AuditUtil.extractRequestId(securityContext.getThreadContext()), equalTo(expectedRequestId));
    }

    public void testSendWithUserIfCrossClusterAccessHeadersConditionNotMet() throws Exception {
        assumeTrue("untrusted remote cluster feature flag must be enabled", TcpTransport.isUntrustedRemoteClusterEnabled());

        boolean noCredential = randomBoolean();
        final boolean notRemoteConnection = randomBoolean();
        // Ensure at least one condition fails
        if (false == (notRemoteConnection || noCredential)) {
            noCredential = true;
        }
        final String remoteClusterAlias = randomAlphaOfLengthBetween(5, 10);
        final RemoteClusterCredentialsResolver remoteClusterCredentialsResolver = mock(RemoteClusterCredentialsResolver.class);
        when(remoteClusterCredentialsResolver.resolve(any())).thenReturn(
            noCredential
                ? Optional.empty()
                : Optional.of(
                    new RemoteClusterCredentials(remoteClusterAlias, ApiKeyService.withApiKeyPrefix(randomAlphaOfLengthBetween(10, 42)))
                )
        );
        final AuthenticationTestHelper.AuthenticationTestBuilder builder = AuthenticationTestHelper.builder();
        final Authentication authentication = randomFrom(
            builder.apiKey().build(),
            builder.serviceAccount().build(),
            builder.user(new User(randomAlphaOfLengthBetween(3, 10), randomRoles())).realm().build()
        );
        authentication.writeToContext(threadContext);

        final AuthorizationService authzService = mock(AuthorizationService.class);
        final SecurityServerTransportInterceptor interceptor = new SecurityServerTransportInterceptor(
            settings,
            threadPool,
            mock(AuthenticationService.class),
            authzService,
            mock(SSLService.class),
            securityContext,
            new DestructiveOperations(
                Settings.EMPTY,
                new ClusterSettings(Settings.EMPTY, Collections.singleton(DestructiveOperations.REQUIRES_NAME_SETTING))
            ),
            mock(CrossClusterAccessAuthenticationService.class),
            remoteClusterCredentialsResolver,
            mockLicenseState,
            ignored -> notRemoteConnection ? Optional.empty() : Optional.of(remoteClusterAlias)
        );

        final AtomicBoolean calledWrappedSender = new AtomicBoolean(false);
        final AtomicReference<Authentication> sentAuthentication = new AtomicReference<>();
        final AsyncSender sender = interceptor.interceptSender(new AsyncSender() {
            @Override
            public <T extends TransportResponse> void sendRequest(
                Transport.Connection connection,
                String action,
                TransportRequest request,
                TransportRequestOptions options,
                TransportResponseHandler<T> handler
            ) {
                if (calledWrappedSender.compareAndSet(false, true) == false) {
                    fail("sender called more than once");
                }
                sentAuthentication.set(securityContext.getAuthentication());
                assertThat(securityContext.getThreadContext().getHeader(CROSS_CLUSTER_ACCESS_CREDENTIALS_HEADER_KEY), nullValue());
                assertThat(securityContext.getThreadContext().getHeader(CROSS_CLUSTER_ACCESS_SUBJECT_INFO_HEADER_KEY), nullValue());
            }
        });
        final Transport.Connection connection = mock(Transport.Connection.class);
        when(connection.getTransportVersion()).thenReturn(TransportVersion.CURRENT);
        sender.sendRequest(connection, "action", mock(TransportRequest.class), null, null);
        assertTrue(calledWrappedSender.get());
        assertThat(sentAuthentication.get(), equalTo(authentication));
        verify(authzService, never()).getRoleDescriptorsIntersectionForRemoteCluster(any(), any(), anyActionListener());
        assertThat(securityContext.getThreadContext().getHeader(CROSS_CLUSTER_ACCESS_SUBJECT_INFO_HEADER_KEY), nullValue());
        assertThat(securityContext.getThreadContext().getHeader(CROSS_CLUSTER_ACCESS_CREDENTIALS_HEADER_KEY), nullValue());
    }

    public void testSendWithCrossClusterAccessHeadersThrowsOnOldConnection() throws Exception {
        assumeTrue("untrusted remote cluster feature flag must be enabled", TcpTransport.isUntrustedRemoteClusterEnabled());

        final Authentication authentication = AuthenticationTestHelper.builder()
            .user(
                new User(
                    randomAlphaOfLengthBetween(3, 10),
                    randomArray(
                        0,
                        4,
                        String[]::new,
                        () -> randomValueOtherThanMany(ReservedRolesStore::isReserved, () -> randomAlphaOfLengthBetween(1, 20))
                    )
                )
            )
            .realm()
            .build();
        authentication.writeToContext(threadContext);
        final RemoteClusterCredentialsResolver remoteClusterCredentialsResolver = mock(RemoteClusterCredentialsResolver.class);
        final String remoteClusterAlias = randomAlphaOfLengthBetween(5, 10);
        final String remoteClusterCredential = ApiKeyService.withApiKeyPrefix(randomAlphaOfLengthBetween(10, 42));
        when(remoteClusterCredentialsResolver.resolve(any())).thenReturn(
            Optional.of(new RemoteClusterCredentials(remoteClusterAlias, remoteClusterCredential))
        );

        final SecurityServerTransportInterceptor interceptor = new SecurityServerTransportInterceptor(
            settings,
            threadPool,
            mock(AuthenticationService.class),
            mock(AuthorizationService.class),
            mock(SSLService.class),
            securityContext,
            new DestructiveOperations(
                Settings.EMPTY,
                new ClusterSettings(Settings.EMPTY, Collections.singleton(DestructiveOperations.REQUIRES_NAME_SETTING))
            ),
            mock(CrossClusterAccessAuthenticationService.class),
            remoteClusterCredentialsResolver,
            mockLicenseState,
            ignored -> Optional.of(remoteClusterAlias)
        );

        final AsyncSender sender = interceptor.interceptSender(new AsyncSender() {
            @Override
            public <T extends TransportResponse> void sendRequest(
                Transport.Connection connection,
                String action,
                TransportRequest request,
                TransportRequestOptions options,
                TransportResponseHandler<T> handler
            ) {
                fail("sender should not be called");
            }
        });
        final Transport.Connection connection = mock(Transport.Connection.class);
        final TransportVersion versionBeforeCrossClusterAccessRealm = TransportVersionUtils.getPreviousVersion(
            VERSION_CROSS_CLUSTER_ACCESS_REALM
        );
        final TransportVersion version = TransportVersionUtils.randomPreviousCompatibleVersion(
            random(),
            versionBeforeCrossClusterAccessRealm
        );
        when(connection.getTransportVersion()).thenReturn(version);
        final AtomicBoolean calledHandleException = new AtomicBoolean(false);
        final AtomicReference<TransportException> actualException = new AtomicReference<>();
        sender.sendRequest(connection, "action", mock(TransportRequest.class), null, new TransportResponseHandler<>() {
            @Override
            public void handleResponse(TransportResponse response) {
                fail("should not receive a response");
            }

            @Override
            public void handleException(TransportException exp) {
                if (calledHandleException.compareAndSet(false, true) == false) {
                    fail("handle exception called more than once");
                }
                actualException.set(exp);
            }

            @Override
            public TransportResponse read(StreamInput in) {
                fail("should not receive a response");
                return null;
            }
        });
        assertThat(actualException.get(), instanceOf(SendRequestTransportException.class));
        assertThat(actualException.get().getCause(), instanceOf(IllegalArgumentException.class));
        assertThat(
            actualException.get().getCause().getMessage(),
            equalTo(
                "Settings for remote cluster ["
                    + remoteClusterAlias
                    + "] indicate cross cluster access headers should be sent but target cluster version ["
                    + connection.getTransportVersion()
                    + "] does not support receiving them"
            )
        );
        verify(remoteClusterCredentialsResolver, times(1)).resolve(eq(remoteClusterAlias));
        assertThat(securityContext.getThreadContext().getHeader(CROSS_CLUSTER_ACCESS_SUBJECT_INFO_HEADER_KEY), nullValue());
        assertThat(securityContext.getThreadContext().getHeader(CROSS_CLUSTER_ACCESS_CREDENTIALS_HEADER_KEY), nullValue());
    }

    public void testSendRemoteRequestFailsIfUserHasNoRemoteIndicesPrivileges() throws Exception {
        assumeTrue("untrusted remote cluster feature flag must be enabled", TcpTransport.isUntrustedRemoteClusterEnabled());

        final Authentication authentication = AuthenticationTestHelper.builder()
            .user(new User(randomAlphaOfLengthBetween(3, 10), randomRoles()))
            .realm()
            .build();
        authentication.writeToContext(threadContext);
        final RemoteClusterCredentialsResolver remoteClusterCredentialsResolver = mock(RemoteClusterCredentialsResolver.class);
        final String remoteClusterAlias = randomAlphaOfLengthBetween(5, 10);
        final String remoteClusterCredential = ApiKeyService.withApiKeyPrefix(randomAlphaOfLengthBetween(10, 42));
        when(remoteClusterCredentialsResolver.resolve(any())).thenReturn(
            Optional.of(new RemoteClusterCredentials(remoteClusterAlias, remoteClusterCredential))
        );
        final AuthorizationService authzService = mock(AuthorizationService.class);

        doAnswer(invocation -> {
            @SuppressWarnings("unchecked")
            final var listener = (ActionListener<RoleDescriptorsIntersection>) invocation.getArgument(2);
            listener.onResponse(RoleDescriptorsIntersection.EMPTY);
            return null;
        }).when(authzService).getRoleDescriptorsIntersectionForRemoteCluster(any(), any(), anyActionListener());

        final SecurityServerTransportInterceptor interceptor = new SecurityServerTransportInterceptor(
            settings,
            threadPool,
            mock(AuthenticationService.class),
            authzService,
            mock(SSLService.class),
            securityContext,
            new DestructiveOperations(
                Settings.EMPTY,
                new ClusterSettings(Settings.EMPTY, Collections.singleton(DestructiveOperations.REQUIRES_NAME_SETTING))
            ),
            mock(CrossClusterAccessAuthenticationService.class),
            remoteClusterCredentialsResolver,
            mockLicenseState,
            ignored -> Optional.of(remoteClusterAlias)
        );

        final AsyncSender sender = interceptor.interceptSender(new AsyncSender() {
            @Override
            public <T extends TransportResponse> void sendRequest(
                Transport.Connection connection,
                String action,
                TransportRequest request,
                TransportRequestOptions options,
                TransportResponseHandler<T> handler
            ) {
                fail("request should have failed");
            }
        });
        final Transport.Connection connection = mock(Transport.Connection.class);
        when(connection.getTransportVersion()).thenReturn(TransportVersion.CURRENT);
<<<<<<< HEAD
        final Tuple<String, TransportRequest> actionAndReq = randomValueOtherThanMany(
            t -> "cluster:monitor/state".equals(t.v1()),
            this::randomAllowlistedActionAndRequest
        );
=======
>>>>>>> c29b5142

        final ElasticsearchSecurityException expectedException = new ElasticsearchSecurityException("remote action denied");
        when(authzService.remoteActionDenied(authentication, "action", remoteClusterAlias)).thenReturn(expectedException);

        final var actualException = new AtomicReference<Throwable>();
        sender.sendRequest(connection, "action", mock(TransportRequest.class), null, new TransportResponseHandler<>() {
            @Override
            public void handleResponse(TransportResponse response) {
                fail("should not success");
            }

            @Override
            public void handleException(TransportException exp) {
                actualException.set(exp.getCause());
            }

            @Override
            public TransportResponse read(StreamInput in) {
                return null;
            }
        });
        assertThat(actualException.get(), is(expectedException));
        assertThat(securityContext.getThreadContext().getHeader(CROSS_CLUSTER_ACCESS_SUBJECT_INFO_HEADER_KEY), nullValue());
        assertThat(securityContext.getThreadContext().getHeader(CROSS_CLUSTER_ACCESS_CREDENTIALS_HEADER_KEY), nullValue());
    }

    public void testProfileFiltersCreatedDifferentlyForDifferentTransportAndRemoteClusterSslSettings() {
        // filters are created irrespective of ssl enabled
        final boolean transportSslEnabled = randomBoolean();
        final boolean remoteClusterSslEnabled = randomBoolean();
        final Settings.Builder builder = Settings.builder()
            .put(this.settings)
            .put("xpack.security.transport.ssl.enabled", transportSslEnabled)
            .put("remote_cluster_server.enabled", true)
            .put("xpack.security.remote_cluster_server.ssl.enabled", remoteClusterSslEnabled);
        if (randomBoolean()) {
            builder.put("xpack.security.remote_cluster_client.ssl.enabled", randomBoolean());  // client SSL won't be processed
        }
        final SSLService sslService = mock(SSLService.class);

        when(sslService.getSSLConfiguration("xpack.security.transport.ssl.")).thenReturn(
            new SslConfiguration(
                "xpack.security.transport.ssl",
                randomBoolean(),
                mock(SslTrustConfig.class),
                mock(SslKeyConfig.class),
                randomFrom(SslVerificationMode.values()),
                SslClientAuthenticationMode.REQUIRED,
                List.of("TLS_AES_256_GCM_SHA384"),
                List.of("TLSv1.3")
            )
        );

        when(sslService.getSSLConfiguration("xpack.security.remote_cluster_server.ssl.")).thenReturn(
            new SslConfiguration(
                "xpack.security.remote_cluster_server.ssl",
                randomBoolean(),
                mock(SslTrustConfig.class),
                mock(SslKeyConfig.class),
                randomFrom(SslVerificationMode.values()),
                SslClientAuthenticationMode.NONE,
                List.of("TLS_RSA_WITH_AES_256_GCM_SHA384"),
                List.of("TLSv1.2")
            )
        );
        doThrow(new AssertionError("profile filters should not be configured for remote cluster client")).when(sslService)
            .getSSLConfiguration("xpack.security.remote_cluster_client.ssl.");

        final var securityServerTransportInterceptor = new SecurityServerTransportInterceptor(
            builder.build(),
            threadPool,
            mock(AuthenticationService.class),
            mock(AuthorizationService.class),
            sslService,
            securityContext,
            new DestructiveOperations(
                Settings.EMPTY,
                new ClusterSettings(Settings.EMPTY, Collections.singleton(DestructiveOperations.REQUIRES_NAME_SETTING))
            ),
            mock(CrossClusterAccessAuthenticationService.class),
            new RemoteClusterCredentialsResolver(settings),
            mockLicenseState
        );

        final Map<String, ServerTransportFilter> profileFilters = securityServerTransportInterceptor.getProfileFilters();
        assertThat(profileFilters.keySet(), containsInAnyOrder("default", "_remote_cluster"));
        assertThat(profileFilters.get("default").isExtractClientCert(), is(transportSslEnabled));
        assertThat(profileFilters.get("default"), not(instanceOf(CrossClusterAccessServerTransportFilter.class)));
        assertThat(profileFilters.get("_remote_cluster").isExtractClientCert(), is(false));
        assertThat(profileFilters.get("_remote_cluster"), instanceOf(CrossClusterAccessServerTransportFilter.class));
    }

    public void testNoProfileFilterForRemoteClusterWhenTheFeatureIsDisabled() {
        final boolean transportSslEnabled = randomBoolean();
        final Settings.Builder builder = Settings.builder()
            .put(this.settings)
            .put("xpack.security.transport.ssl.enabled", transportSslEnabled)
            .put("remote_cluster_server.enabled", false)
            .put("xpack.security.remote_cluster_server.ssl.enabled", randomBoolean());
        if (randomBoolean()) {
            builder.put("xpack.security.remote_cluster_client.ssl.enabled", randomBoolean());  // client SSL won't be processed
        }
        final SSLService sslService = mock(SSLService.class);

        when(sslService.getSSLConfiguration("xpack.security.transport.ssl.")).thenReturn(
            new SslConfiguration(
                "xpack.security.transport.ssl",
                randomBoolean(),
                mock(SslTrustConfig.class),
                mock(SslKeyConfig.class),
                randomFrom(SslVerificationMode.values()),
                SslClientAuthenticationMode.REQUIRED,
                List.of("TLS_AES_256_GCM_SHA384"),
                List.of("TLSv1.3")
            )
        );
        doThrow(new AssertionError("profile filters should not be configured for remote cluster server when the port is disabled")).when(
            sslService
        ).getSSLConfiguration("xpack.security.remote_cluster_server.ssl.");
        doThrow(new AssertionError("profile filters should not be configured for remote cluster client")).when(sslService)
            .getSSLConfiguration("xpack.security.remote_cluster_client.ssl.");

        final var securityServerTransportInterceptor = new SecurityServerTransportInterceptor(
            builder.build(),
            threadPool,
            mock(AuthenticationService.class),
            mock(AuthorizationService.class),
            sslService,
            securityContext,
            new DestructiveOperations(
                Settings.EMPTY,
                new ClusterSettings(Settings.EMPTY, Collections.singleton(DestructiveOperations.REQUIRES_NAME_SETTING))
            ),
            mock(CrossClusterAccessAuthenticationService.class),
            new RemoteClusterCredentialsResolver(settings),
            mockLicenseState
        );

        final Map<String, ServerTransportFilter> profileFilters = securityServerTransportInterceptor.getProfileFilters();
        assertThat(profileFilters.keySet(), contains("default"));
        assertThat(profileFilters.get("default").isExtractClientCert(), is(transportSslEnabled));
    }

<<<<<<< HEAD
    private Tuple<String, TransportRequest> randomAllowlistedActionAndRequest() {
        final String action = randomFrom(CROSS_CLUSTER_ACCESS_ACTION_ALLOWLIST);
        return new Tuple<>(action, mock(TransportRequest.class));
    }

=======
>>>>>>> c29b5142
    private String[] randomRoles() {
        return generateRandomStringArray(3, 10, false, true);
    }

    @SuppressWarnings("unchecked")
    private static Consumer<ThreadContext.StoredContext> anyConsumer() {
        return any(Consumer.class);
    }

}<|MERGE_RESOLUTION|>--- conflicted
+++ resolved
@@ -1023,13 +1023,6 @@
         });
         final Transport.Connection connection = mock(Transport.Connection.class);
         when(connection.getTransportVersion()).thenReturn(TransportVersion.CURRENT);
-<<<<<<< HEAD
-        final Tuple<String, TransportRequest> actionAndReq = randomValueOtherThanMany(
-            t -> "cluster:monitor/state".equals(t.v1()),
-            this::randomAllowlistedActionAndRequest
-        );
-=======
->>>>>>> c29b5142
 
         final ElasticsearchSecurityException expectedException = new ElasticsearchSecurityException("remote action denied");
         when(authzService.remoteActionDenied(authentication, "action", remoteClusterAlias)).thenReturn(expectedException);
@@ -1173,14 +1166,6 @@
         assertThat(profileFilters.get("default").isExtractClientCert(), is(transportSslEnabled));
     }
 
-<<<<<<< HEAD
-    private Tuple<String, TransportRequest> randomAllowlistedActionAndRequest() {
-        final String action = randomFrom(CROSS_CLUSTER_ACCESS_ACTION_ALLOWLIST);
-        return new Tuple<>(action, mock(TransportRequest.class));
-    }
-
-=======
->>>>>>> c29b5142
     private String[] randomRoles() {
         return generateRandomStringArray(3, 10, false, true);
     }
