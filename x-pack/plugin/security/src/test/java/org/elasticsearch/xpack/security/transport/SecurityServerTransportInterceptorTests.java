/*
 * Copyright Elasticsearch B.V. and/or licensed to Elasticsearch B.V. under one
 * or more contributor license agreements. Licensed under the Elastic License
 * 2.0; you may not use this file except in compliance with the Elastic License
 * 2.0.
 */
package org.elasticsearch.xpack.security.transport;

import org.elasticsearch.ElasticsearchSecurityException;
import org.elasticsearch.TransportVersion;
import org.elasticsearch.Version;
import org.elasticsearch.action.ActionListener;
import org.elasticsearch.action.admin.indices.delete.DeleteIndexAction;
import org.elasticsearch.action.admin.indices.delete.DeleteIndexRequest;
import org.elasticsearch.action.support.DestructiveOperations;
import org.elasticsearch.cluster.service.ClusterService;
import org.elasticsearch.common.io.stream.StreamInput;
import org.elasticsearch.common.settings.ClusterSettings;
import org.elasticsearch.common.settings.Settings;
import org.elasticsearch.common.ssl.SslClientAuthenticationMode;
import org.elasticsearch.common.ssl.SslConfiguration;
import org.elasticsearch.common.ssl.SslKeyConfig;
import org.elasticsearch.common.ssl.SslTrustConfig;
import org.elasticsearch.common.ssl.SslVerificationMode;
import org.elasticsearch.common.util.concurrent.ThreadContext;
import org.elasticsearch.core.Tuple;
import org.elasticsearch.tasks.Task;
import org.elasticsearch.test.ClusterServiceUtils;
import org.elasticsearch.test.ESTestCase;
import org.elasticsearch.test.TransportVersionUtils;
import org.elasticsearch.threadpool.TestThreadPool;
import org.elasticsearch.threadpool.ThreadPool;
import org.elasticsearch.transport.SendRequestTransportException;
import org.elasticsearch.transport.TcpTransport;
import org.elasticsearch.transport.Transport;
import org.elasticsearch.transport.Transport.Connection;
import org.elasticsearch.transport.TransportChannel;
import org.elasticsearch.transport.TransportException;
import org.elasticsearch.transport.TransportInterceptor.AsyncSender;
import org.elasticsearch.transport.TransportRequest;
import org.elasticsearch.transport.TransportRequestOptions;
import org.elasticsearch.transport.TransportResponse;
import org.elasticsearch.transport.TransportResponse.Empty;
import org.elasticsearch.transport.TransportResponseHandler;
import org.elasticsearch.transport.TransportService;
import org.elasticsearch.xpack.core.ccr.action.FollowInfoAction;
import org.elasticsearch.xpack.core.security.SecurityContext;
import org.elasticsearch.xpack.core.security.authc.Authentication;
import org.elasticsearch.xpack.core.security.authc.Authentication.RealmRef;
import org.elasticsearch.xpack.core.security.authc.AuthenticationTestHelper;
import org.elasticsearch.xpack.core.security.authc.RemoteAccessAuthentication;
import org.elasticsearch.xpack.core.security.authz.AuthorizationServiceField;
import org.elasticsearch.xpack.core.security.authz.RoleDescriptorsIntersection;
import org.elasticsearch.xpack.core.security.authz.store.ReservedRolesStore;
import org.elasticsearch.xpack.core.security.user.AsyncSearchUser;
import org.elasticsearch.xpack.core.security.user.SecurityProfileUser;
import org.elasticsearch.xpack.core.security.user.SystemUser;
import org.elasticsearch.xpack.core.security.user.User;
import org.elasticsearch.xpack.core.security.user.XPackSecurityUser;
import org.elasticsearch.xpack.core.security.user.XPackUser;
import org.elasticsearch.xpack.core.ssl.SSLService;
import org.elasticsearch.xpack.security.authc.ApiKeyService;
import org.elasticsearch.xpack.security.authc.AuthenticationService;
import org.elasticsearch.xpack.security.authc.RemoteAccessAuthenticationService;
import org.elasticsearch.xpack.security.authz.AuthorizationService;
import org.junit.After;
import org.mockito.ArgumentCaptor;

import java.io.IOException;
import java.util.Collections;
import java.util.List;
import java.util.Map;
import java.util.Optional;
import java.util.Set;
import java.util.concurrent.atomic.AtomicBoolean;
import java.util.concurrent.atomic.AtomicReference;
import java.util.function.Consumer;

import static org.elasticsearch.test.ActionListenerUtils.anyActionListener;
import static org.elasticsearch.xpack.core.ClientHelper.ASYNC_SEARCH_ORIGIN;
import static org.elasticsearch.xpack.core.ClientHelper.SECURITY_ORIGIN;
import static org.elasticsearch.xpack.core.ClientHelper.SECURITY_PROFILE_ORIGIN;
import static org.elasticsearch.xpack.core.ClientHelper.TRANSFORM_ORIGIN;
import static org.elasticsearch.xpack.core.security.authc.RemoteAccessAuthentication.REMOTE_ACCESS_AUTHENTICATION_HEADER_KEY;
import static org.elasticsearch.xpack.core.security.authz.RoleDescriptorTests.randomUniquelyNamedRoleDescriptors;
import static org.elasticsearch.xpack.security.authc.RemoteAccessHeaders.REMOTE_CLUSTER_AUTHORIZATION_HEADER_KEY;
import static org.elasticsearch.xpack.security.transport.RemoteClusterCredentialsResolver.RemoteClusterCredentials;
import static org.elasticsearch.xpack.security.transport.SecurityServerTransportInterceptor.REMOTE_ACCESS_ACTION_ALLOWLIST;
import static org.hamcrest.Matchers.contains;
import static org.hamcrest.Matchers.containsInAnyOrder;
import static org.hamcrest.Matchers.equalTo;
import static org.hamcrest.Matchers.instanceOf;
import static org.hamcrest.Matchers.is;
import static org.hamcrest.Matchers.not;
import static org.hamcrest.Matchers.notNullValue;
import static org.hamcrest.Matchers.nullValue;
import static org.mockito.ArgumentMatchers.any;
import static org.mockito.ArgumentMatchers.eq;
import static org.mockito.Mockito.doAnswer;
import static org.mockito.Mockito.doThrow;
import static org.mockito.Mockito.mock;
import static org.mockito.Mockito.never;
import static org.mockito.Mockito.spy;
import static org.mockito.Mockito.times;
import static org.mockito.Mockito.verify;
import static org.mockito.Mockito.when;

public class SecurityServerTransportInterceptorTests extends ESTestCase {

    private Settings settings;
    private ThreadPool threadPool;
    private ThreadContext threadContext;
    private SecurityContext securityContext;
    private ClusterService clusterService;

    @Override
    public void setUp() throws Exception {
        super.setUp();
        settings = Settings.builder().put("path.home", createTempDir()).build();
        threadPool = new TestThreadPool(getTestName());
        clusterService = ClusterServiceUtils.createClusterService(threadPool);
        threadContext = threadPool.getThreadContext();
        securityContext = spy(new SecurityContext(settings, threadPool.getThreadContext()));
    }

    @After
    public void stopThreadPool() throws Exception {
        clusterService.close();
        terminate(threadPool);
    }

    public void testSendAsync() throws Exception {
        final User user = new User("test", randomRoles());
        final Authentication authentication = AuthenticationTestHelper.builder()
            .user(user)
            .realmRef(new RealmRef("ldap", "foo", "node1"))
            .build(false);
        authentication.writeToContext(threadContext);
        SecurityServerTransportInterceptor interceptor = new SecurityServerTransportInterceptor(
            settings,
            threadPool,
            mock(AuthenticationService.class),
            mock(AuthorizationService.class),
            mock(SSLService.class),
            securityContext,
            new DestructiveOperations(
                Settings.EMPTY,
                new ClusterSettings(Settings.EMPTY, Collections.singleton(DestructiveOperations.REQUIRES_NAME_SETTING))
            ),
            mock(RemoteAccessAuthenticationService.class),
            new RemoteClusterCredentialsResolver(settings, clusterService.getClusterSettings())
        );
        ClusterServiceUtils.setState(clusterService, clusterService.state()); // force state update to trigger listener

        AtomicBoolean calledWrappedSender = new AtomicBoolean(false);
        AtomicReference<User> sendingUser = new AtomicReference<>();
        AsyncSender sender = interceptor.interceptSender(new AsyncSender() {
            @Override
            public <T extends TransportResponse> void sendRequest(
                Transport.Connection connection,
                String action,
                TransportRequest request,
                TransportRequestOptions options,
                TransportResponseHandler<T> handler
            ) {
                if (calledWrappedSender.compareAndSet(false, true) == false) {
                    fail("sender called more than once!");
                }
                sendingUser.set(securityContext.getUser());
            }
        });
        Transport.Connection connection = mock(Transport.Connection.class);
        when(connection.getTransportVersion()).thenReturn(TransportVersion.CURRENT);
        sender.sendRequest(connection, "indices:foo", null, null, null);
        assertTrue(calledWrappedSender.get());
        assertEquals(user, sendingUser.get());
        assertEquals(user, securityContext.getUser());
        verify(securityContext, never()).executeAsInternalUser(any(User.class), any(TransportVersion.class), anyConsumer());
    }

    public void testSendAsyncSwitchToSystem() throws Exception {
        final User user = new User("test", randomRoles());
        final Authentication authentication = AuthenticationTestHelper.builder()
            .user(user)
            .realmRef(new RealmRef("ldap", "foo", "node1"))
            .build(false);
        authentication.writeToContext(threadContext);
        threadContext.putTransient(AuthorizationServiceField.ORIGINATING_ACTION_KEY, "indices:foo");

        SecurityServerTransportInterceptor interceptor = new SecurityServerTransportInterceptor(
            settings,
            threadPool,
            mock(AuthenticationService.class),
            mock(AuthorizationService.class),
            mock(SSLService.class),
            securityContext,
            new DestructiveOperations(
                Settings.EMPTY,
                new ClusterSettings(Settings.EMPTY, Collections.singleton(DestructiveOperations.REQUIRES_NAME_SETTING))
            ),
            mock(RemoteAccessAuthenticationService.class),
            new RemoteClusterCredentialsResolver(settings, clusterService.getClusterSettings())
        );
        ClusterServiceUtils.setState(clusterService, clusterService.state()); // force state update to trigger listener

        AtomicBoolean calledWrappedSender = new AtomicBoolean(false);
        AtomicReference<User> sendingUser = new AtomicReference<>();
        AsyncSender sender = interceptor.interceptSender(new AsyncSender() {
            @Override
            public <T extends TransportResponse> void sendRequest(
                Transport.Connection connection,
                String action,
                TransportRequest request,
                TransportRequestOptions options,
                TransportResponseHandler<T> handler
            ) {
                if (calledWrappedSender.compareAndSet(false, true) == false) {
                    fail("sender called more than once!");
                }
                sendingUser.set(securityContext.getUser());
            }
        });
        Connection connection = mock(Connection.class);
        when(connection.getTransportVersion()).thenReturn(TransportVersion.CURRENT);
        sender.sendRequest(connection, "internal:foo", null, null, null);
        assertTrue(calledWrappedSender.get());
        assertNotEquals(user, sendingUser.get());
        assertEquals(SystemUser.INSTANCE, sendingUser.get());
        assertEquals(user, securityContext.getUser());
        verify(securityContext).executeAsInternalUser(any(User.class), eq(TransportVersion.CURRENT), anyConsumer());
    }

    public void testSendWithoutUser() throws Exception {
        SecurityServerTransportInterceptor interceptor = new SecurityServerTransportInterceptor(
            settings,
            threadPool,
            mock(AuthenticationService.class),
            mock(AuthorizationService.class),
            mock(SSLService.class),
            securityContext,
            new DestructiveOperations(
                Settings.EMPTY,
                new ClusterSettings(Settings.EMPTY, Collections.singleton(DestructiveOperations.REQUIRES_NAME_SETTING))
            ),
            mock(RemoteAccessAuthenticationService.class),
            new RemoteClusterCredentialsResolver(settings, clusterService.getClusterSettings())
        ) {
            @Override
            void assertNoAuthentication(String action) {}
        };
        ClusterServiceUtils.setState(clusterService, clusterService.state()); // force state update to trigger listener

        assertNull(securityContext.getUser());
        AsyncSender sender = interceptor.interceptSender(new AsyncSender() {
            @Override
            public <T extends TransportResponse> void sendRequest(
                Transport.Connection connection,
                String action,
                TransportRequest request,
                TransportRequestOptions options,
                TransportResponseHandler<T> handler
            ) {
                fail("sender should not be called!");
            }
        });
        Transport.Connection connection = mock(Transport.Connection.class);
        when(connection.getTransportVersion()).thenReturn(TransportVersion.CURRENT);
        IllegalStateException e = expectThrows(
            IllegalStateException.class,
            () -> sender.sendRequest(connection, "indices:foo", null, null, null)
        );
        assertEquals("there should always be a user when sending a message for action [indices:foo]", e.getMessage());
        assertNull(securityContext.getUser());
        verify(securityContext, never()).executeAsInternalUser(any(User.class), any(TransportVersion.class), anyConsumer());
    }

    public void testSendToNewerVersionSetsCorrectVersion() throws Exception {
        final User authUser = randomBoolean() ? new User("authenticator") : null;
        final Authentication authentication;
        if (authUser == null) {
            authentication = AuthenticationTestHelper.builder()
                .user(new User("joe", randomRoles()))
                .realmRef(new RealmRef("file", "file", "node1"))
                .build(false);
        } else {
            authentication = AuthenticationTestHelper.builder()
                .realm()
                .user(authUser)
                .realmRef(new RealmRef("file", "file", "node1"))
                .build(false)
                .runAs(new User("joe", randomRoles()), null);
        }
        authentication.writeToContext(threadContext);
        threadContext.putTransient(AuthorizationServiceField.ORIGINATING_ACTION_KEY, "indices:foo");

        SecurityServerTransportInterceptor interceptor = new SecurityServerTransportInterceptor(
            settings,
            threadPool,
            mock(AuthenticationService.class),
            mock(AuthorizationService.class),
            mock(SSLService.class),
            securityContext,
            new DestructiveOperations(
                Settings.EMPTY,
                new ClusterSettings(Settings.EMPTY, Collections.singleton(DestructiveOperations.REQUIRES_NAME_SETTING))
            ),
            mock(RemoteAccessAuthenticationService.class),
            new RemoteClusterCredentialsResolver(settings, clusterService.getClusterSettings())
        );
        ClusterServiceUtils.setState(clusterService, clusterService.state()); // force state update to trigger listener

        AtomicBoolean calledWrappedSender = new AtomicBoolean(false);
        AtomicReference<User> sendingUser = new AtomicReference<>();
        AtomicReference<Authentication> authRef = new AtomicReference<>();
        AsyncSender intercepted = new AsyncSender() {
            @Override
            public <T extends TransportResponse> void sendRequest(
                Transport.Connection connection,
                String action,
                TransportRequest request,
                TransportRequestOptions options,
                TransportResponseHandler<T> handler
            ) {
                if (calledWrappedSender.compareAndSet(false, true) == false) {
                    fail("sender called more than once!");
                }
                sendingUser.set(securityContext.getUser());
                authRef.set(securityContext.getAuthentication());
            }
        };
        AsyncSender sender = interceptor.interceptSender(intercepted);
        final TransportVersion connectionVersion = TransportVersion.fromId(Version.CURRENT.id + randomIntBetween(100, 100000));
        assertEquals(TransportVersion.CURRENT, TransportVersion.min(connectionVersion, TransportVersion.CURRENT));

        Transport.Connection connection = mock(Transport.Connection.class);
        when(connection.getTransportVersion()).thenReturn(connectionVersion);
        sender.sendRequest(connection, "indices:foo[s]", null, null, null);
        assertTrue(calledWrappedSender.get());
        assertEquals(authentication.getEffectiveSubject().getUser(), sendingUser.get());
        assertEquals(authentication.getEffectiveSubject().getUser(), securityContext.getUser());
        assertEquals(TransportVersion.CURRENT, authRef.get().getEffectiveSubject().getTransportVersion());
        assertEquals(TransportVersion.CURRENT, authentication.getEffectiveSubject().getTransportVersion());
    }

    public void testSendToOlderVersionSetsCorrectVersion() throws Exception {
        final User authUser = randomBoolean() ? new User("authenticator") : null;
        final Authentication authentication;
        if (authUser == null) {
            authentication = AuthenticationTestHelper.builder()
                .user(new User("joe", randomRoles()))
                .realmRef(new RealmRef("file", "file", "node1"))
                .build(false);
        } else {
            authentication = AuthenticationTestHelper.builder()
                .realm()
                .user(authUser)
                .realmRef(new RealmRef("file", "file", "node1"))
                .build(false)
                .runAs(new User("joe", randomRoles()), null);
        }
        authentication.writeToContext(threadContext);
        threadContext.putTransient(AuthorizationServiceField.ORIGINATING_ACTION_KEY, "indices:foo");

        SecurityServerTransportInterceptor interceptor = new SecurityServerTransportInterceptor(
            settings,
            threadPool,
            mock(AuthenticationService.class),
            mock(AuthorizationService.class),
            mock(SSLService.class),
            securityContext,
            new DestructiveOperations(
                Settings.EMPTY,
                new ClusterSettings(Settings.EMPTY, Collections.singleton(DestructiveOperations.REQUIRES_NAME_SETTING))
            ),
            mock(RemoteAccessAuthenticationService.class),
            new RemoteClusterCredentialsResolver(settings, clusterService.getClusterSettings())
        );
        ClusterServiceUtils.setState(clusterService, clusterService.state()); // force state update to trigger listener

        AtomicBoolean calledWrappedSender = new AtomicBoolean(false);
        AtomicReference<User> sendingUser = new AtomicReference<>();
        AtomicReference<Authentication> authRef = new AtomicReference<>();
        AsyncSender intercepted = new AsyncSender() {
            @Override
            public <T extends TransportResponse> void sendRequest(
                Transport.Connection connection,
                String action,
                TransportRequest request,
                TransportRequestOptions options,
                TransportResponseHandler<T> handler
            ) {
                if (calledWrappedSender.compareAndSet(false, true) == false) {
                    fail("sender called more than once!");
                }
                sendingUser.set(securityContext.getUser());
                authRef.set(securityContext.getAuthentication());
            }
        };
        AsyncSender sender = interceptor.interceptSender(intercepted);
        final TransportVersion connectionVersion = TransportVersion.fromId(Version.CURRENT.id - randomIntBetween(100, 100000));
        assertEquals(connectionVersion, TransportVersion.min(connectionVersion, TransportVersion.CURRENT));

        Transport.Connection connection = mock(Transport.Connection.class);
        when(connection.getTransportVersion()).thenReturn(connectionVersion);
        sender.sendRequest(connection, "indices:foo[s]", null, null, null);
        assertTrue(calledWrappedSender.get());
        assertEquals(authentication.getEffectiveSubject().getUser(), sendingUser.get());
        assertEquals(authentication.getEffectiveSubject().getUser(), securityContext.getUser());
        assertEquals(connectionVersion, authRef.get().getEffectiveSubject().getTransportVersion());
        assertEquals(TransportVersion.CURRENT, authentication.getEffectiveSubject().getTransportVersion());
    }

    public void testSetUserBasedOnActionOrigin() {
        final Map<String, User> originToUserMap = Map.of(
            SECURITY_ORIGIN,
            XPackSecurityUser.INSTANCE,
            SECURITY_PROFILE_ORIGIN,
            SecurityProfileUser.INSTANCE,
            TRANSFORM_ORIGIN,
            XPackUser.INSTANCE,
            ASYNC_SEARCH_ORIGIN,
            AsyncSearchUser.INSTANCE
        );

        final String origin = randomFrom(originToUserMap.keySet());

        threadContext.putTransient(ThreadContext.ACTION_ORIGIN_TRANSIENT_NAME, origin);
        SecurityServerTransportInterceptor interceptor = new SecurityServerTransportInterceptor(
            settings,
            threadPool,
            mock(AuthenticationService.class),
            mock(AuthorizationService.class),
            mock(SSLService.class),
            securityContext,
            new DestructiveOperations(
                Settings.EMPTY,
                new ClusterSettings(Settings.EMPTY, Collections.singleton(DestructiveOperations.REQUIRES_NAME_SETTING))
            ),
            mock(RemoteAccessAuthenticationService.class),
            new RemoteClusterCredentialsResolver(settings, clusterService.getClusterSettings())
        );

        final AtomicBoolean calledWrappedSender = new AtomicBoolean(false);
        final AtomicReference<Authentication> authenticationRef = new AtomicReference<>();
        final AsyncSender intercepted = new AsyncSender() {
            @Override
            public <T extends TransportResponse> void sendRequest(
                Transport.Connection connection,
                String action,
                TransportRequest request,
                TransportRequestOptions options,
                TransportResponseHandler<T> handler
            ) {
                if (calledWrappedSender.compareAndSet(false, true) == false) {
                    fail("sender called more than once!");
                }
                authenticationRef.set(securityContext.getAuthentication());
            }
        };
        final AsyncSender sender = interceptor.interceptSender(intercepted);

        Transport.Connection connection = mock(Transport.Connection.class);
        final TransportVersion connectionVersion = TransportVersionUtils.randomCompatibleVersion(random(), TransportVersion.CURRENT);
        when(connection.getTransportVersion()).thenReturn(connectionVersion);

        sender.sendRequest(connection, "indices:foo[s]", null, null, null);
        assertThat(calledWrappedSender.get(), is(true));
        final Authentication authentication = authenticationRef.get();
        assertThat(authentication, notNullValue());
        assertThat(authentication.getEffectiveSubject().getUser(), equalTo(originToUserMap.get(origin)));
        assertThat(authentication.getEffectiveSubject().getTransportVersion(), equalTo(connectionVersion));
    }

    public void testContextRestoreResponseHandler() throws Exception {
        ThreadContext threadContext = new ThreadContext(Settings.EMPTY);

        threadContext.putTransient("foo", "bar");
        threadContext.putHeader("key", "value");
        try (ThreadContext.StoredContext storedContext = threadContext.stashContext()) {
            threadContext.putTransient("foo", "different_bar");
            threadContext.putHeader("key", "value2");
            TransportResponseHandler<Empty> handler = new TransportService.ContextRestoreResponseHandler<>(
                threadContext.wrapRestorable(storedContext),
                new TransportResponseHandler.Empty() {
                    @Override
                    public void handleResponse(TransportResponse.Empty response) {
                        assertEquals("bar", threadContext.getTransient("foo"));
                        assertEquals("value", threadContext.getHeader("key"));
                    }

                    @Override
                    public void handleException(TransportException exp) {
                        assertEquals("bar", threadContext.getTransient("foo"));
                        assertEquals("value", threadContext.getHeader("key"));
                    }
                }
            );

            handler.handleResponse(null);
            handler.handleException(null);
        }
    }

    public void testContextRestoreResponseHandlerRestoreOriginalContext() throws Exception {
        ThreadContext threadContext = new ThreadContext(Settings.EMPTY);
        threadContext.putTransient("foo", "bar");
        threadContext.putHeader("key", "value");
        TransportResponseHandler<Empty> handler;
        try (ThreadContext.StoredContext ignore = threadContext.stashContext()) {
            threadContext.putTransient("foo", "different_bar");
            threadContext.putHeader("key", "value2");
            handler = new TransportService.ContextRestoreResponseHandler<>(
                threadContext.newRestorableContext(true),
                new TransportResponseHandler.Empty() {
                    @Override
                    public void handleResponse(TransportResponse.Empty response) {
                        assertEquals("different_bar", threadContext.getTransient("foo"));
                        assertEquals("value2", threadContext.getHeader("key"));
                    }

                    @Override
                    public void handleException(TransportException exp) {
                        assertEquals("different_bar", threadContext.getTransient("foo"));
                        assertEquals("value2", threadContext.getHeader("key"));
                    }
                }
            );
        }

        assertEquals("bar", threadContext.getTransient("foo"));
        assertEquals("value", threadContext.getHeader("key"));
        handler.handleResponse(null);

        assertEquals("bar", threadContext.getTransient("foo"));
        assertEquals("value", threadContext.getHeader("key"));
        handler.handleException(null);

        assertEquals("bar", threadContext.getTransient("foo"));
        assertEquals("value", threadContext.getHeader("key"));
    }

    public void testProfileSecuredRequestHandlerDecrementsRefCountOnFailure() throws IOException {
        final String profileName = "some-profile";
        final DestructiveOperations destructiveOperations = new DestructiveOperations(Settings.EMPTY, clusterService.getClusterSettings());
        final SecurityServerTransportInterceptor.ProfileSecuredRequestHandler<DeleteIndexRequest> requestHandler =
            new SecurityServerTransportInterceptor.ProfileSecuredRequestHandler<>(
                logger,
                DeleteIndexAction.NAME,
                randomBoolean(),
                randomBoolean() ? ThreadPool.Names.SAME : ThreadPool.Names.GENERIC,
                (request, channel, task) -> fail("should fail at destructive operations check to trigger listener failure"),
                Map.of(
                    profileName,
                    new ServerTransportFilter(null, null, threadContext, randomBoolean(), destructiveOperations, securityContext)
                ),
                threadPool
            );
        final TransportChannel channel = mock(TransportChannel.class);
        when(channel.getProfileName()).thenReturn(profileName);
        final AtomicBoolean exceptionSent = new AtomicBoolean(false);
        doAnswer(invocationOnMock -> {
            assertTrue(exceptionSent.compareAndSet(false, true));
            return null;
        }).when(channel).sendResponse(any(Exception.class));
        final AtomicBoolean decRefCalled = new AtomicBoolean(false);
        final DeleteIndexRequest deleteIndexRequest = new DeleteIndexRequest() {
            @Override
            public boolean decRef() {
                assertTrue(decRefCalled.compareAndSet(false, true));
                return super.decRef();
            }
        };
        requestHandler.messageReceived(deleteIndexRequest, channel, mock(Task.class));
        assertTrue(decRefCalled.get());
        assertTrue(exceptionSent.get());
    }

    public void testSendWithRemoteAccessHeaders() throws Exception {
        assumeTrue("untrusted remote cluster feature flag must be enabled", TcpTransport.isUntrustedRemoteClusterEnabled());

        final String authType = randomFrom("internal", "user", "apikey");
        final Authentication authentication = switch (authType) {
            case "internal" -> AuthenticationTestHelper.builder().internal(SystemUser.INSTANCE).build();
            case "user" -> AuthenticationTestHelper.builder()
                .user(new User(randomAlphaOfLengthBetween(3, 10), randomRoles()))
                .realm()
                .build();
            case "apikey" -> AuthenticationTestHelper.builder().apiKey().build();
            default -> throw new IllegalStateException("unexpected case");
        };
        authentication.writeToContext(threadContext);
        final RemoteClusterCredentialsResolver remoteClusterCredentialsResolver = mock(RemoteClusterCredentialsResolver.class);
        final String remoteClusterAlias = randomAlphaOfLengthBetween(5, 10);
        final String remoteClusterCredential = ApiKeyService.withApiKeyPrefix(randomAlphaOfLengthBetween(10, 42));
        when(remoteClusterCredentialsResolver.resolve(any())).thenReturn(
            Optional.of(new RemoteClusterCredentials(remoteClusterAlias, remoteClusterCredential))
        );
        final AuthorizationService authzService = mock(AuthorizationService.class);
        // We capture the listener so that we can complete the full flow, by calling onResponse further down
        @SuppressWarnings("unchecked")
        final ArgumentCaptor<ActionListener<RoleDescriptorsIntersection>> listenerCaptor = ArgumentCaptor.forClass(ActionListener.class);
        doAnswer(i -> null).when(authzService).retrieveRemoteAccessRoleDescriptorsIntersection(any(), any(), listenerCaptor.capture());

        final SecurityServerTransportInterceptor interceptor = new SecurityServerTransportInterceptor(
            settings,
            threadPool,
            mock(AuthenticationService.class),
            authzService,
            mock(SSLService.class),
            securityContext,
            new DestructiveOperations(
                Settings.EMPTY,
                new ClusterSettings(Settings.EMPTY, Collections.singleton(DestructiveOperations.REQUIRES_NAME_SETTING))
            ),
            mock(RemoteAccessAuthenticationService.class),
            remoteClusterCredentialsResolver,
            ignored -> Optional.of(remoteClusterAlias)
        );

        final AtomicBoolean calledWrappedSender = new AtomicBoolean(false);
        final AtomicReference<String> sentCredential = new AtomicReference<>();
        final AtomicReference<RemoteAccessAuthentication> sentRemoteAccessAuthentication = new AtomicReference<>();
        final AsyncSender sender = interceptor.interceptSender(new AsyncSender() {
            @Override
            public <T extends TransportResponse> void sendRequest(
                Transport.Connection connection,
                String action,
                TransportRequest request,
                TransportRequestOptions options,
                TransportResponseHandler<T> handler
            ) {
                if (calledWrappedSender.compareAndSet(false, true) == false) {
                    fail("sender called more than once");
                }
                assertThat(securityContext.getAuthentication(), nullValue());
                sentCredential.set(securityContext.getThreadContext().getHeader(REMOTE_CLUSTER_AUTHORIZATION_HEADER_KEY));
                try {
                    sentRemoteAccessAuthentication.set(RemoteAccessAuthentication.readFromContext(securityContext.getThreadContext()));
                } catch (IOException e) {
                    fail("no exceptions expected but got " + e);
                }
                handler.handleResponse(null);
            }
        });
        final Transport.Connection connection = mock(Transport.Connection.class);
        when(connection.getTransportVersion()).thenReturn(TransportVersion.CURRENT);
        final Tuple<String, TransportRequest> actionAndReq = randomAllowlistedActionAndRequest();
        sender.sendRequest(connection, actionAndReq.v1(), actionAndReq.v2(), null, new TransportResponseHandler<>() {
            @Override
            public void handleResponse(TransportResponse response) {
                // Headers should get restored before handle response is called
                assertThat(securityContext.getAuthentication(), equalTo(authentication));
                assertThat(securityContext.getThreadContext().getHeader(REMOTE_ACCESS_AUTHENTICATION_HEADER_KEY), nullValue());
                assertThat(securityContext.getThreadContext().getHeader(REMOTE_CLUSTER_AUTHORIZATION_HEADER_KEY), nullValue());
            }

            @Override
            public void handleException(TransportException exp) {
                fail("no exceptions expected but got " + exp);
            }

            @Override
            public TransportResponse read(StreamInput in) {
                return null;
            }
        });
        final RoleDescriptorsIntersection expectedRoleDescriptorsIntersection;
        if (authType.equals("internal")) {
            expectedRoleDescriptorsIntersection = RoleDescriptorsIntersection.EMPTY;
        } else {
            expectedRoleDescriptorsIntersection = new RoleDescriptorsIntersection(
                randomList(1, 3, () -> Set.copyOf(randomUniquelyNamedRoleDescriptors(0, 1)))
            );
            // Call listener to complete flow
            listenerCaptor.getValue().onResponse(expectedRoleDescriptorsIntersection);
        }
        assertTrue(calledWrappedSender.get());
        assertThat(sentCredential.get(), equalTo(remoteClusterCredential));
        assertThat(
            sentRemoteAccessAuthentication.get(),
            equalTo(new RemoteAccessAuthentication(authentication, expectedRoleDescriptorsIntersection))
        );
        verify(securityContext, never()).executeAsInternalUser(any(), any(), anyConsumer());
<<<<<<< HEAD
        verify(remoteClusterAuthorizationResolver, times(1)).resolveAuthorization(eq(remoteClusterAlias));
        verify(authzService, times(authType.equals("internal") ? 0 : 1)).retrieveRemoteAccessRoleDescriptorsIntersection(
=======
        verify(remoteClusterCredentialsResolver, times(1)).resolve(eq(remoteClusterAlias));
        verify(authzService, times(internalUser ? 0 : 1)).retrieveRemoteAccessRoleDescriptorsIntersection(
>>>>>>> b998b473
            eq(remoteClusterAlias),
            eq(authentication.getEffectiveSubject()),
            anyActionListener()
        );
        assertThat(securityContext.getThreadContext().getHeader(REMOTE_ACCESS_AUTHENTICATION_HEADER_KEY), nullValue());
        assertThat(securityContext.getThreadContext().getHeader(REMOTE_CLUSTER_AUTHORIZATION_HEADER_KEY), nullValue());
    }

    public void testSendWithUserIfRemoteAccessHeadersConditionNotMet() throws Exception {
        assumeTrue("untrusted remote cluster feature flag must be enabled", TcpTransport.isUntrustedRemoteClusterEnabled());

        boolean noCredential = randomBoolean();
        final boolean notRemoteConnection = randomBoolean();
        final boolean unsupportedAuthentication = randomBoolean();
        // Ensure at least one condition fails
        if (false == (notRemoteConnection || noCredential || unsupportedAuthentication)) {
            noCredential = true;
        }
        final String remoteClusterAlias = randomAlphaOfLengthBetween(5, 10);
        final RemoteClusterCredentialsResolver remoteClusterCredentialsResolver = mock(RemoteClusterCredentialsResolver.class);
        when(remoteClusterCredentialsResolver.resolve(any())).thenReturn(
            noCredential
                ? Optional.empty()
                : Optional.of(
                    new RemoteClusterCredentials(remoteClusterAlias, ApiKeyService.withApiKeyPrefix(randomAlphaOfLengthBetween(10, 42)))
                )
        );
        final AuthenticationTestHelper.AuthenticationTestBuilder builder = AuthenticationTestHelper.builder();
        final Authentication authentication;
        if (unsupportedAuthentication) {
            authentication = builder.serviceAccount().build();
        } else {
            authentication = randomFrom(
                builder.apiKey().build(),
                builder.user(new User(randomAlphaOfLengthBetween(3, 10), randomRoles())).realm().build()
            );
        }
        authentication.writeToContext(threadContext);
        final Tuple<String, TransportRequest> actionAndReq = randomAllowlistedActionAndRequest();

        final AuthorizationService authzService = mock(AuthorizationService.class);
        final SecurityServerTransportInterceptor interceptor = new SecurityServerTransportInterceptor(
            settings,
            threadPool,
            mock(AuthenticationService.class),
            authzService,
            mock(SSLService.class),
            securityContext,
            new DestructiveOperations(
                Settings.EMPTY,
                new ClusterSettings(Settings.EMPTY, Collections.singleton(DestructiveOperations.REQUIRES_NAME_SETTING))
            ),
            mock(RemoteAccessAuthenticationService.class),
            remoteClusterCredentialsResolver,
            ignored -> notRemoteConnection ? Optional.empty() : Optional.of(remoteClusterAlias)
        );

        final AtomicBoolean calledWrappedSender = new AtomicBoolean(false);
        final AtomicReference<Authentication> sentAuthentication = new AtomicReference<>();
        final AsyncSender sender = interceptor.interceptSender(new AsyncSender() {
            @Override
            public <T extends TransportResponse> void sendRequest(
                Transport.Connection connection,
                String action,
                TransportRequest request,
                TransportRequestOptions options,
                TransportResponseHandler<T> handler
            ) {
                if (calledWrappedSender.compareAndSet(false, true) == false) {
                    fail("sender called more than once");
                }
                sentAuthentication.set(securityContext.getAuthentication());
                assertThat(securityContext.getThreadContext().getHeader(REMOTE_CLUSTER_AUTHORIZATION_HEADER_KEY), nullValue());
                assertThat(securityContext.getThreadContext().getHeader(REMOTE_ACCESS_AUTHENTICATION_HEADER_KEY), nullValue());
            }
        });
        final Transport.Connection connection = mock(Transport.Connection.class);
        when(connection.getTransportVersion()).thenReturn(TransportVersion.CURRENT);
        sender.sendRequest(connection, actionAndReq.v1(), actionAndReq.v2(), null, null);
        assertTrue(calledWrappedSender.get());
        assertThat(sentAuthentication.get(), equalTo(authentication));
        verify(authzService, never()).retrieveRemoteAccessRoleDescriptorsIntersection(any(), any(), anyActionListener());
        assertThat(securityContext.getThreadContext().getHeader(REMOTE_ACCESS_AUTHENTICATION_HEADER_KEY), nullValue());
        assertThat(securityContext.getThreadContext().getHeader(REMOTE_CLUSTER_AUTHORIZATION_HEADER_KEY), nullValue());
    }

    public void testSendWithRemoteAccessHeadersThrowsOnOldConnection() throws Exception {
        assumeTrue("untrusted remote cluster feature flag must be enabled", TcpTransport.isUntrustedRemoteClusterEnabled());

        final Authentication authentication = AuthenticationTestHelper.builder()
            .user(
                new User(
                    randomAlphaOfLengthBetween(3, 10),
                    randomArray(
                        0,
                        4,
                        String[]::new,
                        () -> randomValueOtherThanMany(ReservedRolesStore::isReserved, () -> randomAlphaOfLengthBetween(1, 20))
                    )
                )
            )
            .realm()
            .build();
        authentication.writeToContext(threadContext);
        final RemoteClusterCredentialsResolver remoteClusterCredentialsResolver = mock(RemoteClusterCredentialsResolver.class);
        final String remoteClusterAlias = randomAlphaOfLengthBetween(5, 10);
        final String remoteClusterCredential = ApiKeyService.withApiKeyPrefix(randomAlphaOfLengthBetween(10, 42));
        when(remoteClusterCredentialsResolver.resolve(any())).thenReturn(
            Optional.of(new RemoteClusterCredentials(remoteClusterAlias, remoteClusterCredential))
        );

        final SecurityServerTransportInterceptor interceptor = new SecurityServerTransportInterceptor(
            settings,
            threadPool,
            mock(AuthenticationService.class),
            mock(AuthorizationService.class),
            mock(SSLService.class),
            securityContext,
            new DestructiveOperations(
                Settings.EMPTY,
                new ClusterSettings(Settings.EMPTY, Collections.singleton(DestructiveOperations.REQUIRES_NAME_SETTING))
            ),
            mock(RemoteAccessAuthenticationService.class),
            remoteClusterCredentialsResolver,
            ignored -> Optional.of(remoteClusterAlias)
        );

        final AsyncSender sender = interceptor.interceptSender(new AsyncSender() {
            @Override
            public <T extends TransportResponse> void sendRequest(
                Transport.Connection connection,
                String action,
                TransportRequest request,
                TransportRequestOptions options,
                TransportResponseHandler<T> handler
            ) {
                fail("sender should not be called");
            }
        });
        final Transport.Connection connection = mock(Transport.Connection.class);
        final TransportVersion versionBeforeRemoteAccessHeaders = TransportVersionUtils.getPreviousVersion(
            SecurityServerTransportInterceptor.VERSION_REMOTE_ACCESS_HEADERS
        );
        final TransportVersion version = TransportVersionUtils.randomPreviousCompatibleVersion(random(), versionBeforeRemoteAccessHeaders);
        when(connection.getTransportVersion()).thenReturn(version);
        final Tuple<String, TransportRequest> actionAndReq = randomAllowlistedActionAndRequest();
        final AtomicBoolean calledHandleException = new AtomicBoolean(false);
        final AtomicReference<TransportException> actualException = new AtomicReference<>();
        sender.sendRequest(connection, actionAndReq.v1(), actionAndReq.v2(), null, new TransportResponseHandler<>() {
            @Override
            public void handleResponse(TransportResponse response) {
                fail("should not receive a response");
            }

            @Override
            public void handleException(TransportException exp) {
                if (calledHandleException.compareAndSet(false, true) == false) {
                    fail("handle exception called more than once");
                }
                actualException.set(exp);
            }

            @Override
            public TransportResponse read(StreamInput in) {
                fail("should not receive a response");
                return null;
            }
        });
        assertThat(actualException.get(), instanceOf(SendRequestTransportException.class));
        assertThat(actualException.get().getCause(), instanceOf(IllegalArgumentException.class));
        assertThat(
            actualException.get().getCause().getMessage(),
            equalTo(
                "Settings for remote cluster ["
                    + remoteClusterAlias
                    + "] indicate remote access headers should be sent but target cluster version ["
                    + connection.getTransportVersion()
                    + "] does not support receiving them"
            )
        );
        verify(remoteClusterCredentialsResolver, times(1)).resolve(eq(remoteClusterAlias));
        assertThat(securityContext.getThreadContext().getHeader(REMOTE_ACCESS_AUTHENTICATION_HEADER_KEY), nullValue());
        assertThat(securityContext.getThreadContext().getHeader(REMOTE_CLUSTER_AUTHORIZATION_HEADER_KEY), nullValue());
    }

    public void testSendRemoteRequestFailsIfUserHasNoRemoteIndicesPrivileges() throws Exception {
        assumeTrue("untrusted remote cluster feature flag must be enabled", TcpTransport.isUntrustedRemoteClusterEnabled());

        final Authentication authentication = AuthenticationTestHelper.builder()
            .user(new User(randomAlphaOfLengthBetween(3, 10), randomRoles()))
            .realm()
            .build();
        authentication.writeToContext(threadContext);
        final RemoteClusterCredentialsResolver remoteClusterCredentialsResolver = mock(RemoteClusterCredentialsResolver.class);
        final String remoteClusterAlias = randomAlphaOfLengthBetween(5, 10);
        final String remoteClusterCredential = ApiKeyService.withApiKeyPrefix(randomAlphaOfLengthBetween(10, 42));
        when(remoteClusterCredentialsResolver.resolve(any())).thenReturn(
            Optional.of(new RemoteClusterCredentials(remoteClusterAlias, remoteClusterCredential))
        );
        final AuthorizationService authzService = mock(AuthorizationService.class);

        doAnswer(invocation -> {
            @SuppressWarnings("unchecked")
            final var listener = (ActionListener<RoleDescriptorsIntersection>) invocation.getArgument(2);
            listener.onResponse(RoleDescriptorsIntersection.EMPTY);
            return null;
        }).when(authzService).retrieveRemoteAccessRoleDescriptorsIntersection(any(), any(), anyActionListener());

        final SecurityServerTransportInterceptor interceptor = new SecurityServerTransportInterceptor(
            settings,
            threadPool,
            mock(AuthenticationService.class),
            authzService,
            mock(SSLService.class),
            securityContext,
            new DestructiveOperations(
                Settings.EMPTY,
                new ClusterSettings(Settings.EMPTY, Collections.singleton(DestructiveOperations.REQUIRES_NAME_SETTING))
            ),
            mock(RemoteAccessAuthenticationService.class),
            remoteClusterCredentialsResolver,
            ignored -> Optional.of(remoteClusterAlias)
        );

        final AsyncSender sender = interceptor.interceptSender(new AsyncSender() {
            @Override
            public <T extends TransportResponse> void sendRequest(
                Transport.Connection connection,
                String action,
                TransportRequest request,
                TransportRequestOptions options,
                TransportResponseHandler<T> handler
            ) {
                fail("request should have failed");
            }
        });
        final Transport.Connection connection = mock(Transport.Connection.class);
        when(connection.getTransportVersion()).thenReturn(TransportVersion.CURRENT);
        final Tuple<String, TransportRequest> actionAndReq = randomAllowlistedActionAndRequest();

        final ElasticsearchSecurityException expectedException = new ElasticsearchSecurityException("remote action denied");
        when(authzService.remoteActionDenied(authentication, actionAndReq.v1(), remoteClusterAlias)).thenReturn(expectedException);

        final var actualException = new AtomicReference<Throwable>();
        sender.sendRequest(connection, actionAndReq.v1(), actionAndReq.v2(), null, new TransportResponseHandler<>() {
            @Override
            public void handleResponse(TransportResponse response) {
                fail("should not success");
            }

            @Override
            public void handleException(TransportException exp) {
                actualException.set(exp.getCause());
            }

            @Override
            public TransportResponse read(StreamInput in) {
                return null;
            }
        });
        assertThat(actualException.get(), is(expectedException));
        assertThat(securityContext.getThreadContext().getHeader(REMOTE_ACCESS_AUTHENTICATION_HEADER_KEY), nullValue());
        assertThat(securityContext.getThreadContext().getHeader(REMOTE_CLUSTER_AUTHORIZATION_HEADER_KEY), nullValue());
    }

    public void testSendWithRemoteAccessHeadersThrowsIfActionNotAllowlisted() throws Exception {
        assumeTrue("untrusted remote cluster feature flag must be enabled", TcpTransport.isUntrustedRemoteClusterEnabled());

        final Authentication authentication = AuthenticationTestHelper.builder()
            .user(
                new User(
                    randomAlphaOfLengthBetween(3, 10),
                    randomArray(
                        0,
                        4,
                        String[]::new,
                        () -> randomValueOtherThanMany(ReservedRolesStore::isReserved, () -> randomAlphaOfLengthBetween(1, 20))
                    )
                )
            )
            .realm()
            .build();
        authentication.writeToContext(threadContext);
        final RemoteClusterCredentialsResolver remoteClusterAuthorizationResolver = mock(RemoteClusterCredentialsResolver.class);
        final String remoteClusterAlias = randomAlphaOfLengthBetween(5, 10);
        final String remoteClusterCredential = ApiKeyService.withApiKeyPrefix(randomAlphaOfLengthBetween(10, 42));
        when(remoteClusterAuthorizationResolver.resolve(any())).thenReturn(
            Optional.of(new RemoteClusterCredentials(remoteClusterAlias, remoteClusterCredential))
        );

        final SecurityServerTransportInterceptor interceptor = new SecurityServerTransportInterceptor(
            settings,
            threadPool,
            mock(AuthenticationService.class),
            mock(AuthorizationService.class),
            mock(SSLService.class),
            securityContext,
            new DestructiveOperations(
                Settings.EMPTY,
                new ClusterSettings(Settings.EMPTY, Collections.singleton(DestructiveOperations.REQUIRES_NAME_SETTING))
            ),
            mock(RemoteAccessAuthenticationService.class),
            remoteClusterAuthorizationResolver,
            ignored -> Optional.of(remoteClusterAlias)
        );

        final AsyncSender sender = interceptor.interceptSender(new AsyncSender() {
            @Override
            public <T extends TransportResponse> void sendRequest(
                Transport.Connection connection,
                String action,
                TransportRequest request,
                TransportRequestOptions options,
                TransportResponseHandler<T> handler
            ) {
                fail("sender should not be called");
            }
        });
        final Transport.Connection connection = mock(Transport.Connection.class);
        when(connection.getTransportVersion()).thenReturn(TransportVersion.CURRENT);
        final Tuple<String, TransportRequest> actionAndReq = new Tuple<>(FollowInfoAction.NAME, mock(TransportRequest.class));
        final AtomicBoolean calledHandleException = new AtomicBoolean(false);
        final AtomicReference<TransportException> actualException = new AtomicReference<>();
        sender.sendRequest(connection, actionAndReq.v1(), actionAndReq.v2(), null, new TransportResponseHandler<>() {
            @Override
            public void handleResponse(TransportResponse response) {
                fail("should not receive a response");
            }

            @Override
            public void handleException(TransportException exp) {
                if (calledHandleException.compareAndSet(false, true) == false) {
                    fail("handle exception called more than once");
                }
                actualException.set(exp);
            }

            @Override
            public TransportResponse read(StreamInput in) {
                fail("should not receive a response");
                return null;
            }
        });
        assertThat(actualException.get(), instanceOf(SendRequestTransportException.class));
        assertThat(actualException.get().getCause(), instanceOf(IllegalArgumentException.class));
        assertThat(
            actualException.get().getCause().getMessage(),
            equalTo(
                "action ["
                    + actionAndReq.v1()
                    + "] towards remote cluster ["
                    + remoteClusterAlias
                    + "] cannot be executed because it is not allowed as a cross cluster operation"
            )
        );
        verify(remoteClusterAuthorizationResolver, times(1)).resolve(eq(remoteClusterAlias));
        assertThat(securityContext.getThreadContext().getHeader(REMOTE_ACCESS_AUTHENTICATION_HEADER_KEY), nullValue());
        assertThat(securityContext.getThreadContext().getHeader(REMOTE_CLUSTER_AUTHORIZATION_HEADER_KEY), nullValue());
    }

    public void testProfileFiltersCreatedDifferentlyForDifferentTransportAndRemoteClusterSslSettings() {
        // filters are created irrespective of ssl enabled
        final boolean transportSslEnabled = randomBoolean();
        final boolean remoteClusterSslEnabled = randomBoolean();
        final Settings.Builder builder = Settings.builder()
            .put(this.settings)
            .put("xpack.security.transport.ssl.enabled", transportSslEnabled)
            .put("remote_cluster_server.enabled", true)
            .put("xpack.security.remote_cluster_server.ssl.enabled", remoteClusterSslEnabled);
        if (randomBoolean()) {
            builder.put("xpack.security.remote_cluster_client.ssl.enabled", randomBoolean());  // client SSL won't be processed
        }
        final SSLService sslService = mock(SSLService.class);

        when(sslService.getSSLConfiguration("xpack.security.transport.ssl.")).thenReturn(
            new SslConfiguration(
                "xpack.security.transport.ssl",
                randomBoolean(),
                mock(SslTrustConfig.class),
                mock(SslKeyConfig.class),
                randomFrom(SslVerificationMode.values()),
                SslClientAuthenticationMode.REQUIRED,
                List.of("TLS_AES_256_GCM_SHA384"),
                List.of("TLSv1.3")
            )
        );

        when(sslService.getSSLConfiguration("xpack.security.remote_cluster_server.ssl.")).thenReturn(
            new SslConfiguration(
                "xpack.security.remote_cluster_server.ssl",
                randomBoolean(),
                mock(SslTrustConfig.class),
                mock(SslKeyConfig.class),
                randomFrom(SslVerificationMode.values()),
                SslClientAuthenticationMode.NONE,
                List.of("TLS_RSA_WITH_AES_256_GCM_SHA384"),
                List.of("TLSv1.2")
            )
        );
        doThrow(new AssertionError("profile filters should not be configured for remote cluster client")).when(sslService)
            .getSSLConfiguration("xpack.security.remote_cluster_client.ssl.");

        final var securityServerTransportInterceptor = new SecurityServerTransportInterceptor(
            builder.build(),
            threadPool,
            mock(AuthenticationService.class),
            mock(AuthorizationService.class),
            sslService,
            securityContext,
            new DestructiveOperations(
                Settings.EMPTY,
                new ClusterSettings(Settings.EMPTY, Collections.singleton(DestructiveOperations.REQUIRES_NAME_SETTING))
            ),
            mock(RemoteAccessAuthenticationService.class),
            new RemoteClusterCredentialsResolver(settings, clusterService.getClusterSettings())
        );

        final Map<String, ServerTransportFilter> profileFilters = securityServerTransportInterceptor.getProfileFilters();
        assertThat(profileFilters.keySet(), containsInAnyOrder("default", "_remote_cluster"));
        assertThat(profileFilters.get("default").isExtractClientCert(), is(transportSslEnabled));
        assertThat(profileFilters.get("default"), not(instanceOf(RemoteAccessServerTransportFilter.class)));
        assertThat(profileFilters.get("_remote_cluster").isExtractClientCert(), is(false));
        assertThat(profileFilters.get("_remote_cluster"), instanceOf(RemoteAccessServerTransportFilter.class));
    }

    public void testNoProfileFilterForRemoteClusterWhenTheFeatureIsDisabled() {
        final boolean transportSslEnabled = randomBoolean();
        final Settings.Builder builder = Settings.builder()
            .put(this.settings)
            .put("xpack.security.transport.ssl.enabled", transportSslEnabled)
            .put("remote_cluster_server.enabled", false)
            .put("xpack.security.remote_cluster_server.ssl.enabled", randomBoolean());
        if (randomBoolean()) {
            builder.put("xpack.security.remote_cluster_client.ssl.enabled", randomBoolean());  // client SSL won't be processed
        }
        final SSLService sslService = mock(SSLService.class);

        when(sslService.getSSLConfiguration("xpack.security.transport.ssl.")).thenReturn(
            new SslConfiguration(
                "xpack.security.transport.ssl",
                randomBoolean(),
                mock(SslTrustConfig.class),
                mock(SslKeyConfig.class),
                randomFrom(SslVerificationMode.values()),
                SslClientAuthenticationMode.REQUIRED,
                List.of("TLS_AES_256_GCM_SHA384"),
                List.of("TLSv1.3")
            )
        );
        doThrow(new AssertionError("profile filters should not be configured for remote cluster server when the port is disabled")).when(
            sslService
        ).getSSLConfiguration("xpack.security.remote_cluster_server.ssl.");
        doThrow(new AssertionError("profile filters should not be configured for remote cluster client")).when(sslService)
            .getSSLConfiguration("xpack.security.remote_cluster_client.ssl.");

        final var securityServerTransportInterceptor = new SecurityServerTransportInterceptor(
            builder.build(),
            threadPool,
            mock(AuthenticationService.class),
            mock(AuthorizationService.class),
            sslService,
            securityContext,
            new DestructiveOperations(
                Settings.EMPTY,
                new ClusterSettings(Settings.EMPTY, Collections.singleton(DestructiveOperations.REQUIRES_NAME_SETTING))
            ),
            mock(RemoteAccessAuthenticationService.class),
            new RemoteClusterCredentialsResolver(settings, clusterService.getClusterSettings())
        );

        final Map<String, ServerTransportFilter> profileFilters = securityServerTransportInterceptor.getProfileFilters();
        assertThat(profileFilters.keySet(), contains("default"));
        assertThat(profileFilters.get("default").isExtractClientCert(), is(transportSslEnabled));
    }

    private Tuple<String, TransportRequest> randomAllowlistedActionAndRequest() {
        final String action = randomFrom(REMOTE_ACCESS_ACTION_ALLOWLIST.toArray(new String[0]));
        return new Tuple<>(action, mock(TransportRequest.class));
    }

    private String[] randomRoles() {
        return generateRandomStringArray(3, 10, false, true);
    }

    @SuppressWarnings("unchecked")
    private static Consumer<ThreadContext.StoredContext> anyConsumer() {
        return any(Consumer.class);
    }

}<|MERGE_RESOLUTION|>--- conflicted
+++ resolved
@@ -681,13 +681,8 @@
             equalTo(new RemoteAccessAuthentication(authentication, expectedRoleDescriptorsIntersection))
         );
         verify(securityContext, never()).executeAsInternalUser(any(), any(), anyConsumer());
-<<<<<<< HEAD
-        verify(remoteClusterAuthorizationResolver, times(1)).resolveAuthorization(eq(remoteClusterAlias));
+        verify(remoteClusterCredentialsResolver, times(1)).resolve(eq(remoteClusterAlias));
         verify(authzService, times(authType.equals("internal") ? 0 : 1)).retrieveRemoteAccessRoleDescriptorsIntersection(
-=======
-        verify(remoteClusterCredentialsResolver, times(1)).resolve(eq(remoteClusterAlias));
-        verify(authzService, times(internalUser ? 0 : 1)).retrieveRemoteAccessRoleDescriptorsIntersection(
->>>>>>> b998b473
             eq(remoteClusterAlias),
             eq(authentication.getEffectiveSubject()),
             anyActionListener()
