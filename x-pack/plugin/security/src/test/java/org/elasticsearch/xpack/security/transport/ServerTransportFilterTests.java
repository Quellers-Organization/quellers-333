--- conflicted
+++ resolved
@@ -65,11 +65,7 @@
         authzService = mock(AuthorizationService.class);
         channel = mock(TransportChannel.class);
         when(channel.getProfileName()).thenReturn(TransportSettings.DEFAULT_PROFILE);
-<<<<<<< HEAD
-        when(channel.getTransportVersion()).thenReturn(TransportVersion.CURRENT);
-=======
         when(channel.getVersion()).thenReturn(TransportVersion.CURRENT);
->>>>>>> 9c5d4764
         failDestructiveOperations = randomBoolean();
         Settings settings = Settings.builder().put(DestructiveOperations.REQUIRES_NAME_SETTING.getKey(), failDestructiveOperations).build();
         destructiveOperations = new DestructiveOperations(
