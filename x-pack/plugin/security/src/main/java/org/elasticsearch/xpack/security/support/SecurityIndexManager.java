--- conflicted
+++ resolved
@@ -310,16 +310,7 @@
         if (indexAbstraction != null) {
             final List<Index> indices = indexAbstraction.getIndices();
             if (indexAbstraction.getType() != IndexAbstraction.Type.CONCRETE_INDEX && indices.size() > 1) {
-<<<<<<< HEAD
-                throw new IllegalStateException(
-                    "Alias ["
-                        + indexOrAliasName
-                        + "] points to more than one index: "
-                        + indices.stream().map(imd -> imd.getIndex().getName()).collect(Collectors.toList())
-                );
-=======
                 throw new IllegalStateException("Alias [" + indexOrAliasName + "] points to more than one index: " + indices);
->>>>>>> d90fa4eb
             }
             return metadata.index(indices.get(0));
         }
