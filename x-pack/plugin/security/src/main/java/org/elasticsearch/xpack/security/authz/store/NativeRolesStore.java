/*
 * Copyright Elasticsearch B.V. and/or licensed to Elasticsearch B.V. under one
 * or more contributor license agreements. Licensed under the Elastic License
 * 2.0; you may not use this file except in compliance with the Elastic License
 * 2.0.
 */
package org.elasticsearch.xpack.security.authz.store;

import org.apache.logging.log4j.LogManager;
import org.apache.logging.log4j.Logger;
import org.elasticsearch.ElasticsearchException;
import org.elasticsearch.action.ActionListener;
import org.elasticsearch.action.DelegatingActionListener;
import org.elasticsearch.action.DocWriteResponse;
import org.elasticsearch.action.delete.DeleteRequest;
import org.elasticsearch.action.delete.DeleteResponse;
import org.elasticsearch.action.get.GetResponse;
import org.elasticsearch.action.get.MultiGetItemResponse;
import org.elasticsearch.action.get.MultiGetRequest;
import org.elasticsearch.action.get.MultiGetResponse;
import org.elasticsearch.action.index.IndexRequest;
import org.elasticsearch.action.search.MultiSearchResponse;
import org.elasticsearch.action.search.MultiSearchResponse.Item;
import org.elasticsearch.action.search.SearchRequest;
import org.elasticsearch.action.support.ContextPreservingActionListener;
import org.elasticsearch.client.internal.Client;
import org.elasticsearch.cluster.service.ClusterService;
import org.elasticsearch.common.bytes.BytesReference;
import org.elasticsearch.common.settings.Settings;
import org.elasticsearch.common.util.Maps;
import org.elasticsearch.common.util.concurrent.ThreadContext;
import org.elasticsearch.core.Nullable;
import org.elasticsearch.index.query.QueryBuilder;
import org.elasticsearch.index.query.QueryBuilders;
import org.elasticsearch.license.LicenseUtils;
import org.elasticsearch.license.XPackLicenseState;
import org.elasticsearch.xcontent.ToXContent;
import org.elasticsearch.xcontent.XContentBuilder;
import org.elasticsearch.xcontent.XContentType;
import org.elasticsearch.xpack.core.security.ScrollHelper;
import org.elasticsearch.xpack.core.security.action.role.ClearRolesCacheAction;
import org.elasticsearch.xpack.core.security.action.role.ClearRolesCacheRequest;
import org.elasticsearch.xpack.core.security.action.role.ClearRolesCacheResponse;
import org.elasticsearch.xpack.core.security.action.role.DeleteRoleRequest;
import org.elasticsearch.xpack.core.security.action.role.PutRoleRequest;
import org.elasticsearch.xpack.core.security.authz.RoleDescriptor;
import org.elasticsearch.xpack.core.security.authz.RoleDescriptor.IndicesPrivileges;
import org.elasticsearch.xpack.core.security.authz.store.RoleRetrievalResult;
import org.elasticsearch.xpack.core.security.support.NativeRealmValidationUtil;
import org.elasticsearch.xpack.security.support.SecurityIndexManager;

import java.io.IOException;
import java.util.ArrayList;
import java.util.Arrays;
import java.util.Collections;
import java.util.HashSet;
import java.util.List;
import java.util.Map;
import java.util.Objects;
import java.util.Set;
import java.util.function.BiConsumer;
import java.util.function.Supplier;

import static org.elasticsearch.index.query.QueryBuilders.existsQuery;
import static org.elasticsearch.search.SearchService.DEFAULT_KEEPALIVE_SETTING;
import static org.elasticsearch.transport.RemoteClusterPortSettings.TRANSPORT_VERSION_ADVANCED_REMOTE_CLUSTER_SECURITY;
import static org.elasticsearch.xcontent.XContentFactory.jsonBuilder;
import static org.elasticsearch.xpack.core.ClientHelper.SECURITY_ORIGIN;
import static org.elasticsearch.xpack.core.ClientHelper.executeAsyncWithOrigin;
import static org.elasticsearch.xpack.core.security.SecurityField.DOCUMENT_LEVEL_SECURITY_FEATURE;
import static org.elasticsearch.xpack.core.security.authz.RoleDescriptor.ROLE_TYPE;
import static org.elasticsearch.xpack.security.support.SecurityIndexManager.Availability.PRIMARY_SHARDS;
import static org.elasticsearch.xpack.security.support.SecurityIndexManager.Availability.SEARCH_SHARDS;
import static org.elasticsearch.xpack.security.support.SecuritySystemIndices.SECURITY_MAIN_ALIAS;

/**
 * NativeRolesStore is a {@code RolesStore} that, instead of reading from a
 * file, reads from an Elasticsearch index instead. Unlike the file-based roles
 * store, ESNativeRolesStore can be used to add a role to the store by inserting
 * the document into the administrative index.
 *
 * No caching is done by this class, it is handled at a higher level
 */
public class NativeRolesStore implements BiConsumer<Set<String>, ActionListener<RoleRetrievalResult>> {

    /**
     * This setting is never registered by the security plugin - in order to disable the native role APIs
     * another plugin must register it as a boolean setting and cause it to be set to `false`.
     *
     * If this setting is set to <code>false</code> then
     * <ul>
     *     <li>the Rest APIs for native role management are disabled.</li>
     *     <li>The native roles store will not resolve any roles</li>
     * </ul>
     */
    public static final String NATIVE_ROLES_ENABLED = "xpack.security.authc.native_roles.enabled";

    private static final Logger logger = LogManager.getLogger(NativeRolesStore.class);

    private static final RoleDescriptor.Parser ROLE_DESCRIPTOR_PARSER = RoleDescriptor.parserBuilder().allow2xFormat(true).build();

    private final Settings settings;
    private final Client client;
    private final XPackLicenseState licenseState;
    private final boolean enabled;

    private final SecurityIndexManager securityIndex;

    private final ClusterService clusterService;

    public NativeRolesStore(
        Settings settings,
        Client client,
        XPackLicenseState licenseState,
        SecurityIndexManager securityIndex,
        ClusterService clusterService
    ) {
        this.settings = settings;
        this.client = client;
        this.licenseState = licenseState;
        this.securityIndex = securityIndex;
        this.clusterService = clusterService;
        this.enabled = settings.getAsBoolean(NATIVE_ROLES_ENABLED, true);
    }

    @Override
    public void accept(Set<String> names, ActionListener<RoleRetrievalResult> listener) {
        getRoleDescriptors(names, listener);
    }

    /**
     * Retrieve a list of roles, if rolesToGet is null or empty, fetch all roles
     */
    public void getRoleDescriptors(Set<String> names, final ActionListener<RoleRetrievalResult> listener) {
        if (enabled == false) {
            listener.onResponse(RoleRetrievalResult.success(Set.of()));
            return;
        }

        final SecurityIndexManager frozenSecurityIndex = this.securityIndex.defensiveCopy();
        if (frozenSecurityIndex.indexExists() == false) {
            // TODO remove this short circuiting and fix tests that fail without this!
            listener.onResponse(RoleRetrievalResult.success(Collections.emptySet()));
        } else if (frozenSecurityIndex.isAvailable(SEARCH_SHARDS) == false) {
            listener.onResponse(RoleRetrievalResult.failure(frozenSecurityIndex.getUnavailableReason(SEARCH_SHARDS)));
        } else if (names == null || names.isEmpty()) {
            securityIndex.checkIndexVersionThenExecute(listener::onFailure, () -> {
                QueryBuilder query = QueryBuilders.termQuery(RoleDescriptor.Fields.TYPE.getPreferredName(), ROLE_TYPE);
                final Supplier<ThreadContext.StoredContext> supplier = client.threadPool().getThreadContext().newRestorableContext(false);
                try (ThreadContext.StoredContext ignore = client.threadPool().getThreadContext().stashWithOrigin(SECURITY_ORIGIN)) {
                    SearchRequest request = client.prepareSearch(SECURITY_MAIN_ALIAS)
                        .setScroll(DEFAULT_KEEPALIVE_SETTING.get(settings))
                        .setQuery(query)
                        .setSize(1000)
                        .setFetchSource(true)
                        .request();
                    request.indicesOptions().ignoreUnavailable();
                    ScrollHelper.fetchAllByEntity(
                        client,
                        request,
                        new ContextPreservingActionListener<>(
                            supplier,
                            ActionListener.wrap(
                                roles -> listener.onResponse(RoleRetrievalResult.success(new HashSet<>(roles))),
                                e -> listener.onResponse(RoleRetrievalResult.failure(e))
                            )
                        ),
                        (hit) -> transformRole(hit.getId(), hit.getSourceRef(), logger, licenseState)
                    );
                }
            });
        } else if (names.size() == 1) {
            getRoleDescriptor(Objects.requireNonNull(names.iterator().next()), listener);
        } else {
            securityIndex.checkIndexVersionThenExecute(listener::onFailure, () -> {
                final String[] roleIds = names.stream().map(NativeRolesStore::getIdForRole).toArray(String[]::new);
                MultiGetRequest multiGetRequest = client.prepareMultiGet().addIds(SECURITY_MAIN_ALIAS, roleIds).request();
                executeAsyncWithOrigin(
                    client.threadPool().getThreadContext(),
                    SECURITY_ORIGIN,
                    multiGetRequest,
                    ActionListener.<MultiGetResponse>wrap(mGetResponse -> {
                        final MultiGetItemResponse[] responses = mGetResponse.getResponses();
                        Set<RoleDescriptor> descriptors = new HashSet<>();
                        for (int i = 0; i < responses.length; i++) {
                            MultiGetItemResponse item = responses[i];
                            if (item.isFailed()) {
                                final Exception failure = item.getFailure().getFailure();
                                for (int j = i + 1; j < responses.length; j++) {
                                    item = responses[j];
                                    if (item.isFailed()) {
                                        failure.addSuppressed(failure);
                                    }
                                }
                                listener.onResponse(RoleRetrievalResult.failure(failure));
                                return;
                            } else if (item.getResponse().isExists()) {
                                descriptors.add(transformRole(item.getResponse()));
                            }
                        }
                        listener.onResponse(RoleRetrievalResult.success(descriptors));
                    }, e -> listener.onResponse(RoleRetrievalResult.failure(e))),
                    client::multiGet
                );
            });
        }
    }

    public void deleteRole(final DeleteRoleRequest deleteRoleRequest, final ActionListener<Boolean> listener) {
        if (enabled == false) {
            listener.onFailure(new IllegalStateException("Native role management is disabled"));
            return;
        }

        final SecurityIndexManager frozenSecurityIndex = securityIndex.defensiveCopy();
        if (frozenSecurityIndex.indexExists() == false) {
            listener.onResponse(false);
        } else if (frozenSecurityIndex.isAvailable(PRIMARY_SHARDS) == false) {
            listener.onFailure(frozenSecurityIndex.getUnavailableReason(PRIMARY_SHARDS));
        } else {
            securityIndex.checkIndexVersionThenExecute(listener::onFailure, () -> {
                DeleteRequest request = client.prepareDelete(SECURITY_MAIN_ALIAS, getIdForRole(deleteRoleRequest.name())).request();
                request.setRefreshPolicy(deleteRoleRequest.getRefreshPolicy());
                executeAsyncWithOrigin(
                    client.threadPool().getThreadContext(),
                    SECURITY_ORIGIN,
                    request,
                    new ActionListener<DeleteResponse>() {
                        @Override
                        public void onResponse(DeleteResponse deleteResponse) {
                            clearRoleCache(
                                deleteRoleRequest.name(),
                                listener,
                                deleteResponse.getResult() == DocWriteResponse.Result.DELETED
                            );
                        }

                        @Override
                        public void onFailure(Exception e) {
                            logger.error("failed to delete role from the index", e);
                            listener.onFailure(e);
                        }
                    },
                    client::delete
                );
            });
        }
    }

    public void putRole(final PutRoleRequest request, final RoleDescriptor role, final ActionListener<Boolean> listener) {
        if (enabled == false) {
            listener.onFailure(new IllegalStateException("Native role management is disabled"));
            return;
        }

        if (role.isUsingDocumentOrFieldLevelSecurity() && DOCUMENT_LEVEL_SECURITY_FEATURE.checkWithoutTracking(licenseState) == false) {
            listener.onFailure(LicenseUtils.newComplianceException("field and document level security"));
        } else if (role.hasRemoteIndicesPrivileges()
            && clusterService.state().getMinTransportVersion().before(TRANSPORT_VERSION_ADVANCED_REMOTE_CLUSTER_SECURITY)) {
                listener.onFailure(
                    new IllegalStateException(
                        "all nodes must have transport version ["
                            + TRANSPORT_VERSION_ADVANCED_REMOTE_CLUSTER_SECURITY
                            + "] or higher to support remote indices privileges"
                    )
                );
            } else {
                innerPutRole(request, role, listener);
            }
    }

    // pkg-private for testing
    void innerPutRole(final PutRoleRequest request, final RoleDescriptor role, final ActionListener<Boolean> listener) {
        final String roleName = role.getName();
        assert NativeRealmValidationUtil.validateRoleName(roleName, false) == null : "Role name was invalid or reserved: " + roleName;
        assert false == role.hasRestriction() : "restriction is not supported for native roles";

        securityIndex.prepareIndexIfNeededThenExecute(listener::onFailure, () -> {
            final XContentBuilder xContentBuilder;
            try {
                xContentBuilder = role.toXContent(jsonBuilder(), ToXContent.EMPTY_PARAMS, true);
            } catch (IOException e) {
                listener.onFailure(e);
                return;
            }
            final IndexRequest indexRequest = client.prepareIndex(SECURITY_MAIN_ALIAS)
                .setId(getIdForRole(roleName))
                .setSource(xContentBuilder)
                .setRefreshPolicy(request.getRefreshPolicy())
                .request();
            executeAsyncWithOrigin(
                client.threadPool().getThreadContext(),
                SECURITY_ORIGIN,
                indexRequest,
                new ActionListener<DocWriteResponse>() {
                    @Override
                    public void onResponse(DocWriteResponse indexResponse) {
                        final boolean created = indexResponse.getResult() == DocWriteResponse.Result.CREATED;
                        logger.trace("Created role: [{}]", indexRequest);
                        clearRoleCache(roleName, listener, created);
                    }

                    @Override
                    public void onFailure(Exception e) {
                        logger.error(() -> "failed to put role [" + roleName + "]", e);
                        listener.onFailure(e);
                    }
                },
                client::index
            );
        });
    }

    public void usageStats(ActionListener<Map<String, Object>> listener) {
        Map<String, Object> usageStats = Maps.newMapWithExpectedSize(3);
        if (securityIndex.isAvailable(SEARCH_SHARDS) == false) {
            usageStats.put("size", 0L);
            usageStats.put("fls", false);
            usageStats.put("dls", false);
            listener.onResponse(usageStats);
        } else {
            securityIndex.checkIndexVersionThenExecute(
                listener::onFailure,
                () -> executeAsyncWithOrigin(
                    client.threadPool().getThreadContext(),
                    SECURITY_ORIGIN,
                    client.prepareMultiSearch()
                        .add(
                            client.prepareSearch(SECURITY_MAIN_ALIAS)
                                .setQuery(QueryBuilders.termQuery(RoleDescriptor.Fields.TYPE.getPreferredName(), ROLE_TYPE))
                                .setTrackTotalHits(true)
                                .setSize(0)
                        )
                        .add(
                            client.prepareSearch(SECURITY_MAIN_ALIAS)
                                .setQuery(
                                    QueryBuilders.boolQuery()
                                        .must(QueryBuilders.termQuery(RoleDescriptor.Fields.TYPE.getPreferredName(), ROLE_TYPE))
                                        .must(
                                            QueryBuilders.boolQuery()
                                                .should(existsQuery("indices.field_security.grant"))
                                                .should(existsQuery("indices.field_security.except"))
                                                // for backwardscompat with 2.x
                                                .should(existsQuery("indices.fields"))
                                        )
                                )
                                .setTrackTotalHits(true)
                                .setSize(0)
                                .setTerminateAfter(1)
                        )
                        .add(
                            client.prepareSearch(SECURITY_MAIN_ALIAS)
                                .setQuery(
                                    QueryBuilders.boolQuery()
                                        .must(QueryBuilders.termQuery(RoleDescriptor.Fields.TYPE.getPreferredName(), ROLE_TYPE))
                                        .filter(existsQuery("indices.query"))
                                )
                                .setTrackTotalHits(true)
                                .setSize(0)
                                .setTerminateAfter(1)
                        )
                        .add(
                            client.prepareSearch(SECURITY_MAIN_ALIAS)
                                .setQuery(
                                    QueryBuilders.boolQuery()
                                        .must(QueryBuilders.termQuery(RoleDescriptor.Fields.TYPE.getPreferredName(), ROLE_TYPE))
                                        .filter(existsQuery("remote_indices"))
                                )
                                .setTrackTotalHits(true)
                                .setSize(0)
                        )
                        .request(),
                    new DelegatingActionListener<MultiSearchResponse, Map<String, Object>>(listener) {
                        @Override
                        public void onResponse(MultiSearchResponse items) {
                            Item[] responses = items.getResponses();
                            if (responses[0].isFailure()) {
                                usageStats.put("size", 0);
                            } else {
                                usageStats.put("size", responses[0].getResponse().getHits().getTotalHits().value);
                            }
                            if (responses[1].isFailure()) {
                                usageStats.put("fls", false);
                            } else {
                                usageStats.put("fls", responses[1].getResponse().getHits().getTotalHits().value > 0L);
                            }

                            if (responses[2].isFailure()) {
                                usageStats.put("dls", false);
                            } else {
                                usageStats.put("dls", responses[2].getResponse().getHits().getTotalHits().value > 0L);
                            }
                            if (responses[3].isFailure()) {
                                usageStats.put("remote_indices", 0);
                            } else {
                                usageStats.put("remote_indices", responses[3].getResponse().getHits().getTotalHits().value);
                            }
                            delegate.onResponse(usageStats);
                        }
                    },
                    client::multiSearch
                )
            );
        }
    }

    @Override
    public String toString() {
        return "native roles store";
    }

    private void getRoleDescriptor(final String roleId, ActionListener<RoleRetrievalResult> resultListener) {
        final SecurityIndexManager frozenSecurityIndex = this.securityIndex.defensiveCopy();
        if (frozenSecurityIndex.indexExists() == false) {
            // TODO remove this short circuiting and fix tests that fail without this!
            resultListener.onResponse(RoleRetrievalResult.success(Collections.emptySet()));
        } else if (frozenSecurityIndex.isAvailable(PRIMARY_SHARDS) == false) {
            resultListener.onResponse(RoleRetrievalResult.failure(frozenSecurityIndex.getUnavailableReason(PRIMARY_SHARDS)));
        } else {
            securityIndex.checkIndexVersionThenExecute(
                e -> resultListener.onResponse(RoleRetrievalResult.failure(e)),
                () -> executeGetRoleRequest(roleId, new ActionListener<GetResponse>() {
                    @Override
                    public void onResponse(GetResponse response) {
                        final RoleDescriptor descriptor = transformRole(response);
                        resultListener.onResponse(
                            RoleRetrievalResult.success(descriptor == null ? Collections.emptySet() : Collections.singleton(descriptor))
                        );
                    }

                    @Override
                    public void onFailure(Exception e) {
                        resultListener.onResponse(RoleRetrievalResult.failure(e));
                    }
                })
            );
        }
    }

    private void executeGetRoleRequest(String role, ActionListener<GetResponse> listener) {
        securityIndex.checkIndexVersionThenExecute(
            listener::onFailure,
            () -> executeAsyncWithOrigin(
                client.threadPool().getThreadContext(),
                SECURITY_ORIGIN,
                client.prepareGet(SECURITY_MAIN_ALIAS, getIdForRole(role)).request(),
                listener,
                client::get
            )
        );
    }

    private <Response> void clearRoleCache(final String role, ActionListener<Response> listener, Response response) {
        ClearRolesCacheRequest request = new ClearRolesCacheRequest().names(role);
        executeAsyncWithOrigin(client, SECURITY_ORIGIN, ClearRolesCacheAction.INSTANCE, request, new ActionListener<>() {
            @Override
            public void onResponse(ClearRolesCacheResponse nodes) {
                listener.onResponse(response);
            }

            @Override
            public void onFailure(Exception e) {
                logger.error(() -> "unable to clear cache for role [" + role + "]", e);
                ElasticsearchException exception = new ElasticsearchException(
                    "clearing the cache for [" + role + "] failed. please clear the role cache manually",
                    e
                );
                listener.onFailure(exception);
            }
        });
    }

    @Nullable
    private RoleDescriptor transformRole(GetResponse response) {
        if (response.isExists() == false) {
            return null;
        }

        return transformRole(response.getId(), response.getSourceAsBytesRef(), logger, licenseState);
    }

    @Nullable
    static RoleDescriptor transformRole(String id, BytesReference sourceBytes, Logger logger, XPackLicenseState licenseState) {
        assert id.startsWith(ROLE_TYPE) : "[" + id + "] does not have role prefix";
        final String name = id.substring(ROLE_TYPE.length() + 1);
        try {
            // we do not want to reject permissions if the field permissions are given in 2.x syntax, hence why we allow2xFormat
<<<<<<< HEAD
            RoleDescriptor roleDescriptor = RoleDescriptor.parser()
                .allow2xFormat(true)
                .allowDescription(true)
                .parse(name, sourceBytes, XContentType.JSON);
=======
            RoleDescriptor roleDescriptor = ROLE_DESCRIPTOR_PARSER.parse(name, sourceBytes, XContentType.JSON);
>>>>>>> a09ae3fd
            final boolean dlsEnabled = Arrays.stream(roleDescriptor.getIndicesPrivileges())
                .anyMatch(IndicesPrivileges::isUsingDocumentLevelSecurity);
            final boolean flsEnabled = Arrays.stream(roleDescriptor.getIndicesPrivileges())
                .anyMatch(IndicesPrivileges::isUsingFieldLevelSecurity);
            if ((dlsEnabled || flsEnabled) && DOCUMENT_LEVEL_SECURITY_FEATURE.checkWithoutTracking(licenseState) == false) {
                List<String> unlicensedFeatures = new ArrayList<>(2);
                if (flsEnabled) {
                    unlicensedFeatures.add("fls");
                }
                if (dlsEnabled) {
                    unlicensedFeatures.add("dls");
                }
                Map<String, Object> transientMap = Maps.newMapWithExpectedSize(2);
                transientMap.put("unlicensed_features", unlicensedFeatures);
                transientMap.put("enabled", false);
                return new RoleDescriptor(
                    roleDescriptor.getName(),
                    roleDescriptor.getClusterPrivileges(),
                    roleDescriptor.getIndicesPrivileges(),
                    roleDescriptor.getApplicationPrivileges(),
                    roleDescriptor.getConditionalClusterPrivileges(),
                    roleDescriptor.getRunAs(),
                    roleDescriptor.getMetadata(),
                    transientMap,
                    roleDescriptor.getRemoteIndicesPrivileges(),
                    roleDescriptor.getRestriction(),
                    roleDescriptor.getDescription()
                );
            } else {
                return roleDescriptor;
            }
        } catch (Exception e) {
            logger.error("error in the format of data for role [" + name + "]", e);
            return null;
        }
    }

    /**
     * Gets the document's id field for the given role name.
     */
    private static String getIdForRole(final String roleName) {
        return ROLE_TYPE + "-" + roleName;
    }
}<|MERGE_RESOLUTION|>--- conflicted
+++ resolved
@@ -97,7 +97,10 @@
 
     private static final Logger logger = LogManager.getLogger(NativeRolesStore.class);
 
-    private static final RoleDescriptor.Parser ROLE_DESCRIPTOR_PARSER = RoleDescriptor.parserBuilder().allow2xFormat(true).build();
+    private static final RoleDescriptor.Parser ROLE_DESCRIPTOR_PARSER = RoleDescriptor.parserBuilder()
+        .allow2xFormat(true)
+        .allowDescription(true)
+        .build();
 
     private final Settings settings;
     private final Client client;
@@ -485,14 +488,7 @@
         final String name = id.substring(ROLE_TYPE.length() + 1);
         try {
             // we do not want to reject permissions if the field permissions are given in 2.x syntax, hence why we allow2xFormat
-<<<<<<< HEAD
-            RoleDescriptor roleDescriptor = RoleDescriptor.parser()
-                .allow2xFormat(true)
-                .allowDescription(true)
-                .parse(name, sourceBytes, XContentType.JSON);
-=======
             RoleDescriptor roleDescriptor = ROLE_DESCRIPTOR_PARSER.parse(name, sourceBytes, XContentType.JSON);
->>>>>>> a09ae3fd
             final boolean dlsEnabled = Arrays.stream(roleDescriptor.getIndicesPrivileges())
                 .anyMatch(IndicesPrivileges::isUsingDocumentLevelSecurity);
             final boolean flsEnabled = Arrays.stream(roleDescriptor.getIndicesPrivileges())
