/*
 * Copyright Elasticsearch B.V. and/or licensed to Elasticsearch B.V. under one
 * or more contributor license agreements. Licensed under the Elastic License;
 * you may not use this file except in compliance with the Elastic License.
 */
package org.elasticsearch.xpack.security.authz;

import org.elasticsearch.ElasticsearchSecurityException;
import org.elasticsearch.common.util.concurrent.ThreadContext;
import org.elasticsearch.index.shard.SearchOperationListener;
import org.elasticsearch.license.XPackLicenseState;
import org.elasticsearch.search.SearchContextMissingException;
import org.elasticsearch.search.internal.ReaderContext;
import org.elasticsearch.search.internal.ScrollContext;
import org.elasticsearch.search.internal.SearchContext;
import org.elasticsearch.search.internal.ShardSearchContextId;
import org.elasticsearch.transport.TransportRequest;
import org.elasticsearch.xpack.core.security.SecurityContext;
import org.elasticsearch.xpack.core.security.authc.Authentication;
import org.elasticsearch.xpack.core.security.authc.AuthenticationField;
import org.elasticsearch.xpack.core.security.authz.AuthorizationEngine.AuthorizationInfo;
import org.elasticsearch.xpack.core.security.authz.AuthorizationServiceField;
import org.elasticsearch.xpack.core.security.authz.accesscontrol.IndicesAccessControl;
import org.elasticsearch.xpack.security.audit.AuditTrailService;
import org.elasticsearch.xpack.security.audit.AuditUtil;

import static org.elasticsearch.xpack.security.authz.AuthorizationService.AUTHORIZATION_INFO_KEY;
import static org.elasticsearch.xpack.security.authz.AuthorizationService.ORIGINATING_ACTION_KEY;

/**
 * A {@link SearchOperationListener} that is used to provide authorization for scroll requests.
 *
 * In order to identify the user associated with a scroll request, we replace the {@link ReaderContext}
 * on creation with a custom implementation that holds the {@link Authentication} object. When
 * this context is accessed again in {@link SearchOperationListener#onPreQueryPhase(SearchContext)}
 * the ScrollContext is inspected for the authentication, which is compared to the currently
 * authentication.
 */
public final class SecuritySearchOperationListener implements SearchOperationListener {

    private final SecurityContext securityContext;
    private final XPackLicenseState licenseState;
    private final AuditTrailService auditTrailService;

    public SecuritySearchOperationListener(SecurityContext securityContext, XPackLicenseState licenseState, AuditTrailService auditTrail) {
        this.securityContext = securityContext;
        this.licenseState = licenseState;
        this.auditTrailService = auditTrail;
    }

    /**
     * Adds the {@link Authentication} to the {@link ScrollContext}
     */
    @Override
    public void onNewScrollContext(ReaderContext readerContext) {
        if (licenseState.isSecurityEnabled()) {
            readerContext.putInContext(AuthenticationField.AUTHENTICATION_KEY, securityContext.getAuthentication());
            // store the DLS and FLS permissions of the initial search request that created the scroll
            // this is then used to assert the DLS/FLS permission for the scroll search action
            IndicesAccessControl indicesAccessControl =
                    securityContext.getThreadContext().getTransient(AuthorizationServiceField.INDICES_PERMISSIONS_KEY);
            assert indicesAccessControl != null : "thread context does not contain index access control";
            readerContext.putInContext(AuthorizationServiceField.INDICES_PERMISSIONS_KEY, indicesAccessControl);
        }
    }

    /**
     * Checks for the {@link ReaderContext} if it exists and compares the {@link Authentication}
     * object from the scroll context with the current authentication context
     */
    @Override
    public void validateSearchContext(ReaderContext readerContext, TransportRequest request) {
        if (licenseState.isSecurityEnabled()) {
            if (readerContext.scrollContext() != null) {
                final Authentication originalAuth = readerContext.getFromContext(AuthenticationField.AUTHENTICATION_KEY);
                final Authentication current = securityContext.getAuthentication();
                final ThreadContext threadContext = securityContext.getThreadContext();
                final String action = threadContext.getTransient(ORIGINATING_ACTION_KEY);
                ensureAuthenticatedUserIsSame(originalAuth, current, auditTrailService, readerContext.id(), action, request,
                        AuditUtil.extractRequestId(threadContext), threadContext.getTransient(AUTHORIZATION_INFO_KEY));
                // piggyback on context validation to assert the DLS/FLS permissions on the thread context of the scroll search handler
                if (null == securityContext.getThreadContext().getTransient(AuthorizationServiceField.INDICES_PERMISSIONS_KEY)) {
                    // fill in the DLS and FLS permissions for the scroll search action from the scroll context
                    IndicesAccessControl scrollIndicesAccessControl =
                        readerContext.getFromContext(AuthorizationServiceField.INDICES_PERMISSIONS_KEY);
                    assert scrollIndicesAccessControl != null : "scroll does not contain index access control";
                    securityContext.getThreadContext().putTransient(AuthorizationServiceField.INDICES_PERMISSIONS_KEY,
                            scrollIndicesAccessControl);
                }
            }
        }
    }

    @Override
    public void onPreFetchPhase(SearchContext searchContext) {
        ensureIndicesAccessControlForScrollThreadContext(searchContext.readerContext());
    }

    @Override
    public void onPreQueryPhase(SearchContext searchContext) {
        ensureIndicesAccessControlForScrollThreadContext(searchContext.readerContext());
    }

<<<<<<< HEAD
    void ensureIndicesAccessControlForScrollThreadContext(SearchContext searchContext) {
        if (licenseState.isSecurityEnabled() && searchContext.scrollContext() != null) {
            IndicesAccessControl threadIndicesAccessControl =
                    securityContext.getThreadContext().getTransient(AuthorizationServiceField.INDICES_PERMISSIONS_KEY);
            if (null == threadIndicesAccessControl) {
                throw new ElasticsearchSecurityException("Unexpected null indices access control for search context [" +
                        searchContext.id() + "] for request [" + searchContext.request().getDescription() + "] with source [" +
                        searchContext.source() + "]");
=======
    void ensureIndicesAccessControlForScrollThreadContext(ReaderContext readerContext) {
        if (licenseState.isSecurityEnabled() && readerContext.scrollContext() != null) {
            IndicesAccessControl scrollIndicesAccessControl =
                readerContext.getFromContext(AuthorizationServiceField.INDICES_PERMISSIONS_KEY);
            IndicesAccessControl threadIndicesAccessControl =
                    securityContext.getThreadContext().getTransient(AuthorizationServiceField.INDICES_PERMISSIONS_KEY);
            if (scrollIndicesAccessControl != threadIndicesAccessControl) {
                throw new ElasticsearchSecurityException("[" + readerContext.id() + "] expected scroll indices access control [" +
                        scrollIndicesAccessControl.toString() + "] but found [" + threadIndicesAccessControl.toString() + "] in thread " +
                        "context");
>>>>>>> a91c68cc
            }
        }
    }

    /**
     * Compares the {@link Authentication} that was stored in the {@link ReaderContext} with the
     * current authentication. We cannot guarantee that all of the details of the authentication will
     * be the same. Some things that could differ include the roles, the name of the authenticating
     * (or lookup) realm. To work around this we compare the username and the originating realm type.
     */
    static void ensureAuthenticatedUserIsSame(Authentication original, Authentication current, AuditTrailService auditTrailService,
                                              ShardSearchContextId id, String action, TransportRequest request, String requestId,
                                              AuthorizationInfo authorizationInfo) {
        // this is really a best effort attempt since we cannot guarantee principal uniqueness
        // and realm names can change between nodes.
        final boolean samePrincipal = original.getUser().principal().equals(current.getUser().principal());
        final boolean sameRealmType;
        if (original.getUser().isRunAs()) {
            if (current.getUser().isRunAs()) {
                sameRealmType = original.getLookedUpBy().getType().equals(current.getLookedUpBy().getType());
            }  else {
                sameRealmType = original.getLookedUpBy().getType().equals(current.getAuthenticatedBy().getType());
            }
        } else if (current.getUser().isRunAs()) {
            sameRealmType = original.getAuthenticatedBy().getType().equals(current.getLookedUpBy().getType());
        } else {
            sameRealmType = original.getAuthenticatedBy().getType().equals(current.getAuthenticatedBy().getType());
        }

        final boolean sameUser = samePrincipal && sameRealmType;
        if (sameUser == false) {
            auditTrailService.get().accessDenied(requestId, current, action, request, authorizationInfo);
            throw new SearchContextMissingException(id);
        }
    }
}<|MERGE_RESOLUTION|>--- conflicted
+++ resolved
@@ -101,27 +101,14 @@
         ensureIndicesAccessControlForScrollThreadContext(searchContext.readerContext());
     }
 
-<<<<<<< HEAD
-    void ensureIndicesAccessControlForScrollThreadContext(SearchContext searchContext) {
-        if (licenseState.isSecurityEnabled() && searchContext.scrollContext() != null) {
+    void ensureIndicesAccessControlForScrollThreadContext(ReaderContext readerContext) {
+        if (licenseState.isSecurityEnabled() && readerContext.scrollContext() != null) {
             IndicesAccessControl threadIndicesAccessControl =
                     securityContext.getThreadContext().getTransient(AuthorizationServiceField.INDICES_PERMISSIONS_KEY);
             if (null == threadIndicesAccessControl) {
                 throw new ElasticsearchSecurityException("Unexpected null indices access control for search context [" +
                         searchContext.id() + "] for request [" + searchContext.request().getDescription() + "] with source [" +
                         searchContext.source() + "]");
-=======
-    void ensureIndicesAccessControlForScrollThreadContext(ReaderContext readerContext) {
-        if (licenseState.isSecurityEnabled() && readerContext.scrollContext() != null) {
-            IndicesAccessControl scrollIndicesAccessControl =
-                readerContext.getFromContext(AuthorizationServiceField.INDICES_PERMISSIONS_KEY);
-            IndicesAccessControl threadIndicesAccessControl =
-                    securityContext.getThreadContext().getTransient(AuthorizationServiceField.INDICES_PERMISSIONS_KEY);
-            if (scrollIndicesAccessControl != threadIndicesAccessControl) {
-                throw new ElasticsearchSecurityException("[" + readerContext.id() + "] expected scroll indices access control [" +
-                        scrollIndicesAccessControl.toString() + "] but found [" + threadIndicesAccessControl.toString() + "] in thread " +
-                        "context");
->>>>>>> a91c68cc
             }
         }
     }
