/*
 * Copyright Elasticsearch B.V. and/or licensed to Elasticsearch B.V. under one
 * or more contributor license agreements. Licensed under the Elastic License
 * 2.0; you may not use this file except in compliance with the Elastic License
 * 2.0.
 */

package org.elasticsearch.xpack.security.authz;

import org.apache.logging.log4j.LogManager;
import org.apache.logging.log4j.Logger;
import org.elasticsearch.ElasticsearchException;
import org.elasticsearch.ElasticsearchSecurityException;
import org.elasticsearch.action.ActionListener;
import org.elasticsearch.action.DocWriteRequest;
import org.elasticsearch.action.admin.indices.alias.Alias;
import org.elasticsearch.action.admin.indices.alias.IndicesAliasesAction;
import org.elasticsearch.action.admin.indices.create.CreateIndexRequest;
import org.elasticsearch.action.bulk.BulkItemRequest;
import org.elasticsearch.action.bulk.BulkShardRequest;
import org.elasticsearch.action.bulk.TransportShardBulkAction;
import org.elasticsearch.action.delete.DeleteAction;
import org.elasticsearch.action.index.IndexAction;
import org.elasticsearch.action.support.GroupedActionListener;
import org.elasticsearch.action.support.replication.TransportReplicationAction.ConcreteShardRequest;
import org.elasticsearch.action.update.UpdateAction;
import org.elasticsearch.cluster.metadata.AvailableIndices;
import org.elasticsearch.cluster.metadata.IndexNameExpressionResolver;
import org.elasticsearch.cluster.metadata.Metadata;
import org.elasticsearch.cluster.service.ClusterService;
import org.elasticsearch.common.Strings;
import org.elasticsearch.common.settings.Setting;
import org.elasticsearch.common.settings.Setting.Property;
import org.elasticsearch.common.settings.Settings;
import org.elasticsearch.common.util.concurrent.ListenableFuture;
import org.elasticsearch.common.util.concurrent.ThreadContext;
import org.elasticsearch.core.Nullable;
import org.elasticsearch.core.Tuple;
import org.elasticsearch.index.IndexNotFoundException;
import org.elasticsearch.license.XPackLicenseState;
import org.elasticsearch.threadpool.ThreadPool;
import org.elasticsearch.transport.TransportActionProxy;
import org.elasticsearch.transport.TransportRequest;
import org.elasticsearch.xpack.core.MigrateToDataStreamAction;
import org.elasticsearch.xpack.core.action.CreateDataStreamAction;
import org.elasticsearch.xpack.core.security.action.apikey.QueryApiKeyAction;
import org.elasticsearch.xpack.core.security.action.apikey.QueryApiKeyRequest;
import org.elasticsearch.xpack.core.security.action.user.GetUserPrivilegesRequest;
import org.elasticsearch.xpack.core.security.action.user.GetUserPrivilegesResponse;
import org.elasticsearch.xpack.core.security.action.user.HasPrivilegesRequest;
import org.elasticsearch.xpack.core.security.action.user.HasPrivilegesResponse;
import org.elasticsearch.xpack.core.security.authc.Authentication;
import org.elasticsearch.xpack.core.security.authc.AuthenticationFailureHandler;
import org.elasticsearch.xpack.core.security.authc.AuthenticationField;
import org.elasticsearch.xpack.core.security.authc.esnative.ClientReservedRealm;
import org.elasticsearch.xpack.core.security.authz.AuthorizationEngine;
import org.elasticsearch.xpack.core.security.authz.AuthorizationEngine.AsyncSupplier;
import org.elasticsearch.xpack.core.security.authz.AuthorizationEngine.AuthorizationContext;
import org.elasticsearch.xpack.core.security.authz.AuthorizationEngine.AuthorizationInfo;
import org.elasticsearch.xpack.core.security.authz.AuthorizationEngine.AuthorizationResult;
import org.elasticsearch.xpack.core.security.authz.AuthorizationEngine.EmptyAuthorizationInfo;
import org.elasticsearch.xpack.core.security.authz.AuthorizationEngine.IndexAuthorizationResult;
import org.elasticsearch.xpack.core.security.authz.AuthorizationEngine.RequestInfo;
import org.elasticsearch.xpack.core.security.authz.AuthorizationServiceField;
import org.elasticsearch.xpack.core.security.authz.ResolvedIndices;
import org.elasticsearch.xpack.core.security.authz.accesscontrol.IndicesAccessControl;
import org.elasticsearch.xpack.core.security.authz.privilege.ApplicationPrivilegeDescriptor;
import org.elasticsearch.xpack.core.security.authz.privilege.ClusterPrivilegeResolver;
import org.elasticsearch.xpack.core.security.authz.privilege.IndexPrivilege;
import org.elasticsearch.xpack.core.security.user.AnonymousUser;
import org.elasticsearch.xpack.core.security.user.SystemUser;
import org.elasticsearch.xpack.core.security.user.User;
import org.elasticsearch.xpack.security.Security;
import org.elasticsearch.xpack.security.audit.AuditLevel;
import org.elasticsearch.xpack.security.audit.AuditTrail;
import org.elasticsearch.xpack.security.audit.AuditTrailService;
import org.elasticsearch.xpack.security.audit.AuditUtil;
import org.elasticsearch.xpack.security.authz.interceptor.RequestInterceptor;
import org.elasticsearch.xpack.security.authz.store.CompositeRolesStore;
import org.elasticsearch.xpack.security.operator.OperatorPrivileges.OperatorPrivilegesService;

import java.util.ArrayList;
import java.util.Collection;
import java.util.Collections;
import java.util.HashMap;
import java.util.HashSet;
import java.util.Iterator;
import java.util.List;
import java.util.Map;
import java.util.Objects;
import java.util.Set;
import java.util.concurrent.atomic.AtomicBoolean;
import java.util.function.Consumer;

import static org.elasticsearch.action.support.ContextPreservingActionListener.wrapPreservingContext;
import static org.elasticsearch.common.Strings.collectionToCommaDelimitedString;
import static org.elasticsearch.xpack.core.security.SecurityField.setting;
import static org.elasticsearch.xpack.core.security.authz.AuthorizationServiceField.ACTION_SCOPE_AUTHORIZATION_KEYS;
import static org.elasticsearch.xpack.core.security.authz.AuthorizationServiceField.AUTHORIZATION_INFO_KEY;
import static org.elasticsearch.xpack.core.security.authz.AuthorizationServiceField.INDICES_PERMISSIONS_KEY;
import static org.elasticsearch.xpack.core.security.authz.AuthorizationServiceField.ORIGINATING_ACTION_KEY;
import static org.elasticsearch.xpack.core.security.support.Exceptions.authorizationError;
import static org.elasticsearch.xpack.core.security.user.User.isInternal;
import static org.elasticsearch.xpack.security.audit.logfile.LoggingAuditTrail.PRINCIPAL_ROLES_FIELD_NAME;

public class AuthorizationService {
    public static final Setting<Boolean> ANONYMOUS_AUTHORIZATION_EXCEPTION_SETTING = Setting.boolSetting(
        setting("authc.anonymous.authz_exception"),
        true,
        Property.NodeScope
    );
    private static final AuthorizationInfo SYSTEM_AUTHZ_INFO = () -> Collections.singletonMap(
        PRINCIPAL_ROLES_FIELD_NAME,
        new String[] { SystemUser.ROLE_NAME }
    );
    private static final String IMPLIED_INDEX_ACTION = IndexAction.NAME + ":op_type/index";
    private static final String IMPLIED_CREATE_ACTION = IndexAction.NAME + ":op_type/create";

    private static final Logger logger = LogManager.getLogger(AuthorizationService.class);

    private final Settings settings;
    private final ClusterService clusterService;
    private final AuditTrailService auditTrailService;
    private final IndicesAndAliasesResolver indicesAndAliasesResolver;
    private final AuthenticationFailureHandler authcFailureHandler;
    private final ThreadContext threadContext;
    private final AnonymousUser anonymousUser;
    private final AuthorizationEngine rbacEngine;
    private final AuthorizationEngine authorizationEngine;
    private final Set<RequestInterceptor> requestInterceptors;
    private final XPackLicenseState licenseState;
    private final OperatorPrivilegesService operatorPrivilegesService;
    private final LoadAuthorizedIndicesTimeChecker.Factory authzIndicesTimerFactory;
    private final boolean isAnonymousEnabled;
    private final boolean anonymousAuthzExceptionEnabled;

    public AuthorizationService(
        Settings settings,
        CompositeRolesStore rolesStore,
        ClusterService clusterService,
        AuditTrailService auditTrailService,
        AuthenticationFailureHandler authcFailureHandler,
        ThreadPool threadPool,
        AnonymousUser anonymousUser,
        @Nullable AuthorizationEngine authorizationEngine,
        Set<RequestInterceptor> requestInterceptors,
        XPackLicenseState licenseState,
        IndexNameExpressionResolver resolver,
        OperatorPrivilegesService operatorPrivilegesService
    ) {
        this.clusterService = clusterService;
        this.auditTrailService = auditTrailService;
        this.indicesAndAliasesResolver = new IndicesAndAliasesResolver(settings, clusterService, resolver);
        this.authcFailureHandler = authcFailureHandler;
        this.threadContext = threadPool.getThreadContext();
        this.anonymousUser = anonymousUser;
        this.isAnonymousEnabled = AnonymousUser.isAnonymousEnabled(settings);
        this.anonymousAuthzExceptionEnabled = ANONYMOUS_AUTHORIZATION_EXCEPTION_SETTING.get(settings);
        this.rbacEngine = new RBACEngine(settings, rolesStore);
        this.authorizationEngine = authorizationEngine == null ? this.rbacEngine : authorizationEngine;
        this.requestInterceptors = requestInterceptors;
        this.settings = settings;
        this.licenseState = licenseState;
        this.operatorPrivilegesService = operatorPrivilegesService;
        this.authzIndicesTimerFactory = new LoadAuthorizedIndicesTimeChecker.Factory(logger, settings, clusterService.getClusterSettings());
    }

    public void checkPrivileges(
        Authentication authentication,
        HasPrivilegesRequest request,
        Collection<ApplicationPrivilegeDescriptor> applicationPrivilegeDescriptors,
        ActionListener<HasPrivilegesResponse> listener
    ) {
        getAuthorizationEngine(authentication).checkPrivileges(
            authentication,
            getAuthorizationInfoFromContext(),
            request,
            applicationPrivilegeDescriptors,
            wrapPreservingContext(listener, threadContext)
        );
    }

    public void retrieveUserPrivileges(
        Authentication authentication,
        GetUserPrivilegesRequest request,
        ActionListener<GetUserPrivilegesResponse> listener
    ) {
        getAuthorizationEngine(authentication).getUserPrivileges(authentication, getAuthorizationInfoFromContext(), request, listener);
    }

    private AuthorizationInfo getAuthorizationInfoFromContext() {
        return Objects.requireNonNull(threadContext.getTransient(AUTHORIZATION_INFO_KEY), "authorization info is missing from context");
    }

    /**
     * Verifies that the given user can execute the given request (and action). If the user doesn't
     * have the appropriate privileges for this action/request, an {@link ElasticsearchSecurityException}
     * will be thrown.
     *
     * @param authentication  The authentication information
     * @param action          The action
     * @param originalRequest The request
     * @param listener        The listener that gets called. A call to {@link ActionListener#onResponse(Object)} indicates success
     */
    public void authorize(
        final Authentication authentication,
        final String action,
        final TransportRequest originalRequest,
        final ActionListener<Void> listener
    ) {

        final AuthorizationContext enclosingContext = extractAuthorizationContext(threadContext, action);

        /* authorization fills in certain transient headers, which must be observed in the listener (action handler execution)
         * as well, but which must not bleed across different action context (eg parent-child action contexts).
         * <p>
         * Therefore we begin by clearing the existing ones up, as they might already be set during the authorization of a
         * previous parent action that ran under the same thread context (also on the same node).
         * When the returned {@code StoredContext} is closed, ALL the original headers are restored.
         */
        try (ThreadContext.StoredContext ignore = threadContext.newStoredContext(false, ACTION_SCOPE_AUTHORIZATION_KEYS)) {
            // this does not clear {@code AuthorizationServiceField.ORIGINATING_ACTION_KEY}
            // prior to doing any authorization lets set the originating action in the thread context
            // the originating action is the current action if no originating action has yet been set in the current thread context
            // if there is already an original action, that stays put (eg. the current action is a child action)
            putTransientIfNonExisting(ORIGINATING_ACTION_KEY, action);

            final String auditId;
            try {
                auditId = requireAuditId(authentication, action, originalRequest);
            } catch (ElasticsearchSecurityException e) {
                listener.onFailure(e);
                return;
            }

            // sometimes a request might be wrapped within another, which is the case for proxied
            // requests and concrete shard requests
            final TransportRequest unwrappedRequest = maybeUnwrapRequest(authentication, originalRequest, action, auditId);

            try {
                checkOperatorPrivileges(authentication, action, originalRequest);
            } catch (ElasticsearchException e) {
                listener.onFailure(e);
                return;
            }

            if (SystemUser.is(authentication.getUser())) {
                // this never goes async so no need to wrap the listener
                authorizeSystemUser(authentication, action, auditId, unwrappedRequest, listener);
            } else {
                final RequestInfo requestInfo = new RequestInfo(authentication, unwrappedRequest, action, enclosingContext);
                final AuthorizationEngine engine = getAuthorizationEngine(authentication);
                final ActionListener<AuthorizationInfo> authzInfoListener = wrapPreservingContext(ActionListener.wrap(authorizationInfo -> {
                    threadContext.putTransient(AUTHORIZATION_INFO_KEY, authorizationInfo);
                    maybeAuthorizeRunAs(requestInfo, auditId, authorizationInfo, listener);
                }, listener::onFailure), threadContext);
                engine.resolveAuthorizationInfo(requestInfo, authzInfoListener);
            }
        }
    }

    @Nullable
    private static AuthorizationContext extractAuthorizationContext(ThreadContext threadContext, String childAction) {
        final String originatingAction = threadContext.getTransient(ORIGINATING_ACTION_KEY);
        if (Strings.isNullOrEmpty(originatingAction)) {
            // No parent action
            return null;
        }
        AuthorizationInfo authorizationInfo = threadContext.getTransient(AUTHORIZATION_INFO_KEY);
        if (authorizationInfo == null) {
            throw internalError(
                "While attempting to authorize action ["
                    + childAction
                    + "], found originating action ["
                    + originatingAction
                    + "] but no authorization info"
            );
        }

        final IndicesAccessControl parentAccessControl = threadContext.getTransient(AuthorizationServiceField.INDICES_PERMISSIONS_KEY);
        return new AuthorizationContext(originatingAction, authorizationInfo, parentAccessControl);
    }

    private String requireAuditId(Authentication authentication, String action, TransportRequest originalRequest) {
        String auditId = AuditUtil.extractRequestId(threadContext);
        if (auditId == null) {
            // We would like to assert that there is an existing request-id, but if this is a system action, then that might not be
            // true because the request-id is generated during authentication
            if (isInternal(authentication.getUser())) {
                auditId = AuditUtil.getOrGenerateRequestId(threadContext);
            } else {
                auditTrailService.get().tamperedRequest(null, authentication, action, originalRequest);
                throw internalError(
                    "Attempt to authorize action ["
                        + action
                        + "] for ["
                        + authentication.getUser().principal()
                        + "] without an existing request-id"
                );
            }
        }
        return auditId;
    }

    private static ElasticsearchSecurityException internalError(String message) {
        // When running with assertions enabled (testing) kill the node so that there is a hard failure in CI
        assert false : message;
        // Otherwise (production) just throw an exception so that we don't authorize something incorrectly
        return new ElasticsearchSecurityException(message);
    }

    private void checkOperatorPrivileges(Authentication authentication, String action, TransportRequest originalRequest)
        throws ElasticsearchSecurityException {
        // Check operator privileges
        // TODO: audit?
        final ElasticsearchSecurityException operatorException = operatorPrivilegesService.check(
            authentication,
            action,
            originalRequest,
            threadContext
        );
        if (operatorException != null) {
            throw denialException(authentication, action, originalRequest, "because it requires operator privileges", operatorException);
        }
        operatorPrivilegesService.maybeInterceptRequest(threadContext, originalRequest);
    }

    private void maybeAuthorizeRunAs(
        final RequestInfo requestInfo,
        final String requestId,
        final AuthorizationInfo authzInfo,
        final ActionListener<Void> listener
    ) {
        final Authentication authentication = requestInfo.getAuthentication();
        final TransportRequest request = requestInfo.getRequest();
        final String action = requestInfo.getAction();
        final boolean isRunAs = authentication.getUser().isRunAs();
        final AuditTrail auditTrail = auditTrailService.get();
        if (isRunAs) {
            ActionListener<AuthorizationResult> runAsListener = wrapPreservingContext(ActionListener.wrap(result -> {
                if (result.isGranted()) {
                    if (result.isAuditable()) {
                        auditTrail.runAsGranted(
                            requestId,
                            authentication,
                            action,
                            request,
                            authzInfo.getAuthenticatedUserAuthorizationInfo()
                        );
                    }
                    authorizeAction(requestInfo, requestId, authzInfo, listener);
                } else {
                    if (result.isAuditable()) {
                        auditTrail.runAsDenied(
                            requestId,
                            authentication,
                            action,
                            request,
                            authzInfo.getAuthenticatedUserAuthorizationInfo()
                        );
                    }
                    listener.onFailure(denialException(authentication, action, request, null));
                }
            }, e -> {
                auditTrail.runAsDenied(requestId, authentication, action, request, authzInfo.getAuthenticatedUserAuthorizationInfo());
                listener.onFailure(denialException(authentication, action, request, null));
            }), threadContext);
            authorizeRunAs(requestInfo, authzInfo, runAsListener);
        } else {
            authorizeAction(requestInfo, requestId, authzInfo, listener);
        }
    }

    private void authorizeAction(
        final RequestInfo requestInfo,
        final String requestId,
        final AuthorizationInfo authzInfo,
        final ActionListener<Void> listener
    ) {
        final Authentication authentication = requestInfo.getAuthentication();
        final TransportRequest request = requestInfo.getRequest();
        final String action = requestInfo.getAction();
        final AuthorizationEngine authzEngine = getAuthorizationEngine(authentication);
        final AuditTrail auditTrail = auditTrailService.get();

        if (ClusterPrivilegeResolver.isClusterAction(action)) {
            final ActionListener<AuthorizationResult> clusterAuthzListener = wrapPreservingContext(
                new AuthorizationResultListener<>(result -> {
                    threadContext.putTransient(INDICES_PERMISSIONS_KEY, IndicesAccessControl.allowAll());
                    listener.onResponse(null);
                }, listener::onFailure, requestInfo, requestId, authzInfo),
                threadContext
            );
            authzEngine.authorizeClusterAction(requestInfo, authzInfo, ActionListener.wrap(result -> {
                if (false == result.isGranted() && QueryApiKeyAction.NAME.equals(action)) {
                    assert request instanceof QueryApiKeyRequest : "request does not match action";
                    final QueryApiKeyRequest queryApiKeyRequest = (QueryApiKeyRequest) request;
                    if (false == queryApiKeyRequest.isFilterForCurrentUser()) {
                        queryApiKeyRequest.setFilterForCurrentUser();
                        authzEngine.authorizeClusterAction(requestInfo, authzInfo, clusterAuthzListener);
                        return;
                    }
                }
                clusterAuthzListener.onResponse(result);
            }, clusterAuthzListener::onFailure));
        } else if (isIndexAction(action)) {
            final Metadata metadata = clusterService.state().metadata();
<<<<<<< HEAD
=======
            final AsyncSupplier<Set<String>> authorizedIndicesSupplier = new CachingAsyncSupplier<>(authzIndicesListener -> {
                Consumer<Collection<String>> timeChecker = authzIndicesTimerFactory.newTimer(requestInfo);
                authzEngine.loadAuthorizedIndices(
                    requestInfo,
                    authzInfo,
                    metadata.getIndicesLookup(),
                    authzIndicesListener.map(authzIndices -> {
                        timeChecker.accept(authzIndices);
                        return authzIndices;
                    })
                );
            });
>>>>>>> d32467ac
            final AsyncSupplier<ResolvedIndices> resolvedIndicesAsyncSupplier = new CachingAsyncSupplier<>(resolvedIndicesListener -> {
                ResolvedIndices resolvedIndices = indicesAndAliasesResolver.tryResolveWithoutWildcards(action, request);
                if (resolvedIndices != null) {
                    resolvedIndicesListener.onResponse(resolvedIndices);
                } else {
                    try {
                        resolvedIndicesListener.onResponse(
                            indicesAndAliasesResolver.resolve(
                                action,
                                request,
                                metadata,
                                new AvailableIndices(metadata, authzEngine.predicateForAuthorizedIndices(requestInfo, authzInfo, metadata))
                            )
                        );
                    } catch (Exception e) {
                        auditTrail.accessDenied(requestId, authentication, action, request, authzInfo);
                        if (e instanceof IndexNotFoundException) {
                            listener.onFailure(e);
                        } else {
                            listener.onFailure(denialException(authentication, action, request, e));
                        }
                    }
                }
            });
            authzEngine.authorizeIndexAction(
                requestInfo,
                authzInfo,
                resolvedIndicesAsyncSupplier,
                metadata.getIndicesLookup(),
                wrapPreservingContext(
                    new AuthorizationResultListener<>(
                        result -> handleIndexActionAuthorizationResult(
                            result,
                            requestInfo,
                            requestId,
                            authzInfo,
                            authzEngine,
                            resolvedIndicesAsyncSupplier,
                            metadata,
                            listener
                        ),
                        listener::onFailure,
                        requestInfo,
                        requestId,
                        authzInfo
                    ),
                    threadContext
                )
            );
        } else {
            logger.warn("denying access as action [{}] is not an index or cluster action", action);
            auditTrail.accessDenied(requestId, authentication, action, request, authzInfo);
            listener.onFailure(denialException(authentication, action, request, null));
        }
    }

    private void handleIndexActionAuthorizationResult(
        final IndexAuthorizationResult result,
        final RequestInfo requestInfo,
        final String requestId,
        final AuthorizationInfo authzInfo,
        final AuthorizationEngine authzEngine,
        final AsyncSupplier<ResolvedIndices> resolvedIndicesAsyncSupplier,
        final Metadata metadata,
        final ActionListener<Void> listener
    ) {
        final Authentication authentication = requestInfo.getAuthentication();
        final TransportRequest request = requestInfo.getRequest();
        final String action = requestInfo.getAction();
        if (result.getIndicesAccessControl() != null) {
            threadContext.putTransient(INDICES_PERMISSIONS_KEY, result.getIndicesAccessControl());
        }
        // if we are creating an index we need to authorize potential aliases created at the same time
        if (IndexPrivilege.CREATE_INDEX_MATCHER.test(action)) {
            assert (request instanceof CreateIndexRequest)
                || (request instanceof MigrateToDataStreamAction.Request)
                || (request instanceof CreateDataStreamAction.Request);
            if (request instanceof CreateDataStreamAction.Request
                || (request instanceof MigrateToDataStreamAction.Request)
                || ((CreateIndexRequest) request).aliases().isEmpty()) {
                runRequestInterceptors(requestInfo, authzInfo, authorizationEngine, listener);
            } else {
                Set<Alias> aliases = ((CreateIndexRequest) request).aliases();
                final AuthorizationContext parentContext = new AuthorizationContext(
                    requestInfo.getAction(),
                    authzInfo,
                    result.getIndicesAccessControl()
                );
                final RequestInfo aliasesRequestInfo = new RequestInfo(authentication, request, IndicesAliasesAction.NAME, parentContext);
                authzEngine.authorizeIndexAction(aliasesRequestInfo, authzInfo, ril -> {
                    resolvedIndicesAsyncSupplier.getAsync(ActionListener.wrap(resolvedIndices -> {
                        List<String> aliasesAndIndices = new ArrayList<>(resolvedIndices.getLocal());
                        for (Alias alias : aliases) {
                            aliasesAndIndices.add(alias.name());
                        }
                        ResolvedIndices withAliases = new ResolvedIndices(aliasesAndIndices, Collections.emptyList());
                        ril.onResponse(withAliases);
                    }, ril::onFailure));
                },
                    metadata.getIndicesLookup(),
                    wrapPreservingContext(
                        new AuthorizationResultListener<>(
                            authorizationResult -> runRequestInterceptors(requestInfo, authzInfo, authorizationEngine, listener),
                            listener::onFailure,
                            aliasesRequestInfo,
                            requestId,
                            authzInfo
                        ),
                        threadContext
                    )
                );
            }
        } else if (action.equals(TransportShardBulkAction.ACTION_NAME)) {
            // if this is performing multiple actions on the index, then check each of those actions.
            assert request instanceof BulkShardRequest
                : "Action " + action + " requires " + BulkShardRequest.class + " but was " + request.getClass();
            final AuthorizationContext authzContext = new AuthorizationContext(
                requestInfo.getAction(),
                authzInfo,
                result.getIndicesAccessControl()
            );
            authorizeBulkItems(
                requestInfo,
                authzContext,
                authzEngine,
                resolvedIndicesAsyncSupplier,
                metadata,
                requestId,
                wrapPreservingContext(
                    ActionListener.wrap(
                        ignore -> runRequestInterceptors(requestInfo, authzInfo, authorizationEngine, listener),
                        listener::onFailure
                    ),
                    threadContext
                )
            );
        } else {
            runRequestInterceptors(requestInfo, authzInfo, authorizationEngine, listener);
        }
    }

    private void runRequestInterceptors(
        RequestInfo requestInfo,
        AuthorizationInfo authorizationInfo,
        AuthorizationEngine authorizationEngine,
        ActionListener<Void> listener
    ) {
        if (requestInterceptors.isEmpty()) {
            listener.onResponse(null);
        } else {
            final Iterator<RequestInterceptor> requestInterceptorIterator = requestInterceptors.iterator();
            requestInterceptorIterator.next()
                .intercept(requestInfo, authorizationEngine, authorizationInfo, new ActionListener.Delegating<>(listener) {
                    @Override
                    public void onResponse(Void unused) {
                        if (requestInterceptorIterator.hasNext()) {
                            requestInterceptorIterator.next().intercept(requestInfo, authorizationEngine, authorizationInfo, this);
                        } else {
                            listener.onResponse(null);
                        }
                    }
                });
        }
    }

    // pkg-private for testing
    AuthorizationEngine getRunAsAuthorizationEngine(final Authentication authentication) {
        return getAuthorizationEngineForUser(authentication.getUser().authenticatedUser());
    }

    // pkg-private for testing
    AuthorizationEngine getAuthorizationEngine(final Authentication authentication) {
        return getAuthorizationEngineForUser(authentication.getUser());
    }

    private AuthorizationEngine getAuthorizationEngineForUser(final User user) {
        if (rbacEngine != authorizationEngine && Security.AUTHORIZATION_ENGINE_FEATURE.check(licenseState)) {
            if (ClientReservedRealm.isReserved(user.principal(), settings) || isInternal(user)) {
                return rbacEngine;
            } else {
                return authorizationEngine;
            }
        } else {
            return rbacEngine;
        }
    }

    private void authorizeSystemUser(
        final Authentication authentication,
        final String action,
        final String requestId,
        final TransportRequest request,
        final ActionListener<Void> listener
    ) {
        final AuditTrail auditTrail = auditTrailService.get();
        if (SystemUser.isAuthorized(action)) {
            threadContext.putTransient(INDICES_PERMISSIONS_KEY, IndicesAccessControl.allowAll());
            threadContext.putTransient(AUTHORIZATION_INFO_KEY, SYSTEM_AUTHZ_INFO);
            auditTrail.accessGranted(requestId, authentication, action, request, SYSTEM_AUTHZ_INFO);
            listener.onResponse(null);
        } else {
            auditTrail.accessDenied(requestId, authentication, action, request, SYSTEM_AUTHZ_INFO);
            listener.onFailure(denialException(authentication, action, request, null));
        }
    }

    private TransportRequest maybeUnwrapRequest(
        Authentication authentication,
        TransportRequest originalRequest,
        String action,
        String requestId
    ) {
        final TransportRequest request;
        if (originalRequest instanceof ConcreteShardRequest) {
            request = ((ConcreteShardRequest<?>) originalRequest).getRequest();
            assert TransportActionProxy.isProxyRequest(request) == false : "expected non-proxy request for action: " + action;
        } else {
            request = TransportActionProxy.unwrapRequest(originalRequest);
            final boolean isOriginalRequestProxyRequest = TransportActionProxy.isProxyRequest(originalRequest);
            final boolean isProxyAction = TransportActionProxy.isProxyAction(action);
            final AuditTrail auditTrail = auditTrailService.get();
            if (isProxyAction && isOriginalRequestProxyRequest == false) {
                IllegalStateException cause = new IllegalStateException(
                    "originalRequest is not a proxy request: [" + originalRequest + "] but action: [" + action + "] is a proxy action"
                );
                auditTrail.accessDenied(requestId, authentication, action, request, EmptyAuthorizationInfo.INSTANCE);
                throw denialException(authentication, action, request, cause);
            }
            if (TransportActionProxy.isProxyRequest(originalRequest) && TransportActionProxy.isProxyAction(action) == false) {
                IllegalStateException cause = new IllegalStateException(
                    "originalRequest is a proxy request for: [" + request + "] but action: [" + action + "] isn't"
                );
                auditTrail.accessDenied(requestId, authentication, action, request, EmptyAuthorizationInfo.INSTANCE);
                throw denialException(authentication, action, request, cause);
            }
        }
        return request;
    }

    private void authorizeRunAs(
        final RequestInfo requestInfo,
        final AuthorizationInfo authzInfo,
        final ActionListener<AuthorizationResult> listener
    ) {
        final Authentication authentication = requestInfo.getAuthentication();
        if (authentication.getLookedUpBy() == null) {
            // this user did not really exist
            // TODO(jaymode) find a better way to indicate lookup failed for a user and we need to fail authz
            listener.onResponse(AuthorizationResult.deny());
        } else {
            final AuthorizationEngine runAsAuthzEngine = getRunAsAuthorizationEngine(authentication);
            runAsAuthzEngine.authorizeRunAs(requestInfo, authzInfo, listener);
        }
    }

    /**
     * Performs authorization checks on the items within a {@link BulkShardRequest}.
     * This inspects the {@link BulkItemRequest items} within the request, computes
     * an <em>implied</em> action for each item's {@link DocWriteRequest#opType()},
     * and then checks whether that action is allowed on the targeted index. Items
     * that fail this checks are {@link BulkItemRequest#abort(String, Exception)
     * aborted}, with an
     * {@link #denialException(Authentication, String, TransportRequest, Exception) access
     * denied} exception. Because a shard level request is for exactly 1 index, and
     * there are a small number of possible item {@link DocWriteRequest.OpType
     * types}, the number of distinct authorization checks that need to be performed
     * is very small, but the results must be cached, to avoid adding a high
     * overhead to each bulk request.
     */
    private void authorizeBulkItems(
        RequestInfo requestInfo,
        AuthorizationContext bulkAuthzContext,
        AuthorizationEngine authzEngine,
        AsyncSupplier<ResolvedIndices> resolvedIndicesAsyncSupplier,
        Metadata metadata,
        String requestId,
        ActionListener<Void> listener
    ) {
        final Authentication authentication = requestInfo.getAuthentication();
        final AuthorizationInfo authzInfo = bulkAuthzContext.getAuthorizationInfo();
        final BulkShardRequest request = (BulkShardRequest) requestInfo.getRequest();
        // Maps original-index -> expanded-index-name (expands date-math, but not aliases)
        final Map<String, String> resolvedIndexNames = new HashMap<>();
        // Maps action -> resolved indices set
        final Map<String, Set<String>> actionToIndicesMap = new HashMap<>();
        final AuditTrail auditTrail = auditTrailService.get();

        resolvedIndicesAsyncSupplier.getAsync(ActionListener.wrap(overallResolvedIndices -> {
            final Set<String> localIndices = new HashSet<>(overallResolvedIndices.getLocal());
            for (BulkItemRequest item : request.items()) {
                final String itemAction = getAction(item);
                String resolvedIndex = resolvedIndexNames.computeIfAbsent(item.index(), key -> {
                    final ResolvedIndices resolvedIndices = indicesAndAliasesResolver.resolveIndicesAndAliasesWithoutWildcards(
                        itemAction,
                        item.request()
                    );
                    if (resolvedIndices.getRemote().size() != 0) {
                        throw illegalArgument(
                            "Bulk item should not write to remote indices, but request writes to "
                                + String.join(",", resolvedIndices.getRemote())
                        );
                    }
                    if (resolvedIndices.getLocal().size() != 1) {
                        throw illegalArgument(
                            "Bulk item should write to exactly 1 index, but request writes to "
                                + String.join(",", resolvedIndices.getLocal())
                        );
                    }
                    final String resolved = resolvedIndices.getLocal().get(0);
                    if (localIndices.contains(resolved) == false) {
                        throw illegalArgument(
                            "Found bulk item that writes to index " + resolved + " but the request writes to " + localIndices
                        );
                    }
                    return resolved;
                });

                actionToIndicesMap.compute(itemAction, (key, resolvedIndicesSet) -> {
                    final Set<String> localSet = resolvedIndicesSet != null ? resolvedIndicesSet : new HashSet<>();
                    localSet.add(resolvedIndex);
                    return localSet;
                });
            }

            final ActionListener<Collection<Tuple<String, IndexAuthorizationResult>>> bulkAuthzListener = ActionListener.wrap(
                collection -> {
                    final Map<String, IndicesAccessControl> actionToIndicesAccessControl = new HashMap<>();
                    final AtomicBoolean audit = new AtomicBoolean(false);
                    collection.forEach(tuple -> {
                        final IndicesAccessControl existing = actionToIndicesAccessControl.putIfAbsent(
                            tuple.v1(),
                            tuple.v2().getIndicesAccessControl()
                        );
                        if (existing != null) {
                            throw new IllegalStateException("a value already exists for action " + tuple.v1());
                        }
                        if (tuple.v2().isAuditable()) {
                            audit.set(true);
                        }
                    });

                    for (BulkItemRequest item : request.items()) {
                        final String resolvedIndex = resolvedIndexNames.get(item.index());
                        final String itemAction = getAction(item);
                        final IndicesAccessControl indicesAccessControl = actionToIndicesAccessControl.get(itemAction);
                        final IndicesAccessControl.IndexAccessControl indexAccessControl = indicesAccessControl.getIndexPermissions(
                            resolvedIndex
                        );
                        if (indexAccessControl == null || indexAccessControl.isGranted() == false) {
                            auditTrail.explicitIndexAccessEvent(
                                requestId,
                                AuditLevel.ACCESS_DENIED,
                                authentication,
                                itemAction,
                                resolvedIndex,
                                item.getClass().getSimpleName(),
                                request.remoteAddress(),
                                authzInfo
                            );
                            item.abort(
                                resolvedIndex,
                                denialException(
                                    authentication,
                                    itemAction,
                                    request,
                                    AuthorizationEngine.IndexAuthorizationResult.getFailureDescription(List.of(resolvedIndex)),
                                    null
                                )
                            );
                        } else if (audit.get()) {
                            auditTrail.explicitIndexAccessEvent(
                                requestId,
                                AuditLevel.ACCESS_GRANTED,
                                authentication,
                                itemAction,
                                resolvedIndex,
                                item.getClass().getSimpleName(),
                                request.remoteAddress(),
                                authzInfo
                            );
                        }
                    }
                    listener.onResponse(null);
                },
                listener::onFailure
            );
            final ActionListener<Tuple<String, IndexAuthorizationResult>> groupedActionListener = wrapPreservingContext(
                new GroupedActionListener<>(bulkAuthzListener, actionToIndicesMap.size()),
                threadContext
            );

            actionToIndicesMap.forEach((bulkItemAction, indices) -> {
                final RequestInfo bulkItemInfo = new RequestInfo(
                    requestInfo.getAuthentication(),
                    requestInfo.getRequest(),
                    bulkItemAction,
                    bulkAuthzContext
                );
                authzEngine.authorizeIndexAction(
                    bulkItemInfo,
                    authzInfo,
                    ril -> ril.onResponse(new ResolvedIndices(new ArrayList<>(indices), Collections.emptyList())),
                    metadata.getIndicesLookup(),
                    ActionListener.wrap(
                        indexAuthorizationResult -> groupedActionListener.onResponse(new Tuple<>(bulkItemAction, indexAuthorizationResult)),
                        groupedActionListener::onFailure
                    )
                );
            });
        }, listener::onFailure));
    }

    private static IllegalArgumentException illegalArgument(String message) {
        assert false : message;
        return new IllegalArgumentException(message);
    }

    private static boolean isIndexAction(String action) {
        return IndexPrivilege.ACTION_MATCHER.test(action);
    }

    private static String getAction(BulkItemRequest item) {
        final DocWriteRequest<?> docWriteRequest = item.request();
        return switch (docWriteRequest.opType()) {
            case INDEX -> IMPLIED_INDEX_ACTION;
            case CREATE -> IMPLIED_CREATE_ACTION;
            case UPDATE -> UpdateAction.NAME;
            case DELETE -> DeleteAction.NAME;
        };
    }

    private void putTransientIfNonExisting(String key, Object value) {
        Object existing = threadContext.getTransient(key);
        if (existing == null) {
            threadContext.putTransient(key, value);
        }
    }

    private ElasticsearchSecurityException denialException(
        Authentication authentication,
        String action,
        TransportRequest request,
        Exception cause
    ) {
        return denialException(authentication, action, request, null, cause);
    }

    private ElasticsearchSecurityException denialException(
        Authentication authentication,
        String action,
        TransportRequest request,
        @Nullable String context,
        Exception cause
    ) {
        final User authUser = authentication.getUser().authenticatedUser();
        // Special case for anonymous user
        if (isAnonymousEnabled && anonymousUser.equals(authUser)) {
            if (anonymousAuthzExceptionEnabled == false) {
                return authcFailureHandler.authenticationRequired(action, threadContext);
            }
        }

        String userText = (authentication.isAuthenticatedWithServiceAccount() ? "service account" : "user")
            + " ["
            + authUser.principal()
            + "]";
        // check for run as
        if (authentication.getUser().isRunAs()) {
            userText = userText + " run as [" + authentication.getUser().principal() + "]";
        }
        // check for authentication by API key
        if (authentication.isAuthenticatedWithApiKey()) {
            final String apiKeyId = (String) authentication.getMetadata().get(AuthenticationField.API_KEY_ID_KEY);
            assert apiKeyId != null : "api key id must be present in the metadata";
            userText = "API key id [" + apiKeyId + "] of " + userText;
        }

        // The run-as user is always from a realm. So it must have roles that can be printed.
        // If the user is not run-as, we cannot print the roles if it's an API key or a service account (both do not have
        // roles, but privileges)
        if (false == authentication.isServiceAccount() && false == authentication.isApiKey()) {
            userText = userText + " with roles [" + Strings.arrayToCommaDelimitedString(authentication.getUser().roles()) + "]";
        }

        String message = "action [" + action + "] is unauthorized for " + userText;
        if (context != null) {
            message = message + " " + context;
        }

        if (ClusterPrivilegeResolver.isClusterAction(action)) {
            final Collection<String> privileges = ClusterPrivilegeResolver.findPrivilegesThatGrant(action, request, authentication);
            if (privileges != null && privileges.size() > 0) {
                message = message
                    + ", this action is granted by the cluster privileges ["
                    + collectionToCommaDelimitedString(privileges)
                    + "]";
            }
        } else if (isIndexAction(action)) {
            final Collection<String> privileges = IndexPrivilege.findPrivilegesThatGrant(action);
            if (privileges != null && privileges.size() > 0) {
                message = message
                    + ", this action is granted by the index privileges ["
                    + collectionToCommaDelimitedString(privileges)
                    + "]";
            }
        }

        logger.debug(message);
        return authorizationError(message, cause);
    }

    private class AuthorizationResultListener<T extends AuthorizationResult> implements ActionListener<T> {

        private final Consumer<T> responseConsumer;
        private final Consumer<Exception> failureConsumer;
        private final RequestInfo requestInfo;
        private final String requestId;
        private final AuthorizationInfo authzInfo;

        private AuthorizationResultListener(
            Consumer<T> responseConsumer,
            Consumer<Exception> failureConsumer,
            RequestInfo requestInfo,
            String requestId,
            AuthorizationInfo authzInfo
        ) {
            this.responseConsumer = responseConsumer;
            this.failureConsumer = failureConsumer;
            this.requestInfo = requestInfo;
            this.requestId = requestId;
            this.authzInfo = authzInfo;
        }

        @Override
        public void onResponse(T result) {
            if (result.isGranted()) {
                if (result.isAuditable()) {
                    auditTrailService.get()
                        .accessGranted(
                            requestId,
                            requestInfo.getAuthentication(),
                            requestInfo.getAction(),
                            requestInfo.getRequest(),
                            authzInfo
                        );
                }
                try {
                    responseConsumer.accept(result);
                } catch (Exception e) {
                    failureConsumer.accept(e);
                }
            } else {
                handleFailure(result.isAuditable(), result.getFailureContext(), null);
            }
        }

        @Override
        public void onFailure(Exception e) {
            handleFailure(true, null, e);
        }

        private void handleFailure(boolean audit, @Nullable String context, @Nullable Exception e) {
            if (audit) {
                auditTrailService.get()
                    .accessDenied(requestId, requestInfo.getAuthentication(), requestInfo.getAction(), requestInfo.getRequest(), authzInfo);
            }
            failureConsumer.accept(
                denialException(requestInfo.getAuthentication(), requestInfo.getAction(), requestInfo.getRequest(), context, e)
            );
        }
    }

    private static class CachingAsyncSupplier<V> implements AsyncSupplier<V> {

        private final AsyncSupplier<V> asyncSupplier;
        private volatile ListenableFuture<V> valueFuture = null;

        private CachingAsyncSupplier(AsyncSupplier<V> supplier) {
            this.asyncSupplier = supplier;
        }

        @Override
        public void getAsync(ActionListener<V> listener) {
            if (valueFuture == null) {
                boolean firstInvocation = false;
                synchronized (this) {
                    if (valueFuture == null) {
                        valueFuture = new ListenableFuture<>();
                        firstInvocation = true;
                    }
                }
                if (firstInvocation) {
                    asyncSupplier.getAsync(valueFuture);
                }
            }
            valueFuture.addListener(listener);
        }
    }

    public static void addSettings(List<Setting<?>> settings) {
        settings.add(ANONYMOUS_AUTHORIZATION_EXCEPTION_SETTING);
        settings.addAll(LoadAuthorizedIndicesTimeChecker.Factory.getSettings());
    }
}<|MERGE_RESOLUTION|>--- conflicted
+++ resolved
@@ -405,33 +405,19 @@
             }, clusterAuthzListener::onFailure));
         } else if (isIndexAction(action)) {
             final Metadata metadata = clusterService.state().metadata();
-<<<<<<< HEAD
-=======
-            final AsyncSupplier<Set<String>> authorizedIndicesSupplier = new CachingAsyncSupplier<>(authzIndicesListener -> {
-                Consumer<Collection<String>> timeChecker = authzIndicesTimerFactory.newTimer(requestInfo);
-                authzEngine.loadAuthorizedIndices(
-                    requestInfo,
-                    authzInfo,
-                    metadata.getIndicesLookup(),
-                    authzIndicesListener.map(authzIndices -> {
-                        timeChecker.accept(authzIndices);
-                        return authzIndices;
-                    })
-                );
-            });
->>>>>>> d32467ac
             final AsyncSupplier<ResolvedIndices> resolvedIndicesAsyncSupplier = new CachingAsyncSupplier<>(resolvedIndicesListener -> {
                 ResolvedIndices resolvedIndices = indicesAndAliasesResolver.tryResolveWithoutWildcards(action, request);
                 if (resolvedIndices != null) {
                     resolvedIndicesListener.onResponse(resolvedIndices);
                 } else {
                     try {
+                        Consumer<Collection<String>> timeChecker = authzIndicesTimerFactory.newTimer(requestInfo);
                         resolvedIndicesListener.onResponse(
                             indicesAndAliasesResolver.resolve(
                                 action,
                                 request,
                                 metadata,
-                                new AvailableIndices(metadata, authzEngine.predicateForAuthorizedIndices(requestInfo, authzInfo, metadata))
+                                new AvailableIndices(metadata, authzEngine.predicateForAuthorizedIndices(requestInfo, authzInfo, metadata), timeChecker)
                             )
                         );
                     } catch (Exception e) {
