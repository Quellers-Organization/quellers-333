--- conflicted
+++ resolved
@@ -59,7 +59,6 @@
 import org.elasticsearch.xpack.core.security.authz.privilege.ClusterPrivilegeResolver;
 import org.elasticsearch.xpack.core.security.authz.privilege.IndexPrivilege;
 import org.elasticsearch.xpack.core.security.user.AnonymousUser;
-import org.elasticsearch.xpack.core.security.user.AsyncSearchUser;
 import org.elasticsearch.xpack.core.security.user.SystemUser;
 import org.elasticsearch.xpack.core.security.user.User;
 import org.elasticsearch.xpack.security.audit.AuditLevel;
@@ -415,13 +414,6 @@
         return request;
     }
 
-<<<<<<< HEAD
-=======
-    private boolean isInternalUser(User user) {
-        return SystemUser.is(user) || XPackUser.is(user) || XPackSecurityUser.is(user) || AsyncSearchUser.is(user);
-    }
-
->>>>>>> 57bd6d2c
     private void authorizeRunAs(final RequestInfo requestInfo, final AuthorizationInfo authzInfo,
                                 final ActionListener<AuthorizationResult> listener) {
         final Authentication authentication = requestInfo.getAuthentication();
