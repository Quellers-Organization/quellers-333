--- conflicted
+++ resolved
@@ -62,21 +62,13 @@
 
     @Override
     public RestChannelConsumer innerPrepareRequest(RestRequest request, NodeClient client) throws IOException {
-<<<<<<< HEAD
-        final boolean shouldRestrictForServerless = shouldRestrictForServerless(request);
-=======
->>>>>>> 59cf661e
         return channel -> client.execute(
             GetBuiltinPrivilegesAction.INSTANCE,
             new GetBuiltinPrivilegesRequest(),
             new RestBuilderListener<>(channel) {
                 @Override
                 public RestResponse buildResponse(GetBuiltinPrivilegesResponse response, XContentBuilder builder) throws Exception {
-<<<<<<< HEAD
-                    final var translatedResponse = responseTranslator.translate(response, shouldRestrictForServerless);
-=======
                     final var translatedResponse = responseTranslator.translate(response);
->>>>>>> 59cf661e
                     builder.startObject();
                     builder.array("cluster", translatedResponse.getClusterPrivileges());
                     builder.array("index", translatedResponse.getIndexPrivileges());
@@ -117,5 +109,4 @@
     private boolean shouldRestrictForServerless(RestRequest request) {
         return request.isServerlessRequest() && false == request.isOperatorRequest();
     }
-
 }