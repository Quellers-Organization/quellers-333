--- conflicted
+++ resolved
@@ -84,17 +84,10 @@
                     + "] setting for active directory");
         }
         String domainDN = buildDnFromDomain(domainName);
-<<<<<<< HEAD
-        ldapPort = config.getSetting(ActiveDirectorySessionFactorySettings.AD_LDAP_PORT_SETTING);
+        final int ldapPort = config.getSetting(ActiveDirectorySessionFactorySettings.AD_LDAP_PORT_SETTING);
         final int ldapsPort = config.getSetting(ActiveDirectorySessionFactorySettings.AD_LDAPS_PORT_SETTING);
         final int gcLdapPort = config.getSetting(ActiveDirectorySessionFactorySettings.AD_GC_LDAP_PORT_SETTING);
         final int gcLdapsPort = config.getSetting(ActiveDirectorySessionFactorySettings.AD_GC_LDAPS_PORT_SETTING);
-=======
-        final int ldapPort = ActiveDirectorySessionFactorySettings.AD_LDAP_PORT_SETTING.get(settings);
-        final int ldapsPort = ActiveDirectorySessionFactorySettings.AD_LDAPS_PORT_SETTING.get(settings);
-        final int gcLdapPort = ActiveDirectorySessionFactorySettings.AD_GC_LDAP_PORT_SETTING.get(settings);
-        final int gcLdapsPort = ActiveDirectorySessionFactorySettings.AD_GC_LDAPS_PORT_SETTING.get(settings);
->>>>>>> 33e3822c
 
         defaultADAuthenticator = new DefaultADAuthenticator(config, timeout, ignoreReferralErrors, logger, groupResolver,
                 metaDataResolver, domainDN, threadPool);
@@ -106,15 +99,9 @@
     }
 
     @Override
-<<<<<<< HEAD
     protected List<String> getDefaultLdapUrls(RealmConfig config) {
         return Collections.singletonList("ldap://" + config.getSetting(ActiveDirectorySessionFactorySettings.AD_DOMAIN_NAME_SETTING) +
-                ":" + ldapPort);
-=======
-    protected List<String> getDefaultLdapUrls(Settings settings) {
-        return Collections.singletonList("ldap://" + settings.get(ActiveDirectorySessionFactorySettings.AD_DOMAIN_NAME_SETTING) +
-                ":" + ActiveDirectorySessionFactorySettings.AD_LDAP_PORT_SETTING.get(settings));
->>>>>>> 33e3822c
+                ":" + config.getSetting(ActiveDirectorySessionFactorySettings.AD_LDAP_PORT_SETTING));
     }
 
     @Override
