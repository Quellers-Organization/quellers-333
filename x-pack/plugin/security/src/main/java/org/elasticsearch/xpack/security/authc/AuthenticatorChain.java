--- conflicted
+++ resolved
@@ -102,11 +102,7 @@
      * This method currently uses a shorter chain to match existing behaviour. But there is no reason
      * why this could not use the same chain.
      */
-<<<<<<< HEAD
-    void authenticateAsyncWithExistingCredentials(Authenticator.Context context, ActionListener<Authentication> listener) {
-=======
     private void authenticateAsyncWithExistingAuthenticationToken(Authenticator.Context context, ActionListener<Authentication> listener) {
->>>>>>> d90fa4eb
         assert context.getMostRecentAuthenticationToken() != null : "existing authentication token must not be null";
         context.setHandleNullToken(false);  // already has a token, should not try null token
         doAuthenticate(context, false, listener);
@@ -135,15 +131,9 @@
             allAuthenticators,
             context.getThreadContext(),
             Function.identity(),
-<<<<<<< HEAD
-            result -> result.getStatus() == Authenticator.Status.UNSUCCESSFUL || result.getStatus() == Authenticator.Status.NOT_HANDLED
-        );
-        iteratingActionListener.run();
-=======
             result -> result.getStatus() == AuthenticationResult.Status.CONTINUE
         );
         iterListener.run();
->>>>>>> d90fa4eb
     }
 
     private BiConsumer<Authenticator, ActionListener<AuthenticationResult<Authentication>>> getAuthenticatorConsumer(
