--- conflicted
+++ resolved
@@ -187,17 +187,9 @@
                     || GetUserPrivilegesAction.NAME.equals(action)
                     || sameUsername == false : "Action '" + action + "' should not be possible when sameUsername=" + sameUsername;
                 return sameUsername;
-<<<<<<< HEAD
-            } else if (request instanceof GetApiKeyRequest) {
-                GetApiKeyRequest getApiKeyRequest = (GetApiKeyRequest) request;
+            } else if (request instanceof GetApiKeyRequest getApiKeyRequest) {
                 if (authentication.isApiKey()) {
                     // if the authentication is an API key then the request must also contain same API key id
-=======
-            } else if (request instanceof GetApiKeyRequest getApiKeyRequest) {
-                if (AuthenticationType.API_KEY == authentication.getAuthenticationType()) {
-                    assert authentication.getLookedUpBy() == null : "runAs not supported for api key authentication";
-                    // if authenticated by API key then the request must also contain same API key id
->>>>>>> b1c01b12
                     String authenticatedApiKeyId = (String) authentication.getMetadata().get(AuthenticationField.API_KEY_ID_KEY);
                     if (Strings.hasText(getApiKeyRequest.getApiKeyId())) {
                         return getApiKeyRequest.getApiKeyId().equals(authenticatedApiKeyId);
