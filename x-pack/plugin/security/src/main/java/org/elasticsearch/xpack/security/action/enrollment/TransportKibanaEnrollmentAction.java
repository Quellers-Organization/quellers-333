/*
 * Copyright Elasticsearch B.V. and/or licensed to Elasticsearch B.V. under one
 * or more contributor license agreements. Licensed under the Elastic License
 * 2.0; you may not use this file except in compliance with the Elastic License
 * 2.0.
 */

package org.elasticsearch.xpack.security.action.enrollment;

import org.apache.logging.log4j.LogManager;
import org.apache.logging.log4j.Logger;
import org.elasticsearch.ElasticsearchException;
import org.elasticsearch.action.ActionListener;
import org.elasticsearch.action.support.ActionFilters;
import org.elasticsearch.action.support.HandledTransportAction;
import org.elasticsearch.client.Client;
import org.elasticsearch.client.OriginSettingClient;
import org.elasticsearch.common.inject.Inject;
<<<<<<< HEAD
import org.elasticsearch.common.settings.SecureString;
import org.elasticsearch.common.ssl.SslKeyConfig;
import org.elasticsearch.common.ssl.StoreKeyConfig;
=======
>>>>>>> 87ca6faf
import org.elasticsearch.core.Tuple;
import org.elasticsearch.env.Environment;
import org.elasticsearch.tasks.Task;
import org.elasticsearch.transport.TransportService;
import org.elasticsearch.xpack.core.security.action.enrollment.KibanaEnrollmentAction;
import org.elasticsearch.xpack.core.security.action.enrollment.KibanaEnrollmentRequest;
import org.elasticsearch.xpack.core.security.action.enrollment.KibanaEnrollmentResponse;
<<<<<<< HEAD
import org.elasticsearch.xpack.core.security.action.user.ChangePasswordAction;
import org.elasticsearch.xpack.core.security.action.user.ChangePasswordRequest;
import org.elasticsearch.xpack.core.security.action.user.ChangePasswordRequestBuilder;
import org.elasticsearch.xpack.core.security.authc.support.Hasher;
=======
import org.elasticsearch.xpack.core.security.action.service.CreateServiceAccountTokenAction;
import org.elasticsearch.xpack.core.security.action.service.CreateServiceAccountTokenRequest;
import org.elasticsearch.xpack.core.ssl.KeyConfig;
>>>>>>> 87ca6faf
import org.elasticsearch.xpack.core.ssl.SSLService;

import static org.elasticsearch.xpack.core.ClientHelper.SECURITY_ORIGIN;

import java.security.cert.CertificateEncodingException;
import java.security.cert.X509Certificate;
import java.time.ZoneOffset;
import java.time.ZonedDateTime;
import java.util.Base64;
import java.util.List;
import java.util.stream.Collectors;

public class TransportKibanaEnrollmentAction extends HandledTransportAction<KibanaEnrollmentRequest, KibanaEnrollmentResponse> {

    private static final Logger logger = LogManager.getLogger(TransportKibanaEnrollmentAction.class);

    private final Environment environment;
    private final Client client;
    private final SSLService sslService;

    @Inject public TransportKibanaEnrollmentAction(
        TransportService transportService,
        Client client,
        SSLService sslService,
        Environment environment,
        ActionFilters actionFilters) {
        super(KibanaEnrollmentAction.NAME, transportService, actionFilters, KibanaEnrollmentRequest::new);
        this.environment = environment;
        this.client = new OriginSettingClient(client, SECURITY_ORIGIN);
        this.sslService = sslService;
    }

    @Override protected void doExecute(Task task, KibanaEnrollmentRequest request, ActionListener<KibanaEnrollmentResponse> listener) {

        final SslKeyConfig keyConfig = sslService.getHttpTransportSSLConfiguration().getKeyConfig();
        if (keyConfig instanceof StoreKeyConfig == false) {
            listener.onFailure(new ElasticsearchException(
                "Unable to enroll kibana instance. Elasticsearch node HTTP layer SSL configuration is not configured with a keystore"));
            return;
        }
        List<X509Certificate> caCertificates;
        try {
            caCertificates = ((StoreKeyConfig) keyConfig).getKeys()
                .stream()
                .map(Tuple::v2)
                .filter(x509Certificate -> x509Certificate.getBasicConstraints() != -1)
                .collect(Collectors.toList());
        } catch (Exception e) {
            listener.onFailure(new ElasticsearchException("Unable to enroll kibana instance. Cannot retrieve CA certificate " +
                "for the HTTP layer of the Elasticsearch node.", e));
            return;
        }
        if (caCertificates.size() != 1) {
            listener.onFailure(new ElasticsearchException(
                "Unable to enroll kibana instance. Elasticsearch node HTTP layer SSL configuration Keystore " +
                "[xpack.security.http.ssl.keystore] doesn't contain a single PrivateKey entry where the associated " +
                "certificate is a CA certificate"));
        } else {
            String httpCa;
            try {
                httpCa = Base64.getEncoder().encodeToString(caCertificates.get(0).getEncoded());
            } catch (CertificateEncodingException cee) {
                listener.onFailure(new ElasticsearchException(
                    "Unable to enroll kibana instance. Elasticsearch node HTTP layer SSL configuration uses a malformed CA certificate",
                    cee));
                return;
            }
            final CreateServiceAccountTokenRequest createServiceAccountTokenRequest =
                new CreateServiceAccountTokenRequest("elastic", "kibana", getTokenName());
            client.execute(CreateServiceAccountTokenAction.INSTANCE, createServiceAccountTokenRequest, ActionListener.wrap(response -> {
                logger.debug("Successfully created token [{}] for the [elastic/kibana] service account during kibana enrollment",
                    response.getName());
                listener.onResponse(new KibanaEnrollmentResponse(response.getName(), response.getValue(), httpCa));
            }, e -> listener.onFailure(
                new ElasticsearchException("Failed to create token for the [elastic/kibana] service account", e))));
        }
    }

    protected static String getTokenName(){
        final ZonedDateTime enrollTime = ZonedDateTime.now(ZoneOffset.UTC);
        final String prefix = "enroll-process-token-";
        return prefix + enrollTime.toInstant().toEpochMilli();
    }
}<|MERGE_RESOLUTION|>--- conflicted
+++ resolved
@@ -16,29 +16,16 @@
 import org.elasticsearch.client.Client;
 import org.elasticsearch.client.OriginSettingClient;
 import org.elasticsearch.common.inject.Inject;
-<<<<<<< HEAD
-import org.elasticsearch.common.settings.SecureString;
 import org.elasticsearch.common.ssl.SslKeyConfig;
 import org.elasticsearch.common.ssl.StoreKeyConfig;
-=======
->>>>>>> 87ca6faf
 import org.elasticsearch.core.Tuple;
-import org.elasticsearch.env.Environment;
 import org.elasticsearch.tasks.Task;
 import org.elasticsearch.transport.TransportService;
 import org.elasticsearch.xpack.core.security.action.enrollment.KibanaEnrollmentAction;
 import org.elasticsearch.xpack.core.security.action.enrollment.KibanaEnrollmentRequest;
 import org.elasticsearch.xpack.core.security.action.enrollment.KibanaEnrollmentResponse;
-<<<<<<< HEAD
-import org.elasticsearch.xpack.core.security.action.user.ChangePasswordAction;
-import org.elasticsearch.xpack.core.security.action.user.ChangePasswordRequest;
-import org.elasticsearch.xpack.core.security.action.user.ChangePasswordRequestBuilder;
-import org.elasticsearch.xpack.core.security.authc.support.Hasher;
-=======
 import org.elasticsearch.xpack.core.security.action.service.CreateServiceAccountTokenAction;
 import org.elasticsearch.xpack.core.security.action.service.CreateServiceAccountTokenRequest;
-import org.elasticsearch.xpack.core.ssl.KeyConfig;
->>>>>>> 87ca6faf
 import org.elasticsearch.xpack.core.ssl.SSLService;
 
 import static org.elasticsearch.xpack.core.ClientHelper.SECURITY_ORIGIN;
@@ -55,23 +42,23 @@
 
     private static final Logger logger = LogManager.getLogger(TransportKibanaEnrollmentAction.class);
 
-    private final Environment environment;
     private final Client client;
     private final SSLService sslService;
 
-    @Inject public TransportKibanaEnrollmentAction(
+    @Inject
+    public TransportKibanaEnrollmentAction(
         TransportService transportService,
         Client client,
         SSLService sslService,
-        Environment environment,
-        ActionFilters actionFilters) {
+        ActionFilters actionFilters
+    ) {
         super(KibanaEnrollmentAction.NAME, transportService, actionFilters, KibanaEnrollmentRequest::new);
-        this.environment = environment;
         this.client = new OriginSettingClient(client, SECURITY_ORIGIN);
         this.sslService = sslService;
     }
 
-    @Override protected void doExecute(Task task, KibanaEnrollmentRequest request, ActionListener<KibanaEnrollmentResponse> listener) {
+    @Override
+    protected void doExecute(Task task, KibanaEnrollmentRequest request, ActionListener<KibanaEnrollmentResponse> listener) {
 
         final SslKeyConfig keyConfig = sslService.getHttpTransportSSLConfiguration().getKeyConfig();
         if (keyConfig instanceof StoreKeyConfig == false) {
