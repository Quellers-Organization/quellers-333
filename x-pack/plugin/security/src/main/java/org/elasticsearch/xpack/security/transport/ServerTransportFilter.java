/*
 * Copyright Elasticsearch B.V. and/or licensed to Elasticsearch B.V. under one
 * or more contributor license agreements. Licensed under the Elastic License
 * 2.0; you may not use this file except in compliance with the Elastic License
 * 2.0.
 */
package org.elasticsearch.xpack.security.transport;

import org.apache.logging.log4j.LogManager;
import org.apache.logging.log4j.Logger;
import org.elasticsearch.TransportVersion;
import org.elasticsearch.Version;
import org.elasticsearch.action.ActionListener;
import org.elasticsearch.action.IndicesRequest;
import org.elasticsearch.action.admin.indices.close.CloseIndexAction;
import org.elasticsearch.action.admin.indices.delete.DeleteIndexAction;
import org.elasticsearch.action.admin.indices.open.OpenIndexAction;
import org.elasticsearch.action.support.DestructiveOperations;
import org.elasticsearch.common.util.concurrent.ThreadContext;
import org.elasticsearch.transport.TaskTransportChannel;
import org.elasticsearch.transport.TcpChannel;
import org.elasticsearch.transport.TcpTransportChannel;
import org.elasticsearch.transport.TransportChannel;
import org.elasticsearch.transport.TransportRequest;
import org.elasticsearch.transport.TransportService;
import org.elasticsearch.transport.netty4.Netty4TcpChannel;
import org.elasticsearch.xpack.core.security.SecurityContext;
import org.elasticsearch.xpack.core.security.authc.Authentication;
import org.elasticsearch.xpack.core.security.user.SystemUser;
import org.elasticsearch.xpack.security.action.SecurityActionMapper;
import org.elasticsearch.xpack.security.authc.AuthenticationService;
import org.elasticsearch.xpack.security.authz.AuthorizationService;

/**
 * The server transport filter that should be used in nodes as it ensures that an incoming
 * request is properly authenticated and authorized
 */
final class ServerTransportFilter {

    private static final Logger logger = LogManager.getLogger(ServerTransportFilter.class);

    private final AuthenticationService authcService;
    private final AuthorizationService authzService;
    private final SecurityActionMapper actionMapper = new SecurityActionMapper();
    private final ThreadContext threadContext;
    private final boolean extractClientCert;
    private final DestructiveOperations destructiveOperations;
    private final SecurityContext securityContext;
    private final boolean requiresRemoteAccessAuthentication;

    ServerTransportFilter(
        AuthenticationService authcService,
        AuthorizationService authzService,
        ThreadContext threadContext,
        boolean extractClientCert,
        DestructiveOperations destructiveOperations,
        SecurityContext securityContext
    ) {
        this(authcService, authzService, threadContext, extractClientCert, destructiveOperations, securityContext, false);
    }

    ServerTransportFilter(
        AuthenticationService authcService,
        AuthorizationService authzService,
        ThreadContext threadContext,
        boolean extractClientCert,
        DestructiveOperations destructiveOperations,
        SecurityContext securityContext,
        boolean requiresRemoteAccessAuthentication
    ) {
        this.authcService = authcService;
        this.authzService = authzService;
        this.threadContext = threadContext;
        this.extractClientCert = extractClientCert;
        this.destructiveOperations = destructiveOperations;
        this.securityContext = securityContext;
        this.requiresRemoteAccessAuthentication = requiresRemoteAccessAuthentication;
    }

    /**
     * Called just after the given request was received by the transport. Any exception
     * thrown by this method will stop the request from being handled and the error will
     * be sent back to the sender.
     */
    void inbound(String action, TransportRequest request, TransportChannel transportChannel, ActionListener<Void> listener) {
        if (CloseIndexAction.NAME.equals(action) || OpenIndexAction.NAME.equals(action) || DeleteIndexAction.NAME.equals(action)) {
            IndicesRequest indicesRequest = (IndicesRequest) request;
            try {
                destructiveOperations.failDestructive(indicesRequest.indices());
            } catch (IllegalArgumentException e) {
                listener.onFailure(e);
                return;
            }
        }
        /*
         here we don't have a fallback user, as all incoming request are
         expected to have a user attached (either in headers or in context)
         We can make this assumption because in nodes we make sure all outgoing
         requests from all the nodes are attached with a user (either a serialize
         user an authentication token
         */
        String securityAction = SecurityActionMapper.action(action, request);

        TransportChannel unwrappedChannel = transportChannel;
        if (unwrappedChannel instanceof TaskTransportChannel) {
            unwrappedChannel = ((TaskTransportChannel) unwrappedChannel).getChannel();
        }

        if (extractClientCert && (unwrappedChannel instanceof TcpTransportChannel)) {
            TcpChannel tcpChannel = ((TcpTransportChannel) unwrappedChannel).getChannel();
            if (tcpChannel instanceof Netty4TcpChannel) {
                if (tcpChannel.isOpen()) {
                    SSLEngineUtils.extractClientCertificates(logger, threadContext, tcpChannel);
                }
            }
        }

<<<<<<< HEAD
        final Version version = transportChannel.getVersion();
        final ActionListener<Authentication> authorizationStep = ActionListener.wrap((authentication) -> {
=======
        TransportVersion version = transportChannel.getVersion();
        authcService.authenticate(securityAction, request, true, ActionListener.wrap((authentication) -> {
>>>>>>> 6f5ca4b4
            if (authentication != null) {
                if (securityAction.equals(TransportService.HANDSHAKE_ACTION_NAME)
                    && SystemUser.is(authentication.getEffectiveSubject().getUser()) == false) {
                    securityContext.executeAsSystemUser(Version.fromId(version.id), original -> {
                        final Authentication replaced = securityContext.getAuthentication();
                        authzService.authorize(replaced, securityAction, request, listener);
                    });
                } else {
                    authzService.authorize(authentication, securityAction, request, listener);
                }
            } else {
                listener.onFailure(new IllegalStateException("no authentication present but auth is allowed"));
            }
        }, listener::onFailure);

        if (requiresRemoteAccessAuthentication
            // The handshake action is special; under the hood it will be executed by the system user - there won't be remote access
            // headers, so we don't want to handle it via the remote access authenticator but rather fall back on our default authentication
            // strategy
            && false == TransportService.HANDSHAKE_ACTION_NAME.equals(securityAction)) {
            authcService.authenticateRemoteAccess(securityAction, request, true, authorizationStep);
        } else {
            authcService.authenticate(securityAction, request, true, authorizationStep);
        }
    }
}<|MERGE_RESOLUTION|>--- conflicted
+++ resolved
@@ -115,13 +115,8 @@
             }
         }
 
-<<<<<<< HEAD
-        final Version version = transportChannel.getVersion();
-        final ActionListener<Authentication> authorizationStep = ActionListener.wrap((authentication) -> {
-=======
         TransportVersion version = transportChannel.getVersion();
         authcService.authenticate(securityAction, request, true, ActionListener.wrap((authentication) -> {
->>>>>>> 6f5ca4b4
             if (authentication != null) {
                 if (securityAction.equals(TransportService.HANDSHAKE_ACTION_NAME)
                     && SystemUser.is(authentication.getEffectiveSubject().getUser()) == false) {
