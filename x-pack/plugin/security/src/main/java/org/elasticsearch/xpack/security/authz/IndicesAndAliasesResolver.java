--- conflicted
+++ resolved
@@ -229,10 +229,6 @@
                 } else {
                     split = new ResolvedIndices(Arrays.asList(indicesRequest.indices()), Collections.emptyList());
                 }
-<<<<<<< HEAD
-                List<String> replaced = indexAbstractionResolver.resolveIndexAbstractions(split.getLocal(), indicesOptions, metadata,
-                        authorizedIndices, replaceWildcards, indicesRequest.includeDataStreams());
-=======
                 List<String> replaced = indexAbstractionResolver.resolveIndexAbstractions(
                     split.getLocal(),
                     indicesOptions,
@@ -241,7 +237,6 @@
                     replaceWildcards,
                     indicesRequest.includeDataStreams()
                 );
->>>>>>> 08eb1a7a
                 resolvedIndicesBuilder.addLocal(replaced);
                 resolvedIndicesBuilder.addRemote(split.getRemote());
             }
