/*
 * Copyright Elasticsearch B.V. and/or licensed to Elasticsearch B.V. under one
 * or more contributor license agreements. Licensed under the Elastic License
 * 2.0; you may not use this file except in compliance with the Elastic License
 * 2.0.
 */
package org.elasticsearch.xpack.security.transport;

import org.apache.logging.log4j.LogManager;
import org.apache.logging.log4j.Logger;
import org.elasticsearch.Version;
import org.elasticsearch.action.ActionListener;
import org.elasticsearch.action.admin.cluster.shards.ClusterSearchShardsAction;
import org.elasticsearch.action.admin.cluster.state.ClusterStateAction;
import org.elasticsearch.action.search.SearchAction;
import org.elasticsearch.action.search.SearchTransportService;
import org.elasticsearch.action.support.DestructiveOperations;
import org.elasticsearch.common.settings.Settings;
import org.elasticsearch.common.ssl.SslConfiguration;
import org.elasticsearch.common.util.Maps;
import org.elasticsearch.common.util.concurrent.AbstractRunnable;
import org.elasticsearch.common.util.concurrent.RunOnce;
import org.elasticsearch.common.util.concurrent.ThreadContext;
import org.elasticsearch.tasks.Task;
import org.elasticsearch.threadpool.ThreadPool;
import org.elasticsearch.transport.RemoteClusterPortSettings;
import org.elasticsearch.transport.RemoteConnectionManager;
import org.elasticsearch.transport.SendRequestTransportException;
import org.elasticsearch.transport.TcpTransport;
import org.elasticsearch.transport.Transport;
import org.elasticsearch.transport.TransportActionProxy;
import org.elasticsearch.transport.TransportChannel;
import org.elasticsearch.transport.TransportInterceptor;
import org.elasticsearch.transport.TransportRequest;
import org.elasticsearch.transport.TransportRequestHandler;
import org.elasticsearch.transport.TransportRequestOptions;
import org.elasticsearch.transport.TransportResponse;
import org.elasticsearch.transport.TransportResponseHandler;
import org.elasticsearch.transport.TransportService;
import org.elasticsearch.transport.TransportService.ContextRestoreResponseHandler;
import org.elasticsearch.xpack.core.XPackSettings;
import org.elasticsearch.xpack.core.security.SecurityContext;
import org.elasticsearch.xpack.core.security.authc.Authentication;
import org.elasticsearch.xpack.core.security.authc.RemoteAccessAuthentication;
import org.elasticsearch.xpack.core.security.authc.Subject;
import org.elasticsearch.xpack.core.security.authz.RoleDescriptorsIntersection;
import org.elasticsearch.xpack.core.security.transport.ProfileConfigurations;
import org.elasticsearch.xpack.core.security.user.SystemUser;
import org.elasticsearch.xpack.core.security.user.User;
import org.elasticsearch.xpack.core.ssl.SSLService;
import org.elasticsearch.xpack.security.authc.AuthenticationService;
import org.elasticsearch.xpack.security.authz.AuthorizationService;
import org.elasticsearch.xpack.security.authz.AuthorizationUtils;
import org.elasticsearch.xpack.security.authz.PreAuthorizationUtils;

import java.io.IOException;
import java.util.Collections;
import java.util.Map;
import java.util.Optional;
import java.util.Set;
import java.util.function.Function;
import java.util.stream.Collectors;
import java.util.stream.Stream;

import static org.elasticsearch.xpack.core.security.SecurityField.setting;

public class SecurityServerTransportInterceptor implements TransportInterceptor {

    public static final String REMOTE_ACCESS_CLUSTER_CREDENTIAL_HEADER_KEY = "_remote_access_cluster_credential";
    private static final Version VERSION_REMOTE_ACCESS_HEADERS = Version.V_8_7_0;
    private static final Logger logger = LogManager.getLogger(SecurityServerTransportInterceptor.class);
    // package private for testing
    static final Set<String> REMOTE_ACCESS_ACTION_ALLOWLIST;
    static {
        final Stream<String> actions = Stream.of(
            SearchAction.NAME,
            ClusterStateAction.NAME,
            ClusterSearchShardsAction.NAME,
            SearchTransportService.FREE_CONTEXT_SCROLL_ACTION_NAME,
            SearchTransportService.FREE_CONTEXT_ACTION_NAME,
            SearchTransportService.CLEAR_SCROLL_CONTEXTS_ACTION_NAME,
            SearchTransportService.DFS_ACTION_NAME,
            SearchTransportService.QUERY_ACTION_NAME,
            SearchTransportService.QUERY_ID_ACTION_NAME,
            SearchTransportService.QUERY_SCROLL_ACTION_NAME,
            SearchTransportService.QUERY_FETCH_SCROLL_ACTION_NAME,
            SearchTransportService.FETCH_ID_SCROLL_ACTION_NAME,
            SearchTransportService.FETCH_ID_ACTION_NAME,
            SearchTransportService.QUERY_CAN_MATCH_NAME,
            SearchTransportService.QUERY_CAN_MATCH_NODE_NAME
        );
        REMOTE_ACCESS_ACTION_ALLOWLIST = actions
            // Include action, and proxy equivalent (i.e., with proxy action prefix)
            .flatMap(name -> Stream.of(name, TransportActionProxy.getProxyAction(name)))
            .collect(Collectors.toUnmodifiableSet());
    }

    private final AuthenticationService authcService;
    private final AuthorizationService authzService;
    private final SSLService sslService;
    private final Map<String, ServerTransportFilter> profileFilters;
    private final ThreadPool threadPool;
    private final Settings settings;
    private final SecurityContext securityContext;
    private final RemoteClusterAuthorizationResolver remoteClusterAuthorizationResolver;
    private final Function<Transport.Connection, Optional<String>> remoteClusterAliasResolver;

    public SecurityServerTransportInterceptor(
        Settings settings,
        ThreadPool threadPool,
        AuthenticationService authcService,
        AuthorizationService authzService,
        SSLService sslService,
        SecurityContext securityContext,
        DestructiveOperations destructiveOperations,
        RemoteClusterAuthorizationResolver remoteClusterAuthorizationResolver
    ) {
        this(
            settings,
            threadPool,
            authcService,
            authzService,
            sslService,
            securityContext,
            destructiveOperations,
            remoteClusterAuthorizationResolver,
            RemoteConnectionManager::resolveRemoteClusterAlias
        );
    }

    SecurityServerTransportInterceptor(
        Settings settings,
        ThreadPool threadPool,
        AuthenticationService authcService,
        AuthorizationService authzService,
        SSLService sslService,
        SecurityContext securityContext,
        DestructiveOperations destructiveOperations,
        RemoteClusterAuthorizationResolver remoteClusterAuthorizationResolver,
        // Inject for simplified testing
        Function<Transport.Connection, Optional<String>> remoteClusterAliasResolver
    ) {
        this.settings = settings;
        this.threadPool = threadPool;
        this.authcService = authcService;
        this.authzService = authzService;
        this.sslService = sslService;
        this.securityContext = securityContext;
        this.profileFilters = initializeProfileFilters(destructiveOperations);
        this.remoteClusterAuthorizationResolver = remoteClusterAuthorizationResolver;
        this.remoteClusterAliasResolver = remoteClusterAliasResolver;
    }

    @Override
    public AsyncSender interceptSender(AsyncSender sender) {
        return interceptForAllRequests(
            // Branching based on the feature flag is not strictly necessary here, but it makes it more obvious we are not interfering with
            // non-feature-flagged deployments
            TcpTransport.isUntrustedRemoteClusterEnabled() ? interceptForRemoteAccessRequests(sender) : sender
        );
    }

    private AsyncSender interceptForAllRequests(AsyncSender sender) {
        return new AsyncSender() {
            @Override
            public <T extends TransportResponse> void sendRequest(
                Transport.Connection connection,
                String action,
                TransportRequest request,
                TransportRequestOptions options,
                TransportResponseHandler<T> handler
            ) {
                assertNoRemoteAccessHeadersInContext();
                final Optional<String> remoteClusterAlias = remoteClusterAliasResolver.apply(connection);
                if (PreAuthorizationUtils.shouldRemoveParentAuthorizationFromThreadContext(remoteClusterAlias, action, securityContext)) {
                    securityContext.executeAfterRemovingParentAuthorization(original -> {
                        sendRequestInner(
                            sender,
                            connection,
                            action,
                            request,
                            options,
                            new ContextRestoreResponseHandler<>(threadPool.getThreadContext().wrapRestorable(original), handler)
                        );
                    });
                } else {
                    sendRequestInner(sender, connection, action, request, options, handler);
                }
            }

            private void assertNoRemoteAccessHeadersInContext() {
                assert securityContext.getThreadContext().getHeader(REMOTE_ACCESS_CLUSTER_CREDENTIAL_HEADER_KEY) == null
                    : "remote access headers should not be in security context";
                assert securityContext.getThreadContext()
                    .getHeader(RemoteAccessAuthentication.REMOTE_ACCESS_AUTHENTICATION_HEADER_KEY) == null
                    : "remote access headers should not be in security context";
            }
        };
    }

    public <T extends TransportResponse> void sendRequestInner(
        AsyncSender sender,
        Transport.Connection connection,
        String action,
        TransportRequest request,
        TransportRequestOptions options,
        TransportResponseHandler<T> handler
    ) {
        // the transport in core normally does this check, BUT since we are serializing to a string header we need to do it
        // ourselves otherwise we wind up using a version newer than what we can actually send
        final Version minVersion = Version.min(connection.getVersion(), Version.CURRENT);

        // Sometimes a system action gets executed like a internal create index request or update mappings request
        // which means that the user is copied over to system actions so we need to change the user
        if (AuthorizationUtils.shouldReplaceUserWithSystem(threadPool.getThreadContext(), action)) {
            securityContext.executeAsSystemUser(
                minVersion,
                original -> sendWithUser(
                    connection,
                    action,
                    request,
                    options,
                    new ContextRestoreResponseHandler<>(threadPool.getThreadContext().wrapRestorable(original), handler),
                    sender
                )
            );
        } else if (AuthorizationUtils.shouldSetUserBasedOnActionOrigin(threadPool.getThreadContext())) {
            AuthorizationUtils.switchUserBasedOnActionOriginAndExecute(
                threadPool.getThreadContext(),
                securityContext,
                minVersion,
                (original) -> sendWithUser(
                    connection,
                    action,
                    request,
                    options,
                    new ContextRestoreResponseHandler<>(threadPool.getThreadContext().wrapRestorable(original), handler),
                    sender
                )
            );
        } else if (securityContext.getAuthentication() != null
            && securityContext.getAuthentication().getEffectiveSubject().getVersion().equals(minVersion) == false) {
                // re-write the authentication since we want the authentication version to match the version of the connection
                securityContext.executeAfterRewritingAuthentication(
                    original -> sendWithUser(
                        connection,
                        action,
                        request,
                        options,
                        new ContextRestoreResponseHandler<>(threadPool.getThreadContext().wrapRestorable(original), handler),
                        sender
                    ),
                    minVersion
                );
            } else {
                sendWithUser(connection, action, request, options, handler, sender);
            }
    }

    private AsyncSender interceptForRemoteAccessRequests(final AsyncSender sender) {
        return new AsyncSender() {
            @Override
            public <T extends TransportResponse> void sendRequest(
                Transport.Connection connection,
                String action,
                TransportRequest request,
                TransportRequestOptions options,
                TransportResponseHandler<T> handler
            ) {
                final Optional<RemoteAccessCredentials> remoteAccessCredentials = getRemoteAccessCredentials(connection, action);
                if (remoteAccessCredentials.isPresent()) {
                    sendWithRemoteAccessHeaders(remoteAccessCredentials.get(), connection, action, request, options, handler);
                } else {
                    // Send regular request, without remote access headers
                    try {
                        sender.sendRequest(connection, action, request, options, handler);
                    } catch (Exception e) {
                        handler.handleException(new SendRequestTransportException(connection.getNode(), action, e));
                    }
                }
            }

            /**
             * Returns cluster credentials if the connection is remote, cluster credentials are set up for the target cluster, and access
             * via remote access headers is supported for the request type and authenticated subject. If remote access is not supported,
             * this method does not return credentials even if they are configured, to signify that the request should be sent according to
             * the basic security model
             */
            private Optional<RemoteAccessCredentials> getRemoteAccessCredentials(Transport.Connection connection, String action) {
                final Optional<String> optionalRemoteClusterAlias = remoteClusterAliasResolver.apply(connection);
                if (optionalRemoteClusterAlias.isEmpty()) {
                    logger.trace("Connection is not remote");
                    return Optional.empty();
                }

                final String remoteClusterAlias = optionalRemoteClusterAlias.get();
                final String remoteClusterCredential = remoteClusterAuthorizationResolver.resolveAuthorization(remoteClusterAlias);
                if (remoteClusterCredential == null) {
                    logger.trace("No cluster credential is configured for remote cluster [{}]", remoteClusterAlias);
                    return Optional.empty();
                }

                if (false == REMOTE_ACCESS_ACTION_ALLOWLIST.contains(action)) {
                    logger.trace("Action [{}] towards remote cluster [{}] is not allow-listed", action, remoteClusterAlias);
                    return Optional.empty();
                }

                final Authentication authentication = securityContext.getAuthentication();
                assert authentication != null : "authentication must be present in security context";
                final Subject effectiveSubject = authentication.getEffectiveSubject();
                if (false == effectiveSubject.getType().equals(Subject.Type.USER)) {
                    logger.trace(
                        "Effective subject of request to remote cluster [{}] has an unsupported type [{}]",
                        remoteClusterAlias,
                        effectiveSubject.getType()
                    );
                    return Optional.empty();
                }

                return Optional.of(new RemoteAccessCredentials(remoteClusterAlias, remoteClusterCredential));
            }

            private <T extends TransportResponse> void sendWithRemoteAccessHeaders(
                final RemoteAccessCredentials remoteAccessCredentials,
                final Transport.Connection connection,
                final String action,
                final TransportRequest request,
                final TransportRequestOptions options,
                final TransportResponseHandler<T> handler
            ) {
                final String remoteClusterAlias = remoteAccessCredentials.clusterAlias();
                if (connection.getVersion().before(VERSION_REMOTE_ACCESS_HEADERS)) {
                    throw new IllegalArgumentException(
                        "Settings for remote cluster ["
                            + remoteClusterAlias
                            + "] indicate remote access headers should be sent but target cluster version ["
                            + connection.getVersion()
                            + "] does not support receiving them"
                    );
                }

                logger.debug(
                    "Sending [{}] request to [{}] with remote access headers for [{}] action",
                    request.getClass(),
                    remoteClusterAlias,
                    action
                );

                final Authentication authentication = securityContext.getAuthentication();
                assert authentication != null : "authentication must be present in security context";

                final ThreadContext threadContext = securityContext.getThreadContext();
                final var contextRestoreHandler = new ContextRestoreResponseHandler<>(threadContext.newRestorableContext(true), handler);
<<<<<<< HEAD
                if (User.isInternal(authentication.getEffectiveSubject().getUser())) {
                    assertInternalUserExpectedInCrossClusterRequest(authentication.getEffectiveSubject().getUser());
                    try (ThreadContext.StoredContext ignore = threadContext.stashContext()) {
                        remoteAccessCredentials.writeToContext(threadContext);
                        // Access control is handled differently for internal users. Privileges are defined by the fulfilling cluster,
=======
                final User user = authentication.getEffectiveSubject().getUser();
                if (SystemUser.is(user)) {
                    try (ThreadContext.StoredContext ignored = threadContext.stashContext()) {
                        remoteAccessCredentials.writeToContext(threadContext);
                        // Access control is handled differently for the system user. Privileges are defined by the fulfilling cluster,
>>>>>>> 6f5ca4b4
                        // so we pass an empty role descriptors intersection here and let the receiver resolve privileges based on the
                        // authentication instance
                        new RemoteAccessAuthentication(authentication, RoleDescriptorsIntersection.EMPTY).writeToContext(threadContext);
                        sender.sendRequest(connection, action, request, options, contextRestoreHandler);
                    } catch (IOException e) {
                        contextRestoreHandler.handleException(new SendRequestTransportException(connection.getNode(), action, e));
                    }
<<<<<<< HEAD
=======
                } else if (User.isInternal(user)) {
                    final String message = "internal user [" + user.principal() + "] should not be used for cross cluster requests";
                    assert false : message;
                    throw new IllegalArgumentException(message);
>>>>>>> 6f5ca4b4
                } else {
                    authzService.retrieveRemoteAccessRoleDescriptorsIntersection(
                        remoteClusterAlias,
                        authentication.getEffectiveSubject(),
                        ActionListener.wrap(roleDescriptorsIntersection -> {
                            try (ThreadContext.StoredContext ignore = threadContext.stashContext()) {
                                remoteAccessCredentials.writeToContext(threadContext);
                                new RemoteAccessAuthentication(authentication, roleDescriptorsIntersection).writeToContext(threadContext);
                                sender.sendRequest(connection, action, request, options, contextRestoreHandler);
                            }
                        }, e -> contextRestoreHandler.handleException(new SendRequestTransportException(connection.getNode(), action, e)))
                    );
                }
<<<<<<< HEAD
            }

            private void assertInternalUserExpectedInCrossClusterRequest(final User user) {
                if (false == (SystemUser.is(user))) {
                    final String message = "internal user [" + user.principal() + "] should not be used for cross cluster requests";
                    assert false : message;
                    throw new IllegalStateException(message);
                }
=======
>>>>>>> 6f5ca4b4
            }

            record RemoteAccessCredentials(String clusterAlias, String credentials) {
                void writeToContext(final ThreadContext ctx) {
                    ctx.putHeader(REMOTE_ACCESS_CLUSTER_CREDENTIAL_HEADER_KEY, withApiKeyPrefix(credentials));
                }

                private String withApiKeyPrefix(final String clusterCredential) {
                    return "ApiKey " + clusterCredential;
                }
            }
        };
    }

    private <T extends TransportResponse> void sendWithUser(
        Transport.Connection connection,
        String action,
        TransportRequest request,
        TransportRequestOptions options,
        TransportResponseHandler<T> handler,
        AsyncSender sender
    ) {
        if (securityContext.getAuthentication() == null) {
            // we use an assertion here to ensure we catch this in our testing infrastructure, but leave the ISE for cases we do not catch
            // in tests and may be hit by a user
            assertNoAuthentication(action);
            throw new IllegalStateException("there should always be a user when sending a message for action [" + action + "]");
        }

        assert securityContext.getParentAuthorization() == null || remoteClusterAliasResolver.apply(connection).isPresent() == false
            : "parent authorization header should not be set for remote cluster requests";

        try {
            sender.sendRequest(connection, action, request, options, handler);
        } catch (Exception e) {
            handler.handleException(new SendRequestTransportException(connection.getNode(), action, e));
        }
    }

    // pkg-private method to allow overriding for tests
    void assertNoAuthentication(String action) {
        assert false : "there should always be a user when sending a message for action [" + action + "]";
    }

    @Override
    public <T extends TransportRequest> TransportRequestHandler<T> interceptHandler(
        String action,
        String executor,
        boolean forceExecution,
        TransportRequestHandler<T> actualHandler
    ) {
        return new ProfileSecuredRequestHandler<>(logger, action, forceExecution, executor, actualHandler, profileFilters, threadPool);
    }

    private Map<String, ServerTransportFilter> initializeProfileFilters(DestructiveOperations destructiveOperations) {
        final SslConfiguration sslConfiguration = sslService.getSSLConfiguration(setting("transport.ssl"));
        final Map<String, SslConfiguration> profileConfigurations = ProfileConfigurations.get(settings, sslService, sslConfiguration);

        Map<String, ServerTransportFilter> profileFilters = Maps.newMapWithExpectedSize(profileConfigurations.size() + 1);

        final boolean transportSSLEnabled = XPackSettings.TRANSPORT_SSL_ENABLED.get(settings);
        final boolean remoteClusterPortEnabled = TcpTransport.isUntrustedRemoteClusterEnabled()
            && RemoteClusterPortSettings.REMOTE_CLUSTER_PORT_ENABLED.get(settings);
        for (Map.Entry<String, SslConfiguration> entry : profileConfigurations.entrySet()) {
            final SslConfiguration profileConfiguration = entry.getValue();
            final boolean extractClientCert = transportSSLEnabled && SSLService.isSSLClientAuthEnabled(profileConfiguration);
            final boolean isRemoteClusterProfile = remoteClusterPortEnabled
                && entry.getKey().equals(RemoteClusterPortSettings.REMOTE_CLUSTER_PROFILE);
            profileFilters.put(
                entry.getKey(),
                new ServerTransportFilter(
                    authcService,
                    authzService,
                    threadPool.getThreadContext(),
                    extractClientCert,
                    destructiveOperations,
                    securityContext,
                    isRemoteClusterProfile
                )
            );
        }

        return Collections.unmodifiableMap(profileFilters);
    }

    public static class ProfileSecuredRequestHandler<T extends TransportRequest> implements TransportRequestHandler<T> {

        private final String action;
        private final TransportRequestHandler<T> handler;
        private final Map<String, ServerTransportFilter> profileFilters;
        private final ThreadContext threadContext;
        private final String executorName;
        private final ThreadPool threadPool;
        private final boolean forceExecution;
        private final Logger logger;

        ProfileSecuredRequestHandler(
            Logger logger,
            String action,
            boolean forceExecution,
            String executorName,
            TransportRequestHandler<T> handler,
            Map<String, ServerTransportFilter> profileFilters,
            ThreadPool threadPool
        ) {
            this.logger = logger;
            this.action = action;
            this.executorName = executorName;
            this.handler = handler;
            this.profileFilters = profileFilters;
            this.threadContext = threadPool.getThreadContext();
            this.threadPool = threadPool;
            this.forceExecution = forceExecution;
        }

        AbstractRunnable getReceiveRunnable(T request, TransportChannel channel, Task task) {
            final Runnable releaseRequest = new RunOnce(request::decRef);
            request.incRef();
            return new AbstractRunnable() {
                @Override
                public boolean isForceExecution() {
                    return forceExecution;
                }

                @Override
                public void onFailure(Exception e) {
                    try {
                        channel.sendResponse(e);
                    } catch (Exception e1) {
                        e1.addSuppressed(e);
                        logger.warn("failed to send exception response for action [" + action + "]", e1);
                    }
                }

                @Override
                protected void doRun() throws Exception {
                    handler.messageReceived(request, channel, task);
                }

                @Override
                public void onAfter() {
                    releaseRequest.run();
                }
            };
        }

        @Override
        public String toString() {
            return "ProfileSecuredRequestHandler{"
                + "action='"
                + action
                + '\''
                + ", executorName='"
                + executorName
                + '\''
                + ", forceExecution="
                + forceExecution
                + '}';
        }

        @Override
        public void messageReceived(T request, TransportChannel channel, Task task) {
            try (ThreadContext.StoredContext ctx = threadContext.newStoredContextPreservingResponseHeaders()) {
                String profile = channel.getProfileName();
                ServerTransportFilter filter = profileFilters.get(profile);

                if (filter == null) {
                    if (TransportService.DIRECT_RESPONSE_PROFILE.equals(profile)) {
                        // apply the default filter to local requests. We never know what the request is or who sent it...
                        filter = profileFilters.get("default");
                    } else {
                        String msg = "transport profile [" + profile + "] is not associated with a transport filter";
                        throw new IllegalStateException(msg);
                    }
                }
                assert filter != null;

                final AbstractRunnable receiveMessage = getReceiveRunnable(request, channel, task);
                final ActionListener<Void> filterListener;
                if (ThreadPool.Names.SAME.equals(executorName)) {
                    filterListener = new AbstractFilterListener(receiveMessage) {
                        @Override
                        public void onResponse(Void unused) {
                            receiveMessage.run();
                        }
                    };
                } else {
                    final Thread executingThread = Thread.currentThread();
                    filterListener = new AbstractFilterListener(receiveMessage) {

                        @Override
                        public void onResponse(Void unused) {
                            if (executingThread == Thread.currentThread()) {
                                // only fork off if we get called on another thread this means we moved to
                                // an async execution and in this case we need to go back to the thread pool
                                // that was actually executing it. it's also possible that the
                                // thread-pool we are supposed to execute on is `SAME` in that case
                                // the handler is OK with executing on a network thread and we can just continue even if
                                // we are on another thread due to async operations
                                receiveMessage.run();
                            } else {
                                try {
                                    threadPool.executor(executorName).execute(receiveMessage);
                                } catch (Exception e) {
                                    onFailure(e);
                                }
                            }
                        }
                    };
                }
                filter.inbound(action, request, channel, filterListener);

            }
        }
    }

    private abstract static class AbstractFilterListener implements ActionListener<Void> {

        protected final AbstractRunnable receiveMessage;

        protected AbstractFilterListener(AbstractRunnable receiveMessage) {
            this.receiveMessage = receiveMessage;
        }

        @Override
        public void onFailure(Exception e) {
            try {
                receiveMessage.onFailure(e);
            } finally {
                receiveMessage.onAfter();
            }
        }
    }
}<|MERGE_RESOLUTION|>--- conflicted
+++ resolved
@@ -351,19 +351,11 @@
 
                 final ThreadContext threadContext = securityContext.getThreadContext();
                 final var contextRestoreHandler = new ContextRestoreResponseHandler<>(threadContext.newRestorableContext(true), handler);
-<<<<<<< HEAD
-                if (User.isInternal(authentication.getEffectiveSubject().getUser())) {
-                    assertInternalUserExpectedInCrossClusterRequest(authentication.getEffectiveSubject().getUser());
-                    try (ThreadContext.StoredContext ignore = threadContext.stashContext()) {
-                        remoteAccessCredentials.writeToContext(threadContext);
-                        // Access control is handled differently for internal users. Privileges are defined by the fulfilling cluster,
-=======
                 final User user = authentication.getEffectiveSubject().getUser();
                 if (SystemUser.is(user)) {
                     try (ThreadContext.StoredContext ignored = threadContext.stashContext()) {
                         remoteAccessCredentials.writeToContext(threadContext);
                         // Access control is handled differently for the system user. Privileges are defined by the fulfilling cluster,
->>>>>>> 6f5ca4b4
                         // so we pass an empty role descriptors intersection here and let the receiver resolve privileges based on the
                         // authentication instance
                         new RemoteAccessAuthentication(authentication, RoleDescriptorsIntersection.EMPTY).writeToContext(threadContext);
@@ -371,13 +363,10 @@
                     } catch (IOException e) {
                         contextRestoreHandler.handleException(new SendRequestTransportException(connection.getNode(), action, e));
                     }
-<<<<<<< HEAD
-=======
                 } else if (User.isInternal(user)) {
                     final String message = "internal user [" + user.principal() + "] should not be used for cross cluster requests";
                     assert false : message;
                     throw new IllegalArgumentException(message);
->>>>>>> 6f5ca4b4
                 } else {
                     authzService.retrieveRemoteAccessRoleDescriptorsIntersection(
                         remoteClusterAlias,
@@ -391,17 +380,6 @@
                         }, e -> contextRestoreHandler.handleException(new SendRequestTransportException(connection.getNode(), action, e)))
                     );
                 }
-<<<<<<< HEAD
-            }
-
-            private void assertInternalUserExpectedInCrossClusterRequest(final User user) {
-                if (false == (SystemUser.is(user))) {
-                    final String message = "internal user [" + user.principal() + "] should not be used for cross cluster requests";
-                    assert false : message;
-                    throw new IllegalStateException(message);
-                }
-=======
->>>>>>> 6f5ca4b4
             }
 
             record RemoteAccessCredentials(String clusterAlias, String credentials) {
