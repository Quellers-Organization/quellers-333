--- conflicted
+++ resolved
@@ -10,18 +10,7 @@
 import org.apache.logging.log4j.Logger;
 import org.elasticsearch.TransportVersion;
 import org.elasticsearch.action.ActionListener;
-<<<<<<< HEAD
-import org.elasticsearch.action.admin.cluster.remote.RemoteClusterNodesAction;
-import org.elasticsearch.action.admin.cluster.shards.ClusterSearchShardsAction;
 import org.elasticsearch.action.admin.cluster.state.ClusterStateAction;
-import org.elasticsearch.action.admin.indices.resolve.ResolveIndexAction;
-import org.elasticsearch.action.admin.indices.stats.IndicesStatsAction;
-import org.elasticsearch.action.fieldcaps.FieldCapabilitiesAction;
-import org.elasticsearch.action.search.SearchAction;
-import org.elasticsearch.action.search.SearchTransportService;
-import org.elasticsearch.action.search.TransportOpenPointInTimeAction;
-=======
->>>>>>> c29b5142
 import org.elasticsearch.action.support.DestructiveOperations;
 import org.elasticsearch.cluster.node.DiscoveryNode;
 import org.elasticsearch.common.settings.Settings;
@@ -30,12 +19,8 @@
 import org.elasticsearch.common.util.concurrent.AbstractRunnable;
 import org.elasticsearch.common.util.concurrent.RunOnce;
 import org.elasticsearch.common.util.concurrent.ThreadContext;
-<<<<<<< HEAD
-import org.elasticsearch.index.seqno.RetentionLeaseActions;
-=======
 import org.elasticsearch.license.LicenseUtils;
 import org.elasticsearch.license.XPackLicenseState;
->>>>>>> c29b5142
 import org.elasticsearch.tasks.Task;
 import org.elasticsearch.threadpool.ThreadPool;
 import org.elasticsearch.transport.RemoteClusterActionProxy;
@@ -53,9 +38,7 @@
 import org.elasticsearch.transport.TransportService;
 import org.elasticsearch.transport.TransportService.ContextRestoreResponseHandler;
 import org.elasticsearch.xpack.core.XPackSettings;
-import org.elasticsearch.xpack.core.action.XPackInfoAction;
 import org.elasticsearch.xpack.core.security.SecurityContext;
-import org.elasticsearch.xpack.core.security.action.user.HasPrivilegesAction;
 import org.elasticsearch.xpack.core.security.authc.Authentication;
 import org.elasticsearch.xpack.core.security.authc.CrossClusterAccessSubjectInfo;
 import org.elasticsearch.xpack.core.security.transport.ProfileConfigurations;
@@ -85,56 +68,6 @@
 public class SecurityServerTransportInterceptor implements TransportInterceptor {
 
     private static final Logger logger = LogManager.getLogger(SecurityServerTransportInterceptor.class);
-<<<<<<< HEAD
-    // package private for testing
-    static final Set<String> CROSS_CLUSTER_ACCESS_ACTION_ALLOWLIST;
-    static {
-        final Stream<String> actions = Stream.of(
-            REMOTE_CLUSTER_HANDSHAKE_ACTION_NAME,
-            RemoteClusterNodesAction.NAME,
-            TransportService.HANDSHAKE_ACTION_NAME,
-            SearchAction.NAME,
-            ClusterStateAction.NAME,
-            ClusterSearchShardsAction.NAME,
-            SearchTransportService.FREE_CONTEXT_SCROLL_ACTION_NAME,
-            SearchTransportService.FREE_CONTEXT_ACTION_NAME,
-            SearchTransportService.CLEAR_SCROLL_CONTEXTS_ACTION_NAME,
-            SearchTransportService.DFS_ACTION_NAME,
-            SearchTransportService.QUERY_ACTION_NAME,
-            SearchTransportService.QUERY_ID_ACTION_NAME,
-            SearchTransportService.QUERY_SCROLL_ACTION_NAME,
-            SearchTransportService.QUERY_FETCH_SCROLL_ACTION_NAME,
-            SearchTransportService.FETCH_ID_SCROLL_ACTION_NAME,
-            SearchTransportService.FETCH_ID_ACTION_NAME,
-            SearchTransportService.QUERY_CAN_MATCH_NAME,
-            SearchTransportService.QUERY_CAN_MATCH_NODE_NAME,
-            TransportOpenPointInTimeAction.OPEN_SHARD_READER_CONTEXT_NAME,
-            ResolveIndexAction.NAME,
-            FieldCapabilitiesAction.NAME,
-            FieldCapabilitiesAction.NAME + "[n]",
-            "indices:data/read/eql",
-            // CCR actions
-            XPackInfoAction.NAME,
-            HasPrivilegesAction.NAME,
-            RetentionLeaseActions.Add.ACTION_NAME,
-            RetentionLeaseActions.Remove.ACTION_NAME,
-            RetentionLeaseActions.Renew.ACTION_NAME,
-            "indices:data/read/xpack/ccr/shard_changes",
-            IndicesStatsAction.NAME,
-            "internal:admin/ccr/restore/file_chunk/get",
-            "internal:admin/ccr/restore/session/clear",
-            "internal:admin/ccr/restore/session/put",
-            "cluster:internal/remote_cluster/proxy/internal:admin/ccr/restore/file_chunk/get",
-            "cluster:internal/remote_cluster/proxy/internal:admin/ccr/restore/session/clear",
-            "cluster:internal/remote_cluster/proxy/internal:admin/ccr/restore/session/put"
-        );
-        CROSS_CLUSTER_ACCESS_ACTION_ALLOWLIST = actions
-            // Include action, and proxy equivalent (i.e., with proxy action prefix)
-            .flatMap(name -> Stream.of(name, TransportActionProxy.getProxyAction(name)))
-            .collect(Collectors.toUnmodifiableSet());
-    }
-=======
->>>>>>> c29b5142
 
     private final AuthenticationService authcService;
     private final AuthorizationService authzService;
