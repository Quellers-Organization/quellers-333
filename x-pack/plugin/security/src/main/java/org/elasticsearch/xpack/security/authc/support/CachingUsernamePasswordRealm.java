--- conflicted
+++ resolved
@@ -38,11 +38,7 @@
         super(config);
         cacheHasher = Hasher.resolve(setting(CachingUsernamePasswordRealmSettings.CACHE_HASH_ALGO_SETTING));
         this.threadPool = threadPool;
-<<<<<<< HEAD
-        TimeValue ttl = setting(CachingUsernamePasswordRealmSettings.CACHE_TTL_SETTING);
-=======
-        final TimeValue ttl = CachingUsernamePasswordRealmSettings.CACHE_TTL_SETTING.get(config.settings());
->>>>>>> 6fd97104
+        final TimeValue ttl = setting(CachingUsernamePasswordRealmSettings.CACHE_TTL_SETTING);
         if (ttl.getNanos() > 0) {
             cache = CacheBuilder.<String, ListenableFuture<UserWithHash>>builder()
                     .setExpireAfterWrite(ttl)
@@ -53,16 +49,13 @@
         }
     }
 
-<<<<<<< HEAD
     private <T> T setting(Function<String, Setting.AffixSetting<T>> settingFunction) {
         final Setting.AffixSetting<T> affixSetting = settingFunction.apply(config.type());
         final Setting<T> concreteSetting = affixSetting.getConcreteSettingForNamespace(config.name());
         return concreteSetting.get(config.globalSettings());
     }
 
-=======
-    @Override
->>>>>>> 6fd97104
+    @Override
     public final void expire(String username) {
         if (cache != null) {
             logger.trace("invalidating cache for user [{}] in realm [{}]", username, name());
