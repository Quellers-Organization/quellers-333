--- conflicted
+++ resolved
@@ -143,17 +143,9 @@
                     if (Authentication.AuthenticationType.API_KEY == authentication.getAuthenticationType()) {
                         final String apiKey = "api_key";
                         final Object existingApiKeyField = userObject.get(apiKey);
-<<<<<<< HEAD
                         @SuppressWarnings("unchecked") final Map<String, Object> apiKeyField =
                             existingApiKeyField instanceof Map ? (Map<String, Object>) existingApiKeyField : new HashMap<>();
                         Object apiKeyName = authentication.getMetadata().get(AuthenticationField.API_KEY_NAME_KEY);
-=======
-                        @SuppressWarnings("unchecked")
-                        final Map<String, Object> apiKeyField = existingApiKeyField instanceof Map
-                            ? (Map<String, Object>) existingApiKeyField
-                            : new HashMap<>();
-                        Object apiKeyName = authentication.getMetadata().get(ApiKeyService.API_KEY_NAME_KEY);
->>>>>>> 12ad399c
                         if (apiKeyName != null) {
                             apiKeyField.put("name", apiKeyName);
                         }
