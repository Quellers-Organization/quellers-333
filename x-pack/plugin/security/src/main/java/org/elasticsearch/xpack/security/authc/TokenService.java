--- conflicted
+++ resolved
@@ -327,27 +327,7 @@
         ));
     }
 
-<<<<<<< HEAD
-    private void decodeAndValidateToken(String token, ActionListener<UserToken> listener) throws IOException {
-        decodeToken(token, ActionListener.wrap(userToken -> {
-            if (userToken != null) {
-                Instant currentTime = clock.instant();
-                if (currentTime.isAfter(userToken.getExpirationTime())) {
-                    // token expired
-                    listener.onFailure(traceLog("decode token", token, expiredTokenException()));
-                } else {
-                    checkIfTokenIsRevoked(userToken, listener);
-                }
-            } else {
-                listener.onResponse(null);
-            }
-        }, listener::onFailure));
-    }
-
-    /**
-=======
-    /*
->>>>>>> 6b376a1f
+    /**
      * Asynchronously decodes the string representation of a {@link UserToken}. The process for
      * this is asynchronous as we may need to compute a key, which can be computationally expensive
      * so this should not block the current thread, which is typically a network thread. A second
