/*
 * Copyright Elasticsearch B.V. and/or licensed to Elasticsearch B.V. under one
 * or more contributor license agreements. Licensed under the Elastic License;
 * you may not use this file except in compliance with the Elastic License.
 */

package org.elasticsearch.xpack.security.authc;

import org.apache.logging.log4j.LogManager;
import org.apache.logging.log4j.Logger;
import org.apache.logging.log4j.message.ParameterizedMessage;
import org.apache.lucene.util.BytesRef;
import org.apache.lucene.util.BytesRefBuilder;
import org.apache.lucene.util.UnicodeUtil;
import org.elasticsearch.ElasticsearchException;
import org.elasticsearch.ElasticsearchSecurityException;
import org.elasticsearch.ExceptionsHelper;
import org.elasticsearch.Version;
import org.elasticsearch.action.ActionListener;
import org.elasticsearch.action.DocWriteRequest.OpType;
import org.elasticsearch.action.DocWriteResponse;
import org.elasticsearch.action.DocWriteResponse.Result;
import org.elasticsearch.action.bulk.BackoffPolicy;
import org.elasticsearch.action.bulk.BulkItemResponse;
import org.elasticsearch.action.bulk.BulkRequestBuilder;
import org.elasticsearch.action.bulk.BulkResponse;
import org.elasticsearch.action.get.GetRequest;
import org.elasticsearch.action.get.GetResponse;
import org.elasticsearch.action.index.IndexAction;
import org.elasticsearch.action.index.IndexRequest;
import org.elasticsearch.action.search.SearchRequest;
import org.elasticsearch.action.search.SearchResponse;
import org.elasticsearch.action.support.TransportActions;
import org.elasticsearch.action.support.WriteRequest.RefreshPolicy;
import org.elasticsearch.action.support.master.AcknowledgedRequest;
import org.elasticsearch.action.update.UpdateRequest;
import org.elasticsearch.action.update.UpdateRequestBuilder;
import org.elasticsearch.action.update.UpdateResponse;
import org.elasticsearch.client.Client;
import org.elasticsearch.cluster.AckedClusterStateUpdateTask;
import org.elasticsearch.cluster.ClusterState;
import org.elasticsearch.cluster.ClusterStateUpdateTask;
import org.elasticsearch.cluster.ack.AckedRequest;
import org.elasticsearch.cluster.ack.ClusterStateUpdateResponse;
import org.elasticsearch.cluster.metadata.MetaData;
import org.elasticsearch.cluster.service.ClusterService;
import org.elasticsearch.common.Nullable;
import org.elasticsearch.common.Priority;
import org.elasticsearch.common.Strings;
import org.elasticsearch.common.UUIDs;
import org.elasticsearch.common.bytes.BytesReference;
import org.elasticsearch.common.cache.Cache;
import org.elasticsearch.common.cache.CacheBuilder;
import org.elasticsearch.common.collect.Tuple;
import org.elasticsearch.common.hash.MessageDigests;
import org.elasticsearch.common.io.Streams;
import org.elasticsearch.common.io.stream.BytesStreamOutput;
import org.elasticsearch.common.io.stream.InputStreamStreamInput;
import org.elasticsearch.common.io.stream.OutputStreamStreamOutput;
import org.elasticsearch.common.io.stream.StreamInput;
import org.elasticsearch.common.io.stream.StreamOutput;
import org.elasticsearch.common.settings.SecureString;
import org.elasticsearch.common.settings.Setting;
import org.elasticsearch.common.settings.Setting.Property;
import org.elasticsearch.common.settings.Settings;
import org.elasticsearch.common.unit.TimeValue;
import org.elasticsearch.common.util.concurrent.AbstractRunnable;
import org.elasticsearch.common.util.concurrent.ThreadContext;
import org.elasticsearch.common.util.iterable.Iterables;
import org.elasticsearch.common.xcontent.XContentBuilder;
import org.elasticsearch.common.xcontent.XContentFactory;
import org.elasticsearch.common.xcontent.XContentType;
import org.elasticsearch.index.engine.VersionConflictEngineException;
import org.elasticsearch.index.query.BoolQueryBuilder;
import org.elasticsearch.index.query.QueryBuilders;
import org.elasticsearch.index.seqno.SequenceNumbers;
import org.elasticsearch.rest.RestStatus;
import org.elasticsearch.search.SearchHit;
import org.elasticsearch.xpack.core.XPackField;
import org.elasticsearch.xpack.core.XPackPlugin;
import org.elasticsearch.xpack.core.XPackSettings;
import org.elasticsearch.xpack.core.security.ScrollHelper;
import org.elasticsearch.xpack.core.security.authc.Authentication;
import org.elasticsearch.xpack.core.security.authc.Authentication.AuthenticationType;
import org.elasticsearch.xpack.core.security.authc.KeyAndTimestamp;
import org.elasticsearch.xpack.core.security.authc.TokenMetaData;
import org.elasticsearch.xpack.core.security.authc.support.TokensInvalidationResult;
import org.elasticsearch.xpack.security.support.SecurityIndexManager;

import javax.crypto.Cipher;
import javax.crypto.CipherInputStream;
import javax.crypto.CipherOutputStream;
import javax.crypto.NoSuchPaddingException;
import javax.crypto.SecretKey;
import javax.crypto.SecretKeyFactory;
import javax.crypto.spec.GCMParameterSpec;
import javax.crypto.spec.PBEKeySpec;
import javax.crypto.spec.SecretKeySpec;
import java.io.ByteArrayInputStream;
import java.io.ByteArrayOutputStream;
import java.io.Closeable;
import java.io.IOException;
import java.io.OutputStream;
import java.io.UncheckedIOException;
import java.nio.ByteBuffer;
import java.nio.charset.StandardCharsets;
import java.security.GeneralSecurityException;
import java.security.MessageDigest;
import java.security.NoSuchAlgorithmException;
import java.security.SecureRandom;
import java.security.spec.InvalidKeySpecException;
import java.time.Clock;
import java.time.DateTimeException;
import java.time.Instant;
import java.time.ZoneOffset;
import java.time.temporal.ChronoUnit;
import java.util.ArrayList;
import java.util.Arrays;
import java.util.Base64;
import java.util.Collection;
import java.util.Collections;
import java.util.Comparator;
import java.util.HashMap;
import java.util.HashSet;
import java.util.Iterator;
import java.util.List;
import java.util.Map;
import java.util.Optional;
import java.util.Set;
import java.util.concurrent.ExecutionException;
import java.util.concurrent.atomic.AtomicBoolean;
import java.util.concurrent.atomic.AtomicLong;
import java.util.function.Consumer;
import java.util.function.Predicate;
import java.util.stream.Collectors;

import static org.elasticsearch.action.support.TransportActions.isShardNotAvailableException;
import static org.elasticsearch.gateway.GatewayService.STATE_NOT_RECOVERED_BLOCK;
import static org.elasticsearch.index.mapper.MapperService.SINGLE_MAPPING_NAME;
import static org.elasticsearch.search.SearchService.DEFAULT_KEEPALIVE_SETTING;
import static org.elasticsearch.xpack.core.ClientHelper.SECURITY_ORIGIN;
import static org.elasticsearch.xpack.core.ClientHelper.executeAsyncWithOrigin;
import static org.elasticsearch.threadpool.ThreadPool.Names.GENERIC;

/**
 * Service responsible for the creation, validation, and other management of {@link UserToken}
 * objects for authentication
 */
public final class TokenService {

    /**
     * The parameters below are used to generate the cryptographic key that is used to encrypt the
     * values returned by this service. These parameters are based off of the
     * <a href="https://www.owasp.org/index.php/Password_Storage_Cheat_Sheet">OWASP Password Storage
     * Cheat Sheet</a> and the <a href="https://pages.nist.gov/800-63-3/sp800-63b.html#sec5">
     * NIST Digital Identity Guidelines</a>
     */
    private static final int ITERATIONS = 100000;
    private static final String KDF_ALGORITHM = "PBKDF2withHMACSHA512";
    private static final int SALT_BYTES = 32;
    private static final int KEY_BYTES = 64;
    private static final int IV_BYTES = 12;
    private static final int VERSION_BYTES = 4;
    private static final String ENCRYPTION_CIPHER = "AES/GCM/NoPadding";
    private static final String EXPIRED_TOKEN_WWW_AUTH_VALUE = "Bearer realm=\"" + XPackField.SECURITY +
            "\", error=\"invalid_token\", error_description=\"The access token expired\"";
    private static final String MALFORMED_TOKEN_WWW_AUTH_VALUE = "Bearer realm=\"" + XPackField.SECURITY +
            "\", error=\"invalid_token\", error_description=\"The access token is malformed\"";
    private static final BackoffPolicy DEFAULT_BACKOFF = BackoffPolicy.exponentialBackoff();

    public static final String THREAD_POOL_NAME = XPackField.SECURITY + "-token-key";
    public static final Setting<TimeValue> TOKEN_EXPIRATION = Setting.timeSetting("xpack.security.authc.token.timeout",
            TimeValue.timeValueMinutes(20L), TimeValue.timeValueSeconds(1L), TimeValue.timeValueHours(1L), Property.NodeScope);
    public static final Setting<TimeValue> DELETE_INTERVAL = Setting.timeSetting("xpack.security.authc.token.delete.interval",
            TimeValue.timeValueMinutes(30L), Property.NodeScope);
    public static final Setting<TimeValue> DELETE_TIMEOUT = Setting.timeSetting("xpack.security.authc.token.delete.timeout",
            TimeValue.MINUS_ONE, Property.NodeScope);

    static final String TOKEN_DOC_TYPE = "token";
    private static final String TOKEN_DOC_ID_PREFIX = TOKEN_DOC_TYPE + "_";
    static final int MINIMUM_BYTES = VERSION_BYTES + SALT_BYTES + IV_BYTES + 1;
    static final int MINIMUM_BASE64_BYTES = Double.valueOf(Math.ceil((4 * MINIMUM_BYTES) / 3)).intValue();
    static final Version VERSION_TOKENS_INDEX_INTRODUCED = Version.V_8_0_0; // TODO change upon backport
    static final Version VERSION_ACCESS_TOKENS_AS_UUIDS = Version.V_7_1_0;
    static final Version VERSION_MULTIPLE_CONCURRENT_REFRESHES = Version.V_7_1_0;
    // UUIDs are 16 bytes encoded base64 without padding, therefore the length is (16 / 3) * 4 + ((16 % 3) * 8 + 5) / 6 chars
    private static final int TOKEN_ID_LENGTH = 22;
    private static final Logger logger = LogManager.getLogger(TokenService.class);

    private final SecureRandom secureRandom = new SecureRandom();
    private final Settings settings;
    private final ClusterService clusterService;
    private final Clock clock;
    private final TimeValue expirationDelay;
    private final TimeValue deleteInterval;
    private final Client client;
    private final SecurityIndexManager securityMainIndex;
    private final SecurityIndexManager securityTokensIndex;
    private final ExpiredTokenRemover expiredTokenRemover;
    private final boolean enabled;
    private volatile TokenKeys keyCache;
    private volatile long lastExpirationRunMs;
    private final AtomicLong createdTimeStamps = new AtomicLong(-1);

    /**
     * Creates a new token service
     */
    public TokenService(Settings settings, Clock clock, Client client, SecurityIndexManager securityMainIndex,
                        SecurityIndexManager securityTokensIndex, ClusterService clusterService) throws GeneralSecurityException {
        byte[] saltArr = new byte[SALT_BYTES];
        secureRandom.nextBytes(saltArr);
        final SecureString tokenPassphrase = generateTokenKey();
        this.settings = settings;
        this.clock = clock.withZone(ZoneOffset.UTC);
        this.expirationDelay = TOKEN_EXPIRATION.get(settings);
        this.client = client;
        this.securityMainIndex = securityMainIndex;
        this.securityTokensIndex = securityTokensIndex;
        this.lastExpirationRunMs = client.threadPool().relativeTimeInMillis();
        this.deleteInterval = DELETE_INTERVAL.get(settings);
        this.enabled = isTokenServiceEnabled(settings);
        this.expiredTokenRemover = new ExpiredTokenRemover(settings, client, securityMainIndex, securityTokensIndex);
        ensureEncryptionCiphersSupported();
        KeyAndCache keyAndCache = new KeyAndCache(new KeyAndTimestamp(tokenPassphrase, createdTimeStamps.incrementAndGet()),
                new BytesKey(saltArr));
        keyCache = new TokenKeys(Collections.singletonMap(keyAndCache.getKeyHash(), keyAndCache), keyAndCache.getKeyHash());
        this.clusterService = clusterService;
        initialize(clusterService);
        getTokenMetaData();
    }

    /**
     * Creates an access token and optionally a refresh token as well, based on the provided authentication and metadata with an
     * auto-generated token document id. The created tokens are stored in the security index.
     */
    public void createOAuth2Tokens(Authentication authentication, Authentication originatingClientAuth,
                                   Map<String, Object> metadata, boolean includeRefreshToken,
                                   ActionListener<Tuple<UserToken, String>> listener) {
        // the created token is compatible with the oldest node version in the cluster
        final Version tokenVersion = getTokenVersionCompatibility();
        // tokens moved to a separate index in newer versions
        final SecurityIndexManager tokensIndex = getTokensIndexForVersion(tokenVersion);
        // the id of the created tokens ought be unguessable
        final String userTokenId = UUIDs.randomBase64UUID();
        createOAuth2Tokens(userTokenId, tokenVersion, tokensIndex, authentication, originatingClientAuth, metadata, includeRefreshToken,
                listener);
    }

    /**
     * Create an access token and optionally a refresh token as well, based on the provided authentication and metadata, with the given
     * token document id. The created tokens are be stored in the security index.
     */
    private void createOAuth2Tokens(String userTokenId, Version tokenVersion, SecurityIndexManager tokensIndex,
                                    Authentication authentication, Authentication originatingClientAuth, Map<String, Object> metadata,
                                    boolean includeRefreshToken, ActionListener<Tuple<UserToken, String>> listener) {
        assert userTokenId.length() == TOKEN_ID_LENGTH : "We assume token ids have a fixed length for nodes of a certain version."
                + " When changing the token length, be careful that the inferences about its length still hold.";
        ensureEnabled();
        if (authentication == null) {
            listener.onFailure(traceLog("create token", new IllegalArgumentException("authentication must be provided")));
        } else if (originatingClientAuth == null) {
            listener.onFailure(traceLog("create token",
                new IllegalArgumentException("originating client authentication must be provided")));
        } else {
            final Authentication tokenAuth = new Authentication(authentication.getUser(), authentication.getAuthenticatedBy(),
                authentication.getLookedUpBy(), tokenVersion, AuthenticationType.TOKEN, authentication.getMetadata());
            final UserToken userToken = new UserToken(userTokenId, tokenVersion, tokenAuth, getExpirationTime(), metadata);
            final String plainRefreshToken = includeRefreshToken ? UUIDs.randomBase64UUID() : null;
            final BytesReference tokenDocument = createTokenDocument(userToken, plainRefreshToken, originatingClientAuth);
            final String documentId = getTokenDocumentId(userToken);
            final IndexRequest indexTokenRequest = client.prepareIndex(tokensIndex.aliasName(), SINGLE_MAPPING_NAME, documentId)
                    .setOpType(OpType.CREATE)
                    .setSource(tokenDocument, XContentType.JSON)
                    .setRefreshPolicy(RefreshPolicy.WAIT_UNTIL)
                    .request();
            tokensIndex.prepareIndexIfNeededThenExecute(
                    ex -> listener.onFailure(traceLog("prepare tokens index [" + tokensIndex.aliasName() + "]", documentId, ex)),
                    () -> executeAsyncWithOrigin(client, SECURITY_ORIGIN, IndexAction.INSTANCE, indexTokenRequest,
                            ActionListener.wrap(indexResponse -> {
                                if (indexResponse.getResult() == Result.CREATED) {
                                    if (tokenVersion.onOrAfter(VERSION_TOKENS_INDEX_INTRODUCED)) {
                                        final String versionedRefreshToken = plainRefreshToken != null
                                                ? prependVersionAndEncode(tokenVersion, plainRefreshToken)
                                                : null;
                                        listener.onResponse(new Tuple<>(userToken, versionedRefreshToken));
                                    } else {
                                        // prior versions are not version-prepended, as nodes on those versions don't expect it.
                                        // Such nodes might exist in a mixed cluster during a rolling upgrade.
                                        listener.onResponse(new Tuple<>(userToken, plainRefreshToken));
                                    }
                                } else {
                                    listener.onFailure(traceLog("create token",
                                            new ElasticsearchException("failed to create token document [{}]", indexResponse)));
                                }
                            }, listener::onFailure)));
        }
    }

    /**
     * Looks in the context to see if the request provided a header with a user token and if so the
     * token is validated, which might include authenticated decryption and verification that the token
     * has not been revoked or is expired.
     */
    void getAndValidateToken(ThreadContext ctx, ActionListener<UserToken> listener) {
        if (enabled) {
            final String token = getFromHeader(ctx);
            if (token == null) {
                listener.onResponse(null);
            } else {
                decodeToken(token, ActionListener.wrap(userToken -> {
                    if (userToken != null) {
                        checkIfTokenIsValid(userToken, listener);
                    } else {
                        listener.onResponse(null);
                    }
                }, listener::onFailure));
            }
        } else {
            listener.onResponse(null);
        }
    }

    /**
     * Reads the authentication and metadata from the given token.
     * This method does not validate whether the token is expired or not.
     */
    public void getAuthenticationAndMetaData(String token, ActionListener<Tuple<Authentication, Map<String, Object>>> listener) {
        decodeToken(token, ActionListener.wrap(
                userToken -> {
                    if (userToken == null) {
                        listener.onFailure(new ElasticsearchSecurityException("supplied token is not valid"));
                    } else {
                        listener.onResponse(new Tuple<>(userToken.getAuthentication(), userToken.getMetadata()));
                    }
                },
                listener::onFailure
        ));
    }

    /**
<<<<<<< HEAD
     * Gets the {@link UserToken} with the given {@code userTokenId} and {@code version} by fetching and parsing the corresponding token
     * document.
=======
     * Gets the UserToken with given id by fetching the corresponding token document
>>>>>>> 73bfdc40
     */
    private void getUserTokenFromId(String userTokenId, Version tokenVersion, ActionListener<UserToken> listener) {
        final SecurityIndexManager tokensIndex = getTokensIndexForVersion(tokenVersion);
        if (tokensIndex.isAvailable() == false) {
            logger.warn("failed to get access token [{}] because index [{}] is not available", userTokenId, tokensIndex.aliasName());
            listener.onResponse(null);
        } else {
            tokensIndex.checkIndexVersionThenExecute(
                ex -> listener.onFailure(traceLog("prepare tokens index [" + tokensIndex.aliasName() +"]", userTokenId, ex)),
                () -> {
                    final GetRequest getRequest = client.prepareGet(tokensIndex.aliasName(), SINGLE_MAPPING_NAME,
                        getTokenDocumentId(userTokenId)).request();
                    Consumer<Exception> onFailure = ex -> listener.onFailure(traceLog("decode token", userTokenId, ex));
                    executeAsyncWithOrigin(client.threadPool().getThreadContext(), SECURITY_ORIGIN, getRequest,
                        ActionListener.<GetResponse>wrap(response -> {
                            if (response.isExists()) {
                                Map<String, Object> accessTokenSource =
                                    (Map<String, Object>) response.getSource().get("access_token");
                                if (accessTokenSource == null) {
                                    onFailure.accept(new IllegalStateException(
                                        "token document is missing the access_token field"));
                                } else if (accessTokenSource.containsKey("user_token") == false) {
                                    onFailure.accept(new IllegalStateException(
                                        "token document is missing the user_token field"));
                                } else {
                                    Map<String, Object> userTokenSource =
                                        (Map<String, Object>) accessTokenSource.get("user_token");
                                    listener.onResponse(UserToken.fromSourceMap(userTokenSource));
                                }
                            } else {
                                onFailure.accept(
                                    new IllegalStateException("token document is missing and must be present"));
                            }
                        }, e -> {
                            // if the index or the shard is not there / available we assume that
                            // the token is not valid
                            if (isShardNotAvailableException(e)) {
                                logger.warn("failed to get access token [{}] because index [{}] is not available", userTokenId,
                                        tokensIndex.aliasName());
                                listener.onResponse(null);
                            } else {
                                logger.error(new ParameterizedMessage("failed to get access token [{}]", userTokenId), e);
                                listener.onFailure(e);
                            }
                        }), client::get);
                });
        }
    }

    /**
     * If needed, for tokens that were created in a pre {@code #VERSION_ACCESS_TOKENS_UUIDS} cluster, it asynchronously decodes the token to
     * get the token document id. The process for this is asynchronous as we may need to compute a key, which can be computationally
     * expensive so this should not block the current thread, which is typically a network thread. A second reason for being asynchronous is
     * that we can restrain the amount of resources consumed by the key computation to a single thread. For tokens created in an after
     * {@code #VERSION_ACCESS_TOKENS_UUIDS} cluster, the token is just the token document Id so this is used directly without decryption
     */
    void decodeToken(String token, ActionListener<UserToken> listener) {
        final byte[] bytes = token.getBytes(StandardCharsets.UTF_8);
        try (StreamInput in = new InputStreamStreamInput(Base64.getDecoder().wrap(new ByteArrayInputStream(bytes)), bytes.length)) {
            final Version version = Version.readVersion(in);
            in.setVersion(version);
            if (version.onOrAfter(VERSION_ACCESS_TOKENS_AS_UUIDS)) {
                // The token was created in a > VERSION_ACCESS_TOKENS_UUIDS cluster so it contains the tokenId as a String
                String usedTokenId = in.readString();
                getUserTokenFromId(usedTokenId, version, listener);
            } else {
                // The token was created in a < VERSION_ACCESS_TOKENS_UUIDS cluster so we need to decrypt it to get the tokenId
                if (in.available() < MINIMUM_BASE64_BYTES) {
                    logger.debug("invalid token, smaller than [{}] bytes", MINIMUM_BASE64_BYTES);
                    listener.onResponse(null);
                    return;
                }
                final BytesKey decodedSalt = new BytesKey(in.readByteArray());
                final BytesKey passphraseHash = new BytesKey(in.readByteArray());
                final byte[] iv = in.readByteArray();
                final BytesStreamOutput out = new BytesStreamOutput();
                Streams.copy(in, out);
                final byte[] encryptedTokenId = BytesReference.toBytes(out.bytes());
                final KeyAndCache keyAndCache = keyCache.get(passphraseHash);
                if (keyAndCache != null) {
                    getKeyAsync(decodedSalt, keyAndCache, ActionListener.wrap(decodeKey -> {
                        if (decodeKey != null) {
                            try {
                                final Cipher cipher = getDecryptionCipher(iv, decodeKey, version, decodedSalt);
                                final String tokenId = decryptTokenId(encryptedTokenId, cipher, version);
                                getUserTokenFromId(tokenId, version, listener);
                            } catch (IOException | GeneralSecurityException e) {
                                // could happen with a token that is not ours
                                logger.warn("invalid token", e);
                                listener.onResponse(null);
                            }
                        } else {
                            // could happen with a token that is not ours
                            listener.onResponse(null);
                            return;
                        }
                    }, listener::onFailure));
                } else {
                    logger.debug(() -> new ParameterizedMessage("invalid key {} key: {}", passphraseHash, keyCache.cache.keySet()));
                    listener.onResponse(null);
                }
            }
        } catch (IOException e) {
            // could happen with a token that is not ours
            if (logger.isDebugEnabled()) {
               logger.debug("built in token service unable to decode token", e);
            } else {
                logger.warn("built in token service unable to decode token");
            }
            listener.onResponse(null);
        }
    }

    /**
     * This method performs the steps necessary to invalidate an access token so that it may no longer be
     * used. The process of invalidation involves performing an update to the token document and setting
     * the {@code access_token.invalidated} field to {@code true}
     */
    public void invalidateAccessToken(String accessToken, ActionListener<TokensInvalidationResult> listener) {
        ensureEnabled();
        if (Strings.isNullOrEmpty(accessToken)) {
            listener.onFailure(traceLog("no access token provided", new IllegalArgumentException("access token must be provided")));
        } else {
            maybeStartTokenRemover();
            final Iterator<TimeValue> backoff = DEFAULT_BACKOFF.iterator();
            decodeToken(accessToken, ActionListener.wrap(userToken -> {
                if (userToken == null) {
                    listener.onFailure(traceLog("invalidate token", accessToken, malformedTokenException()));
                } else {
                    indexInvalidation(Collections.singleton(userToken), backoff, "access_token", null, listener);
                }
            }, listener::onFailure));
        }
    }

    /**
     * This method performs the steps necessary to invalidate a token so that it may no longer be used.
     */
    public void invalidateAccessToken(UserToken userToken, ActionListener<TokensInvalidationResult> listener) {
        ensureEnabled();
        if (userToken == null) {
            logger.trace("No access token provided");
            listener.onFailure(new IllegalArgumentException("access token must be provided"));
        } else {
            maybeStartTokenRemover();
            final Iterator<TimeValue> backoff = DEFAULT_BACKOFF.iterator();
            indexInvalidation(Collections.singleton(userToken), backoff, "access_token", null, listener);
        }
    }

    /**
     * This method invalidates a refresh token so that it may no longer be used. Invalidation involves performing an update to the token
     * document and setting the <code>refresh_token.invalidated</code> field to <code>true</code>
     *
     * @param refreshToken The string representation of the refresh token
     * @param listener  the listener to notify upon completion
     */
    public void invalidateRefreshToken(String refreshToken, ActionListener<TokensInvalidationResult> listener) {
        ensureEnabled();
        if (Strings.isNullOrEmpty(refreshToken)) {
            logger.trace("No refresh token provided");
            listener.onFailure(new IllegalArgumentException("refresh token must be provided"));
        } else {
            maybeStartTokenRemover();
            final Iterator<TimeValue> backoff = DEFAULT_BACKOFF.iterator();
            findTokenFromRefreshToken(refreshToken,
                backoff, ActionListener.wrap(searchResponse -> {
                    final Tuple<UserToken, String> parsedTokens = parseTokensFromDocument(searchResponse.getSourceAsMap(), null);
                    indexInvalidation(Collections.singletonList(parsedTokens.v1()), backoff, "refresh_token", null, listener);
                }, listener::onFailure));
        }
    }

    /**
     * Invalidates all access tokens and all refresh tokens of a given {@code realmName} and/or of a given
     * {@code username} so that they may no longer be used
     *
     * @param realmName the realm of which the tokens should be invalidated
     * @param username the username for which the tokens should be invalidated
     * @param listener  the listener to notify upon completion
     */
    public void invalidateActiveTokensForRealmAndUser(@Nullable String realmName, @Nullable String username,
                                                      ActionListener<TokensInvalidationResult> listener) {
        ensureEnabled();
        if (Strings.isNullOrEmpty(realmName) && Strings.isNullOrEmpty(username)) {
            logger.trace("No realm name or username provided");
            listener.onFailure(new IllegalArgumentException("realm name or username must be provided"));
        } else {
            if (Strings.isNullOrEmpty(realmName)) {
                findActiveTokensForUser(username, ActionListener.wrap(tokenTuples -> {
                    if (tokenTuples.isEmpty()) {
                        logger.warn("No tokens to invalidate for realm [{}] and username [{}]", realmName, username);
                        listener.onResponse(TokensInvalidationResult.emptyResult());
                    } else {
                        invalidateAllTokens(tokenTuples.stream().map(t -> t.v1()).collect(Collectors.toList()), listener);
                    }
                }, listener::onFailure));
            } else {
                Predicate filter = null;
                if (Strings.hasText(username)) {
                    filter = isOfUser(username);
                }
                findActiveTokensForRealm(realmName, filter, ActionListener.wrap(tokenTuples -> {
                    if (tokenTuples.isEmpty()) {
                        logger.warn("No tokens to invalidate for realm [{}] and username [{}]", realmName, username);
                        listener.onResponse(TokensInvalidationResult.emptyResult());
                    } else {
                        invalidateAllTokens(tokenTuples.stream().map(t -> t.v1()).collect(Collectors.toList()), listener);
                    }
                }, listener::onFailure));
            }
        }
    }

    /**
     * Invalidates a collection of access_token and refresh_token that were retrieved by
     * {@link TokenService#invalidateActiveTokensForRealmAndUser}
     *
     * @param userTokens The user tokens for which access and refresh tokens should be invalidated
     * @param listener  the listener to notify upon completion
     */
    private void invalidateAllTokens(Collection<UserToken> userTokens, ActionListener<TokensInvalidationResult> listener) {
        maybeStartTokenRemover();
        // Invalidate the refresh tokens first so that they cannot be used to get new
        // access tokens while we invalidate the access tokens we currently know about
        final Iterator<TimeValue> backoff = DEFAULT_BACKOFF.iterator();
        indexInvalidation(userTokens, backoff, "refresh_token", null, ActionListener.wrap(result ->
                    indexInvalidation(userTokens, backoff, "access_token", result, listener),
                listener::onFailure));
    }

    /**
     * Invalidates access and/or refresh tokens associated to a user token (coexisting in the same token document) 
     */
    private void indexInvalidation(Collection<UserToken> userTokens, Iterator<TimeValue> backoff, String srcPrefix,
            @Nullable TokensInvalidationResult previousResult, ActionListener<TokensInvalidationResult> listener) {
        final Set<String> idsOfRecentTokens = new HashSet<>();
        final Set<String> idsOfOlderTokens = new HashSet<>();
        for (UserToken userToken : userTokens) {
            if (userToken.getVersion().onOrAfter(VERSION_TOKENS_INDEX_INTRODUCED)) {
                idsOfRecentTokens.add(userToken.getId());
            } else {
                idsOfOlderTokens.add(userToken.getId());
            }
        }
        if (false == idsOfOlderTokens.isEmpty()) {
            indexInvalidation(idsOfOlderTokens, securityMainIndex, backoff, srcPrefix, previousResult, ActionListener.wrap(newResult -> {
                if (false == idsOfRecentTokens.isEmpty()) {
                    // carry-over result of the invalidation for the tokens security index
                    indexInvalidation(idsOfRecentTokens, securityTokensIndex, backoff, srcPrefix, newResult, listener);
                } else {
                    listener.onResponse(newResult);
                }
            }, listener::onFailure));
        } else {
            indexInvalidation(idsOfRecentTokens, securityTokensIndex, backoff, srcPrefix, previousResult, listener);
        }
    }

    /**
     * Performs the actual invalidation of a collection of tokens. In case of recoverable errors ( see
     * {@link TransportActions#isShardNotAvailableException} ) the UpdateRequests to mark the tokens as invalidated are retried using
     * an exponential backoff policy.
     *
     * @param tokenIds              the tokens to invalidate
     * @param tokensIndexManager    the manager for the index where the tokens are stored
     * @param backoff               the amount of time to delay between attempts
     * @param srcPrefix             the prefix to use when constructing the doc to update, either refresh_token or access_token depending on
     *                              what type of tokens should be invalidated
     * @param previousResult        if this not the initial attempt for invalidation, it contains the result of invalidating
     *                              tokens up to the point of the retry. This result is added to the result of the current attempt
     * @param listener              the listener to notify upon completion
     */
    private void indexInvalidation(Collection<String> tokenIds, SecurityIndexManager tokensIndexManager, Iterator<TimeValue> backoff,
                                   String srcPrefix, @Nullable TokensInvalidationResult previousResult,
                                   ActionListener<TokensInvalidationResult> listener) {
        if (tokenIds.isEmpty()) {
            logger.warn("No [{}] tokens provided for invalidation", srcPrefix);
            listener.onFailure(invalidGrantException("No tokens provided for invalidation"));
        } else {
            BulkRequestBuilder bulkRequestBuilder = client.prepareBulk();
            for (String tokenId : tokenIds) {
                UpdateRequest request = client
                        .prepareUpdate(tokensIndexManager.aliasName(), SINGLE_MAPPING_NAME, getTokenDocumentId(tokenId))
                        .setDoc(srcPrefix, Collections.singletonMap("invalidated", true))
                        .setFetchSource(srcPrefix, null)
                        .request();
                bulkRequestBuilder.add(request);
            }
            bulkRequestBuilder.setRefreshPolicy(RefreshPolicy.WAIT_UNTIL);
            tokensIndexManager.prepareIndexIfNeededThenExecute(
                ex -> listener.onFailure(traceLog("prepare index [" + tokensIndexManager.aliasName() + "]", ex)),
                () -> executeAsyncWithOrigin(client.threadPool().getThreadContext(), SECURITY_ORIGIN, bulkRequestBuilder.request(),
                    ActionListener.<BulkResponse>wrap(bulkResponse -> {
                        ArrayList<String> retryTokenDocIds = new ArrayList<>();
                        ArrayList<ElasticsearchException> failedRequestResponses = new ArrayList<>();
                        ArrayList<String> previouslyInvalidated = new ArrayList<>();
                        ArrayList<String> invalidated = new ArrayList<>();
                        if (null != previousResult) {
                            failedRequestResponses.addAll((previousResult.getErrors()));
                            previouslyInvalidated.addAll(previousResult.getPreviouslyInvalidatedTokens());
                            invalidated.addAll(previousResult.getInvalidatedTokens());
                        }
                        for (BulkItemResponse bulkItemResponse : bulkResponse.getItems()) {
                            if (bulkItemResponse.isFailed()) {
                                Throwable cause = bulkItemResponse.getFailure().getCause();
                                final String failedTokenDocId = getTokenIdFromDocumentId(bulkItemResponse.getFailure().getId());
                                if (isShardNotAvailableException(cause)) {
                                    retryTokenDocIds.add(failedTokenDocId);
                                } else {
                                    traceLog("invalidate access token", failedTokenDocId, cause);
                                    failedRequestResponses.add(new ElasticsearchException("Error invalidating " + srcPrefix + ": ", cause));
                                }
                            } else {
                                UpdateResponse updateResponse = bulkItemResponse.getResponse();
                                if (updateResponse.getResult() == DocWriteResponse.Result.UPDATED) {
                                    logger.debug(() -> new ParameterizedMessage("Invalidated [{}] for doc [{}]",
                                            srcPrefix, updateResponse.getGetResult().getId()));
                                    invalidated.add(updateResponse.getGetResult().getId());
                                } else if (updateResponse.getResult() == DocWriteResponse.Result.NOOP) {
                                    previouslyInvalidated.add(updateResponse.getGetResult().getId());
                                }
                            }
                        }
                        if (retryTokenDocIds.isEmpty() == false && backoff.hasNext()) {
                            logger.debug("failed to invalidate [{}] tokens out of [{}], retrying to invalidate these too",
                                    retryTokenDocIds.size(), tokenIds.size());
                            final TokensInvalidationResult incompleteResult = new TokensInvalidationResult(invalidated,
                                        previouslyInvalidated, failedRequestResponses);
                            final Runnable retryWithContextRunnable = client.threadPool().getThreadContext()
                                    .preserveContext(() -> indexInvalidation(retryTokenDocIds, tokensIndexManager, backoff,
                                            srcPrefix, incompleteResult, listener));
                            client.threadPool().schedule(retryWithContextRunnable, backoff.next(), GENERIC);
                        } else {
                            if (retryTokenDocIds.isEmpty() == false) {
                                logger.warn("failed to invalidate [{}] tokens out of [{}] after all retries", retryTokenDocIds.size(),
                                        tokenIds.size());
                                for (String retryTokenDocId : retryTokenDocIds) {
                                    failedRequestResponses.add(
                                            new ElasticsearchException("Error invalidating [{}] with doc id [{}] after retries exhausted",
                                                    srcPrefix, retryTokenDocId));
                                }
                            }
                            final TokensInvalidationResult result = new TokensInvalidationResult(invalidated, previouslyInvalidated,
                                    failedRequestResponses);
                            listener.onResponse(result);
                        }
                    }, e -> {
                        Throwable cause = ExceptionsHelper.unwrapCause(e);
                        traceLog("invalidate tokens", cause);
                        if (isShardNotAvailableException(cause) && backoff.hasNext()) {
                            logger.debug("failed to invalidate tokens, retrying ");
                            final Runnable retryWithContextRunnable = client.threadPool().getThreadContext()
                                    .preserveContext(() -> indexInvalidation(tokenIds, tokensIndexManager, backoff, srcPrefix,
                                            previousResult, listener));
                            client.threadPool().schedule(retryWithContextRunnable, backoff.next(), GENERIC);
                        } else {
                            listener.onFailure(e);
                        }
                    }), client::bulk));
        }
    }

    /**
     * Called by the transport action in order to start the process of refreshing a token.
     */
    public void refreshToken(String refreshToken, ActionListener<Tuple<UserToken, String>> listener) {
        ensureEnabled();
        final Instant refreshRequested = clock.instant();
        final Iterator<TimeValue> backoff = DEFAULT_BACKOFF.iterator();
        findTokenFromRefreshToken(refreshToken,
            backoff,
            ActionListener.wrap(tokenDocHit -> {
                final Authentication clientAuth = Authentication.readFromContext(client.threadPool().getThreadContext());
                innerRefresh(tokenDocHit.getId(), tokenDocHit.getSourceAsMap(), tokenDocHit.getSeqNo(), tokenDocHit.getPrimaryTerm(),
                        clientAuth, backoff, refreshRequested, listener);
            }, listener::onFailure));
    }

    /**
     * Inferes the format and version of the passed in {@code refreshToken}. Delegates the actual search of the token document to
     * {@code #findTokenFromRefreshToken(String, SecurityIndexManager, Iterator, ActionListener)} .
     */
    private void findTokenFromRefreshToken(String refreshToken, Iterator<TimeValue> backoff, ActionListener<SearchHit> listener) {
        if (refreshToken.length() == TOKEN_ID_LENGTH) {
            // first check if token has the old format before the new version-prepended one
            logger.debug("Assuming an unversioned refresh token [{}], generated for node versions"
                    + " prior to the introduction of the version-header format.", refreshToken);
            findTokenFromRefreshToken(refreshToken, securityMainIndex, backoff, listener);
        } else {
            try {
                final Tuple<Version, String> versionAndRefreshTokenTuple = unpackVersionAndPayload(refreshToken);
                final Version refreshTokenVersion = versionAndRefreshTokenTuple.v1();
                final String unencodedRefreshToken = versionAndRefreshTokenTuple.v2();
                if (false == refreshTokenVersion.onOrAfter(VERSION_TOKENS_INDEX_INTRODUCED)
                        || unencodedRefreshToken.length() != TOKEN_ID_LENGTH) {
                    logger.debug("Decoded refresh token [{}] with version [{}] is invalid.", unencodedRefreshToken, refreshTokenVersion);
                    listener.onFailure(malformedTokenException());
                } else {
                    findTokenFromRefreshToken(unencodedRefreshToken, securityTokensIndex, backoff, listener);
                }
            } catch (IOException e) {
                logger.debug("Could not decode refresh token [" + refreshToken + "].", e);
                listener.onFailure(malformedTokenException());
            }
        }
    }

    /**
     * Performs an asynchronous search request for the token document that contains the {@code refreshToken} and calls the {@code listener}
     * with the resulting {@link SearchResponse}. In case of recoverable errors the {@code SearchRequest} is retried using an exponential
     * backoff policy. This method requires the tokens index where the token document, pointed to by the refresh token, resides.
     */
    private void findTokenFromRefreshToken(String refreshToken, SecurityIndexManager tokensIndexManager, Iterator<TimeValue> backoff,
                                           ActionListener<SearchHit> listener) {
        final Consumer<Exception> onFailure = ex -> listener.onFailure(traceLog("find token by refresh token", refreshToken, ex));
        final Consumer<Exception> maybeRetryOnFailure = ex -> {
            if (backoff.hasNext()) {
                final TimeValue backofTimeValue = backoff.next();
                logger.debug("retrying after [" + backofTimeValue + "] back off");
                final Runnable retryWithContextRunnable = client.threadPool().getThreadContext()
                        .preserveContext(() -> findTokenFromRefreshToken(refreshToken, tokensIndexManager, backoff, listener));
                client.threadPool().schedule(retryWithContextRunnable, backofTimeValue, GENERIC);
            } else {
                logger.warn("failed to find token from refresh token after all retries");
                onFailure.accept(ex);
            }
        };
        final SecurityIndexManager frozenTokensIndex = tokensIndexManager.freeze();
        if (frozenTokensIndex.indexExists() == false) {
            logger.warn("index [{}] does not exist therefore refresh token cannot be validated", frozenTokensIndex.aliasName());
            listener.onFailure(invalidGrantException("could not refresh the requested token"));
        } else if (frozenTokensIndex.isAvailable() == false) {
            logger.debug("index [{}] is not available to find token from refresh token, retrying", frozenTokensIndex.aliasName());
            maybeRetryOnFailure.accept(invalidGrantException("could not refresh the requested token"));
        } else {
            final SearchRequest request = client.prepareSearch(tokensIndexManager.aliasName())
                    .setQuery(QueryBuilders.boolQuery()
                            .filter(QueryBuilders.termQuery("doc_type", TOKEN_DOC_TYPE))
                            .filter(QueryBuilders.termQuery("refresh_token.token", refreshToken)))
                    .seqNoAndPrimaryTerm(true)
                    .request();
            tokensIndexManager.checkIndexVersionThenExecute(listener::onFailure, () ->
                executeAsyncWithOrigin(client.threadPool().getThreadContext(), SECURITY_ORIGIN, request,
                    ActionListener.<SearchResponse>wrap(searchResponse -> {
                        if (searchResponse.isTimedOut()) {
                            logger.debug("find token from refresh token response timed out, retrying");
                            maybeRetryOnFailure.accept(invalidGrantException("could not refresh the requested token"));
                        } else if (searchResponse.getHits().getHits().length < 1) {
                            logger.warn("could not find token document for refresh token");
                            onFailure.accept(invalidGrantException("could not refresh the requested token"));
                        } else if (searchResponse.getHits().getHits().length > 1) {
                            onFailure.accept(new IllegalStateException("multiple tokens share the same refresh token"));
                        } else {
                            listener.onResponse(searchResponse.getHits().getAt(0));
                        }
                    }, e -> {
                        if (isShardNotAvailableException(e)) {
                            logger.debug("find token from refresh token request failed because of unavailable shards, retrying");
                            maybeRetryOnFailure.accept(invalidGrantException("could not refresh the requested token"));
                        } else {
                            onFailure.accept(e);
                        }
                    }),
                    client::search));
        }
    }

    /**
     * Performs the actual refresh of the token with retries in case of certain exceptions that may be recoverable. The refresh involves two
     * steps: First, we check if the token document is still valid for refresh. Then, in the case that the token has been refreshed within
     * the previous 30 seconds, we do not create a new token document but instead retrieve the one that was created by the original refresh
     * and return an access token and refresh token based on that. Otherwise this token document gets its refresh_token marked as refreshed,
     * while also storing the Instant when it was refreshed along with a pointer to the new token document that holds the refresh_token that
     * supersedes this one. The new document that contains the new access token and refresh token is created and finally the new access
     * token and refresh token are returned to the listener.
     */
    private void innerRefresh(String tokenDocId, Map<String, Object> source, long seqNo, long primaryTerm, Authentication clientAuth,
                              Iterator<TimeValue> backoff, Instant refreshRequested, ActionListener<Tuple<UserToken, String>> listener) {
        logger.debug("Attempting to refresh token stored in token document [{}]", tokenDocId);
        final Consumer<Exception> onFailure = ex -> listener.onFailure(traceLog("refresh token", tokenDocId, ex));
        final Tuple<RefreshTokenStatus, Optional<ElasticsearchSecurityException>> checkRefreshResult;
        try {
            checkRefreshResult = checkTokenDocumentForRefresh(clock.instant(), clientAuth, source);
        } catch (DateTimeException | IllegalStateException e) {
            onFailure.accept(new ElasticsearchSecurityException("invalid token document", e));
            return;
        }
        if (checkRefreshResult.v2().isPresent()) {
            onFailure.accept(checkRefreshResult.v2().get());
            return;
        }
        final RefreshTokenStatus refreshTokenStatus = checkRefreshResult.v1();
        if (refreshTokenStatus.isRefreshed()) {
            logger.debug("Token document [{}] was recently refreshed, when a new token document [{}] was generated. Reusing that result.",
                    tokenDocId, refreshTokenStatus.getSupersededBy());
            getSupersedingTokenDocAsyncWithRetry(refreshTokenStatus, backoff, listener);
        } else {
            final String newUserTokenId = UUIDs.randomBase64UUID();
            final Version newTokenVersion = getTokenVersionCompatibility();
            final Map<String, Object> updateMap = new HashMap<>();
            updateMap.put("refreshed", true);
            updateMap.put("refresh_time", clock.instant().toEpochMilli());
            if (newTokenVersion.onOrAfter(VERSION_TOKENS_INDEX_INTRODUCED)) {
                // the superseding token document reference is formated as: "<alias>|<document_id>" ; the alias points to a single index
                // containing the document with the said id
                updateMap.put("superseded_by",
                        getTokensIndexForVersion(newTokenVersion).aliasName() + "|" + getTokenDocumentId(newUserTokenId));
            } else {
                // preservers the format of the reference so that old nodes in a mixed cluster can still understand it
                updateMap.put("superseded_by", getTokenDocumentId(newUserTokenId));
            }
            assert seqNo != SequenceNumbers.UNASSIGNED_SEQ_NO : "expected an assigned sequence number";
            assert primaryTerm != SequenceNumbers.UNASSIGNED_PRIMARY_TERM : "expected an assigned primary term";
            final SecurityIndexManager refreshedTokenIndex = getTokensIndexForVersion(refreshTokenStatus.getVersion());
            final UpdateRequestBuilder updateRequest = client
                    .prepareUpdate(refreshedTokenIndex.aliasName(), SINGLE_MAPPING_NAME, tokenDocId)
                    .setDoc("refresh_token", updateMap)
                    .setFetchSource(true)
                    .setRefreshPolicy(RefreshPolicy.IMMEDIATE)
                    .setIfSeqNo(seqNo)
                    .setIfPrimaryTerm(primaryTerm);
            executeAsyncWithOrigin(client.threadPool().getThreadContext(), SECURITY_ORIGIN, updateRequest.request(),
                    ActionListener.<UpdateResponse>wrap(updateResponse -> {
                        if (updateResponse.getResult() == DocWriteResponse.Result.UPDATED) {
                            logger.debug(() -> new ParameterizedMessage("updated the original token document to {}",
                                    updateResponse.getGetResult().sourceAsMap()));
                            final Tuple<UserToken, String> parsedTokens = parseTokensFromDocument(source, null);
                            final UserToken toRefreshUserToken = parsedTokens.v1();
                            createOAuth2Tokens(newUserTokenId, newTokenVersion, getTokensIndexForVersion(newTokenVersion),
                                    toRefreshUserToken.getAuthentication(), clientAuth, toRefreshUserToken.getMetadata(), true, listener);
                        } else if (backoff.hasNext()) {
                            logger.info("failed to update the original token document [{}], the update result was [{}]. Retrying",
                                    tokenDocId, updateResponse.getResult());
                            final Runnable retryWithContextRunnable = client.threadPool().getThreadContext()
                                    .preserveContext(() -> innerRefresh(tokenDocId, source, seqNo, primaryTerm, clientAuth, backoff,
                                            refreshRequested, listener));
                            client.threadPool().schedule(retryWithContextRunnable, backoff.next(), GENERIC);
                        } else {
                            logger.info("failed to update the original token document [{}] after all retries, the update result was [{}]. ",
                                    tokenDocId, updateResponse.getResult());
                            listener.onFailure(invalidGrantException("could not refresh the requested token"));
                        }
                    }, e -> {
                        Throwable cause = ExceptionsHelper.unwrapCause(e);
                        if (cause instanceof VersionConflictEngineException) {
                            // The document has been updated by another thread, get it again.
                            logger.debug("version conflict while updating document [{}], attempting to get it again", tokenDocId);
                            getTokenDocAsync(tokenDocId, refreshedTokenIndex, new ActionListener<GetResponse>() {
                                @Override
                                public void onResponse(GetResponse response) {
                                    if (response.isExists()) {
                                        innerRefresh(tokenDocId, response.getSource(), response.getSeqNo(), response.getPrimaryTerm(),
                                                clientAuth, backoff, refreshRequested, listener);
                                    } else {
                                        logger.warn("could not find token document [{}] for refresh", tokenDocId);
                                        onFailure.accept(invalidGrantException("could not refresh the requested token"));
                                    }
                                }

                                @Override
                                public void onFailure(Exception e) {
                                    if (isShardNotAvailableException(e)) {
                                        if (backoff.hasNext()) {
                                            logger.info("could not get token document [{}] for refresh, retrying", tokenDocId);
                                            final Runnable retryWithContextRunnable = client.threadPool().getThreadContext()
                                                    .preserveContext(() -> getTokenDocAsync(tokenDocId, refreshedTokenIndex, this));
                                            client.threadPool().schedule(retryWithContextRunnable, backoff.next(), GENERIC);
                                        } else {
                                            logger.warn("could not get token document [{}] for refresh after all retries", tokenDocId);
                                            onFailure.accept(invalidGrantException("could not refresh the requested token"));
                                        }
                                    } else {
                                        onFailure.accept(e);
                                    }
                                }
                            });
                        } else if (isShardNotAvailableException(e)) {
                            if (backoff.hasNext()) {
                                logger.debug("failed to update the original token document [{}], retrying", tokenDocId);
                                final Runnable retryWithContextRunnable = client.threadPool().getThreadContext()
                                        .preserveContext(() -> innerRefresh(tokenDocId, source, seqNo, primaryTerm, clientAuth, backoff,
                                                refreshRequested, listener));
                                client.threadPool().schedule(retryWithContextRunnable, backoff.next(), GENERIC);
                            } else {
                                logger.warn("failed to update the original token document [{}], after all retries", tokenDocId);
                                onFailure.accept(invalidGrantException("could not refresh the requested token"));
                            }
                        } else {
                            onFailure.accept(e);
                        }
                    }), client::update);
        }
    }

    private void getSupersedingTokenDocAsyncWithRetry(RefreshTokenStatus refreshTokenStatus, Iterator<TimeValue> backoff,
                                                      ActionListener<Tuple<UserToken, String>> listener) {
        final Consumer<Exception> onFailure = ex -> listener
                .onFailure(traceLog("get superseding token", refreshTokenStatus.getSupersededBy(), ex));
        getSupersedingTokenDocAsync(refreshTokenStatus, new ActionListener<GetResponse>() {
            private final Consumer<Exception> maybeRetryOnFailure = ex -> {
                if (backoff.hasNext()) {
                    final TimeValue backofTimeValue = backoff.next();
                    logger.debug("retrying after [" + backofTimeValue + "] back off");
                    final Runnable retryWithContextRunnable = client.threadPool().getThreadContext()
                            .preserveContext(() -> getSupersedingTokenDocAsync(refreshTokenStatus, this));
                    client.threadPool().schedule(retryWithContextRunnable, backofTimeValue, GENERIC);
                } else {
                    logger.warn("back off retries exhausted");
                    onFailure.accept(ex);
                }
            };

            @Override
            public void onResponse(GetResponse response) {
                if (response.isExists()) {
                    logger.debug("found superseding token document [{}] in index [{}] by following the [{}] reference", response.getId(),
                            response.getIndex(), refreshTokenStatus.getSupersededBy());
                    final Tuple<UserToken, String> parsedTokens;
                    try {
                        parsedTokens = parseTokensFromDocument(response.getSource(), null);
                    } catch (IllegalStateException | DateTimeException e) {
                        logger.error("unable to decode existing user token", e);
                        listener.onFailure(new ElasticsearchSecurityException("could not refresh the requested token", e));
                        return;
                    }
                    listener.onResponse(parsedTokens);
                } else {
                    // We retry this since the creation of the superseding token document might already be in flight but not
                    // yet completed, triggered by a refresh request that came a few milliseconds ago
                    logger.info("could not find superseding token document from [{}] reference, retrying",
                            refreshTokenStatus.getSupersededBy());
                    maybeRetryOnFailure.accept(invalidGrantException("could not refresh the requested token"));
                }
            }

            @Override
            public void onFailure(Exception e) {
                if (isShardNotAvailableException(e)) {
                    logger.info("could not find superseding token document from reference [{}], retrying",
                            refreshTokenStatus.getSupersededBy());
                    maybeRetryOnFailure.accept(invalidGrantException("could not refresh the requested token"));
                } else {
                    logger.warn("could not find superseding token document from reference [{}]", refreshTokenStatus.getSupersededBy());
                    onFailure.accept(invalidGrantException("could not refresh the requested token"));
                }
            }
        });
    }

    private void getSupersedingTokenDocAsync(RefreshTokenStatus refreshTokenStatus, ActionListener<GetResponse> listener) {
        final String supersedingDocReference = refreshTokenStatus.getSupersededBy();
        if (supersedingDocReference.startsWith(securityTokensIndex.aliasName() + "|")) {
            // superseding token doc is stored on the new tokens index, irrespective of where the superseded token doc resides
            final String supersedingDocId = supersedingDocReference.substring(securityTokensIndex.aliasName().length() + 1);
            getTokenDocAsync(supersedingDocId, securityTokensIndex, listener);
        } else {
            assert false == supersedingDocReference
                    .contains("|") : "The superseding doc reference appears to contain an alias name but should not";
            getTokenDocAsync(supersedingDocReference, securityMainIndex, listener);
        }
    }

    private void getTokenDocAsync(String tokenDocId, SecurityIndexManager tokensIndex, ActionListener<GetResponse> listener) {
        final GetRequest getRequest = client.prepareGet(tokensIndex.aliasName(), SINGLE_MAPPING_NAME, tokenDocId).request();
        executeAsyncWithOrigin(client.threadPool().getThreadContext(), SECURITY_ORIGIN, getRequest, listener, client::get);
    }

    private Version getTokenVersionCompatibility() {
        // newly minted tokens are compatible with the min node version in the cluster
        return clusterService.state().nodes().getMinNodeVersion();
    }

    public static Boolean isTokenServiceEnabled(Settings settings) {
        return XPackSettings.TOKEN_SERVICE_ENABLED_SETTING.get(settings);
    }

    /**
     * A refresh token has a fixed maximum lifetime of {@code ExpiredTokenRemover#MAXIMUM_TOKEN_LIFETIME_HOURS} hours. This checks if the
     * token document represents a valid token wrt this time interval.
     */
    private static Optional<ElasticsearchSecurityException> checkTokenDocumentExpired(Instant now, Map<String, Object> source) {
        final Long creationEpochMilli = (Long) source.get("creation_time");
        if (creationEpochMilli == null) {
            throw new IllegalStateException("token document is missing creation time value");
        } else {
            final Instant creationTime = Instant.ofEpochMilli(creationEpochMilli);
            if (now.isAfter(creationTime.plus(ExpiredTokenRemover.MAXIMUM_TOKEN_LIFETIME_HOURS, ChronoUnit.HOURS))) {
                return Optional.of(invalidGrantException("token document has expired"));
            } else {
                return Optional.empty();
            }
        }
    }

    /**
     * Parses the {@code RefreshTokenStatus} from the token document and throws an exception if the document is malformed. Returns the
     * parsed {@code RefreshTokenStatus} together with an {@code Optional} validation exception that encapsulates the various logic about
     * when and by who a token can be refreshed.
     */
    private static Tuple<RefreshTokenStatus, Optional<ElasticsearchSecurityException>> checkTokenDocumentForRefresh(Instant now,
            Authentication clientAuth, Map<String, Object> source) throws IllegalStateException, DateTimeException {
        final RefreshTokenStatus refreshTokenStatus = RefreshTokenStatus.fromSourceMap(getRefreshTokenSourceMap(source));
        final UserToken userToken = UserToken.fromSourceMap(getUserTokenSourceMap(source));
        refreshTokenStatus.setVersion(userToken.getVersion());
        final ElasticsearchSecurityException validationException = checkTokenDocumentExpired(now, source).orElseGet(() -> {
            if (refreshTokenStatus.isInvalidated()) {
                return invalidGrantException("token has been invalidated");
            } else {
                return checkClientCanRefresh(refreshTokenStatus, clientAuth)
                        .orElse(checkMultipleRefreshes(now, refreshTokenStatus).orElse(null));
            }
        });
        return new Tuple<>(refreshTokenStatus, Optional.ofNullable(validationException));
    }

    /**
     * Refresh tokens are bound to be used only by the client that originally created them. This check validates this condition, given the
     * {@code Authentication} of the client that attempted the refresh operation.
     */
    private static Optional<ElasticsearchSecurityException> checkClientCanRefresh(RefreshTokenStatus refreshToken,
                                                                                  Authentication clientAuthentication) {
        if (clientAuthentication.getUser().principal().equals(refreshToken.getAssociatedUser()) == false) {
            logger.warn("Token was originally created by [{}] but [{}] attempted to refresh it", refreshToken.getAssociatedUser(),
                    clientAuthentication.getUser().principal());
            return Optional.of(invalidGrantException("tokens must be refreshed by the creating client"));
        } else if (clientAuthentication.getAuthenticatedBy().getName().equals(refreshToken.getAssociatedRealm()) == false) {
            logger.warn("[{}] created the refresh token while authenticated by [{}] but is now authenticated by [{}]",
                    refreshToken.getAssociatedUser(), refreshToken.getAssociatedRealm(),
                    clientAuthentication.getAuthenticatedBy().getName());
            return Optional.of(invalidGrantException("tokens must be refreshed by the creating client"));
        } else {
            return Optional.empty();
        }
    }

    private static Map<String, Object> getRefreshTokenSourceMap(Map<String, Object> source) {
        final Map<String, Object> refreshTokenSource = (Map<String, Object>) source.get("refresh_token");
        if (refreshTokenSource == null || refreshTokenSource.isEmpty()) {
            throw new IllegalStateException("token document is missing the refresh_token object");
        }
        return refreshTokenSource;
    }

    private static Map<String, Object> getUserTokenSourceMap(Map<String, Object> source) {
        final Map<String, Object> accessTokenSource = (Map<String, Object>) source.get("access_token");
        if (accessTokenSource == null || accessTokenSource.isEmpty()) {
            throw new IllegalStateException("token document is missing the access_token object");
        }
        final Map<String, Object> userTokenSource = (Map<String, Object>) accessTokenSource.get("user_token");
        if (userTokenSource == null || userTokenSource.isEmpty()) {
            throw new IllegalStateException("token document is missing the user token info");
        }
        return userTokenSource;
    }

    /**
     * Checks if the token can be refreshed once more. If a token has previously been refreshed, it can only by refreshed again inside a
     * short span of time (30 s).
     * 
     * @return An {@code Optional} containing the exception in case this refresh token cannot be reused, or an empty <b>Optional</b> if
     *         refreshing is allowed.
     */
    private static Optional<ElasticsearchSecurityException> checkMultipleRefreshes(Instant now, RefreshTokenStatus refreshTokenStatus) {
        if (refreshTokenStatus.isRefreshed()) {
            if (refreshTokenStatus.getVersion().onOrAfter(VERSION_MULTIPLE_CONCURRENT_REFRESHES)) {
                if (now.isAfter(refreshTokenStatus.getRefreshInstant().plus(30L, ChronoUnit.SECONDS))) {
                    return Optional.of(invalidGrantException("token has already been refreshed more than 30 seconds in the past"));
                }
                if (now.isBefore(refreshTokenStatus.getRefreshInstant().minus(30L, ChronoUnit.SECONDS))) {
                    return Optional
                            .of(invalidGrantException("token has been refreshed more than 30 seconds in the future, clock skew too great"));
                }
            } else {
                return Optional.of(invalidGrantException("token has already been refreshed"));
            }
        }
        return Optional.empty();
    }

    /**
     * Find stored refresh and access tokens that have not been invalidated or expired, and were issued against
     * the specified realm.
     *
     * @param realmName The name of the realm for which to get the tokens
     * @param filter    an optional Predicate to test the source of the found documents against
     * @param listener  The listener to notify upon completion
     */
    public void findActiveTokensForRealm(String realmName, @Nullable Predicate<Map<String, Object>> filter,
                                         ActionListener<Collection<Tuple<UserToken, String>>> listener) {
        ensureEnabled();
        if (Strings.isNullOrEmpty(realmName)) {
            listener.onFailure(new IllegalArgumentException("realm name is required"));
            return;
        }
        sourceIndicesWithTokensAndRun(ActionListener.wrap(indicesWithTokens -> {
            if (indicesWithTokens.isEmpty()) {
                listener.onResponse(Collections.emptyList());
            } else {
                final Instant now = clock.instant();
                final BoolQueryBuilder boolQuery = QueryBuilders.boolQuery()
                        .filter(QueryBuilders.termQuery("doc_type", TOKEN_DOC_TYPE))
                        .filter(QueryBuilders.termQuery("access_token.realm", realmName))
                        .filter(QueryBuilders.boolQuery()
                                .should(QueryBuilders.boolQuery()
                                        .must(QueryBuilders.termQuery("access_token.invalidated", false))
                                        .must(QueryBuilders.rangeQuery("access_token.user_token.expiration_time").gte(now.toEpochMilli()))
                                        )
                                .should(QueryBuilders.boolQuery()
                                        .must(QueryBuilders.termQuery("refresh_token.invalidated", false))
                                        .must(QueryBuilders.rangeQuery("creation_time").gte(now.toEpochMilli()
                                                - TimeValue.timeValueHours(ExpiredTokenRemover.MAXIMUM_TOKEN_LIFETIME_HOURS).millis()))
                                        )
                                );
                final SearchRequest request = client.prepareSearch(indicesWithTokens.toArray(new String[0]))
                        .setScroll(DEFAULT_KEEPALIVE_SETTING.get(settings))
                        .setQuery(boolQuery)
                        .setVersion(false)
                        .setSize(1000)
                        .setFetchSource(true)
                        .request();
                ScrollHelper.fetchAllByEntity(client, request, listener, (SearchHit hit) -> filterAndParseHit(hit, filter));
            }
        }, listener::onFailure));

    }

    /**
     * Find stored refresh and access tokens that have not been invalidated or expired, and were issued for
     * the specified user.
     *
     * @param username The user for which to get the tokens
     * @param listener The listener to notify upon completion
     */
    public void findActiveTokensForUser(String username, ActionListener<Collection<Tuple<UserToken, String>>> listener) {
        ensureEnabled();
        if (Strings.isNullOrEmpty(username)) {
            listener.onFailure(new IllegalArgumentException("username is required"));
            return;
        }
        sourceIndicesWithTokensAndRun(ActionListener.wrap(indicesWithTokens -> {
            if (indicesWithTokens.isEmpty()) {
                listener.onResponse(Collections.emptyList());
            } else {
                final Instant now = clock.instant();
                final BoolQueryBuilder boolQuery = QueryBuilders.boolQuery()
                        .filter(QueryBuilders.termQuery("doc_type", TOKEN_DOC_TYPE))
                        .filter(QueryBuilders.boolQuery()
                                .should(QueryBuilders.boolQuery()
                                        .must(QueryBuilders.termQuery("access_token.invalidated", false))
                                        .must(QueryBuilders.rangeQuery("access_token.user_token.expiration_time").gte(now.toEpochMilli()))
                                        )
                                .should(QueryBuilders.boolQuery()
                                        .must(QueryBuilders.termQuery("refresh_token.invalidated", false))
                                        .must(QueryBuilders.rangeQuery("creation_time").gte(now.toEpochMilli()
                                                - TimeValue.timeValueHours(ExpiredTokenRemover.MAXIMUM_TOKEN_LIFETIME_HOURS).millis()))
                                        )
                                );
                final SearchRequest request = client.prepareSearch(indicesWithTokens.toArray(new String[0]))
                        .setScroll(DEFAULT_KEEPALIVE_SETTING.get(settings))
                        .setQuery(boolQuery)
                        .setVersion(false)
                        .setSize(1000)
                        .setFetchSource(true)
                        .request();
                ScrollHelper.fetchAllByEntity(client, request, listener, (SearchHit hit) -> filterAndParseHit(hit, isOfUser(username)));
            }
        }, listener::onFailure));
    }

    /**
     * Security tokens were traditionally stored on the main security index but after version {@code #VERSION_TOKENS_INDEX_INTRODUCED} they
     * have been stored on a dedicated separate index. This move has been implemented without requiring user intervention, so the newly
     * created tokens started to be created in the new index, while the old tokens were still usable out of the main security index, subject
     * to their maximum lifetime of {@code ExpiredTokenRemover#MAXIMUM_TOKEN_LIFETIME_HOURS} hours. Once the dedicated tokens index has been
     * automatically created, all the onwards created tokens will be stored inside it. This function returns the list of the indices names
     * that might contain tokens. Unless there are availability or version issues, the dedicated tokens index always contains tokens. The
     * main security index <i>might</i> contain tokens if the tokens index has not been created yet, or if it has been created recently so
     * that there might still be tokens that have not yet exceeded their maximum lifetime.
     */
    private void sourceIndicesWithTokensAndRun(ActionListener<List<String>> listener) {
        final List<String> indicesWithTokens = new ArrayList<>(2);
        final SecurityIndexManager frozenTokensIndex = securityTokensIndex.freeze();
        if (frozenTokensIndex.indexExists()) {
            // an existing tokens index always contains tokens (if available and version allows)
            if (false == frozenTokensIndex.isAvailable()) {
                listener.onFailure(frozenTokensIndex.getUnavailableReason());
                return;
            }
            if (false == frozenTokensIndex.isIndexUpToDate()) {
                listener.onFailure(new IllegalStateException(
                        "Index [" + frozenTokensIndex.aliasName() + "] is not on the current version. Features relying on the index"
                                + " will not be available until the upgrade API is run on the index"));
                return;
            }
            indicesWithTokens.add(frozenTokensIndex.aliasName());
        }
        final SecurityIndexManager frozenMainIndex = securityMainIndex.freeze();
        if (frozenMainIndex.indexExists()) {
            // main security index _might_ contain tokens if the tokens index has been created recently 
            if (false == frozenTokensIndex.indexExists() || frozenTokensIndex.getCreationTime()
                    .isAfter(clock.instant().minus(ExpiredTokenRemover.MAXIMUM_TOKEN_LIFETIME_HOURS, ChronoUnit.HOURS))) {
                if (false == frozenMainIndex.isAvailable()) {
                    listener.onFailure(frozenMainIndex.getUnavailableReason());
                    return;
                }
                if (false == frozenMainIndex.isIndexUpToDate()) {
                    listener.onFailure(new IllegalStateException(
                            "Index [" + frozenMainIndex.aliasName() + "] is not on the current version. Features relying on the index"
                                    + " will not be available until the upgrade API is run on the index"));
                    return;
                }
                indicesWithTokens.add(frozenMainIndex.aliasName());
            }
        }
        listener.onResponse(indicesWithTokens);
    }

    private BytesReference createTokenDocument(UserToken userToken, @Nullable String refreshToken,
                                               @Nullable Authentication originatingClientAuth) {
        assert refreshToken == null || originatingClientAuth != null : "non-null refresh token " + refreshToken
                + " requires non-null client authn " + originatingClientAuth;
        try (XContentBuilder builder = XContentFactory.jsonBuilder()) {
            builder.startObject();
            builder.field("doc_type", TOKEN_DOC_TYPE);
            builder.field("creation_time", getCreationTime(userToken.getExpirationTime()).toEpochMilli());
            if (refreshToken != null) {
                builder.startObject("refresh_token")
                    .field("token", refreshToken)
                    .field("invalidated", false)
                    .field("refreshed", false)
                    .startObject("client")
                        .field("type", "unassociated_client")
                        .field("user", originatingClientAuth.getUser().principal())
                        .field("realm", originatingClientAuth.getAuthenticatedBy().getName())
                    .endObject()
                    .endObject();
            }
            builder.startObject("access_token")
                    .field("invalidated", false)
                    .field("user_token", userToken)
                    .field("realm", userToken.getAuthentication().getAuthenticatedBy().getName())
                    .endObject();
            builder.endObject();
            return BytesReference.bytes(builder);
        } catch (IOException e) {
            throw new RuntimeException("Unexpected exception when constructing a JSON document.", e);
        }
    }

    private static Predicate<Map<String, Object>> isOfUser(String username) {
        return source -> {
            String auth = (String) source.get("authentication");
            Integer version = (Integer) source.get("version");
            Version authVersion = Version.fromId(version);
            try (StreamInput in = StreamInput.wrap(Base64.getDecoder().decode(auth))) {
                in.setVersion(authVersion);
                Authentication authentication = new Authentication(in);
                return authentication.getUser().principal().equals(username);
            } catch (IOException e) {
                throw new UncheckedIOException(e);
            }
        };
    }

    private Tuple<UserToken, String> filterAndParseHit(SearchHit hit, @Nullable Predicate<Map<String, Object>> filter)
            throws IllegalStateException, DateTimeException {
        final Map<String, Object> source = hit.getSourceAsMap();
        if (source == null) {
            throw new IllegalStateException("token document did not have source but source should have been fetched");
        }
        return parseTokensFromDocument(source, filter);
    }

    /**
     * Parses a token document into a Tuple of a {@link UserToken} and a String representing the corresponding refresh_token
     *
     * @param source The token document source as retrieved
     * @param filter an optional Predicate to test the source of the UserToken against
     * @return A {@link Tuple} of access-token and refresh-token-id or null if a Predicate is defined and the userToken source doesn't
     * satisfy it
     */
    private Tuple<UserToken, String> parseTokensFromDocument(Map<String, Object> source, @Nullable Predicate<Map<String, Object>> filter)
            throws IllegalStateException, DateTimeException {
        final String plainRefreshToken = (String) ((Map<String, Object>) source.get("refresh_token")).get("token");
        final Map<String, Object> userTokenSource = (Map<String, Object>)
            ((Map<String, Object>) source.get("access_token")).get("user_token");
        if (null != filter && filter.test(userTokenSource) == false) {
            return null;
        }
        final UserToken userToken = UserToken.fromSourceMap(userTokenSource);
        if (userToken.getVersion().onOrAfter(VERSION_TOKENS_INDEX_INTRODUCED)) {
            final String versionedRefreshToken = plainRefreshToken != null ?
                    prependVersionAndEncode(userToken.getVersion(), plainRefreshToken) : null;
            return new Tuple<>(userToken, versionedRefreshToken);
        } else {
            // do not prepend version to refresh token as the audience node version cannot deal with it
            return new Tuple<>(userToken, plainRefreshToken);
        }
    }

    private static String getTokenDocumentId(UserToken userToken) {
        return getTokenDocumentId(userToken.getId());
    }

    private static String getTokenDocumentId(String id) {
        return TOKEN_DOC_ID_PREFIX + id;
    }

    private static String getTokenIdFromDocumentId(String docId) {
        if (docId.startsWith(TOKEN_DOC_ID_PREFIX) == false) {
            throw new IllegalStateException("TokenDocument ID [" + docId + "] has unexpected value");
        } else {
            return docId.substring(TOKEN_DOC_ID_PREFIX.length());
        }
    }

    private void ensureEnabled() {
        if (enabled == false) {
            throw new IllegalStateException("tokens are not enabled");
        }
    }

    /**
     * In version {@code #VERSION_TOKENS_INDEX_INTRODUCED} security tokens were moved into a separate index, away from the other entities in
     * the main security index, due to their ephemeral nature. They moved "seamlessly" - without manual user intervention. In this way, new
     * tokens are created in the new index, while the existing ones were left in place - to be accessed from the old index - and due to be
     * removed automatically by the {@code ExpiredTokenRemover} periodic job. Therefore, in general, when searching for a token we need to
     * consider both the new and the old indices.
     */
    private SecurityIndexManager getTokensIndexForVersion(Version version) {
        if (version.onOrAfter(VERSION_TOKENS_INDEX_INTRODUCED)) {
            return securityTokensIndex;
        } else {
            return securityMainIndex;
        }
    }

    /**
     * Checks if the access token has been explicitly invalidated
     */
    private void checkIfTokenIsValid(UserToken userToken, ActionListener<UserToken> listener) {
        if (clock.instant().isAfter(userToken.getExpirationTime())) {
            listener.onFailure(traceLog("validate token", userToken.getId(), expiredTokenException()));
            return;
        }
        final SecurityIndexManager tokensIndex = getTokensIndexForVersion(userToken.getVersion());
        if (tokensIndex.indexExists() == false) {
            // index doesn't exist so the token is considered invalid as we cannot verify its validity
            logger.warn("failed to validate access token because the index [" + tokensIndex.aliasName() + "] doesn't exist");
            listener.onResponse(null);
        } else {
            tokensIndex.checkIndexVersionThenExecute(listener::onFailure, () -> {
                final GetRequest getRequest = client
                        .prepareGet(tokensIndex.aliasName(), SINGLE_MAPPING_NAME, getTokenDocumentId(userToken)).request();
                Consumer<Exception> onFailure = ex -> listener.onFailure(traceLog("check token state", userToken.getId(), ex));
                executeAsyncWithOrigin(client.threadPool().getThreadContext(), SECURITY_ORIGIN, getRequest,
                    ActionListener.<GetResponse>wrap(response -> {
                        if (response.isExists()) {
                            Map<String, Object> source = response.getSource();
                            Map<String, Object> accessTokenSource = (Map<String, Object>) source.get("access_token");
                            if (accessTokenSource == null) {
                                onFailure.accept(new IllegalStateException("token document is missing access_token field"));
                            } else {
                                Boolean invalidated = (Boolean) accessTokenSource.get("invalidated");
                                if (invalidated == null) {
                                    onFailure.accept(new IllegalStateException("token document is missing invalidated field"));
                                } else if (invalidated) {
                                    onFailure.accept(expiredTokenException());
                                } else {
                                    listener.onResponse(userToken);
                                }
                            }
                        } else {
                            onFailure.accept(new IllegalStateException("token document is missing and must be present"));
                        }
                    }, e -> {
                        // if the index or the shard is not there / available we assume that
                        // the token is not valid
                        if (isShardNotAvailableException(e)) {
                            logger.warn("failed to get access token because index is not available");
                            listener.onResponse(null);
                        } else {
                            logger.error(new ParameterizedMessage("failed to get token [{}]", userToken.getId()), e);
                            listener.onFailure(e);
                        }
                    }), client::get);
            });
        }
    }

    public TimeValue getExpirationDelay() {
        return expirationDelay;
    }

    private Instant getExpirationTime() {
        return clock.instant().plusSeconds(expirationDelay.getSeconds());
    }

    private Instant getCreationTime(Instant expire) {
        return expire.minusSeconds(expirationDelay.getSeconds());
    }

    private void maybeStartTokenRemover() {
        if (client.threadPool().relativeTimeInMillis() - lastExpirationRunMs > deleteInterval.getMillis()) {
            expiredTokenRemover.submit(client.threadPool());
            lastExpirationRunMs = client.threadPool().relativeTimeInMillis();
        }
    }

    /**
     * Gets the token from the <code>Authorization</code> header if the header begins with
     * <code>Bearer </code>
     */
    private String getFromHeader(ThreadContext threadContext) {
        String header = threadContext.getHeader("Authorization");
        if (Strings.hasText(header) && header.regionMatches(true, 0, "Bearer ", 0, "Bearer ".length())
            && header.length() > "Bearer ".length()) {
            return header.substring("Bearer ".length());
        }
        return null;
    }

    /**
     * Serializes a token to a String containing the minimum compatible node version for decoding it back and either an encrypted
     * representation of the token id for versions earlier to {@code #VERSION_ACCESS_TOKENS_UUIDS} or the token itself for versions after
     * {@code #VERSION_ACCESS_TOKENS_UUIDS}
     */
    public String getAccessTokenAsString(UserToken userToken) throws IOException, GeneralSecurityException {
        if (userToken.getVersion().onOrAfter(VERSION_ACCESS_TOKENS_AS_UUIDS)) {
            try (ByteArrayOutputStream os = new ByteArrayOutputStream(MINIMUM_BASE64_BYTES);
                 OutputStream base64 = Base64.getEncoder().wrap(os);
                 StreamOutput out = new OutputStreamStreamOutput(base64)) {
                out.setVersion(userToken.getVersion());
                Version.writeVersion(userToken.getVersion(), out);
                out.writeString(userToken.getId());
                return new String(os.toByteArray(), StandardCharsets.UTF_8);
            }
        } else {
            // we know that the minimum length is larger than the default of the ByteArrayOutputStream so set the size to this explicitly
            try (ByteArrayOutputStream os = new ByteArrayOutputStream(MINIMUM_BASE64_BYTES);
                 OutputStream base64 = Base64.getEncoder().wrap(os);
                 StreamOutput out = new OutputStreamStreamOutput(base64)) {
                out.setVersion(userToken.getVersion());
                KeyAndCache keyAndCache = keyCache.activeKeyCache;
                Version.writeVersion(userToken.getVersion(), out);
                out.writeByteArray(keyAndCache.getSalt().bytes);
                out.writeByteArray(keyAndCache.getKeyHash().bytes);
                final byte[] initializationVector = getNewInitializationVector();
                out.writeByteArray(initializationVector);
                try (CipherOutputStream encryptedOutput =
                         new CipherOutputStream(out, getEncryptionCipher(initializationVector, keyAndCache, userToken.getVersion()));
                     StreamOutput encryptedStreamOutput = new OutputStreamStreamOutput(encryptedOutput)) {
                    encryptedStreamOutput.setVersion(userToken.getVersion());
                    encryptedStreamOutput.writeString(userToken.getId());
                    encryptedStreamOutput.close();
                    return new String(os.toByteArray(), StandardCharsets.UTF_8);
                }
            }
        }
    }

    private static String prependVersionAndEncode(Version version, String payload) {
        try (ByteArrayOutputStream os = new ByteArrayOutputStream();
                OutputStream base64 = Base64.getEncoder().wrap(os);
                StreamOutput out = new OutputStreamStreamOutput(base64)) {
            out.setVersion(version);
            Version.writeVersion(version, out);
            out.writeString(payload);
            return new String(os.toByteArray(), StandardCharsets.UTF_8);
        } catch (IOException e) {
            throw new RuntimeException("Unexpected exception when working with small in-memory streams", e);
        }
    }

    // public for testing
    /**
     * Unpacks a base64 encoded pair of a version tag and String payload.
     */
    public static Tuple<Version, String> unpackVersionAndPayload(String encodedPack) throws IOException {
        final byte[] bytes = encodedPack.getBytes(StandardCharsets.UTF_8);
        try (StreamInput in = new InputStreamStreamInput(Base64.getDecoder().wrap(new ByteArrayInputStream(bytes)), bytes.length)) {
            final Version version = Version.readVersion(in);
            in.setVersion(version);
            final String payload = in.readString();
            return new Tuple<Version, String>(version, payload);
        }
    }

    private void ensureEncryptionCiphersSupported() throws NoSuchPaddingException, NoSuchAlgorithmException {
        Cipher.getInstance(ENCRYPTION_CIPHER);
        SecretKeyFactory.getInstance(KDF_ALGORITHM);
    }

    // Package private for testing
    Cipher getEncryptionCipher(byte[] iv, KeyAndCache keyAndCache, Version version) throws GeneralSecurityException {
        Cipher cipher = Cipher.getInstance(ENCRYPTION_CIPHER);
        BytesKey salt = keyAndCache.getSalt();
        try {
            cipher.init(Cipher.ENCRYPT_MODE, keyAndCache.getOrComputeKey(salt), new GCMParameterSpec(128, iv), secureRandom);
        } catch (ExecutionException e) {
            throw new ElasticsearchSecurityException("Failed to compute secret key for active salt", e);
        }
        cipher.updateAAD(ByteBuffer.allocate(4).putInt(version.id).array());
        cipher.updateAAD(salt.bytes);
        return cipher;
    }

    private void getKeyAsync(BytesKey decodedSalt, KeyAndCache keyAndCache, ActionListener<SecretKey> listener) {
        final SecretKey decodeKey = keyAndCache.getKey(decodedSalt);
        if (decodeKey != null) {
            listener.onResponse(decodeKey);
        } else {
            /* As a measure of protected against DOS, we can pass requests requiring a key
             * computation off to a single thread executor. For normal usage, the initial
             * request(s) that require a key computation will be delayed and there will be
             * some additional latency.
             */
            client.threadPool().executor(THREAD_POOL_NAME)
                    .submit(new KeyComputingRunnable(decodedSalt, keyAndCache, listener));
        }
    }

    private static String decryptTokenId(byte[] encryptedTokenId, Cipher cipher, Version version) throws IOException {
        try (ByteArrayInputStream bais = new ByteArrayInputStream(encryptedTokenId);
                CipherInputStream cis = new CipherInputStream(bais, cipher);
                StreamInput decryptedInput = new InputStreamStreamInput(cis)) {
            decryptedInput.setVersion(version);
            return decryptedInput.readString();
        }
    }

    private Cipher getDecryptionCipher(byte[] iv, SecretKey key, Version version, BytesKey salt) throws GeneralSecurityException {
        Cipher cipher = Cipher.getInstance(ENCRYPTION_CIPHER);
        cipher.init(Cipher.DECRYPT_MODE, key, new GCMParameterSpec(128, iv), secureRandom);
        cipher.updateAAD(ByteBuffer.allocate(4).putInt(version.id).array());
        cipher.updateAAD(salt.bytes);
        return cipher;
    }

    // Package private for testing
    byte[] getNewInitializationVector() {
        final byte[] initializationVector = new byte[IV_BYTES];
        secureRandom.nextBytes(initializationVector);
        return initializationVector;
    }

    /**
     * Generates a secret key based off of the provided password and salt.
     * This method is computationally expensive.
     */
    static SecretKey computeSecretKey(char[] rawPassword, byte[] salt)
        throws NoSuchAlgorithmException, InvalidKeySpecException {
        SecretKeyFactory secretKeyFactory = SecretKeyFactory.getInstance(KDF_ALGORITHM);
        PBEKeySpec keySpec = new PBEKeySpec(rawPassword, salt, ITERATIONS, 128);
        SecretKey tmp = secretKeyFactory.generateSecret(keySpec);
        return new SecretKeySpec(tmp.getEncoded(), "AES");
    }

    /**
     * Creates an {@link ElasticsearchSecurityException} that indicates the token was expired. It
     * is up to the client to re-authenticate and obtain a new token. The format for this response
     * is defined in <a href="https://tools.ietf.org/html/rfc6750#section-3.1"></a>
     */
    private static ElasticsearchSecurityException expiredTokenException() {
        ElasticsearchSecurityException e =
            new ElasticsearchSecurityException("token expired", RestStatus.UNAUTHORIZED);
        e.addHeader("WWW-Authenticate", EXPIRED_TOKEN_WWW_AUTH_VALUE);
        return e;
    }

    /**
     * Creates an {@link ElasticsearchSecurityException} that indicates the token was malformed. It
     * is up to the client to re-authenticate and obtain a new token. The format for this response
     * is defined in <a href="https://tools.ietf.org/html/rfc6750#section-3.1"></a>
     */
    private static ElasticsearchSecurityException malformedTokenException() {
        ElasticsearchSecurityException e =
                new ElasticsearchSecurityException("token malformed", RestStatus.UNAUTHORIZED);
        e.addHeader("WWW-Authenticate", MALFORMED_TOKEN_WWW_AUTH_VALUE);
        return e;
    }

    /**
     * Creates an {@link ElasticsearchSecurityException} that indicates the request contained an invalid grant
     */
    private static ElasticsearchSecurityException invalidGrantException(String detail) {
        ElasticsearchSecurityException e =
            new ElasticsearchSecurityException("invalid_grant", RestStatus.BAD_REQUEST);
        e.addHeader("error_description", detail);
        return e;
    }

    /**
     * Logs an exception concerning a specific Token at TRACE level (if enabled)
     */
    private <E extends Throwable> E traceLog(String action, String identifier, E exception) {
        if (logger.isTraceEnabled()) {
            if (exception instanceof ElasticsearchException) {
                final ElasticsearchException esEx = (ElasticsearchException) exception;
                final Object detail = esEx.getHeader("error_description");
                if (detail != null) {
                    logger.trace(() -> new ParameterizedMessage("Failure in [{}] for id [{}] - [{}]", action, identifier, detail),
                        esEx);
                } else {
                    logger.trace(() -> new ParameterizedMessage("Failure in [{}] for id [{}]", action, identifier),
                        esEx);
                }
            } else {
                logger.trace(() -> new ParameterizedMessage("Failure in [{}] for id [{}]", action, identifier), exception);
            }
        }
        return exception;
    }

    /**
     * Logs an exception at TRACE level (if enabled)
     */
    private <E extends Throwable> E traceLog(String action, E exception) {
        if (logger.isTraceEnabled()) {
            if (exception instanceof ElasticsearchException) {
                final ElasticsearchException esEx = (ElasticsearchException) exception;
                final Object detail = esEx.getHeader("error_description");
                if (detail != null) {
                    logger.trace(() -> new ParameterizedMessage("Failure in [{}] - [{}]", action, detail), esEx);
                } else {
                    logger.trace(() -> new ParameterizedMessage("Failure in [{}]", action), esEx);
                }
            } else {
                logger.trace(() -> new ParameterizedMessage("Failure in [{}]", action), exception);
            }
        }
        return exception;
    }

    boolean isExpiredTokenException(ElasticsearchSecurityException e) {
        final List<String> headers = e.getHeader("WWW-Authenticate");
        return headers != null && headers.stream().anyMatch(EXPIRED_TOKEN_WWW_AUTH_VALUE::equals);
    }

    boolean isExpirationInProgress() {
        return expiredTokenRemover.isExpirationInProgress();
    }

    private class KeyComputingRunnable extends AbstractRunnable {

        private final BytesKey decodedSalt;
        private final KeyAndCache keyAndCache;
        private final ActionListener<SecretKey> listener;

        KeyComputingRunnable(BytesKey decodedSalt, KeyAndCache keyAndCache, ActionListener<SecretKey> listener) {
            this.decodedSalt = decodedSalt;
            this.keyAndCache = keyAndCache;
            this.listener = listener;
        }

        @Override
        protected void doRun() {
            try {
                final SecretKey computedKey = keyAndCache.getOrComputeKey(decodedSalt);
                listener.onResponse(computedKey);
            } catch (ExecutionException e) {
                if (e.getCause() != null &&
                    (e.getCause() instanceof GeneralSecurityException || e.getCause() instanceof IOException
                        || e.getCause() instanceof IllegalArgumentException)) {
                    // this could happen if another realm supports the Bearer token so we should
                    // see if another realm can use this token!
                    logger.debug("unable to decode bearer token", e);
                    listener.onResponse(null);
                } else {
                    listener.onFailure(e);
                }
            }
        }

        @Override
        public void onFailure(Exception e) {
            listener.onFailure(e);
        }
    }

    /**
     * Creates a new key unless present that is newer than the current active key and returns the corresponding metadata. Note:
     * this method doesn't modify the metadata used in this token service. See {@link #refreshMetaData(TokenMetaData)}
     */
    synchronized TokenMetaData generateSpareKey() {
        KeyAndCache maxKey = keyCache.cache.values().stream().max(Comparator.comparingLong(v -> v.keyAndTimestamp.getTimestamp())).get();
        KeyAndCache currentKey = keyCache.activeKeyCache;
        if (currentKey == maxKey) {
            long timestamp = createdTimeStamps.incrementAndGet();
            while (true) {
                byte[] saltArr = new byte[SALT_BYTES];
                secureRandom.nextBytes(saltArr);
                SecureString tokenKey = generateTokenKey();
                KeyAndCache keyAndCache = new KeyAndCache(new KeyAndTimestamp(tokenKey, timestamp), new BytesKey(saltArr));
                if (keyCache.cache.containsKey(keyAndCache.getKeyHash())) {
                    continue; // collision -- generate a new key
                }
                return newTokenMetaData(keyCache.currentTokenKeyHash, Iterables.concat(keyCache.cache.values(),
                    Collections.singletonList(keyAndCache)));
            }
        }
        return newTokenMetaData(keyCache.currentTokenKeyHash, keyCache.cache.values());
    }

    /**
     * Rotate the current active key to the spare key created in the previous {@link #generateSpareKey()} call.
     */
    synchronized TokenMetaData rotateToSpareKey() {
        KeyAndCache maxKey = keyCache.cache.values().stream().max(Comparator.comparingLong(v -> v.keyAndTimestamp.getTimestamp())).get();
        if (maxKey == keyCache.activeKeyCache) {
            throw new IllegalStateException("call generateSpareKey first");
        }
        return newTokenMetaData(maxKey.getKeyHash(), keyCache.cache.values());
    }

    /**
     * Prunes the keys and keeps up to the latest N keys around
     *
     * @param numKeysToKeep the number of keys to keep.
     */
    synchronized TokenMetaData pruneKeys(int numKeysToKeep) {
        if (keyCache.cache.size() <= numKeysToKeep) {
            return getTokenMetaData(); // nothing to do
        }
        Map<BytesKey, KeyAndCache> map = new HashMap<>(keyCache.cache.size() + 1);
        KeyAndCache currentKey = keyCache.get(keyCache.currentTokenKeyHash);
        ArrayList<KeyAndCache> entries = new ArrayList<>(keyCache.cache.values());
        Collections.sort(entries,
            (left, right) -> Long.compare(right.keyAndTimestamp.getTimestamp(), left.keyAndTimestamp.getTimestamp()));
        for (KeyAndCache value : entries) {
            if (map.size() < numKeysToKeep || value.keyAndTimestamp.getTimestamp() >= currentKey
                .keyAndTimestamp.getTimestamp()) {
                logger.debug("keeping key {} ", value.getKeyHash());
                map.put(value.getKeyHash(), value);
            } else {
                logger.debug("prune key {} ", value.getKeyHash());
            }
        }
        assert map.isEmpty() == false;
        assert map.containsKey(keyCache.currentTokenKeyHash);
        return newTokenMetaData(keyCache.currentTokenKeyHash, map.values());
    }

    /**
     * Returns the current in-use metdata of this {@link TokenService}
     */
    public synchronized TokenMetaData getTokenMetaData() {
        return newTokenMetaData(keyCache.currentTokenKeyHash, keyCache.cache.values());
    }

    private TokenMetaData newTokenMetaData(BytesKey activeTokenKey, Iterable<KeyAndCache> iterable) {
        List<KeyAndTimestamp> list = new ArrayList<>();
        for (KeyAndCache v : iterable) {
            list.add(v.keyAndTimestamp);
        }
        return new TokenMetaData(list, activeTokenKey.bytes);
    }

    /**
     * Refreshes the current in-use metadata.
     */
    synchronized void refreshMetaData(TokenMetaData metaData) {
        BytesKey currentUsedKeyHash = new BytesKey(metaData.getCurrentKeyHash());
        byte[] saltArr = new byte[SALT_BYTES];
        Map<BytesKey, KeyAndCache> map = new HashMap<>(metaData.getKeys().size());
        long maxTimestamp = createdTimeStamps.get();
        for (KeyAndTimestamp key : metaData.getKeys()) {
            secureRandom.nextBytes(saltArr);
            KeyAndCache keyAndCache = new KeyAndCache(key, new BytesKey(saltArr));
            maxTimestamp = Math.max(keyAndCache.keyAndTimestamp.getTimestamp(), maxTimestamp);
            if (keyCache.cache.containsKey(keyAndCache.getKeyHash()) == false) {
                map.put(keyAndCache.getKeyHash(), keyAndCache);
            } else {
                map.put(keyAndCache.getKeyHash(), keyCache.get(keyAndCache.getKeyHash())); // maintain the cache we already have
            }
        }
        if (map.containsKey(currentUsedKeyHash) == false) {
            // this won't leak any secrets it's only exposing the current set of hashes
            throw new IllegalStateException("Current key is not in the map: " + map.keySet() + " key: " + currentUsedKeyHash);
        }
        createdTimeStamps.set(maxTimestamp);
        keyCache = new TokenKeys(Collections.unmodifiableMap(map), currentUsedKeyHash);
        logger.debug(() -> new ParameterizedMessage("refreshed keys current: {}, keys: {}", currentUsedKeyHash, keyCache.cache.keySet()));
    }

    private SecureString generateTokenKey() {
        byte[] keyBytes = new byte[KEY_BYTES];
        byte[] encode = new byte[0];
        char[] ref = new char[0];
        try {
            secureRandom.nextBytes(keyBytes);
            encode = Base64.getUrlEncoder().withoutPadding().encode(keyBytes);
            ref = new char[encode.length];
            int len = UnicodeUtil.UTF8toUTF16(encode, 0, encode.length, ref);
            return new SecureString(Arrays.copyOfRange(ref, 0, len));
        } finally {
            Arrays.fill(keyBytes, (byte) 0x00);
            Arrays.fill(encode, (byte) 0x00);
            Arrays.fill(ref, (char) 0x00);
        }
    }

    synchronized String getActiveKeyHash() {
        return new BytesRef(Base64.getUrlEncoder().withoutPadding().encode(this.keyCache.currentTokenKeyHash.bytes)).utf8ToString();
    }

    void rotateKeysOnMaster(ActionListener<ClusterStateUpdateResponse> listener) {
        logger.info("rotate keys on master");
        TokenMetaData tokenMetaData = generateSpareKey();
        clusterService.submitStateUpdateTask("publish next key to prepare key rotation",
            new TokenMetadataPublishAction(
                tokenMetaData, ActionListener.wrap((res) -> {
                    if (res.isAcknowledged()) {
                        TokenMetaData metaData = rotateToSpareKey();
                        clusterService.submitStateUpdateTask("publish next key to prepare key rotation",
                            new TokenMetadataPublishAction(metaData, listener));
                    } else {
                        listener.onFailure(new IllegalStateException("not acked"));
                    }
                }, listener::onFailure)));
    }

    private final class TokenMetadataPublishAction extends AckedClusterStateUpdateTask<ClusterStateUpdateResponse> {

        private final TokenMetaData tokenMetaData;

        protected TokenMetadataPublishAction(TokenMetaData tokenMetaData, ActionListener<ClusterStateUpdateResponse> listener) {
            super(new AckedRequest() {
                @Override
                public TimeValue ackTimeout() {
                    return AcknowledgedRequest.DEFAULT_ACK_TIMEOUT;
                }

                @Override
                public TimeValue masterNodeTimeout() {
                    return AcknowledgedRequest.DEFAULT_MASTER_NODE_TIMEOUT;
                }
            }, listener);
            this.tokenMetaData = tokenMetaData;
        }

        @Override
        public ClusterState execute(ClusterState currentState) throws Exception {
            XPackPlugin.checkReadyForXPackCustomMetadata(currentState);

            if (tokenMetaData.equals(currentState.custom(TokenMetaData.TYPE))) {
                return currentState;
            }
            return ClusterState.builder(currentState).putCustom(TokenMetaData.TYPE, tokenMetaData).build();
        }

        @Override
        protected ClusterStateUpdateResponse newResponse(boolean acknowledged) {
            return new ClusterStateUpdateResponse(acknowledged);
        }

    }

    private void initialize(ClusterService clusterService) {
        clusterService.addListener(event -> {
            ClusterState state = event.state();
            if (state.getBlocks().hasGlobalBlock(STATE_NOT_RECOVERED_BLOCK)) {
                return;
            }

            if (state.nodes().isLocalNodeElectedMaster()) {
                if (XPackPlugin.isReadyForXPackCustomMetadata(state)) {
                    installTokenMetadata(state.metaData());
                } else {
                    logger.debug("cannot add token metadata to cluster as the following nodes might not understand the metadata: {}",
                        () -> XPackPlugin.nodesNotReadyForXPackCustomMetadata(state));
                }
            }

            TokenMetaData custom = event.state().custom(TokenMetaData.TYPE);
            if (custom != null && custom.equals(getTokenMetaData()) == false) {
                logger.info("refresh keys");
                try {
                    refreshMetaData(custom);
                } catch (Exception e) {
                    logger.warn("refreshing metadata failed", e);
                }
                logger.info("refreshed keys");
            }
        });
    }

    // to prevent too many cluster state update tasks to be queued for doing the same update
    private final AtomicBoolean installTokenMetadataInProgress = new AtomicBoolean(false);

    private void installTokenMetadata(MetaData metaData) {
        if (metaData.custom(TokenMetaData.TYPE) == null) {
            if (installTokenMetadataInProgress.compareAndSet(false, true)) {
                clusterService.submitStateUpdateTask("install-token-metadata", new ClusterStateUpdateTask(Priority.URGENT) {
                    @Override
                    public ClusterState execute(ClusterState currentState) {
                        XPackPlugin.checkReadyForXPackCustomMetadata(currentState);

                        if (currentState.custom(TokenMetaData.TYPE) == null) {
                            return ClusterState.builder(currentState).putCustom(TokenMetaData.TYPE, getTokenMetaData()).build();
                        } else {
                            return currentState;
                        }
                    }

                    @Override
                    public void onFailure(String source, Exception e) {
                        installTokenMetadataInProgress.set(false);
                        logger.error("unable to install token metadata", e);
                    }

                    @Override
                    public void clusterStateProcessed(String source, ClusterState oldState, ClusterState newState) {
                        installTokenMetadataInProgress.set(false);
                    }
                });
            }
        }
    }

    /**
     * Package private for testing
     */
    void clearActiveKeyCache() {
        this.keyCache.activeKeyCache.keyCache.invalidateAll();
    }

    /**
     * Package private for testing
     */
    KeyAndCache getActiveKeyCache() {
        return this.keyCache.activeKeyCache;
    }

    static final class KeyAndCache implements Closeable {
        private final KeyAndTimestamp keyAndTimestamp;
        private final Cache<BytesKey, SecretKey> keyCache;
        private final BytesKey salt;
        private final BytesKey keyHash;

        private KeyAndCache(KeyAndTimestamp keyAndTimestamp, BytesKey salt) {
            this.keyAndTimestamp = keyAndTimestamp;
            keyCache = CacheBuilder.<BytesKey, SecretKey>builder()
                .setExpireAfterAccess(TimeValue.timeValueMinutes(60L))
                .setMaximumWeight(500L)
                .build();
            try {
                SecretKey secretKey = computeSecretKey(keyAndTimestamp.getKey().getChars(), salt.bytes);
                keyCache.put(salt, secretKey);
            } catch (Exception e) {
                throw new IllegalStateException(e);
            }
            this.salt = salt;
            this.keyHash = calculateKeyHash(keyAndTimestamp.getKey());
        }

        private SecretKey getKey(BytesKey salt) {
            return keyCache.get(salt);
        }

        public SecretKey getOrComputeKey(BytesKey decodedSalt) throws ExecutionException {
            return keyCache.computeIfAbsent(decodedSalt, (salt) -> {
                try (SecureString closeableChars = keyAndTimestamp.getKey().clone()) {
                    return computeSecretKey(closeableChars.getChars(), salt.bytes);
                }
            });
        }

        @Override
        public void close() throws IOException {
            keyAndTimestamp.getKey().close();
        }

        BytesKey getKeyHash() {
            return keyHash;
        }

        private static BytesKey calculateKeyHash(SecureString key) {
            MessageDigest messageDigest = MessageDigests.sha256();
            BytesRefBuilder b = new BytesRefBuilder();
            try {
                b.copyChars(key);
                BytesRef bytesRef = b.toBytesRef();
                try {
                    messageDigest.update(bytesRef.bytes, bytesRef.offset, bytesRef.length);
                    return new BytesKey(Arrays.copyOfRange(messageDigest.digest(), 0, 8));
                } finally {
                    Arrays.fill(bytesRef.bytes, (byte) 0x00);
                }
            } finally {
                Arrays.fill(b.bytes(), (byte) 0x00);
            }
        }

        BytesKey getSalt() {
            return salt;
        }
    }

    private static final class TokenKeys {
        final Map<BytesKey, KeyAndCache> cache;
        final BytesKey currentTokenKeyHash;
        final KeyAndCache activeKeyCache;

        private TokenKeys(Map<BytesKey, KeyAndCache> cache, BytesKey currentTokenKeyHash) {
            this.cache = cache;
            this.currentTokenKeyHash = currentTokenKeyHash;
            this.activeKeyCache = cache.get(currentTokenKeyHash);
        }

        KeyAndCache get(BytesKey passphraseHash) {
            return cache.get(passphraseHash);
        }
    }

    /**
     * Contains metadata associated with the refresh token that is used for validity checks, but does not contain the proper token string.
     */
    private static final class RefreshTokenStatus {

        private final boolean invalidated;
        private final String associatedUser;
        private final String associatedRealm;
        private final boolean refreshed;
        @Nullable private final Instant refreshInstant;
        @Nullable private final String supersededBy;
        private Version version;

        private RefreshTokenStatus(boolean invalidated, String associatedUser, String associatedRealm, boolean refreshed,
                                   Instant refreshInstant, String supersededBy) {
            this.invalidated = invalidated;
            this.associatedUser = associatedUser;
            this.associatedRealm = associatedRealm;
            this.refreshed = refreshed;
            this.refreshInstant = refreshInstant;
            this.supersededBy = supersededBy;
        }

        boolean isInvalidated() {
            return invalidated;
        }

        String getAssociatedUser() {
            return associatedUser;
        }

        String getAssociatedRealm() {
            return associatedRealm;
        }

        boolean isRefreshed() {
            return refreshed;
        }

        @Nullable Instant getRefreshInstant() {
            return refreshInstant;
        }

        @Nullable String getSupersededBy() {
            return supersededBy;
        }

        Version getVersion() {
            return version;
        }

        void setVersion(Version version) {
            this.version = version;
        }

        static RefreshTokenStatus fromSourceMap(Map<String, Object> refreshTokenSource) {
            final Boolean invalidated = (Boolean) refreshTokenSource.get("invalidated");
            if (invalidated == null) {
                throw new IllegalStateException("token document is missing the \"invalidated\" field");
            }
            final Map<String, Object> clientInfo = (Map<String, Object>) refreshTokenSource.get("client");
            if (clientInfo == null) {
                throw new IllegalStateException("token document is missing the \"client\" field");
            }
            if (false == clientInfo.containsKey("user")) {
                throw new IllegalStateException("token document is missing the \"client.user\" field");
            }
            final String associatedUser = (String) clientInfo.get("user");
            if (false == clientInfo.containsKey("realm")) {
                throw new IllegalStateException("token document is missing the \"client.realm\" field");
            }
            final String associatedRealm = (String) clientInfo.get("realm");
            final Boolean refreshed = (Boolean) refreshTokenSource.get("refreshed");
            if (refreshed == null) {
                throw new IllegalStateException("token document is missing the \"refreshed\" field");
            }
            final Long refreshEpochMilli = (Long) refreshTokenSource.get("refresh_time");
            final Instant refreshInstant = refreshEpochMilli == null ? null : Instant.ofEpochMilli(refreshEpochMilli);
            final String supersededBy = (String) refreshTokenSource.get("superseded_by");
            return new RefreshTokenStatus(invalidated, associatedUser, associatedRealm, refreshed, refreshInstant, supersededBy);
        }
    }

}<|MERGE_RESOLUTION|>--- conflicted
+++ resolved
@@ -338,12 +338,8 @@
     }
 
     /**
-<<<<<<< HEAD
-     * Gets the {@link UserToken} with the given {@code userTokenId} and {@code version} by fetching and parsing the corresponding token
-     * document.
-=======
-     * Gets the UserToken with given id by fetching the corresponding token document
->>>>>>> 73bfdc40
+     * Gets the {@link UserToken} with the given {@code userTokenId} and {@code tokenVersion} by fetching and parsing the corresponding
+     * token document.
      */
     private void getUserTokenFromId(String userTokenId, Version tokenVersion, ActionListener<UserToken> listener) {
         final SecurityIndexManager tokensIndex = getTokensIndexForVersion(tokenVersion);
