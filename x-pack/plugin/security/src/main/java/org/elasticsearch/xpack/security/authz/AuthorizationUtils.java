--- conflicted
+++ resolved
@@ -113,11 +113,8 @@
             case PERSISTENT_TASK_ORIGIN:
             case ROLLUP_ORIGIN:
             case INDEX_LIFECYCLE_ORIGIN:
-<<<<<<< HEAD
+            case ENRICH_ORIGIN:
             case REINDEX_ORIGIN:
-=======
-            case ENRICH_ORIGIN:
->>>>>>> 77d4c516
             case TASKS_ORIGIN:   // TODO use a more limited user for tasks
                 securityContext.executeAsUser(XPackUser.INSTANCE, consumer, Version.CURRENT);
                 break;
