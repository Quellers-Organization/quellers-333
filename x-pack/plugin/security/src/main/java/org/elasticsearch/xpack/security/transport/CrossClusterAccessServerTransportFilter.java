/*
 * Copyright Elasticsearch B.V. and/or licensed to Elasticsearch B.V. under one
 * or more contributor license agreements. Licensed under the Elastic License
 * 2.0; you may not use this file except in compliance with the Elastic License
 * 2.0.
 */

package org.elasticsearch.xpack.security.transport;

import org.elasticsearch.action.ActionListener;
import org.elasticsearch.action.admin.cluster.remote.RemoteClusterNodesAction;
import org.elasticsearch.action.admin.cluster.shards.ClusterSearchShardsAction;
import org.elasticsearch.action.admin.cluster.state.ClusterStateAction;
import org.elasticsearch.action.admin.indices.resolve.ResolveIndexAction;
import org.elasticsearch.action.fieldcaps.FieldCapabilitiesAction;
import org.elasticsearch.action.search.SearchAction;
import org.elasticsearch.action.search.SearchTransportService;
import org.elasticsearch.action.search.TransportOpenPointInTimeAction;
import org.elasticsearch.action.support.DestructiveOperations;
import org.elasticsearch.common.util.concurrent.ThreadContext;
import org.elasticsearch.license.LicenseUtils;
import org.elasticsearch.license.XPackLicenseState;
import org.elasticsearch.tasks.Task;
import org.elasticsearch.transport.TransportActionProxy;
import org.elasticsearch.transport.TransportRequest;
import org.elasticsearch.xpack.core.security.SecurityContext;
import org.elasticsearch.xpack.core.security.authc.Authentication;
import org.elasticsearch.xpack.security.Security;
import org.elasticsearch.xpack.security.authc.CrossClusterAccessAuthenticationService;
import org.elasticsearch.xpack.security.authz.AuthorizationService;

import java.util.HashSet;
import java.util.Set;
import java.util.stream.Collectors;
import java.util.stream.Stream;

import static org.elasticsearch.transport.RemoteClusterService.REMOTE_CLUSTER_HANDSHAKE_ACTION_NAME;
import static org.elasticsearch.xpack.core.security.authc.CrossClusterAccessSubjectInfo.CROSS_CLUSTER_ACCESS_SUBJECT_INFO_HEADER_KEY;
import static org.elasticsearch.xpack.security.authc.CrossClusterAccessHeaders.CROSS_CLUSTER_ACCESS_CREDENTIALS_HEADER_KEY;

final class CrossClusterAccessServerTransportFilter extends ServerTransportFilter {
    // pkg-private for testing
    static final Set<String> ALLOWED_TRANSPORT_HEADERS;
    static {
        final Set<String> allowedHeaders = new HashSet<>(
            Set.of(CROSS_CLUSTER_ACCESS_CREDENTIALS_HEADER_KEY, CROSS_CLUSTER_ACCESS_SUBJECT_INFO_HEADER_KEY)
        );
        allowedHeaders.addAll(Task.HEADERS_TO_COPY);
        ALLOWED_TRANSPORT_HEADERS = Set.copyOf(allowedHeaders);
    }

    // package private for testing
    static final Set<String> CROSS_CLUSTER_ACCESS_ACTION_ALLOWLIST;
    static {
        CROSS_CLUSTER_ACCESS_ACTION_ALLOWLIST = Stream.concat(
            // These actions have proxy equivalents, so we need to allow-list the action name and the action name with the proxy action
            // prefix
            Stream.of(
                SearchTransportService.FREE_CONTEXT_SCROLL_ACTION_NAME,
                SearchTransportService.FREE_CONTEXT_ACTION_NAME,
                SearchTransportService.CLEAR_SCROLL_CONTEXTS_ACTION_NAME,
                SearchTransportService.DFS_ACTION_NAME,
                SearchTransportService.QUERY_ACTION_NAME,
                SearchTransportService.QUERY_ID_ACTION_NAME,
                SearchTransportService.QUERY_SCROLL_ACTION_NAME,
                SearchTransportService.QUERY_FETCH_SCROLL_ACTION_NAME,
                SearchTransportService.FETCH_ID_SCROLL_ACTION_NAME,
                SearchTransportService.FETCH_ID_ACTION_NAME,
                SearchTransportService.QUERY_CAN_MATCH_NAME,
                SearchTransportService.QUERY_CAN_MATCH_NODE_NAME,
                TransportOpenPointInTimeAction.OPEN_SHARD_READER_CONTEXT_NAME
            ).flatMap(name -> Stream.of(name, TransportActionProxy.getProxyAction(name))),
            // These actions don't have proxy equivalents
            Stream.of(
                REMOTE_CLUSTER_HANDSHAKE_ACTION_NAME,
                RemoteClusterNodesAction.NAME,
                SearchAction.NAME,
                ClusterStateAction.NAME,
                ClusterSearchShardsAction.NAME,
                ResolveIndexAction.NAME,
                FieldCapabilitiesAction.NAME,
                FieldCapabilitiesAction.NAME + "[n]",
                "indices:data/read/eql"
            )
        ).collect(Collectors.toUnmodifiableSet());
    }

    private final CrossClusterAccessAuthenticationService crossClusterAccessAuthcService;
    private final XPackLicenseState licenseState;

    CrossClusterAccessServerTransportFilter(
        CrossClusterAccessAuthenticationService crossClusterAccessAuthcService,
        AuthorizationService authzService,
        ThreadContext threadContext,
        boolean extractClientCert,
        DestructiveOperations destructiveOperations,
        SecurityContext securityContext,
        XPackLicenseState licenseState
    ) {
        super(
            crossClusterAccessAuthcService.getAuthenticationService(),
            authzService,
            threadContext,
            extractClientCert,
            destructiveOperations,
            securityContext
        );
        this.crossClusterAccessAuthcService = crossClusterAccessAuthcService;
        this.licenseState = licenseState;
    }

    @Override
    protected void authenticate(
        final String securityAction,
        final TransportRequest request,
        final ActionListener<Authentication> authenticationListener
    ) {
<<<<<<< HEAD
        if (false == Security.CROSS_CLUSTER_ACCESS_FEATURE.check(licenseState)) {
            authenticationListener.onFailure(LicenseUtils.newComplianceException(Security.CROSS_CLUSTER_ACCESS_FEATURE.getName()));

        } else if (false == SecurityServerTransportInterceptor.CROSS_CLUSTER_ACCESS_ACTION_ALLOWLIST.contains(securityAction)) {
=======
        if (false == CROSS_CLUSTER_ACCESS_ACTION_ALLOWLIST.contains(securityAction)) {
>>>>>>> f352625f
            authenticationListener.onFailure(
                new IllegalArgumentException(
                    "action ["
                        + securityAction
                        + "] is not allowed as a cross cluster operation on the dedicated remote cluster server port"
                )
            );
        } else {
            try {
                validateHeaders();
            } catch (Exception ex) {
                authenticationListener.onFailure(ex);
                return;
            }
            crossClusterAccessAuthcService.authenticate(securityAction, request, authenticationListener);
        }
    }

    private void validateHeaders() {
        final ThreadContext threadContext = getThreadContext();
        ensureRequiredHeaderInContext(threadContext, CROSS_CLUSTER_ACCESS_CREDENTIALS_HEADER_KEY);
        ensureRequiredHeaderInContext(threadContext, CROSS_CLUSTER_ACCESS_SUBJECT_INFO_HEADER_KEY);
        for (String header : threadContext.getHeaders().keySet()) {
            if (false == ALLOWED_TRANSPORT_HEADERS.contains(header)) {
                throw new IllegalArgumentException(
                    "Transport request header ["
                        + header
                        + "] is not allowed for cross cluster requests through the dedicated remote cluster server port"
                );
            }
        }
    }

    private void ensureRequiredHeaderInContext(ThreadContext threadContext, String requiredHeader) {
        if (threadContext.getHeader(requiredHeader) == null) {
            throw new IllegalArgumentException(
                "Cross cluster requests through the dedicated remote cluster server port require transport header ["
                    + requiredHeader
                    + "] but none found. "
                    + "Please ensure you have configured remote cluster credentials on the cluster originating the request."
            );
        }
    }

}<|MERGE_RESOLUTION|>--- conflicted
+++ resolved
@@ -115,14 +115,10 @@
         final TransportRequest request,
         final ActionListener<Authentication> authenticationListener
     ) {
-<<<<<<< HEAD
         if (false == Security.CROSS_CLUSTER_ACCESS_FEATURE.check(licenseState)) {
             authenticationListener.onFailure(LicenseUtils.newComplianceException(Security.CROSS_CLUSTER_ACCESS_FEATURE.getName()));
 
-        } else if (false == SecurityServerTransportInterceptor.CROSS_CLUSTER_ACCESS_ACTION_ALLOWLIST.contains(securityAction)) {
-=======
-        if (false == CROSS_CLUSTER_ACCESS_ACTION_ALLOWLIST.contains(securityAction)) {
->>>>>>> f352625f
+        } else if (false == CROSS_CLUSTER_ACCESS_ACTION_ALLOWLIST.contains(securityAction)) {
             authenticationListener.onFailure(
                 new IllegalArgumentException(
                     "action ["
