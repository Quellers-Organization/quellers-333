--- conflicted
+++ resolved
@@ -240,19 +240,12 @@
         }
     }
 
-<<<<<<< HEAD
-    // public for test
-    public XContentBuilder newDocument(SecureString apiKey, String name, Authentication authentication, Set<RoleDescriptor> userRoles,
-                                       Instant created, Instant expiration, List<RoleDescriptor> keyRoles,
-                                       Version version) throws IOException {
-=======
     /**
      * package-private for testing
      */
     XContentBuilder newDocument(SecureString apiKey, String name, Authentication authentication, Set<RoleDescriptor> userRoles,
                                         Instant created, Instant expiration, List<RoleDescriptor> keyRoles,
                                         Version version) throws IOException {
->>>>>>> 2be9db01
         XContentBuilder builder = XContentFactory.jsonBuilder();
         builder.startObject()
             .field("doc_type", "api_key")
@@ -543,15 +536,9 @@
         return apiKeyAuthCache == null ? null : FutureUtils.get(apiKeyAuthCache.get(id), 0L, TimeUnit.MILLISECONDS);
     }
 
-<<<<<<< HEAD
-    // public for test
-    public void validateApiKeyExpiration(Map<String, Object> source, ApiKeyCredentials credentials, Clock clock,
-                                         ActionListener<AuthenticationResult> listener) {
-=======
     // package-private for testing
     void validateApiKeyExpiration(Map<String, Object> source, ApiKeyCredentials credentials, Clock clock,
                                   ActionListener<AuthenticationResult> listener) {
->>>>>>> 2be9db01
         final Long expirationEpochMilli = (Long) source.get("expiration_time");
         if (expirationEpochMilli == null || Instant.ofEpochMilli(expirationEpochMilli).isAfter(clock.instant())) {
             final Map<String, Object> creator = Objects.requireNonNull((Map<String, Object>) source.get("creator"));
