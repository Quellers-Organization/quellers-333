/*
 * Copyright Elasticsearch B.V. and/or licensed to Elasticsearch B.V. under one
 * or more contributor license agreements. Licensed under the Elastic License;
 * you may not use this file except in compliance with the Elastic License.
 */

package org.elasticsearch.xpack.security.authc;

import com.google.common.collect.Sets;

import org.apache.logging.log4j.LogManager;
import org.apache.logging.log4j.Logger;
import org.apache.logging.log4j.message.ParameterizedMessage;
import org.elasticsearch.ElasticsearchException;
import org.elasticsearch.ElasticsearchSecurityException;
import org.elasticsearch.ExceptionsHelper;
import org.elasticsearch.Version;
import org.elasticsearch.action.ActionListener;
import org.elasticsearch.action.DocWriteResponse;
import org.elasticsearch.action.bulk.BulkItemResponse;
import org.elasticsearch.action.bulk.BulkRequestBuilder;
import org.elasticsearch.action.bulk.BulkResponse;
import org.elasticsearch.action.get.GetRequest;
import org.elasticsearch.action.get.GetResponse;
import org.elasticsearch.action.index.IndexAction;
import org.elasticsearch.action.index.IndexRequest;
import org.elasticsearch.action.search.SearchRequest;
import org.elasticsearch.action.support.WriteRequest.RefreshPolicy;
import org.elasticsearch.action.update.UpdateRequest;
import org.elasticsearch.action.update.UpdateResponse;
import org.elasticsearch.client.Client;
import org.elasticsearch.cluster.service.ClusterService;
import org.elasticsearch.common.CharArrays;
import org.elasticsearch.common.Nullable;
import org.elasticsearch.common.Strings;
import org.elasticsearch.common.UUIDs;
import org.elasticsearch.common.bytes.BytesReference;
import org.elasticsearch.common.logging.DeprecationLogger;
import org.elasticsearch.common.settings.SecureString;
import org.elasticsearch.common.settings.Setting;
import org.elasticsearch.common.settings.Setting.Property;
import org.elasticsearch.common.settings.Settings;
import org.elasticsearch.common.unit.TimeValue;
import org.elasticsearch.common.util.concurrent.ThreadContext;
import org.elasticsearch.common.xcontent.DeprecationHandler;
import org.elasticsearch.common.xcontent.NamedXContentRegistry;
import org.elasticsearch.common.xcontent.XContentBuilder;
import org.elasticsearch.common.xcontent.XContentFactory;
import org.elasticsearch.common.xcontent.XContentParser;
import org.elasticsearch.common.xcontent.XContentType;
import org.elasticsearch.index.query.BoolQueryBuilder;
import org.elasticsearch.index.query.QueryBuilders;
import org.elasticsearch.search.SearchHit;
import org.elasticsearch.xpack.core.XPackSettings;
import org.elasticsearch.xpack.core.security.ScrollHelper;
import org.elasticsearch.xpack.core.security.action.CreateApiKeyRequest;
import org.elasticsearch.xpack.core.security.action.CreateApiKeyResponse;
import org.elasticsearch.xpack.core.security.action.InvalidateApiKeyResponse;
import org.elasticsearch.xpack.core.security.authc.Authentication;
import org.elasticsearch.xpack.core.security.authc.AuthenticationResult;
import org.elasticsearch.xpack.core.security.authc.support.Hasher;
import org.elasticsearch.xpack.core.security.authz.RoleDescriptor;
import org.elasticsearch.xpack.core.security.authz.permission.Role;
import org.elasticsearch.xpack.core.security.authz.permission.LimitedRole;
import org.elasticsearch.xpack.core.security.user.User;
import org.elasticsearch.xpack.security.authz.store.CompositeRolesStore;
import org.elasticsearch.xpack.security.support.SecurityIndexManager;

import java.io.Closeable;
import java.io.IOException;
import java.io.UncheckedIOException;
import java.security.NoSuchAlgorithmException;
import java.time.Clock;
import java.time.Instant;
import java.util.ArrayList;
import java.util.Arrays;
import java.util.Base64;
import java.util.Collection;
import java.util.Collections;
import java.util.HashMap;
import java.util.List;
import java.util.Locale;
import java.util.Map;
import java.util.Objects;
import java.util.function.Function;
import java.util.stream.Collectors;

import javax.crypto.SecretKeyFactory;

import static org.elasticsearch.search.SearchService.DEFAULT_KEEPALIVE_SETTING;
import static org.elasticsearch.xpack.core.ClientHelper.SECURITY_ORIGIN;
import static org.elasticsearch.xpack.core.ClientHelper.executeAsyncWithOrigin;

public class ApiKeyService {

    private static final Logger logger = LogManager.getLogger(ApiKeyService.class);
    private static final DeprecationLogger deprecationLogger = new DeprecationLogger(logger);
    private static final String TYPE = "doc";
    static final String API_KEY_ID_KEY = "_security_api_key_id";
    static final String API_KEY_ROLE_DESCRIPTORS_KEY = "_security_api_key_role_descriptors";
    static final String API_KEY_LIMITED_ROLE_DESCRIPTORS_KEY = "_security_api_key_limited_by_role_descriptors";
    static final String API_KEY_ROLE_KEY = "_security_api_key_role";

    public static final Setting<String> PASSWORD_HASHING_ALGORITHM = new Setting<>(
        "xpack.security.authc.api_key_hashing.algorithm", "pbkdf2", Function.identity(), v -> {
        if (Hasher.getAvailableAlgoStoredHash().contains(v.toLowerCase(Locale.ROOT)) == false) {
            throw new IllegalArgumentException("Invalid algorithm: " + v + ". Valid values for password hashing are " +
                Hasher.getAvailableAlgoStoredHash().toString());
        } else if (v.regionMatches(true, 0, "pbkdf2", 0, "pbkdf2".length())) {
            try {
                SecretKeyFactory.getInstance("PBKDF2withHMACSHA512");
            } catch (NoSuchAlgorithmException e) {
                throw new IllegalArgumentException(
                    "Support for PBKDF2WithHMACSHA512 must be available in order to use any of the " +
                        "PBKDF2 algorithms for the [xpack.security.authc.api_key.hashing.algorithm] setting.", e);
            }
        }
    }, Setting.Property.NodeScope);
    public static final Setting<TimeValue> DELETE_TIMEOUT = Setting.timeSetting("xpack.security.authc.api_key.delete.timeout",
            TimeValue.MINUS_ONE, Property.NodeScope);
    public static final Setting<TimeValue> DELETE_INTERVAL = Setting.timeSetting("xpack.security.authc.api_key.delete.interval",
            TimeValue.timeValueHours(24L), Property.NodeScope);

    private final Clock clock;
    private final Client client;
    private final SecurityIndexManager securityIndex;
    private final ClusterService clusterService;
    private final Hasher hasher;
    private final boolean enabled;
    private final Settings settings;
<<<<<<< HEAD
    private final CompositeRolesStore compositeRolesStore;
=======
    private final ExpiredApiKeysRemover expiredApiKeysRemover;
    private final TimeValue deleteInterval;

    private volatile long lastExpirationRunMs;
>>>>>>> 9d9614b9

    public ApiKeyService(Settings settings, Clock clock, Client client, SecurityIndexManager securityIndex, ClusterService clusterService,
            CompositeRolesStore compositeRolesStore) {
        this.clock = clock;
        this.client = client;
        this.securityIndex = securityIndex;
        this.clusterService = clusterService;
        this.enabled = XPackSettings.API_KEY_SERVICE_ENABLED_SETTING.get(settings);
        this.hasher = Hasher.resolve(PASSWORD_HASHING_ALGORITHM.get(settings));
        this.settings = settings;
<<<<<<< HEAD
        this.compositeRolesStore = compositeRolesStore;
=======
        this.deleteInterval = DELETE_INTERVAL.get(settings);
        this.expiredApiKeysRemover = new ExpiredApiKeysRemover(settings, client);
>>>>>>> 9d9614b9
    }

    /**
     * Asynchronously creates a new API key based off of the request and authentication
     * @param authentication the authentication that this api key should be based off of
     * @param request the request to create the api key included any permission restrictions
     * @param listener the listener that will be used to notify of completion
     */
    public void createApiKey(Authentication authentication, CreateApiKeyRequest request, ActionListener<CreateApiKeyResponse> listener) {
        ensureEnabled();
        if (authentication == null) {
            listener.onFailure(new IllegalArgumentException("authentication must be provided"));
        } else {
            /*
             * Check if requested API key name already exists to avoid duplicate key names,
             * this check is best effort as there could be two nodes executing search and
             * then index concurrently allowing a duplicate name.
             */
            findActiveApiKeyForApiKeyName(request.getName(), ActionListener.wrap(apiKeyIds -> {
                if (apiKeyIds.isEmpty()) {
                    final Instant created = clock.instant();
                    final Instant expiration = getApiKeyExpiration(created, request);
                    final SecureString apiKey = UUIDs.randomBase64UUIDSecureString();
                    final Version version = clusterService.state().nodes().getMinNodeVersion();
                    if (version.before(Version.V_7_0_0)) { // TODO(jaymode) change to V6_6_0 on backport!
                        logger.warn(
                                "nodes prior to the minimum supported version for api keys {} exist in the cluster;"
                                        + " these nodes will not be able to use api keys",
                                Version.V_7_0_0);
                    }

                    final char[] keyHash = hasher.hash(apiKey);
                    try (XContentBuilder builder = XContentFactory.jsonBuilder()) {
                        builder.startObject()
                            .field("doc_type", "api_key")
                            .field("creation_time", created.toEpochMilli())
                            .field("expiration_time", expiration == null ? null : expiration.toEpochMilli())
                            .field("api_key_invalidated", false);

                        byte[] utf8Bytes = null;
                        try {
                            utf8Bytes = CharArrays.toUtf8Bytes(keyHash);
                            builder.field("api_key_hash").utf8Value(utf8Bytes, 0, utf8Bytes.length);
                        } finally {
                            if (utf8Bytes != null) {
                                Arrays.fill(utf8Bytes, (byte) 0);
                            }
                        }

                        // Save role_descriptors
                        builder.startObject("role_descriptors");
                        if (request.getRoleDescriptors() != null && request.getRoleDescriptors().isEmpty() == false) {
                            for (RoleDescriptor descriptor : request.getRoleDescriptors()) {
                                builder.field(descriptor.getName(),
                                        (contentBuilder, params) -> descriptor.toXContent(contentBuilder, params, true));
                            }
                        }
                        builder.endObject();

                        // Save limited_by_role_descriptors
                        builder.startObject("limited_by_role_descriptors");
                        compositeRolesStore.getRoleDescriptors(Sets.newHashSet(authentication.getUser().roles()),
                                ActionListener.wrap(rdSet -> {
                                    for (RoleDescriptor descriptor : rdSet) {
                                        builder.field(descriptor.getName(),
                                                (contentBuilder, params) -> descriptor.toXContent(contentBuilder, params, true));
                                    }
                                }, listener::onFailure));
                        builder.endObject();

                        builder.field("name", request.getName())
                            .field("version", version.id)
                            .startObject("creator")
                            .field("principal", authentication.getUser().principal())
                            .field("metadata", authentication.getUser().metadata())
                            .field("realm", authentication.getLookedUpBy() == null ?
                                authentication.getAuthenticatedBy().getName() : authentication.getLookedUpBy().getName())
                            .endObject()
                            .endObject();
                        final IndexRequest indexRequest =
                            client.prepareIndex(SecurityIndexManager.SECURITY_INDEX_NAME, TYPE)
                                .setSource(builder)
                                .setRefreshPolicy(request.getRefreshPolicy())
                                .request();
                        securityIndex.prepareIndexIfNeededThenExecute(listener::onFailure, () ->
                        executeAsyncWithOrigin(client, SECURITY_ORIGIN, IndexAction.INSTANCE, indexRequest,
                                ActionListener.wrap(
                                        indexResponse -> listener.onResponse(
                                                new CreateApiKeyResponse(request.getName(), indexResponse.getId(), apiKey, expiration)),
                                        listener::onFailure)));
                    } catch (IOException e) {
                        listener.onFailure(e);
                    } finally {
                        Arrays.fill(keyHash, (char) 0);
                    }
                } else {
                    listener.onFailure(traceLog("create api key", new ElasticsearchSecurityException(
                            "Error creating api key as api key with name [{}] already exists", request.getName())));
                }
            }, listener::onFailure));
        }
    }

    /**
     * Checks for the presence of a {@code Authorization} header with a value that starts with
     * {@code ApiKey }. If found this will attempt to authenticate the key.
     */
    void authenticateWithApiKeyIfPresent(ThreadContext ctx, ActionListener<AuthenticationResult> listener) {
        if (enabled) {
            final ApiKeyCredentials credentials;
            try {
                credentials = getCredentialsFromHeader(ctx);
            } catch (IllegalArgumentException iae) {
                listener.onResponse(AuthenticationResult.unsuccessful(iae.getMessage(), iae));
                return;
            }

            if (credentials != null) {
                final GetRequest getRequest = client.prepareGet(SecurityIndexManager.SECURITY_INDEX_NAME, TYPE, credentials.getId())
                    .setFetchSource(true).request();
                executeAsyncWithOrigin(ctx, SECURITY_ORIGIN, getRequest, ActionListener.<GetResponse>wrap(response -> {
                    if (response.isExists()) {
                        try (ApiKeyCredentials ignore = credentials) {
                            final Map<String, Object> source = response.getSource();
                            validateApiKeyCredentials(source, credentials, clock, listener);
                        }
                    } else {
                        credentials.close();
                        listener.onResponse(
                            AuthenticationResult.unsuccessful("unable to find apikey with id " + credentials.getId(), null));
                    }
                }, e -> {
                    credentials.close();
                    listener.onResponse(AuthenticationResult.unsuccessful("apikey authentication for id " + credentials.getId() +
                        " encountered a failure", e));
                }), client::get);
            } else {
                listener.onResponse(AuthenticationResult.notHandled());
            }
        } else {
            listener.onResponse(AuthenticationResult.notHandled());
        }
    }

    /**
     * The current request has been authenticated by an API key and this method enables the
     * retrieval of role descriptors that are associated with the api key and triggers the building
     * of the {@link Role} to authorize the request.
     */
    public void getRoleForApiKey(Authentication authentication, CompositeRolesStore rolesStore, ActionListener<Role> listener) {
        if (authentication.getAuthenticationType() != Authentication.AuthenticationType.API_KEY) {
            throw new IllegalStateException("authentication type must be api key but is " + authentication.getAuthenticationType());
        }

        final Map<String, Object> metadata = authentication.getMetadata();
        final String apiKeyId = (String) metadata.get(API_KEY_ID_KEY);

        final Map<String, Object> roleDescriptors = (Map<String, Object>) metadata.get(API_KEY_ROLE_DESCRIPTORS_KEY);
        final Map<String, Object> authnRoleDescriptors = (Map<String, Object>) metadata.get(API_KEY_LIMITED_ROLE_DESCRIPTORS_KEY);

        if (roleDescriptors == null && authnRoleDescriptors == null) {
            listener.onFailure(new ElasticsearchSecurityException("no role descriptors found for API key"));
        } else if (roleDescriptors == null) {
            final List<RoleDescriptor> authnRoleDescriptorsList = parseRoleDescriptors(apiKeyId, authnRoleDescriptors);
            rolesStore.buildAndCacheRoleFromDescriptors(authnRoleDescriptorsList, apiKeyId, listener);
        } else {
            final List<RoleDescriptor> roleDescriptorList = parseRoleDescriptors(apiKeyId, roleDescriptors);
            final List<RoleDescriptor> authnRoleDescriptorsList = parseRoleDescriptors(apiKeyId, authnRoleDescriptors);
            rolesStore.buildAndCacheRoleFromDescriptors(roleDescriptorList, apiKeyId, ActionListener.wrap(role -> {
                rolesStore.buildAndCacheRoleFromDescriptors(authnRoleDescriptorsList, apiKeyId, ActionListener.wrap(limitedByRole -> {
                    Role finalRole = LimitedRole.createLimitedRole(role, limitedByRole);
                    listener.onResponse(finalRole);
                }, listener::onFailure));
            }, listener::onFailure));
        }

    }

    private List<RoleDescriptor> parseRoleDescriptors(final String apiKeyId, final Map<String, Object> roleDescriptors) {
        if (roleDescriptors == null) {
            return null;
        }
        return roleDescriptors.entrySet().stream()
            .map(entry -> {
                final String name = entry.getKey();
                final Map<String, Object> rdMap = (Map<String, Object>) entry.getValue();
                try (XContentBuilder builder = XContentBuilder.builder(XContentType.JSON.xContent())) {
                    builder.map(rdMap);
                    try (XContentParser parser = XContentType.JSON.xContent().createParser(NamedXContentRegistry.EMPTY,
                        new ApiKeyLoggingDeprecationHandler(deprecationLogger, apiKeyId),
                        BytesReference.bytes(builder).streamInput())) {
                        return RoleDescriptor.parse(name, parser, false);
                    }
                } catch (IOException e) {
                    throw new UncheckedIOException(e);
                }
            }).collect(Collectors.toList());
    }

    /**
     * Validates the ApiKey using the source map
     * @param source the source map from a get of the ApiKey document
     * @param credentials the credentials provided by the user
     * @param listener the listener to notify after verification
     */
    static void validateApiKeyCredentials(Map<String, Object> source, ApiKeyCredentials credentials, Clock clock,
                                          ActionListener<AuthenticationResult> listener) {
        final Boolean invalidated = (Boolean) source.get("api_key_invalidated");
        if (invalidated == null) {
            listener.onResponse(AuthenticationResult.terminate("api key document is missing invalidated field", null));
        } else if (invalidated) {
            listener.onResponse(AuthenticationResult.terminate("api key has been invalidated", null));
        } else {
            final String apiKeyHash = (String) source.get("api_key_hash");
            if (apiKeyHash == null) {
                throw new IllegalStateException("api key hash is missing");
            }
            final boolean verified = verifyKeyAgainstHash(apiKeyHash, credentials);

            if (verified) {
                final Long expirationEpochMilli = (Long) source.get("expiration_time");
                if (expirationEpochMilli == null || Instant.ofEpochMilli(expirationEpochMilli).isAfter(clock.instant())) {
                    final Map<String, Object> creator = Objects.requireNonNull((Map<String, Object>) source.get("creator"));
                    final String principal = Objects.requireNonNull((String) creator.get("principal"));
                    final Map<String, Object> metadata = (Map<String, Object>) creator.get("metadata");
                    final Map<String, Object> roleDescriptors = (Map<String, Object>) source.get("role_descriptors");
                    final Map<String, Object> limitedByRoleDescriptors = (Map<String, Object>) source.get("limited_by_role_descriptors");
                    final String[] roleNames = (roleDescriptors != null) ? roleDescriptors.keySet().toArray(Strings.EMPTY_ARRAY)
                            : limitedByRoleDescriptors.keySet().toArray(Strings.EMPTY_ARRAY);
                    final User apiKeyUser = new User(principal, roleNames, null, null, metadata, true);
                    final Map<String, Object> authResultMetadata = new HashMap<>();
                    authResultMetadata.put(API_KEY_ROLE_DESCRIPTORS_KEY, roleDescriptors);
                    authResultMetadata.put(API_KEY_LIMITED_ROLE_DESCRIPTORS_KEY, limitedByRoleDescriptors);
                    authResultMetadata.put(API_KEY_ID_KEY, credentials.getId());
                    listener.onResponse(AuthenticationResult.success(apiKeyUser, authResultMetadata));
                } else {
                    listener.onResponse(AuthenticationResult.terminate("api key is expired", null));
                }
            } else {
                listener.onResponse(AuthenticationResult.unsuccessful("invalid credentials", null));
            }
        }
    }

    /**
     * Gets the API Key from the <code>Authorization</code> header if the header begins with
     * <code>ApiKey </code>
     */
    static ApiKeyCredentials getCredentialsFromHeader(ThreadContext threadContext) {
        String header = threadContext.getHeader("Authorization");
        if (Strings.hasText(header) && header.regionMatches(true, 0, "ApiKey ", 0, "ApiKey ".length())
            && header.length() > "ApiKey ".length()) {
            final byte[] decodedApiKeyCredBytes = Base64.getDecoder().decode(header.substring("ApiKey ".length()));
            char[] apiKeyCredChars = null;
            try {
                apiKeyCredChars = CharArrays.utf8BytesToChars(decodedApiKeyCredBytes);
                int colonIndex = -1;
                for (int i = 0; i < apiKeyCredChars.length; i++) {
                    if (apiKeyCredChars[i] == ':') {
                        colonIndex = i;
                        break;
                    }
                }

                if (colonIndex < 1) {
                    throw new IllegalArgumentException("invalid ApiKey value");
                }
                return new ApiKeyCredentials(new String(Arrays.copyOfRange(apiKeyCredChars, 0, colonIndex)),
                    new SecureString(Arrays.copyOfRange(apiKeyCredChars, colonIndex + 1, apiKeyCredChars.length)));
            } finally {
                if (apiKeyCredChars != null) {
                    Arrays.fill(apiKeyCredChars, (char) 0);
                }
            }
        }
        return null;
    }

    private static boolean verifyKeyAgainstHash(String apiKeyHash, ApiKeyCredentials credentials) {
        final char[] apiKeyHashChars = apiKeyHash.toCharArray();
        try {
            Hasher hasher = Hasher.resolveFromHash(apiKeyHash.toCharArray());
            return hasher.verify(credentials.getKey(), apiKeyHashChars);
        } finally {
            Arrays.fill(apiKeyHashChars, (char) 0);
        }
    }

    private Instant getApiKeyExpiration(Instant now, CreateApiKeyRequest request) {
        if (request.getExpiration() != null) {
            return now.plusSeconds(request.getExpiration().getSeconds());
        } else {
            return null;
        }
    }

    private void ensureEnabled() {
        if (enabled == false) {
            throw new IllegalStateException("api keys are not enabled");
        }
    }

    // package private class for testing
    static final class ApiKeyCredentials implements Closeable {
        private final String id;
        private final SecureString key;

        ApiKeyCredentials(String id, SecureString key) {
            this.id = id;
            this.key = key;
        }

        String getId() {
            return id;
        }

        SecureString getKey() {
            return key;
        }

        @Override
        public void close() {
            key.close();
        }
    }

    private static class ApiKeyLoggingDeprecationHandler implements DeprecationHandler {

        private final DeprecationLogger deprecationLogger;
        private final String apiKeyId;

        private ApiKeyLoggingDeprecationHandler(DeprecationLogger logger, String apiKeyId) {
            this.deprecationLogger = logger;
            this.apiKeyId = apiKeyId;
        }

        @Override
        public void usedDeprecatedName(String usedName, String modernName) {
            deprecationLogger.deprecated("Deprecated field [{}] used in api key [{}], expected [{}] instead",
                usedName, apiKeyId, modernName);
        }

        @Override
        public void usedDeprecatedField(String usedName, String replacedWith) {
            deprecationLogger.deprecated("Deprecated field [{}] used in api key [{}], replaced by [{}]",
                usedName, apiKeyId, replacedWith);
        }
    }

    /**
     * Invalidate API keys for given realm and user name.
     * @param realmName realm name
     * @param userName user name
     * @param invalidateListener listener for {@link InvalidateApiKeyResponse}
     */
    public void invalidateApiKeysForRealmAndUser(String realmName, String userName,
            ActionListener<InvalidateApiKeyResponse> invalidateListener) {
        ensureEnabled();
        if (Strings.hasText(realmName) == false && Strings.hasText(userName) == false) {
            logger.trace("No realm name or username provided");
            invalidateListener.onFailure(new IllegalArgumentException("realm name or username must be provided"));
        } else {
            findActiveApiKeysForUserAndRealm(userName, realmName, ActionListener.wrap(apiKeyIds -> {
                    if (apiKeyIds.isEmpty()) {
                        logger.warn("No active api keys to invalidate for realm [{}] and username [{}]", realmName, userName);
                        invalidateListener.onResponse(InvalidateApiKeyResponse.emptyResponse());
                    } else {
                        invalidateAllApiKeys(apiKeyIds, invalidateListener);
                    }
                }, invalidateListener::onFailure));
        }
    }

    private void invalidateAllApiKeys(Collection<String> apiKeyIds, ActionListener<InvalidateApiKeyResponse> invalidateListener) {
        indexInvalidation(apiKeyIds, invalidateListener, null);
    }

    /**
     * Invalidate API key for given API key id
     * @param apiKeyId API key id
     * @param invalidateListener listener for {@link InvalidateApiKeyResponse}
     */
    public void invalidateApiKeyForApiKeyId(String apiKeyId, ActionListener<InvalidateApiKeyResponse> invalidateListener) {
        ensureEnabled();
        invalidateAllApiKeys(Collections.singleton(apiKeyId), invalidateListener);
    }

    /**
     * Invalidate API key for given API key name
     * @param apiKeyName API key name
     * @param invalidateListener listener for {@link InvalidateApiKeyResponse}
     */
    public void invalidateApiKeyForApiKeyName(String apiKeyName, ActionListener<InvalidateApiKeyResponse> invalidateListener) {
        ensureEnabled();
        if (Strings.hasText(apiKeyName) == false) {
            logger.trace("No api key name provided");
            invalidateListener.onFailure(new IllegalArgumentException("api key name must be provided"));
        } else {
            findActiveApiKeyForApiKeyName(apiKeyName, ActionListener.wrap(apiKeyIds -> {
                    if (apiKeyIds.isEmpty()) {
                        logger.warn("No api key to invalidate for api key name [{}]", apiKeyName);
                        invalidateListener.onResponse(InvalidateApiKeyResponse.emptyResponse());
                    } else {
                        invalidateAllApiKeys(apiKeyIds, invalidateListener);
                    }
                }, invalidateListener::onFailure));
        }
    }

    private void findActiveApiKeysForUserAndRealm(String userName, String realmName, ActionListener<Collection<String>> listener) {
        final SecurityIndexManager frozenSecurityIndex = securityIndex.freeze();
        if (frozenSecurityIndex.indexExists() == false) {
            listener.onResponse(Collections.emptyList());
        } else if (frozenSecurityIndex.isAvailable() == false) {
            listener.onFailure(frozenSecurityIndex.getUnavailableReason());
        } else {
            final BoolQueryBuilder boolQuery = QueryBuilders.boolQuery()
                .filter(QueryBuilders.termQuery("doc_type", "api_key"))
                .filter(QueryBuilders.termQuery("api_key_invalidated", false));
            if (Strings.hasText(userName)) {
                boolQuery.filter(QueryBuilders.termQuery("creator.principal", userName));
            }
            if (Strings.hasText(realmName)) {
                boolQuery.filter(QueryBuilders.termQuery("creator.realm", realmName));
            }

            findActiveApiKeys(boolQuery, listener);
        }
    }

    private void findActiveApiKeys(final BoolQueryBuilder boolQuery, ActionListener<Collection<String>> listener) {
        final SearchRequest request = client.prepareSearch(SecurityIndexManager.SECURITY_INDEX_NAME)
            .setScroll(DEFAULT_KEEPALIVE_SETTING.get(settings))
            .setQuery(boolQuery)
            .setVersion(false)
            .setSize(1000)
            .setFetchSource(true)
            .request();
        securityIndex.checkIndexVersionThenExecute(listener::onFailure,
            () -> ScrollHelper.fetchAllByEntity(client, request, listener,
                (SearchHit hit) -> hit.getId()));
    }

    private void findActiveApiKeyForApiKeyName(String apiKeyName, ActionListener<Collection<String>> listener) {
        final SecurityIndexManager frozenSecurityIndex = securityIndex.freeze();
        if (frozenSecurityIndex.indexExists() == false) {
            listener.onResponse(Collections.emptyList());
        } else if (frozenSecurityIndex.isAvailable() == false) {
            listener.onFailure(frozenSecurityIndex.getUnavailableReason());
        } else {
            final BoolQueryBuilder boolQuery = QueryBuilders.boolQuery()
                .filter(QueryBuilders.termQuery("doc_type", "api_key"))
                .filter(QueryBuilders.termQuery("api_key_invalidated", false));
            if (Strings.hasText(apiKeyName)) {
                boolQuery.filter(QueryBuilders.termQuery("name", apiKeyName));
            }

            findActiveApiKeys(boolQuery, listener);
        }
    }

    /**
     * Performs the actual invalidation of a collection of api keys
     *
     * @param apiKeyIds       the api keys to invalidate
     * @param listener        the listener to notify upon completion
     * @param previousResult  if this not the initial attempt for invalidation, it contains the result of invalidating
     *                        api keys up to the point of the retry. This result is added to the result of the current attempt
     */
    private void indexInvalidation(Collection<String> apiKeyIds, ActionListener<InvalidateApiKeyResponse> listener,
                                   @Nullable InvalidateApiKeyResponse previousResult) {
        maybeStartApiKeyRemover();
        if (apiKeyIds.isEmpty()) {
            listener.onFailure(new ElasticsearchSecurityException("No api key ids provided for invalidation"));
        } else {
            BulkRequestBuilder bulkRequestBuilder = client.prepareBulk();
            for (String apiKeyId : apiKeyIds) {
                UpdateRequest request = client.prepareUpdate(SecurityIndexManager.SECURITY_INDEX_NAME, TYPE, apiKeyId)
                    .setDoc(Collections.singletonMap("api_key_invalidated", true))
                    .request();
                bulkRequestBuilder.add(request);
            }
            bulkRequestBuilder.setRefreshPolicy(RefreshPolicy.WAIT_UNTIL);
            securityIndex.prepareIndexIfNeededThenExecute(ex -> listener.onFailure(traceLog("prepare security index", ex)),
                () -> executeAsyncWithOrigin(client.threadPool().getThreadContext(), SECURITY_ORIGIN, bulkRequestBuilder.request(),
                    ActionListener.<BulkResponse>wrap(bulkResponse -> {
                        ArrayList<ElasticsearchException> failedRequestResponses = new ArrayList<>();
                        ArrayList<String> previouslyInvalidated = new ArrayList<>();
                        ArrayList<String> invalidated = new ArrayList<>();
                        if (null != previousResult) {
                            failedRequestResponses.addAll((previousResult.getErrors()));
                            previouslyInvalidated.addAll(previousResult.getPreviouslyInvalidatedApiKeys());
                            invalidated.addAll(previousResult.getInvalidatedApiKeys());
                        }
                        for (BulkItemResponse bulkItemResponse : bulkResponse.getItems()) {
                            if (bulkItemResponse.isFailed()) {
                                Throwable cause = bulkItemResponse.getFailure().getCause();
                                final String failedApiKeyId = bulkItemResponse.getFailure().getId();
                                traceLog("invalidate api key", failedApiKeyId, cause);
                                failedRequestResponses.add(new ElasticsearchException("Error invalidating api key", cause));
                            } else {
                                UpdateResponse updateResponse = bulkItemResponse.getResponse();
                                if (updateResponse.getResult() == DocWriteResponse.Result.UPDATED) {
                                    logger.debug("Invalidated api key for doc [{}]", updateResponse.getId());
                                    invalidated.add(updateResponse.getId());
                                } else if (updateResponse.getResult() == DocWriteResponse.Result.NOOP) {
                                    previouslyInvalidated.add(updateResponse.getId());
                                }
                            }
                        }
                        InvalidateApiKeyResponse result = new InvalidateApiKeyResponse(invalidated, previouslyInvalidated,
                            failedRequestResponses);
                        listener.onResponse(result);
                    }, e -> {
                        Throwable cause = ExceptionsHelper.unwrapCause(e);
                        traceLog("invalidate api keys", cause);
                        listener.onFailure(e);
                    }), client::bulk));
        }
    }

    /**
     * Logs an exception concerning a specific api key at TRACE level (if enabled)
     */
    private <E extends Throwable> E traceLog(String action, String identifier, E exception) {
        if (logger.isTraceEnabled()) {
            if (exception instanceof ElasticsearchException) {
                final ElasticsearchException esEx = (ElasticsearchException) exception;
                final Object detail = esEx.getHeader("error_description");
                if (detail != null) {
                    logger.trace(() -> new ParameterizedMessage("Failure in [{}] for id [{}] - [{}]", action, identifier, detail),
                        esEx);
                } else {
                    logger.trace(() -> new ParameterizedMessage("Failure in [{}] for id [{}]", action, identifier),
                        esEx);
                }
            } else {
                logger.trace(() -> new ParameterizedMessage("Failure in [{}] for id [{}]", action, identifier), exception);
            }
        }
        return exception;
    }

    /**
     * Logs an exception at TRACE level (if enabled)
     */
    private <E extends Throwable> E traceLog(String action, E exception) {
        if (logger.isTraceEnabled()) {
            if (exception instanceof ElasticsearchException) {
                final ElasticsearchException esEx = (ElasticsearchException) exception;
                final Object detail = esEx.getHeader("error_description");
                if (detail != null) {
                    logger.trace(() -> new ParameterizedMessage("Failure in [{}] - [{}]", action, detail), esEx);
                } else {
                    logger.trace(() -> new ParameterizedMessage("Failure in [{}]", action), esEx);
                }
            } else {
                logger.trace(() -> new ParameterizedMessage("Failure in [{}]", action), exception);
            }
        }
        return exception;
    }

    boolean isExpirationInProgress() {
        return expiredApiKeysRemover.isExpirationInProgress();
    }

    private void maybeStartApiKeyRemover() {
        if (securityIndex.isAvailable()) {
            if (client.threadPool().relativeTimeInMillis() - lastExpirationRunMs > deleteInterval.getMillis()) {
                expiredApiKeysRemover.submit(client.threadPool());
                lastExpirationRunMs = client.threadPool().relativeTimeInMillis();
            }
        }
    }
}<|MERGE_RESOLUTION|>--- conflicted
+++ resolved
@@ -128,14 +128,11 @@
     private final Hasher hasher;
     private final boolean enabled;
     private final Settings settings;
-<<<<<<< HEAD
-    private final CompositeRolesStore compositeRolesStore;
-=======
     private final ExpiredApiKeysRemover expiredApiKeysRemover;
     private final TimeValue deleteInterval;
+    private final CompositeRolesStore compositeRolesStore;
 
     private volatile long lastExpirationRunMs;
->>>>>>> 9d9614b9
 
     public ApiKeyService(Settings settings, Clock clock, Client client, SecurityIndexManager securityIndex, ClusterService clusterService,
             CompositeRolesStore compositeRolesStore) {
@@ -146,12 +143,9 @@
         this.enabled = XPackSettings.API_KEY_SERVICE_ENABLED_SETTING.get(settings);
         this.hasher = Hasher.resolve(PASSWORD_HASHING_ALGORITHM.get(settings));
         this.settings = settings;
-<<<<<<< HEAD
-        this.compositeRolesStore = compositeRolesStore;
-=======
         this.deleteInterval = DELETE_INTERVAL.get(settings);
         this.expiredApiKeysRemover = new ExpiredApiKeysRemover(settings, client);
->>>>>>> 9d9614b9
+        this.compositeRolesStore = compositeRolesStore;
     }
 
     /**
