--- conflicted
+++ resolved
@@ -712,7 +712,19 @@
         return exception;
     }
 
-<<<<<<< HEAD
+    boolean isExpirationInProgress() {
+        return expiredApiKeysRemover.isExpirationInProgress();
+    }
+
+    private void maybeStartApiKeyRemover() {
+        if (securityIndex.isAvailable()) {
+            if (client.threadPool().relativeTimeInMillis() - lastExpirationRunMs > deleteInterval.getMillis()) {
+                expiredApiKeysRemover.submit(client.threadPool());
+                lastExpirationRunMs = client.threadPool().relativeTimeInMillis();
+            }
+        }
+    }
+
     /**
      * Get API keys for given realm and user name.
      * @param realmName realm name
@@ -780,18 +792,4 @@
         }
     }
 
-=======
-    boolean isExpirationInProgress() {
-        return expiredApiKeysRemover.isExpirationInProgress();
-    }
-
-    private void maybeStartApiKeyRemover() {
-        if (securityIndex.isAvailable()) {
-            if (client.threadPool().relativeTimeInMillis() - lastExpirationRunMs > deleteInterval.getMillis()) {
-                expiredApiKeysRemover.submit(client.threadPool());
-                lastExpirationRunMs = client.threadPool().relativeTimeInMillis();
-            }
-        }
-    }
->>>>>>> 9d9614b9
 }