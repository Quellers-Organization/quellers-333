--- conflicted
+++ resolved
@@ -438,14 +438,9 @@
         for (SecurityExtension extension : securityExtensions) {
             rolesProviders.addAll(extension.getRolesProviders(settings, resourceWatcherService));
         }
-<<<<<<< HEAD
-        final CompositeRolesStore allRolesStore = new CompositeRolesStore(settings, fileRolesStore, nativeRolesStore, reservedRolesStore,
-                privilegeStore, rolesProviders, threadPool.getThreadContext(), getLicenseState(),
-                new DeprecationRoleDescriptorConsumer(clusterService, threadPool, new DeprecationLogger(logger)));
-=======
         final CompositeRolesStore allRolesStore = new CompositeRolesStore(settings, fileRolesStore, nativeRolesStore,
-            reservedRolesStore, privilegeStore, rolesProviders, threadPool.getThreadContext(), getLicenseState(), fieldPermissionsCache);
->>>>>>> 638ba4a5
+            reservedRolesStore, privilegeStore, rolesProviders, threadPool.getThreadContext(), getLicenseState(), fieldPermissionsCache,
+            new DeprecationRoleDescriptorConsumer(clusterService, threadPool, new DeprecationLogger(logger)));
         securityIndex.get().addIndexStateListener(allRolesStore::onSecurityIndexStateChange);
 
         // to keep things simple, just invalidate all cached entries on license change. this happens so rarely that the impact should be
