/*
 * Copyright Elasticsearch B.V. and/or licensed to Elasticsearch B.V. under one
 * or more contributor license agreements. Licensed under the Elastic License
 * 2.0; you may not use this file except in compliance with the Elastic License
 * 2.0.
 */
package org.elasticsearch.xpack.security;

import io.netty.channel.Channel;
import io.netty.handler.codec.http.HttpMethod;
import io.netty.handler.codec.http.HttpUtil;

import org.apache.logging.log4j.LogManager;
import org.apache.logging.log4j.Logger;
import org.apache.lucene.util.SetOnce;
import org.elasticsearch.ElasticsearchSecurityException;
import org.elasticsearch.ElasticsearchStatusException;
import org.elasticsearch.TransportVersion;
import org.elasticsearch.action.ActionListener;
import org.elasticsearch.action.ActionRequest;
import org.elasticsearch.action.ActionResponse;
import org.elasticsearch.action.support.ActionFilter;
import org.elasticsearch.action.support.DestructiveOperations;
import org.elasticsearch.bootstrap.BootstrapCheck;
import org.elasticsearch.client.internal.Client;
import org.elasticsearch.cluster.ClusterState;
import org.elasticsearch.cluster.metadata.IndexNameExpressionResolver;
import org.elasticsearch.cluster.metadata.IndexTemplateMetadata;
import org.elasticsearch.cluster.node.DiscoveryNode;
import org.elasticsearch.cluster.node.DiscoveryNodes;
import org.elasticsearch.cluster.routing.allocation.AllocationService;
import org.elasticsearch.cluster.service.ClusterService;
import org.elasticsearch.common.CheckedBiConsumer;
import org.elasticsearch.common.Strings;
import org.elasticsearch.common.io.stream.NamedWriteableRegistry;
import org.elasticsearch.common.io.stream.StreamOutput;
import org.elasticsearch.common.network.NetworkModule;
import org.elasticsearch.common.network.NetworkService;
import org.elasticsearch.common.settings.ClusterSettings;
import org.elasticsearch.common.settings.IndexScopedSettings;
import org.elasticsearch.common.settings.Setting;
import org.elasticsearch.common.settings.Setting.Property;
import org.elasticsearch.common.settings.Settings;
import org.elasticsearch.common.settings.SettingsFilter;
import org.elasticsearch.common.ssl.KeyStoreUtil;
import org.elasticsearch.common.ssl.SslConfiguration;
import org.elasticsearch.common.transport.BoundTransportAddress;
import org.elasticsearch.common.util.BigArrays;
import org.elasticsearch.common.util.PageCacheRecycler;
import org.elasticsearch.common.util.concurrent.EsExecutors;
import org.elasticsearch.common.util.concurrent.ListenableFuture;
import org.elasticsearch.common.util.concurrent.ThreadContext;
import org.elasticsearch.common.util.set.Sets;
import org.elasticsearch.core.Nullable;
import org.elasticsearch.env.Environment;
import org.elasticsearch.env.NodeEnvironment;
import org.elasticsearch.env.NodeMetadata;
import org.elasticsearch.http.HttpPreRequest;
import org.elasticsearch.http.HttpServerTransport;
import org.elasticsearch.http.netty4.Netty4HttpServerTransport;
import org.elasticsearch.http.netty4.internal.HttpHeadersAuthenticatorUtils;
import org.elasticsearch.http.netty4.internal.HttpValidator;
import org.elasticsearch.index.IndexModule;
import org.elasticsearch.indices.SystemIndexDescriptor;
import org.elasticsearch.indices.breaker.CircuitBreakerService;
import org.elasticsearch.ingest.Processor;
import org.elasticsearch.license.ClusterStateLicenseService;
import org.elasticsearch.license.License;
import org.elasticsearch.license.LicenseService;
import org.elasticsearch.license.LicensedFeature;
import org.elasticsearch.license.XPackLicenseState;
import org.elasticsearch.plugins.ClusterCoordinationPlugin;
import org.elasticsearch.plugins.ClusterPlugin;
import org.elasticsearch.plugins.ExtensiblePlugin;
import org.elasticsearch.plugins.IngestPlugin;
import org.elasticsearch.plugins.MapperPlugin;
import org.elasticsearch.plugins.NetworkPlugin;
import org.elasticsearch.plugins.Plugin;
import org.elasticsearch.plugins.SearchPlugin;
import org.elasticsearch.plugins.SystemIndexPlugin;
import org.elasticsearch.plugins.interceptor.RestInterceptorActionPlugin;
import org.elasticsearch.repositories.RepositoriesService;
import org.elasticsearch.reservedstate.ReservedClusterStateHandler;
import org.elasticsearch.rest.RestController;
import org.elasticsearch.rest.RestHandler;
import org.elasticsearch.rest.RestHeaderDefinition;
import org.elasticsearch.rest.RestRequest;
import org.elasticsearch.rest.RestStatus;
import org.elasticsearch.script.ScriptService;
import org.elasticsearch.search.internal.ShardSearchRequest;
import org.elasticsearch.threadpool.ExecutorBuilder;
import org.elasticsearch.threadpool.FixedExecutorBuilder;
import org.elasticsearch.threadpool.ThreadPool;
import org.elasticsearch.tracing.Tracer;
import org.elasticsearch.transport.RemoteClusterService;
import org.elasticsearch.transport.TcpTransport;
import org.elasticsearch.transport.Transport;
import org.elasticsearch.transport.TransportInterceptor;
import org.elasticsearch.transport.TransportRequest;
import org.elasticsearch.transport.TransportRequestHandler;
import org.elasticsearch.transport.netty4.AcceptChannelHandler;
import org.elasticsearch.transport.netty4.SharedGroupFactory;
import org.elasticsearch.transport.netty4.TLSConfig;
import org.elasticsearch.watcher.ResourceWatcherService;
import org.elasticsearch.xcontent.NamedXContentRegistry;
import org.elasticsearch.xpack.core.XPackField;
import org.elasticsearch.xpack.core.XPackPlugin;
import org.elasticsearch.xpack.core.XPackSettings;
import org.elasticsearch.xpack.core.action.XPackInfoFeatureAction;
import org.elasticsearch.xpack.core.action.XPackUsageFeatureAction;
import org.elasticsearch.xpack.core.security.SecurityContext;
import org.elasticsearch.xpack.core.security.SecurityExtension;
import org.elasticsearch.xpack.core.security.SecurityField;
import org.elasticsearch.xpack.core.security.SecuritySettings;
import org.elasticsearch.xpack.core.security.action.ClearSecurityCacheAction;
import org.elasticsearch.xpack.core.security.action.DelegatePkiAuthenticationAction;
import org.elasticsearch.xpack.core.security.action.apikey.BulkUpdateApiKeyAction;
import org.elasticsearch.xpack.core.security.action.apikey.CreateApiKeyAction;
import org.elasticsearch.xpack.core.security.action.apikey.CreateCrossClusterApiKeyAction;
import org.elasticsearch.xpack.core.security.action.apikey.GetApiKeyAction;
import org.elasticsearch.xpack.core.security.action.apikey.GrantApiKeyAction;
import org.elasticsearch.xpack.core.security.action.apikey.InvalidateApiKeyAction;
import org.elasticsearch.xpack.core.security.action.apikey.QueryApiKeyAction;
import org.elasticsearch.xpack.core.security.action.apikey.UpdateApiKeyAction;
import org.elasticsearch.xpack.core.security.action.apikey.UpdateCrossClusterApiKeyAction;
import org.elasticsearch.xpack.core.security.action.enrollment.KibanaEnrollmentAction;
import org.elasticsearch.xpack.core.security.action.enrollment.NodeEnrollmentAction;
import org.elasticsearch.xpack.core.security.action.oidc.OpenIdConnectAuthenticateAction;
import org.elasticsearch.xpack.core.security.action.oidc.OpenIdConnectLogoutAction;
import org.elasticsearch.xpack.core.security.action.oidc.OpenIdConnectPrepareAuthenticationAction;
import org.elasticsearch.xpack.core.security.action.privilege.ClearPrivilegesCacheAction;
import org.elasticsearch.xpack.core.security.action.privilege.DeletePrivilegesAction;
import org.elasticsearch.xpack.core.security.action.privilege.GetBuiltinPrivilegesAction;
import org.elasticsearch.xpack.core.security.action.privilege.GetPrivilegesAction;
import org.elasticsearch.xpack.core.security.action.privilege.PutPrivilegesAction;
import org.elasticsearch.xpack.core.security.action.profile.ActivateProfileAction;
import org.elasticsearch.xpack.core.security.action.profile.GetProfilesAction;
import org.elasticsearch.xpack.core.security.action.profile.SetProfileEnabledAction;
import org.elasticsearch.xpack.core.security.action.profile.SuggestProfilesAction;
import org.elasticsearch.xpack.core.security.action.profile.UpdateProfileDataAction;
import org.elasticsearch.xpack.core.security.action.realm.ClearRealmCacheAction;
import org.elasticsearch.xpack.core.security.action.role.ClearRolesCacheAction;
import org.elasticsearch.xpack.core.security.action.role.DeleteRoleAction;
import org.elasticsearch.xpack.core.security.action.role.GetRolesAction;
import org.elasticsearch.xpack.core.security.action.role.PutRoleAction;
import org.elasticsearch.xpack.core.security.action.rolemapping.DeleteRoleMappingAction;
import org.elasticsearch.xpack.core.security.action.rolemapping.GetRoleMappingsAction;
import org.elasticsearch.xpack.core.security.action.rolemapping.PutRoleMappingAction;
import org.elasticsearch.xpack.core.security.action.saml.SamlAuthenticateAction;
import org.elasticsearch.xpack.core.security.action.saml.SamlCompleteLogoutAction;
import org.elasticsearch.xpack.core.security.action.saml.SamlInvalidateSessionAction;
import org.elasticsearch.xpack.core.security.action.saml.SamlLogoutAction;
import org.elasticsearch.xpack.core.security.action.saml.SamlPrepareAuthenticationAction;
import org.elasticsearch.xpack.core.security.action.saml.SamlSpMetadataAction;
import org.elasticsearch.xpack.core.security.action.service.CreateServiceAccountTokenAction;
import org.elasticsearch.xpack.core.security.action.service.DeleteServiceAccountTokenAction;
import org.elasticsearch.xpack.core.security.action.service.GetServiceAccountAction;
import org.elasticsearch.xpack.core.security.action.service.GetServiceAccountCredentialsAction;
import org.elasticsearch.xpack.core.security.action.service.GetServiceAccountNodesCredentialsAction;
import org.elasticsearch.xpack.core.security.action.token.CreateTokenAction;
import org.elasticsearch.xpack.core.security.action.token.InvalidateTokenAction;
import org.elasticsearch.xpack.core.security.action.token.RefreshTokenAction;
import org.elasticsearch.xpack.core.security.action.user.AuthenticateAction;
import org.elasticsearch.xpack.core.security.action.user.ChangePasswordAction;
import org.elasticsearch.xpack.core.security.action.user.DeleteUserAction;
import org.elasticsearch.xpack.core.security.action.user.GetUserPrivilegesAction;
import org.elasticsearch.xpack.core.security.action.user.GetUsersAction;
import org.elasticsearch.xpack.core.security.action.user.HasPrivilegesAction;
import org.elasticsearch.xpack.core.security.action.user.ProfileHasPrivilegesAction;
import org.elasticsearch.xpack.core.security.action.user.PutUserAction;
import org.elasticsearch.xpack.core.security.action.user.SetEnabledAction;
import org.elasticsearch.xpack.core.security.authc.AuthenticationFailureHandler;
import org.elasticsearch.xpack.core.security.authc.AuthenticationServiceField;
import org.elasticsearch.xpack.core.security.authc.DefaultAuthenticationFailureHandler;
import org.elasticsearch.xpack.core.security.authc.InternalRealmsSettings;
import org.elasticsearch.xpack.core.security.authc.Realm;
import org.elasticsearch.xpack.core.security.authc.RealmConfig;
import org.elasticsearch.xpack.core.security.authc.RealmSettings;
import org.elasticsearch.xpack.core.security.authc.support.UsernamePasswordToken;
import org.elasticsearch.xpack.core.security.authz.AuthorizationEngine;
import org.elasticsearch.xpack.core.security.authz.AuthorizationServiceField;
import org.elasticsearch.xpack.core.security.authz.RestrictedIndices;
import org.elasticsearch.xpack.core.security.authz.RoleDescriptor;
import org.elasticsearch.xpack.core.security.authz.accesscontrol.DocumentSubsetBitsetCache;
import org.elasticsearch.xpack.core.security.authz.accesscontrol.IndicesAccessControl;
import org.elasticsearch.xpack.core.security.authz.accesscontrol.SecurityIndexReaderWrapper;
import org.elasticsearch.xpack.core.security.authz.permission.FieldPermissions;
import org.elasticsearch.xpack.core.security.authz.permission.FieldPermissionsCache;
import org.elasticsearch.xpack.core.security.authz.permission.SimpleRole;
import org.elasticsearch.xpack.core.security.authz.store.ReservedRolesStore;
import org.elasticsearch.xpack.core.security.authz.store.RoleRetrievalResult;
import org.elasticsearch.xpack.core.security.support.Automatons;
import org.elasticsearch.xpack.core.security.user.AnonymousUser;
import org.elasticsearch.xpack.core.ssl.SSLConfigurationSettings;
import org.elasticsearch.xpack.core.ssl.SSLService;
import org.elasticsearch.xpack.core.ssl.TransportTLSBootstrapCheck;
import org.elasticsearch.xpack.core.ssl.action.GetCertificateInfoAction;
import org.elasticsearch.xpack.core.ssl.action.TransportGetCertificateInfoAction;
import org.elasticsearch.xpack.core.ssl.rest.RestGetCertificateInfoAction;
import org.elasticsearch.xpack.security.action.TransportClearSecurityCacheAction;
import org.elasticsearch.xpack.security.action.TransportDelegatePkiAuthenticationAction;
import org.elasticsearch.xpack.security.action.apikey.TransportBulkUpdateApiKeyAction;
import org.elasticsearch.xpack.security.action.apikey.TransportCreateApiKeyAction;
import org.elasticsearch.xpack.security.action.apikey.TransportCreateCrossClusterApiKeyAction;
import org.elasticsearch.xpack.security.action.apikey.TransportGetApiKeyAction;
import org.elasticsearch.xpack.security.action.apikey.TransportGrantApiKeyAction;
import org.elasticsearch.xpack.security.action.apikey.TransportInvalidateApiKeyAction;
import org.elasticsearch.xpack.security.action.apikey.TransportQueryApiKeyAction;
import org.elasticsearch.xpack.security.action.apikey.TransportUpdateApiKeyAction;
import org.elasticsearch.xpack.security.action.apikey.TransportUpdateCrossClusterApiKeyAction;
import org.elasticsearch.xpack.security.action.enrollment.TransportKibanaEnrollmentAction;
import org.elasticsearch.xpack.security.action.enrollment.TransportNodeEnrollmentAction;
import org.elasticsearch.xpack.security.action.filter.SecurityActionFilter;
import org.elasticsearch.xpack.security.action.oidc.TransportOpenIdConnectAuthenticateAction;
import org.elasticsearch.xpack.security.action.oidc.TransportOpenIdConnectLogoutAction;
import org.elasticsearch.xpack.security.action.oidc.TransportOpenIdConnectPrepareAuthenticationAction;
import org.elasticsearch.xpack.security.action.privilege.TransportClearPrivilegesCacheAction;
import org.elasticsearch.xpack.security.action.privilege.TransportDeletePrivilegesAction;
import org.elasticsearch.xpack.security.action.privilege.TransportGetBuiltinPrivilegesAction;
import org.elasticsearch.xpack.security.action.privilege.TransportGetPrivilegesAction;
import org.elasticsearch.xpack.security.action.privilege.TransportPutPrivilegesAction;
import org.elasticsearch.xpack.security.action.profile.TransportActivateProfileAction;
import org.elasticsearch.xpack.security.action.profile.TransportGetProfilesAction;
import org.elasticsearch.xpack.security.action.profile.TransportProfileHasPrivilegesAction;
import org.elasticsearch.xpack.security.action.profile.TransportSetProfileEnabledAction;
import org.elasticsearch.xpack.security.action.profile.TransportSuggestProfilesAction;
import org.elasticsearch.xpack.security.action.profile.TransportUpdateProfileDataAction;
import org.elasticsearch.xpack.security.action.realm.TransportClearRealmCacheAction;
import org.elasticsearch.xpack.security.action.role.TransportClearRolesCacheAction;
import org.elasticsearch.xpack.security.action.role.TransportDeleteRoleAction;
import org.elasticsearch.xpack.security.action.role.TransportGetRolesAction;
import org.elasticsearch.xpack.security.action.role.TransportPutRoleAction;
import org.elasticsearch.xpack.security.action.rolemapping.ReservedRoleMappingAction;
import org.elasticsearch.xpack.security.action.rolemapping.TransportDeleteRoleMappingAction;
import org.elasticsearch.xpack.security.action.rolemapping.TransportGetRoleMappingsAction;
import org.elasticsearch.xpack.security.action.rolemapping.TransportPutRoleMappingAction;
import org.elasticsearch.xpack.security.action.saml.TransportSamlAuthenticateAction;
import org.elasticsearch.xpack.security.action.saml.TransportSamlCompleteLogoutAction;
import org.elasticsearch.xpack.security.action.saml.TransportSamlInvalidateSessionAction;
import org.elasticsearch.xpack.security.action.saml.TransportSamlLogoutAction;
import org.elasticsearch.xpack.security.action.saml.TransportSamlPrepareAuthenticationAction;
import org.elasticsearch.xpack.security.action.saml.TransportSamlSpMetadataAction;
import org.elasticsearch.xpack.security.action.service.TransportCreateServiceAccountTokenAction;
import org.elasticsearch.xpack.security.action.service.TransportDeleteServiceAccountTokenAction;
import org.elasticsearch.xpack.security.action.service.TransportGetServiceAccountAction;
import org.elasticsearch.xpack.security.action.service.TransportGetServiceAccountCredentialsAction;
import org.elasticsearch.xpack.security.action.service.TransportGetServiceAccountNodesCredentialsAction;
import org.elasticsearch.xpack.security.action.token.TransportCreateTokenAction;
import org.elasticsearch.xpack.security.action.token.TransportInvalidateTokenAction;
import org.elasticsearch.xpack.security.action.token.TransportRefreshTokenAction;
import org.elasticsearch.xpack.security.action.user.TransportAuthenticateAction;
import org.elasticsearch.xpack.security.action.user.TransportChangePasswordAction;
import org.elasticsearch.xpack.security.action.user.TransportDeleteUserAction;
import org.elasticsearch.xpack.security.action.user.TransportGetUserPrivilegesAction;
import org.elasticsearch.xpack.security.action.user.TransportGetUsersAction;
import org.elasticsearch.xpack.security.action.user.TransportHasPrivilegesAction;
import org.elasticsearch.xpack.security.action.user.TransportPutUserAction;
import org.elasticsearch.xpack.security.action.user.TransportSetEnabledAction;
import org.elasticsearch.xpack.security.audit.AuditTrail;
import org.elasticsearch.xpack.security.audit.AuditTrailService;
import org.elasticsearch.xpack.security.audit.logfile.LoggingAuditTrail;
import org.elasticsearch.xpack.security.authc.ApiKeyService;
import org.elasticsearch.xpack.security.authc.AuthenticationService;
import org.elasticsearch.xpack.security.authc.CrossClusterAccessAuthenticationService;
import org.elasticsearch.xpack.security.authc.InternalRealms;
import org.elasticsearch.xpack.security.authc.Realms;
import org.elasticsearch.xpack.security.authc.TokenService;
import org.elasticsearch.xpack.security.authc.esnative.NativeUsersStore;
import org.elasticsearch.xpack.security.authc.esnative.ReservedRealm;
import org.elasticsearch.xpack.security.authc.jwt.JwtRealm;
import org.elasticsearch.xpack.security.authc.service.CachingServiceAccountTokenStore;
import org.elasticsearch.xpack.security.authc.service.FileServiceAccountTokenStore;
import org.elasticsearch.xpack.security.authc.service.IndexServiceAccountTokenStore;
import org.elasticsearch.xpack.security.authc.service.ServiceAccountService;
import org.elasticsearch.xpack.security.authc.support.SecondaryAuthenticator;
import org.elasticsearch.xpack.security.authc.support.mapper.NativeRoleMappingStore;
import org.elasticsearch.xpack.security.authz.AuthorizationService;
import org.elasticsearch.xpack.security.authz.DlsFlsRequestCacheDifferentiator;
import org.elasticsearch.xpack.security.authz.SecuritySearchOperationListener;
import org.elasticsearch.xpack.security.authz.WorkflowService;
import org.elasticsearch.xpack.security.authz.accesscontrol.OptOutQueryCache;
import org.elasticsearch.xpack.security.authz.interceptor.BulkShardRequestInterceptor;
import org.elasticsearch.xpack.security.authz.interceptor.DlsFlsLicenseRequestInterceptor;
import org.elasticsearch.xpack.security.authz.interceptor.IndicesAliasesRequestInterceptor;
import org.elasticsearch.xpack.security.authz.interceptor.RequestInterceptor;
import org.elasticsearch.xpack.security.authz.interceptor.ResizeRequestInterceptor;
import org.elasticsearch.xpack.security.authz.interceptor.SearchRequestCacheDisablingInterceptor;
import org.elasticsearch.xpack.security.authz.interceptor.SearchRequestInterceptor;
import org.elasticsearch.xpack.security.authz.interceptor.ShardSearchRequestInterceptor;
import org.elasticsearch.xpack.security.authz.interceptor.UpdateRequestInterceptor;
import org.elasticsearch.xpack.security.authz.store.CompositeRolesStore;
import org.elasticsearch.xpack.security.authz.store.DeprecationRoleDescriptorConsumer;
import org.elasticsearch.xpack.security.authz.store.FileRolesStore;
import org.elasticsearch.xpack.security.authz.store.NativePrivilegeStore;
import org.elasticsearch.xpack.security.authz.store.NativeRolesStore;
import org.elasticsearch.xpack.security.authz.store.RoleProviders;
import org.elasticsearch.xpack.security.ingest.SetSecurityUserProcessor;
import org.elasticsearch.xpack.security.operator.DefaultOperatorOnlyRegistry;
import org.elasticsearch.xpack.security.operator.FileOperatorUsersStore;
import org.elasticsearch.xpack.security.operator.OperatorOnlyRegistry;
import org.elasticsearch.xpack.security.operator.OperatorPrivileges;
import org.elasticsearch.xpack.security.profile.ProfileService;
import org.elasticsearch.xpack.security.rest.RemoteHostHeader;
import org.elasticsearch.xpack.security.rest.SecurityRestFilter;
import org.elasticsearch.xpack.security.rest.action.RestAuthenticateAction;
import org.elasticsearch.xpack.security.rest.action.RestDelegatePkiAuthenticationAction;
import org.elasticsearch.xpack.security.rest.action.apikey.RestBulkUpdateApiKeyAction;
import org.elasticsearch.xpack.security.rest.action.apikey.RestClearApiKeyCacheAction;
import org.elasticsearch.xpack.security.rest.action.apikey.RestCreateApiKeyAction;
import org.elasticsearch.xpack.security.rest.action.apikey.RestCreateCrossClusterApiKeyAction;
import org.elasticsearch.xpack.security.rest.action.apikey.RestGetApiKeyAction;
import org.elasticsearch.xpack.security.rest.action.apikey.RestGrantApiKeyAction;
import org.elasticsearch.xpack.security.rest.action.apikey.RestInvalidateApiKeyAction;
import org.elasticsearch.xpack.security.rest.action.apikey.RestQueryApiKeyAction;
import org.elasticsearch.xpack.security.rest.action.apikey.RestUpdateApiKeyAction;
import org.elasticsearch.xpack.security.rest.action.apikey.RestUpdateCrossClusterApiKeyAction;
import org.elasticsearch.xpack.security.rest.action.enrollment.RestKibanaEnrollAction;
import org.elasticsearch.xpack.security.rest.action.enrollment.RestNodeEnrollmentAction;
import org.elasticsearch.xpack.security.rest.action.oauth2.RestGetTokenAction;
import org.elasticsearch.xpack.security.rest.action.oauth2.RestInvalidateTokenAction;
import org.elasticsearch.xpack.security.rest.action.oidc.RestOpenIdConnectAuthenticateAction;
import org.elasticsearch.xpack.security.rest.action.oidc.RestOpenIdConnectLogoutAction;
import org.elasticsearch.xpack.security.rest.action.oidc.RestOpenIdConnectPrepareAuthenticationAction;
import org.elasticsearch.xpack.security.rest.action.privilege.RestClearPrivilegesCacheAction;
import org.elasticsearch.xpack.security.rest.action.privilege.RestDeletePrivilegesAction;
import org.elasticsearch.xpack.security.rest.action.privilege.RestGetBuiltinPrivilegesAction;
import org.elasticsearch.xpack.security.rest.action.privilege.RestGetPrivilegesAction;
import org.elasticsearch.xpack.security.rest.action.privilege.RestPutPrivilegesAction;
import org.elasticsearch.xpack.security.rest.action.profile.RestActivateProfileAction;
import org.elasticsearch.xpack.security.rest.action.profile.RestDisableProfileAction;
import org.elasticsearch.xpack.security.rest.action.profile.RestEnableProfileAction;
import org.elasticsearch.xpack.security.rest.action.profile.RestGetProfilesAction;
import org.elasticsearch.xpack.security.rest.action.profile.RestSuggestProfilesAction;
import org.elasticsearch.xpack.security.rest.action.profile.RestUpdateProfileDataAction;
import org.elasticsearch.xpack.security.rest.action.realm.RestClearRealmCacheAction;
import org.elasticsearch.xpack.security.rest.action.role.RestClearRolesCacheAction;
import org.elasticsearch.xpack.security.rest.action.role.RestDeleteRoleAction;
import org.elasticsearch.xpack.security.rest.action.role.RestGetRolesAction;
import org.elasticsearch.xpack.security.rest.action.role.RestPutRoleAction;
import org.elasticsearch.xpack.security.rest.action.rolemapping.RestDeleteRoleMappingAction;
import org.elasticsearch.xpack.security.rest.action.rolemapping.RestGetRoleMappingsAction;
import org.elasticsearch.xpack.security.rest.action.rolemapping.RestPutRoleMappingAction;
import org.elasticsearch.xpack.security.rest.action.saml.RestSamlAuthenticateAction;
import org.elasticsearch.xpack.security.rest.action.saml.RestSamlCompleteLogoutAction;
import org.elasticsearch.xpack.security.rest.action.saml.RestSamlInvalidateSessionAction;
import org.elasticsearch.xpack.security.rest.action.saml.RestSamlLogoutAction;
import org.elasticsearch.xpack.security.rest.action.saml.RestSamlPrepareAuthenticationAction;
import org.elasticsearch.xpack.security.rest.action.saml.RestSamlSpMetadataAction;
import org.elasticsearch.xpack.security.rest.action.service.RestClearServiceAccountTokenStoreCacheAction;
import org.elasticsearch.xpack.security.rest.action.service.RestCreateServiceAccountTokenAction;
import org.elasticsearch.xpack.security.rest.action.service.RestDeleteServiceAccountTokenAction;
import org.elasticsearch.xpack.security.rest.action.service.RestGetServiceAccountAction;
import org.elasticsearch.xpack.security.rest.action.service.RestGetServiceAccountCredentialsAction;
import org.elasticsearch.xpack.security.rest.action.user.RestChangePasswordAction;
import org.elasticsearch.xpack.security.rest.action.user.RestDeleteUserAction;
import org.elasticsearch.xpack.security.rest.action.user.RestGetUserPrivilegesAction;
import org.elasticsearch.xpack.security.rest.action.user.RestGetUsersAction;
import org.elasticsearch.xpack.security.rest.action.user.RestHasPrivilegesAction;
import org.elasticsearch.xpack.security.rest.action.user.RestProfileHasPrivilegesAction;
import org.elasticsearch.xpack.security.rest.action.user.RestPutUserAction;
import org.elasticsearch.xpack.security.rest.action.user.RestSetEnabledAction;
import org.elasticsearch.xpack.security.support.CacheInvalidatorRegistry;
import org.elasticsearch.xpack.security.support.ExtensionComponents;
import org.elasticsearch.xpack.security.support.SecuritySystemIndices;
import org.elasticsearch.xpack.security.transport.RemoteClusterCredentialsResolver;
import org.elasticsearch.xpack.security.transport.SecurityHttpSettings;
import org.elasticsearch.xpack.security.transport.SecurityServerTransportInterceptor;
import org.elasticsearch.xpack.security.transport.filter.IPFilter;
import org.elasticsearch.xpack.security.transport.netty4.SecurityNetty4ServerTransport;

import java.io.IOException;
import java.net.InetSocketAddress;
import java.time.Clock;
import java.util.ArrayList;
import java.util.Arrays;
import java.util.Collection;
import java.util.Collections;
import java.util.HashMap;
import java.util.HashSet;
import java.util.LinkedHashMap;
import java.util.List;
import java.util.Locale;
import java.util.Map;
import java.util.Objects;
import java.util.Set;
import java.util.function.BiConsumer;
import java.util.function.Function;
import java.util.function.Predicate;
import java.util.function.Supplier;
import java.util.function.UnaryOperator;
import java.util.stream.Collectors;
import java.util.stream.Stream;

import static java.util.Collections.emptyList;
import static java.util.Collections.emptyMap;
import static java.util.Collections.singletonList;
import static org.elasticsearch.core.Strings.format;
import static org.elasticsearch.xpack.core.XPackSettings.API_KEY_SERVICE_ENABLED_SETTING;
import static org.elasticsearch.xpack.core.XPackSettings.HTTP_SSL_ENABLED;
import static org.elasticsearch.xpack.core.security.SecurityField.FIELD_LEVEL_SECURITY_FEATURE;
import static org.elasticsearch.xpack.security.operator.OperatorPrivileges.OPERATOR_PRIVILEGES_ENABLED;
import static org.elasticsearch.xpack.security.transport.SSLEngineUtils.extractClientCertificates;

public class Security extends Plugin
    implements
        SystemIndexPlugin,
        IngestPlugin,
        NetworkPlugin,
        ClusterPlugin,
        ClusterCoordinationPlugin,
        MapperPlugin,
        ExtensiblePlugin,
        SearchPlugin,
        RestInterceptorActionPlugin {

    public static final String SECURITY_CRYPTO_THREAD_POOL_NAME = XPackField.SECURITY + "-crypto";

    // TODO: ip filtering does not actually track license usage yet
    public static final LicensedFeature.Momentary IP_FILTERING_FEATURE = LicensedFeature.momentaryLenient(
        null,
        "security-ip-filtering",
        License.OperationMode.GOLD
    );
    public static final LicensedFeature.Momentary AUDITING_FEATURE = LicensedFeature.momentary(
        null,
        "security-auditing",
        License.OperationMode.GOLD
    );
    public static final LicensedFeature.Momentary TOKEN_SERVICE_FEATURE = LicensedFeature.momentary(
        null,
        "security-token-service",
        License.OperationMode.STANDARD
    );

    private static final String REALMS_FEATURE_FAMILY = "security-realms";
    // Builtin realms (file/native) realms are Basic licensed, so don't need to be checked or tracked
    // Some realms (LDAP, AD, PKI) are Gold+
    public static final LicensedFeature.Persistent LDAP_REALM_FEATURE = LicensedFeature.persistent(
        REALMS_FEATURE_FAMILY,
        "ldap",
        License.OperationMode.GOLD
    );
    public static final LicensedFeature.Persistent AD_REALM_FEATURE = LicensedFeature.persistent(
        REALMS_FEATURE_FAMILY,
        "active-directory",
        License.OperationMode.GOLD
    );
    public static final LicensedFeature.Persistent PKI_REALM_FEATURE = LicensedFeature.persistent(
        REALMS_FEATURE_FAMILY,
        "pki",
        License.OperationMode.GOLD
    );
    // SSO realms are Platinum+
    public static final LicensedFeature.Persistent SAML_REALM_FEATURE = LicensedFeature.persistent(
        REALMS_FEATURE_FAMILY,
        "saml",
        License.OperationMode.PLATINUM
    );
    public static final LicensedFeature.Persistent OIDC_REALM_FEATURE = LicensedFeature.persistent(
        REALMS_FEATURE_FAMILY,
        "oidc",
        License.OperationMode.PLATINUM
    );
    public static final LicensedFeature.Persistent JWT_REALM_FEATURE = LicensedFeature.persistent(
        REALMS_FEATURE_FAMILY,
        "jwt",
        License.OperationMode.PLATINUM
    );
    public static final LicensedFeature.Persistent KERBEROS_REALM_FEATURE = LicensedFeature.persistent(
        REALMS_FEATURE_FAMILY,
        "kerberos",
        License.OperationMode.PLATINUM
    );
    // Custom realms are Platinum+
    public static final LicensedFeature.Persistent CUSTOM_REALMS_FEATURE = LicensedFeature.persistent(
        REALMS_FEATURE_FAMILY,
        "custom",
        License.OperationMode.PLATINUM
    );

    public static final LicensedFeature.Momentary DELEGATED_AUTHORIZATION_FEATURE = LicensedFeature.momentary(
        null,
        "security-delegated-authorization",
        License.OperationMode.PLATINUM
    );
    public static final LicensedFeature.Momentary AUTHORIZATION_ENGINE_FEATURE = LicensedFeature.momentary(
        null,
        "security-authorization-engine",
        License.OperationMode.PLATINUM
    );

    // Custom role providers are Platinum+
    public static final LicensedFeature.Persistent CUSTOM_ROLE_PROVIDERS_FEATURE = LicensedFeature.persistent(
        null,
        "security-roles-provider",
        License.OperationMode.PLATINUM
    );

    public static final LicensedFeature.Momentary OPERATOR_PRIVILEGES_FEATURE = LicensedFeature.momentary(
        null,
        "operator-privileges",
        License.OperationMode.ENTERPRISE
    );

    public static final LicensedFeature.Momentary USER_PROFILE_COLLABORATION_FEATURE = LicensedFeature.momentary(
        null,
        "user-profile-collaboration",
        License.OperationMode.STANDARD
    );

    /**
     * Configurable cross cluster access is Enterprise feature.
     */
    public static final LicensedFeature.Momentary ADVANCED_REMOTE_CLUSTER_SECURITY_FEATURE = LicensedFeature.momentary(
        null,
        "advanced-remote-cluster-security",
        License.OperationMode.ENTERPRISE
    );

    private static final Logger logger = LogManager.getLogger(Security.class);

    private final Settings settings;
    private final boolean enabled;
    private final SecuritySystemIndices systemIndices;
    private final ListenableFuture<Void> nodeStartedListenable;

    /* what a PITA that we need an extra indirection to initialize this. Yet, once we got rid of guice we can thing about how
     * to fix this or make it simpler. Today we need several service that are created in createComponents but we need to register
     * an instance of TransportInterceptor way earlier before createComponents is called. */
    private final SetOnce<TransportInterceptor> securityInterceptor = new SetOnce<>();
    private final SetOnce<IPFilter> ipFilter = new SetOnce<>();
    private final SetOnce<AuthenticationService> authcService = new SetOnce<>();
    private final SetOnce<SecondaryAuthenticator> secondayAuthc = new SetOnce<>();
    private final SetOnce<AuditTrailService> auditTrailService = new SetOnce<>();
    private final SetOnce<SecurityContext> securityContext = new SetOnce<>();
    private final SetOnce<ThreadContext> threadContext = new SetOnce<>();
    private final SetOnce<TokenService> tokenService = new SetOnce<>();
    private final SetOnce<SecurityActionFilter> securityActionFilter = new SetOnce<>();

    private final SetOnce<SharedGroupFactory> sharedGroupFactory = new SetOnce<>();
    private final SetOnce<DocumentSubsetBitsetCache> dlsBitsetCache = new SetOnce<>();
    private final SetOnce<List<BootstrapCheck>> bootstrapChecks = new SetOnce<>();
    private final List<SecurityExtension> securityExtensions = new ArrayList<>();
    private final SetOnce<Transport> transportReference = new SetOnce<>();
    private final SetOnce<ScriptService> scriptServiceReference = new SetOnce<>();
    private final SetOnce<OperatorOnlyRegistry> operatorOnlyRegistry = new SetOnce<>();
    private final SetOnce<OperatorPrivileges.OperatorPrivilegesService> operatorPrivilegesService = new SetOnce<>();

    private final SetOnce<ReservedRoleMappingAction> reservedRoleMappingAction = new SetOnce<>();

    private final SetOnce<WorkflowService> workflowService = new SetOnce<>();

    public Security(Settings settings) {
        this(settings, Collections.emptyList());
    }

    Security(Settings settings, List<SecurityExtension> extensions) {
        // TODO This is wrong. Settings can change after this. We should use the settings from createComponents
        this.settings = settings;
        // TODO this is wrong, we should only use the environment that is provided to createComponents
        this.enabled = XPackSettings.SECURITY_ENABLED.get(settings);
        this.systemIndices = new SecuritySystemIndices();
        this.nodeStartedListenable = new ListenableFuture<>();
        if (enabled) {
            runStartupChecks(settings);
            Automatons.updateConfiguration(settings);
        } else {
            final List<String> remoteClusterCredentialsSettingKeys = RemoteClusterService.REMOTE_CLUSTER_CREDENTIALS.getAllConcreteSettings(
                settings
            ).map(Setting::getKey).sorted().toList();
            if (false == remoteClusterCredentialsSettingKeys.isEmpty()) {
                throw new IllegalArgumentException(
                    format(
                        "Found [%s] remote clusters with credentials [%s]. Security [%s] must be enabled to connect to them. "
                            + "Please either enable security or remove these settings from the keystore.",
                        remoteClusterCredentialsSettingKeys.size(),
                        Strings.collectionToCommaDelimitedString(remoteClusterCredentialsSettingKeys),
                        XPackSettings.SECURITY_ENABLED.getKey()
                    )
                );
            }
            this.bootstrapChecks.set(Collections.emptyList());
        }
        this.securityExtensions.addAll(extensions);
    }

    private static void runStartupChecks(Settings settings) {
        validateRealmSettings(settings);
        if (XPackSettings.FIPS_MODE_ENABLED.get(settings)) {
            validateForFips(settings);
        }
    }

    // overridable by tests
    protected Clock getClock() {
        return Clock.systemUTC();
    }

    protected SSLService getSslService() {
        return XPackPlugin.getSharedSslService();
    }

    protected LicenseService getLicenseService() {
        return XPackPlugin.getSharedLicenseService();
    }

    protected XPackLicenseState getLicenseState() {
        return XPackPlugin.getSharedLicenseState();
    }

    @Override
    public Collection<Object> createComponents(
        Client client,
        ClusterService clusterService,
        ThreadPool threadPool,
        ResourceWatcherService resourceWatcherService,
        ScriptService scriptService,
        NamedXContentRegistry xContentRegistry,
        Environment environment,
        NodeEnvironment nodeEnvironment,
        NamedWriteableRegistry namedWriteableRegistry,
        IndexNameExpressionResolver expressionResolver,
        Supplier<RepositoriesService> repositoriesServiceSupplier,
        Tracer tracer,
        AllocationService allocationService
    ) {
        try {
            return createComponents(
                client,
                threadPool,
                clusterService,
                resourceWatcherService,
                scriptService,
                xContentRegistry,
                environment,
                nodeEnvironment.nodeMetadata(),
                expressionResolver
            );
        } catch (final Exception e) {
            throw new IllegalStateException("security initialization failed", e);
        }
    }

    // pkg private for testing - tests want to pass in their set of extensions hence we are not using the extension service directly
    Collection<Object> createComponents(
        Client client,
        ThreadPool threadPool,
        ClusterService clusterService,
        ResourceWatcherService resourceWatcherService,
        ScriptService scriptService,
        NamedXContentRegistry xContentRegistry,
        Environment environment,
        NodeMetadata nodeMetadata,
        IndexNameExpressionResolver expressionResolver
    ) throws Exception {
        logger.info("Security is {}", enabled ? "enabled" : "disabled");
        if (enabled == false) {
            return Collections.singletonList(new SecurityUsageServices(null, null, null, null, null, null));
        }

        systemIndices.init(client, clusterService);

        scriptServiceReference.set(scriptService);
        // We need to construct the checks here while the secure settings are still available.
        // If we wait until #getBoostrapChecks the secure settings will have been cleared/closed.
        final List<BootstrapCheck> checks = new ArrayList<>();
        checks.addAll(
            Arrays.asList(
                new TokenSSLBootstrapCheck(),
                new PkiRealmBootstrapCheck(getSslService()),
                new SecurityImplicitBehaviorBootstrapCheck(nodeMetadata, getLicenseService()),
                new TransportTLSBootstrapCheck()
            )
        );
        checks.addAll(InternalRealms.getBootstrapChecks(settings, environment));
        this.bootstrapChecks.set(Collections.unmodifiableList(checks));

        threadContext.set(threadPool.getThreadContext());
        List<Object> components = new ArrayList<>();
        securityContext.set(new SecurityContext(settings, threadPool.getThreadContext()));
        components.add(securityContext.get());

        workflowService.set(new WorkflowService());

        final RestrictedIndices restrictedIndices = new RestrictedIndices(expressionResolver);

        // audit trail service construction
        final AuditTrail auditTrail = XPackSettings.AUDIT_ENABLED.get(settings)
            ? new LoggingAuditTrail(settings, clusterService, threadPool)
            : null;
        final AuditTrailService auditTrailService = new AuditTrailService(auditTrail, getLicenseState());
        components.add(auditTrailService);
        this.auditTrailService.set(auditTrailService);

        final TokenService tokenService = new TokenService(
            settings,
            Clock.systemUTC(),
            client,
            getLicenseState(),
            securityContext.get(),
            systemIndices.getMainIndexManager(),
            systemIndices.getTokenIndexManager(),
            clusterService
        );
        this.tokenService.set(tokenService);
        components.add(tokenService);

        // realms construction
        final NativeUsersStore nativeUsersStore = new NativeUsersStore(settings, client, systemIndices.getMainIndexManager());
        final NativeRoleMappingStore nativeRoleMappingStore = new NativeRoleMappingStore(
            settings,
            client,
            systemIndices.getMainIndexManager(),
            scriptService
        );
        final AnonymousUser anonymousUser = new AnonymousUser(settings);
        components.add(anonymousUser);
        final ReservedRealm reservedRealm = new ReservedRealm(environment, settings, nativeUsersStore, anonymousUser, threadPool);
        final SecurityExtension.SecurityComponents extensionComponents = new ExtensionComponents(
            environment,
            client,
            clusterService,
            resourceWatcherService,
            nativeRoleMappingStore
        );
        Map<String, Realm.Factory> realmFactories = new HashMap<>(
            InternalRealms.getFactories(
                threadPool,
                settings,
                resourceWatcherService,
                getSslService(),
                nativeUsersStore,
                nativeRoleMappingStore,
                systemIndices.getMainIndexManager()
            )
        );
        for (SecurityExtension extension : securityExtensions) {
            Map<String, Realm.Factory> newRealms = extension.getRealms(extensionComponents);
            for (Map.Entry<String, Realm.Factory> entry : newRealms.entrySet()) {
                if (realmFactories.put(entry.getKey(), entry.getValue()) != null) {
                    throw new IllegalArgumentException("Realm type [" + entry.getKey() + "] is already registered");
                }
            }
        }
        final Realms realms = new Realms(
            settings,
            environment,
            realmFactories,
            getLicenseState(),
            threadPool.getThreadContext(),
            reservedRealm
        );
        components.add(nativeUsersStore);
        components.add(nativeRoleMappingStore);
        components.add(realms);
        components.add(reservedRealm);

        systemIndices.getMainIndexManager().addStateListener(nativeRoleMappingStore::onSecurityIndexStateChange);

        final CacheInvalidatorRegistry cacheInvalidatorRegistry = new CacheInvalidatorRegistry();
        cacheInvalidatorRegistry.registerAlias("service", Set.of("file_service_account_token", "index_service_account_token"));
        components.add(cacheInvalidatorRegistry);
        systemIndices.getMainIndexManager().addStateListener(cacheInvalidatorRegistry::onSecurityIndexStateChange);

        final NativePrivilegeStore privilegeStore = new NativePrivilegeStore(
            settings,
            client,
            systemIndices.getMainIndexManager(),
            cacheInvalidatorRegistry,
            clusterService
        );
        components.add(privilegeStore);

        dlsBitsetCache.set(new DocumentSubsetBitsetCache(settings, threadPool));
        final FieldPermissionsCache fieldPermissionsCache = new FieldPermissionsCache(settings);
        final FileRolesStore fileRolesStore = new FileRolesStore(
            settings,
            environment,
            resourceWatcherService,
            getLicenseState(),
            xContentRegistry
        );
        final NativeRolesStore nativeRolesStore = new NativeRolesStore(
            settings,
            client,
            getLicenseState(),
            systemIndices.getMainIndexManager(),
            clusterService
        );
        final ReservedRolesStore reservedRolesStore = new ReservedRolesStore();
        RoleDescriptor.setFieldPermissionsCache(fieldPermissionsCache);

        final Map<String, List<BiConsumer<Set<String>, ActionListener<RoleRetrievalResult>>>> customRoleProviders = new LinkedHashMap<>();
        for (SecurityExtension extension : securityExtensions) {
            final List<BiConsumer<Set<String>, ActionListener<RoleRetrievalResult>>> providers = extension.getRolesProviders(
                extensionComponents
            );
            if (providers != null && providers.isEmpty() == false) {
                customRoleProviders.put(extension.extensionName(), providers);
            }
        }

        final ApiKeyService apiKeyService = new ApiKeyService(
            settings,
            Clock.systemUTC(),
            client,
            systemIndices.getMainIndexManager(),
            clusterService,
            cacheInvalidatorRegistry,
            threadPool
        );
        components.add(apiKeyService);

        final IndexServiceAccountTokenStore indexServiceAccountTokenStore = new IndexServiceAccountTokenStore(
            settings,
            threadPool,
            getClock(),
            client,
            systemIndices.getMainIndexManager(),
            clusterService,
            cacheInvalidatorRegistry
        );
        components.add(indexServiceAccountTokenStore);

        final FileServiceAccountTokenStore fileServiceAccountTokenStore = new FileServiceAccountTokenStore(
            environment,
            resourceWatcherService,
            threadPool,
            clusterService,
            cacheInvalidatorRegistry
        );
        components.add(fileServiceAccountTokenStore);

        final ServiceAccountService serviceAccountService = new ServiceAccountService(
            client,
            fileServiceAccountTokenStore,
            indexServiceAccountTokenStore
        );
        components.add(serviceAccountService);

        final RoleProviders roleProviders = new RoleProviders(
            reservedRolesStore,
            fileRolesStore,
            nativeRolesStore,
            customRoleProviders,
            getLicenseState()
        );
        final CompositeRolesStore allRolesStore = new CompositeRolesStore(
            settings,
            roleProviders,
            privilegeStore,
            threadPool.getThreadContext(),
            getLicenseState(),
            fieldPermissionsCache,
            apiKeyService,
            serviceAccountService,
            dlsBitsetCache.get(),
            restrictedIndices,
            new DeprecationRoleDescriptorConsumer(clusterService, threadPool)
        );
        systemIndices.getMainIndexManager().addStateListener(allRolesStore::onSecurityIndexStateChange);

        final ProfileService profileService = new ProfileService(
            settings,
            getClock(),
            client,
            systemIndices.getProfileIndexManager(),
            clusterService,
            realms::getDomainConfig,
            threadPool
        );
        components.add(profileService);

        // We use the value of the {@code ENROLLMENT_ENABLED} setting to determine if the node is starting up with auto-generated
        // certificates (which have been generated by pre-startup scripts). In this case, and further if the node forms a new cluster by
        // itself, rather than joining an existing one, we complete the auto-configuration by generating and printing credentials and
        // enrollment tokens (when the .security index becomes available).
        // The generated information is output on node's standard out (if
        InitialNodeSecurityAutoConfiguration.maybeGenerateEnrollmentTokensAndElasticCredentialsOnNodeStartup(
            nativeUsersStore,
            systemIndices.getMainIndexManager(),
            getSslService(),
            client,
            environment,
            (runnable -> nodeStartedListenable.addListener(ActionListener.running(runnable))),
            threadPool
        );

        // to keep things simple, just invalidate all cached entries on license change. this happens so rarely that the impact should be
        // minimal
        getLicenseState().addListener(allRolesStore::invalidateAll);

        final AuthenticationFailureHandler failureHandler = createAuthenticationFailureHandler(realms, extensionComponents);

        // operator privileges are enabled either explicitly via the setting or if running serverless
        final boolean operatorPrivilegesEnabled = OPERATOR_PRIVILEGES_ENABLED.get(settings) || DiscoveryNode.isServerless();

        if (operatorPrivilegesEnabled) {
            logger.info("operator privileges are enabled");
            if (operatorOnlyRegistry.get() == null) {
                operatorOnlyRegistry.set(new DefaultOperatorOnlyRegistry(clusterService.getClusterSettings()));
            }
            operatorPrivilegesService.set(
                new OperatorPrivileges.DefaultOperatorPrivilegesService(
                    getLicenseState(),
                    new FileOperatorUsersStore(environment, resourceWatcherService),
                    operatorOnlyRegistry.get()
                )
            );
        } else {
            operatorPrivilegesService.set(OperatorPrivileges.NOOP_OPERATOR_PRIVILEGES_SERVICE);
        }

        authcService.set(
            new AuthenticationService(
                settings,
                realms,
                auditTrailService,
                failureHandler,
                threadPool,
                anonymousUser,
                tokenService,
                apiKeyService,
                serviceAccountService,
                operatorPrivilegesService.get()
            )
        );
        components.add(authcService.get());
        systemIndices.getMainIndexManager().addStateListener(authcService.get()::onSecurityIndexStateChange);

        Set<RequestInterceptor> requestInterceptors = Sets.newHashSet(
            new ResizeRequestInterceptor(threadPool, getLicenseState(), auditTrailService),
            new IndicesAliasesRequestInterceptor(threadPool.getThreadContext(), getLicenseState(), auditTrailService)
        );
        if (XPackSettings.DLS_FLS_ENABLED.get(settings)) {
            requestInterceptors.addAll(
                Arrays.asList(
                    new SearchRequestInterceptor(threadPool, getLicenseState(), clusterService),
                    new ShardSearchRequestInterceptor(threadPool, getLicenseState(), clusterService),
                    new UpdateRequestInterceptor(threadPool, getLicenseState()),
                    new BulkShardRequestInterceptor(threadPool, getLicenseState()),
                    new DlsFlsLicenseRequestInterceptor(threadPool.getThreadContext(), getLicenseState()),
                    new SearchRequestCacheDisablingInterceptor(threadPool, getLicenseState())
                )
            );
        }
        requestInterceptors = Collections.unmodifiableSet(requestInterceptors);

        final AuthorizationService authzService = new AuthorizationService(
            settings,
            allRolesStore,
            fieldPermissionsCache,
            clusterService,
            auditTrailService,
            failureHandler,
            threadPool,
            anonymousUser,
            getAuthorizationEngine(),
            requestInterceptors,
            getLicenseState(),
            expressionResolver,
<<<<<<< HEAD
            operatorPrivilegesService,
            restrictedIndices,
            workflowService.get()
=======
            operatorPrivilegesService.get(),
            restrictedIndices
>>>>>>> 7f0f73f9
        );

        components.add(nativeRolesStore); // used by roles actions
        components.add(reservedRolesStore); // used by roles actions
        components.add(allRolesStore); // for SecurityInfoTransportAction and clear roles cache
        components.add(authzService);

        final SecondaryAuthenticator secondaryAuthenticator = new SecondaryAuthenticator(
            securityContext.get(),
            authcService.get(),
            auditTrailService
        );
        this.secondayAuthc.set(secondaryAuthenticator);
        components.add(secondaryAuthenticator);

        ipFilter.set(new IPFilter(settings, auditTrailService, clusterService.getClusterSettings(), getLicenseState()));
        components.add(ipFilter.get());

        final RemoteClusterCredentialsResolver remoteClusterCredentialsResolver = new RemoteClusterCredentialsResolver(settings);

        DestructiveOperations destructiveOperations = new DestructiveOperations(settings, clusterService.getClusterSettings());
        final CrossClusterAccessAuthenticationService crossClusterAccessAuthcService = new CrossClusterAccessAuthenticationService(
            clusterService,
            apiKeyService,
            authcService.get()
        );
        components.add(crossClusterAccessAuthcService);
        securityInterceptor.set(
            new SecurityServerTransportInterceptor(
                settings,
                threadPool,
                authcService.get(),
                authzService,
                getSslService(),
                securityContext.get(),
                destructiveOperations,
                crossClusterAccessAuthcService,
                remoteClusterCredentialsResolver,
                getLicenseState()
            )
        );

        securityActionFilter.set(
            new SecurityActionFilter(
                authcService.get(),
                authzService,
                auditTrailService,
                getLicenseState(),
                threadPool,
                securityContext.get(),
                destructiveOperations
            )
        );

        components.add(
            new SecurityUsageServices(realms, allRolesStore, nativeRoleMappingStore, ipFilter.get(), profileService, apiKeyService)
        );

        reservedRoleMappingAction.set(new ReservedRoleMappingAction(nativeRoleMappingStore));
        systemIndices.getMainIndexManager().onStateRecovered(state -> reservedRoleMappingAction.get().securityIndexRecovered());

        cacheInvalidatorRegistry.validate();

        return components;
    }

    private AuthorizationEngine getAuthorizationEngine() {
        return findValueFromExtensions("authorization engine", extension -> extension.getAuthorizationEngine(settings));
    }

    private AuthenticationFailureHandler createAuthenticationFailureHandler(
        final Realms realms,
        final SecurityExtension.SecurityComponents components
    ) {
        AuthenticationFailureHandler failureHandler = findValueFromExtensions(
            "authentication failure handler",
            extension -> extension.getAuthenticationFailureHandler(components)
        );
        if (failureHandler == null) {
            logger.debug("Using default authentication failure handler");
            Supplier<Map<String, List<String>>> headersSupplier = () -> {
                final Map<String, List<String>> defaultFailureResponseHeaders = new HashMap<>();
                realms.getActiveRealms().stream().forEach((realm) -> {
                    Map<String, List<String>> realmFailureHeaders = realm.getAuthenticationFailureHeaders();
                    realmFailureHeaders.entrySet().stream().forEach((e) -> {
                        String key = e.getKey();
                        e.getValue()
                            .stream()
                            .filter(v -> defaultFailureResponseHeaders.computeIfAbsent(key, x -> new ArrayList<>()).contains(v) == false)
                            .forEach(v -> defaultFailureResponseHeaders.get(key).add(v));
                    });
                });

                if (TokenService.isTokenServiceEnabled(settings)) {
                    String bearerScheme = "Bearer realm=\"" + XPackField.SECURITY + "\"";
                    if (defaultFailureResponseHeaders.computeIfAbsent("WWW-Authenticate", x -> new ArrayList<>())
                        .contains(bearerScheme) == false) {
                        defaultFailureResponseHeaders.get("WWW-Authenticate").add(bearerScheme);
                    }
                }
                if (API_KEY_SERVICE_ENABLED_SETTING.get(settings)) {
                    final String apiKeyScheme = "ApiKey";
                    if (defaultFailureResponseHeaders.computeIfAbsent("WWW-Authenticate", x -> new ArrayList<>())
                        .contains(apiKeyScheme) == false) {
                        defaultFailureResponseHeaders.get("WWW-Authenticate").add(apiKeyScheme);
                    }
                }
                return defaultFailureResponseHeaders;
            };
            DefaultAuthenticationFailureHandler finalDefaultFailureHandler = new DefaultAuthenticationFailureHandler(headersSupplier.get());
            failureHandler = finalDefaultFailureHandler;
            getLicenseState().addListener(() -> { finalDefaultFailureHandler.setHeaders(headersSupplier.get()); });
        }
        return failureHandler;
    }

    /**
     * Calls the provided function for each configured extension and return the value that was generated by the extensions.
     * If multiple extensions provide a value, throws {@link IllegalStateException}.
     * If no extensions provide a value (or if there are no extensions) returns {@code null}.
     */
    @Nullable
    private <T> T findValueFromExtensions(String valueType, Function<SecurityExtension, T> method) {
        T foundValue = null;
        String fromExtension = null;
        for (SecurityExtension extension : securityExtensions) {
            final T extensionValue = method.apply(extension);
            if (extensionValue == null) {
                continue;
            }
            if (foundValue == null) {
                foundValue = extensionValue;
                fromExtension = extension.extensionName();
            } else {
                throw new IllegalStateException(
                    "Extensions ["
                        + fromExtension
                        + "] and ["
                        + extension.extensionName()
                        + "] "
                        + " both attempted to provide a value for ["
                        + valueType
                        + "]"
                );
            }
        }
        if (foundValue == null) {
            return null;
        } else {
            logger.debug("Using [{}] [{}] from extension [{}]", valueType, foundValue, fromExtension);
            return foundValue;
        }
    }

    @Override
    public Settings additionalSettings() {
        return additionalSettings(settings, enabled);
    }

    // visible for tests
    static Settings additionalSettings(final Settings settings, final boolean enabled) {
        if (enabled) {
            final Settings.Builder builder = Settings.builder();

            builder.put(SecuritySettings.addTransportSettings(settings));

            if (NetworkModule.HTTP_TYPE_SETTING.exists(settings)) {
                final String httpType = NetworkModule.HTTP_TYPE_SETTING.get(settings);
                if (httpType.equals(SecurityField.NAME4)) {
                    SecurityHttpSettings.overrideSettings(builder, settings);
                } else {
                    final String message = String.format(
                        Locale.ROOT,
                        "http type setting [%s] must be [%s] but is [%s]",
                        NetworkModule.HTTP_TYPE_KEY,
                        SecurityField.NAME4,
                        httpType
                    );
                    throw new IllegalArgumentException(message);
                }
            } else {
                // default to security4
                builder.put(NetworkModule.HTTP_TYPE_KEY, SecurityField.NAME4);
                SecurityHttpSettings.overrideSettings(builder, settings);
            }
            builder.put(SecuritySettings.addUserSettings(settings));
            return builder.build();
        } else {
            return Settings.EMPTY;
        }
    }

    @Override
    public List<Setting<?>> getSettings() {
        return getSettings(securityExtensions);
    }

    /**
     * Get the {@link Setting setting configuration} for all security components, including those defined in extensions.
     */
    public static List<Setting<?>> getSettings(List<SecurityExtension> securityExtensions) {
        List<Setting<?>> settingsList = new ArrayList<>();

        // The following just apply in node mode
        settingsList.add(XPackSettings.FIPS_MODE_ENABLED);

        SSLService.registerSettings(settingsList);
        // IP Filter settings
        IPFilter.addSettings(settingsList);

        // audit settings
        LoggingAuditTrail.registerSettings(settingsList);

        // authentication and authorization settings
        AnonymousUser.addSettings(settingsList);
        settingsList.addAll(InternalRealmsSettings.getSettings());
        ReservedRealm.addSettings(settingsList);
        AuthenticationService.addSettings(settingsList);
        AuthorizationService.addSettings(settingsList);
        Automatons.addSettings(settingsList);
        settingsList.addAll(CompositeRolesStore.getSettings());
        settingsList.addAll(DocumentSubsetBitsetCache.getSettings());
        settingsList.add(FieldPermissionsCache.CACHE_SIZE_SETTING);
        settingsList.add(TokenService.TOKEN_EXPIRATION);
        settingsList.add(TokenService.DELETE_INTERVAL);
        settingsList.add(TokenService.DELETE_TIMEOUT);
        settingsList.addAll(SSLConfigurationSettings.getProfileSettings());
        settingsList.add(ApiKeyService.PASSWORD_HASHING_ALGORITHM);
        settingsList.add(ApiKeyService.DELETE_TIMEOUT);
        settingsList.add(ApiKeyService.DELETE_INTERVAL);
        settingsList.add(ApiKeyService.DELETE_RETENTION_PERIOD);
        settingsList.add(ApiKeyService.CACHE_HASH_ALGO_SETTING);
        settingsList.add(ApiKeyService.CACHE_MAX_KEYS_SETTING);
        settingsList.add(ApiKeyService.CACHE_TTL_SETTING);
        settingsList.add(ApiKeyService.DOC_CACHE_TTL_SETTING);
        settingsList.add(NativePrivilegeStore.CACHE_MAX_APPLICATIONS_SETTING);
        settingsList.add(NativePrivilegeStore.CACHE_TTL_SETTING);
        settingsList.add(OPERATOR_PRIVILEGES_ENABLED);
        settingsList.add(CachingServiceAccountTokenStore.CACHE_TTL_SETTING);
        settingsList.add(CachingServiceAccountTokenStore.CACHE_HASH_ALGO_SETTING);
        settingsList.add(CachingServiceAccountTokenStore.CACHE_MAX_TOKENS_SETTING);
        settingsList.add(SimpleRole.CACHE_SIZE_SETTING);

        // hide settings
        settingsList.add(Setting.stringListSetting(SecurityField.setting("hide_settings"), Property.NodeScope, Property.Filtered));
        return settingsList;
    }

    @Override
    public Collection<RestHeaderDefinition> getRestHeaders() {
        Set<RestHeaderDefinition> headers = new HashSet<>();
        headers.add(new RestHeaderDefinition(UsernamePasswordToken.BASIC_AUTH_HEADER, false));
        headers.add(new RestHeaderDefinition(SecondaryAuthenticator.SECONDARY_AUTH_HEADER_NAME, false));
        if (XPackSettings.AUDIT_ENABLED.get(settings)) {
            headers.add(new RestHeaderDefinition(AuditTrail.X_FORWARDED_FOR_HEADER, true));
        }
        if (AuthenticationServiceField.RUN_AS_ENABLED.get(settings)) {
            headers.add(new RestHeaderDefinition(AuthenticationServiceField.RUN_AS_USER_HEADER, false));
        }
        headers.add(new RestHeaderDefinition(JwtRealm.HEADER_CLIENT_AUTHENTICATION, false));
        return headers;
    }

    @Override
    public List<String> getSettingsFilter() {
        List<String> asArray = settings.getAsList(SecurityField.setting("hide_settings"));
        ArrayList<String> settingsFilter = new ArrayList<>(asArray);
        // hide settings where we don't define them - they are part of a group...
        settingsFilter.add("transport.profiles.*." + SecurityField.setting("*"));
        return settingsFilter;
    }

    @Override
    public List<BootstrapCheck> getBootstrapChecks() {
        return bootstrapChecks.get();
    }

    @Override
    public void onIndexModule(IndexModule module) {
        if (enabled) {
            assert getLicenseState() != null;
            if (XPackSettings.DLS_FLS_ENABLED.get(settings)) {
                assert dlsBitsetCache.get() != null;
                module.setReaderWrapper(
                    indexService -> new SecurityIndexReaderWrapper(
                        shardId -> indexService.newSearchExecutionContext(
                            shardId.id(),
                            0,
                            // we pass a null index reader, which is legal and will disable rewrite optimizations
                            // based on index statistics, which is probably safer...
                            null,
                            () -> {
                                throw new IllegalArgumentException("permission filters are not allowed to use the current timestamp");

                            },
                            null,
                            // Don't use runtime mappings in the security query
                            emptyMap()
                        ),
                        dlsBitsetCache.get(),
                        securityContext.get(),
                        getLicenseState(),
                        indexService.getScriptService()
                    )
                );
                /*
                 * We need to forcefully overwrite the query cache implementation to use security's opt-out query cache implementation. This
                 * implementation disables the query cache if field level security is used for a particular request. We have to forcefully
                 * overwrite the query cache implementation to prevent data leakage to unauthorized users.
                 */
                module.forceQueryCacheProvider(
                    (indexSettings, cache) -> new OptOutQueryCache(indexSettings.getIndex(), cache, threadContext.get())
                );
            }

            // in order to prevent scroll ids from being maliciously crafted and/or guessed, a listener is added that
            // attaches information to the scroll context so that we can validate the user that created the scroll against
            // the user that is executing a scroll operation
            module.addSearchOperationListener(new SecuritySearchOperationListener(securityContext.get(), auditTrailService.get()));
        }
    }

    @Override
    public List<ActionHandler<? extends ActionRequest, ? extends ActionResponse>> getActions() {
        var usageAction = new ActionHandler<>(XPackUsageFeatureAction.SECURITY, SecurityUsageTransportAction.class);
        var infoAction = new ActionHandler<>(XPackInfoFeatureAction.SECURITY, SecurityInfoTransportAction.class);
        if (enabled == false) {
            return Arrays.asList(usageAction, infoAction);
        }

        return Stream.of(
            new ActionHandler<>(ClearRealmCacheAction.INSTANCE, TransportClearRealmCacheAction.class),
            new ActionHandler<>(ClearRolesCacheAction.INSTANCE, TransportClearRolesCacheAction.class),
            new ActionHandler<>(ClearPrivilegesCacheAction.INSTANCE, TransportClearPrivilegesCacheAction.class),
            new ActionHandler<>(ClearSecurityCacheAction.INSTANCE, TransportClearSecurityCacheAction.class),
            new ActionHandler<>(GetUsersAction.INSTANCE, TransportGetUsersAction.class),
            new ActionHandler<>(PutUserAction.INSTANCE, TransportPutUserAction.class),
            new ActionHandler<>(DeleteUserAction.INSTANCE, TransportDeleteUserAction.class),
            new ActionHandler<>(GetRolesAction.INSTANCE, TransportGetRolesAction.class),
            new ActionHandler<>(PutRoleAction.INSTANCE, TransportPutRoleAction.class),
            new ActionHandler<>(DeleteRoleAction.INSTANCE, TransportDeleteRoleAction.class),
            new ActionHandler<>(ChangePasswordAction.INSTANCE, TransportChangePasswordAction.class),
            new ActionHandler<>(AuthenticateAction.INSTANCE, TransportAuthenticateAction.class),
            new ActionHandler<>(SetEnabledAction.INSTANCE, TransportSetEnabledAction.class),
            new ActionHandler<>(HasPrivilegesAction.INSTANCE, TransportHasPrivilegesAction.class),
            new ActionHandler<>(GetUserPrivilegesAction.INSTANCE, TransportGetUserPrivilegesAction.class),
            new ActionHandler<>(GetRoleMappingsAction.INSTANCE, TransportGetRoleMappingsAction.class),
            new ActionHandler<>(PutRoleMappingAction.INSTANCE, TransportPutRoleMappingAction.class),
            new ActionHandler<>(DeleteRoleMappingAction.INSTANCE, TransportDeleteRoleMappingAction.class),
            new ActionHandler<>(CreateTokenAction.INSTANCE, TransportCreateTokenAction.class),
            new ActionHandler<>(InvalidateTokenAction.INSTANCE, TransportInvalidateTokenAction.class),
            new ActionHandler<>(GetCertificateInfoAction.INSTANCE, TransportGetCertificateInfoAction.class),
            new ActionHandler<>(RefreshTokenAction.INSTANCE, TransportRefreshTokenAction.class),
            new ActionHandler<>(SamlPrepareAuthenticationAction.INSTANCE, TransportSamlPrepareAuthenticationAction.class),
            new ActionHandler<>(SamlAuthenticateAction.INSTANCE, TransportSamlAuthenticateAction.class),
            new ActionHandler<>(SamlLogoutAction.INSTANCE, TransportSamlLogoutAction.class),
            new ActionHandler<>(SamlInvalidateSessionAction.INSTANCE, TransportSamlInvalidateSessionAction.class),
            new ActionHandler<>(SamlCompleteLogoutAction.INSTANCE, TransportSamlCompleteLogoutAction.class),
            new ActionHandler<>(SamlSpMetadataAction.INSTANCE, TransportSamlSpMetadataAction.class),
            new ActionHandler<>(OpenIdConnectPrepareAuthenticationAction.INSTANCE, TransportOpenIdConnectPrepareAuthenticationAction.class),
            new ActionHandler<>(OpenIdConnectAuthenticateAction.INSTANCE, TransportOpenIdConnectAuthenticateAction.class),
            new ActionHandler<>(OpenIdConnectLogoutAction.INSTANCE, TransportOpenIdConnectLogoutAction.class),
            new ActionHandler<>(GetBuiltinPrivilegesAction.INSTANCE, TransportGetBuiltinPrivilegesAction.class),
            new ActionHandler<>(GetPrivilegesAction.INSTANCE, TransportGetPrivilegesAction.class),
            new ActionHandler<>(PutPrivilegesAction.INSTANCE, TransportPutPrivilegesAction.class),
            new ActionHandler<>(DeletePrivilegesAction.INSTANCE, TransportDeletePrivilegesAction.class),
            new ActionHandler<>(CreateApiKeyAction.INSTANCE, TransportCreateApiKeyAction.class),
            TcpTransport.isUntrustedRemoteClusterEnabled()
                ? new ActionHandler<>(CreateCrossClusterApiKeyAction.INSTANCE, TransportCreateCrossClusterApiKeyAction.class)
                : null,
            new ActionHandler<>(GrantApiKeyAction.INSTANCE, TransportGrantApiKeyAction.class),
            new ActionHandler<>(InvalidateApiKeyAction.INSTANCE, TransportInvalidateApiKeyAction.class),
            new ActionHandler<>(GetApiKeyAction.INSTANCE, TransportGetApiKeyAction.class),
            new ActionHandler<>(QueryApiKeyAction.INSTANCE, TransportQueryApiKeyAction.class),
            new ActionHandler<>(UpdateApiKeyAction.INSTANCE, TransportUpdateApiKeyAction.class),
            new ActionHandler<>(BulkUpdateApiKeyAction.INSTANCE, TransportBulkUpdateApiKeyAction.class),
            TcpTransport.isUntrustedRemoteClusterEnabled()
                ? new ActionHandler<>(UpdateCrossClusterApiKeyAction.INSTANCE, TransportUpdateCrossClusterApiKeyAction.class)
                : null,
            new ActionHandler<>(DelegatePkiAuthenticationAction.INSTANCE, TransportDelegatePkiAuthenticationAction.class),
            new ActionHandler<>(CreateServiceAccountTokenAction.INSTANCE, TransportCreateServiceAccountTokenAction.class),
            new ActionHandler<>(DeleteServiceAccountTokenAction.INSTANCE, TransportDeleteServiceAccountTokenAction.class),
            new ActionHandler<>(GetServiceAccountCredentialsAction.INSTANCE, TransportGetServiceAccountCredentialsAction.class),
            new ActionHandler<>(GetServiceAccountNodesCredentialsAction.INSTANCE, TransportGetServiceAccountNodesCredentialsAction.class),
            new ActionHandler<>(GetServiceAccountAction.INSTANCE, TransportGetServiceAccountAction.class),
            new ActionHandler<>(KibanaEnrollmentAction.INSTANCE, TransportKibanaEnrollmentAction.class),
            new ActionHandler<>(NodeEnrollmentAction.INSTANCE, TransportNodeEnrollmentAction.class),
            new ActionHandler<>(ProfileHasPrivilegesAction.INSTANCE, TransportProfileHasPrivilegesAction.class),
            new ActionHandler<>(GetProfilesAction.INSTANCE, TransportGetProfilesAction.class),
            new ActionHandler<>(ActivateProfileAction.INSTANCE, TransportActivateProfileAction.class),
            new ActionHandler<>(UpdateProfileDataAction.INSTANCE, TransportUpdateProfileDataAction.class),
            new ActionHandler<>(SuggestProfilesAction.INSTANCE, TransportSuggestProfilesAction.class),
            new ActionHandler<>(SetProfileEnabledAction.INSTANCE, TransportSetProfileEnabledAction.class),
            usageAction,
            infoAction
        ).filter(Objects::nonNull).toList();
    }

    @Override
    public List<ActionFilter> getActionFilters() {
        if (enabled == false) {
            return emptyList();
        }
        return singletonList(securityActionFilter.get());
    }

    @Override
    public List<RestHandler> getRestHandlers(
        Settings settings,
        RestController restController,
        ClusterSettings clusterSettings,
        IndexScopedSettings indexScopedSettings,
        SettingsFilter settingsFilter,
        IndexNameExpressionResolver indexNameExpressionResolver,
        Supplier<DiscoveryNodes> nodesInCluster
    ) {
        if (enabled == false) {
            return emptyList();
        }
        return Stream.<RestHandler>of(
            new RestAuthenticateAction(settings, securityContext.get(), getLicenseState()),
            new RestClearRealmCacheAction(settings, getLicenseState()),
            new RestClearRolesCacheAction(settings, getLicenseState()),
            new RestClearPrivilegesCacheAction(settings, getLicenseState()),
            new RestClearApiKeyCacheAction(settings, getLicenseState()),
            new RestClearServiceAccountTokenStoreCacheAction(settings, getLicenseState()),
            new RestGetUsersAction(settings, getLicenseState()),
            new RestPutUserAction(settings, getLicenseState()),
            new RestDeleteUserAction(settings, getLicenseState()),
            new RestGetRolesAction(settings, getLicenseState()),
            new RestPutRoleAction(settings, getLicenseState()),
            new RestDeleteRoleAction(settings, getLicenseState()),
            new RestChangePasswordAction(settings, securityContext.get(), getLicenseState()),
            new RestSetEnabledAction(settings, getLicenseState()),
            new RestHasPrivilegesAction(settings, securityContext.get(), getLicenseState()),
            new RestGetUserPrivilegesAction(settings, securityContext.get(), getLicenseState()),
            new RestGetRoleMappingsAction(settings, getLicenseState()),
            new RestPutRoleMappingAction(settings, getLicenseState()),
            new RestDeleteRoleMappingAction(settings, getLicenseState()),
            new RestGetTokenAction(settings, getLicenseState()),
            new RestInvalidateTokenAction(settings, getLicenseState()),
            new RestGetCertificateInfoAction(),
            new RestSamlPrepareAuthenticationAction(settings, getLicenseState()),
            new RestSamlAuthenticateAction(settings, getLicenseState()),
            new RestSamlLogoutAction(settings, getLicenseState()),
            new RestSamlInvalidateSessionAction(settings, getLicenseState()),
            new RestSamlCompleteLogoutAction(settings, getLicenseState()),
            new RestSamlSpMetadataAction(settings, getLicenseState()),
            new RestOpenIdConnectPrepareAuthenticationAction(settings, getLicenseState()),
            new RestOpenIdConnectAuthenticateAction(settings, getLicenseState()),
            new RestOpenIdConnectLogoutAction(settings, getLicenseState()),
            new RestGetBuiltinPrivilegesAction(settings, getLicenseState()),
            new RestGetPrivilegesAction(settings, getLicenseState()),
            new RestPutPrivilegesAction(settings, getLicenseState()),
            new RestDeletePrivilegesAction(settings, getLicenseState()),
            new RestCreateApiKeyAction(settings, getLicenseState()),
            TcpTransport.isUntrustedRemoteClusterEnabled() ? new RestCreateCrossClusterApiKeyAction(settings, getLicenseState()) : null,
            new RestUpdateApiKeyAction(settings, getLicenseState()),
            new RestBulkUpdateApiKeyAction(settings, getLicenseState()),
            TcpTransport.isUntrustedRemoteClusterEnabled() ? new RestUpdateCrossClusterApiKeyAction(settings, getLicenseState()) : null,
            new RestGrantApiKeyAction(settings, getLicenseState()),
            new RestInvalidateApiKeyAction(settings, getLicenseState()),
            new RestGetApiKeyAction(settings, getLicenseState()),
            new RestQueryApiKeyAction(settings, getLicenseState()),
            new RestDelegatePkiAuthenticationAction(settings, getLicenseState()),
            new RestCreateServiceAccountTokenAction(settings, getLicenseState()),
            new RestDeleteServiceAccountTokenAction(settings, getLicenseState()),
            new RestGetServiceAccountCredentialsAction(settings, getLicenseState()),
            new RestGetServiceAccountAction(settings, getLicenseState()),
            new RestKibanaEnrollAction(settings, getLicenseState()),
            new RestNodeEnrollmentAction(settings, getLicenseState()),
            new RestProfileHasPrivilegesAction(settings, securityContext.get(), getLicenseState()),
            new RestGetProfilesAction(settings, getLicenseState()),
            new RestActivateProfileAction(settings, getLicenseState()),
            new RestUpdateProfileDataAction(settings, getLicenseState()),
            new RestSuggestProfilesAction(settings, getLicenseState()),
            new RestEnableProfileAction(settings, getLicenseState()),
            new RestDisableProfileAction(settings, getLicenseState())
        ).filter(Objects::nonNull).toList();
    }

    @Override
    public Map<String, Processor.Factory> getProcessors(Processor.Parameters parameters) {
        return Map.of(SetSecurityUserProcessor.TYPE, new SetSecurityUserProcessor.Factory(securityContext::get, settings));
    }

    @Override
    public void onNodeStarted() {
        this.nodeStartedListenable.onResponse(null);
    }

    /**
     * Realm settings were changed in 7.0. This method validates that the settings in use on this node match the new style of setting.
     * In 6.x a realm config would be
     * <pre>
     *   xpack.security.authc.realms.file1.type: file
     *   xpack.security.authc.realms.file1.order: 0
     * </pre>
     * In 7.x this realm should be
     * <pre>
     *   xpack.security.authc.realms.file.file1.order: 0
     * </pre>
     * If confronted with an old style config, the ES Settings validation would simply fail with an error such as
     * <em>unknown setting [xpack.security.authc.realms.file1.order]</em>. This validation method provides an error that is easier to
     * understand and take action on.
     */
    static void validateRealmSettings(Settings settings) {
        final Set<String> badRealmSettings = settings.keySet().stream().filter(k -> k.startsWith(RealmSettings.PREFIX)).filter(key -> {
            final String suffix = key.substring(RealmSettings.PREFIX.length());
            // suffix-part, only contains a single '.'
            return suffix.indexOf('.') == suffix.lastIndexOf('.');
        }).collect(Collectors.toSet());
        if (badRealmSettings.isEmpty() == false) {
            String sampleRealmSetting = RealmSettings.realmSettingPrefix(new RealmConfig.RealmIdentifier("file", "my_file")) + "order";
            throw new IllegalArgumentException(
                "Incorrect realm settings found. "
                    + "Realm settings have been changed to include the type as part of the setting key.\n"
                    + "For example '"
                    + sampleRealmSetting
                    + "'\n"
                    + "Found invalid config: "
                    + Strings.collectionToDelimitedString(badRealmSettings, ", ")
                    + "\n"
                    + "Please see the breaking changes documentation."
            );
        }
    }

    static void validateForFips(Settings settings) {
        final List<String> validationErrors = new ArrayList<>();
        Settings keystoreTypeSettings = settings.filter(k -> k.endsWith("keystore.type"))
            .filter(k -> settings.get(k).equalsIgnoreCase("jks"));
        if (keystoreTypeSettings.isEmpty() == false) {
            validationErrors.add(
                "JKS Keystores cannot be used in a FIPS 140 compliant JVM. Please "
                    + "revisit ["
                    + keystoreTypeSettings.toDelimitedString(',')
                    + "] settings"
            );
        }
        Settings keystorePathSettings = settings.filter(k -> k.endsWith("keystore.path"))
            .filter(k -> settings.hasValue(k.replace(".path", ".type")) == false)
            .filter(k -> KeyStoreUtil.inferKeyStoreType(settings.get(k)).equals("jks"));
        if (keystorePathSettings.isEmpty() == false) {
            validationErrors.add(
                "JKS Keystores cannot be used in a FIPS 140 compliant JVM. Please "
                    + "revisit ["
                    + keystorePathSettings.toDelimitedString(',')
                    + "] settings"
            );
        }
        final String selectedAlgorithm = XPackSettings.PASSWORD_HASHING_ALGORITHM.get(settings);
        if (selectedAlgorithm.toLowerCase(Locale.ROOT).startsWith("pbkdf2") == false) {
            validationErrors.add(
                "Only PBKDF2 is allowed for stored credential hashing in a FIPS 140 JVM. Please set the "
                    + "appropriate value for [ "
                    + XPackSettings.PASSWORD_HASHING_ALGORITHM.getKey()
                    + " ] setting."
            );
        }
        Stream.of(ApiKeyService.PASSWORD_HASHING_ALGORITHM, XPackSettings.SERVICE_TOKEN_HASHING_ALGORITHM).forEach((setting) -> {
            final var storedHashAlgo = setting.get(settings);
            if (storedHashAlgo.toLowerCase(Locale.ROOT).startsWith("pbkdf2") == false) {
                // log instead of validation error for backwards compatibility
                logger.warn(
                    "Only PBKDF2 is allowed for stored credential hashing in a FIPS 140 JVM. "
                        + "Please set the appropriate value for [{}] setting.",
                    setting.getKey()
                );
            }
        });
        final var cacheHashAlgoSettings = settings.filter(k -> k.endsWith(".cache.hash_algo"));
        cacheHashAlgoSettings.keySet().forEach((key) -> {
            final var setting = cacheHashAlgoSettings.get(key);
            assert setting != null;
            final var hashAlgoName = setting.toLowerCase(Locale.ROOT);
            if (hashAlgoName.equals("ssha256") == false && hashAlgoName.startsWith("pbkdf2") == false) {
                logger.warn(
                    "[{}] is not recommended for in-memory credential hashing in a FIPS 140 JVM. "
                        + "The recommended hasher for [{}] is SSHA256.",
                    setting,
                    key
                );
            }
        });

        if (validationErrors.isEmpty() == false) {
            final StringBuilder sb = new StringBuilder();
            sb.append("Validation for FIPS 140 mode failed: \n");
            int index = 0;
            for (String error : validationErrors) {
                sb.append(++index).append(": ").append(error).append(";\n");
            }
            throw new IllegalArgumentException(sb.toString());
        }
    }

    @Override
    public List<TransportInterceptor> getTransportInterceptors(NamedWriteableRegistry namedWriteableRegistry, ThreadContext threadContext) {
        if (enabled == false) { // don't register anything if we are not enabled
            return Collections.emptyList();
        }
        return Collections.singletonList(new TransportInterceptor() {
            @Override
            public <T extends TransportRequest> TransportRequestHandler<T> interceptHandler(
                String action,
                String executor,
                boolean forceExecution,
                TransportRequestHandler<T> actualHandler
            ) {
                assert securityInterceptor.get() != null;
                return securityInterceptor.get().interceptHandler(action, executor, forceExecution, actualHandler);
            }

            @Override
            public AsyncSender interceptSender(AsyncSender sender) {
                assert securityInterceptor.get() != null;
                return securityInterceptor.get().interceptSender(sender);
            }
        });
    }

    @Override
    public Map<String, Supplier<Transport>> getTransports(
        Settings settings,
        ThreadPool threadPool,
        PageCacheRecycler pageCacheRecycler,
        CircuitBreakerService circuitBreakerService,
        NamedWriteableRegistry namedWriteableRegistry,
        NetworkService networkService
    ) {
        if (enabled == false) { // don't register anything if we are not enabled
            return Collections.emptyMap();
        }

        IPFilter ipFilter = this.ipFilter.get();
        return Map.of(
            // security based on Netty 4
            SecurityField.NAME4,
            () -> {
                transportReference.set(
                    new SecurityNetty4ServerTransport(
                        settings,
                        TransportVersion.CURRENT,
                        threadPool,
                        networkService,
                        pageCacheRecycler,
                        namedWriteableRegistry,
                        circuitBreakerService,
                        ipFilter,
                        getSslService(),
                        getNettySharedGroupFactory(settings)
                    )
                );
                return transportReference.get();
            }
        );
    }

    @Override
    public Map<String, Supplier<HttpServerTransport>> getHttpTransports(
        Settings settings,
        ThreadPool threadPool,
        BigArrays bigArrays,
        PageCacheRecycler pageCacheRecycler,
        CircuitBreakerService circuitBreakerService,
        NamedXContentRegistry xContentRegistry,
        NetworkService networkService,
        HttpServerTransport.Dispatcher dispatcher,
        BiConsumer<HttpPreRequest, ThreadContext> perRequestThreadContext,
        ClusterSettings clusterSettings,
        Tracer tracer
    ) {
        if (enabled == false) { // don't register anything if we are not enabled
            return Collections.emptyMap();
        }

        final IPFilter ipFilter = this.ipFilter.get();
        final AcceptChannelHandler.AcceptPredicate acceptPredicate = new AcceptChannelHandler.AcceptPredicate() {
            @Override
            public void setBoundAddress(BoundTransportAddress boundHttpTransportAddress) {
                ipFilter.setBoundHttpTransportAddress(boundHttpTransportAddress);
            }

            @Override
            public boolean test(String profile, InetSocketAddress peerAddress) {
                return ipFilter.accept(profile, peerAddress);
            }
        };

        Map<String, Supplier<HttpServerTransport>> httpTransports = new HashMap<>();
        httpTransports.put(SecurityField.NAME4, () -> {
            final boolean ssl = HTTP_SSL_ENABLED.get(settings);
            final SSLService sslService = getSslService();
            final SslConfiguration sslConfiguration;
            final BiConsumer<Channel, ThreadContext> populateClientCertificate;
            if (ssl) {
                sslConfiguration = sslService.getHttpTransportSSLConfiguration();
                if (SSLService.isConfigurationValidForServerUsage(sslConfiguration) == false) {
                    throw new IllegalArgumentException(
                        "a key must be provided to run as a server. the key should be configured using the "
                            + "[xpack.security.http.ssl.key] or [xpack.security.http.ssl.keystore.path] setting"
                    );
                }
                if (SSLService.isSSLClientAuthEnabled(sslConfiguration)) {
                    populateClientCertificate = (channel, threadContext) -> extractClientCertificates(logger, threadContext, channel);
                } else {
                    populateClientCertificate = (channel, threadContext) -> {};
                }
            } else {
                sslConfiguration = null;
                populateClientCertificate = (channel, threadContext) -> {};
            }
            final AuthenticationService authenticationService = this.authcService.get();
            final ThreadContext threadContext = this.threadContext.get();
            return getHttpServerTransportWithHeadersValidator(
                settings,
                networkService,
                threadPool,
                xContentRegistry,
                dispatcher,
                clusterSettings,
                getNettySharedGroupFactory(settings),
                tracer,
                new TLSConfig(sslConfiguration, sslService::createSSLEngine),
                acceptPredicate,
                (httpRequest, channel, listener) -> {
                    HttpPreRequest httpPreRequest = HttpHeadersAuthenticatorUtils.asHttpPreRequest(httpRequest);
                    // step 1: Populate the thread context with credentials and any other HTTP request header values (eg run-as) that the
                    // authentication process looks for while doing its duty.
                    perRequestThreadContext.accept(httpPreRequest, threadContext);
                    populateClientCertificate.accept(channel, threadContext);
                    RemoteHostHeader.process(channel, threadContext);
                    // step 2: Run authentication on the now properly prepared thread-context.
                    // This inspects and modifies the thread context.
                    authenticationService.authenticate(httpPreRequest, listener.delegateFailureAndWrap((l, ignored) -> l.onResponse(null)));
                },
                (httpRequest, channel, listener) -> {
                    // allow unauthenticated OPTIONS request through
                    // this includes CORS preflight, and regular OPTIONS that return permitted methods for a given path
                    // But still populate the thread context with the usual request headers (as for any other request that is dispatched)
                    HttpPreRequest httpPreRequest = HttpHeadersAuthenticatorUtils.asHttpPreRequest(httpRequest);
                    perRequestThreadContext.accept(httpPreRequest, threadContext);
                    populateClientCertificate.accept(channel, threadContext);
                    RemoteHostHeader.process(channel, threadContext);
                    listener.onResponse(null);
                }
            );
        });
        return httpTransports;
    }

    // "public" so it can be used in tests
    public static Netty4HttpServerTransport getHttpServerTransportWithHeadersValidator(
        Settings settings,
        NetworkService networkService,
        ThreadPool threadPool,
        NamedXContentRegistry xContentRegistry,
        HttpServerTransport.Dispatcher dispatcher,
        ClusterSettings clusterSettings,
        SharedGroupFactory sharedGroupFactory,
        Tracer tracer,
        TLSConfig tlsConfig,
        @Nullable AcceptChannelHandler.AcceptPredicate acceptPredicate,
        HttpValidator httpValidator,
        HttpValidator httpOptionsValidator
    ) {
        return getHttpServerTransportWithHeadersValidator(
            settings,
            networkService,
            threadPool,
            xContentRegistry,
            dispatcher,
            clusterSettings,
            sharedGroupFactory,
            tracer,
            tlsConfig,
            acceptPredicate,
            (httpRequest, channel, listener) -> {
                if (httpRequest.method() == HttpMethod.OPTIONS) {
                    if (HttpUtil.getContentLength(httpRequest, -1L) > 1 || HttpUtil.isTransferEncodingChunked(httpRequest)) {
                        // OPTIONS requests with a body are not supported
                        listener.onFailure(
                            new ElasticsearchStatusException(
                                "OPTIONS requests with a payload body are not supported",
                                RestStatus.BAD_REQUEST
                            )
                        );
                    } else {
                        httpOptionsValidator.validate(httpRequest, channel, listener);
                    }
                } else {
                    httpValidator.validate(httpRequest, channel, listener);
                }
            }
        );
    }

    // "public" so it can be used in tests
    public static Netty4HttpServerTransport getHttpServerTransportWithHeadersValidator(
        Settings settings,
        NetworkService networkService,
        ThreadPool threadPool,
        NamedXContentRegistry xContentRegistry,
        HttpServerTransport.Dispatcher dispatcher,
        ClusterSettings clusterSettings,
        SharedGroupFactory sharedGroupFactory,
        Tracer tracer,
        TLSConfig tlsConfig,
        @Nullable AcceptChannelHandler.AcceptPredicate acceptPredicate,
        HttpValidator httpValidator
    ) {
        return new Netty4HttpServerTransport(
            settings,
            networkService,
            threadPool,
            xContentRegistry,
            dispatcher,
            clusterSettings,
            sharedGroupFactory,
            tracer,
            tlsConfig,
            acceptPredicate,
            Objects.requireNonNull(httpValidator)
        ) {
            @Override
            protected void populatePerRequestThreadContext(RestRequest restRequest, ThreadContext threadContext) {
                ThreadContext.StoredContext authenticationThreadContext = HttpHeadersAuthenticatorUtils.extractAuthenticationContext(
                    restRequest.getHttpRequest()
                );
                if (authenticationThreadContext != null) {
                    authenticationThreadContext.restore();
                } else {
                    // this is an unexpected internal error condition where {@code Netty4HttpHeaderValidator} does not work correctly
                    throw new ElasticsearchSecurityException("Request is not authenticated");
                }
            }
        };
    }

    @Override
    public UnaryOperator<RestHandler> getRestHandlerInterceptor(ThreadContext threadContext) {
        return handler -> new SecurityRestFilter(
            enabled,
            threadContext,
            secondayAuthc.get(),
            auditTrailService.get(),
            workflowService.get(),
            handler,
            operatorPrivilegesService.get()
        );
    }

    @Override
    public List<ExecutorBuilder<?>> getExecutorBuilders(final Settings settings) {
        if (enabled) {
            final int allocatedProcessors = EsExecutors.allocatedProcessors(settings);
            return List.of(
                new FixedExecutorBuilder(settings, TokenService.THREAD_POOL_NAME, 1, 1000, "xpack.security.authc.token.thread_pool", false),
                new FixedExecutorBuilder(
                    settings,
                    SECURITY_CRYPTO_THREAD_POOL_NAME,
                    (allocatedProcessors + 1) / 2,
                    1000,
                    "xpack.security.crypto.thread_pool",
                    false
                )
            );
        }
        return Collections.emptyList();
    }

    @Override
    public UnaryOperator<Map<String, IndexTemplateMetadata>> getIndexTemplateMetadataUpgrader() {
        return templates -> {
            // .security index is not managed by using templates anymore
            templates.remove("security_audit_log");
            // .security is a system index now. deleting another legacy template that's not used anymore
            templates.remove("security-index-template");
            return templates;
        };
    }

    @Override
    public Function<String, Predicate<String>> getFieldFilter() {
        if (enabled) {
            return index -> {
                XPackLicenseState licenseState = getLicenseState();
                IndicesAccessControl indicesAccessControl = threadContext.get()
                    .getTransient(AuthorizationServiceField.INDICES_PERMISSIONS_KEY);
                if (indicesAccessControl == null) {
                    return MapperPlugin.NOOP_FIELD_PREDICATE;
                }
                assert indicesAccessControl.isGranted();
                IndicesAccessControl.IndexAccessControl indexPermissions = indicesAccessControl.getIndexPermissions(index);
                if (indexPermissions == null) {
                    return MapperPlugin.NOOP_FIELD_PREDICATE;
                }
                FieldPermissions fieldPermissions = indexPermissions.getFieldPermissions();
                if (fieldPermissions.hasFieldLevelSecurity() == false) {
                    return MapperPlugin.NOOP_FIELD_PREDICATE;
                }
                if (FIELD_LEVEL_SECURITY_FEATURE.checkWithoutTracking(licenseState) == false) {
                    // check license last, once we know FLS is actually used
                    return MapperPlugin.NOOP_FIELD_PREDICATE;
                }
                return fieldPermissions::grantsAccessTo;
            };
        }
        return MapperPlugin.super.getFieldFilter();
    }

    @Override
    public BiConsumer<DiscoveryNode, ClusterState> getJoinValidator() {
        if (enabled) {
            return new ValidateLicenseForFIPS(XPackSettings.FIPS_MODE_ENABLED.get(settings), getLicenseService());
        }
        return null;
    }

    static final class ValidateLicenseForFIPS implements BiConsumer<DiscoveryNode, ClusterState> {
        private final boolean inFipsMode;
        private final LicenseService licenseService;

        ValidateLicenseForFIPS(boolean inFipsMode, LicenseService licenseService) {
            this.inFipsMode = inFipsMode;
            this.licenseService = licenseService;
        }

        @Override
        public void accept(DiscoveryNode node, ClusterState state) {
            if (inFipsMode) {
                License license;
                if (licenseService instanceof ClusterStateLicenseService clusterStateLicenseService) {
                    license = clusterStateLicenseService.getLicense(state.metadata());
                } else {
                    license = licenseService.getLicense();
                }
                if (license != null && XPackLicenseState.isFipsAllowedForOperationMode(license.operationMode()) == false) {
                    throw new IllegalStateException(
                        "FIPS mode cannot be used with a ["
                            + license.operationMode()
                            + "] license. It is only allowed with a Platinum or Trial license."
                    );

                }
            }
        }
    }

    @Override
    public void loadExtensions(ExtensionLoader loader) {
        securityExtensions.addAll(loader.loadExtensions(SecurityExtension.class));

        // operator registry SPI
        List<OperatorOnlyRegistry> operatorOnlyRegistries = loader.loadExtensions(OperatorOnlyRegistry.class);
        if (operatorOnlyRegistries.size() > 1) {
            throw new IllegalStateException(OperatorOnlyRegistry.class + " may not have multiple implementations");
        } else if (operatorOnlyRegistries.size() == 1) {
            OperatorOnlyRegistry operatorOnlyRegistry = operatorOnlyRegistries.get(0);
            this.operatorOnlyRegistry.set(operatorOnlyRegistry);
            logger.debug(
                "Loaded implementation [{}] for interface OperatorOnlyRegistry",
                operatorOnlyRegistry.getClass().getCanonicalName()
            );
        }
    }

    private synchronized SharedGroupFactory getNettySharedGroupFactory(Settings settings) {
        if (sharedGroupFactory.get() != null) {
            assert sharedGroupFactory.get().getSettings().equals(settings) : "Different settings than originally provided";
            return sharedGroupFactory.get();
        } else {
            sharedGroupFactory.set(new SharedGroupFactory(settings));
            return sharedGroupFactory.get();
        }
    }

    @Override
    public Collection<SystemIndexDescriptor> getSystemIndexDescriptors(Settings settings) {
        return systemIndices.getSystemIndexDescriptors();
    }

    @Override
    public String getFeatureName() {
        return "security";
    }

    @Override
    public String getFeatureDescription() {
        return "Manages configuration for Security features, such as users and roles";
    }

    @Override
    public CheckedBiConsumer<ShardSearchRequest, StreamOutput, IOException> getRequestCacheKeyDifferentiator() {
        if (enabled == false) {
            return null;
        }
        return new DlsFlsRequestCacheDifferentiator(getLicenseState(), securityContext, scriptServiceReference);
    }

    List<ReservedClusterStateHandler<?>> reservedClusterStateHandlers() {
        // If security is disabled we never call the plugin createComponents
        if (enabled == false) {
            return Collections.emptyList();
        }
        return List.of(reservedRoleMappingAction.get());
    }

    // visible for testing
    OperatorPrivileges.OperatorPrivilegesService getOperatorPrivilegesService() {
        return operatorPrivilegesService.get();
    }
}<|MERGE_RESOLUTION|>--- conflicted
+++ resolved
@@ -959,14 +959,9 @@
             requestInterceptors,
             getLicenseState(),
             expressionResolver,
-<<<<<<< HEAD
-            operatorPrivilegesService,
+            operatorPrivilegesService.get(),
             restrictedIndices,
             workflowService.get()
-=======
-            operatorPrivilegesService.get(),
-            restrictedIndices
->>>>>>> 7f0f73f9
         );
 
         components.add(nativeRolesStore); // used by roles actions
