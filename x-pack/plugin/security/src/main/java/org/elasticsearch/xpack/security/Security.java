--- conflicted
+++ resolved
@@ -1211,13 +1211,6 @@
             new ActionHandler<>(GetServiceAccountAction.INSTANCE, TransportGetServiceAccountAction.class),
             new ActionHandler<>(KibanaEnrollmentAction.INSTANCE, TransportKibanaEnrollmentAction.class),
             new ActionHandler<>(NodeEnrollmentAction.INSTANCE, TransportNodeEnrollmentAction.class),
-<<<<<<< HEAD
-            new ActionHandler<>(GetProfileAction.INSTANCE, TransportGetProfileAction.class),
-            new ActionHandler<>(ActivateProfileAction.INSTANCE, TransportActivateProfileAction.class),
-            new ActionHandler<>(UpdateProfileDataAction.INSTANCE, TransportUpdateProfileDataAction.class),
-            new ActionHandler<>(SearchProfilesAction.INSTANCE, TransportSearchProfilesAction.class),
-=======
->>>>>>> b81b49b0
             usageAction,
             infoAction
         );
@@ -1228,7 +1221,8 @@
                 Stream.of(
                     new ActionHandler<>(GetProfileAction.INSTANCE, TransportGetProfileAction.class),
                     new ActionHandler<>(ActivateProfileAction.INSTANCE, TransportActivateProfileAction.class),
-                    new ActionHandler<>(UpdateProfileDataAction.INSTANCE, TransportUpdateProfileDataAction.class)
+                    new ActionHandler<>(UpdateProfileDataAction.INSTANCE, TransportUpdateProfileDataAction.class),
+                    new ActionHandler<>(SearchProfilesAction.INSTANCE, TransportSearchProfilesAction.class)
                 )
             ).toList();
         } else {
@@ -1304,15 +1298,7 @@
             new RestGetServiceAccountCredentialsAction(settings, getLicenseState()),
             new RestGetServiceAccountAction(settings, getLicenseState()),
             new RestKibanaEnrollAction(settings, getLicenseState()),
-<<<<<<< HEAD
-            new RestNodeEnrollmentAction(settings, getLicenseState()),
-            new RestGetProfileAction(settings, getLicenseState()),
-            new RestActivateProfileAction(settings, getLicenseState()),
-            new RestUpdateProfileDataAction(settings, getLicenseState()),
-            new RestSearchProfilesAction(settings, getLicenseState())
-=======
             new RestNodeEnrollmentAction(settings, getLicenseState())
->>>>>>> b81b49b0
         );
 
         if (XPackSettings.USER_PROFILE_FEATURE_FLAG_ENABLED) {
@@ -1321,7 +1307,8 @@
                 Stream.of(
                     new RestGetProfileAction(settings, getLicenseState()),
                     new RestActivateProfileAction(settings, getLicenseState()),
-                    new RestUpdateProfileDataAction(settings, getLicenseState())
+                    new RestUpdateProfileDataAction(settings, getLicenseState()),
+                    new RestSearchProfilesAction(settings, getLicenseState())
                 )
             ).toList();
         } else {
