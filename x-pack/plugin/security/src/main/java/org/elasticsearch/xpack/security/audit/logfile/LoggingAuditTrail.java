/*
 * Copyright Elasticsearch B.V. and/or licensed to Elasticsearch B.V. under one
 * or more contributor license agreements. Licensed under the Elastic License;
 * you may not use this file except in compliance with the Elastic License.
 */
package org.elasticsearch.xpack.security.audit.logfile;

import org.apache.logging.log4j.Logger;
import org.apache.logging.log4j.message.StringMapMessage;
import org.elasticsearch.action.IndicesRequest;
import org.elasticsearch.cluster.ClusterChangedEvent;
import org.elasticsearch.cluster.ClusterStateListener;
import org.elasticsearch.cluster.node.DiscoveryNode;
import org.elasticsearch.cluster.service.ClusterService;
import org.elasticsearch.common.Nullable;
import org.elasticsearch.common.Strings;
import org.elasticsearch.common.collect.MapBuilder;
import org.elasticsearch.common.network.NetworkAddress;
import org.elasticsearch.common.settings.Setting;
import org.elasticsearch.common.settings.Setting.Property;
import org.elasticsearch.common.settings.Settings;
import org.elasticsearch.common.transport.TransportAddress;
import org.elasticsearch.common.util.concurrent.ThreadContext;
import org.elasticsearch.node.Node;
import org.elasticsearch.rest.RestRequest;
import org.elasticsearch.tasks.Task;
import org.elasticsearch.threadpool.ThreadPool;
import org.elasticsearch.transport.TransportMessage;
import org.elasticsearch.xpack.core.security.authc.Authentication;
import org.elasticsearch.xpack.core.security.authc.AuthenticationToken;
import org.elasticsearch.xpack.core.security.support.Automatons;
import org.elasticsearch.xpack.core.security.user.SystemUser;
import org.elasticsearch.xpack.core.security.user.User;
import org.elasticsearch.xpack.core.security.user.XPackUser;
import org.elasticsearch.xpack.security.audit.AuditLevel;
import org.elasticsearch.xpack.security.audit.AuditTrail;
import org.elasticsearch.xpack.core.security.authz.AuthorizationEngine.AuthorizationInfo;
import org.elasticsearch.xpack.security.rest.RemoteHostHeader;
import org.elasticsearch.xpack.security.transport.filter.IPFilter;
import org.elasticsearch.xpack.security.transport.filter.SecurityIpFilterRule;

import com.fasterxml.jackson.core.io.JsonStringEncoder;

import org.apache.logging.log4j.LogManager;

import java.net.InetAddress;
import java.net.InetSocketAddress;
import java.util.Arrays;
import java.util.Collections;
import java.util.EnumSet;
import java.util.HashMap;
import java.util.List;
import java.util.Map;
<<<<<<< HEAD
import java.util.Map.Entry;
=======
import java.util.Objects;
>>>>>>> 715e5813
import java.util.Optional;
import java.util.TreeMap;
import java.util.function.Function;
import java.util.function.Predicate;
import java.util.function.Supplier;
import java.util.stream.Collectors;
import java.util.stream.Stream;

import static org.elasticsearch.xpack.core.security.SecurityField.setting;
import static org.elasticsearch.xpack.security.audit.AuditLevel.ACCESS_DENIED;
import static org.elasticsearch.xpack.security.audit.AuditLevel.ACCESS_GRANTED;
import static org.elasticsearch.xpack.security.audit.AuditLevel.ANONYMOUS_ACCESS_DENIED;
import static org.elasticsearch.xpack.security.audit.AuditLevel.AUTHENTICATION_FAILED;
import static org.elasticsearch.xpack.security.audit.AuditLevel.AUTHENTICATION_SUCCESS;
import static org.elasticsearch.xpack.security.audit.AuditLevel.CONNECTION_DENIED;
import static org.elasticsearch.xpack.security.audit.AuditLevel.CONNECTION_GRANTED;
import static org.elasticsearch.xpack.security.audit.AuditLevel.REALM_AUTHENTICATION_FAILED;
import static org.elasticsearch.xpack.security.audit.AuditLevel.RUN_AS_DENIED;
import static org.elasticsearch.xpack.security.audit.AuditLevel.RUN_AS_GRANTED;
import static org.elasticsearch.xpack.security.audit.AuditLevel.SYSTEM_ACCESS_GRANTED;
import static org.elasticsearch.xpack.security.audit.AuditLevel.TAMPERED_REQUEST;
import static org.elasticsearch.xpack.security.audit.AuditLevel.parse;
import static org.elasticsearch.xpack.security.audit.AuditUtil.restRequestContent;

public class LoggingAuditTrail implements AuditTrail, ClusterStateListener {

    public static final String REST_ORIGIN_FIELD_VALUE = "rest";
    public static final String LOCAL_ORIGIN_FIELD_VALUE = "local_node";
    public static final String TRANSPORT_ORIGIN_FIELD_VALUE = "transport";
    public static final String IP_FILTER_ORIGIN_FIELD_VALUE = "ip_filter";

    // changing any of this names requires changing the log4j2.properties file too
    public static final String ORIGIN_TYPE_FIELD_NAME = "origin.type";
    public static final String ORIGIN_ADDRESS_FIELD_NAME = "origin.address";
    public static final String NODE_NAME_FIELD_NAME = "node.name";
    public static final String NODE_ID_FIELD_NAME = "node.id";
    public static final String HOST_ADDRESS_FIELD_NAME = "host.ip";
    public static final String HOST_NAME_FIELD_NAME = "host.name";
    public static final String EVENT_TYPE_FIELD_NAME = "event.type";
    public static final String EVENT_ACTION_FIELD_NAME = "event.action";
    public static final String PRINCIPAL_FIELD_NAME = "user.name";
    public static final String PRINCIPAL_RUN_BY_FIELD_NAME = "user.run_by.name";
    public static final String PRINCIPAL_RUN_AS_FIELD_NAME = "user.run_as.name";
    public static final String PRINCIPAL_REALM_FIELD_NAME = "user.realm";
    public static final String PRINCIPAL_RUN_BY_REALM_FIELD_NAME = "user.run_by.realm";
    public static final String PRINCIPAL_RUN_AS_REALM_FIELD_NAME = "user.run_as.realm";
    public static final String PRINCIPAL_ROLES_FIELD_NAME = "user.roles";
    public static final String REALM_FIELD_NAME = "realm";
    public static final String URL_PATH_FIELD_NAME = "url.path";
    public static final String URL_QUERY_FIELD_NAME = "url.query";
    public static final String REQUEST_METHOD_FIELD_NAME = "request.method";
    public static final String REQUEST_BODY_FIELD_NAME = "request.body";
    public static final String REQUEST_ID_FIELD_NAME = "request.id";
    public static final String ACTION_FIELD_NAME = "action";
    public static final String INDICES_FIELD_NAME = "indices";
    public static final String REQUEST_NAME_FIELD_NAME = "request.name";
    public static final String TRANSPORT_PROFILE_FIELD_NAME = "transport.profile";
    public static final String RULE_FIELD_NAME = "rule";
    public static final String OPAQUE_ID_FIELD_NAME = "opaque_id";
    public static final String X_FORWARDED_FOR_FIELD_NAME = "x_forwarded_for";

    public static final String NAME = "logfile";
    public static final Setting<Boolean> EMIT_HOST_ADDRESS_SETTING = Setting.boolSetting(setting("audit.logfile.emit_node_host_address"),
            false, Property.NodeScope, Property.Dynamic);
    public static final Setting<Boolean> EMIT_HOST_NAME_SETTING = Setting.boolSetting(setting("audit.logfile.emit_node_host_name"),
            false, Property.NodeScope, Property.Dynamic);
    public static final Setting<Boolean> EMIT_NODE_NAME_SETTING = Setting.boolSetting(setting("audit.logfile.emit_node_name"),
            false, Property.NodeScope, Property.Dynamic);
    public static final Setting<Boolean> EMIT_NODE_ID_SETTING = Setting.boolSetting(setting("audit.logfile.emit_node_id"), true,
            Property.NodeScope, Property.Dynamic);
    private static final List<String> DEFAULT_EVENT_INCLUDES = Arrays.asList(ACCESS_DENIED.toString(), ACCESS_GRANTED.toString(),
            ANONYMOUS_ACCESS_DENIED.toString(), AUTHENTICATION_FAILED.toString(), CONNECTION_DENIED.toString(), TAMPERED_REQUEST.toString(),
            RUN_AS_DENIED.toString(), RUN_AS_GRANTED.toString());
    public static final Setting<List<String>> INCLUDE_EVENT_SETTINGS = Setting.listSetting(setting("audit.logfile.events.include"),
            DEFAULT_EVENT_INCLUDES, Function.identity(), Property.NodeScope, Property.Dynamic);
    public static final Setting<List<String>> EXCLUDE_EVENT_SETTINGS = Setting.listSetting(setting("audit.logfile.events.exclude"),
            Collections.emptyList(), Function.identity(), Property.NodeScope, Property.Dynamic);
    public static final Setting<Boolean> INCLUDE_REQUEST_BODY = Setting.boolSetting(setting("audit.logfile.events.emit_request_body"),
            false, Property.NodeScope, Property.Dynamic);
    private static final String FILTER_POLICY_PREFIX = setting("audit.logfile.events.ignore_filters.");
    // because of the default wildcard value (*) for the field filter, a policy with
    // an unspecified filter field will match events that have any value for that
    // particular field, as well as events with that particular field missing
    private static final Setting.AffixSetting<List<String>> FILTER_POLICY_IGNORE_PRINCIPALS = Setting.affixKeySetting(FILTER_POLICY_PREFIX,
            "users",
            (key) -> Setting.listSetting(key, Collections.singletonList("*"), Function.identity(), Property.NodeScope, Property.Dynamic));
    private static final Setting.AffixSetting<List<String>> FILTER_POLICY_IGNORE_REALMS = Setting.affixKeySetting(FILTER_POLICY_PREFIX,
            "realms",
            (key) -> Setting.listSetting(key, Collections.singletonList("*"), Function.identity(), Property.NodeScope, Property.Dynamic));
    private static final Setting.AffixSetting<List<String>> FILTER_POLICY_IGNORE_ROLES = Setting.affixKeySetting(FILTER_POLICY_PREFIX,
            "roles",
            (key) -> Setting.listSetting(key, Collections.singletonList("*"), Function.identity(), Property.NodeScope, Property.Dynamic));
    private static final Setting.AffixSetting<List<String>> FILTER_POLICY_IGNORE_INDICES = Setting.affixKeySetting(FILTER_POLICY_PREFIX,
            "indices",
            (key) -> Setting.listSetting(key, Collections.singletonList("*"), Function.identity(), Property.NodeScope, Property.Dynamic));

    private final Logger logger;
    private final ThreadContext threadContext;
    final EventFilterPolicyRegistry eventFilterPolicyRegistry;
    // package for testing
    volatile EnumSet<AuditLevel> events;
    boolean includeRequestBody;
    // fields that all entries have in common
    EntryCommonFields entryCommonFields;

    @Override
    public String name() {
        return NAME;
    }

    public LoggingAuditTrail(Settings settings, ClusterService clusterService, ThreadPool threadPool) {
        this(settings, clusterService, LogManager.getLogger(), threadPool.getThreadContext());
    }

    LoggingAuditTrail(Settings settings, ClusterService clusterService, Logger logger, ThreadContext threadContext) {
        this.logger = logger;
        this.events = parse(INCLUDE_EVENT_SETTINGS.get(settings), EXCLUDE_EVENT_SETTINGS.get(settings));
        this.includeRequestBody = INCLUDE_REQUEST_BODY.get(settings);
        this.threadContext = threadContext;
        this.entryCommonFields = new EntryCommonFields(settings, null);
        this.eventFilterPolicyRegistry = new EventFilterPolicyRegistry(settings);
        clusterService.addListener(this);
        clusterService.getClusterSettings().addSettingsUpdateConsumer(newSettings -> {
            this.entryCommonFields = this.entryCommonFields.withNewSettings(newSettings);
            this.includeRequestBody = INCLUDE_REQUEST_BODY.get(newSettings);
            // `events` is a volatile field! Keep `events` write last so that
            // `entryCommonFields` and `includeRequestBody` writes happen-before! `events` is
            // always read before `entryCommonFields` and `includeRequestBody`.
            this.events = parse(INCLUDE_EVENT_SETTINGS.get(newSettings), EXCLUDE_EVENT_SETTINGS.get(newSettings));
        }, Arrays.asList(EMIT_HOST_ADDRESS_SETTING, EMIT_HOST_NAME_SETTING, EMIT_NODE_NAME_SETTING, EMIT_NODE_ID_SETTING,
                INCLUDE_EVENT_SETTINGS, EXCLUDE_EVENT_SETTINGS, INCLUDE_REQUEST_BODY));
        clusterService.getClusterSettings().addAffixUpdateConsumer(FILTER_POLICY_IGNORE_PRINCIPALS, (policyName, filtersList) -> {
            final Optional<EventFilterPolicy> policy = eventFilterPolicyRegistry.get(policyName);
            final EventFilterPolicy newPolicy = policy.orElse(new EventFilterPolicy(policyName, settings))
                    .changePrincipalsFilter(filtersList);
            this.eventFilterPolicyRegistry.set(policyName, newPolicy);
        }, (policyName, filtersList) -> EventFilterPolicy.parsePredicate(filtersList));
        clusterService.getClusterSettings().addAffixUpdateConsumer(FILTER_POLICY_IGNORE_REALMS, (policyName, filtersList) -> {
            final Optional<EventFilterPolicy> policy = eventFilterPolicyRegistry.get(policyName);
            final EventFilterPolicy newPolicy = policy.orElse(new EventFilterPolicy(policyName, settings)).changeRealmsFilter(filtersList);
            this.eventFilterPolicyRegistry.set(policyName, newPolicy);
        }, (policyName, filtersList) -> EventFilterPolicy.parsePredicate(filtersList));
        clusterService.getClusterSettings().addAffixUpdateConsumer(FILTER_POLICY_IGNORE_ROLES, (policyName, filtersList) -> {
            final Optional<EventFilterPolicy> policy = eventFilterPolicyRegistry.get(policyName);
            final EventFilterPolicy newPolicy = policy.orElse(new EventFilterPolicy(policyName, settings)).changeRolesFilter(filtersList);
            this.eventFilterPolicyRegistry.set(policyName, newPolicy);
        }, (policyName, filtersList) -> EventFilterPolicy.parsePredicate(filtersList));
        clusterService.getClusterSettings().addAffixUpdateConsumer(FILTER_POLICY_IGNORE_INDICES, (policyName, filtersList) -> {
            final Optional<EventFilterPolicy> policy = eventFilterPolicyRegistry.get(policyName);
            final EventFilterPolicy newPolicy = policy.orElse(new EventFilterPolicy(policyName, settings)).changeIndicesFilter(filtersList);
            this.eventFilterPolicyRegistry.set(policyName, newPolicy);
        }, (policyName, filtersList) -> EventFilterPolicy.parsePredicate(filtersList));
    }

    @Override
    public void authenticationSuccess(String requestId, String realm, User user, RestRequest request) {
        if (events.contains(AUTHENTICATION_SUCCESS) && eventFilterPolicyRegistry.ignorePredicate()
                .test(new AuditEventMetaInfo(Optional.of(user), Optional.of(realm), Optional.empty(), Optional.empty())) == false) {
            final StringMapMessage logEntry = new LogEntryBuilder()
                    .with(EVENT_TYPE_FIELD_NAME, REST_ORIGIN_FIELD_VALUE)
                    .with(EVENT_ACTION_FIELD_NAME, "authentication_success")
                    .with(REALM_FIELD_NAME, realm)
                    .withRestUriAndMethod(request)
                    .withRequestId(requestId)
                    .withPrincipal(user)
                    .withRestOrigin(request)
                    .withRequestBody(request)
                    .withOpaqueId(threadContext)
                    .withXForwardedFor(threadContext)
                    .build();
            logger.info(logEntry);
        }
    }

    @Override
    public void authenticationSuccess(String requestId, String realm, User user, String action, TransportMessage message) {
        if (events.contains(AUTHENTICATION_SUCCESS)) {
            final Optional<String[]> indices = indices(message);
            if (eventFilterPolicyRegistry.ignorePredicate()
                    .test(new AuditEventMetaInfo(Optional.of(user), Optional.of(realm), Optional.empty(), indices)) == false) {
                final StringMapMessage logEntry = new LogEntryBuilder()
                        .with(EVENT_TYPE_FIELD_NAME, TRANSPORT_ORIGIN_FIELD_VALUE)
                        .with(EVENT_ACTION_FIELD_NAME, "authentication_success")
                        .with(REALM_FIELD_NAME, realm)
                        .with(ACTION_FIELD_NAME, action)
                        .with(REQUEST_NAME_FIELD_NAME, message.getClass().getSimpleName())
                        .withRequestId(requestId)
                        .withPrincipal(user)
                        .withRestOrTransportOrigin(message, threadContext)
                        .with(INDICES_FIELD_NAME, indices.orElse(null))
                        .withOpaqueId(threadContext)
                        .withXForwardedFor(threadContext)
                        .build();
                logger.info(logEntry);
            }
        }
    }

    @Override
    public void anonymousAccessDenied(String requestId, String action, TransportMessage message) {
        if (events.contains(ANONYMOUS_ACCESS_DENIED)) {
            final Optional<String[]> indices = indices(message);
            if (eventFilterPolicyRegistry.ignorePredicate()
                    .test(new AuditEventMetaInfo(Optional.empty(), Optional.empty(), indices)) == false) {
                final StringMapMessage logEntry = new LogEntryBuilder()
                        .with(EVENT_TYPE_FIELD_NAME, TRANSPORT_ORIGIN_FIELD_VALUE)
                        .with(EVENT_ACTION_FIELD_NAME, "anonymous_access_denied")
                        .with(ACTION_FIELD_NAME, action)
                        .with(REQUEST_NAME_FIELD_NAME, message.getClass().getSimpleName())
                        .withRequestId(requestId)
                        .withRestOrTransportOrigin(message, threadContext)
                        .with(INDICES_FIELD_NAME, indices.orElse(null))
                        .withOpaqueId(threadContext)
                        .withXForwardedFor(threadContext)
                        .build();
                logger.info(logEntry);
            }
        }
    }

    @Override
    public void anonymousAccessDenied(String requestId, RestRequest request) {
        if (events.contains(ANONYMOUS_ACCESS_DENIED)
                && eventFilterPolicyRegistry.ignorePredicate().test(AuditEventMetaInfo.EMPTY) == false) {
            final StringMapMessage logEntry = new LogEntryBuilder()
                    .with(EVENT_TYPE_FIELD_NAME, REST_ORIGIN_FIELD_VALUE)
                    .with(EVENT_ACTION_FIELD_NAME, "anonymous_access_denied")
                    .withRestUriAndMethod(request)
                    .withRestOrigin(request)
                    .withRequestBody(request)
                    .withRequestId(requestId)
                    .withOpaqueId(threadContext)
                    .withXForwardedFor(threadContext)
                    .build();
            logger.info(logEntry);
        }
    }

    @Override
    public void authenticationFailed(String requestId, AuthenticationToken token, String action, TransportMessage message) {
        if (events.contains(AUTHENTICATION_FAILED)) {
            final Optional<String[]> indices = indices(message);
            if (eventFilterPolicyRegistry.ignorePredicate()
                    .test(new AuditEventMetaInfo(Optional.of(token), Optional.empty(), indices)) == false) {
                final StringMapMessage logEntry = new LogEntryBuilder()
                        .with(EVENT_TYPE_FIELD_NAME, TRANSPORT_ORIGIN_FIELD_VALUE)
                        .with(EVENT_ACTION_FIELD_NAME, "authentication_failed")
                        .with(ACTION_FIELD_NAME, action)
                        .with(PRINCIPAL_FIELD_NAME, token.principal())
                        .with(REQUEST_NAME_FIELD_NAME, message.getClass().getSimpleName())
                        .withRequestId(requestId)
                        .withRestOrTransportOrigin(message, threadContext)
                        .with(INDICES_FIELD_NAME, indices.orElse(null))
                        .withOpaqueId(threadContext)
                        .withXForwardedFor(threadContext)
                        .build();
                logger.info(logEntry);
            }
        }
    }

    @Override
    public void authenticationFailed(String requestId, RestRequest request) {
        if (events.contains(AUTHENTICATION_FAILED) && eventFilterPolicyRegistry.ignorePredicate().test(AuditEventMetaInfo.EMPTY) == false) {
            final StringMapMessage logEntry = new LogEntryBuilder()
                    .with(EVENT_TYPE_FIELD_NAME, REST_ORIGIN_FIELD_VALUE)
                    .with(EVENT_ACTION_FIELD_NAME, "authentication_failed")
                    .withRestUriAndMethod(request)
                    .withRestOrigin(request)
                    .withRequestBody(request)
                    .withRequestId(requestId)
                    .withOpaqueId(threadContext)
                    .withXForwardedFor(threadContext)
                    .build();
            logger.info(logEntry);
        }
    }

    @Override
    public void authenticationFailed(String requestId, String action, TransportMessage message) {
        if (events.contains(AUTHENTICATION_FAILED)) {
            final Optional<String[]> indices = indices(message);
            if (eventFilterPolicyRegistry.ignorePredicate()
                    .test(new AuditEventMetaInfo(Optional.empty(), Optional.empty(), indices)) == false) {
                final StringMapMessage logEntry = new LogEntryBuilder()
                        .with(EVENT_TYPE_FIELD_NAME, TRANSPORT_ORIGIN_FIELD_VALUE)
                        .with(EVENT_ACTION_FIELD_NAME, "authentication_failed")
                        .with(ACTION_FIELD_NAME, action)
                        .with(REQUEST_NAME_FIELD_NAME, message.getClass().getSimpleName())
                        .withRequestId(requestId)
                        .withRestOrTransportOrigin(message, threadContext)
                        .with(INDICES_FIELD_NAME, indices.orElse(null))
                        .withOpaqueId(threadContext)
                        .withXForwardedFor(threadContext)
                        .build();
                logger.info(logEntry);
            }
        }
    }

    @Override
    public void authenticationFailed(String requestId, AuthenticationToken token, RestRequest request) {
        if (events.contains(AUTHENTICATION_FAILED) && eventFilterPolicyRegistry.ignorePredicate()
                .test(new AuditEventMetaInfo(Optional.of(token), Optional.empty(), Optional.empty())) == false) {
            final StringMapMessage logEntry = new LogEntryBuilder()
                    .with(EVENT_TYPE_FIELD_NAME, REST_ORIGIN_FIELD_VALUE)
                    .with(EVENT_ACTION_FIELD_NAME, "authentication_failed")
                    .with(PRINCIPAL_FIELD_NAME, token.principal())
                    .withRestUriAndMethod(request)
                    .withRestOrigin(request)
                    .withRequestBody(request)
                    .withRequestId(requestId)
                    .withOpaqueId(threadContext)
                    .withXForwardedFor(threadContext)
                    .build();
            logger.info(logEntry);
        }
    }

    @Override
    public void authenticationFailed(String requestId, String realm, AuthenticationToken token, String action, TransportMessage message) {
        if (events.contains(REALM_AUTHENTICATION_FAILED)) {
            final Optional<String[]> indices = indices(message);
            if (eventFilterPolicyRegistry.ignorePredicate()
                    .test(new AuditEventMetaInfo(Optional.of(token), Optional.of(realm), indices)) == false) {
                final StringMapMessage logEntry = new LogEntryBuilder()
                        .with(EVENT_TYPE_FIELD_NAME, TRANSPORT_ORIGIN_FIELD_VALUE)
                        .with(EVENT_ACTION_FIELD_NAME, "realm_authentication_failed")
                        .with(REALM_FIELD_NAME, realm)
                        .with(PRINCIPAL_FIELD_NAME, token.principal())
                        .with(ACTION_FIELD_NAME, action)
                        .with(REQUEST_NAME_FIELD_NAME, message.getClass().getSimpleName())
                        .withRequestId(requestId)
                        .withRestOrTransportOrigin(message, threadContext)
                        .with(INDICES_FIELD_NAME, indices.orElse(null))
                        .withOpaqueId(threadContext)
                        .withXForwardedFor(threadContext)
                        .build();
                logger.info(logEntry);
            }
        }
    }

    @Override
    public void authenticationFailed(String requestId, String realm, AuthenticationToken token, RestRequest request) {
        if (events.contains(REALM_AUTHENTICATION_FAILED) && eventFilterPolicyRegistry.ignorePredicate()
                .test(new AuditEventMetaInfo(Optional.of(token), Optional.of(realm), Optional.empty())) == false) {
            final StringMapMessage logEntry = new LogEntryBuilder()
                    .with(EVENT_TYPE_FIELD_NAME, REST_ORIGIN_FIELD_VALUE)
                    .with(EVENT_ACTION_FIELD_NAME, "realm_authentication_failed")
                    .with(REALM_FIELD_NAME, realm)
                    .with(PRINCIPAL_FIELD_NAME, token.principal())
                    .withRestUriAndMethod(request)
                    .withRestOrigin(request)
                    .withRequestBody(request)
                    .withRequestId(requestId)
                    .withOpaqueId(threadContext)
                    .withXForwardedFor(threadContext)
                    .build();
            logger.info(logEntry);
        }
    }

    @Override
    public void accessGranted(String requestId, Authentication authentication, String action, TransportMessage msg,
                              AuthorizationInfo authorizationInfo) {
        final User user = authentication.getUser();
        final boolean isSystem = SystemUser.is(user) || XPackUser.is(user);
        if ((isSystem && events.contains(SYSTEM_ACCESS_GRANTED)) || ((isSystem == false) && events.contains(ACCESS_GRANTED))) {
            final Optional<String[]> indices = indices(msg);
            if (eventFilterPolicyRegistry.ignorePredicate().test(new AuditEventMetaInfo(Optional.of(user),
                    Optional.of(effectiveRealmName(authentication)), Optional.of(authorizationInfo), indices)) == false) {
                final StringMapMessage logEntry = new LogEntryBuilder()
                        .with(EVENT_TYPE_FIELD_NAME, TRANSPORT_ORIGIN_FIELD_VALUE)
                        .with(EVENT_ACTION_FIELD_NAME, "access_granted")
                        .with(ACTION_FIELD_NAME, action)
                        .with(REQUEST_NAME_FIELD_NAME, msg.getClass().getSimpleName())
                        .withRequestId(requestId)
                        .withSubject(authentication)
                        .withRestOrTransportOrigin(msg, threadContext)
                        .with(INDICES_FIELD_NAME, indices.orElse(null))
                        .withOpaqueId(threadContext)
                        .withXForwardedFor(threadContext)
                        .with(authorizationInfo.asMap())
                        .build();
                logger.info(logEntry);
            }
        }
    }

    @Override
    public void accessDenied(String requestId, Authentication authentication, String action, TransportMessage message,
                             AuthorizationInfo authorizationInfo) {
        if (events.contains(ACCESS_DENIED)) {
            final Optional<String[]> indices = indices(message);
            if (eventFilterPolicyRegistry.ignorePredicate().test(new AuditEventMetaInfo(Optional.of(authentication.getUser()),
                    Optional.of(effectiveRealmName(authentication)), Optional.of(authorizationInfo), indices)) == false) {
                final StringMapMessage logEntry = new LogEntryBuilder()
                        .with(EVENT_TYPE_FIELD_NAME, TRANSPORT_ORIGIN_FIELD_VALUE)
                        .with(EVENT_ACTION_FIELD_NAME, "access_denied")
                        .with(ACTION_FIELD_NAME, action)
                        .with(REQUEST_NAME_FIELD_NAME, message.getClass().getSimpleName())
                        .withRequestId(requestId)
                        .withSubject(authentication)
                        .withRestOrTransportOrigin(message, threadContext)
                        .with(INDICES_FIELD_NAME, indices.orElse(null))
                        .with(authorizationInfo.asMap())
                        .withOpaqueId(threadContext)
                        .withXForwardedFor(threadContext)
                        .build();
                logger.info(logEntry);
            }
        }
    }

    @Override
    public void tamperedRequest(String requestId, RestRequest request) {
        if (events.contains(TAMPERED_REQUEST) && eventFilterPolicyRegistry.ignorePredicate().test(AuditEventMetaInfo.EMPTY) == false) {
            final StringMapMessage logEntry = new LogEntryBuilder()
                    .with(EVENT_TYPE_FIELD_NAME, REST_ORIGIN_FIELD_VALUE)
                    .with(EVENT_ACTION_FIELD_NAME, "tampered_request")
                    .withRestUriAndMethod(request)
                    .withRestOrigin(request)
                    .withRequestBody(request)
                    .withRequestId(requestId)
                    .withOpaqueId(threadContext)
                    .withXForwardedFor(threadContext)
                    .build();
            logger.info(logEntry);
        }
    }

    @Override
    public void tamperedRequest(String requestId, String action, TransportMessage message) {
        if (events.contains(TAMPERED_REQUEST)) {
            final Optional<String[]> indices = indices(message);
            if (eventFilterPolicyRegistry.ignorePredicate()
                    .test(new AuditEventMetaInfo(Optional.empty(), Optional.empty(), indices)) == false) {
                final StringMapMessage logEntry = new LogEntryBuilder()
                        .with(EVENT_TYPE_FIELD_NAME, TRANSPORT_ORIGIN_FIELD_VALUE)
                        .with(EVENT_ACTION_FIELD_NAME, "tampered_request")
                        .with(ACTION_FIELD_NAME, action)
                        .with(REQUEST_NAME_FIELD_NAME, message.getClass().getSimpleName())
                        .withRequestId(requestId)
                        .withRestOrTransportOrigin(message, threadContext)
                        .with(INDICES_FIELD_NAME, indices.orElse(null))
                        .withOpaqueId(threadContext)
                        .withXForwardedFor(threadContext)
                        .build();
                logger.info(logEntry);
            }
        }
    }

    @Override
    public void tamperedRequest(String requestId, User user, String action, TransportMessage message) {
        if (events.contains(TAMPERED_REQUEST)) {
            final Optional<String[]> indices = indices(message);
            if (eventFilterPolicyRegistry.ignorePredicate()
                    .test(new AuditEventMetaInfo(Optional.of(user), Optional.empty(), Optional.empty(), indices)) == false) {
                final StringMapMessage logEntry = new LogEntryBuilder()
                        .with(EVENT_TYPE_FIELD_NAME, TRANSPORT_ORIGIN_FIELD_VALUE)
                        .with(EVENT_ACTION_FIELD_NAME, "tampered_request")
                        .with(ACTION_FIELD_NAME, action)
                        .with(REQUEST_NAME_FIELD_NAME, message.getClass().getSimpleName())
                        .withRequestId(requestId)
                        .withRestOrTransportOrigin(message, threadContext)
                        .withPrincipal(user)
                        .with(INDICES_FIELD_NAME, indices.orElse(null))
                        .withOpaqueId(threadContext)
                        .withXForwardedFor(threadContext)
                        .build();
                logger.info(logEntry);
            }
        }
    }

    @Override
    public void connectionGranted(InetAddress inetAddress, String profile, SecurityIpFilterRule rule) {
        if (events.contains(CONNECTION_GRANTED) && eventFilterPolicyRegistry.ignorePredicate().test(AuditEventMetaInfo.EMPTY) == false) {
            final StringMapMessage logEntry = new LogEntryBuilder()
                    .with(EVENT_TYPE_FIELD_NAME, IP_FILTER_ORIGIN_FIELD_VALUE)
                    .with(EVENT_ACTION_FIELD_NAME, "connection_granted")
                    .with(ORIGIN_TYPE_FIELD_NAME,
                            IPFilter.HTTP_PROFILE_NAME.equals(profile) ? REST_ORIGIN_FIELD_VALUE : TRANSPORT_ORIGIN_FIELD_VALUE)
                    .with(ORIGIN_ADDRESS_FIELD_NAME, NetworkAddress.format(inetAddress))
                    .with(TRANSPORT_PROFILE_FIELD_NAME, profile)
                    .with(RULE_FIELD_NAME, rule.toString())
                    .withOpaqueId(threadContext)
                    .withXForwardedFor(threadContext)
                    .build();
            logger.info(logEntry);
        }
    }

    @Override
    public void connectionDenied(InetAddress inetAddress, String profile, SecurityIpFilterRule rule) {
        if (events.contains(CONNECTION_DENIED) && eventFilterPolicyRegistry.ignorePredicate().test(AuditEventMetaInfo.EMPTY) == false) {
            final StringMapMessage logEntry = new LogEntryBuilder()
                    .with(EVENT_TYPE_FIELD_NAME, IP_FILTER_ORIGIN_FIELD_VALUE)
                    .with(EVENT_ACTION_FIELD_NAME, "connection_denied")
                    .with(ORIGIN_TYPE_FIELD_NAME,
                            IPFilter.HTTP_PROFILE_NAME.equals(profile) ? REST_ORIGIN_FIELD_VALUE : TRANSPORT_ORIGIN_FIELD_VALUE)
                    .with(ORIGIN_ADDRESS_FIELD_NAME, NetworkAddress.format(inetAddress))
                    .with(TRANSPORT_PROFILE_FIELD_NAME, profile)
                    .with(RULE_FIELD_NAME, rule.toString())
                    .withOpaqueId(threadContext)
                    .withXForwardedFor(threadContext)
                    .build();
            logger.info(logEntry);
        }
    }

    @Override
    public void runAsGranted(String requestId, Authentication authentication, String action, TransportMessage message,
                             AuthorizationInfo authorizationInfo) {
        if (events.contains(RUN_AS_GRANTED)) {
            final Optional<String[]> indices = indices(message);
            if (eventFilterPolicyRegistry.ignorePredicate().test(new AuditEventMetaInfo(Optional.of(authentication.getUser()),
                    Optional.of(effectiveRealmName(authentication)), Optional.of(authorizationInfo), indices)) == false) {
                final StringMapMessage logEntry = new LogEntryBuilder()
                        .with(EVENT_TYPE_FIELD_NAME, TRANSPORT_ORIGIN_FIELD_VALUE)
                        .with(EVENT_ACTION_FIELD_NAME, "run_as_granted")
                        .with(ACTION_FIELD_NAME, action)
                        .with(REQUEST_NAME_FIELD_NAME, message.getClass().getSimpleName())
                        .withRequestId(requestId)
                        .withRunAsSubject(authentication)
                        .withRestOrTransportOrigin(message, threadContext)
                        .with(INDICES_FIELD_NAME, indices.orElse(null))
                        .with(authorizationInfo.asMap())
                        .withOpaqueId(threadContext)
                        .withXForwardedFor(threadContext)
                        .build();
                logger.info(logEntry);
            }
        }
    }

    @Override
    public void runAsDenied(String requestId, Authentication authentication, String action, TransportMessage message,
                            AuthorizationInfo authorizationInfo) {
        if (events.contains(RUN_AS_DENIED)) {
            final Optional<String[]> indices = indices(message);
            if (eventFilterPolicyRegistry.ignorePredicate().test(new AuditEventMetaInfo(Optional.of(authentication.getUser()),
                    Optional.of(effectiveRealmName(authentication)), Optional.of(authorizationInfo), indices)) == false) {
                final StringMapMessage logEntry = new LogEntryBuilder()
                        .with(EVENT_TYPE_FIELD_NAME, TRANSPORT_ORIGIN_FIELD_VALUE)
                        .with(EVENT_ACTION_FIELD_NAME, "run_as_denied")
                        .with(ACTION_FIELD_NAME, action)
                        .with(REQUEST_NAME_FIELD_NAME, message.getClass().getSimpleName())
                        .withRequestId(requestId)
                        .withRunAsSubject(authentication)
                        .withRestOrTransportOrigin(message, threadContext)
                        .with(INDICES_FIELD_NAME, indices.orElse(null))
                        .with(authorizationInfo.asMap())
                        .withOpaqueId(threadContext)
                        .withXForwardedFor(threadContext)
                        .build();
                logger.info(logEntry);
            }
        }
    }

    @Override
    public void runAsDenied(String requestId, Authentication authentication, RestRequest request, AuthorizationInfo authorizationInfo) {
        if (events.contains(RUN_AS_DENIED)
                && eventFilterPolicyRegistry.ignorePredicate().test(new AuditEventMetaInfo(Optional.of(authentication.getUser()),
                        Optional.of(effectiveRealmName(authentication)), Optional.of(authorizationInfo), Optional.empty())) == false) {
            final StringMapMessage logEntry = new LogEntryBuilder()
                    .with(EVENT_TYPE_FIELD_NAME, REST_ORIGIN_FIELD_VALUE)
                    .with(EVENT_ACTION_FIELD_NAME, "run_as_denied")
                    .with(authorizationInfo.asMap())
                    .withRestUriAndMethod(request)
                    .withRunAsSubject(authentication)
                    .withRestOrigin(request)
                    .withRequestBody(request)
                    .withRequestId(requestId)
                    .withOpaqueId(threadContext)
                    .withXForwardedFor(threadContext)
                    .build();
            logger.info(logEntry);
        }
    }

    private class LogEntryBuilder {

        private final StringMapMessage logEntry;

        LogEntryBuilder() {
            logEntry = new StringMapMessage(LoggingAuditTrail.this.entryCommonFields.commonFields);
        }

        LogEntryBuilder withRestUriAndMethod(RestRequest request) {
            final int queryStringIndex = request.uri().indexOf('?');
            int queryStringLength = request.uri().indexOf('#');
            if (queryStringLength < 0) {
                queryStringLength = request.uri().length();
            }
            if (queryStringIndex < 0) {
                logEntry.with(URL_PATH_FIELD_NAME, request.uri().substring(0, queryStringLength));
            } else {
                logEntry.with(URL_PATH_FIELD_NAME, request.uri().substring(0, queryStringIndex));
            }
            if (queryStringIndex > -1) {
                logEntry.with(URL_QUERY_FIELD_NAME, request.uri().substring(queryStringIndex + 1, queryStringLength));
            }
            logEntry.with(REQUEST_METHOD_FIELD_NAME, request.method().toString());
            return this;
        }

        LogEntryBuilder withRunAsSubject(Authentication authentication) {
            logEntry.with(PRINCIPAL_FIELD_NAME, authentication.getUser().authenticatedUser().principal())
                    .with(PRINCIPAL_REALM_FIELD_NAME, authentication.getAuthenticatedBy().getName())
                    .with(PRINCIPAL_RUN_AS_FIELD_NAME, authentication.getUser().principal());
            if (authentication.getLookedUpBy() != null) {
                logEntry.with(PRINCIPAL_RUN_AS_REALM_FIELD_NAME, authentication.getLookedUpBy().getName());
            }
            return this;
        }

        LogEntryBuilder withRestOrigin(RestRequest request) {
            assert LOCAL_ORIGIN_FIELD_VALUE.equals(logEntry.get(ORIGIN_TYPE_FIELD_NAME)); // this is the default
            final InetSocketAddress socketAddress = request.getHttpChannel().getRemoteAddress();
            if (socketAddress != null) {
                logEntry.with(ORIGIN_TYPE_FIELD_NAME, REST_ORIGIN_FIELD_VALUE)
                        .with(ORIGIN_ADDRESS_FIELD_NAME, NetworkAddress.format(socketAddress));
            }
            // fall through to local_node default
            return this;
        }

        LogEntryBuilder withRestOrTransportOrigin(TransportMessage message, ThreadContext threadContext) {
            assert LOCAL_ORIGIN_FIELD_VALUE.equals(logEntry.get(ORIGIN_TYPE_FIELD_NAME)); // this is the default
            final InetSocketAddress restAddress = RemoteHostHeader.restRemoteAddress(threadContext);
            if (restAddress != null) {
                logEntry.with(ORIGIN_TYPE_FIELD_NAME, REST_ORIGIN_FIELD_VALUE)
                        .with(ORIGIN_ADDRESS_FIELD_NAME, NetworkAddress.format(restAddress));
            } else {
                final TransportAddress address = message.remoteAddress();
                if (address != null) {
                    logEntry.with(ORIGIN_TYPE_FIELD_NAME, TRANSPORT_ORIGIN_FIELD_VALUE)
                            .with(ORIGIN_ADDRESS_FIELD_NAME, NetworkAddress.format(address.address()));
                }
            }
            // fall through to local_node default
            return this;
        }

        LogEntryBuilder withRequestBody(RestRequest request) {
            if (includeRequestBody) {
                final String requestContent = restRequestContent(request);
                if (Strings.hasLength(requestContent)) {
                    logEntry.with(REQUEST_BODY_FIELD_NAME, requestContent);
                }
            }
            return this;
        }

        LogEntryBuilder withRequestId(String requestId) {
            if (requestId != null) {
                logEntry.with(REQUEST_ID_FIELD_NAME, requestId);
            }
            return this;
        }

        LogEntryBuilder withOpaqueId(ThreadContext threadContext) {
            final String opaqueId = threadContext.getHeader(Task.X_OPAQUE_ID);
            if (opaqueId != null) {
                logEntry.with(OPAQUE_ID_FIELD_NAME, opaqueId);
            }
            return this;
        }

        LogEntryBuilder withXForwardedFor(ThreadContext threadContext) {
            final String xForwardedFor = threadContext.getHeader(AuditTrail.X_FORWARDED_FOR_HEADER);
            if (xForwardedFor != null) {
                logEntry.with(X_FORWARDED_FOR_FIELD_NAME, xForwardedFor);
            }
            return this;
        }

        LogEntryBuilder withPrincipal(User user) {
            logEntry.with(PRINCIPAL_FIELD_NAME, user.principal());
            if (user.isRunAs()) {
                logEntry.with(PRINCIPAL_RUN_BY_FIELD_NAME, user.authenticatedUser().principal());
            }
            return this;
        }

        LogEntryBuilder withSubject(Authentication authentication) {
            logEntry.with(PRINCIPAL_FIELD_NAME, authentication.getUser().principal());
            if (authentication.getUser().isRunAs()) {
                logEntry.with(PRINCIPAL_REALM_FIELD_NAME, authentication.getLookedUpBy().getName())
                        .with(PRINCIPAL_RUN_BY_FIELD_NAME, authentication.getUser().authenticatedUser().principal())
                        .with(PRINCIPAL_RUN_BY_REALM_FIELD_NAME, authentication.getAuthenticatedBy().getName());
            } else {
                logEntry.with(PRINCIPAL_REALM_FIELD_NAME, authentication.getAuthenticatedBy().getName());
            }
            return this;
        }

        LogEntryBuilder with(String key, String value) {
            if (value != null) {
                logEntry.with(key, value);
            }
            return this;
        }

        LogEntryBuilder with(String key, String[] values) {
            if (values != null) {
                logEntry.with(key, toQuotedJsonArray(values));
            }
            return this;
        }

        LogEntryBuilder with(Map<String, Object> map) {
            for (Entry<String, Object> entry : map.entrySet()) {
                Object value = entry.getValue();
                if (value.getClass().isArray()) {
                    logEntry.with(entry.getKey(), toQuotedJsonArray((Object[]) value));
                } else {
                    logEntry.with(entry.getKey(), value);
                }
            }
            return this;
        }

        StringMapMessage build() {
            return logEntry;
        }

        String toQuotedJsonArray(Object[] values) {
            assert values != null;
            final StringBuilder stringBuilder = new StringBuilder();
            final JsonStringEncoder jsonStringEncoder = JsonStringEncoder.getInstance();
            stringBuilder.append("[");
            for (final Object value : values) {
                if (value != null) {
                    if (stringBuilder.length() > 1) {
                        stringBuilder.append(",");
                    }
                    stringBuilder.append("\"");
                    jsonStringEncoder.quoteAsString(value.toString(), stringBuilder);
                    stringBuilder.append("\"");
                }
            }
            stringBuilder.append("]");
            return stringBuilder.toString();
        }
    }


    private static Optional<String[]> indices(TransportMessage message) {
        if (message instanceof IndicesRequest) {
            final String[] indices = ((IndicesRequest) message).indices();
            if (indices != null) {
                return Optional.of(((IndicesRequest) message).indices());
            }
        }
        return Optional.empty();
    }

    private static String effectiveRealmName(Authentication authentication) {
        return authentication.getLookedUpBy() != null ? authentication.getLookedUpBy().getName()
                : authentication.getAuthenticatedBy().getName();
    }

    public static void registerSettings(List<Setting<?>> settings) {
        settings.add(EMIT_HOST_ADDRESS_SETTING);
        settings.add(EMIT_HOST_NAME_SETTING);
        settings.add(EMIT_NODE_NAME_SETTING);
        settings.add(EMIT_NODE_ID_SETTING);
        settings.add(INCLUDE_EVENT_SETTINGS);
        settings.add(EXCLUDE_EVENT_SETTINGS);
        settings.add(INCLUDE_REQUEST_BODY);
        settings.add(FILTER_POLICY_IGNORE_PRINCIPALS);
        settings.add(FILTER_POLICY_IGNORE_INDICES);
        settings.add(FILTER_POLICY_IGNORE_ROLES);
        settings.add(FILTER_POLICY_IGNORE_REALMS);
    }

    /**
     * Builds the predicate for a single policy filter. The predicate matches events
     * that will be ignored, aka filtered out, aka not logged. The event can be
     * filtered by the following fields : `user`, `realm`, `role` and `index`.
     * Predicates on each field are ANDed together to form the filter predicate of
     * the policy.
     */
    private static final class EventFilterPolicy {
        private final String name;
        private final Predicate<String> ignorePrincipalsPredicate;
        private final Predicate<String> ignoreRealmsPredicate;
        private final Predicate<String> ignoreRolesPredicate;
        private final Predicate<String> ignoreIndicesPredicate;

        EventFilterPolicy(String name, Settings settings) {
            this(name, parsePredicate(FILTER_POLICY_IGNORE_PRINCIPALS.getConcreteSettingForNamespace(name).get(settings)),
                    parsePredicate(FILTER_POLICY_IGNORE_REALMS.getConcreteSettingForNamespace(name).get(settings)),
                    parsePredicate(FILTER_POLICY_IGNORE_ROLES.getConcreteSettingForNamespace(name).get(settings)),
                    parsePredicate(FILTER_POLICY_IGNORE_INDICES.getConcreteSettingForNamespace(name).get(settings)));
        }

        /**
         * An empty filter list for a field will match events with that field missing.
         * An event with an undefined field has the field value the empty string ("") or
         * a singleton list of the empty string ([""]).
         */
        EventFilterPolicy(String name, Predicate<String> ignorePrincipalsPredicate, Predicate<String> ignoreRealmsPredicate,
                Predicate<String> ignoreRolesPredicate, Predicate<String> ignoreIndicesPredicate) {
            this.name = name;
            // "null" values are "unexpected" and should not match any ignore policy
            this.ignorePrincipalsPredicate = ignorePrincipalsPredicate;
            this.ignoreRealmsPredicate = ignoreRealmsPredicate;
            this.ignoreRolesPredicate = ignoreRolesPredicate;
            this.ignoreIndicesPredicate = ignoreIndicesPredicate;
        }

        private EventFilterPolicy changePrincipalsFilter(List<String> filtersList) {
            return new EventFilterPolicy(name, parsePredicate(filtersList), ignoreRealmsPredicate, ignoreRolesPredicate,
                    ignoreIndicesPredicate);
        }

        private EventFilterPolicy changeRealmsFilter(List<String> filtersList) {
            return new EventFilterPolicy(name, ignorePrincipalsPredicate, parsePredicate(filtersList), ignoreRolesPredicate,
                    ignoreIndicesPredicate);
        }

        private EventFilterPolicy changeRolesFilter(List<String> filtersList) {
            return new EventFilterPolicy(name, ignorePrincipalsPredicate, ignoreRealmsPredicate, parsePredicate(filtersList),
                    ignoreIndicesPredicate);
        }

        private EventFilterPolicy changeIndicesFilter(List<String> filtersList) {
            return new EventFilterPolicy(name, ignorePrincipalsPredicate, ignoreRealmsPredicate, ignoreRolesPredicate,
                    parsePredicate(filtersList));
        }

        static Predicate<String> parsePredicate(List<String> l) {
            return Automatons.predicate(emptyStringBuildsEmptyAutomaton(l));
        }

        /**
         * It is a requirement that empty string filters match empty string fields. In
         * this case we require automatons from empty string to match the empty string.
         * `Automatons.predicate("").test("") == false`
         * `Automatons.predicate("//").test("") == true`
         */
        private static List<String> emptyStringBuildsEmptyAutomaton(List<String> l) {
            if (l.isEmpty()) {
                return Collections.singletonList("//");
            }
            return l.stream().map(f -> f.isEmpty() ? "//" : f).collect(Collectors.toList());
        }

        /**
         * ANDs the predicates of this filter policy. The `indices` and `roles` fields
         * of an audit event are multi-valued and all values should match the filter
         * predicate of the corresponding field.
         */
        Predicate<AuditEventMetaInfo> ignorePredicate() {
            return eventInfo -> eventInfo.principal != null && ignorePrincipalsPredicate.test(eventInfo.principal)
                    && eventInfo.realm != null && ignoreRealmsPredicate.test(eventInfo.realm)
                    && eventInfo.roles.get().allMatch(role -> role != null && ignoreRolesPredicate.test(role))
                    && eventInfo.indices.get().allMatch(index -> index != null && ignoreIndicesPredicate.test(index));
        }

        @Override
        public String toString() {
            return "[users]:" + ignorePrincipalsPredicate.toString() + "&[realms]:" + ignoreRealmsPredicate.toString() + "&[roles]:"
                    + ignoreRolesPredicate.toString() + "&[indices]:" + ignoreIndicesPredicate.toString();
        }
    }

    /**
     * Builds the filter predicates for all the policies. Predicates of all policies
     * are ORed together, so that an audit event matching any policy is ignored.
     */
    static final class EventFilterPolicyRegistry {
        private volatile Map<String, EventFilterPolicy> policyMap;
        private volatile Predicate<AuditEventMetaInfo> predicate;

        private EventFilterPolicyRegistry(Settings settings) {
            final MapBuilder<String, EventFilterPolicy> mapBuilder = MapBuilder.newMapBuilder();
            for (final String policyName : settings.getGroups(FILTER_POLICY_PREFIX, true).keySet()) {
                mapBuilder.put(policyName, new EventFilterPolicy(policyName, settings));
            }
            policyMap = mapBuilder.immutableMap();
            // precompute predicate
            predicate = buildIgnorePredicate(policyMap);
        }

        private Optional<EventFilterPolicy> get(String policyName) {
            return Optional.ofNullable(policyMap.get(policyName));
        }

        private synchronized void set(String policyName, EventFilterPolicy eventFilterPolicy) {
            policyMap = MapBuilder.newMapBuilder(policyMap).put(policyName, eventFilterPolicy).immutableMap();
            // precompute predicate
            predicate = buildIgnorePredicate(policyMap);
        }

        Predicate<AuditEventMetaInfo> ignorePredicate() {
            return predicate;
        }

        private static Predicate<AuditEventMetaInfo> buildIgnorePredicate(Map<String, EventFilterPolicy> policyMap) {
            return policyMap.values().stream().map(EventFilterPolicy::ignorePredicate).reduce(x -> false, (x, y) -> x.or(y));
        }

        @Override
        public String toString() {
            final Map<String, EventFilterPolicy> treeMap = new TreeMap<>(policyMap);
            final StringBuilder sb = new StringBuilder();
            for (final Map.Entry<String, EventFilterPolicy> entry : treeMap.entrySet()) {
                sb.append(entry.getKey()).append(":").append(entry.getValue().toString());
            }
            return sb.toString();
        }
    }

    /**
     * Abstraction for the fields of the audit event that are used for filtering. If
     * an event has a missing field (one of `user`, `realm`, `roles` and `indices`)
     * the value for the field will be the empty string or a singleton stream of the
     * empty string.
     */
    static final class AuditEventMetaInfo {
        final String principal;
        final String realm;
        final Supplier<Stream<String>> roles;
        final Supplier<Stream<String>> indices;

        // empty is used for events can be filtered out only by the lack of a field
        static final AuditEventMetaInfo EMPTY = new AuditEventMetaInfo(Optional.empty(), Optional.empty(), Optional.empty());

        /**
         * If a field is missing for an event, its value for filtering purposes is the
         * empty string or a singleton stream of the empty string. This a allows a
         * policy to filter by the missing value using the empty string, ie
         * `ignore_filters.users: ["", "elastic"]` will filter events with a missing
         * user field (such as `anonymous_access_denied`) as well as events from the
         * "elastic" username.
         */
        AuditEventMetaInfo(Optional<User> user, Optional<String> realm, Optional<AuthorizationInfo> authorizationInfo,
                           Optional<String[]> indices) {
            this.principal = user.map(u -> u.principal()).orElse("");
            this.realm = realm.orElse("");
            // Supplier indirection and lazy generation of Streams serves 2 purposes:
            // 1. streams might not get generated due to short circuiting logical
            // conditions on the `principal` and `realm` fields
            // 2. reusability of the AuditEventMetaInfo instance: in this case Streams have
            // to be regenerated as they cannot be operated upon twice
<<<<<<< HEAD
            this.roles = () -> authorizationInfo.filter(info -> {
                final Object value = info.asMap().get("user.roles");
                return value != null && value instanceof String[] && ((String[]) value).length != 0;
            }).map(info -> Arrays.stream((String[]) info.asMap().get("user.roles"))).orElse(Stream.of(""));
            this.indices = () -> indices.filter(i -> i.length != 0).map(Arrays::stream).orElse(Stream.of(""));
=======
            this.roles = () -> roles.filter(r -> r.length > 0).filter(a -> Arrays.stream(a).anyMatch(Objects::nonNull))
                    .map(Arrays::stream).orElse(Stream.of(""));
            this.indices = () -> indices.filter(i -> i.length > 0).filter(a -> Arrays.stream(a).anyMatch(Objects::nonNull))
                    .map(Arrays::stream).orElse(Stream.of(""));
>>>>>>> 715e5813
        }

        AuditEventMetaInfo(Optional<AuthenticationToken> authenticationToken, Optional<String> realm, Optional<String[]> indices) {
            this.principal = authenticationToken.map(u -> u.principal()).orElse("");
            this.realm = realm.orElse("");
            this.roles = () -> Stream.of("");
            this.indices = () -> indices.filter(r -> r.length != 0).map(i -> Arrays.stream(i)).orElse(Stream.of(""));
        }
    }

    @Override
    public void clusterChanged(ClusterChangedEvent event) {
        updateLocalNodeInfo(event.state().getNodes().getLocalNode());
    }

    void updateLocalNodeInfo(DiscoveryNode newLocalNode) {
        // check if local node changed
        final EntryCommonFields localNodeInfo = this.entryCommonFields;
        if (localNodeInfo.localNode == null || localNodeInfo.localNode.equals(newLocalNode) == false) {
            // no need to synchronize, called only from the cluster state applier thread
            this.entryCommonFields = this.entryCommonFields.withNewLocalNode(newLocalNode);
        }
    }

    static class EntryCommonFields {
        private final Settings settings;
        private final DiscoveryNode localNode;
        final Map<String, String> commonFields;

        EntryCommonFields(Settings settings, @Nullable DiscoveryNode newLocalNode) {
            this.settings = settings;
            this.localNode = newLocalNode;
            final Map<String, String> commonFields = new HashMap<>();
            if (EMIT_NODE_NAME_SETTING.get(settings)) {
                final String nodeName = Node.NODE_NAME_SETTING.get(settings);
                if (Strings.hasLength(nodeName)) {
                    commonFields.put(NODE_NAME_FIELD_NAME, nodeName);
                }
            }
            if (newLocalNode != null && newLocalNode.getAddress() != null) {
                if (EMIT_HOST_ADDRESS_SETTING.get(settings)) {
                    commonFields.put(HOST_ADDRESS_FIELD_NAME, newLocalNode.getAddress().getAddress());
                }
                if (EMIT_HOST_NAME_SETTING.get(settings)) {
                    commonFields.put(HOST_NAME_FIELD_NAME, newLocalNode.getAddress().address().getHostString());
                }
                if (EMIT_NODE_ID_SETTING.get(settings)) {
                    commonFields.put(NODE_ID_FIELD_NAME, newLocalNode.getId());
                }
                // the default origin is local
                commonFields.put(ORIGIN_ADDRESS_FIELD_NAME, newLocalNode.getAddress().toString());
            }
            // the default origin is local
            commonFields.put(ORIGIN_TYPE_FIELD_NAME, LOCAL_ORIGIN_FIELD_VALUE);
            this.commonFields = Collections.unmodifiableMap(commonFields);
        }

        EntryCommonFields withNewSettings(Settings newSettings) {
            final Settings mergedSettings = Settings.builder().put(this.settings).put(newSettings, false).build();
            return new EntryCommonFields(mergedSettings, this.localNode);
        }

        EntryCommonFields withNewLocalNode(DiscoveryNode newLocalNode) {
            return new EntryCommonFields(this.settings, newLocalNode);
        }
    }
}<|MERGE_RESOLUTION|>--- conflicted
+++ resolved
@@ -51,11 +51,8 @@
 import java.util.HashMap;
 import java.util.List;
 import java.util.Map;
-<<<<<<< HEAD
 import java.util.Map.Entry;
-=======
 import java.util.Objects;
->>>>>>> 715e5813
 import java.util.Optional;
 import java.util.TreeMap;
 import java.util.function.Function;
@@ -1008,18 +1005,14 @@
             // conditions on the `principal` and `realm` fields
             // 2. reusability of the AuditEventMetaInfo instance: in this case Streams have
             // to be regenerated as they cannot be operated upon twice
-<<<<<<< HEAD
             this.roles = () -> authorizationInfo.filter(info -> {
                 final Object value = info.asMap().get("user.roles");
-                return value != null && value instanceof String[] && ((String[]) value).length != 0;
+                return value instanceof String[] &&
+                    ((String[]) value).length != 0 &&
+                    Arrays.stream((String[]) value).anyMatch(Objects::nonNull);
             }).map(info -> Arrays.stream((String[]) info.asMap().get("user.roles"))).orElse(Stream.of(""));
-            this.indices = () -> indices.filter(i -> i.length != 0).map(Arrays::stream).orElse(Stream.of(""));
-=======
-            this.roles = () -> roles.filter(r -> r.length > 0).filter(a -> Arrays.stream(a).anyMatch(Objects::nonNull))
-                    .map(Arrays::stream).orElse(Stream.of(""));
             this.indices = () -> indices.filter(i -> i.length > 0).filter(a -> Arrays.stream(a).anyMatch(Objects::nonNull))
                     .map(Arrays::stream).orElse(Stream.of(""));
->>>>>>> 715e5813
         }
 
         AuditEventMetaInfo(Optional<AuthenticationToken> authenticationToken, Optional<String> realm, Optional<String[]> indices) {
