/*
 * Copyright Elasticsearch B.V. and/or licensed to Elasticsearch B.V. under one
 * or more contributor license agreements. Licensed under the Elastic License
 * 2.0; you may not use this file except in compliance with the Elastic License
 * 2.0.
 */

package org.elasticsearch.xpack.spatial.common;

<<<<<<< HEAD
=======
import org.elasticsearch.ElasticsearchParseException;
import org.elasticsearch.TransportVersion;
import org.elasticsearch.TransportVersions;
>>>>>>> 9f7e1f55
import org.elasticsearch.common.geo.BoundingBox;
import org.elasticsearch.common.io.stream.StreamOutput;
import org.elasticsearch.xcontent.ParseField;
import org.elasticsearch.xcontent.XContentBuilder;

import java.io.IOException;

/**
 * A class representing a Cartesian-Bounding-Box for use by Geo queries and aggregations
 * that deal with extents/rectangles representing rectangular areas of interest.
 */
public class CartesianBoundingBox extends BoundingBox<CartesianPoint> {
    public static final ParseField X_FIELD = new ParseField("x");
    public static final ParseField Y_FIELD = new ParseField("y");

    public CartesianBoundingBox(CartesianPoint topLeft, CartesianPoint bottomRight) {
        super(topLeft, bottomRight);
    }

    @Override
    public XContentBuilder toXContentFragment(XContentBuilder builder) throws IOException {
        builder.startObject(TOP_LEFT_FIELD.getPreferredName());
        builder.field(X_FIELD.getPreferredName(), topLeft.getX());
        builder.field(Y_FIELD.getPreferredName(), topLeft.getY());
        builder.endObject();
        builder.startObject(BOTTOM_RIGHT_FIELD.getPreferredName());
        builder.field(X_FIELD.getPreferredName(), bottomRight.getX());
        builder.field(Y_FIELD.getPreferredName(), bottomRight.getY());
        builder.endObject();
        return builder;
    }

    @Override
    public void writeTo(StreamOutput out) throws IOException {
        out.writeDouble(topLeft.getX());
        out.writeDouble(topLeft.getY());
        out.writeDouble(bottomRight.getX());
        out.writeDouble(bottomRight.getY());
    }

<<<<<<< HEAD
=======
    @Override
    public final String getWriteableName() {
        return "CartesianBoundingBox";
    }

    @Override
    public final TransportVersion getMinimalSupportedVersion() {
        return TransportVersions.GENERIC_NAMED_WRITABLE_ADDED;
    }

    protected static class CartesianBoundsParser extends BoundsParser<CartesianBoundingBox> {
        CartesianBoundsParser(XContentParser parser) {
            super(parser);
        }

        @Override
        protected CartesianBoundingBox createWithEnvelope() {
            CartesianPoint topLeft = new CartesianPoint(envelope.getMinLon(), envelope.getMaxLat());
            CartesianPoint bottomRight = new CartesianPoint(envelope.getMaxLon(), envelope.getMinLat());
            return new CartesianBoundingBox(topLeft, bottomRight);
        }

        @Override
        protected CartesianBoundingBox createWithBounds() {
            CartesianPoint topLeft = new CartesianPoint(left, top);
            CartesianPoint bottomRight = new CartesianPoint(right, bottom);
            return new CartesianBoundingBox(topLeft, bottomRight);
        }

        @Override
        protected SpatialPoint parsePointWith(XContentParser parser, GeoUtils.EffectivePoint effectivePoint) throws IOException {
            return CartesianPoint.parsePoint(parser, false);
        }
    }

    /**
     * Parses the bounding box and returns bottom, top, left, right coordinates
     */
    public static CartesianBoundingBox parseBoundingBox(XContentParser parser) throws IOException, ElasticsearchParseException {
        CartesianBoundsParser bounds = new CartesianBoundsParser(parser);
        return bounds.parseBoundingBox();
    }
>>>>>>> 9f7e1f55
}<|MERGE_RESOLUTION|>--- conflicted
+++ resolved
@@ -7,13 +7,10 @@
 
 package org.elasticsearch.xpack.spatial.common;
 
-<<<<<<< HEAD
-=======
-import org.elasticsearch.ElasticsearchParseException;
 import org.elasticsearch.TransportVersion;
 import org.elasticsearch.TransportVersions;
->>>>>>> 9f7e1f55
 import org.elasticsearch.common.geo.BoundingBox;
+import org.elasticsearch.common.io.stream.StreamInput;
 import org.elasticsearch.common.io.stream.StreamOutput;
 import org.elasticsearch.xcontent.ParseField;
 import org.elasticsearch.xcontent.XContentBuilder;
@@ -30,6 +27,10 @@
 
     public CartesianBoundingBox(CartesianPoint topLeft, CartesianPoint bottomRight) {
         super(topLeft, bottomRight);
+    }
+
+    public CartesianBoundingBox(StreamInput input) throws IOException {
+        super(new CartesianPoint(input.readDouble(), input.readDouble()), new CartesianPoint(input.readDouble(), input.readDouble()));
     }
 
     @Override
@@ -53,8 +54,6 @@
         out.writeDouble(bottomRight.getY());
     }
 
-<<<<<<< HEAD
-=======
     @Override
     public final String getWriteableName() {
         return "CartesianBoundingBox";
@@ -64,38 +63,4 @@
     public final TransportVersion getMinimalSupportedVersion() {
         return TransportVersions.GENERIC_NAMED_WRITABLE_ADDED;
     }
-
-    protected static class CartesianBoundsParser extends BoundsParser<CartesianBoundingBox> {
-        CartesianBoundsParser(XContentParser parser) {
-            super(parser);
-        }
-
-        @Override
-        protected CartesianBoundingBox createWithEnvelope() {
-            CartesianPoint topLeft = new CartesianPoint(envelope.getMinLon(), envelope.getMaxLat());
-            CartesianPoint bottomRight = new CartesianPoint(envelope.getMaxLon(), envelope.getMinLat());
-            return new CartesianBoundingBox(topLeft, bottomRight);
-        }
-
-        @Override
-        protected CartesianBoundingBox createWithBounds() {
-            CartesianPoint topLeft = new CartesianPoint(left, top);
-            CartesianPoint bottomRight = new CartesianPoint(right, bottom);
-            return new CartesianBoundingBox(topLeft, bottomRight);
-        }
-
-        @Override
-        protected SpatialPoint parsePointWith(XContentParser parser, GeoUtils.EffectivePoint effectivePoint) throws IOException {
-            return CartesianPoint.parsePoint(parser, false);
-        }
-    }
-
-    /**
-     * Parses the bounding box and returns bottom, top, left, right coordinates
-     */
-    public static CartesianBoundingBox parseBoundingBox(XContentParser parser) throws IOException, ElasticsearchParseException {
-        CartesianBoundsParser bounds = new CartesianBoundsParser(parser);
-        return bounds.parseBoundingBox();
-    }
->>>>>>> 9f7e1f55
 }