--- conflicted
+++ resolved
@@ -23,19 +23,13 @@
 import org.elasticsearch.xpack.core.XPackPlugin;
 import org.elasticsearch.xpack.core.action.XPackInfoFeatureAction;
 import org.elasticsearch.xpack.core.action.XPackUsageFeatureAction;
-<<<<<<< HEAD
-import org.elasticsearch.xpack.spatial.aggregations.metrics.GeoShapeBoundsAggregator;
 import org.elasticsearch.xpack.spatial.aggregations.metrics.GeoShapeCentroidAggregator;
-import org.elasticsearch.xpack.spatial.index.mapper.GeoShapeValuesSource;
-import org.elasticsearch.xpack.spatial.index.mapper.GeoShapeValuesSourceType;
-=======
-import org.elasticsearch.xpack.spatial.search.aggregations.metrics.GeoShapeBoundsAggregator;
->>>>>>> 7a79d1b2
 import org.elasticsearch.xpack.spatial.index.mapper.GeoShapeWithDocValuesFieldMapper;
 import org.elasticsearch.xpack.spatial.index.mapper.PointFieldMapper;
 import org.elasticsearch.xpack.spatial.index.mapper.ShapeFieldMapper;
 import org.elasticsearch.xpack.spatial.index.query.ShapeQueryBuilder;
 import org.elasticsearch.xpack.spatial.ingest.CircleProcessor;
+import org.elasticsearch.xpack.spatial.search.aggregations.metrics.GeoShapeBoundsAggregator;
 import org.elasticsearch.xpack.spatial.search.aggregations.support.GeoShapeValuesSource;
 import org.elasticsearch.xpack.spatial.search.aggregations.support.GeoShapeValuesSourceType;
 
@@ -78,18 +72,13 @@
     }
 
     @Override
-<<<<<<< HEAD
-    public List<Consumer<ValuesSourceRegistry>> getBareAggregatorRegistrar() {
-        List<Consumer<ValuesSourceRegistry>> items = new ArrayList<>();
+    public List<Consumer<ValuesSourceRegistry.Builder>> getAggregationExtentions() {
+        List<Consumer<ValuesSourceRegistry.Builder>> items = new ArrayList<>();
         items.add(SpatialPlugin::registerGeoShapeBoundsAggregator);
         if (getLicenseState().isSpatialGoldAllowed()) {
             items.add(SpatialPlugin::registerGeoShapeCentroidAggregator);
         }
         return Collections.unmodifiableList(items);
-=======
-    public List<Consumer<ValuesSourceRegistry.Builder>> getAggregationExtentions() {
-        return List.of(SpatialPlugin::registerGeoShapeBoundsAggregator);
->>>>>>> 7a79d1b2
     }
 
     @Override
@@ -104,8 +93,8 @@
                 wrapLongitude, metadata));
     }
 
-    public static void registerGeoShapeCentroidAggregator(ValuesSourceRegistry valuesSourceRegistry) {
-        valuesSourceRegistry.register(GeoCentroidAggregationBuilder.NAME, GeoShapeValuesSourceType.INSTANCE,
+    public static void registerGeoShapeCentroidAggregator(ValuesSourceRegistry.Builder builder) {
+        builder.register(GeoCentroidAggregationBuilder.NAME, GeoShapeValuesSourceType.instance(),
             (GeoCentroidAggregatorSupplier) (name, aggregationContext, parent, valuesSource, metadata)
                 -> new GeoShapeCentroidAggregator(name, aggregationContext, parent, (GeoShapeValuesSource) valuesSource, metadata));
     }
