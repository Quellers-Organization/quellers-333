--- conflicted
+++ resolved
@@ -21,22 +21,16 @@
 import org.elasticsearch.search.aggregations.metrics.CardinalityAggregatorSupplier;
 import org.elasticsearch.search.aggregations.metrics.GeoBoundsAggregationBuilder;
 import org.elasticsearch.search.aggregations.metrics.GeoBoundsAggregatorSupplier;
-<<<<<<< HEAD
+import org.elasticsearch.search.aggregations.metrics.GeoCentroidAggregationBuilder;
+import org.elasticsearch.search.aggregations.metrics.GeoCentroidAggregatorSupplier;
 import org.elasticsearch.search.aggregations.metrics.ValueCountAggregationBuilder;
 import org.elasticsearch.search.aggregations.metrics.ValueCountAggregator;
 import org.elasticsearch.search.aggregations.metrics.ValueCountAggregatorSupplier;
-=======
-import org.elasticsearch.search.aggregations.metrics.GeoCentroidAggregationBuilder;
-import org.elasticsearch.search.aggregations.metrics.GeoCentroidAggregatorSupplier;
->>>>>>> 7e5f9c72
 import org.elasticsearch.search.aggregations.support.ValuesSourceRegistry;
 import org.elasticsearch.xpack.core.XPackPlugin;
 import org.elasticsearch.xpack.core.action.XPackInfoFeatureAction;
 import org.elasticsearch.xpack.core.action.XPackUsageFeatureAction;
-<<<<<<< HEAD
-=======
 import org.elasticsearch.xpack.spatial.aggregations.metrics.GeoShapeCentroidAggregator;
->>>>>>> 7e5f9c72
 import org.elasticsearch.xpack.spatial.index.mapper.GeoShapeWithDocValuesFieldMapper;
 import org.elasticsearch.xpack.spatial.index.mapper.PointFieldMapper;
 import org.elasticsearch.xpack.spatial.index.mapper.ShapeFieldMapper;
@@ -85,15 +79,12 @@
 
     @Override
     public List<Consumer<ValuesSourceRegistry.Builder>> getAggregationExtentions() {
-<<<<<<< HEAD
         return List.of(
-            SpatialPlugin::registerGeoShapeBoundsAggregator,
+            this::registerGeoShapeBoundsAggregator,
+            this::registerGeoShapeCentroidAggregator,
             SpatialPlugin::registerValueCountAggregator,
             SpatialPlugin::registerCardinalityAggregator
         );
-=======
-        return List.of(this::registerGeoShapeBoundsAggregator, this::registerGeoShapeCentroidAggregator);
->>>>>>> 7e5f9c72
     }
 
     @Override
@@ -108,7 +99,17 @@
                 wrapLongitude, metadata));
     }
 
-<<<<<<< HEAD
+    public void registerGeoShapeCentroidAggregator(ValuesSourceRegistry.Builder builder) {
+        builder.register(GeoCentroidAggregationBuilder.NAME, GeoShapeValuesSourceType.instance(),
+            (GeoCentroidAggregatorSupplier) (name, aggregationContext, parent, valuesSource, metadata)
+                -> {
+                if (getLicenseState().isAllowed(XPackLicenseState.Feature.SPATIAL_GEO_CENTROID)) {
+                    return new GeoShapeCentroidAggregator(name, aggregationContext, parent, (GeoShapeValuesSource) valuesSource, metadata);
+                }
+                throw LicenseUtils.newComplianceException("geo_centroid aggregation on geo_shape fields");
+            });
+    }
+
     public static void registerValueCountAggregator(ValuesSourceRegistry.Builder builder) {
         builder.register(ValueCountAggregationBuilder.NAME, GeoShapeValuesSourceType.instance(),
             (ValueCountAggregatorSupplier) ValueCountAggregator::new
@@ -118,16 +119,5 @@
     public static void registerCardinalityAggregator(ValuesSourceRegistry.Builder builder) {
         builder.register(CardinalityAggregationBuilder.NAME, GeoShapeValuesSourceType.instance(),
             (CardinalityAggregatorSupplier) CardinalityAggregator::new);
-=======
-    public void registerGeoShapeCentroidAggregator(ValuesSourceRegistry.Builder builder) {
-        builder.register(GeoCentroidAggregationBuilder.NAME, GeoShapeValuesSourceType.instance(),
-            (GeoCentroidAggregatorSupplier) (name, aggregationContext, parent, valuesSource, metadata)
-                -> {
-            if (getLicenseState().isAllowed(XPackLicenseState.Feature.SPATIAL_GEO_CENTROID)) {
-                return new GeoShapeCentroidAggregator(name, aggregationContext, parent, (GeoShapeValuesSource) valuesSource, metadata);
-            }
-                throw LicenseUtils.newComplianceException("geo_centroid aggregation on geo_shape fields");
-            });
->>>>>>> 7e5f9c72
     }
 }