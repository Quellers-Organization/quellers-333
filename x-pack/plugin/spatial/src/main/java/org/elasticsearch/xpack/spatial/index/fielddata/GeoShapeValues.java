/*
 * Copyright Elasticsearch B.V. and/or licensed to Elasticsearch B.V. under one
 * or more contributor license agreements. Licensed under the Elastic License
 * 2.0; you may not use this file except in compliance with the Elastic License
 * 2.0.
 */

package org.elasticsearch.xpack.spatial.index.fielddata;

import org.apache.lucene.util.BytesRef;
<<<<<<< HEAD
=======
import org.elasticsearch.common.geo.Orientation;
>>>>>>> d90fa4eb
import org.elasticsearch.geometry.Geometry;
import org.elasticsearch.geometry.Rectangle;
import org.elasticsearch.geometry.utils.GeographyValidator;
import org.elasticsearch.geometry.utils.WellKnownText;
import org.elasticsearch.index.mapper.GeoShapeIndexer;
import org.elasticsearch.search.aggregations.support.ValuesSourceType;
import org.elasticsearch.xcontent.ToXContentFragment;
import org.elasticsearch.xcontent.XContentBuilder;
import org.elasticsearch.xpack.spatial.index.mapper.BinaryGeoShapeDocValuesField;
import org.elasticsearch.xpack.spatial.search.aggregations.support.GeoShapeValuesSourceType;

import java.io.IOException;
import java.text.ParseException;

/**
 * A stateful lightweight per document geo values.
 * To iterate over values in a document use the following pattern:
 * <pre>
 *   MultiGeoValues values = ..;
 *   // for each docID
 *   if (values.advanceExact(docId)) {
 *     GeoValue value = values.value()
 *     final int numValues = values.count();
 *     // process value
 *   }
 * </pre>
 *
 * There is just one value for one document.
 */
public abstract class GeoShapeValues {

    public static GeoShapeValues EMPTY = new GeoShapeValues() {
        private final GeoShapeValuesSourceType DEFAULT_VALUES_SOURCE_TYPE = GeoShapeValuesSourceType.instance();

        @Override
        public boolean advanceExact(int doc) {
            return false;
        }

        @Override
        public ValuesSourceType valuesSourceType() {
            return DEFAULT_VALUES_SOURCE_TYPE;
        }

        @Override
        public GeoShapeValue value() {
            throw new UnsupportedOperationException();
        }
    };

    /**
     * Creates a new {@link GeoShapeValues} instance
     */
    protected GeoShapeValues() {}

    /**
     * Advance this instance to the given document id
     * @return true if there is a value for this document
     */
    public abstract boolean advanceExact(int doc) throws IOException;

    public abstract ValuesSourceType valuesSourceType();

    /**
     * Return the value associated with the current document.
     *
     * Note: the returned {@link GeoShapeValue} might be shared across invocations.
     *
     * @return the value for the current docID set to {@link #advanceExact(int)}.
     */
    public abstract GeoShapeValue value() throws IOException;

    /** thin wrapper around a {@link GeometryDocValueReader} which encodes / decodes values using
     * the Geo decoder */
    public static class GeoShapeValue implements ToXContentFragment {
        private static final GeoShapeIndexer MISSING_GEOSHAPE_INDEXER = new GeoShapeIndexer(Orientation.CCW, "missing");
        private final GeometryDocValueReader reader;
        private final BoundingBox boundingBox;
        private final Tile2DVisitor tile2DVisitor;

        public GeoShapeValue() {
            this.reader = new GeometryDocValueReader();
            this.boundingBox = new BoundingBox();
            this.tile2DVisitor = new Tile2DVisitor();
        }

        /**
         * reset the geometry.
         */
        public void reset(BytesRef bytesRef) throws IOException {
            this.reader.reset(bytesRef);
            this.boundingBox.reset(reader.getExtent(), CoordinateEncoder.GEO);
        }

        public BoundingBox boundingBox() {
            return boundingBox;
        }

        public GeoRelation relate(Rectangle rectangle) throws IOException {
            int minX = CoordinateEncoder.GEO.encodeX(rectangle.getMinX());
            int maxX = CoordinateEncoder.GEO.encodeX(rectangle.getMaxX());
            int minY = CoordinateEncoder.GEO.encodeY(rectangle.getMinY());
            int maxY = CoordinateEncoder.GEO.encodeY(rectangle.getMaxY());
            tile2DVisitor.reset(minX, minY, maxX, maxY);
            reader.visit(tile2DVisitor);
            return tile2DVisitor.relation();
        }

        public DimensionalShapeType dimensionalShapeType() {
            return reader.getDimensionalShapeType();
        }

        public double weight() throws IOException {
            return reader.getSumCentroidWeight();
        }

        /**
         * @return the latitude of the centroid of the shape
         */
        public double lat() throws IOException {
            return CoordinateEncoder.GEO.decodeY(reader.getCentroidY());
        }

        /**
         * @return the longitude of the centroid of the shape
         */
        public double lon() throws IOException {
            return CoordinateEncoder.GEO.decodeX(reader.getCentroidX());
        }

        public static GeoShapeValue missing(String missing) {
            try {
<<<<<<< HEAD
                final Geometry geometry = MISSING_GEOSHAPE_INDEXER.prepareForIndexing(
                    WellKnownText.fromWKT(GeographyValidator.instance(true), true, missing)
                );
=======
                final Geometry geometry = WellKnownText.fromWKT(GeographyValidator.instance(true), true, missing);
>>>>>>> d90fa4eb
                final BinaryGeoShapeDocValuesField field = new BinaryGeoShapeDocValuesField("missing");
                field.add(MISSING_GEOSHAPE_INDEXER.indexShape(geometry), geometry);
                final GeoShapeValue value = new GeoShapeValue();
                value.reset(field.binaryValue());
                return value;
            } catch (IOException | ParseException e) {
                throw new IllegalArgumentException("Can't apply missing value [" + missing + "]", e);
            }
        }

        @Override
        public XContentBuilder toXContent(XContentBuilder builder, Params params) throws IOException {
            throw new IllegalArgumentException("cannot write xcontent for geo_shape doc value");
        }
    }

    public static class BoundingBox {
        public double top;
        public double bottom;
        public double negLeft;
        public double negRight;
        public double posLeft;
        public double posRight;

        private BoundingBox() {}

        private void reset(Extent extent, CoordinateEncoder coordinateEncoder) {
            this.top = coordinateEncoder.decodeY(extent.top);
            this.bottom = coordinateEncoder.decodeY(extent.bottom);

            if (extent.negLeft == Integer.MAX_VALUE && extent.negRight == Integer.MIN_VALUE) {
                this.negLeft = Double.POSITIVE_INFINITY;
                this.negRight = Double.NEGATIVE_INFINITY;
            } else {
                this.negLeft = coordinateEncoder.decodeX(extent.negLeft);
                this.negRight = coordinateEncoder.decodeX(extent.negRight);
            }

            if (extent.posLeft == Integer.MAX_VALUE && extent.posRight == Integer.MIN_VALUE) {
                this.posLeft = Double.POSITIVE_INFINITY;
                this.posRight = Double.NEGATIVE_INFINITY;
            } else {
                this.posLeft = coordinateEncoder.decodeX(extent.posLeft);
                this.posRight = coordinateEncoder.decodeX(extent.posRight);
            }
        }

        /**
         * @return the minimum y-coordinate of the extent
         */
        public double minY() {
            return bottom;
        }

        /**
         * @return the maximum y-coordinate of the extent
         */
        public double maxY() {
            return top;
        }

        /**
         * @return the absolute minimum x-coordinate of the extent, whether it is positive or negative.
         */
        public double minX() {
            return Math.min(negLeft, posLeft);
        }

        /**
         * @return the absolute maximum x-coordinate of the extent, whether it is positive or negative.
         */
        public double maxX() {
            return Math.max(negRight, posRight);
        }
    }
}<|MERGE_RESOLUTION|>--- conflicted
+++ resolved
@@ -8,10 +8,7 @@
 package org.elasticsearch.xpack.spatial.index.fielddata;
 
 import org.apache.lucene.util.BytesRef;
-<<<<<<< HEAD
-=======
 import org.elasticsearch.common.geo.Orientation;
->>>>>>> d90fa4eb
 import org.elasticsearch.geometry.Geometry;
 import org.elasticsearch.geometry.Rectangle;
 import org.elasticsearch.geometry.utils.GeographyValidator;
@@ -144,13 +141,7 @@
 
         public static GeoShapeValue missing(String missing) {
             try {
-<<<<<<< HEAD
-                final Geometry geometry = MISSING_GEOSHAPE_INDEXER.prepareForIndexing(
-                    WellKnownText.fromWKT(GeographyValidator.instance(true), true, missing)
-                );
-=======
                 final Geometry geometry = WellKnownText.fromWKT(GeographyValidator.instance(true), true, missing);
->>>>>>> d90fa4eb
                 final BinaryGeoShapeDocValuesField field = new BinaryGeoShapeDocValuesField("missing");
                 field.add(MISSING_GEOSHAPE_INDEXER.indexShape(geometry), geometry);
                 final GeoShapeValue value = new GeoShapeValue();
