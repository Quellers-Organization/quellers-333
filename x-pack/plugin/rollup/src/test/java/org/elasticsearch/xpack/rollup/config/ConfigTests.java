/*
 * Copyright Elasticsearch B.V. and/or licensed to Elasticsearch B.V. under one
 * or more contributor license agreements. Licensed under the Elastic License;
 * you may not use this file except in compliance with the Elastic License.
 */
package org.elasticsearch.xpack.rollup.config;

import org.elasticsearch.search.aggregations.bucket.histogram.DateHistogramInterval;
import org.elasticsearch.test.ESTestCase;
import org.elasticsearch.xpack.core.rollup.job.DateHistogramGroupConfig;
import org.elasticsearch.xpack.core.rollup.job.GroupConfig;
import org.elasticsearch.xpack.core.rollup.job.HistogramGroupConfig;
import org.elasticsearch.xpack.core.rollup.job.MetricConfig;
import org.elasticsearch.xpack.core.rollup.job.RollupJob;
import org.elasticsearch.xpack.core.rollup.job.TermsGroupConfig;
import org.joda.time.DateTimeZone;

import java.time.zone.ZoneRulesException;
import java.util.HashMap;
import java.util.Map;

import static java.util.Collections.emptyList;
import static java.util.Collections.singletonList;
import static org.elasticsearch.xpack.core.rollup.ConfigTestHelpers.randomHistogramGroupConfig;
import static org.elasticsearch.xpack.core.rollup.ConfigTestHelpers.randomRollupJobConfig;
import static org.elasticsearch.xpack.core.rollup.ConfigTestHelpers.randomTermsGroupConfig;
import static org.hamcrest.Matchers.equalTo;
//TODO split this into dedicated unit test classes (one for each config object)
public class ConfigTests extends ESTestCase {

    public void testEmptyField() {
        Exception e = expectThrows(IllegalArgumentException.class, () -> new MetricConfig(null, singletonList("max")));
        assertThat(e.getMessage(), equalTo("Field must be a non-null, non-empty string"));

        e = expectThrows(IllegalArgumentException.class, () -> new MetricConfig("", singletonList("max")));
        assertThat(e.getMessage(), equalTo("Field must be a non-null, non-empty string"));
    }

    public void testEmptyMetrics() {
        Exception e = expectThrows(IllegalArgumentException.class, () -> new MetricConfig("foo", emptyList()));
        assertThat(e.getMessage(), equalTo("Metrics must be a non-null, non-empty array of strings"));

        e = expectThrows(IllegalArgumentException.class, () -> new MetricConfig("foo", null));
        assertThat(e.getMessage(), equalTo("Metrics must be a non-null, non-empty array of strings"));
    }

    public void testEmptyGroup() {
        Exception e = expectThrows(IllegalArgumentException.class, () -> new GroupConfig(null, null, null));
        assertThat(e.getMessage(), equalTo("Date histogram must not be null"));
    }

    public void testNoDateHisto() {
        Exception e = expectThrows(IllegalArgumentException.class,
            () -> new GroupConfig(null, randomHistogramGroupConfig(random()), randomTermsGroupConfig(random())));
        assertThat(e.getMessage(), equalTo("Date histogram must not be null"));
    }

    public void testEmptyDateHistoField() {
        Exception e = expectThrows(IllegalArgumentException.class,
            () -> new DateHistogramGroupConfig(null, DateHistogramInterval.HOUR));
        assertThat(e.getMessage(), equalTo("Field must be a non-null, non-empty string"));

        e = expectThrows(IllegalArgumentException.class, () -> new DateHistogramGroupConfig("", DateHistogramInterval.HOUR));
        assertThat(e.getMessage(), equalTo("Field must be a non-null, non-empty string"));
    }

    public void testEmptyDateHistoInterval() {
        Exception e = expectThrows(IllegalArgumentException.class, () -> new DateHistogramGroupConfig("foo", null));
        assertThat(e.getMessage(), equalTo("Interval must be non-null"));
    }

    public void testNullTimeZone() {
        DateHistogramGroupConfig config = new DateHistogramGroupConfig("foo", DateHistogramInterval.HOUR, null, null);
        assertThat(config.getTimeZone(), equalTo(DateTimeZone.UTC.getID()));
    }

    public void testEmptyTimeZone() {
        DateHistogramGroupConfig config = new DateHistogramGroupConfig("foo", DateHistogramInterval.HOUR, null, "");
        assertThat(config.getTimeZone(), equalTo(DateTimeZone.UTC.getID()));
    }

    public void testDefaultTimeZone() {
        DateHistogramGroupConfig config = new DateHistogramGroupConfig("foo", DateHistogramInterval.HOUR);
        assertThat(config.getTimeZone(), equalTo(DateTimeZone.UTC.getID()));
    }

<<<<<<< HEAD
    public void testUnkownTimeZone() {
        Exception e = expectThrows(ZoneRulesException.class,
=======
    public void testUnknownTimeZone() {
        Exception e = expectThrows(IllegalArgumentException.class,
>>>>>>> 63474611
            () -> new DateHistogramGroupConfig("foo", DateHistogramInterval.HOUR, null, "FOO"));
        assertThat(e.getMessage(), equalTo("Unknown time-zone ID: FOO"));
    }

    public void testEmptyHistoField() {
        Exception e = expectThrows(IllegalArgumentException.class, () -> new HistogramGroupConfig(1L, (String[]) null));
        assertThat(e.getMessage(), equalTo("Fields must have at least one value"));

        e = expectThrows(IllegalArgumentException.class, () -> new HistogramGroupConfig(1L, new String[0]));
        assertThat(e.getMessage(), equalTo("Fields must have at least one value"));
    }

    public void testBadHistoIntervals() {
        Exception e = expectThrows(IllegalArgumentException.class, () -> new HistogramGroupConfig(0L, "foo", "bar"));
        assertThat(e.getMessage(), equalTo("Interval must be a positive long"));

        e = expectThrows(IllegalArgumentException.class, () -> new HistogramGroupConfig(-1L, "foo", "bar"));
        assertThat(e.getMessage(), equalTo("Interval must be a positive long"));
    }

    public void testEmptyTermsField() {
        final String[] fields = randomBoolean() ? new String[0] : null;
        Exception e = expectThrows(IllegalArgumentException.class, () -> new TermsGroupConfig(fields));
        assertThat(e.getMessage(), equalTo("Fields must have at least one value"));
    }

    public void testNoHeadersInJSON() {
        Map<String, String> headers = new HashMap<>(1);
        headers.put("es-security-runas-user", "foo");
        headers.put("_xpack_security_authentication", "bar");
        RollupJob job = new RollupJob(randomRollupJobConfig(random()), headers);
        String json = job.toString();
        assertFalse(json.contains("authentication"));
        assertFalse(json.contains("security"));
    }
}<|MERGE_RESOLUTION|>--- conflicted
+++ resolved
@@ -84,13 +84,8 @@
         assertThat(config.getTimeZone(), equalTo(DateTimeZone.UTC.getID()));
     }
 
-<<<<<<< HEAD
-    public void testUnkownTimeZone() {
+    public void testUnknownTimeZone() {
         Exception e = expectThrows(ZoneRulesException.class,
-=======
-    public void testUnknownTimeZone() {
-        Exception e = expectThrows(IllegalArgumentException.class,
->>>>>>> 63474611
             () -> new DateHistogramGroupConfig("foo", DateHistogramInterval.HOUR, null, "FOO"));
         assertThat(e.getMessage(), equalTo("Unknown time-zone ID: FOO"));
     }
