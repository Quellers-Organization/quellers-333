/*
 * Copyright Elasticsearch B.V. and/or licensed to Elasticsearch B.V. under one
 * or more contributor license agreements. Licensed under the Elastic License;
 * you may not use this file except in compliance with the Elastic License.
 */
package org.elasticsearch.xpack.rollup.action;


import org.apache.logging.log4j.Logger;
import org.elasticsearch.ResourceAlreadyExistsException;
import org.elasticsearch.Version;
import org.elasticsearch.action.ActionListener;
import org.elasticsearch.action.admin.indices.create.CreateIndexAction;
import org.elasticsearch.action.admin.indices.create.CreateIndexRequest;
import org.elasticsearch.action.admin.indices.mapping.get.GetMappingsAction;
import org.elasticsearch.action.admin.indices.mapping.get.GetMappingsRequest;
import org.elasticsearch.action.admin.indices.mapping.get.GetMappingsResponse;
import org.elasticsearch.action.admin.indices.mapping.put.PutMappingAction;
import org.elasticsearch.action.admin.indices.mapping.put.PutMappingRequest;
import org.elasticsearch.action.support.master.AcknowledgedResponse;
import org.elasticsearch.client.Client;
import org.elasticsearch.cluster.metadata.MappingMetaData;
import org.elasticsearch.common.collect.ImmutableOpenMap;
import org.elasticsearch.persistent.PersistentTasksCustomMetaData;
import org.elasticsearch.persistent.PersistentTasksService;
import org.elasticsearch.search.aggregations.bucket.histogram.DateHistogramInterval;
import org.elasticsearch.test.ESTestCase;
import org.elasticsearch.test.VersionUtils;
import org.elasticsearch.xpack.core.rollup.ConfigTestHelpers;
import org.elasticsearch.xpack.core.rollup.RollupField;
import org.elasticsearch.xpack.core.rollup.action.PutRollupJobAction;
import org.elasticsearch.xpack.core.rollup.job.DateHistogramGroupConfig;
import org.elasticsearch.xpack.core.rollup.job.GroupConfig;
import org.elasticsearch.xpack.core.rollup.job.RollupJob;
import org.elasticsearch.xpack.core.rollup.job.RollupJobConfig;
import org.elasticsearch.xpack.rollup.Rollup;
import org.mockito.ArgumentCaptor;

import java.util.Collections;
import java.util.HashMap;
import java.util.Map;
import java.util.concurrent.CountDownLatch;
import java.util.concurrent.TimeUnit;

import static org.hamcrest.Matchers.containsString;
import static org.hamcrest.Matchers.equalTo;
import static org.mockito.Matchers.any;
import static org.mockito.Matchers.eq;
import static org.mockito.Mockito.doAnswer;
import static org.mockito.Mockito.mock;
import static org.mockito.Mockito.verify;
import static org.mockito.Mockito.when;

public class PutJobStateMachineTests extends ESTestCase {

    @SuppressWarnings("unchecked")
    public void testCreateIndexException() {
        RollupJob job = new RollupJob(ConfigTestHelpers.randomRollupJobConfig(random(), "foo"), Collections.emptyMap());

        ActionListener<AcknowledgedResponse> testListener = ActionListener.wrap(response -> {
            fail("Listener success should not have been triggered.");
        }, e -> {
            assertThat(e.getMessage(), equalTo("Could not create index for rollup job [foo]"));
            assertThat(e.getCause().getMessage(), equalTo("something bad"));
        });

        Logger logger = mock(Logger.class);
        Client client = mock(Client.class);

        ArgumentCaptor<ActionListener> requestCaptor = ArgumentCaptor.forClass(ActionListener.class);
        doAnswer(invocation -> {
            requestCaptor.getValue().onFailure(new RuntimeException("something bad"));
            return null;
        }).when(client).execute(eq(CreateIndexAction.INSTANCE), any(CreateIndexRequest.class), requestCaptor.capture());

        TransportPutRollupJobAction.createIndex(job, testListener, mock(PersistentTasksService.class), client, logger);

        // ResourceAlreadyExists should trigger a GetMapping next
        verify(client).execute(eq(CreateIndexAction.INSTANCE), any(CreateIndexRequest.class), any());
    }

    @SuppressWarnings("unchecked")
    public void testIndexAlreadyExists() {
        RollupJob job = new RollupJob(ConfigTestHelpers.randomRollupJobConfig(random()), Collections.emptyMap());

        ActionListener<AcknowledgedResponse> testListener = ActionListener.wrap(response -> {
            fail("Listener success should not have been triggered.");
        }, e -> {
            assertThat(e.getCause().getMessage(), equalTo("Ending"));
        });

        Logger logger = mock(Logger.class);
        Client client = mock(Client.class);

        ArgumentCaptor<ActionListener> requestCaptor = ArgumentCaptor.forClass(ActionListener.class);
        doAnswer(invocation -> {
            requestCaptor.getValue().onFailure(new ResourceAlreadyExistsException(job.getConfig().getRollupIndex()));
            return null;
        }).when(client).execute(eq(CreateIndexAction.INSTANCE), any(CreateIndexRequest.class), requestCaptor.capture());

        ArgumentCaptor<ActionListener> requestCaptor2 = ArgumentCaptor.forClass(ActionListener.class);
        doAnswer(invocation -> {
            // Bail here with an error, further testing will happen through tests of #updateMapping
            requestCaptor2.getValue().onFailure(new RuntimeException("Ending"));
            return null;
        }).when(client).execute(eq(GetMappingsAction.INSTANCE), any(GetMappingsRequest.class), requestCaptor2.capture());

        TransportPutRollupJobAction.createIndex(job, testListener, mock(PersistentTasksService.class), client, logger);

        // ResourceAlreadyExists should trigger a GetMapping next
        verify(client).execute(eq(GetMappingsAction.INSTANCE), any(GetMappingsRequest.class), any());
    }

    @SuppressWarnings("unchecked")
    public void testIndexMetaData() throws InterruptedException {
        RollupJob job = new RollupJob(ConfigTestHelpers.randomRollupJobConfig(random()), Collections.emptyMap());

        ActionListener<AcknowledgedResponse> testListener = ActionListener.wrap(response -> {
            fail("Listener success should not have been triggered.");
        }, e -> {
            assertThat(e.getCause().getMessage(), equalTo("Ending"));
        });

        Logger logger = mock(Logger.class);
        Client client = mock(Client.class);

        CountDownLatch latch = new CountDownLatch(1);
        ArgumentCaptor<ActionListener> listenerCaptor = ArgumentCaptor.forClass(ActionListener.class);
        ArgumentCaptor<CreateIndexRequest> requestCaptor = ArgumentCaptor.forClass(CreateIndexRequest.class);
        doAnswer(invocation -> {
            assertNotNull(requestCaptor.getValue().mappings().get("_doc"));
            String mapping = requestCaptor.getValue().mappings().get("_doc");

            // Make sure the version is present, and we have our date template (the most important aspects)
            assertThat(mapping, containsString("\"rollup-version\":\"" + Version.CURRENT.toString() + "\""));
            assertThat(mapping, containsString("\"path_match\":\"*.date_histogram.timestamp\""));

            listenerCaptor.getValue().onFailure(new ResourceAlreadyExistsException(job.getConfig().getRollupIndex()));
            latch.countDown();
            return null;
        }).when(client).execute(eq(CreateIndexAction.INSTANCE), requestCaptor.capture(), listenerCaptor.capture());

        ArgumentCaptor<ActionListener> requestCaptor2 = ArgumentCaptor.forClass(ActionListener.class);
        doAnswer(invocation -> {
            // Bail here with an error, further testing will happen through tests of #updateMapping
            requestCaptor2.getValue().onFailure(new RuntimeException("Ending"));
            return null;
        }).when(client).execute(eq(GetMappingsAction.INSTANCE), any(GetMappingsRequest.class), requestCaptor2.capture());

        TransportPutRollupJobAction.createIndex(job, testListener, mock(PersistentTasksService.class), client, logger);

        // ResourceAlreadyExists should trigger a GetMapping next
        verify(client).execute(eq(GetMappingsAction.INSTANCE), any(GetMappingsRequest.class), any());
        latch.await(4, TimeUnit.SECONDS);
    }

    @SuppressWarnings("unchecked")
    public void testGetMappingFails() {
        RollupJob job = new RollupJob(ConfigTestHelpers.randomRollupJobConfig(random(), "foo"), Collections.emptyMap());

        ActionListener<AcknowledgedResponse> testListener = ActionListener.wrap(response -> {
            fail("Listener success should not have been triggered.");
        }, e -> {
            assertThat(e.getMessage(), equalTo("Could not update mappings for rollup job [foo]"));
            assertThat(e.getCause().getMessage(), equalTo("something bad"));
        });

        Logger logger = mock(Logger.class);
        Client client = mock(Client.class);

        ArgumentCaptor<ActionListener> requestCaptor = ArgumentCaptor.forClass(ActionListener.class);
        doAnswer(invocation -> {
            requestCaptor.getValue().onFailure(new RuntimeException("something bad"));
            return null;
        }).when(client).execute(eq(GetMappingsAction.INSTANCE), any(GetMappingsRequest.class), requestCaptor.capture());

        TransportPutRollupJobAction.updateMapping(job, testListener, mock(PersistentTasksService.class), client, logger);
        verify(client).execute(eq(GetMappingsAction.INSTANCE), any(GetMappingsRequest.class), any());
    }

    @SuppressWarnings("unchecked")
    public void testNoMetadataInMapping() {
        RollupJob job = new RollupJob(ConfigTestHelpers.randomRollupJobConfig(random()), Collections.emptyMap());

        ActionListener<AcknowledgedResponse> testListener = ActionListener.wrap(response -> {
            fail("Listener success should not have been triggered.");
        }, e -> {
            assertThat(e.getMessage(), equalTo("Rollup data cannot be added to existing indices that contain " +
                "non-rollup data (expected to find _meta key in mapping of rollup index ["
                + job.getConfig().getRollupIndex() + "] but not found)."));
        });

        Logger logger = mock(Logger.class);
        Client client = mock(Client.class);

        ArgumentCaptor<ActionListener> requestCaptor = ArgumentCaptor.forClass(ActionListener.class);
        doAnswer(invocation -> {
            GetMappingsResponse response = mock(GetMappingsResponse.class);
            MappingMetaData meta = new MappingMetaData(RollupField.TYPE_NAME, Collections.emptyMap());
<<<<<<< HEAD
            ImmutableOpenMap.Builder<String, MappingMetaData> builder = ImmutableOpenMap.builder(1);
            builder.put(job.getConfig().getRollupIndex(), meta);
            when(response.getMappings()).thenReturn(builder.build());
=======

            ImmutableOpenMap.Builder<String, MappingMetaData> builder2 = ImmutableOpenMap.builder(1);
            builder2.put(job.getConfig().getRollupIndex(), meta);

            when(response.getMappings()).thenReturn(builder2.build());
>>>>>>> 292c045f
            requestCaptor.getValue().onResponse(response);
            return null;
        }).when(client).execute(eq(GetMappingsAction.INSTANCE), any(GetMappingsRequest.class), requestCaptor.capture());

        TransportPutRollupJobAction.updateMapping(job, testListener, mock(PersistentTasksService.class), client, logger);
        verify(client).execute(eq(GetMappingsAction.INSTANCE), any(GetMappingsRequest.class), any());
    }

    @SuppressWarnings("unchecked")
    public void testMetadataButNotRollup() {
        RollupJob job = new RollupJob(ConfigTestHelpers.randomRollupJobConfig(random()), Collections.emptyMap());

        ActionListener<AcknowledgedResponse> testListener = ActionListener.wrap(response -> {
            fail("Listener success should not have been triggered.");
        }, e -> {
            assertThat(e.getMessage(), equalTo("Rollup data cannot be added to existing indices that contain " +
                "non-rollup data (expected to find rollup meta key [_rollup] in mapping of rollup index ["
                + job.getConfig().getRollupIndex() + "] but not found)."));
        });

        Logger logger = mock(Logger.class);
        Client client = mock(Client.class);

        ArgumentCaptor<ActionListener> requestCaptor = ArgumentCaptor.forClass(ActionListener.class);
        doAnswer(invocation -> {
            GetMappingsResponse response = mock(GetMappingsResponse.class);
            Map<String, Object> m = new HashMap<>(2);
            m.put("random",
                Collections.singletonMap(job.getConfig().getId(), job.getConfig()));
            MappingMetaData meta = new MappingMetaData(RollupField.TYPE_NAME,
                Collections.singletonMap("_meta", m));
<<<<<<< HEAD
            ImmutableOpenMap.Builder<String, MappingMetaData> builder = ImmutableOpenMap.builder(1);
            builder.put(job.getConfig().getRollupIndex(), meta);
            when(response.getMappings()).thenReturn(builder.build());
=======

            ImmutableOpenMap.Builder<String, MappingMetaData> builder2 = ImmutableOpenMap.builder(1);
            builder2.put(job.getConfig().getRollupIndex(), meta);

            when(response.getMappings()).thenReturn(builder2.build());
>>>>>>> 292c045f
            requestCaptor.getValue().onResponse(response);
            return null;
        }).when(client).execute(eq(GetMappingsAction.INSTANCE), any(GetMappingsRequest.class), requestCaptor.capture());

        TransportPutRollupJobAction.updateMapping(job, testListener, mock(PersistentTasksService.class), client, logger);
        verify(client).execute(eq(GetMappingsAction.INSTANCE), any(GetMappingsRequest.class), any());
    }

    @SuppressWarnings("unchecked")
    public void testNoMappingVersion() {
        RollupJob job = new RollupJob(ConfigTestHelpers.randomRollupJobConfig(random()), Collections.emptyMap());

        ActionListener<AcknowledgedResponse> testListener = ActionListener.wrap(response -> {
            fail("Listener success should not have been triggered.");
        }, e -> {
            assertThat(e.getMessage(), equalTo("Could not determine version of existing rollup metadata for index ["
                + job.getConfig().getRollupIndex() + "]"));
        });

        Logger logger = mock(Logger.class);
        Client client = mock(Client.class);

        ArgumentCaptor<ActionListener> requestCaptor = ArgumentCaptor.forClass(ActionListener.class);
        doAnswer(invocation -> {
            GetMappingsResponse response = mock(GetMappingsResponse.class);
            Map<String, Object> m = new HashMap<>(2);
            m.put(RollupField.ROLLUP_META,
                Collections.singletonMap(job.getConfig().getId(), job.getConfig()));
            MappingMetaData meta = new MappingMetaData(RollupField.TYPE_NAME,
                Collections.singletonMap("_meta", m));
<<<<<<< HEAD
            ImmutableOpenMap.Builder<String, MappingMetaData> builder = ImmutableOpenMap.builder(1);
            builder.put(job.getConfig().getRollupIndex(), meta);
            when(response.getMappings()).thenReturn(builder.build());
=======

            ImmutableOpenMap.Builder<String, MappingMetaData> builder2 = ImmutableOpenMap.builder(1);
            builder2.put(job.getConfig().getRollupIndex(), meta);

            when(response.getMappings()).thenReturn(builder2.build());
>>>>>>> 292c045f
            requestCaptor.getValue().onResponse(response);
            return null;
        }).when(client).execute(eq(GetMappingsAction.INSTANCE), any(GetMappingsRequest.class), requestCaptor.capture());

        TransportPutRollupJobAction.updateMapping(job, testListener, mock(PersistentTasksService.class), client, logger);
        verify(client).execute(eq(GetMappingsAction.INSTANCE), any(GetMappingsRequest.class), any());
    }

    @SuppressWarnings("unchecked")
    public void testJobAlreadyInMapping() {
        RollupJob job = new RollupJob(ConfigTestHelpers.randomRollupJobConfig(random(), "foo"), Collections.emptyMap());

        ActionListener<AcknowledgedResponse> testListener = ActionListener.wrap(response -> {
            fail("Listener success should not have been triggered.");
        }, e -> {
            assertThat(e.getMessage(), equalTo("Cannot create rollup job [foo] because job was previously created (existing metadata)."));
        });

        Logger logger = mock(Logger.class);
        Client client = mock(Client.class);

        ArgumentCaptor<ActionListener> requestCaptor = ArgumentCaptor.forClass(ActionListener.class);
        doAnswer(invocation -> {
            GetMappingsResponse response = mock(GetMappingsResponse.class);
            Map<String, Object> m = new HashMap<>(2);
            m.put(Rollup.ROLLUP_TEMPLATE_VERSION_FIELD, VersionUtils.randomIndexCompatibleVersion(random()));
            m.put(RollupField.ROLLUP_META,
                Collections.singletonMap(job.getConfig().getId(), job.getConfig()));
            MappingMetaData meta = new MappingMetaData(RollupField.TYPE_NAME,
                Collections.singletonMap("_meta", m));
<<<<<<< HEAD
            ImmutableOpenMap.Builder<String, MappingMetaData> builder = ImmutableOpenMap.builder(1);
            builder.put(job.getConfig().getRollupIndex(), meta);
            when(response.getMappings()).thenReturn(builder.build());
=======

            ImmutableOpenMap.Builder<String, MappingMetaData> builder2 = ImmutableOpenMap.builder(1);
            builder2.put(job.getConfig().getRollupIndex(), meta);

            when(response.getMappings()).thenReturn(builder2.build());
>>>>>>> 292c045f
            requestCaptor.getValue().onResponse(response);
            return null;
        }).when(client).execute(eq(GetMappingsAction.INSTANCE), any(GetMappingsRequest.class), requestCaptor.capture());

        TransportPutRollupJobAction.updateMapping(job, testListener, mock(PersistentTasksService.class), client, logger);
        verify(client).execute(eq(GetMappingsAction.INSTANCE), any(GetMappingsRequest.class), any());
    }

    @SuppressWarnings("unchecked")
    public void testAddJobToMapping() {
        final RollupJobConfig unrelatedJob =
            ConfigTestHelpers.randomRollupJobConfig(random(), ESTestCase.randomAlphaOfLength(10), "foo", "rollup_index_foo");

        final RollupJobConfig config =
            ConfigTestHelpers.randomRollupJobConfig(random(), ESTestCase.randomAlphaOfLength(10), "foo", "rollup_index_foo");
        RollupJob job = new RollupJob(config, Collections.emptyMap());
        ActionListener<AcknowledgedResponse> testListener = ActionListener.wrap(response -> {
            fail("Listener success should not have been triggered.");
        }, e -> {
            assertThat(e.getMessage(), equalTo("Ending"));
        });

        Logger logger = mock(Logger.class);
        Client client = mock(Client.class);

        ArgumentCaptor<ActionListener> requestCaptor = ArgumentCaptor.forClass(ActionListener.class);
        doAnswer(invocation -> {
            GetMappingsResponse response = mock(GetMappingsResponse.class);
            Map<String, Object> m = new HashMap<>(2);
            m.put(Rollup.ROLLUP_TEMPLATE_VERSION_FIELD, VersionUtils.randomIndexCompatibleVersion(random()));
            m.put(RollupField.ROLLUP_META,
                Collections.singletonMap(unrelatedJob.getId(), unrelatedJob));
            MappingMetaData meta = new MappingMetaData(RollupField.TYPE_NAME,
                Collections.singletonMap("_meta", m));
<<<<<<< HEAD
            ImmutableOpenMap.Builder<String, MappingMetaData> builder = ImmutableOpenMap.builder(1);
            builder.put("rollup_index_foo", meta);
            when(response.getMappings()).thenReturn(builder.build());
=======

            ImmutableOpenMap.Builder<String, MappingMetaData> builder2 = ImmutableOpenMap.builder(1);
            builder2.put(unrelatedJob.getRollupIndex(), meta);

            when(response.getMappings()).thenReturn(builder2.build());
>>>>>>> 292c045f
            requestCaptor.getValue().onResponse(response);
            return null;
        }).when(client).execute(eq(GetMappingsAction.INSTANCE), any(GetMappingsRequest.class), requestCaptor.capture());

        ArgumentCaptor<ActionListener> requestCaptor2 = ArgumentCaptor.forClass(ActionListener.class);
        doAnswer(invocation -> {
            // Bail here with an error, further testing will happen through tests of #startPersistentTask
            requestCaptor2.getValue().onFailure(new RuntimeException("Ending"));
            return null;
        }).when(client).execute(eq(PutMappingAction.INSTANCE), any(PutMappingRequest.class), requestCaptor2.capture());

        TransportPutRollupJobAction.updateMapping(job, testListener, mock(PersistentTasksService.class), client, logger);
        verify(client).execute(eq(GetMappingsAction.INSTANCE), any(GetMappingsRequest.class), any());
        verify(client).execute(eq(PutMappingAction.INSTANCE), any(PutMappingRequest.class), any());
    }

    @SuppressWarnings("unchecked")
    public void testTaskAlreadyExists() {
        RollupJob job = new RollupJob(ConfigTestHelpers.randomRollupJobConfig(random(), "foo"), Collections.emptyMap());

        ActionListener<AcknowledgedResponse> testListener = ActionListener.wrap(response -> {
            fail("Listener success should not have been triggered.");
        }, e -> {
            assertThat(e.getMessage(), equalTo("Cannot create job [foo] because it has already been created (task exists)"));
        });

        PersistentTasksService tasksService = mock(PersistentTasksService.class);

        ArgumentCaptor<ActionListener> requestCaptor = ArgumentCaptor.forClass(ActionListener.class);
        doAnswer(invocation -> {
            requestCaptor.getValue().onFailure(new ResourceAlreadyExistsException(job.getConfig().getRollupIndex()));
            return null;
        }).when(tasksService).sendStartRequest(eq(job.getConfig().getId()),
            eq(RollupField.TASK_NAME), eq(job), requestCaptor.capture());

        TransportPutRollupJobAction.startPersistentTask(job, testListener, tasksService);
        verify(tasksService).sendStartRequest(eq(job.getConfig().getId()), eq(RollupField.TASK_NAME), eq(job), any());
    }

    @SuppressWarnings("unchecked")
    public void testStartTask() {
        RollupJob job = new RollupJob(ConfigTestHelpers.randomRollupJobConfig(random()), Collections.emptyMap());

        ActionListener<AcknowledgedResponse> testListener = ActionListener.wrap(response -> {
            fail("Listener success should not have been triggered.");
        }, e -> {
            assertThat(e.getMessage(), equalTo("Ending"));
        });

        PersistentTasksService tasksService = mock(PersistentTasksService.class);

        ArgumentCaptor<ActionListener> requestCaptor = ArgumentCaptor.forClass(ActionListener.class);
        doAnswer(invocation -> {
            PersistentTasksCustomMetaData.PersistentTask<RollupJob> response
                = new PersistentTasksCustomMetaData.PersistentTask<>(job.getConfig().getId(), RollupField.TASK_NAME, job, 123,
                mock(PersistentTasksCustomMetaData.Assignment.class));
            requestCaptor.getValue().onResponse(response);
            return null;
        }).when(tasksService).sendStartRequest(eq(job.getConfig().getId()), eq(RollupField.TASK_NAME), eq(job), requestCaptor.capture());

        ArgumentCaptor<PersistentTasksService.WaitForPersistentTaskListener> requestCaptor2
            = ArgumentCaptor.forClass(PersistentTasksService.WaitForPersistentTaskListener.class);
        doAnswer(invocation -> {
            // Bail here with an error, further testing will happen through tests of #startPersistentTask
            requestCaptor2.getValue().onFailure(new RuntimeException("Ending"));
            return null;
        }).when(tasksService).waitForPersistentTaskCondition(eq(job.getConfig().getId()), any(), any(), requestCaptor2.capture());

        TransportPutRollupJobAction.startPersistentTask(job, testListener, tasksService);
        verify(tasksService).sendStartRequest(eq(job.getConfig().getId()), eq(RollupField.TASK_NAME), eq(job), any());
        verify(tasksService).waitForPersistentTaskCondition(eq(job.getConfig().getId()), any(), any(), any());
    }

    public void testDeprecatedTimeZone() {
        GroupConfig groupConfig = new GroupConfig(new DateHistogramGroupConfig("foo", new DateHistogramInterval("1h"), null, "Japan"));
        RollupJobConfig config = new RollupJobConfig("foo", randomAlphaOfLength(5), "rollup", ConfigTestHelpers.randomCron(),
            100, groupConfig, Collections.emptyList(), null);
        PutRollupJobAction.Request request = new PutRollupJobAction.Request(config);
        TransportPutRollupJobAction.checkForDeprecatedTZ(request);
        assertWarnings("Creating Rollup job [foo] with timezone [Japan], but [Japan] has been deprecated by the IANA.  " +
            "Use [Asia/Tokyo] instead.");
    }

    public void testTimeZone() {
        GroupConfig groupConfig = new GroupConfig(new DateHistogramGroupConfig("foo", new DateHistogramInterval("1h"), null, "EST"));
        RollupJobConfig config = new RollupJobConfig("foo", randomAlphaOfLength(5), "rollup", ConfigTestHelpers.randomCron(),
            100, groupConfig, Collections.emptyList(), null);
        PutRollupJobAction.Request request = new PutRollupJobAction.Request(config);
        TransportPutRollupJobAction.checkForDeprecatedTZ(request);
    }
}<|MERGE_RESOLUTION|>--- conflicted
+++ resolved
@@ -197,17 +197,11 @@
         doAnswer(invocation -> {
             GetMappingsResponse response = mock(GetMappingsResponse.class);
             MappingMetaData meta = new MappingMetaData(RollupField.TYPE_NAME, Collections.emptyMap());
-<<<<<<< HEAD
-            ImmutableOpenMap.Builder<String, MappingMetaData> builder = ImmutableOpenMap.builder(1);
-            builder.put(job.getConfig().getRollupIndex(), meta);
-            when(response.getMappings()).thenReturn(builder.build());
-=======
 
             ImmutableOpenMap.Builder<String, MappingMetaData> builder2 = ImmutableOpenMap.builder(1);
             builder2.put(job.getConfig().getRollupIndex(), meta);
 
             when(response.getMappings()).thenReturn(builder2.build());
->>>>>>> 292c045f
             requestCaptor.getValue().onResponse(response);
             return null;
         }).when(client).execute(eq(GetMappingsAction.INSTANCE), any(GetMappingsRequest.class), requestCaptor.capture());
@@ -239,17 +233,11 @@
                 Collections.singletonMap(job.getConfig().getId(), job.getConfig()));
             MappingMetaData meta = new MappingMetaData(RollupField.TYPE_NAME,
                 Collections.singletonMap("_meta", m));
-<<<<<<< HEAD
-            ImmutableOpenMap.Builder<String, MappingMetaData> builder = ImmutableOpenMap.builder(1);
-            builder.put(job.getConfig().getRollupIndex(), meta);
-            when(response.getMappings()).thenReturn(builder.build());
-=======
 
             ImmutableOpenMap.Builder<String, MappingMetaData> builder2 = ImmutableOpenMap.builder(1);
             builder2.put(job.getConfig().getRollupIndex(), meta);
 
             when(response.getMappings()).thenReturn(builder2.build());
->>>>>>> 292c045f
             requestCaptor.getValue().onResponse(response);
             return null;
         }).when(client).execute(eq(GetMappingsAction.INSTANCE), any(GetMappingsRequest.class), requestCaptor.capture());
@@ -280,17 +268,11 @@
                 Collections.singletonMap(job.getConfig().getId(), job.getConfig()));
             MappingMetaData meta = new MappingMetaData(RollupField.TYPE_NAME,
                 Collections.singletonMap("_meta", m));
-<<<<<<< HEAD
-            ImmutableOpenMap.Builder<String, MappingMetaData> builder = ImmutableOpenMap.builder(1);
-            builder.put(job.getConfig().getRollupIndex(), meta);
-            when(response.getMappings()).thenReturn(builder.build());
-=======
 
             ImmutableOpenMap.Builder<String, MappingMetaData> builder2 = ImmutableOpenMap.builder(1);
             builder2.put(job.getConfig().getRollupIndex(), meta);
 
             when(response.getMappings()).thenReturn(builder2.build());
->>>>>>> 292c045f
             requestCaptor.getValue().onResponse(response);
             return null;
         }).when(client).execute(eq(GetMappingsAction.INSTANCE), any(GetMappingsRequest.class), requestCaptor.capture());
@@ -321,17 +303,11 @@
                 Collections.singletonMap(job.getConfig().getId(), job.getConfig()));
             MappingMetaData meta = new MappingMetaData(RollupField.TYPE_NAME,
                 Collections.singletonMap("_meta", m));
-<<<<<<< HEAD
-            ImmutableOpenMap.Builder<String, MappingMetaData> builder = ImmutableOpenMap.builder(1);
-            builder.put(job.getConfig().getRollupIndex(), meta);
-            when(response.getMappings()).thenReturn(builder.build());
-=======
 
             ImmutableOpenMap.Builder<String, MappingMetaData> builder2 = ImmutableOpenMap.builder(1);
             builder2.put(job.getConfig().getRollupIndex(), meta);
 
             when(response.getMappings()).thenReturn(builder2.build());
->>>>>>> 292c045f
             requestCaptor.getValue().onResponse(response);
             return null;
         }).when(client).execute(eq(GetMappingsAction.INSTANCE), any(GetMappingsRequest.class), requestCaptor.capture());
@@ -366,17 +342,11 @@
                 Collections.singletonMap(unrelatedJob.getId(), unrelatedJob));
             MappingMetaData meta = new MappingMetaData(RollupField.TYPE_NAME,
                 Collections.singletonMap("_meta", m));
-<<<<<<< HEAD
-            ImmutableOpenMap.Builder<String, MappingMetaData> builder = ImmutableOpenMap.builder(1);
-            builder.put("rollup_index_foo", meta);
-            when(response.getMappings()).thenReturn(builder.build());
-=======
 
             ImmutableOpenMap.Builder<String, MappingMetaData> builder2 = ImmutableOpenMap.builder(1);
             builder2.put(unrelatedJob.getRollupIndex(), meta);
 
             when(response.getMappings()).thenReturn(builder2.build());
->>>>>>> 292c045f
             requestCaptor.getValue().onResponse(response);
             return null;
         }).when(client).execute(eq(GetMappingsAction.INSTANCE), any(GetMappingsRequest.class), requestCaptor.capture());
