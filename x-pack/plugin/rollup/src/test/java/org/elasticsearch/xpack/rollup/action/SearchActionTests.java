--- conflicted
+++ resolved
@@ -80,12 +80,9 @@
 public class SearchActionTests extends ESTestCase {
 
     private NamedWriteableRegistry namedWriteableRegistry;
-<<<<<<< HEAD
+
     @Override
-=======
-
     @Before
->>>>>>> 3e437438
     public void setUp() throws Exception {
         super.setUp();
         IndicesModule indicesModule = new IndicesModule(emptyList());
@@ -776,10 +773,7 @@
 
         MultiSearchResponse msearchResponse
                 = new MultiSearchResponse(new MultiSearchResponse.Item[]{unrolledResponse, rolledResponse}, 123);
-<<<<<<< HEAD
-
-=======
->>>>>>> 3e437438
+
         SearchResponse response = TransportRollupSearchAction.processResponses(separateIndices, msearchResponse,
                 mock(InternalAggregation.ReduceContext.class));
 
