--- conflicted
+++ resolved
@@ -23,10 +23,8 @@
 
 public class RestGetRollupIndexCapsAction extends BaseRestHandler {
 
-<<<<<<< HEAD
     private static final DeprecationLogger deprecationLogger =
             new DeprecationLogger(LogManager.getLogger(RestGetRollupIndexCapsAction.class));
-
 
     static final ParseField INDEX = new ParseField("index");
 
@@ -36,14 +34,6 @@
         controller.registerWithDeprecatedHandler(
                 GET, "/{index}/_rollup/data", this,
                 GET, "/{index}/_xpack/rollup/data", deprecationLogger);
-=======
-    public static final ParseField INDEX = new ParseField("index");
-
-    public RestGetRollupIndexCapsAction(Settings settings, RestController controller) {
-        super(settings);
-        controller.registerHandler(RestRequest.Method.GET, "/{index}/_xpack/rollup/data", this);
-        controller.registerHandler(RestRequest.Method.GET, "/{index}/_rollup/data", this);
->>>>>>> 01afeff5
     }
 
     @Override
