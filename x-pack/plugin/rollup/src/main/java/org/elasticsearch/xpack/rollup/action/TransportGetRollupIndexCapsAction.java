--- conflicted
+++ resolved
@@ -67,25 +67,7 @@
     ) {
         Map<String, List<RollupJobCaps>> allCaps = new TreeMap<>();
 
-<<<<<<< HEAD
-        indices.stream()
-            .filter(entry -> resolvedIndexNames.contains(entry.key))
-            .forEach(entry -> {
-                // Does this index have rollup metadata?
-                TransportGetRollupCapsAction.findRollupIndexCaps(entry.key, entry.value)
-                    .ifPresent(cap -> {
-                        cap.getJobCaps().forEach(jobCap -> {
-                            // Do we already have an entry for this index?
-                            List<RollupJobCaps> indexCaps = allCaps.get(jobCap.getRollupIndex());
-                            if (indexCaps == null) {
-                                indexCaps = new ArrayList<>();
-                            }
-                            indexCaps.add(jobCap);
-                            allCaps.put(jobCap.getRollupIndex(), indexCaps);
-                        });
-                    });
-=======
-        StreamSupport.stream(indices.spliterator(), false).filter(entry -> resolvedIndexNames.contains(entry.key)).forEach(entry -> {
+        indices.stream().filter(entry -> resolvedIndexNames.contains(entry.key)).forEach(entry -> {
             // Does this index have rollup metadata?
             TransportGetRollupCapsAction.findRollupIndexCaps(entry.key, entry.value).ifPresent(cap -> {
                 cap.getJobCaps().forEach(jobCap -> {
@@ -97,7 +79,6 @@
                     indexCaps.add(jobCap);
                     allCaps.put(jobCap.getRollupIndex(), indexCaps);
                 });
->>>>>>> e04e5eba
             });
         });
         // Convert the mutable lists into the RollableIndexCaps
