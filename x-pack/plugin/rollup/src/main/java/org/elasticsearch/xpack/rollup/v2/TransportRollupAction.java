/*
 * Copyright Elasticsearch B.V. and/or licensed to Elasticsearch B.V. under one
 * or more contributor license agreements. Licensed under the Elastic License;
 * you may not use this file except in compliance with the Elastic License.
 */
package org.elasticsearch.xpack.rollup.v2;

import org.elasticsearch.ElasticsearchException;
import org.elasticsearch.action.ActionListener;
import org.elasticsearch.action.admin.indices.create.CreateIndexRequest;
import org.elasticsearch.action.admin.indices.create.CreateIndexResponse;
import org.elasticsearch.action.admin.indices.delete.DeleteIndexRequest;
import org.elasticsearch.action.admin.indices.settings.put.UpdateSettingsRequest;
import org.elasticsearch.action.admin.indices.shrink.ResizeRequest;
import org.elasticsearch.action.admin.indices.shrink.ResizeType;
import org.elasticsearch.action.support.ActionFilters;
import org.elasticsearch.action.support.broadcast.TransportBroadcastAction;
import org.elasticsearch.client.Client;
import org.elasticsearch.client.OriginSettingClient;
import org.elasticsearch.cluster.ClusterState;
import org.elasticsearch.cluster.ClusterStateUpdateTask;
import org.elasticsearch.cluster.block.ClusterBlockException;
import org.elasticsearch.cluster.block.ClusterBlockLevel;
import org.elasticsearch.cluster.metadata.DataStream;
import org.elasticsearch.cluster.metadata.IndexAbstraction;
import org.elasticsearch.cluster.metadata.IndexMetadata;
import org.elasticsearch.cluster.metadata.IndexNameExpressionResolver;
import org.elasticsearch.cluster.metadata.Metadata;
import org.elasticsearch.cluster.metadata.RollupGroup;
import org.elasticsearch.cluster.metadata.RollupMetadata;
import org.elasticsearch.cluster.routing.GroupShardsIterator;
import org.elasticsearch.cluster.routing.ShardIterator;
import org.elasticsearch.cluster.routing.ShardRouting;
import org.elasticsearch.cluster.service.ClusterService;
import org.elasticsearch.common.Randomness;
import org.elasticsearch.common.inject.Inject;
import org.elasticsearch.common.io.stream.StreamInput;
import org.elasticsearch.common.settings.Settings;
import org.elasticsearch.common.time.WriteableZoneId;
import org.elasticsearch.common.xcontent.XContentBuilder;
import org.elasticsearch.common.xcontent.XContentFactory;
import org.elasticsearch.index.Index;
import org.elasticsearch.index.IndexService;
import org.elasticsearch.index.mapper.DateFieldMapper;
import org.elasticsearch.index.mapper.KeywordFieldMapper;
import org.elasticsearch.indices.IndicesService;
import org.elasticsearch.tasks.Task;
import org.elasticsearch.transport.TransportService;
import org.elasticsearch.xpack.analytics.mapper.HistogramFieldMapper;
import org.elasticsearch.xpack.core.ClientHelper;
import org.elasticsearch.xpack.core.rollup.job.DateHistogramGroupConfig;
import org.elasticsearch.xpack.core.rollup.job.GroupConfig;
import org.elasticsearch.xpack.core.rollup.job.HistogramGroupConfig;
import org.elasticsearch.xpack.core.rollup.job.MetricConfig;
import org.elasticsearch.xpack.core.rollup.job.TermsGroupConfig;
import org.elasticsearch.xpack.core.rollup.v2.RollupAction;

import java.io.IOException;
import java.util.ArrayList;
import java.util.Arrays;
import java.util.HashMap;
import java.util.List;
import java.util.Map;
import java.util.Set;
import java.util.concurrent.atomic.AtomicReferenceArray;

import static org.elasticsearch.xpack.rollup.Rollup.TASK_THREAD_POOL_NAME;

/**
 * A {@link TransportBroadcastAction} that rollups all the shards of a single index into a new one.
 *
 * TODO: Enforce that rollup-indices of indices backing a datastream must be hidden.
 *       Enforce that we don't retry on another replica if we throw an error after sending some buckets.
 */
public class TransportRollupAction
    extends TransportBroadcastAction<RollupAction.Request, RollupAction.Response, RollupAction.ShardRequest, RollupAction.ShardResponse> {

    private final Client client;
    private final ClusterService clusterService;
    private final IndicesService indicesService;

    @Inject
    public TransportRollupAction(Client client,
                                 ClusterService clusterService,
                                 TransportService transportService,
                                 IndicesService indicesService,
                                 ActionFilters actionFilters,
                                 IndexNameExpressionResolver indexNameExpressionResolver) {
        super(RollupAction.NAME, clusterService, transportService, actionFilters,
            indexNameExpressionResolver, RollupAction.Request::new, RollupAction.ShardRequest::new, TASK_THREAD_POOL_NAME);
        this.client = new OriginSettingClient(client, ClientHelper.ROLLUP_ORIGIN);
        this.clusterService = clusterService;
        this.indicesService = indicesService;
    }

    @Override
    protected GroupShardsIterator<ShardIterator> shards(ClusterState clusterState, RollupAction.Request request, String[] concreteIndices) {
        if (concreteIndices.length > 1) {
            throw new IllegalArgumentException("multiple indices: " + Arrays.toString(concreteIndices));
        }
        // Random routing to limit request to a single shard
        String routing = Integer.toString(Randomness.get().nextInt(1000));
        Map<String, Set<String>> routingMap = indexNameExpressionResolver.resolveSearchRouting(clusterState, routing, request.indices());
        return clusterService.operationRouting().searchShards(clusterState, concreteIndices, routingMap, null);
    }

    @Override
    protected ClusterBlockException checkGlobalBlock(ClusterState state, RollupAction.Request request) {
        return state.blocks().globalBlockedException(ClusterBlockLevel.METADATA_WRITE);
    }

    @Override
    protected ClusterBlockException checkRequestBlock(ClusterState state, RollupAction.Request request, String[] concreteIndices) {
        return state.blocks().indicesBlockedException(ClusterBlockLevel.METADATA_WRITE, concreteIndices);
    }

    @Override
    protected void doExecute(Task task, RollupAction.Request request, ActionListener<RollupAction.Response> listener) {
        try {
            String tmpIndexName =  ".rolluptmp-" + request.getRollupConfig().getRollupIndex();
            createTempRollupIndex(request, tmpIndexName,
                ActionListener.wrap(
                    resp -> {
                        ActionListener<RollupAction.Response> wrapListener =
                            ActionListener.wrap(listener::onResponse, exc -> deleteTmpIndex(tmpIndexName, exc, listener));
                        new Async(task, request, wrapListener).start();
                    },
                    listener::onFailure
                )
            );
        } catch (IOException exc) {
            listener.onFailure(exc);
        }
    }

<<<<<<< HEAD
    @Override
    protected RollupAction.ShardRequest newShardRequest(int numShards, ShardRouting shard, RollupAction.Request request) {
        return new RollupAction.ShardRequest(shard.shardId(), request);
    }
=======
                @Override
                public ClusterState execute(ClusterState currentState) throws Exception {
                    String rollupIndexName = rollupTask.getRollupIndex();
                    IndexMetadata rollupIndexMetadata = currentState.getMetadata().index(rollupIndexName);
                    Index rollupIndex = rollupIndexMetadata.getIndex();
                    // TODO(talevy): find better spot to get the original index name
                    // extract created rollup index original index name to be used as metadata key
                    String originalIndexName = request.getSourceIndex();
                    Map<String, String> idxMetadata = currentState.getMetadata().index(originalIndexName)
                        .getCustomData(RollupMetadata.TYPE);
                    String rollupGroupKeyName = (idxMetadata == null) ?
                        originalIndexName : idxMetadata.get(RollupMetadata.SOURCE_INDEX_NAME_META_FIELD);
                    Map<String, String> rollupIndexRollupMetadata = new HashMap<>();
                    rollupIndexRollupMetadata.put(RollupMetadata.SOURCE_INDEX_NAME_META_FIELD, rollupGroupKeyName);
                    final RollupMetadata rollupMetadata = currentState.metadata().custom(RollupMetadata.TYPE);
                    final Map<String, RollupGroup> rollupGroups;
                    if (rollupMetadata == null) {
                        rollupGroups = new HashMap<>();
                    } else {
                        rollupGroups = new HashMap<>(rollupMetadata.rollupGroups());
                    }
                    DateHistogramGroupConfig dateConfig = rollupTask.config().getGroupConfig().getDateHistogram();
                    WriteableZoneId rollupDateZoneId = WriteableZoneId.of(dateConfig.getTimeZone());
                    if (rollupGroups.containsKey(rollupGroupKeyName)) {
                        RollupGroup group = rollupGroups.get(rollupGroupKeyName);
                        group.add(rollupIndexName, dateConfig.getInterval(), rollupDateZoneId);
                    } else {
                        RollupGroup group = new RollupGroup();
                        group.add(rollupIndexName, dateConfig.getInterval(), rollupDateZoneId);
                        rollupGroups.put(rollupGroupKeyName, group);
                    }
                    // add rolled up index to backing datastream if rolling up a backing index of a datastream
                    IndexAbstraction originalIndex = currentState.getMetadata().getIndicesLookup().get(originalIndexName);
                    DataStream dataStream = null;
                    if (originalIndex.getParentDataStream() != null) {
                        DataStream originalDataStream = originalIndex.getParentDataStream().getDataStream();
                        List<Index> backingIndices = new ArrayList<>(originalDataStream.getIndices());
                        backingIndices.add(backingIndices.size() - 1, rollupIndex);
                        dataStream = new DataStream(originalDataStream.getName(), originalDataStream.getTimeStampField(),
                            backingIndices, originalDataStream.getGeneration(), null);
                    }
                    Metadata.Builder metadataBuilder = Metadata.builder(currentState.metadata())
                        .put(IndexMetadata.builder(rollupIndexMetadata).putCustom(RollupMetadata.TYPE, rollupIndexRollupMetadata))
                        .putCustom(RollupMetadata.TYPE, new RollupMetadata(rollupGroups));
                    if (dataStream != null) {
                        metadataBuilder.put(dataStream);
                    }
                    return ClusterState.builder(currentState).metadata(metadataBuilder.build()).build();
                }
>>>>>>> 9e0de16c

    @Override
    protected RollupAction.ShardResponse shardOperation(RollupAction.ShardRequest request, Task task) throws IOException {
        IndexService indexService = indicesService.indexService(request.shardId().getIndex());
        String tmpIndexName =  ".rolluptmp-" + request.getRollupConfig().getRollupIndex();
        RollupShardIndexer indexer = new RollupShardIndexer(client, indexService, request.shardId(),
            request.getRollupConfig(), tmpIndexName,100);
        indexer.execute();
        return new RollupAction.ShardResponse(request.shardId());
    }

    @Override
    protected RollupAction.ShardResponse readShardResponse(StreamInput in) throws IOException {
        return new RollupAction.ShardResponse(in);
    }

    @Override
    protected RollupAction.Response newResponse(RollupAction.Request request,
                                                AtomicReferenceArray<?> shardsResponses,
                                                ClusterState clusterState) {
        for (int i = 0; i < shardsResponses.length(); i++) {
            Object shardResponse = shardsResponses.get(i);
            if (shardResponse == null) {
                throw new ElasticsearchException("missing shard");
            } else if (shardResponse instanceof Exception) {
                throw new ElasticsearchException((Exception) shardResponse);
            }
        }
        return new RollupAction.Response(true);
    }

    private class Async extends AsyncBroadcastAction {
        private final RollupAction.Request request;
        private final ActionListener<RollupAction.Response> listener;

        protected Async(Task task, RollupAction.Request request, ActionListener<RollupAction.Response> listener) {
            super(task, request, listener);
            this.request = request;
            this.listener = listener;
        }

        @Override
        protected void finishHim() {
            try {
                RollupAction.Response resp = newResponse(request, shardsResponses, clusterService.state());
                shrinkAndPublishIndex(request, ActionListener.wrap(v -> listener.onResponse(resp), listener::onFailure));
            } catch (Exception e) {
                listener.onFailure(e);
            }
        }
    }

    private void createTempRollupIndex(RollupAction.Request request,
                                       String tmpIndex,
                                       ActionListener<CreateIndexResponse> listener) throws IOException {
        CreateIndexRequest req = new CreateIndexRequest(tmpIndex, Settings.builder()
            .put(IndexMetadata.SETTING_INDEX_HIDDEN, true).build())
            .mapping(getMapping(request));
        client.admin().indices().create(req, listener);
    }

    private XContentBuilder getMapping(RollupAction.Request request) throws IOException {
        GroupConfig groupConfig = request.getRollupConfig().getGroupConfig();
        XContentBuilder builder = XContentFactory.jsonBuilder().startObject().startObject("properties");
        String dateField = groupConfig.getDateHistogram().getField();
        HistogramGroupConfig histogramGroupConfig = groupConfig.getHistogram();
        TermsGroupConfig termsGroupConfig = groupConfig.getTerms();
        List<MetricConfig> metricConfigs = request.getRollupConfig().getMetricsConfig();

        builder.startObject(dateField).field("type", DateFieldMapper.CONTENT_TYPE).endObject();

        if (histogramGroupConfig != null) {
            for (String field : histogramGroupConfig.getFields()) {
                builder.startObject(field).field("type", HistogramFieldMapper.CONTENT_TYPE).endObject();
            }
        }

        if (termsGroupConfig != null) {
            for (String field : termsGroupConfig.getFields()) {
                // TODO(talevy): not just keyword, can be a number?
                builder.startObject(field).field("type", KeywordFieldMapper.CONTENT_TYPE).endObject();
            }
        }

        for (MetricConfig metricConfig : metricConfigs) {
            List<String> metrics = FieldMetricsProducer.normalizeMetrics(metricConfig.getMetrics());
            String defaultMetric = metrics.contains("value_count") ? "value_count" : metrics.get(0);
            builder.startObject(metricConfig.getField())
                .field("type", "aggregate_metric_double")
                .array("metrics", metrics.toArray())
                .field("default_metric", defaultMetric)
                .endObject();
        }

        return builder.endObject().endObject();
    }

    private void shrinkAndPublishIndex(RollupAction.Request request, ActionListener<RollupAction.Response> listener) {
        String tmpIndexName = ".rolluptmp-" + request.getRollupConfig().getRollupIndex();
        // "shrink index"
        ResizeRequest resizeRequest = new ResizeRequest(request.getRollupConfig().getRollupIndex(), tmpIndexName);
        resizeRequest.setResizeType(ResizeType.CLONE);
        resizeRequest.getTargetIndexRequest()
            .settings(Settings.builder().put(IndexMetadata.SETTING_INDEX_HIDDEN, false).build());
        UpdateSettingsRequest updateSettingsReq = new UpdateSettingsRequest(
            Settings.builder().put("index.blocks.write", true).build(), tmpIndexName);
        client.admin().indices().updateSettings(updateSettingsReq,
            ActionListener.wrap(
                resp -> {
                    client.admin().indices().resizeIndex(resizeRequest,
                        ActionListener.wrap(ack -> publishMetadata(request, listener), listener::onFailure));
                },
                listener::onFailure
            )
        );
    }

    private void publishMetadata(RollupAction.Request request, ActionListener<RollupAction.Response> listener) {
        // update Rollup metadata to include this index
        clusterService.submitStateUpdateTask("update-rollup-metadata", new ClusterStateUpdateTask() {
            @Override
            public void clusterStateProcessed(String source, ClusterState oldState, ClusterState newState) {
                listener.onResponse(new RollupAction.Response(true));
            }

            @Override
            public ClusterState execute(ClusterState currentState) throws Exception {
                String rollupIndexName = request.getRollupConfig().getRollupIndex();
                IndexMetadata rollupIndexMetadata = currentState.getMetadata().index(rollupIndexName);
                Index rollupIndex = rollupIndexMetadata.getIndex();
                // TODO(talevy): find better spot to get the original index name
                // extract created rollup index original index name to be used as metadata key
                String originalIndexName = request.getSourceIndex();
                Map<String, String> idxMetadata = currentState.getMetadata().index(originalIndexName)
                    .getCustomData(RollupMetadata.TYPE);
                String rollupGroupKeyName = (idxMetadata == null) ?
                    originalIndexName : idxMetadata.get(RollupMetadata.SOURCE_INDEX_NAME_META_FIELD);
                Map<String, String> rollupIndexRollupMetadata = new HashMap<>();
                rollupIndexRollupMetadata.put(RollupMetadata.SOURCE_INDEX_NAME_META_FIELD, rollupGroupKeyName);
                final RollupMetadata rollupMetadata = currentState.metadata().custom(RollupMetadata.TYPE);
                final Map<String, RollupGroup> rollupGroups;
                if (rollupMetadata == null) {
                    rollupGroups = new HashMap<>();
                } else {
                    rollupGroups = new HashMap<>(rollupMetadata.rollupGroups());
                }
                DateHistogramGroupConfig dateConfig = request.getRollupConfig().getGroupConfig().getDateHistogram();
                WriteableZoneId rollupDateZoneId = WriteableZoneId.of(dateConfig.getTimeZone());
                if (rollupGroups.containsKey(rollupGroupKeyName)) {
                    RollupGroup group = rollupGroups.get(rollupGroupKeyName);
                    group.add(rollupIndexName, dateConfig.getInterval(), rollupDateZoneId);
                } else {
                    RollupGroup group = new RollupGroup();
                    group.add(rollupIndexName, dateConfig.getInterval(), rollupDateZoneId);
                    rollupGroups.put(rollupGroupKeyName, group);
                }
                // add rolled up index to backing datastream if rolling up a backing index of a datastream
                IndexAbstraction originalIndex = currentState.getMetadata().getIndicesLookup().get(originalIndexName);
                DataStream dataStream = null;
                if (originalIndex.getParentDataStream() != null) {
                    DataStream originalDataStream = originalIndex.getParentDataStream().getDataStream();
                    List<Index> backingIndices = new ArrayList<>(originalDataStream.getIndices());
                    backingIndices.add(rollupIndex);
                    dataStream = new DataStream(originalDataStream.getName(), originalDataStream.getTimeStampField(),
                        backingIndices, originalDataStream.getGeneration(), null);
                }
                Metadata.Builder metadataBuilder = Metadata.builder(currentState.metadata())
                    .put(IndexMetadata.builder(rollupIndexMetadata).putCustom(RollupMetadata.TYPE, rollupIndexRollupMetadata))
                    .putCustom(RollupMetadata.TYPE, new RollupMetadata(rollupGroups));
                if (dataStream != null) {
                    metadataBuilder.put(dataStream);
                }
                return ClusterState.builder(currentState).metadata(metadataBuilder.build()).build();
            }

            @Override
            public void onFailure(String source, Exception e) {
                listener.onFailure(new ElasticsearchException("failed to publish new cluster state with rollup metadata", e));
            }
        });
    }

    private void deleteTmpIndex(String tmpIndex, Exception exc, ActionListener<?> listener) {
        client.admin().indices().delete(new DeleteIndexRequest(tmpIndex),
            ActionListener.wrap(() -> listener.onFailure(exc)));
    }
}<|MERGE_RESOLUTION|>--- conflicted
+++ resolved
@@ -117,7 +117,7 @@
     @Override
     protected void doExecute(Task task, RollupAction.Request request, ActionListener<RollupAction.Response> listener) {
         try {
-            String tmpIndexName =  ".rolluptmp-" + request.getRollupConfig().getRollupIndex();
+            String tmpIndexName =  ".rolluptmp-" + request.getRollupIndex();
             createTempRollupIndex(request, tmpIndexName,
                 ActionListener.wrap(
                     resp -> {
@@ -133,67 +133,15 @@
         }
     }
 
-<<<<<<< HEAD
     @Override
     protected RollupAction.ShardRequest newShardRequest(int numShards, ShardRouting shard, RollupAction.Request request) {
         return new RollupAction.ShardRequest(shard.shardId(), request);
     }
-=======
-                @Override
-                public ClusterState execute(ClusterState currentState) throws Exception {
-                    String rollupIndexName = rollupTask.getRollupIndex();
-                    IndexMetadata rollupIndexMetadata = currentState.getMetadata().index(rollupIndexName);
-                    Index rollupIndex = rollupIndexMetadata.getIndex();
-                    // TODO(talevy): find better spot to get the original index name
-                    // extract created rollup index original index name to be used as metadata key
-                    String originalIndexName = request.getSourceIndex();
-                    Map<String, String> idxMetadata = currentState.getMetadata().index(originalIndexName)
-                        .getCustomData(RollupMetadata.TYPE);
-                    String rollupGroupKeyName = (idxMetadata == null) ?
-                        originalIndexName : idxMetadata.get(RollupMetadata.SOURCE_INDEX_NAME_META_FIELD);
-                    Map<String, String> rollupIndexRollupMetadata = new HashMap<>();
-                    rollupIndexRollupMetadata.put(RollupMetadata.SOURCE_INDEX_NAME_META_FIELD, rollupGroupKeyName);
-                    final RollupMetadata rollupMetadata = currentState.metadata().custom(RollupMetadata.TYPE);
-                    final Map<String, RollupGroup> rollupGroups;
-                    if (rollupMetadata == null) {
-                        rollupGroups = new HashMap<>();
-                    } else {
-                        rollupGroups = new HashMap<>(rollupMetadata.rollupGroups());
-                    }
-                    DateHistogramGroupConfig dateConfig = rollupTask.config().getGroupConfig().getDateHistogram();
-                    WriteableZoneId rollupDateZoneId = WriteableZoneId.of(dateConfig.getTimeZone());
-                    if (rollupGroups.containsKey(rollupGroupKeyName)) {
-                        RollupGroup group = rollupGroups.get(rollupGroupKeyName);
-                        group.add(rollupIndexName, dateConfig.getInterval(), rollupDateZoneId);
-                    } else {
-                        RollupGroup group = new RollupGroup();
-                        group.add(rollupIndexName, dateConfig.getInterval(), rollupDateZoneId);
-                        rollupGroups.put(rollupGroupKeyName, group);
-                    }
-                    // add rolled up index to backing datastream if rolling up a backing index of a datastream
-                    IndexAbstraction originalIndex = currentState.getMetadata().getIndicesLookup().get(originalIndexName);
-                    DataStream dataStream = null;
-                    if (originalIndex.getParentDataStream() != null) {
-                        DataStream originalDataStream = originalIndex.getParentDataStream().getDataStream();
-                        List<Index> backingIndices = new ArrayList<>(originalDataStream.getIndices());
-                        backingIndices.add(backingIndices.size() - 1, rollupIndex);
-                        dataStream = new DataStream(originalDataStream.getName(), originalDataStream.getTimeStampField(),
-                            backingIndices, originalDataStream.getGeneration(), null);
-                    }
-                    Metadata.Builder metadataBuilder = Metadata.builder(currentState.metadata())
-                        .put(IndexMetadata.builder(rollupIndexMetadata).putCustom(RollupMetadata.TYPE, rollupIndexRollupMetadata))
-                        .putCustom(RollupMetadata.TYPE, new RollupMetadata(rollupGroups));
-                    if (dataStream != null) {
-                        metadataBuilder.put(dataStream);
-                    }
-                    return ClusterState.builder(currentState).metadata(metadataBuilder.build()).build();
-                }
->>>>>>> 9e0de16c
 
     @Override
     protected RollupAction.ShardResponse shardOperation(RollupAction.ShardRequest request, Task task) throws IOException {
         IndexService indexService = indicesService.indexService(request.shardId().getIndex());
-        String tmpIndexName =  ".rolluptmp-" + request.getRollupConfig().getRollupIndex();
+        String tmpIndexName =  ".rolluptmp-" + request.getRollupIndex();
         RollupShardIndexer indexer = new RollupShardIndexer(client, indexService, request.shardId(),
             request.getRollupConfig(), tmpIndexName,100);
         indexer.execute();
@@ -287,9 +235,9 @@
     }
 
     private void shrinkAndPublishIndex(RollupAction.Request request, ActionListener<RollupAction.Response> listener) {
-        String tmpIndexName = ".rolluptmp-" + request.getRollupConfig().getRollupIndex();
+        String tmpIndexName = ".rolluptmp-" + request.getRollupIndex();
         // "shrink index"
-        ResizeRequest resizeRequest = new ResizeRequest(request.getRollupConfig().getRollupIndex(), tmpIndexName);
+        ResizeRequest resizeRequest = new ResizeRequest(request.getRollupIndex(), tmpIndexName);
         resizeRequest.setResizeType(ResizeType.CLONE);
         resizeRequest.getTargetIndexRequest()
             .settings(Settings.builder().put(IndexMetadata.SETTING_INDEX_HIDDEN, false).build());
@@ -316,7 +264,7 @@
 
             @Override
             public ClusterState execute(ClusterState currentState) throws Exception {
-                String rollupIndexName = request.getRollupConfig().getRollupIndex();
+                String rollupIndexName = request.getRollupIndex();
                 IndexMetadata rollupIndexMetadata = currentState.getMetadata().index(rollupIndexName);
                 Index rollupIndex = rollupIndexMetadata.getIndex();
                 // TODO(talevy): find better spot to get the original index name
