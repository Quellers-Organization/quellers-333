--- conflicted
+++ resolved
@@ -29,12 +29,9 @@
 import org.elasticsearch.cluster.metadata.Metadata;
 import org.elasticsearch.cluster.metadata.RollupIndexMetadata;
 import org.elasticsearch.cluster.service.ClusterService;
-<<<<<<< HEAD
 import org.elasticsearch.common.Strings;
-=======
 import org.elasticsearch.common.Randomness;
 import org.elasticsearch.common.UUIDs;
->>>>>>> 91b41cde
 import org.elasticsearch.common.inject.Inject;
 import org.elasticsearch.common.settings.Settings;
 import org.elasticsearch.common.time.WriteableZoneId;
@@ -222,48 +219,23 @@
             }
 
             @Override
-<<<<<<< HEAD
             public ClusterState execute(ClusterState currentState) throws IOException {
-                String rollupIndexName = request.getRollupIndex();
-                // TODO(talevy): find better spot to get the original index name
-                // extract created rollup index original index name to be used as metadata key
-                String originalIndexName = request.getSourceIndex();
-                IndexAbstraction originalIndex = currentState.getMetadata().getIndicesLookup().get(originalIndexName);
                 IndexMetadata rollupIndexMetadata = currentState.getMetadata().index(rollupIndexName);
                 Index rollupIndex = rollupIndexMetadata.getIndex();
+                Map<String, String> idxMetadata = currentState.getMetadata().index(originalIndexName)
+                    .getCustomData(RollupIndexMetadata.TYPE);
 
                 // Add the source index name to the rollup index metadata. If the original index is a rollup index itself
                 // we will add the name of the raw index that we initially rolled up.
-=======
-            public ClusterState execute(ClusterState currentState) {
-                IndexMetadata rollupIndexMetadata = currentState.getMetadata().index(rollupIndexName);
-                Index rollupIndex = rollupIndexMetadata.getIndex();
->>>>>>> 91b41cde
-                Map<String, String> idxMetadata = currentState.getMetadata().index(originalIndexName)
-                    .getCustomData(RollupIndexMetadata.TYPE);
                 String rollupSourceIndexName = idxMetadata != null ?
                     idxMetadata.get(RollupIndexMetadata.SOURCE_INDEX_NAME_META_FIELD) : originalIndexName;
                 Map<String, String> rollupIndexRollupMetadata = new HashMap<>();
-<<<<<<< HEAD
                 rollupIndexRollupMetadata.put(RollupIndexMetadata.SOURCE_INDEX_NAME_META_FIELD, rollupSourceIndexName);
-
                 // Add metadata about the rollup configuration
-                RollupActionConfig rollupConfig = request.getRollupConfig();
-                RollupActionDateHistogramGroupConfig dateConfig = rollupConfig.getGroupConfig().getDateHistogram();
-=======
-                rollupIndexRollupMetadata.put(RollupMetadata.SOURCE_INDEX_NAME_META_FIELD, rollupGroupKeyName);
-                final RollupMetadata rollupMetadata = currentState.metadata().custom(RollupMetadata.TYPE);
-                final Map<String, RollupGroup> rollupGroups;
-                if (rollupMetadata == null) {
-                    rollupGroups = new HashMap<>();
-                } else {
-                    rollupGroups = new HashMap<>(rollupMetadata.rollupGroups());
-                }
                 RollupActionDateHistogramGroupConfig dateConfig = config.getGroupConfig().getDateHistogram();
->>>>>>> 91b41cde
                 WriteableZoneId rollupDateZoneId = WriteableZoneId.of(dateConfig.getTimeZone());
                 Map<String, List<String>> metricsConfig = new HashMap<>();
-                for (MetricConfig mconfig : rollupConfig.getMetricsConfig()) {
+                for (MetricConfig mconfig : config.getMetricsConfig()) {
                     metricsConfig.put(mconfig.getField(), mconfig.getMetrics());
                 }
                 RollupIndexMetadata rollupInfo = new RollupIndexMetadata(dateConfig.getInterval(), rollupDateZoneId, metricsConfig);
@@ -272,10 +244,10 @@
                     rollupInfo.toXContent(builder, ToXContent.EMPTY_PARAMS);
                     rollupIndexRollupMetadata.put(RollupIndexMetadata.ROLLUP_META_FIELD, Strings.toString(builder));
                 }
-
                 Metadata.Builder metadataBuilder = Metadata.builder(currentState.metadata())
                     .put(IndexMetadata.builder(rollupIndexMetadata).putCustom(RollupIndexMetadata.TYPE, rollupIndexRollupMetadata));
 
+                IndexAbstraction originalIndex = currentState.getMetadata().getIndicesLookup().get(originalIndexName);
                 if (originalIndex.getParentDataStream() != null) {
                     // If rolling up a backing index of a data stream, add rolled up index to backing data stream
                     DataStream originalDataStream = originalIndex.getParentDataStream().getDataStream();
