/*
 * Copyright Elasticsearch B.V. and/or licensed to Elasticsearch B.V. under one
 * or more contributor license agreements. Licensed under the Elastic License
 * 2.0; you may not use this file except in compliance with the Elastic License
 * 2.0.
 */
package org.elasticsearch.xpack.downsample;

import org.apache.lucene.util.BytesRef;
import org.elasticsearch.ElasticsearchException;
import org.elasticsearch.ResourceAlreadyExistsException;
import org.elasticsearch.action.ActionListener;
import org.elasticsearch.action.ActionRequestValidationException;
import org.elasticsearch.action.DocWriteRequest;
import org.elasticsearch.action.admin.cluster.stats.MappingVisitor;
import org.elasticsearch.action.admin.indices.get.GetIndexResponse;
import org.elasticsearch.action.admin.indices.mapping.get.GetMappingsRequest;
import org.elasticsearch.action.admin.indices.mapping.get.GetMappingsResponse;
import org.elasticsearch.action.admin.indices.rollover.RolloverRequest;
import org.elasticsearch.action.admin.indices.rollover.RolloverResponse;
import org.elasticsearch.action.admin.indices.settings.put.UpdateSettingsRequest;
import org.elasticsearch.action.admin.indices.template.put.TransportPutComposableIndexTemplateAction;
import org.elasticsearch.action.bulk.BulkItemResponse;
import org.elasticsearch.action.bulk.BulkRequestBuilder;
import org.elasticsearch.action.bulk.BulkResponse;
import org.elasticsearch.action.datastreams.CreateDataStreamAction;
import org.elasticsearch.action.datastreams.GetDataStreamAction;
import org.elasticsearch.action.downsample.DownsampleAction;
import org.elasticsearch.action.downsample.DownsampleConfig;
import org.elasticsearch.action.index.IndexRequest;
import org.elasticsearch.action.support.WriteRequest;
import org.elasticsearch.action.support.master.AcknowledgedResponse;
import org.elasticsearch.cluster.metadata.ComposableIndexTemplate;
import org.elasticsearch.cluster.metadata.IndexMetadata;
import org.elasticsearch.cluster.metadata.Template;
import org.elasticsearch.common.Strings;
import org.elasticsearch.common.compress.CompressedXContent;
import org.elasticsearch.common.document.DocumentField;
import org.elasticsearch.common.network.NetworkAddress;
import org.elasticsearch.common.settings.Settings;
import org.elasticsearch.common.time.DateFormatter;
import org.elasticsearch.common.unit.ByteSizeValue;
import org.elasticsearch.core.TimeValue;
import org.elasticsearch.datastreams.DataStreamsPlugin;
import org.elasticsearch.index.Index;
import org.elasticsearch.index.IndexMode;
import org.elasticsearch.index.IndexNotFoundException;
import org.elasticsearch.index.IndexService;
import org.elasticsearch.index.IndexSettings;
import org.elasticsearch.index.engine.VersionConflictEngineException;
import org.elasticsearch.index.mapper.DateFieldMapper;
import org.elasticsearch.index.mapper.MapperService;
import org.elasticsearch.index.mapper.TimeSeriesIdFieldMapper;
import org.elasticsearch.index.mapper.TimeSeriesParams;
import org.elasticsearch.index.query.TermQueryBuilder;
import org.elasticsearch.index.shard.IndexShard;
import org.elasticsearch.indices.IndicesService;
import org.elasticsearch.persistent.PersistentTasksService;
import org.elasticsearch.plugins.Plugin;
import org.elasticsearch.rest.RestStatus;
import org.elasticsearch.search.SearchHit;
import org.elasticsearch.search.SearchResponseUtils;
import org.elasticsearch.search.aggregations.Aggregation;
import org.elasticsearch.search.aggregations.AggregationBuilder;
import org.elasticsearch.search.aggregations.Aggregations;
import org.elasticsearch.search.aggregations.bucket.histogram.DateHistogramAggregationBuilder;
import org.elasticsearch.search.aggregations.bucket.histogram.DateHistogramInterval;
import org.elasticsearch.search.aggregations.bucket.histogram.InternalDateHistogram;
import org.elasticsearch.search.aggregations.bucket.terms.StringTerms;
import org.elasticsearch.search.aggregations.bucket.terms.TermsAggregationBuilder;
import org.elasticsearch.search.aggregations.metrics.InternalTopHits;
import org.elasticsearch.search.aggregations.metrics.Max;
import org.elasticsearch.search.aggregations.metrics.MaxAggregationBuilder;
import org.elasticsearch.search.aggregations.metrics.MinAggregationBuilder;
import org.elasticsearch.search.aggregations.metrics.SumAggregationBuilder;
import org.elasticsearch.search.aggregations.metrics.TopHitsAggregationBuilder;
import org.elasticsearch.search.aggregations.metrics.ValueCountAggregationBuilder;
import org.elasticsearch.search.sort.SortBuilders;
import org.elasticsearch.search.sort.SortOrder;
import org.elasticsearch.tasks.TaskCancelHelper;
import org.elasticsearch.tasks.TaskId;
import org.elasticsearch.tasks.TaskManager;
import org.elasticsearch.test.ESSingleNodeTestCase;
import org.elasticsearch.xcontent.XContentBuilder;
import org.elasticsearch.xcontent.XContentFactory;
import org.elasticsearch.xpack.aggregatemetric.AggregateMetricMapperPlugin;
import org.elasticsearch.xpack.core.LocalStateCompositeXPackPlugin;
import org.elasticsearch.xpack.core.downsample.DownsampleIndexerAction;
import org.elasticsearch.xpack.core.downsample.DownsampleShardIndexerStatus;
import org.elasticsearch.xpack.core.downsample.DownsampleShardPersistentTaskState;
import org.elasticsearch.xpack.core.downsample.DownsampleShardTask;
import org.elasticsearch.xpack.core.ilm.LifecycleSettings;
import org.elasticsearch.xpack.core.ilm.RolloverAction;
import org.elasticsearch.xpack.core.rollup.ConfigTestHelpers;
import org.elasticsearch.xpack.ilm.IndexLifecycle;
import org.junit.Before;

import java.io.IOException;
import java.time.Instant;
import java.time.ZoneId;
import java.time.ZoneOffset;
import java.time.ZonedDateTime;
import java.util.ArrayList;
import java.util.Collection;
import java.util.Date;
import java.util.HashMap;
import java.util.List;
import java.util.Locale;
import java.util.Map;
import java.util.Optional;
import java.util.concurrent.CountDownLatch;
import java.util.concurrent.ExecutionException;
import java.util.concurrent.TimeUnit;
import java.util.concurrent.atomic.AtomicBoolean;
import java.util.stream.Collectors;

import static java.util.Collections.emptyMap;
import static org.elasticsearch.index.mapper.TimeSeriesParams.TIME_SERIES_METRIC_PARAM;
import static org.elasticsearch.test.hamcrest.ElasticsearchAssertions.assertAcked;
import static org.elasticsearch.test.hamcrest.ElasticsearchAssertions.assertHitCount;
import static org.elasticsearch.xcontent.XContentFactory.jsonBuilder;
import static org.hamcrest.Matchers.containsString;
import static org.hamcrest.Matchers.equalTo;
import static org.mockito.Mockito.mock;

public class DownsampleActionSingleNodeTests extends ESSingleNodeTestCase {

    private static final DateFormatter DATE_FORMATTER = DateFormatter.forPattern("yyyy-MM-dd'T'HH:mm:ss.SSSXXX");
    public static final String FIELD_TIMESTAMP = "@timestamp";
    public static final String FIELD_DIMENSION_1 = "dimension_kw";
    public static final String FIELD_DIMENSION_2 = "dimension_long";
    public static final String FIELD_NUMERIC_1 = "numeric_1";
    public static final String FIELD_NUMERIC_2 = "numeric_2";
    public static final String FIELD_AGG_METRIC = "agg_metric_1";
    public static final String FIELD_METRIC_LABEL_DOUBLE = "metric_label_double";
    public static final String FIELD_LABEL_DOUBLE = "label_double";
    public static final String FIELD_LABEL_INTEGER = "label_integer";
    public static final String FIELD_LABEL_KEYWORD = "label_keyword";
    public static final String FIELD_LABEL_TEXT = "label_text";
    public static final String FIELD_LABEL_BOOLEAN = "label_boolean";
    public static final String FIELD_LABEL_IPv4_ADDRESS = "label_ipv4_address";
    public static final String FIELD_LABEL_IPv6_ADDRESS = "label_ipv6_address";
    public static final String FIELD_LABEL_DATE = "label_date";
    public static final String FIELD_LABEL_UNMAPPED = "label_unmapped";
    public static final String FIELD_LABEL_KEYWORD_ARRAY = "label_keyword_array";
    public static final String FIELD_LABEL_DOUBLE_ARRAY = "label_double_array";
    public static final String FIELD_LABEL_AGG_METRIC = "label_agg_metric";

    private static final int MAX_DIM_VALUES = 5;
    private static final long MAX_NUM_BUCKETS = 10;
    public static final TimeValue TIMEOUT = new TimeValue(1, TimeUnit.MINUTES);

    private String sourceIndex, downsampleIndex;
    private long startTime;
    private int docCount, numOfShards, numOfReplicas;
    private List<String> dimensionValues;

    @Override
    protected Collection<Class<? extends Plugin>> getPlugins() {
        return List.of(
            LocalStateCompositeXPackPlugin.class,
            Downsample.class,
            AggregateMetricMapperPlugin.class,
            DataStreamsPlugin.class,
            IndexLifecycle.class
        );
    }

    @Before
    public void setup() throws IOException {
        sourceIndex = randomAlphaOfLength(14).toLowerCase(Locale.ROOT);
        downsampleIndex = "downsample-" + sourceIndex;
        startTime = randomLongBetween(946769284000L, 1607470084000L); // random date between 2000-2020
        docCount = randomIntBetween(1000, 9000);
        numOfShards = randomIntBetween(1, 1);
        numOfReplicas = randomIntBetween(0, 0);

        // Values for keyword dimensions
        dimensionValues = new ArrayList<>(MAX_DIM_VALUES);
        for (int j = 0; j < randomIntBetween(1, MAX_DIM_VALUES); j++) {
            dimensionValues.add(randomAlphaOfLength(6));
        }

        /**
         * NOTE: here we map each numeric label field also as a (counter) metric.
         * This is done for testing purposes. There is no easy way to test
         * that labels are collected using the last value. The idea is to
         * check that the value of the label (last value) matches the value
         * of the corresponding metric which uses a last_value metric type.
         */
        Settings.Builder settings = indexSettings(numOfShards, numOfReplicas).put(IndexSettings.MODE.getKey(), IndexMode.TIME_SERIES)
            .putList(IndexMetadata.INDEX_ROUTING_PATH.getKey(), List.of(FIELD_DIMENSION_1))
            .put(
                IndexSettings.TIME_SERIES_START_TIME.getKey(),
                DateFieldMapper.DEFAULT_DATE_TIME_FORMATTER.formatMillis(Instant.ofEpochMilli(startTime).toEpochMilli())
            )
            .put(IndexSettings.TIME_SERIES_END_TIME.getKey(), "2106-01-08T23:40:53.384Z");

        if (randomBoolean()) {
            settings.put(IndexMetadata.SETTING_INDEX_HIDDEN, randomBoolean());
        }

        XContentBuilder mapping = jsonBuilder().startObject().startObject("_doc").startObject("properties");
        mapping.startObject(FIELD_TIMESTAMP).field("type", "date").endObject();

        // Dimensions
        mapping.startObject(FIELD_DIMENSION_1).field("type", "keyword").field("time_series_dimension", true).endObject();
        mapping.startObject(FIELD_DIMENSION_2).field("type", "long").field("time_series_dimension", true).endObject();

        // Metrics
        mapping.startObject(FIELD_NUMERIC_1).field("type", "long").field("time_series_metric", "gauge").endObject();
        mapping.startObject(FIELD_NUMERIC_2).field("type", "double").field("time_series_metric", "counter").endObject();
        mapping.startObject(FIELD_AGG_METRIC)
            .field("type", "aggregate_metric_double")
            .field("time_series_metric", "gauge")
            .array("metrics", new String[] { "min", "max", "sum", "value_count" })
            .field("default_metric", "value_count")
            .endObject();
        mapping.startObject(FIELD_METRIC_LABEL_DOUBLE)
            .field("type", "double") /* numeric label indexed as a metric */
            .field("time_series_metric", "counter")
            .endObject();

        // Labels
        mapping.startObject(FIELD_LABEL_DOUBLE).field("type", "double").endObject();
        mapping.startObject(FIELD_LABEL_INTEGER).field("type", "integer").endObject();
        mapping.startObject(FIELD_LABEL_KEYWORD).field("type", "keyword").endObject();
        mapping.startObject(FIELD_LABEL_TEXT).field("type", "text").field("store", "true").endObject();
        mapping.startObject(FIELD_LABEL_BOOLEAN).field("type", "boolean").endObject();
        mapping.startObject(FIELD_LABEL_IPv4_ADDRESS).field("type", "ip").endObject();
        mapping.startObject(FIELD_LABEL_IPv6_ADDRESS).field("type", "ip").endObject();
        mapping.startObject(FIELD_LABEL_DATE).field("type", "date").field("format", "date_optional_time").endObject();
        mapping.startObject(FIELD_LABEL_KEYWORD_ARRAY).field("type", "keyword").endObject();
        mapping.startObject(FIELD_LABEL_DOUBLE_ARRAY).field("type", "double").endObject();
        mapping.startObject(FIELD_LABEL_AGG_METRIC)
            .field("type", "aggregate_metric_double")
            .array("metrics", new String[] { "min", "max", "sum", "value_count" })
            .field("default_metric", "value_count")
            .endObject();

        mapping.endObject().endObject().endObject();
        assertAcked(indicesAdmin().prepareCreate(sourceIndex).setSettings(settings.build()).setMapping(mapping).get());
    }

    public void testDownsampleIndex() throws IOException {
        DownsampleConfig config = new DownsampleConfig(randomInterval());
        SourceSupplier sourceSupplier = () -> {
            String ts = randomDateForInterval(config.getInterval());
            double labelDoubleValue = DATE_FORMATTER.parseMillis(ts);
            int labelIntegerValue = randomInt();
            long labelLongValue = randomLong();
            String labelIpv4Address = NetworkAddress.format(randomIp(true));
            String labelIpv6Address = NetworkAddress.format(randomIp(false));
            Date labelDateValue = randomDate();
            int keywordArraySize = randomIntBetween(3, 10);
            String[] keywordArray = new String[keywordArraySize];
            for (int i = 0; i < keywordArraySize; ++i) {
                keywordArray[i] = randomAlphaOfLength(10);
            }
            int doubleArraySize = randomIntBetween(3, 10);
            double[] doubleArray = new double[doubleArraySize];
            for (int i = 0; i < doubleArraySize; ++i) {
                doubleArray[i] = randomDouble();
            }
            return XContentFactory.jsonBuilder()
                .startObject()
                .field(FIELD_TIMESTAMP, ts)
                .field(FIELD_DIMENSION_1, randomFrom(dimensionValues))
                .field(FIELD_DIMENSION_2, randomIntBetween(1, 10))
                .field(FIELD_NUMERIC_1, randomInt())
                .field(FIELD_NUMERIC_2, DATE_FORMATTER.parseMillis(ts))
                .startObject(FIELD_AGG_METRIC)
                .field("min", randomDoubleBetween(-2000, -1001, true))
                .field("max", randomDoubleBetween(-1000, 1000, true))
                .field("sum", randomIntBetween(100, 10000))
                .field("value_count", randomIntBetween(100, 1000))
                .endObject()
                .field(FIELD_LABEL_DOUBLE, labelDoubleValue)
                .field(FIELD_METRIC_LABEL_DOUBLE, labelDoubleValue)
                .field(FIELD_LABEL_INTEGER, labelIntegerValue)
                .field(FIELD_LABEL_KEYWORD, ts)
                .field(FIELD_LABEL_UNMAPPED, randomBoolean() ? labelLongValue : labelDoubleValue)
                .field(FIELD_LABEL_TEXT, ts)
                .field(FIELD_LABEL_BOOLEAN, randomBoolean())
                .field(FIELD_LABEL_IPv4_ADDRESS, labelIpv4Address)
                .field(FIELD_LABEL_IPv6_ADDRESS, labelIpv6Address)
                .field(FIELD_LABEL_DATE, labelDateValue)
                .field(FIELD_LABEL_KEYWORD_ARRAY, keywordArray)
                .field(FIELD_LABEL_DOUBLE_ARRAY, doubleArray)
                .startObject(FIELD_LABEL_AGG_METRIC)
                .field("min", randomDoubleBetween(-2000, -1001, true))
                .field("max", randomDoubleBetween(-1000, 1000, true))
                .field("sum", Double.valueOf(randomIntBetween(100, 10000)))
                .field("value_count", randomIntBetween(100, 1000))
                .endObject()
                .endObject();
        };
        bulkIndex(sourceSupplier);
        prepareSourceIndex(sourceIndex, true);
        downsample(sourceIndex, downsampleIndex, config);
        assertDownsampleIndex(sourceIndex, downsampleIndex, config);
    }

    public void testDownsampleOfDownsample() throws IOException {
        int intervalMinutes = randomIntBetween(10, 120);
        DownsampleConfig config = new DownsampleConfig(DateHistogramInterval.minutes(intervalMinutes));
        SourceSupplier sourceSupplier = () -> {
            String ts = randomDateForInterval(config.getInterval());
            double labelDoubleValue = DATE_FORMATTER.parseMillis(ts);

            return XContentFactory.jsonBuilder()
                .startObject()
                .field(FIELD_TIMESTAMP, ts)
                .field(FIELD_DIMENSION_1, randomFrom(dimensionValues))
                .field(FIELD_NUMERIC_1, randomInt())
                .field(FIELD_NUMERIC_2, DATE_FORMATTER.parseMillis(ts))
                .startObject(FIELD_AGG_METRIC)
                .field("min", randomDoubleBetween(-2000, -1001, true))
                .field("max", randomDoubleBetween(-1000, 1000, true))
                .field("sum", randomIntBetween(100, 10000))
                .field("value_count", randomIntBetween(100, 1000))
                .endObject()
                .field(FIELD_LABEL_DOUBLE, labelDoubleValue)
                .field(FIELD_METRIC_LABEL_DOUBLE, labelDoubleValue)
                .startObject(FIELD_LABEL_AGG_METRIC)
                .field("min", randomDoubleBetween(-2000, -1001, true))
                .field("max", randomDoubleBetween(-1000, 1000, true))
                .field("sum", Double.valueOf(randomIntBetween(100, 10000)))
                .field("value_count", randomIntBetween(100, 1000))
                .endObject()
                .endObject();
        };
        bulkIndex(sourceSupplier);

        // Downsample the source index
        prepareSourceIndex(sourceIndex, true);
        downsample(sourceIndex, downsampleIndex, config);
        assertDownsampleIndex(sourceIndex, downsampleIndex, config);

        // Downsample the downsample index. The downsampling interval is a multiple of the previous downsampling interval.
        String downsampleIndex2 = downsampleIndex + "-2";
        DownsampleConfig config2 = new DownsampleConfig(DateHistogramInterval.minutes(intervalMinutes * randomIntBetween(2, 50)));
        downsample(downsampleIndex, downsampleIndex2, config2);
        assertDownsampleIndex(downsampleIndex, downsampleIndex2, config2);
    }

    private Date randomDate() {
        int randomYear = randomIntBetween(1970, 2020);
        int randomMonth = randomIntBetween(1, 12);
        int randomDayOfMonth = randomIntBetween(1, 28);
        int randomHour = randomIntBetween(0, 23);
        int randomMinute = randomIntBetween(0, 59);
        int randomSecond = randomIntBetween(0, 59);
        return Date.from(
            ZonedDateTime.of(randomYear, randomMonth, randomDayOfMonth, randomHour, randomMinute, randomSecond, 0, ZoneOffset.UTC)
                .toInstant()
        );
    }

    public void testCopyIndexSettings() throws IOException {
        final Settings.Builder settingsBuilder = Settings.builder()
            .put(LifecycleSettings.LIFECYCLE_NAME, randomAlphaOfLength(5))
            .put(RolloverAction.LIFECYCLE_ROLLOVER_ALIAS_SETTING.getKey(), randomAlphaOfLength(5))
            .put(IndexSettings.LIFECYCLE_PARSE_ORIGINATION_DATE_SETTING.getKey(), randomBoolean());

        final Integer totalFieldsLimit = randomBoolean() ? randomIntBetween(100, 10_000) : null;
        if (totalFieldsLimit != null) {
            settingsBuilder.put(MapperService.INDEX_MAPPING_TOTAL_FIELDS_LIMIT_SETTING.getKey(), totalFieldsLimit);
        }
        final Settings settings = settingsBuilder.build();
        logger.info("Updating index [{}] with settings [{}]", sourceIndex, settings);

        var updateSettingsReq = new UpdateSettingsRequest(settings, sourceIndex);
        assertAcked(indicesAdmin().updateSettings(updateSettingsReq).actionGet());

        DownsampleConfig config = new DownsampleConfig(randomInterval());
        SourceSupplier sourceSupplier = () -> {
            String ts = randomDateForInterval(config.getInterval());
            return XContentFactory.jsonBuilder()
                .startObject()
                .field(FIELD_TIMESTAMP, ts)
                .field(FIELD_DIMENSION_1, randomFrom(dimensionValues))
                .field(FIELD_NUMERIC_1, randomInt())
                .endObject();
        };
        bulkIndex(sourceSupplier);
        prepareSourceIndex(sourceIndex, true);
        downsample(sourceIndex, downsampleIndex, config);

        GetIndexResponse indexSettingsResp = indicesAdmin().prepareGetIndex().addIndices(sourceIndex, downsampleIndex).get();
        assertDownsampleIndexSettings(sourceIndex, downsampleIndex, indexSettingsResp);
        for (String key : settings.keySet()) {
            if (LifecycleSettings.LIFECYCLE_NAME_SETTING.getKey().equals(key)) {
                assertNull(indexSettingsResp.getSetting(downsampleIndex, key));
            } else {
                assertEquals(settings.get(key), indexSettingsResp.getSetting(downsampleIndex, key));
            }
        }
    }

    public void testNullSourceIndexName() {
        DownsampleConfig config = new DownsampleConfig(randomInterval());
        ActionRequestValidationException exception = expectThrows(
            ActionRequestValidationException.class,
            () -> downsample(null, downsampleIndex, config)
        );
        assertThat(exception.getMessage(), containsString("source index is missing"));
    }

    public void testNullDownsampleIndexName() {
        DownsampleConfig config = new DownsampleConfig(randomInterval());
        ActionRequestValidationException exception = expectThrows(
            ActionRequestValidationException.class,
            () -> downsample(sourceIndex, null, config)
        );
        assertThat(exception.getMessage(), containsString("target index name is missing"));
    }

    public void testNullDownsampleConfig() {
        ActionRequestValidationException exception = expectThrows(
            ActionRequestValidationException.class,
            () -> downsample(sourceIndex, downsampleIndex, null)
        );
        assertThat(exception.getMessage(), containsString("downsample configuration is missing"));
    }

    public void testDownsampleSparseMetrics() throws IOException {
        DownsampleConfig config = new DownsampleConfig(randomInterval());
        SourceSupplier sourceSupplier = () -> {
            XContentBuilder builder = XContentFactory.jsonBuilder()
                .startObject()
                .field(FIELD_TIMESTAMP, randomDateForInterval(config.getInterval()))
                .field(FIELD_DIMENSION_1, randomFrom(dimensionValues));
            if (randomBoolean()) {
                builder.field(FIELD_NUMERIC_1, randomInt());
            }
            if (randomBoolean()) {
                builder.field(FIELD_NUMERIC_2, randomDouble());
            }
            return builder.endObject();
        };
        bulkIndex(sourceSupplier);
        prepareSourceIndex(sourceIndex, true);
        downsample(sourceIndex, downsampleIndex, config);
        assertDownsampleIndex(sourceIndex, downsampleIndex, config);
    }

    public void testCannotDownsampleToExistingIndex() throws Exception {
        DownsampleConfig config = new DownsampleConfig(randomInterval());
        prepareSourceIndex(sourceIndex, true);

        // Create an empty index with the same name as the downsample index
        assertAcked(indicesAdmin().prepareCreate(downsampleIndex).setSettings(indexSettings(1, 0)).get());
        ResourceAlreadyExistsException exception = expectThrows(
            ResourceAlreadyExistsException.class,
            () -> downsample(sourceIndex, downsampleIndex, config)
        );
        assertThat(exception.getMessage(), containsString(downsampleIndex));
    }

    public void testDownsampleEmptyIndex() throws IOException {
        DownsampleConfig config = new DownsampleConfig(randomInterval());
        // Source index has been created in the setup() method
        prepareSourceIndex(sourceIndex, true);
        downsample(sourceIndex, downsampleIndex, config);
        assertDownsampleIndex(sourceIndex, downsampleIndex, config);
    }

    public void testDownsampleIndexWithNoMetrics() throws IOException {
        // Create a source index that contains no metric fields in its mapping
        String sourceIndex = "no-metrics-idx-" + randomAlphaOfLength(5).toLowerCase(Locale.ROOT);
        indicesAdmin().prepareCreate(sourceIndex)
            .setSettings(
                indexSettings(numOfShards, numOfReplicas).put(IndexSettings.MODE.getKey(), IndexMode.TIME_SERIES)
                    .putList(IndexMetadata.INDEX_ROUTING_PATH.getKey(), List.of(FIELD_DIMENSION_1))
                    .put(IndexSettings.TIME_SERIES_START_TIME.getKey(), Instant.ofEpochMilli(startTime).toString())
                    .put(IndexSettings.TIME_SERIES_END_TIME.getKey(), "2106-01-08T23:40:53.384Z")
            )
            .setMapping(
                FIELD_TIMESTAMP,
                "type=date",
                FIELD_DIMENSION_1,
                "type=keyword,time_series_dimension=true",
                FIELD_DIMENSION_2,
                "type=long,time_series_dimension=true"
            )
            .get();

        DownsampleConfig config = new DownsampleConfig(randomInterval());
        prepareSourceIndex(sourceIndex, true);
        downsample(sourceIndex, downsampleIndex, config);
        assertDownsampleIndex(sourceIndex, downsampleIndex, config);
    }

    public void testCannotDownsampleWriteableIndex() {
        DownsampleConfig config = new DownsampleConfig(randomInterval());
        // Source index has been created in the setup() method and is empty and still writable
        Exception exception = expectThrows(ElasticsearchException.class, () -> downsample(sourceIndex, downsampleIndex, config));
        assertThat(exception.getMessage(), containsString("Downsample requires setting [index.blocks.write = true] for index"));
    }

    public void testCannotDownsampleMissingIndex() {
        DownsampleConfig config = new DownsampleConfig(randomInterval());
        IndexNotFoundException exception = expectThrows(
            IndexNotFoundException.class,
            () -> downsample("missing-index", downsampleIndex, config)
        );
        assertEquals("missing-index", exception.getIndex().getName());
        assertThat(exception.getMessage(), containsString("no such index [missing-index]"));
    }

    public void testCannotDownsampleWhileOtherDownsampleInProgress() throws Exception {
        DownsampleConfig config = new DownsampleConfig(randomInterval());
        SourceSupplier sourceSupplier = () -> XContentFactory.jsonBuilder()
            .startObject()
            .field(FIELD_TIMESTAMP, randomDateForInterval(config.getInterval()))
            .field(FIELD_DIMENSION_1, randomAlphaOfLength(1))
            .field(FIELD_NUMERIC_1, randomDouble())
            .endObject();
        bulkIndex(sourceSupplier);
        prepareSourceIndex(sourceIndex, true);
        var downsampleListener = new ActionListener<AcknowledgedResponse>() {
            boolean success;

            @Override
            public void onResponse(AcknowledgedResponse acknowledgedResponse) {
                if (acknowledgedResponse.isAcknowledged()) {
                    success = true;
                } else {
                    fail("Failed to receive downsample acknowledgement");
                }
            }

            @Override
            public void onFailure(Exception e) {
                fail("Downsample failed: " + e.getMessage());
            }
        };
        client().execute(
            DownsampleAction.INSTANCE,
            new DownsampleAction.Request(sourceIndex, downsampleIndex, TIMEOUT, config),
            downsampleListener
        );
        assertBusy(() -> {
            try {
                assertEquals(indicesAdmin().prepareGetIndex().addIndices(downsampleIndex).get().getIndices().length, 1);
            } catch (IndexNotFoundException e) {
                fail("downsample index has not been created");
            }
        });
        downsample(sourceIndex, downsampleIndex, config);
        // We must wait until the in-progress downsample ends, otherwise data will not be cleaned up
        assertBusy(() -> assertTrue("In progress downsample did not complete", downsampleListener.success), 60, TimeUnit.SECONDS);
    }

    public void testDownsampleDatastream() throws Exception {
        DownsampleConfig config = new DownsampleConfig(randomInterval());
        String dataStreamName = createDataStream();

        final Instant now = Instant.now();
        SourceSupplier sourceSupplier = () -> {
            String ts = randomDateForRange(now.minusSeconds(60 * 60).toEpochMilli(), now.plusSeconds(60 * 29).toEpochMilli());
            return XContentFactory.jsonBuilder()
                .startObject()
                .field(FIELD_TIMESTAMP, ts)
                .field(FIELD_DIMENSION_1, randomFrom(dimensionValues))
                .field(FIELD_NUMERIC_1, randomInt())
                .field(FIELD_NUMERIC_2, DATE_FORMATTER.parseMillis(ts))
                .endObject();
        };
        bulkIndex(dataStreamName, sourceSupplier, docCount);

        String sourceIndex = rollover(dataStreamName).getOldIndex();
        prepareSourceIndex(sourceIndex, true);
        String downsampleIndex = "downsample-" + sourceIndex;
        downsample(sourceIndex, downsampleIndex, config);
        assertDownsampleIndex(sourceIndex, downsampleIndex, config);

        var r = client().execute(GetDataStreamAction.INSTANCE, new GetDataStreamAction.Request(new String[] { dataStreamName })).get();
        assertEquals(1, r.getDataStreams().size());
        List<Index> indices = r.getDataStreams().get(0).getDataStream().getIndices();
        // Assert that the downsample index has not been added to the data stream
        assertTrue(indices.stream().filter(i -> i.getName().equals(downsampleIndex)).toList().isEmpty());
        // Assert that the source index is still a member of the data stream
        assertFalse(indices.stream().filter(i -> i.getName().equals(sourceIndex)).toList().isEmpty());
    }

    public void testCancelDownsampleIndexer() throws IOException {
        // create downsample config and index documents into source index
        DownsampleConfig config = new DownsampleConfig(randomInterval());
        SourceSupplier sourceSupplier = () -> XContentFactory.jsonBuilder()
            .startObject()
            .field(FIELD_TIMESTAMP, randomDateForInterval(config.getInterval()))
            .field(FIELD_DIMENSION_1, randomAlphaOfLength(1))
            .field(FIELD_NUMERIC_1, randomDouble())
            .endObject();
        bulkIndex(sourceSupplier);
        prepareSourceIndex(sourceIndex, true);

        IndicesService indexServices = getInstanceFromNode(IndicesService.class);
        Index srcIndex = resolveIndex(sourceIndex);
        IndexService indexService = indexServices.indexServiceSafe(srcIndex);
        int shardNum = randomIntBetween(0, numOfShards - 1);
        IndexShard shard = indexService.getShard(shardNum);

        DownsampleShardTask task = new DownsampleShardTask(
            randomLong(),
            "rollup",
            "action",
            TaskId.EMPTY_TASK_ID,
            downsampleIndex,
            indexService.getIndexSettings().getTimestampBounds().startTime(),
            indexService.getIndexSettings().getTimestampBounds().endTime(),
            config,
            emptyMap(),
            shard.shardId()
        );
        task.testInit(mock(PersistentTasksService.class), mock(TaskManager.class), randomAlphaOfLength(5), randomIntBetween(1, 5));
        TaskCancelHelper.cancel(task, "test cancel");

        // re-use source index as temp index for test
        DownsampleShardIndexer indexer = new DownsampleShardIndexer(
            task,
            client(),
            indexService,
            shard.shardId(),
            downsampleIndex,
            config,
            new String[] { FIELD_NUMERIC_1, FIELD_NUMERIC_2 },
            new String[] {},
            new String[] { FIELD_DIMENSION_1, FIELD_DIMENSION_2 },
            new DownsampleShardPersistentTaskState(DownsampleShardIndexerStatus.INITIALIZED, null)
        );

        DownsampleShardIndexerException exception = expectThrows(DownsampleShardIndexerException.class, () -> indexer.execute());
        assertThat(exception.getCause().getMessage(), equalTo("Shard [" + sourceIndex + "][" + shardNum + "] downsample cancelled"));
    }

    public void testDownsampleBulkFailed() throws IOException {
        // create downsample config and index documents into source index
        DownsampleConfig config = new DownsampleConfig(randomInterval());
        SourceSupplier sourceSupplier = () -> XContentFactory.jsonBuilder()
            .startObject()
            .field(FIELD_TIMESTAMP, randomDateForInterval(config.getInterval()))
            .field(FIELD_DIMENSION_1, randomAlphaOfLength(1))
            .field(FIELD_NUMERIC_1, randomDouble())
            .endObject();
        bulkIndex(sourceSupplier);
        prepareSourceIndex(sourceIndex, true);

        IndicesService indexServices = getInstanceFromNode(IndicesService.class);
        Index srcIndex = resolveIndex(sourceIndex);
        IndexService indexService = indexServices.indexServiceSafe(srcIndex);
        int shardNum = randomIntBetween(0, numOfShards - 1);
        IndexShard shard = indexService.getShard(shardNum);
        DownsampleShardTask task = new DownsampleShardTask(
            randomLong(),
            "rollup",
            "action",
            TaskId.EMPTY_TASK_ID,
            downsampleIndex,
            indexService.getIndexSettings().getTimestampBounds().startTime(),
            indexService.getIndexSettings().getTimestampBounds().endTime(),
            config,
            emptyMap(),
            shard.shardId()
        );
        task.testInit(mock(PersistentTasksService.class), mock(TaskManager.class), randomAlphaOfLength(5), randomIntBetween(1, 5));

        // re-use source index as temp index for test
        DownsampleShardIndexer indexer = new DownsampleShardIndexer(
            task,
            client(),
            indexService,
            shard.shardId(),
            downsampleIndex,
            config,
            new String[] { FIELD_NUMERIC_1, FIELD_NUMERIC_2 },
            new String[] {},
            new String[] { FIELD_DIMENSION_1, FIELD_DIMENSION_2 },
            new DownsampleShardPersistentTaskState(DownsampleShardIndexerStatus.INITIALIZED, null)
        );

        // block downsample index
        assertAcked(
            indicesAdmin().preparePutTemplate(downsampleIndex)
                .setPatterns(List.of(downsampleIndex))
                .setSettings(Settings.builder().put("index.blocks.write", "true").build())
        );

        ElasticsearchException exception = expectThrows(ElasticsearchException.class, indexer::execute);
        assertThat(
            exception.getMessage(),
            equalTo(
                "Downsampling task ["
                    + task.getPersistentTaskId()
                    + "] on shard "
                    + shard.shardId()
                    + " failed indexing ["
                    + task.getNumFailed()
                    + "]"
            )
        );
    }

    public void testTooManyBytesInFlight() throws IOException {
        // create downsample config and index documents into source index
        DownsampleConfig config = new DownsampleConfig(randomInterval());
        SourceSupplier sourceSupplier = () -> XContentFactory.jsonBuilder()
            .startObject()
            .field(FIELD_TIMESTAMP, randomDateForInterval(config.getInterval()))
            .field(FIELD_DIMENSION_1, randomAlphaOfLength(1))
            .field(FIELD_NUMERIC_1, randomDouble())
            .endObject();
        bulkIndex(sourceSupplier);
        prepareSourceIndex(sourceIndex, true);

        IndicesService indexServices = getInstanceFromNode(IndicesService.class);
        Index srcIndex = resolveIndex(sourceIndex);
        IndexService indexService = indexServices.indexServiceSafe(srcIndex);
        int shardNum = randomIntBetween(0, numOfShards - 1);
        IndexShard shard = indexService.getShard(shardNum);
        DownsampleShardTask task = new DownsampleShardTask(
            randomLong(),
            "rollup",
            "action",
            TaskId.EMPTY_TASK_ID,
            downsampleIndex,
            indexService.getIndexSettings().getTimestampBounds().startTime(),
            indexService.getIndexSettings().getTimestampBounds().endTime(),
            config,
            emptyMap(),
            shard.shardId()
        );
        task.testInit(mock(PersistentTasksService.class), mock(TaskManager.class), randomAlphaOfLength(5), randomIntBetween(1, 5));

        // re-use source index as temp index for test
        DownsampleShardIndexer indexer = new DownsampleShardIndexer(
            task,
            client(),
            indexService,
            shard.shardId(),
            downsampleIndex,
            config,
            new String[] { FIELD_NUMERIC_1, FIELD_NUMERIC_2 },
            new String[] {},
            new String[] { FIELD_DIMENSION_1, FIELD_DIMENSION_2 },
            new DownsampleShardPersistentTaskState(DownsampleShardIndexerStatus.INITIALIZED, null)
        );
        /*
         * Here we set the batch size and the total bytes in flight size to tiny numbers so that we are guaranteed to trigger the bulk
         * processor to reject some calls to add(), so that we can make sure DownsampleShardIndexer keeps trying until success.
         */
        indexer.downsampleMaxBytesInFlight = ByteSizeValue.ofBytes(1024);
        indexer.downsampleBulkSize = ByteSizeValue.ofBytes(512);
        indexer.execute();
    }

    public void testDownsampleStats() throws IOException {
        final PersistentTasksService persistentTasksService = mock(PersistentTasksService.class);
        final DownsampleConfig config = new DownsampleConfig(randomInterval());
        final SourceSupplier sourceSupplier = () -> XContentFactory.jsonBuilder()
            .startObject()
            .field(FIELD_TIMESTAMP, randomDateForInterval(config.getInterval()))
            .field(FIELD_DIMENSION_1, randomAlphaOfLength(1))
            .field(FIELD_NUMERIC_1, randomDouble())
            .endObject();
        bulkIndex(sourceSupplier);
        prepareSourceIndex(sourceIndex, true);

        final IndicesService indexServices = getInstanceFromNode(IndicesService.class);
        final Index resolvedSourceIndex = resolveIndex(sourceIndex);
        final IndexService indexService = indexServices.indexServiceSafe(resolvedSourceIndex);
        for (int shardNum = 0; shardNum < numOfShards; shardNum++) {
            final IndexShard shard = indexService.getShard(shardNum);
            final DownsampleShardTask task = new DownsampleShardTask(
                randomLong(),
                "rollup",
                "action",
                TaskId.EMPTY_TASK_ID,
                downsampleIndex,
                indexService.getIndexSettings().getTimestampBounds().startTime(),
                indexService.getIndexSettings().getTimestampBounds().endTime(),
                config,
                emptyMap(),
                shard.shardId()
            );
            task.testInit(persistentTasksService, mock(TaskManager.class), randomAlphaOfLength(5), randomIntBetween(1, 5));

            final DownsampleShardIndexer indexer = new DownsampleShardIndexer(
                task,
                client(),
                indexService,
                shard.shardId(),
                downsampleIndex,
                config,
                new String[] { FIELD_NUMERIC_1, FIELD_NUMERIC_2 },
                new String[] {},
                new String[] { FIELD_DIMENSION_1, FIELD_DIMENSION_2 },
                new DownsampleShardPersistentTaskState(DownsampleShardIndexerStatus.INITIALIZED, null)
            );

            assertEquals(0.0F, task.getDocsProcessedPercentage(), 0.001);
            assertEquals(0L, task.getDownsampleBulkInfo().totalBulkCount());
            assertEquals(0L, task.getDownsampleBulkInfo().bulkTookSumMillis());
            assertEquals(0L, task.getDownsampleBulkInfo().bulkIngestSumMillis());
            assertEquals(DownsampleShardIndexerStatus.INITIALIZED, task.getDownsampleShardIndexerStatus());

            final DownsampleIndexerAction.ShardDownsampleResponse executeResponse = indexer.execute();

            assertDownsampleIndexer(indexService, shardNum, task, executeResponse, task.getTotalShardDocCount());
        }
    }

    public void testResumeDownsample() throws IOException {
        // create downsample config and index documents into source index
        DownsampleConfig config = new DownsampleConfig(randomInterval());
        SourceSupplier sourceSupplier = () -> XContentFactory.jsonBuilder()
            .startObject()
            .field(FIELD_TIMESTAMP, randomDateForInterval(config.getInterval()))
            .field(FIELD_DIMENSION_1, randomBoolean() ? "dim1" : "dim2")
            .field(FIELD_NUMERIC_1, randomDouble())
            .endObject();
        bulkIndex(sourceSupplier);
        prepareSourceIndex(sourceIndex, true);

        IndicesService indexServices = getInstanceFromNode(IndicesService.class);
        Index srcIndex = resolveIndex(sourceIndex);
        IndexService indexService = indexServices.indexServiceSafe(srcIndex);
        int shardNum = randomIntBetween(0, numOfShards - 1);
        IndexShard shard = indexService.getShard(shardNum);

        DownsampleShardTask task = new DownsampleShardTask(
            randomLong(),
            "rollup",
            "action",
            TaskId.EMPTY_TASK_ID,
            downsampleIndex,
            indexService.getIndexSettings().getTimestampBounds().startTime(),
            indexService.getIndexSettings().getTimestampBounds().endTime(),
            config,
            emptyMap(),
            shard.shardId()
        );
        task.testInit(mock(PersistentTasksService.class), mock(TaskManager.class), randomAlphaOfLength(5), randomIntBetween(1, 5));

        DownsampleShardIndexer indexer = new DownsampleShardIndexer(
            task,
            client(),
            indexService,
            shard.shardId(),
            downsampleIndex,
            config,
            new String[] { FIELD_NUMERIC_1, FIELD_NUMERIC_2 },
            new String[] {},
            new String[] { FIELD_DIMENSION_1, FIELD_DIMENSION_2 },
            new DownsampleShardPersistentTaskState(
                DownsampleShardIndexerStatus.STARTED,
                new BytesRef(
                    new byte[] {
                        0x01,
                        0x0C,
                        0x64,
                        0x69,
                        0x6d,
                        0x65,
                        0x6E,
                        0x73,
                        0x69,
                        0x6F,
                        0x6E,
                        0x5F,
                        0x6B,
                        0x77,
                        0x73,
                        0x04,
                        0x64,
                        0x69,
                        0x6D,
                        0x31 }
                )
            )
        );

        final DownsampleIndexerAction.ShardDownsampleResponse response2 = indexer.execute();

        assertDownsampleIndexer(indexService, shardNum, task, response2, task.getTotalShardDocCount());
    }

    public void testResumeDownsamplePartial() throws IOException {
        // create downsample config and index documents into source index
        DownsampleConfig config = new DownsampleConfig(randomInterval());
        SourceSupplier sourceSupplier = () -> XContentFactory.jsonBuilder()
            .startObject()
            .field(FIELD_TIMESTAMP, randomDateForInterval(config.getInterval()))
            .field(FIELD_DIMENSION_1, randomBoolean() ? "dim1" : "dim2")
            .field(FIELD_NUMERIC_1, randomDouble())
            .endObject();
        bulkIndex(sourceSupplier);
        prepareSourceIndex(sourceIndex, true);

        IndicesService indexServices = getInstanceFromNode(IndicesService.class);
        Index srcIndex = resolveIndex(sourceIndex);
        IndexService indexService = indexServices.indexServiceSafe(srcIndex);
        int shardNum = randomIntBetween(0, numOfShards - 1);
        IndexShard shard = indexService.getShard(shardNum);

        DownsampleShardTask task = new DownsampleShardTask(
            randomLong(),
            "rollup",
            "action",
            TaskId.EMPTY_TASK_ID,
            downsampleIndex,
            indexService.getIndexSettings().getTimestampBounds().startTime(),
            indexService.getIndexSettings().getTimestampBounds().endTime(),
            config,
            emptyMap(),
            shard.shardId()
        );
        task.testInit(mock(PersistentTasksService.class), mock(TaskManager.class), randomAlphaOfLength(5), randomIntBetween(1, 5));

        DownsampleShardIndexer indexer = new DownsampleShardIndexer(
            task,
            client(),
            indexService,
            shard.shardId(),
            downsampleIndex,
            config,
            new String[] { FIELD_NUMERIC_1, FIELD_NUMERIC_2 },
            new String[] {},
            new String[] { FIELD_DIMENSION_1 },
            new DownsampleShardPersistentTaskState(
                DownsampleShardIndexerStatus.STARTED,
                // NOTE: there is just one dimension with two possible values, this needs to be one of the two possible tsid values.
                new BytesRef(
                    new byte[] {
                        0x24,
                        0x42,
                        (byte) 0xe4,
                        (byte) 0x9f,
                        (byte) 0xe2,
                        (byte) 0xde,
                        (byte) 0xbb,
                        (byte) 0xf8,
                        (byte) 0xfc,
                        0x7d,
                        0x1a,
                        (byte) 0xb1,
                        0x27,
                        (byte) 0x85,
                        (byte) 0xc2,
                        (byte) 0x8e,
                        0x3a,
                        (byte) 0xae,
                        0x38,
                        0x6c,
                        (byte) 0xf6,
                        (byte) 0xae,
                        0x0f,
                        0x4f,
                        0x44,
                        (byte) 0xf1,
                        0x73,
                        0x02,
                        (byte) 0x90,
                        0x1d,
                        0x79,
                        (byte) 0xf8,
                        0x0d,
                        (byte) 0xc2,
                        0x7e,
                        (byte) 0x91,
                        0x15 }
                )
            )
        );

        final DownsampleIndexerAction.ShardDownsampleResponse response2 = indexer.execute();
<<<<<<< HEAD
        int dim2DocCount = client().prepareSearch(sourceIndex)
            .setQuery(new TermQueryBuilder(FIELD_DIMENSION_1, "dim1"))
            .setSize(10_000)
            .get()
            .getHits()
            .getHits().length;
=======
        long dim2DocCount = SearchResponseUtils.getTotalHitsValue(
            client().prepareSearch(sourceIndex).setQuery(new TermQueryBuilder(FIELD_DIMENSION_1, "dim2")).setSize(10_000)
        );
>>>>>>> 82a5d66a

        assertDownsampleIndexer(indexService, shardNum, task, response2, dim2DocCount);
    }

    private static void assertDownsampleIndexer(
        final IndexService indexService,
        int shardNum,
        final DownsampleShardTask task,
        final DownsampleIndexerAction.ShardDownsampleResponse response,
        long totalShardDocCount
    ) {
        assertEquals(response.getNumIndexed(), task.getNumIndexed());
        assertEquals(task.getNumReceived(), totalShardDocCount);
        assertEquals(indexService.getShard(shardNum).docStats().getCount(), task.getTotalShardDocCount());
        assertEquals(100.0D * task.getNumReceived() / task.getTotalShardDocCount(), task.getDocsProcessedPercentage(), 0.001);
        assertTrue(task.getDownsampleBulkInfo().bulkTookSumMillis() >= 0);
        assertEquals(task.getDownsampleBulkInfo().bulkIngestSumMillis(), task.getDownsampleBulkInfo().maxBulkIngestMillis());
        assertEquals(task.getDownsampleBulkInfo().bulkIngestSumMillis(), task.getDownsampleBulkInfo().minBulkIngestMillis());
        assertTrue(task.getDownsampleBulkInfo().bulkTookSumMillis() >= 0);
        assertEquals(task.getDownsampleBulkInfo().bulkTookSumMillis(), task.getDownsampleBulkInfo().maxBulkTookMillis());
        assertEquals(task.getDownsampleBulkInfo().bulkTookSumMillis(), task.getDownsampleBulkInfo().minBulkTookMillis());
        assertEquals(1L, task.getDownsampleBulkInfo().totalBulkCount());
        assertEquals(indexService.getIndexSettings().getTimestampBounds().startTime(), task.getIndexStartTimeMillis());
        assertEquals(indexService.getIndexSettings().getTimestampBounds().endTime(), task.getIndexEndTimeMillis());
        assertEquals(DownsampleShardIndexerStatus.COMPLETED, task.getDownsampleShardIndexerStatus());
        assertEquals(task.getNumSent(), task.getNumIndexed());
        assertEquals(task.getNumIndexed(), task.getLastBeforeBulkInfo().numberOfActions());
        assertTrue(task.getLastBeforeBulkInfo().estimatedSizeInBytes() > 0);
        assertFalse(task.getLastAfterBulkInfo().hasFailures());
        assertEquals(RestStatus.OK.getStatus(), task.getLastAfterBulkInfo().restStatusCode());
        assertTrue(task.getLastAfterBulkInfo().lastTookInMillis() >= 0);
        assertTrue(indexService.getIndexSettings().getTimestampBounds().startTime() <= task.getLastIndexingTimestamp());
        assertTrue(indexService.getIndexSettings().getTimestampBounds().startTime() <= task.getLastSourceTimestamp());
        assertTrue(indexService.getIndexSettings().getTimestampBounds().startTime() <= task.getLastTargetTimestamp());
        assertTrue(indexService.getIndexSettings().getTimestampBounds().endTime() >= task.getLastIndexingTimestamp());
        assertTrue(indexService.getIndexSettings().getTimestampBounds().endTime() >= task.getLastSourceTimestamp());
        assertTrue(indexService.getIndexSettings().getTimestampBounds().endTime() >= task.getLastTargetTimestamp());
    }

    private DateHistogramInterval randomInterval() {
        return ConfigTestHelpers.randomInterval();
    }

    private String randomDateForInterval(DateHistogramInterval interval) {
        long endTime = startTime + MAX_NUM_BUCKETS * interval.estimateMillis();
        return randomDateForRange(startTime, endTime);
    }

    private String randomDateForRange(long start, long end) {
        return DATE_FORMATTER.formatMillis(randomLongBetween(start, end));
    }

    private void bulkIndex(SourceSupplier sourceSupplier) throws IOException {
        bulkIndex(sourceIndex, sourceSupplier, docCount);
    }

    private void bulkIndex(final String indexName, final SourceSupplier sourceSupplier, int docCount) throws IOException {
        BulkRequestBuilder bulkRequestBuilder = client().prepareBulk();
        bulkRequestBuilder.setRefreshPolicy(WriteRequest.RefreshPolicy.IMMEDIATE);
        for (int i = 0; i < docCount; i++) {
            IndexRequest indexRequest = new IndexRequest(indexName).opType(DocWriteRequest.OpType.CREATE);
            XContentBuilder source = sourceSupplier.get();
            indexRequest.source(source);
            bulkRequestBuilder.add(indexRequest);
        }
        BulkResponse bulkResponse = bulkRequestBuilder.get();
        int duplicates = 0;
        for (BulkItemResponse response : bulkResponse.getItems()) {
            if (response.isFailed()) {
                if (response.getFailure().getCause() instanceof VersionConflictEngineException) {
                    // A duplicate event was created by random generator. We should not fail for this
                    // reason.
                    logger.debug("We tried to insert a duplicate: [{}]", response.getFailureMessage());
                    duplicates++;
                } else {
                    fail("Failed to index data: " + bulkResponse.buildFailureMessage());
                }
            }
        }
        int docsIndexed = docCount - duplicates;
        logger.info("Indexed [{}] documents. Dropped [{}] duplicates.", docsIndexed, duplicates);
        assertHitCount(client().prepareSearch(indexName).setSize(0), docsIndexed);
    }

    private void prepareSourceIndex(final String sourceIndex, boolean blockWrite) {
        // Set the source index to read-only state
        assertAcked(
            indicesAdmin().prepareUpdateSettings(sourceIndex)
                .setSettings(Settings.builder().put(IndexMetadata.INDEX_BLOCKS_WRITE_SETTING.getKey(), blockWrite).build())
        );
    }

    private void downsample(String sourceIndex, String downsampleIndex, DownsampleConfig config) {
        assertAcked(
            client().execute(DownsampleAction.INSTANCE, new DownsampleAction.Request(sourceIndex, downsampleIndex, TIMEOUT, config))
        );
    }

    private RolloverResponse rollover(String dataStreamName) throws ExecutionException, InterruptedException {
        RolloverResponse response = indicesAdmin().rolloverIndex(new RolloverRequest(dataStreamName, null)).get();
        assertAcked(response);
        return response;
    }

    private Aggregations aggregate(final String index, AggregationBuilder aggregationBuilder) {
        var resp = client().prepareSearch(index).addAggregation(aggregationBuilder).get();
        try {
            return resp.getAggregations();
        } finally {
            resp.decRef();
        }
    }

    @SuppressWarnings("unchecked")
    private void assertDownsampleIndex(String sourceIndex, String downsampleIndex, DownsampleConfig config) throws IOException {
        // Retrieve field information for the metric fields
        final GetMappingsResponse getMappingsResponse = indicesAdmin().prepareGetMappings(sourceIndex).get();
        final Map<String, Object> sourceIndexMappings = getMappingsResponse.mappings()
            .entrySet()
            .stream()
            .filter(entry -> sourceIndex.equals(entry.getKey()))
            .findFirst()
            .map(mappingMetadata -> mappingMetadata.getValue().sourceAsMap())
            .orElseThrow(() -> new IllegalArgumentException("No mapping found for downsample source index [" + sourceIndex + "]"));

        final IndexMetadata indexMetadata = clusterAdmin().prepareState().get().getState().getMetadata().index(sourceIndex);
        final IndicesService indicesService = getInstanceFromNode(IndicesService.class);
        final MapperService mapperService = indicesService.createIndexMapperServiceForValidation(indexMetadata);
        final CompressedXContent sourceIndexCompressedXContent = new CompressedXContent(sourceIndexMappings);
        mapperService.merge(MapperService.SINGLE_MAPPING_NAME, sourceIndexCompressedXContent, MapperService.MergeReason.INDEX_TEMPLATE);
        TimeseriesFieldTypeHelper helper = new TimeseriesFieldTypeHelper.Builder(mapperService).build(config.getTimestampField());

        Map<String, TimeSeriesParams.MetricType> metricFields = new HashMap<>();
        Map<String, String> labelFields = new HashMap<>();
        MappingVisitor.visitMapping(sourceIndexMappings, (field, fieldMapping) -> {
            if (helper.isTimeSeriesMetric(field, fieldMapping)) {
                metricFields.put(field, TimeSeriesParams.MetricType.fromString(fieldMapping.get(TIME_SERIES_METRIC_PARAM).toString()));
            } else if (helper.isTimeSeriesLabel(field, fieldMapping)) {
                labelFields.put(field, fieldMapping.get("type").toString());
            }
        });

        assertDownsampleIndexAggregations(sourceIndex, downsampleIndex, config, metricFields, labelFields);

        GetIndexResponse indexSettingsResp = indicesAdmin().prepareGetIndex().addIndices(sourceIndex, downsampleIndex).get();
        assertDownsampleIndexSettings(sourceIndex, downsampleIndex, indexSettingsResp);

        Map<String, Map<String, Object>> mappings = (Map<String, Map<String, Object>>) indexSettingsResp.getMappings()
            .get(downsampleIndex)
            .getSourceAsMap()
            .get("properties");

        assertFieldMappings(config, metricFields, mappings);

        GetMappingsResponse indexMappings = indicesAdmin().getMappings(new GetMappingsRequest().indices(downsampleIndex, sourceIndex))
            .actionGet();
        Map<String, String> downsampleIndexProperties = (Map<String, String>) indexMappings.mappings()
            .get(downsampleIndex)
            .sourceAsMap()
            .get("properties");
        Map<String, String> sourceIndexCloneProperties = (Map<String, String>) indexMappings.mappings()
            .get(sourceIndex)
            .sourceAsMap()
            .get("properties");
        List<Map.Entry<String, String>> labelFieldDownsampleIndexCloneProperties = (downsampleIndexProperties.entrySet()
            .stream()
            .filter(entry -> labelFields.containsKey(entry.getKey()))
            .toList());
        List<Map.Entry<String, String>> labelFieldSourceIndexProperties = (sourceIndexCloneProperties.entrySet()
            .stream()
            .filter(entry -> labelFields.containsKey(entry.getKey()))
            .toList());
        assertEquals(labelFieldDownsampleIndexCloneProperties, labelFieldSourceIndexProperties);
    }

    private void assertDownsampleIndexAggregations(
        String sourceIndex,
        String downsampleIndex,
        DownsampleConfig config,
        Map<String, TimeSeriesParams.MetricType> metricFields,
        Map<String, String> labelFields
    ) {
        final AggregationBuilder aggregations = buildAggregations(config, metricFields, labelFields, config.getTimestampField());
        Aggregations origResp = aggregate(sourceIndex, aggregations);
        Aggregations downsampleResp = aggregate(downsampleIndex, aggregations);
        assertEquals(origResp.asMap().keySet(), downsampleResp.asMap().keySet());

        StringTerms originalTsIdTermsAggregation = (StringTerms) origResp.getAsMap().values().stream().toList().get(0);
        StringTerms downsampleTsIdTermsAggregation = (StringTerms) downsampleResp.getAsMap().values().stream().toList().get(0);
        originalTsIdTermsAggregation.getBuckets().forEach(originalBucket -> {

            StringTerms.Bucket downsampleBucket = downsampleTsIdTermsAggregation.getBucketByKey(originalBucket.getKeyAsString());
            assertEquals(originalBucket.getAggregations().asList().size(), downsampleBucket.getAggregations().asList().size());

            InternalDateHistogram originalDateHistogram = (InternalDateHistogram) originalBucket.getAggregations().asList().get(0);
            InternalDateHistogram downsamoleDateHistogram = (InternalDateHistogram) downsampleBucket.getAggregations().asList().get(0);
            List<InternalDateHistogram.Bucket> originalDateHistogramBuckets = originalDateHistogram.getBuckets();
            List<InternalDateHistogram.Bucket> downsampleDateHistogramBuckets = downsamoleDateHistogram.getBuckets();
            assertEquals(originalDateHistogramBuckets.size(), downsampleDateHistogramBuckets.size());
            assertEquals(
                originalDateHistogramBuckets.stream().map(InternalDateHistogram.Bucket::getKeyAsString).collect(Collectors.toList()),
                downsampleDateHistogramBuckets.stream().map(InternalDateHistogram.Bucket::getKeyAsString).collect(Collectors.toList())
            );

            for (int i = 0; i < originalDateHistogramBuckets.size(); ++i) {
                InternalDateHistogram.Bucket originalDateHistogramBucket = originalDateHistogramBuckets.get(i);
                InternalDateHistogram.Bucket downsampleDateHistogramBucket = downsampleDateHistogramBuckets.get(i);
                assertEquals(originalDateHistogramBucket.getKeyAsString(), downsampleDateHistogramBucket.getKeyAsString());

                Aggregations originalAggregations = originalDateHistogramBucket.getAggregations();
                Aggregations downsampleAggregations = downsampleDateHistogramBucket.getAggregations();
                assertEquals(originalAggregations.asList().size(), downsampleAggregations.asList().size());

                List<Aggregation> nonTopHitsOriginalAggregations = originalAggregations.asList()
                    .stream()
                    .filter(agg -> agg.getType().equals("top_hits") == false)
                    .toList();
                List<Aggregation> nonTopHitsDownsampleAggregations = downsampleAggregations.asList()
                    .stream()
                    .filter(agg -> agg.getType().equals("top_hits") == false)
                    .toList();
                assertEquals(nonTopHitsOriginalAggregations, nonTopHitsDownsampleAggregations);

                List<Aggregation> topHitsOriginalAggregations = originalAggregations.asList()
                    .stream()
                    .filter(agg -> agg.getType().equals("top_hits"))
                    .toList();
                List<Aggregation> topHitsDownsampleAggregations = downsampleAggregations.asList()
                    .stream()
                    .filter(agg -> agg.getType().equals("top_hits"))
                    .toList();
                assertEquals(topHitsDownsampleAggregations.size(), topHitsDownsampleAggregations.size());

                for (int j = 0; j < topHitsDownsampleAggregations.size(); ++j) {
                    InternalTopHits originalTopHits = (InternalTopHits) topHitsOriginalAggregations.get(j);
                    InternalTopHits downsampleTopHits = (InternalTopHits) topHitsDownsampleAggregations.get(j);
                    SearchHit[] originalHits = originalTopHits.getHits().getHits();
                    SearchHit[] downsampleHits = downsampleTopHits.getHits().getHits();
                    assertEquals(originalHits.length, downsampleHits.length);

                    for (int k = 0; k < originalHits.length; ++k) {
                        SearchHit originalHit = originalHits[k];
                        SearchHit downsampleHit = downsampleHits[k];

                        Map<String, DocumentField> originalHitDocumentFields = originalHit.getDocumentFields();
                        Map<String, DocumentField> downsampleHitDocumentFields = downsampleHit.getDocumentFields();
                        List<DocumentField> originalFields = originalHitDocumentFields.values().stream().toList();
                        List<DocumentField> downsampleFields = downsampleHitDocumentFields.values().stream().toList();
                        List<Object> originalFieldsList = originalFields.stream().flatMap(x -> x.getValues().stream()).toList();
                        List<Object> downsampelFieldsList = downsampleFields.stream().flatMap(x -> x.getValues().stream()).toList();
                        if (originalFieldsList.isEmpty() == false && downsampelFieldsList.isEmpty() == false) {
                            // NOTE: here we take advantage of the fact that a label field is indexed also as a metric of type
                            // `counter`. This way we can actually check that the label value stored in the downsample index
                            // is the last value (which is what we store for a metric of type counter) by comparing the metric
                            // field value to the label field value.
                            originalFieldsList.forEach(
                                field -> assertTrue(
                                    "Field [" + field + "] is not included in the downsample fields: " + downsampelFieldsList,
                                    downsampelFieldsList.contains(field)
                                )
                            );
                            downsampelFieldsList.forEach(
                                field -> assertTrue(
                                    "Field [" + field + "] is not included in the source fields: " + originalFieldsList,
                                    originalFieldsList.contains(field)
                                )
                            );
                            Object originalLabelValue = originalHit.getDocumentFields().values().stream().toList().get(0).getValue();
                            Object downsampleLabelValue = downsampleHit.getDocumentFields().values().stream().toList().get(0).getValue();
                            Optional<Aggregation> labelAsMetric = nonTopHitsOriginalAggregations.stream()
                                .filter(agg -> agg.getName().equals("metric_" + downsampleTopHits.getName()))
                                .findFirst();
                            // NOTE: this check is possible only if the label can be indexed as a metric (the label is a numeric field)
                            if (labelAsMetric.isPresent()) {
                                double metricValue = ((Max) labelAsMetric.get()).value();
                                assertEquals(metricValue, downsampleLabelValue);
                                assertEquals(metricValue, originalLabelValue);
                            }
                        }
                    }
                }
            }
        });
    }

    @SuppressWarnings("unchecked")
    private void assertFieldMappings(
        DownsampleConfig config,
        Map<String, TimeSeriesParams.MetricType> metricFields,
        Map<String, Map<String, Object>> mappings
    ) {
        // Assert field mappings
        assertEquals(DateFieldMapper.CONTENT_TYPE, mappings.get(config.getTimestampField()).get("type"));
        Map<String, Object> dateTimeMeta = (Map<String, Object>) mappings.get(config.getTimestampField()).get("meta");
        assertEquals(config.getTimeZone(), dateTimeMeta.get("time_zone"));
        assertEquals(config.getInterval().toString(), dateTimeMeta.get(config.getIntervalType()));

        metricFields.forEach((field, metricType) -> {
            switch (metricType) {
                case COUNTER -> assertEquals("double", mappings.get(field).get("type"));
                case GAUGE -> assertEquals("aggregate_metric_double", mappings.get(field).get("type"));
                default -> fail("Unsupported field type");
            }
            assertEquals(metricType.toString(), mappings.get(field).get("time_series_metric"));
        });
    }

    private void assertDownsampleIndexSettings(String sourceIndex, String downsampleIndex, GetIndexResponse indexSettingsResp) {
        Settings sourceSettings = indexSettingsResp.settings().get(sourceIndex);
        Settings downsampleSettings = indexSettingsResp.settings().get(downsampleIndex);

        // Assert downsample metadata are set in index settings
        assertEquals("success", downsampleSettings.get(IndexMetadata.INDEX_DOWNSAMPLE_STATUS_KEY));

        assertNotNull(sourceSettings.get(IndexMetadata.SETTING_INDEX_UUID));
        assertNotNull(downsampleSettings.get(IndexMetadata.INDEX_DOWNSAMPLE_SOURCE_UUID_KEY));
        assertEquals(
            sourceSettings.get(IndexMetadata.SETTING_INDEX_UUID),
            downsampleSettings.get(IndexMetadata.INDEX_DOWNSAMPLE_SOURCE_UUID_KEY)
        );

        assertEquals(sourceIndex, downsampleSettings.get(IndexMetadata.INDEX_DOWNSAMPLE_SOURCE_NAME_KEY));
        assertEquals(sourceSettings.get(IndexSettings.MODE.getKey()), downsampleSettings.get(IndexSettings.MODE.getKey()));

        if (Strings.hasText(IndexMetadata.INDEX_DOWNSAMPLE_SOURCE_NAME.get(sourceSettings))) {
            // if the source is a downsample index itself, we're in the "downsample of downsample" test case and both indices should have
            // the same ORIGIN configured
            assertEquals(
                IndexMetadata.INDEX_DOWNSAMPLE_ORIGIN_NAME.get(sourceSettings),
                IndexMetadata.INDEX_DOWNSAMPLE_ORIGIN_NAME.get(downsampleSettings)
            );
            assertEquals(
                IndexMetadata.INDEX_DOWNSAMPLE_ORIGIN_UUID.get(sourceSettings),
                IndexMetadata.INDEX_DOWNSAMPLE_ORIGIN_UUID.get(downsampleSettings)
            );
        }
        assertNotNull(sourceSettings.get(IndexSettings.TIME_SERIES_START_TIME.getKey()));
        assertNotNull(downsampleSettings.get(IndexSettings.TIME_SERIES_START_TIME.getKey()));
        assertEquals(
            sourceSettings.get(IndexSettings.TIME_SERIES_START_TIME.getKey()),
            downsampleSettings.get(IndexSettings.TIME_SERIES_START_TIME.getKey())
        );

        assertNotNull(sourceSettings.get(IndexSettings.TIME_SERIES_END_TIME.getKey()));
        assertNotNull(downsampleSettings.get(IndexSettings.TIME_SERIES_END_TIME.getKey()));
        assertEquals(
            sourceSettings.get(IndexSettings.TIME_SERIES_END_TIME.getKey()),
            downsampleSettings.get(IndexSettings.TIME_SERIES_END_TIME.getKey())
        );
        assertNotNull(sourceSettings.get(IndexMetadata.INDEX_ROUTING_PATH.getKey()));
        assertNotNull(downsampleSettings.get(IndexMetadata.INDEX_ROUTING_PATH.getKey()));
        assertEquals(
            sourceSettings.get(IndexMetadata.INDEX_ROUTING_PATH.getKey()),
            downsampleSettings.get(IndexMetadata.INDEX_ROUTING_PATH.getKey())
        );

        assertNotNull(sourceSettings.get(IndexMetadata.SETTING_NUMBER_OF_SHARDS));
        assertNotNull(downsampleSettings.get(IndexMetadata.SETTING_NUMBER_OF_SHARDS));
        assertEquals(
            sourceSettings.get(IndexMetadata.SETTING_NUMBER_OF_SHARDS),
            downsampleSettings.get(IndexMetadata.SETTING_NUMBER_OF_SHARDS)
        );

        assertNotNull(sourceSettings.get(IndexMetadata.SETTING_NUMBER_OF_REPLICAS));
        assertNotNull(downsampleSettings.get(IndexMetadata.SETTING_NUMBER_OF_REPLICAS));
        assertEquals(
            sourceSettings.get(IndexMetadata.SETTING_NUMBER_OF_REPLICAS),
            downsampleSettings.get(IndexMetadata.SETTING_NUMBER_OF_REPLICAS)
        );

        assertNull(downsampleSettings.get(LifecycleSettings.LIFECYCLE_NAME_SETTING.getKey()));
        assertEquals("true", downsampleSettings.get(IndexMetadata.SETTING_BLOCKS_WRITE));
        assertEquals(sourceSettings.get(IndexMetadata.SETTING_INDEX_HIDDEN), downsampleSettings.get(IndexMetadata.SETTING_INDEX_HIDDEN));

        if (sourceSettings.keySet().contains(MapperService.INDEX_MAPPING_TOTAL_FIELDS_LIMIT_SETTING.getKey())) {
            assertNotNull(indexSettingsResp.getSetting(downsampleIndex, MapperService.INDEX_MAPPING_TOTAL_FIELDS_LIMIT_SETTING.getKey()));
        }

        if (sourceSettings.keySet().contains(MapperService.INDEX_MAPPING_TOTAL_FIELDS_LIMIT_SETTING.getKey())
            && downsampleSettings.keySet().contains(MapperService.INDEX_MAPPING_TOTAL_FIELDS_LIMIT_SETTING.getKey())) {
            assertEquals(
                sourceSettings.get(MapperService.INDEX_MAPPING_TOTAL_FIELDS_LIMIT_SETTING.getKey()),
                downsampleSettings.get(MapperService.INDEX_MAPPING_TOTAL_FIELDS_LIMIT_SETTING.getKey())
            );
        } else {
            assertFalse(sourceSettings.keySet().contains(MapperService.INDEX_MAPPING_TOTAL_FIELDS_LIMIT_SETTING.getKey()));
            assertFalse(downsampleSettings.keySet().contains(MapperService.INDEX_MAPPING_TOTAL_FIELDS_LIMIT_SETTING.getKey()));
        }
    }

    private AggregationBuilder buildAggregations(
        final DownsampleConfig config,
        final Map<String, TimeSeriesParams.MetricType> metrics,
        final Map<String, String> labels,
        final String timestampField
    ) {

        final TermsAggregationBuilder tsidAggregation = new TermsAggregationBuilder("tsid").field(TimeSeriesIdFieldMapper.NAME)
            .size(10_000);
        final DateHistogramAggregationBuilder dateHistogramAggregation = new DateHistogramAggregationBuilder("timestamp").field(
            config.getTimestampField()
        ).fixedInterval(config.getInterval()).minDocCount(1);
        if (config.getTimeZone() != null) {
            dateHistogramAggregation.timeZone(ZoneId.of(config.getTimeZone()));
        }
        tsidAggregation.subAggregation(dateHistogramAggregation);

        metrics.forEach((fieldName, metricType) -> {
            for (final String supportedAggregation : metricType.supportedAggs()) {
                switch (supportedAggregation) {
                    case "min" -> dateHistogramAggregation.subAggregation(
                        new MinAggregationBuilder(fieldName + "_" + supportedAggregation).field(fieldName)
                    );
                    case "max" -> dateHistogramAggregation.subAggregation(
                        new MaxAggregationBuilder(fieldName + "_" + supportedAggregation).field(fieldName)
                    );
                    case "last_value" -> dateHistogramAggregation.subAggregation(
                        new TopHitsAggregationBuilder(fieldName + "_" + supportedAggregation).sort(
                            SortBuilders.fieldSort(timestampField).order(SortOrder.DESC)
                        ).size(1).fetchField(fieldName)
                    );
                    case "sum" -> dateHistogramAggregation.subAggregation(
                        new SumAggregationBuilder(fieldName + "_" + supportedAggregation).field(fieldName)
                    );
                    case "value_count" -> dateHistogramAggregation.subAggregation(
                        new ValueCountAggregationBuilder(fieldName + "_" + supportedAggregation).field(fieldName)
                    );
                    default -> throw new IllegalArgumentException("Unsupported metric type [" + supportedAggregation + "]");
                }
            }
        });

        labels.forEach((fieldName, type) -> {
            dateHistogramAggregation.subAggregation(
                new TopHitsAggregationBuilder(fieldName + "_last_value").sort(SortBuilders.fieldSort(timestampField).order(SortOrder.DESC))
                    .size(1)
                    .fetchField(fieldName)
            );
        });

        return tsidAggregation;
    }

    @FunctionalInterface
    public interface SourceSupplier {
        XContentBuilder get() throws IOException;
    }

    private String createDataStream() throws Exception {
        String dataStreamName = randomAlphaOfLength(10).toLowerCase(Locale.getDefault());
        Template indexTemplate = new Template(
            indexSettings(numOfShards, numOfReplicas).put(IndexSettings.MODE.getKey(), IndexMode.TIME_SERIES)
                .putList(IndexMetadata.INDEX_ROUTING_PATH.getKey(), List.of(FIELD_DIMENSION_1))
                .build(),
            new CompressedXContent("""
                {
                    "properties": {
                        "@timestamp" : {
                            "type": "date"
                        },
                        "dimension_kw": {
                            "type": "keyword",
                            "time_series_dimension": true
                        },
                        "dimension_long": {
                            "type": "long",
                            "time_series_dimension": true
                        },
                        "numeric_1": {
                            "type": "long",
                            "time_series_metric": "gauge"
                        },
                        "numeric_2": {
                            "type": "double",
                            "time_series_metric": "counter"
                        }
                    }
                }
                """),
            null
        );

        ComposableIndexTemplate template = ComposableIndexTemplate.builder()
            .indexPatterns(List.of(dataStreamName + "*"))
            .template(indexTemplate)
            .dataStreamTemplate(new ComposableIndexTemplate.DataStreamTemplate(false, false))
            .build();
        TransportPutComposableIndexTemplateAction.Request request = new TransportPutComposableIndexTemplateAction.Request(
            dataStreamName + "_template"
        ).indexTemplate(template);
        assertAcked(client().execute(TransportPutComposableIndexTemplateAction.TYPE, request).actionGet());
        assertAcked(client().execute(CreateDataStreamAction.INSTANCE, new CreateDataStreamAction.Request(dataStreamName)).get());
        return dataStreamName;
    }

    public void testConcurrentDownsample() throws IOException, InterruptedException {
        final DownsampleConfig config = new DownsampleConfig(randomInterval());
        SourceSupplier sourceSupplier = () -> {
            String ts = randomDateForInterval(config.getInterval());
            double labelDoubleValue = DATE_FORMATTER.parseMillis(ts);
            int labelIntegerValue = randomInt();
            long labelLongValue = randomLong();
            String labelIpv4Address = NetworkAddress.format(randomIp(true));
            String labelIpv6Address = NetworkAddress.format(randomIp(false));
            Date labelDateValue = randomDate();
            int keywordArraySize = randomIntBetween(2, 5);
            String[] keywordArray = new String[keywordArraySize];
            for (int i = 0; i < keywordArraySize; ++i) {
                keywordArray[i] = randomAlphaOfLength(10);
            }
            int doubleArraySize = randomIntBetween(3, 10);
            double[] doubleArray = new double[doubleArraySize];
            for (int i = 0; i < doubleArraySize; ++i) {
                doubleArray[i] = randomDouble();
            }
            return XContentFactory.jsonBuilder()
                .startObject()
                .field(FIELD_TIMESTAMP, ts)
                .field(FIELD_DIMENSION_1, randomFrom(dimensionValues))
                .field(FIELD_DIMENSION_2, randomIntBetween(1, 10))
                .field(FIELD_NUMERIC_1, randomInt())
                .field(FIELD_NUMERIC_2, DATE_FORMATTER.parseMillis(ts))
                .startObject(FIELD_AGG_METRIC)
                .field("min", randomDoubleBetween(-2000, -1001, true))
                .field("max", randomDoubleBetween(-1000, 1000, true))
                .field("sum", randomIntBetween(100, 10000))
                .field("value_count", randomIntBetween(100, 1000))
                .endObject()
                .field(FIELD_LABEL_DOUBLE, labelDoubleValue)
                .field(FIELD_METRIC_LABEL_DOUBLE, labelDoubleValue)
                .field(FIELD_LABEL_INTEGER, labelIntegerValue)
                .field(FIELD_LABEL_KEYWORD, ts)
                .field(FIELD_LABEL_UNMAPPED, randomBoolean() ? labelLongValue : labelDoubleValue)
                .field(FIELD_LABEL_TEXT, ts)
                .field(FIELD_LABEL_BOOLEAN, randomBoolean())
                .field(FIELD_LABEL_IPv4_ADDRESS, labelIpv4Address)
                .field(FIELD_LABEL_IPv6_ADDRESS, labelIpv6Address)
                .field(FIELD_LABEL_DATE, labelDateValue)
                .field(FIELD_LABEL_KEYWORD_ARRAY, keywordArray)
                .field(FIELD_LABEL_DOUBLE_ARRAY, doubleArray)
                .startObject(FIELD_LABEL_AGG_METRIC)
                .field("min", randomDoubleBetween(-2000, -1001, true))
                .field("max", randomDoubleBetween(-1000, 1000, true))
                .field("sum", Double.valueOf(randomIntBetween(100, 10000)))
                .field("value_count", randomIntBetween(100, 1000))
                .endObject()
                .endObject();
        };
        bulkIndex(sourceIndex, sourceSupplier, 512);
        prepareSourceIndex(sourceIndex, true);

        int n = randomIntBetween(3, 6);
        final CountDownLatch downsampleComplete = new CountDownLatch(n);
        final List<String> targets = new ArrayList<>();
        final List<Thread> threads = new ArrayList<>();
        for (int i = 0; i < n; i++) {
            final String targetIndex = randomAlphaOfLength(10).toLowerCase(Locale.ROOT);
            targets.add(targetIndex);
            threads.add(new Thread(() -> {
                downsample(sourceIndex, targetIndex, config);
                downsampleComplete.countDown();
            }));
        }
        for (int i = 0; i < n; i++) {
            threads.get(i).start();
        }

        assertTrue(downsampleComplete.await(30, TimeUnit.SECONDS));

        for (int i = 0; i < n; i++) {
            assertDownsampleIndex(sourceIndex, targets.get(i), config);
        }
    }

    public void testDuplicateDownsampleRequest() throws IOException, InterruptedException {
        final DownsampleConfig config = new DownsampleConfig(randomInterval());
        SourceSupplier sourceSupplier = () -> {
            String ts = randomDateForInterval(config.getInterval());
            double labelDoubleValue = DATE_FORMATTER.parseMillis(ts);
            int labelIntegerValue = randomInt();
            long labelLongValue = randomLong();
            String labelIpv4Address = NetworkAddress.format(randomIp(true));
            String labelIpv6Address = NetworkAddress.format(randomIp(false));
            Date labelDateValue = randomDate();
            int keywordArraySize = randomIntBetween(2, 5);
            String[] keywordArray = new String[keywordArraySize];
            for (int i = 0; i < keywordArraySize; ++i) {
                keywordArray[i] = randomAlphaOfLength(10);
            }
            int doubleArraySize = randomIntBetween(3, 10);
            double[] doubleArray = new double[doubleArraySize];
            for (int i = 0; i < doubleArraySize; ++i) {
                doubleArray[i] = randomDouble();
            }
            return XContentFactory.jsonBuilder()
                .startObject()
                .field(FIELD_TIMESTAMP, ts)
                .field(FIELD_DIMENSION_1, randomFrom(dimensionValues))
                .field(FIELD_DIMENSION_2, randomIntBetween(1, 10))
                .field(FIELD_NUMERIC_1, randomInt())
                .field(FIELD_NUMERIC_2, DATE_FORMATTER.parseMillis(ts))
                .startObject(FIELD_AGG_METRIC)
                .field("min", randomDoubleBetween(-2000, -1001, true))
                .field("max", randomDoubleBetween(-1000, 1000, true))
                .field("sum", randomIntBetween(100, 10000))
                .field("value_count", randomIntBetween(100, 1000))
                .endObject()
                .field(FIELD_LABEL_DOUBLE, labelDoubleValue)
                .field(FIELD_METRIC_LABEL_DOUBLE, labelDoubleValue)
                .field(FIELD_LABEL_INTEGER, labelIntegerValue)
                .field(FIELD_LABEL_KEYWORD, ts)
                .field(FIELD_LABEL_UNMAPPED, randomBoolean() ? labelLongValue : labelDoubleValue)
                .field(FIELD_LABEL_TEXT, ts)
                .field(FIELD_LABEL_BOOLEAN, randomBoolean())
                .field(FIELD_LABEL_IPv4_ADDRESS, labelIpv4Address)
                .field(FIELD_LABEL_IPv6_ADDRESS, labelIpv6Address)
                .field(FIELD_LABEL_DATE, labelDateValue)
                .field(FIELD_LABEL_KEYWORD_ARRAY, keywordArray)
                .field(FIELD_LABEL_DOUBLE_ARRAY, doubleArray)
                .startObject(FIELD_LABEL_AGG_METRIC)
                .field("min", randomDoubleBetween(-2000, -1001, true))
                .field("max", randomDoubleBetween(-1000, 1000, true))
                .field("sum", Double.valueOf(randomIntBetween(100, 10000)))
                .field("value_count", randomIntBetween(100, 1000))
                .endObject()
                .endObject();
        };
        bulkIndex(sourceIndex, sourceSupplier, 512);
        prepareSourceIndex(sourceIndex, true);

        final CountDownLatch downsampleComplete = new CountDownLatch(2);
        final String targetIndex = randomAlphaOfLength(10).toLowerCase(Locale.ROOT);
        AtomicBoolean firstFailed = new AtomicBoolean(false);
        AtomicBoolean secondFailed = new AtomicBoolean(false);
        // NOTE: we expect one thread to run the downsample operation and the other one to fail
        new Thread(() -> {
            try {
                downsample(sourceIndex, targetIndex, config);
            } catch (ResourceAlreadyExistsException e) {
                firstFailed.set(true);
            } finally {
                downsampleComplete.countDown();
            }

        }).start();
        new Thread(() -> {
            try {
                downsample(sourceIndex, targetIndex, config);
            } catch (ResourceAlreadyExistsException e) {
                secondFailed.set(true);
            } finally {
                downsampleComplete.countDown();
            }
        }).start();

        assertTrue(downsampleComplete.await(30, TimeUnit.SECONDS));
        assertFalse(firstFailed.get() ^ secondFailed.get());
        assertDownsampleIndex(sourceIndex, targetIndex, config);
    }
}<|MERGE_RESOLUTION|>--- conflicted
+++ resolved
@@ -976,19 +976,12 @@
         );
 
         final DownsampleIndexerAction.ShardDownsampleResponse response2 = indexer.execute();
-<<<<<<< HEAD
         int dim2DocCount = client().prepareSearch(sourceIndex)
             .setQuery(new TermQueryBuilder(FIELD_DIMENSION_1, "dim1"))
             .setSize(10_000)
             .get()
             .getHits()
             .getHits().length;
-=======
-        long dim2DocCount = SearchResponseUtils.getTotalHitsValue(
-            client().prepareSearch(sourceIndex).setQuery(new TermQueryBuilder(FIELD_DIMENSION_1, "dim2")).setSize(10_000)
-        );
->>>>>>> 82a5d66a
-
         assertDownsampleIndexer(indexService, shardNum, task, response2, dim2DocCount);
     }
 
