setup:
  - skip:
      version: " - 8.4.99"
      reason: "rollup renamed to downsample in 8.5.0"

  - do:
      indices.create:
        index: test
        body:
          settings:
            number_of_shards: 1
            index:
              mode: time_series
              routing_path: [metricset, k8s.pod.uid]
              time_series:
                start_time: 2021-04-28T00:00:00Z
                end_time: 2021-04-29T00:00:00Z
          mappings:
            properties:
              "@timestamp":
                type: date
              metricset:
                type: keyword
                time_series_dimension: true
              k8s:
                properties:
                  pod:
                    properties:
                      uid:
                        type: keyword
                        time_series_dimension: true
                      name:
                        type: keyword
                      created_at:
                        type: date_nanos
                      running:
                        type: boolean
                      number_of_containers:
                        type: integer
                      ip:
                        type: ip
                      tags:
                        type: keyword
                      values:
                        type: integer
                      multi-counter:
                        type: long
                        time_series_metric: counter
                      scaled-counter:
                        type: scaled_float
                        scaling_factor: 100
                        time_series_metric: counter
                      multi-gauge:
                        type: integer
                        time_series_metric: gauge
                      scaled-gauge:
                        type: scaled_float
                        scaling_factor: 100
                        time_series_metric: gauge
                      network:
                        properties:
                          tx:
                            type: long
                            time_series_metric: gauge
                          rx:
                            type: long
                            time_series_metric: gauge
  - do:
      bulk:
        refresh: true
        index: test
        body:
          - '{"index": {}}'
          - '{"@timestamp": "2021-04-28T18:50:04.467Z", "metricset": "pod", "k8s": {"pod": {"name": "cat", "uid":"947e4ced-1786-4e53-9e0c-5c447e959507", "ip": "10.10.55.1", "multi-counter" : [10, 11, 12], "scaled-counter": 10.0, "multi-gauge": [100, 200, 150], "scaled-gauge": 100.0,  "network": {"tx": 2001818691, "rx": 802133794}, "created_at": "2021-04-28T19:34:00.000Z", "running": false, "number_of_containers": 2, "tags": ["backend", "prod"], "values": [2, 3, 6]}}}'
          - '{"index": {}}'
          - '{"@timestamp": "2021-04-28T18:50:24.467Z", "metricset": "pod", "k8s": {"pod": {"name": "cat", "uid":"947e4ced-1786-4e53-9e0c-5c447e959507", "ip": "10.10.55.26", "multi-counter" : [21, 22, 23], "scaled-counter": 20.0, "multi-gauge": [90, 91, 95], "scaled-gauge": 90.0, "network": {"tx": 2005177954, "rx": 801479970}, "created_at": "2021-04-28T19:35:00.000Z", "running": true, "number_of_containers": 2, "tags": ["backend", "prod", "us-west1"], "values": [1, 1, 3]}}}'
          - '{"index": {}}'
          - '{"@timestamp": "2021-04-28T20:50:44.467Z", "metricset": "pod", "k8s": {"pod": {"name": "cat", "uid":"947e4ced-1786-4e53-9e0c-5c447e959507", "ip": "10.10.55.41", "multi-counter" : [1, 5, 10], "scaled-counter": 1.0, "multi-gauge": [103, 110, 109], "scaled-gauge": 104.0, "network": {"tx": 2006223737, "rx": 802337279}, "created_at": "2021-04-28T19:36:00.000Z", "running": true, "number_of_containers": 2, "tags": ["backend", "prod", "us-west2"], "values": [4, 1, 2]}}}'
          - '{"index": {}}'
          - '{"@timestamp": "2021-04-28T20:51:04.467Z", "metricset": "pod", "k8s": {"pod": {"name": "cat", "uid":"947e4ced-1786-4e53-9e0c-5c447e959507", "ip": "10.10.55.22", "multi-counter" : [101, 102, 105], "scaled-counter": 100.0, "multi-gauge": [100, 100, 100], "scaled-gauge": 102.0, "network": {"tx": 2012916202, "rx": 803685721}, "created_at": "2021-04-28T19:37:00.000Z", "running": true, "number_of_containers": 2, "tags": ["backend", "prod"], "values": [2, 3, 1]}}}'
          - '{"index": {}}'
          - '{"@timestamp": "2021-04-28T18:50:03.142Z", "metricset": "pod", "k8s": {"pod": {"name": "dog", "uid":"df3145b3-0563-4d3b-a0f7-897eb2876ea9", "ip": "10.10.55.33", "multi-counter" : [7, 11, 44], "scaled-counter": 7.0, "multi-gauge": [100, 100, 102], "scaled-gauge": 100.0, "network": {"tx": 1434521831, "rx": 530575198}, "created_at": "2021-04-28T19:42:00.000Z", "running": false, "number_of_containers": 1, "tags": ["backend", "test"], "values": [2, 3, 4]}}}'
          - '{"index": {}}'
          - '{"@timestamp": "2021-04-28T18:50:23.142Z", "metricset": "pod", "k8s": {"pod": {"name": "dog", "uid":"df3145b3-0563-4d3b-a0f7-897eb2876ea9", "ip": "10.10.55.56", "multi-counter" : [0, 0, 1], "scaled-counter": 0.0, "multi-gauge": [101, 102, 102], "scaled-gauge": 101.0, "network": {"tx": 1434577921, "rx": 530600088}, "created_at": "2021-04-28T19:43:00.000Z", "running": false, "number_of_containers": 1, "tags": ["backend", "test", "us-west2"], "values": [2, 1, 1]}}}'
          - '{"index": {}}'
          - '{"@timestamp": "2021-04-28T19:50:53.142Z", "metricset": "pod", "k8s": {"pod": {"name": "dog", "uid":"df3145b3-0563-4d3b-a0f7-897eb2876ea9", "ip": "10.10.55.37", "multi-counter" : [1000, 1001, 1002], "scaled-counter": 1000.0, "multi-gauge": [99, 100, 110], "scaled-gauge": 99.0, "network": {"tx": 1434587694, "rx": 530604797}, "created_at": "2021-04-28T19:44:00.000Z", "running": true, "number_of_containers": 1, "tags": ["backend", "test", "us-west1"], "values": [4, 5, 2]}}}'
          - '{"index": {}}'
          - '{"@timestamp": "2021-04-28T19:51:03.142Z", "metricset": "pod", "k8s": {"pod": {"name": "dog", "uid":"df3145b3-0563-4d3b-a0f7-897eb2876ea9", "ip": "10.10.55.120", "multi-counter" : [76, 77, 78], "scaled-counter": 70.0, "multi-gauge": [95, 98, 100], "scaled-gauge": 95.0, "network": {"tx": 1434595272, "rx": 530605511}, "created_at": "2021-04-28T19:45:00.000Z", "running": true, "number_of_containers": 1, "tags": ["backend", "test", "us-west1"], "values": [3, 2, 1]}}}'

  - do:
      indices.put_settings:
        index: test
        body:
          index.blocks.write: true

  - do:
      indices.create:
        index: test-histogram
        body:
          settings:
            number_of_shards: 1
            index:
              mode: time_series
              routing_path: [ metricset, k8s.pod.uid ]
              time_series:
                start_time: 2021-04-28T00:00:00Z
                end_time: 2021-04-29T00:00:00Z
          mappings:
            properties:
              "@timestamp":
                type: date
              metricset:
                type: keyword
                time_series_dimension: true
              k8s:
                properties:
                  pod:
                    properties:
                      uid:
                        type: keyword
                        time_series_dimension: true
                      name:
                        type: keyword
                      latency:
                        type: histogram
                      empty-histogram:
                        type: histogram
                      network:
                        properties:
                          tx:
                            type: long
                            time_series_metric: gauge
                          rx:
                            type: long
                            time_series_metric: gauge
  - do:
      bulk:
        refresh: true
        index: test-histogram
        body:
          - '{"index": {}}'
          - '{"@timestamp": "2021-04-28T18:50:04.467Z", "metricset": "pod", "k8s": {"pod": {"name": "cat", "uid":"947e4ced-1786-4e53-9e0c-5c447e959507", "network": {"tx": 2001818691, "rx": 802133794}, "latency": {"counts": [10, 12, 20, 5], "values": [1.0, 10.0, 100.0, 1000.0]}}}}'
          - '{"index": {}}'
          - '{"@timestamp": "2021-04-28T18:55:04.467Z", "metricset": "pod", "k8s": {"pod": {"name": "cat", "uid":"947e4ced-1786-4e53-9e0c-5c447e959507", "network": {"tx": 2001819988, "rx": 802133911}, "latency": {"counts": [8, 7, 10, 12], "values": [1.0, 2.0, 5.0, 10.0]}}}}'
          - '{"index": {}}'
          - '{"@timestamp": "2021-04-28T19:00:04.467Z", "metricset": "pod", "k8s": {"pod": {"name": "cat", "uid":"947e4ced-1786-4e53-9e0c-5c447e959507", "network": {"tx": 1001818691, "rx": 502133794}, "latency": {"counts": [1, 5, 5, 22], "values": [1.0, 10.0, 100.0, 1000.0]}}}}'
          - '{"index": {}}'
          - '{"@timestamp": "2021-04-28T19:05:04.467Z", "metricset": "pod", "k8s": {"pod": {"name": "cat", "uid":"947e4ced-1786-4e53-9e0c-5c447e959507", "network": {"tx": 1001822087, "rx": 502134222}, "latency": {"counts": [7, 15, 10, 10], "values": [1.0, 2.0, 5.0, 10.0]}}}}'
          - '{"index": {}}'
          - '{"@timestamp": "2021-04-28T18:51:20.467Z", "metricset": "pod", "k8s": {"pod": {"name": "dog", "uid":"df3145b3-0563-4d3b-a0f7-897eb2876ea9", "network": {"tx": 1781818691, "rx": 533135238}, "latency": {"counts": [2, 4, 16, 4], "values": [1.0, 2.0, 5.0, 10.0]}}}}'
          - '{"index": {}}'
          - '{"@timestamp": "2021-04-28T18:56:20.467Z", "metricset": "pod", "k8s": {"pod": {"name": "dog", "uid":"df3145b3-0563-4d3b-a0f7-897eb2876ea9", "network": {"tx": 1781818691, "rx": 533135567}, "latency": {"counts": [2, 2, 8, 8], "values": [1.0, 10.0, 100.0, 1000.0]}}}}'
          - '{"index": {}}'
          - '{"@timestamp": "2021-04-28T19:01:04.467Z", "metricset": "pod", "k8s": {"pod": {"name": "dog", "uid":"df3145b3-0563-4d3b-a0f7-897eb2876ea9", "network": {"tx": 1651818691, "rx": 487133866}, "latency": {"counts": [4, 5, 4, 13], "values": [1.0, 10.0, 100.0, 1000.0]}}}}'

  - do:
      indices.put_settings:
        index: test-histogram
        body:
          index.blocks.write: true

  - do:
      indices.create:
        index: test-object
        body:
          settings:
            number_of_shards: 1
            index:
              mode: time_series
              routing_path: [ metricset, k8s.pod.uid ]
              time_series:
                start_time: 2021-04-28T00:00:00Z
                end_time: 2021-04-29T00:00:00Z
          mappings:
            properties:
              "@timestamp":
                type: date
              metricset:
                type: keyword
                time_series_dimension: true
              k8s:
                properties:
                  pod:
                    properties:
                      uid:
                        type: keyword
                        time_series_dimension: true
                      name:
                        type: keyword
                      agent:
                        type: object
                        properties:
                          id:
                            type: keyword
                      value:
                        type: long
                        time_series_metric: gauge

  - do:
      bulk:
        refresh: true
        index: test-object
        body:
          - '{"index": {}}'
          - '{"@timestamp": "2021-04-28T18:50:04.467Z", "metricset": "pod", "k8s": {"pod": {"name": "cat", "uid":"947e4ced-1786-4e53-9e0c-5c447e959507", "agent": { "id": "first", "version": "2.0.4" }, "value": 10 }}}'
          - '{"index": {}}'
          - '{"@timestamp": "2021-04-28T18:50:24.467Z", "metricset": "pod", "k8s": {"pod": {"name": "cat", "uid":"947e4ced-1786-4e53-9e0c-5c447e959507", "agent": { "id": "first", "version": "2.0.4" }, "value": 20 }}}'
          - '{"index": {}}'
          - '{"@timestamp": "2021-04-28T20:50:44.467Z", "metricset": "pod", "k8s": {"pod": {"name": "cat", "uid":"947e4ced-1786-4e53-9e0c-5c447e959507", "agent": { "id": "first", "version": "2.0.4" }, "value": 12 }}}'
          - '{"index": {}}'
          - '{"@timestamp": "2021-04-28T20:51:04.467Z", "metricset": "pod", "k8s": {"pod": {"name": "cat", "uid":"947e4ced-1786-4e53-9e0c-5c447e959507", "agent": { "id": "first", "version": "2.0.4" }, "value": 15 }}}'
          - '{"index": {}}'
          - '{"@timestamp": "2021-04-28T18:50:03.142Z", "metricset": "pod", "k8s": {"pod": {"name": "dog", "uid":"df3145b3-0563-4d3b-a0f7-897eb2876ea9", "agent": { "id": "second", "version": "2.1.7" }, "value": 9 }}}'
          - '{"index": {}}'
          - '{"@timestamp": "2021-04-28T18:50:23.142Z", "metricset": "pod", "k8s": {"pod": {"name": "dog", "uid":"df3145b3-0563-4d3b-a0f7-897eb2876ea9", "agent": { "id": "second", "version": "2.1.7" }, "value": 16 }}}'
          - '{"index": {}}'
          - '{"@timestamp": "2021-04-28T19:50:53.142Z", "metricset": "pod", "k8s": {"pod": {"name": "dog", "uid":"df3145b3-0563-4d3b-a0f7-897eb2876ea9", "agent": { "id": "second", "version": "2.1.7" }, "value": 25 }}}'
          - '{"index": {}}'
          - '{"@timestamp": "2021-04-28T19:51:03.142Z", "metricset": "pod", "k8s": {"pod": {"name": "dog", "uid":"df3145b3-0563-4d3b-a0f7-897eb2876ea9", "agent": { "id": "second", "version": "2.1.7" }, "value": 17 }}}'

  - do:
      indices.put_settings:
        index: test-object
        body:
          index.blocks.write: true

  - do:
      indices.create:
        index: test-empty-missing
        body:
          settings:
            number_of_shards: 1
            index:
              mode: time_series
              routing_path: [ metricset, k8s.pod.uid ]
              time_series:
                start_time: 2021-04-28T00:00:00Z
                end_time: 2021-04-29T00:00:00Z
          mappings:
            properties:
              "@timestamp":
                type: date
              metricset:
                type: keyword
                time_series_dimension: true
              k8s:
                properties:
                  pod:
                    properties:
                      uid:
                        type: keyword
                        time_series_dimension: true
                      name:
                        type: keyword
                      value:
                        type: integer
                        time_series_metric: gauge
                      label:
                        type: keyword

  - do:
      bulk:
        refresh: true
        index: test-empty-missing
        body:
          - '{"index": {}}'
          - '{"@timestamp": "2021-04-28T18:55:04.467Z", "metricset": "pod", "k8s": {"pod": {"name": "cat", "uid":"947e4ced-1786-4e53-9e0c-5c447e959507", "value": 10 }}}'
          - '{"index": {}}'
          - '{"@timestamp": "2021-04-28T18:50:04.467Z", "metricset": "pod", "k8s": {"pod": {"name": "cat", "uid":"947e4ced-1786-4e53-9e0c-5c447e959507", "value": 20, "label": null, "unmapped": null }}}'
          - '{"index": {}}'
          - '{"@timestamp": "2021-04-28T18:45:04.467Z", "metricset": "pod", "k8s": {"pod": {"name": "cat", "uid":"947e4ced-1786-4e53-9e0c-5c447e959507", "value": 30, "label": "abc", "unmapped": "abc"  }}}'
          - '{"index": {}}'
          - '{"@timestamp": "2021-04-28T18:40:04.467Z", "metricset": "pod", "k8s": {"pod": {"name": "cat", "uid":"947e4ced-1786-4e53-9e0c-5c447e959507", "value": 40, "label": "xyz", "unmapped": "xyz" }}}'
          - '{"index": {}}'
          - '{"@timestamp": "2021-04-28T18:55:20.467Z", "metricset": "pod", "k8s": {"pod": {"name": "dog", "uid":"df3145b3-0563-4d3b-a0f7-897eb2876ea9", "value": 10 }}}'
          - '{"index": {}}'
          - '{"@timestamp": "2021-04-28T18:50:20.467Z", "metricset": "pod", "k8s": {"pod": {"name": "dog", "uid":"df3145b3-0563-4d3b-a0f7-897eb2876ea9", "value": 20, "label": null, "unmapped": null }}}'
          - '{"index": {}}'
          - '{"@timestamp": "2021-04-28T18:45:20.467Z", "metricset": "pod", "k8s": {"pod": {"name": "dog", "uid":"df3145b3-0563-4d3b-a0f7-897eb2876ea9", "value": 30, "label": "xyz", "unmapped": "xyz" }}}'
          - '{"index": {}}'
          - '{"@timestamp": "2021-04-28T18:40:04.467Z", "metricset": "pod", "k8s": {"pod": {"name": "dog", "uid":"df3145b3-0563-4d3b-a0f7-897eb2876ea9", "value": 40, "label": "abc", "unmapped": "abc" }}}'
          - '{"index": {}}'
          - '{"@timestamp": "2021-04-28T18:55:04.467Z", "metricset": "pod", "k8s": {"pod": {"name": "cat", "uid":"947e4ced-1786-4e53-9e0c-5c447e9597ab", "value": 10 }}}'
          - '{"index": {}}'
          - '{"@timestamp": "2021-04-28T18:50:04.467Z", "metricset": "pod", "k8s": {"pod": {"name": "cat", "uid":"947e4ced-1786-4e53-9e0c-5c447e9597ab", "value": 20, "label": null, "unmapped": null }}}'
          - '{"index": {}}'
          - '{"@timestamp": "2021-04-28T18:45:04.467Z", "metricset": "pod", "k8s": {"pod": {"name": "cat", "uid":"947e4ced-1786-4e53-9e0c-5c447e9597ab", "value": 30, "label": null  }}}'
          - '{"index": {}}'
          - '{"@timestamp": "2021-04-28T18:40:04.467Z", "metricset": "pod", "k8s": {"pod": {"name": "cat", "uid":"947e4ced-1786-4e53-9e0c-5c447e9597ab", "value": 40, "unmapped": null }}}'

  - do:
      indices.put_settings:
        index: test-empty-missing
        body:
          index.blocks.write: true

---
"Downsample index":
  - skip:
      version: " - 8.12.99"
      reason: _tsid hasing introduced in 8.13

  - do:
      indices.downsample:
        index: test
        target_index: test-downsample
        body:  >
          {
            "fixed_interval": "1h"
          }
  - is_true: acknowledged

  - do:
      search:
        index: test-downsample
        body:
          sort: [ "_tsid", "@timestamp" ]

  - length: { hits.hits: 4 }
  - match:  { hits.hits.0._source._doc_count: 2 }
  - match:  { hits.hits.0._source.k8s.pod.uid: df3145b3-0563-4d3b-a0f7-897eb2876ea9 }
  - match:  { hits.hits.0._source.metricset: pod }
<<<<<<< HEAD
  - match:  { hits.hits.0._source.@timestamp: "2021-04-28T18:00:00.000Z" }
  - match:  { hits.hits.0._source.k8s.pod.multi-counter: 0 }
  - match:  { hits.hits.0._source.k8s.pod.multi-gauge.min: 100.0 }
  - match:  { hits.hits.0._source.k8s.pod.multi-gauge.max: 102.0 }
  - match:  { hits.hits.0._source.k8s.pod.multi-gauge.sum: 607.0 }
  - match:  { hits.hits.0._source.k8s.pod.multi-gauge.value_count: 6 }
  - match:  { hits.hits.0._source.k8s.pod.network.tx.min: 1434521831 }
  - match:  { hits.hits.0._source.k8s.pod.network.tx.max: 1434577921 }
=======
  - match:  { hits.hits.0._source.@timestamp: 2021-04-28T18:00:00.000Z }
  - match:  { hits.hits.0._source.k8s.pod.multi-counter: 21 }
  - match:  { hits.hits.0._source.k8s.pod.scaled-counter: 20.0 }
  - match:  { hits.hits.0._source.k8s.pod.multi-gauge.min: 90 }
  - match:  { hits.hits.0._source.k8s.pod.multi-gauge.max: 200 }
  - match:  { hits.hits.0._source.k8s.pod.multi-gauge.sum: 726 }
  - match:  { hits.hits.0._source.k8s.pod.multi-gauge.value_count: 6 }
  - match: { hits.hits.0._source.k8s.pod.scaled-gauge.min: 90.0 }
  - match: { hits.hits.0._source.k8s.pod.scaled-gauge.max: 100.0 }
  - match: { hits.hits.0._source.k8s.pod.scaled-gauge.sum: 190.0 }
  - match: { hits.hits.0._source.k8s.pod.scaled-gauge.value_count: 2 }
  - match:  { hits.hits.0._source.k8s.pod.network.tx.min: 2001818691 }
  - match:  { hits.hits.0._source.k8s.pod.network.tx.max: 2005177954 }
>>>>>>> eb3f7883
  - match:  { hits.hits.0._source.k8s.pod.network.tx.value_count: 2 }
  - match:  { hits.hits.0._source.k8s.pod.ip: "10.10.55.56" }
  - match:  { hits.hits.0._source.k8s.pod.created_at: "2021-04-28T19:43:00.000Z" }
  - match:  { hits.hits.0._source.k8s.pod.number_of_containers: 1 }
  - match:  { hits.hits.0._source.k8s.pod.tags: ["backend", "test", "us-west2"] }
  - match:  { hits.hits.0._source.k8s.pod.values: [1, 1, 2] }
  - is_false: hits.hits.0._source.k8s.pod.running

  # Assert rollup index settings
  - do:
      indices.get_settings:
        index: test-downsample

  - match: { test-downsample.settings.index.mode: time_series }
  - match: { test-downsample.settings.index.time_series.end_time:   2021-04-29T00:00:00Z }
  - match: { test-downsample.settings.index.time_series.start_time: 2021-04-28T00:00:00Z }
  - match: { test-downsample.settings.index.routing_path: [ "metricset", "k8s.pod.uid"] }
  - match: { test-downsample.settings.index.downsample.source.name: test }
  - match: { test-downsample.settings.index.number_of_shards: "1" }

  # Assert rollup index mapping
  - do:
      indices.get_mapping:
        index: test-downsample

  - match: { test-downsample.mappings.properties.@timestamp.type: date }
  - match: { test-downsample.mappings.properties.@timestamp.meta.fixed_interval: 1h }
  - match: { test-downsample.mappings.properties.@timestamp.meta.time_zone: UTC }
  - match: { test-downsample.mappings.properties.k8s.properties.pod.properties.multi-gauge.type: aggregate_metric_double }
  - match: { test-downsample.mappings.properties.k8s.properties.pod.properties.multi-gauge.metrics: [ "min", "max", "sum", "value_count" ] }
  - match: { test-downsample.mappings.properties.k8s.properties.pod.properties.multi-gauge.default_metric: max }
  - match: { test-downsample.mappings.properties.k8s.properties.pod.properties.multi-gauge.time_series_metric: gauge }
  - match: { test-downsample.mappings.properties.k8s.properties.pod.properties.multi-counter.type: long }
  - match: { test-downsample.mappings.properties.k8s.properties.pod.properties.multi-counter.time_series_metric: counter }
  - match: { test-downsample.mappings.properties.k8s.properties.pod.properties.scaled-counter.type: scaled_float }
  - match: { test-downsample.mappings.properties.k8s.properties.pod.properties.scaled-counter.scaling_factor: 100 }
  - match: { test-downsample.mappings.properties.k8s.properties.pod.properties.scaled-counter.time_series_metric: counter }
  - match: { test-downsample.mappings.properties.k8s.properties.pod.properties.scaled-gauge.type: aggregate_metric_double }
  - match: { test-downsample.mappings.properties.k8s.properties.pod.properties.scaled-gauge.metrics: [ "min", "max", "sum", "value_count" ] }
  - match: { test-downsample.mappings.properties.k8s.properties.pod.properties.scaled-gauge.default_metric: max }
  - match: { test-downsample.mappings.properties.k8s.properties.pod.properties.scaled-gauge.time_series_metric: gauge }
  - match: { test-downsample.mappings.properties.k8s.properties.pod.properties.uid.type: keyword }
  - match: { test-downsample.mappings.properties.k8s.properties.pod.properties.uid.time_series_dimension: true }


  # Assert source index has not been deleted
  - do:
      indices.get:
        index: test

  # Assert rollup index has been force merged
  - do:
      indices.segments:
        index: test-downsample

  - match:   { indices.test-downsample.shards.0.0.num_committed_segments: 1}
  - match:   { indices.test-downsample.shards.0.0.num_search_segments: 1}

---
"Downsample non-existing index":
  - skip:
      version: " - 8.4.99"
      reason: "rollup renamed to downsample in 8.5.0"

  - do:
      catch: /no such index \[non-existing-index\]/
      indices.downsample:
        index: non-existing-index
        target_index: test-downsample
        body:  >
          {
            "fixed_interval": "1h"
          }

---
"Downsample to existing index":
  - skip:
      version: " - 8.4.99"
      reason: "rollup renamed to downsample in 8.5.0"

  - do:
      indices.create:
        index: test-downsample

  - do:
      catch: /resource_already_exists_exception/
      indices.downsample:
        index: test
        target_index: test-downsample
        body:  >
          {
            "fixed_interval": "1h"
          }
---
"Downsample using multiple indices":
  - skip:
      version: " - 8.4.99"
      reason: "rollup renamed to downsample in 8.5.0"

  - do:
      indices.create:
        index: test1
        body:
          settings:
            number_of_shards: 1
            index:
              mode: time_series
              routing_path: [ metricset, k8s.pod.uid ]
              time_series:
                start_time: 2021-04-28T00:00:00Z
                end_time: 2021-04-29T00:00:00Z

  - do:
      indices.create:
        index: test2
        body:
          settings:
            number_of_shards: 1
            index:
              mode: time_series
              routing_path: [ metricset, k8s.pod.uid ]
              time_series:
                start_time: 2021-04-28T00:00:00Z
                end_time: 2021-04-29T00:00:00Z

  - do:
      indices.put_settings:
        index: test1,test2
        body:
          index.blocks.write: true

  # The following two tests may return different exceptions, depending on whether security is enabled (serverless)
  # or not (stateful).
  - do:
      catch: /index_not_found_exception|illegal_argument_exception/
      indices.downsample:
        index: test*
        target_index: test-downsample
        body:  >
          {
            "fixed_interval": "1h"
          }

  - do:
      catch: /index_not_found_exception|illegal_argument_exception/
      indices.downsample:
        index: _all
        target_index: test-downsample
        body: >
          {
            "fixed_interval": "1h"
          }

  - do:
      catch: /invalid_index_name_exception/
      indices.downsample:
        index: test1
        target_index: _all
        body: >
          {
            "fixed_interval": "1h"
          }

---
"Downsample not time_series index":
  - skip:
      version: " - 8.4.99"
      reason: "rollup renamed to downsample in 8.5.0"

  - do:
      indices.create:
        index: normal-index

  - do:
      catch: /Rollup requires setting \[index.mode=time_series\] for index \[normal-index\]/
      indices.downsample:
        index: normal-index
        target_index: test-downsample
        body:  >
          {
            "fixed_interval": "1h"
          }


---
"Downsample no metric index":
  - skip:
      version: " - 8.7.99"
      reason: "Downsample of time series index without metric allowed from version 8.8.0"

  - do:
      indices.create:
        index: no-metric-index
        body:
          settings:
            number_of_shards: 1
            index:
              mode: time_series
              routing_path: [metricset]
              time_series:
                start_time: 2021-04-28T00:00:00Z
                end_time: 2021-04-29T00:00:00Z
          mappings:
            properties:
              "@timestamp":
                type: date
              metricset:
                type: keyword
                time_series_dimension: true
              label:
                type: integer

  - do:
      bulk:
        refresh: true
        index: no-metric-index
        body:
          - '{"index": {}}'
          - '{"@timestamp": "2021-04-28T18:50:04.467Z", "metricset": "pod", "label": 10, "unmapped": 10 }'
          - '{"index": {}}'
          - '{"@timestamp": "2021-04-28T18:50:24.467Z", "metricset": "pod", "label": 20, "unmapped": 20 }'
          - '{"index": {}}'
          - '{"@timestamp": "2021-04-28T20:50:44.467Z", "metricset": "pod", "label": 30, "unmapped": 30 }'
          - '{"index": {}}'
          - '{"@timestamp": "2021-04-28T20:51:04.467Z", "metricset": "pod", "label": 40, "unmapped": 40 }'
          - '{"index": {}}'
          - '{"@timestamp": "2021-04-28T18:50:03.142Z", "metricset": "pod", "label": 100, "unmapped": 100 }'
          - '{"index": {}}'
          - '{"@timestamp": "2021-04-28T18:50:23.142Z", "metricset": "pod", "label": 200, "unampped": 200 }'
          - '{"index": {}}'
          - '{"@timestamp": "2021-04-28T19:50:53.142Z", "metricset": "pod", "label": 300, "unmapped": 300 }'
          - '{"index": {}}'
          - '{"@timestamp": "2021-04-28T19:51:03.142Z", "metricset": "pod", "label": 400, "unmapped": 400 }'

  - do:
      indices.put_settings:
        index: no-metric-index
        body:
          index.blocks.write: true

  - do:
      indices.downsample:
        index: no-metric-index
        target_index: test-downsample-no-metric
        body:  >
          {
            "fixed_interval": "1h"
          }

  - is_true: acknowledged

  - do:
      search:
        index: test-downsample-no-metric
        body:
          sort: [ "_tsid", "@timestamp" ]

  - length: { hits.hits: 3 }

  - match: { hits.hits.0._source._doc_count: 4 }
  - match: { hits.hits.0._source.metricset: pod }
  - match: { hits.hits.0._source.label: 20 }
  - match: { hits.hits.0._source.unmapped: 20 }
  - match: { hits.hits.0._source.@timestamp: 2021-04-28T18:00:00.000Z }

  - match: { hits.hits.1._source._doc_count: 2 }
  - match: { hits.hits.1._source.metricset: pod }
  - match: { hits.hits.1._source.label: 400 }
  - match: { hits.hits.1._source.unmapped: 400 }
  - match: { hits.hits.1._source.@timestamp: 2021-04-28T19:00:00.000Z }

  - match: { hits.hits.2._source._doc_count: 2 }
  - match: { hits.hits.2._source.metricset: pod }
  - match: { hits.hits.2._source.label: 40 }
  - match: { hits.hits.2._source.unmapped: 40 }
  - match: { hits.hits.2._source.@timestamp: 2021-04-28T20:00:00.000Z }

---
"Downsample no metric no label index":
  - skip:
      version: " - 8.7.99"
      reason: "Downsample of time series index without metric allowed from version 8.8.0"

  - do:
      indices.create:
        index: no-metric-no-label-index
        body:
          settings:
            number_of_shards: 1
            index:
              mode: time_series
              routing_path: [metricset]
              time_series:
                start_time: 2021-04-28T00:00:00Z
                end_time: 2021-04-29T00:00:00Z
          mappings:
            properties:
              "@timestamp":
                type: date
              metricset:
                type: keyword
                time_series_dimension: true

  - do:
      bulk:
        refresh: true
        index: no-metric-no-label-index
        body:
          - '{"index": {}}'
          - '{"@timestamp": "2021-04-28T18:50:04.467Z", "metricset": "pod" }'
          - '{"index": {}}'
          - '{"@timestamp": "2021-04-28T18:50:24.467Z", "metricset": "pod" }'
          - '{"index": {}}'
          - '{"@timestamp": "2021-04-28T20:50:44.467Z", "metricset": "pod" }'
          - '{"index": {}}'
          - '{"@timestamp": "2021-04-28T20:51:04.467Z", "metricset": "pod" }'
          - '{"index": {}}'
          - '{"@timestamp": "2021-04-28T18:50:03.142Z", "metricset": "pod" }'
          - '{"index": {}}'
          - '{"@timestamp": "2021-04-28T18:50:23.142Z", "metricset": "pod" }'
          - '{"index": {}}'
          - '{"@timestamp": "2021-04-28T19:50:53.142Z", "metricset": "pod" }'
          - '{"index": {}}'
          - '{"@timestamp": "2021-04-28T19:51:03.142Z", "metricset": "pod" }'

  - do:
      indices.put_settings:
        index: no-metric-no-label-index
        body:
          index.blocks.write: true

  - do:
      indices.downsample:
        index: no-metric-no-label-index
        target_index: test-downsample-no-metric-no-label
        body:  >
          {
            "fixed_interval": "1h"
          }

  - is_true: acknowledged

  - do:
      search:
        index: test-downsample-no-metric-no-label
        body:
          sort: [ "_tsid", "@timestamp" ]

  - length: { hits.hits: 3 }

  - match: { hits.hits.0._source._doc_count: 4 }
  - match: { hits.hits.0._source.metricset: pod }
  - match: { hits.hits.0._source.@timestamp: 2021-04-28T18:00:00.000Z }

  - match: { hits.hits.1._source._doc_count: 2 }
  - match: { hits.hits.1._source.metricset: pod }
  - match: { hits.hits.1._source.@timestamp: 2021-04-28T19:00:00.000Z }

  - match: { hits.hits.2._source._doc_count: 2 }
  - match: { hits.hits.2._source.metricset: pod }
  - match: { hits.hits.2._source.@timestamp: 2021-04-28T20:00:00.000Z }

---
"Downsample a downsampled index":
  - skip:
      version: " - 8.12.99"
      reason: _tsid hasing introduced in 8.13

  - do:
      indices.downsample:
        index: test
        target_index: test-downsample
        body: >
          {
            "fixed_interval": "1h"
          }
  - is_true: acknowledged

  - do:
      indices.downsample:
        index: test-downsample
        target_index: test-downsample-2
        body: >
          {
            "fixed_interval": "2h"
          }
  - is_true: acknowledged


  # Assert rollup index mapping
  - do:
      indices.get_mapping:
        index: test-downsample-2

  - match: { test-downsample-2.mappings.properties.@timestamp.type: date }
  - match: { test-downsample-2.mappings.properties.@timestamp.meta.fixed_interval: 2h }
  - match: { test-downsample-2.mappings.properties.@timestamp.meta.time_zone: UTC }
  - match: { test-downsample-2.mappings.properties.k8s.properties.pod.properties.multi-gauge.type: aggregate_metric_double }
  - match: { test-downsample-2.mappings.properties.k8s.properties.pod.properties.multi-gauge.metrics: [ "min", "max", "sum", "value_count" ] }
  - match: { test-downsample-2.mappings.properties.k8s.properties.pod.properties.multi-gauge.default_metric: max }
  - match: { test-downsample-2.mappings.properties.k8s.properties.pod.properties.multi-gauge.time_series_metric: gauge }
  - match: { test-downsample-2.mappings.properties.k8s.properties.pod.properties.multi-counter.type: long }
  - match: { test-downsample-2.mappings.properties.k8s.properties.pod.properties.multi-counter.time_series_metric: counter }
  - match: { test-downsample-2.mappings.properties.k8s.properties.pod.properties.uid.type: keyword }
  - match: { test-downsample-2.mappings.properties.k8s.properties.pod.properties.uid.time_series_dimension: true }
  - match: { test-downsample-2.mappings.properties.k8s.properties.pod.properties.network.properties.tx.type: aggregate_metric_double }
  - match: { test-downsample-2.mappings.properties.k8s.properties.pod.properties.network.properties.tx.metrics: [ "min", "max", "sum", "value_count" ] }
  - match: { test-downsample-2.mappings.properties.k8s.properties.pod.properties.network.properties.tx.default_metric: max }
  - match: { test-downsample-2.mappings.properties.k8s.properties.pod.properties.network.properties.tx.time_series_metric: gauge }

  - do:
      search:
        index: test-downsample-2
        body:
          sort: [ "_tsid", "@timestamp" ]

  - length: { hits.hits: 3 }
  - match: { hits.hits.0._source._doc_count: 4 }
  - match: { hits.hits.0._source.k8s.pod.uid: df3145b3-0563-4d3b-a0f7-897eb2876ea9 }
  - match: { hits.hits.0._source.metricset: pod }
  - match: { hits.hits.0._source.@timestamp: 2021-04-28T18:00:00.000Z }
  - match: { hits.hits.0._source.k8s.pod.multi-counter: 76 }
  - match: { hits.hits.0._source.k8s.pod.multi-gauge.min: 95.0 }
  - match: { hits.hits.0._source.k8s.pod.multi-gauge.max: 110.0 }
  - match: { hits.hits.0._source.k8s.pod.multi-gauge.sum: 1209.0 }
  - match: { hits.hits.0._source.k8s.pod.multi-gauge.value_count: 12 }
  - match: { hits.hits.0._source.k8s.pod.network.tx.min: 1434521831 }
  - match: { hits.hits.0._source.k8s.pod.network.tx.max: 1434595272 }
  - match: { hits.hits.0._source.k8s.pod.network.tx.value_count: 4 }
  - match: { hits.hits.0._source.k8s.pod.ip: "10.10.55.120" }
  - match: { hits.hits.0._source.k8s.pod.created_at: "2021-04-28T19:45:00.000Z" }
  - match: { hits.hits.0._source.k8s.pod.number_of_containers: 1 }
  - match: { hits.hits.0._source.k8s.pod.tags: [ "backend", "test", "us-west1" ] }
  - match: { hits.hits.0._source.k8s.pod.values: [ 1, 2, 3 ] }

  - match: { hits.hits.1._source.k8s.pod.uid: 947e4ced-1786-4e53-9e0c-5c447e959507 }
  - match: { hits.hits.1._source.metricset: pod }
  - match: { hits.hits.1._source.@timestamp: 2021-04-28T18:00:00.000Z }
  - match: { hits.hits.1._source._doc_count: 2 }

  - match: { hits.hits.2._source.k8s.pod.uid: 947e4ced-1786-4e53-9e0c-5c447e959507 }
  - match: { hits.hits.2._source.metricset: pod }
  - match: { hits.hits.2._source.@timestamp: 2021-04-28T20:00:00.000Z }
  - match: { hits.hits.2._source._doc_count: 2 }

  - do:
      indices.downsample:
        index: test-downsample
        target_index: test-downsample-3
        body: >
          {
            "fixed_interval": "180m"
          }
  - is_true: acknowledged

---
"Downsample a downsampled index with wrong intervals":
  - skip:
      version: " - 8.4.99"
      reason: "Rollup of rollups introduced in 8.5.0"

  - do:
      indices.downsample:
        index: test
        target_index: test-downsample
        body: >
          {
            "fixed_interval": "1h"
          }
  - is_true: acknowledged

  - do:
      catch: /Downsampling interval \[1h\] must be greater than the source index interval \[1h\]/
      indices.downsample:
        index: test-downsample
        target_index: test-downsample-2
        body: >
          {
            "fixed_interval": "1h"
          }

  - do:
      catch: /Downsampling interval \[30m\] must be greater than the source index interval \[1h\]/
      indices.downsample:
        index: test-downsample
        target_index: test-downsample-2
        body: >
          {
            "fixed_interval": "30m"
          }

  - do:
      catch: /Downsampling interval \[90m\] must be a multiple of the source index interval \[1h\]/
      indices.downsample:
        index: test-downsample
        target_index: test-downsample-2
        body: >
          {
            "fixed_interval": "90m"
          }

---
"Downsample histogram as label":
  - skip:
      version: " - 8.12.99"
      reason: _tsid hasing introduced in 8.13

  - do:
      indices.downsample:
        index: test-histogram
        target_index: test-downsample-histogram
        body:  >
          {
            "fixed_interval": "1h"
          }
  - is_true: acknowledged

  - do:
      indices.get_mapping:
        index: test-downsample-histogram

  - match: { test-downsample-histogram.mappings.properties.@timestamp.type: date }
  - match: { test-downsample-histogram.mappings.properties.@timestamp.meta.fixed_interval: 1h }
  - match: { test-downsample-histogram.mappings.properties.@timestamp.meta.time_zone: UTC }
  - match: { test-downsample-histogram.mappings.properties.k8s.properties.pod.properties.latency.type: histogram }
  - match: { test-downsample-histogram.mappings.properties.k8s.properties.pod.properties.latency.time_series_metric: null }
  - match: { test-downsample-histogram.mappings.properties.k8s.properties.pod.properties.empty-histogram.type: histogram }
  - match: { test-downsample-histogram.mappings.properties.k8s.properties.pod.properties.empty-histogram.time_series_metric: null }
  - match: { test-downsample-histogram.mappings.properties.k8s.properties.pod.properties.uid.type: keyword }
  - match: { test-downsample-histogram.mappings.properties.k8s.properties.pod.properties.uid.time_series_dimension: true }
  - match: { test-downsample-histogram.mappings.properties.k8s.properties.pod.properties.network.properties.tx.type: aggregate_metric_double }
  - match: { test-downsample-histogram.mappings.properties.k8s.properties.pod.properties.network.properties.tx.metrics: [ "min", "max", "sum", "value_count" ] }
  - match: { test-downsample-histogram.mappings.properties.k8s.properties.pod.properties.network.properties.tx.default_metric: max }
  - match: { test-downsample-histogram.mappings.properties.k8s.properties.pod.properties.network.properties.tx.time_series_metric: gauge }

  - do:
      search:
        index: test-downsample-histogram
        body:
          sort: [ "_tsid", "@timestamp" ]

  - length: { hits.hits: 4 }

  - match: { hits.hits.0._source._doc_count: 2 }
  - match: { hits.hits.0._source.k8s.pod.uid: df3145b3-0563-4d3b-a0f7-897eb2876ea9 }
  - match: { hits.hits.0._source.metricset: pod }
  - match: { hits.hits.0._source.@timestamp: 2021-04-28T18:00:00.000Z }
  - length: { hits.hits.0._source.k8s.pod.latency.counts: 4 }
  - match: { hits.hits.0._source.k8s.pod.latency.counts.0: 2 }
  - match: { hits.hits.0._source.k8s.pod.latency.counts.1: 2 }
  - match: { hits.hits.0._source.k8s.pod.latency.counts.2: 8 }
  - match: { hits.hits.0._source.k8s.pod.latency.counts.3: 8 }
  - length: { hits.hits.0._source.k8s.pod.latency.values: 4 }
  - match: { hits.hits.0._source.k8s.pod.latency.values.0: 1.0 }
  - match: { hits.hits.0._source.k8s.pod.latency.values.1: 10.0 }
  - match: { hits.hits.0._source.k8s.pod.latency.values.2: 100.0 }
  - match: { hits.hits.0._source.k8s.pod.latency.values.3: 1000.0 }

  - match: { hits.hits.1._source._doc_count: 1 }
  - match: { hits.hits.1._source.k8s.pod.uid: df3145b3-0563-4d3b-a0f7-897eb2876ea9 }
  - match: { hits.hits.1._source.metricset: pod }
  - match: { hits.hits.1._source.@timestamp: 2021-04-28T19:00:00.000Z }
  - length: { hits.hits.1._source.k8s.pod.latency.counts: 4 }
  - match: { hits.hits.1._source.k8s.pod.latency.counts.0: 4 }
  - match: { hits.hits.1._source.k8s.pod.latency.counts.1: 5 }
  - match: { hits.hits.1._source.k8s.pod.latency.counts.2: 4 }
  - match: { hits.hits.1._source.k8s.pod.latency.counts.3: 13 }
  - length: { hits.hits.1._source.k8s.pod.latency.values: 4 }
  - match: { hits.hits.1._source.k8s.pod.latency.values.0: 1.0 }
  - match: { hits.hits.1._source.k8s.pod.latency.values.1: 10.0 }
  - match: { hits.hits.1._source.k8s.pod.latency.values.2: 100.0 }
  - match: { hits.hits.1._source.k8s.pod.latency.values.3: 1000.0 }

  - match:  { hits.hits.2._source._doc_count: 2 }
  - match:  { hits.hits.2._source.k8s.pod.uid: 947e4ced-1786-4e53-9e0c-5c447e959507 }
  - match:  { hits.hits.2._source.metricset: pod }
  - match:  { hits.hits.2._source.@timestamp: 2021-04-28T18:00:00.000Z }
  - length: { hits.hits.2._source.k8s.pod.latency.counts: 4 }
  - match:  { hits.hits.2._source.k8s.pod.latency.counts.0: 8 }
  - match:  { hits.hits.2._source.k8s.pod.latency.counts.1: 7 }
  - match:  { hits.hits.2._source.k8s.pod.latency.counts.2: 10 }
  - match:  { hits.hits.2._source.k8s.pod.latency.counts.3: 12 }
  - length: { hits.hits.2._source.k8s.pod.latency.values: 4 }
  - match:  { hits.hits.2._source.k8s.pod.latency.values.0: 1.0 }
  - match:  { hits.hits.2._source.k8s.pod.latency.values.1: 2.0 }
  - match:  { hits.hits.2._source.k8s.pod.latency.values.2: 5.0 }
  - match:  { hits.hits.2._source.k8s.pod.latency.values.3: 10.0 }

  - match:  { hits.hits.3._source._doc_count: 2 }
  - match:  { hits.hits.3._source.k8s.pod.uid: 947e4ced-1786-4e53-9e0c-5c447e959507 }
  - match:  { hits.hits.3._source.metricset: pod }
  - match:  { hits.hits.3._source.@timestamp: 2021-04-28T19:00:00.000Z }
  - length: { hits.hits.3._source.k8s.pod.latency.counts: 4 }
  - match:  { hits.hits.3._source.k8s.pod.latency.counts.0: 7 }
  - match:  { hits.hits.3._source.k8s.pod.latency.counts.1: 15 }
  - match:  { hits.hits.3._source.k8s.pod.latency.counts.2: 10 }
  - match:  { hits.hits.3._source.k8s.pod.latency.counts.3: 10 }
  - length: { hits.hits.3._source.k8s.pod.latency.values: 4 }
  - match:  { hits.hits.3._source.k8s.pod.latency.values.0: 1.0 }
  - match:  { hits.hits.3._source.k8s.pod.latency.values.1: 2.0 }
  - match:  { hits.hits.3._source.k8s.pod.latency.values.2: 5.0 }
  - match:  { hits.hits.3._source.k8s.pod.latency.values.3: 10.0 }

---
"Downsample date_nanos timestamp field using custom format":
  - skip:
      version: " - 8.7.99"
      reason: "Bug fixed in 8.8.0"

  - do:
      indices.create:
        index: test-timestamp
        body:
          settings:
            number_of_shards: 1
            index:
              mode: time_series
              routing_path: [ metricset, k8s.pod.uid ]
              time_series:
                start_time: 2023-02-23T00:00:00Z
                end_time: 2023-02-24T00:00:00Z
          mappings:
            properties:
              "@timestamp":
                type: date_nanos
                format: "uuuu-MM-dd'T'HH:mm:ss.SSSSSSSSSX"
              metricset:
                type: keyword
                time_series_dimension: true
              k8s:
                properties:
                  pod:
                    properties:
                      uid:
                        type: keyword
                        time_series_dimension: true
                      name:
                        type: keyword
                      value:
                        type: integer
                        time_series_metric: gauge
  - do:
      bulk:
        refresh: true
        index: test-timestamp
        body:
          - '{"index": {}}'
          - '{"@timestamp": "2023-02-23T12:47:14.622123123Z", "metricset": "pod", "k8s": {"pod": {"name": "cat", "uid":"947e4ced-1786-4e53-9e0c-5c447e959507", "value": 10 }}}'
          - '{"index": {}}'
          - '{"@timestamp": "2023-02-23T12:52:21.615662688Z", "metricset": "pod", "k8s": {"pod": {"name": "cat", "uid":"947e4ced-1786-4e53-9e0c-5c447e959507", "value": 12 }}}'
          - '{"index": {}}'
          - '{"@timestamp": "2023-02-23T12:57:34.567776432Z", "metricset": "pod", "k8s": {"pod": {"name": "cat", "uid":"947e4ced-1786-4e53-9e0c-5c447e959507", "value": 8 }}}'
          - '{"index": {}}'
          - '{"@timestamp": "2023-02-23T13:02:52.323341212Z", "metricset": "pod", "k8s": {"pod": {"name": "cat", "uid":"947e4ced-1786-4e53-9e0c-5c447e959507", "value": 9 }}}'

  - do:
      indices.put_settings:
        index: test-timestamp
        body:
          index.blocks.write: true

  - is_true: acknowledged

  - do:
      indices.downsample:
        index: test-timestamp
        target_index: test-downsample-timestamp
        body: >
          {
            "fixed_interval": "1h"
          }

  - is_true: acknowledged

  - do:
      search:
        index: test-downsample-timestamp
        body:
          sort: [ "_tsid", "@timestamp" ]

  - length: { hits.hits: 2 }
  - match: { hits.hits.0._source._doc_count: 3 }
  - match: { hits.hits.0._source.k8s.pod.uid: 947e4ced-1786-4e53-9e0c-5c447e959507 }
  - match: { hits.hits.0._source.metricset: pod }
  - match: { hits.hits.0._source.@timestamp: 2023-02-23T12:00:00.000000000Z }
  - match: { hits.hits.0._source.k8s.pod.value.min: 8.0 }
  - match: { hits.hits.0._source.k8s.pod.value.max: 12.0 }
  - match: { hits.hits.0._source.k8s.pod.value.sum: 30.0 }
  - match: { hits.hits.1._source._doc_count: 1 }
  - match: { hits.hits.1._source.k8s.pod.uid: 947e4ced-1786-4e53-9e0c-5c447e959507 }
  - match: { hits.hits.1._source.metricset: pod }
  - match: { hits.hits.1._source.@timestamp: 2023-02-23T13:00:00.000000000Z }
  - match: { hits.hits.1._source.k8s.pod.value.min: 9.0 }
  - match: { hits.hits.1._source.k8s.pod.value.max: 9.0 }
  - match: { hits.hits.1._source.k8s.pod.value.sum: 9.0 }

  - do:
      indices.get_mapping:
        index: test-downsample-timestamp

  - match: { test-downsample-timestamp.mappings.properties.@timestamp.type: date_nanos }
  - match: { test-downsample-timestamp.mappings.properties.@timestamp.format: "uuuu-MM-dd'T'HH:mm:ss.SSSSSSSSSX" }
  - match: { test-downsample-timestamp.mappings.properties.@timestamp.meta.fixed_interval: 1h }
  - match: { test-downsample-timestamp.mappings.properties.@timestamp.meta.time_zone: UTC }

---
"Downsample date timestamp field using strict_date_optional_time_nanos format":
  - skip:
      version: " - 8.7.99"
      reason: "Bug fixed in 8.8.0"

  - do:
      indices.create:
        index: test-timestamp
        body:
          settings:
            number_of_shards: 1
            index:
              mode: time_series
              routing_path: [ metricset, k8s.pod.uid ]
              time_series:
                start_time: 2023-02-23T00:00:00Z
                end_time: 2023-02-24T00:00:00Z
          mappings:
            properties:
              "@timestamp":
                type: date
                format: strict_date_optional_time_nanos
              metricset:
                type: keyword
                time_series_dimension: true
              k8s:
                properties:
                  pod:
                    properties:
                      uid:
                        type: keyword
                        time_series_dimension: true
                      name:
                        type: keyword
                      value:
                        type: integer
                        time_series_metric: gauge
  - do:
      bulk:
        refresh: true
        index: test-timestamp
        body:
          - '{"index": {}}'
          - '{"@timestamp": "2023-02-23T12:47:14.622Z", "metricset": "pod", "k8s": {"pod": {"name": "cat", "uid":"947e4ced-1786-4e53-9e0c-5c447e959507", "value": 10 }}}'
          - '{"index": {}}'
          - '{"@timestamp": "2023-02-23T12:52:21.615Z", "metricset": "pod", "k8s": {"pod": {"name": "cat", "uid":"947e4ced-1786-4e53-9e0c-5c447e959507", "value": 12 }}}'
          - '{"index": {}}'
          - '{"@timestamp": "2023-02-23T12:57:34.567Z", "metricset": "pod", "k8s": {"pod": {"name": "cat", "uid":"947e4ced-1786-4e53-9e0c-5c447e959507", "value": 8 }}}'
          - '{"index": {}}'
          - '{"@timestamp": "2023-02-23T13:02:52.323Z", "metricset": "pod", "k8s": {"pod": {"name": "cat", "uid":"947e4ced-1786-4e53-9e0c-5c447e959507", "value": 9 }}}'

  - do:
      indices.put_settings:
        index: test-timestamp
        body:
          index.blocks.write: true

  - is_true: acknowledged

  - do:
      indices.downsample:
        index: test-timestamp
        target_index: test-downsample-timestamp
        body: >
          {
            "fixed_interval": "1h"
          }

  - is_true: acknowledged

  - do:
      search:
        index: test-downsample-timestamp
        body:
          sort: [ "_tsid", "@timestamp" ]

  - length: { hits.hits: 2 }
  - match: { hits.hits.0._source._doc_count: 3 }
  - match: { hits.hits.0._source.k8s.pod.uid: 947e4ced-1786-4e53-9e0c-5c447e959507 }
  - match: { hits.hits.0._source.metricset: pod }
  - match: { hits.hits.0._source.@timestamp: 2023-02-23T12:00:00.000Z }
  - match: { hits.hits.0._source.k8s.pod.value.min: 8.0 }
  - match: { hits.hits.0._source.k8s.pod.value.max: 12.0 }
  - match: { hits.hits.0._source.k8s.pod.value.sum: 30.0 }
  - match: { hits.hits.1._source._doc_count: 1 }
  - match: { hits.hits.1._source.k8s.pod.uid: 947e4ced-1786-4e53-9e0c-5c447e959507 }
  - match: { hits.hits.1._source.metricset: pod }
  - match: { hits.hits.1._source.@timestamp: 2023-02-23T13:00:00.000Z }
  - match: { hits.hits.1._source.k8s.pod.value.min: 9.0 }
  - match: { hits.hits.1._source.k8s.pod.value.max: 9.0 }
  - match: { hits.hits.1._source.k8s.pod.value.sum: 9.0 }

  - do:
      indices.get_mapping:
        index: test-downsample-timestamp

  - match: { test-downsample-timestamp.mappings.properties.@timestamp.type: date }
  - match: { test-downsample-timestamp.mappings.properties.@timestamp.format: strict_date_optional_time_nanos }
  - match: { test-downsample-timestamp.mappings.properties.@timestamp.meta.fixed_interval: 1h }
  - match: { test-downsample-timestamp.mappings.properties.@timestamp.meta.time_zone: UTC }

---
"Downsample using coarse grained timestamp":
  - skip:
      version: " - 8.6.99"
      reason: "Downsample GA version 8.7.0"

  - do:
      indices.create:
        index: test-timestamp-daily
        body:
          settings:
            number_of_shards: 1
            index:
              mode: time_series
              routing_path: [ metricset, k8s.pod.uid ]
              time_series:
                start_time: 2023-02-23T00:00:00Z
                end_time: 2023-02-27T00:00:00Z
          mappings:
            properties:
              "@timestamp":
                type: date
                format: "uuuu-MM-dd"
              metricset:
                type: keyword
                time_series_dimension: true
              k8s:
                properties:
                  pod:
                    properties:
                      uid:
                        type: keyword
                        time_series_dimension: true
                      name:
                        type: keyword
                      value:
                        type: integer
                        time_series_metric: gauge
  - do:
      bulk:
        refresh: true
        index: test-timestamp-daily
        body:
          - '{"index": {}}'
          - '{"@timestamp": "2023-02-23", "metricset": "pod", "k8s": {"pod": {"name": "cat", "uid":"947e4ced-1786-4e53-9e0c-5c447e959507", "value": 10 }}}'
          - '{"index": {}}'
          - '{"@timestamp": "2023-02-24", "metricset": "pod", "k8s": {"pod": {"name": "cat", "uid":"947e4ced-1786-4e53-9e0c-5c447e959507", "value": 12 }}}'
          - '{"index": {}}'
          - '{"@timestamp": "2023-02-25", "metricset": "pod", "k8s": {"pod": {"name": "cat", "uid":"947e4ced-1786-4e53-9e0c-5c447e959507", "value": 8 }}}'
          - '{"index": {}}'
          - '{"@timestamp": "2023-02-26", "metricset": "pod", "k8s": {"pod": {"name": "cat", "uid":"947e4ced-1786-4e53-9e0c-5c447e959507", "value": 9 }}}'

  - do:
      indices.put_settings:
        index: test-timestamp-daily
        body:
          index.blocks.write: true

  - is_true: acknowledged

  - do:
      indices.downsample:
        index: test-timestamp-daily
        target_index: test-downsample-timestamp-hourly
        body: >
          {
            "fixed_interval": "1h"
          }
  - is_true: acknowledged

  - do:
      search:
        index: test-downsample-timestamp-hourly
        body:
          sort: [ "_tsid", "@timestamp" ]

  - length: { hits.hits: 4 }
  - match: { hits.hits.0._source._doc_count: 1 }
  - match: { hits.hits.0._source.k8s.pod.uid: 947e4ced-1786-4e53-9e0c-5c447e959507 }
  - match: { hits.hits.0._source.metricset: pod }
  - match: { hits.hits.0._source.@timestamp: 2023-02-23 }
  - match: { hits.hits.0._source.k8s.pod.value.min: 10.0 }
  - match: { hits.hits.0._source.k8s.pod.value.max: 10.0 }
  - match: { hits.hits.0._source.k8s.pod.value.sum: 10.0 }
  - match: { hits.hits.1._source._doc_count: 1 }
  - match: { hits.hits.1._source.k8s.pod.uid: 947e4ced-1786-4e53-9e0c-5c447e959507 }
  - match: { hits.hits.1._source.metricset: pod }
  - match: { hits.hits.1._source.@timestamp: 2023-02-24 }
  - match: { hits.hits.1._source.k8s.pod.value.min: 12.0 }
  - match: { hits.hits.1._source.k8s.pod.value.max: 12.0 }
  - match: { hits.hits.1._source.k8s.pod.value.sum: 12.0 }
  - match: { hits.hits.2._source._doc_count: 1 }
  - match: { hits.hits.2._source.k8s.pod.uid: 947e4ced-1786-4e53-9e0c-5c447e959507 }
  - match: { hits.hits.2._source.metricset: pod }
  - match: { hits.hits.2._source.@timestamp: 2023-02-25 }
  - match: { hits.hits.2._source.k8s.pod.value.min: 8.0 }
  - match: { hits.hits.2._source.k8s.pod.value.max: 8.0 }
  - match: { hits.hits.2._source.k8s.pod.value.sum: 8.0 }
  - match: { hits.hits.3._source._doc_count: 1 }
  - match: { hits.hits.3._source.k8s.pod.uid: 947e4ced-1786-4e53-9e0c-5c447e959507 }
  - match: { hits.hits.3._source.metricset: pod }
  - match: { hits.hits.3._source.@timestamp: 2023-02-26 }
  - match: { hits.hits.3._source.k8s.pod.value.min: 9.0 }
  - match: { hits.hits.3._source.k8s.pod.value.max: 9.0 }
  - match: { hits.hits.3._source.k8s.pod.value.sum: 9.0 }

---
"Downsample object field":
  - skip:
      version: " - 8.12.99"
      reason: _tsid hasing introduced in 8.13

  - do:
      indices.downsample:
        index: test-object
        target_index: test-downsample-object
        body:  >
          {
            "fixed_interval": "1h"
          }
  - is_true: acknowledged

  - do:
      search:
        index: test-downsample-object
        body:
          sort: [ "_tsid", "@timestamp" ]

  - length: { hits.hits: 4 }

  - match: { hits.hits.0._source._doc_count: 2 }
  - match: { hits.hits.0._source.k8s.pod.uid: df3145b3-0563-4d3b-a0f7-897eb2876ea9 }
  - match: { hits.hits.0._source.metricset: pod }
  - match: { hits.hits.0._source.@timestamp: "2021-04-28T18:00:00.000Z" }
  - match: { hits.hits.0._source.k8s.pod.name: "dog" }
  - match: { hits.hits.0._source.k8s.pod.value.min: 9.0 }
  - match: { hits.hits.0._source.k8s.pod.value.max: 16.0 }
  - match: { hits.hits.0._source.k8s.pod.value.sum: 25.0 }
  - match: { hits.hits.0._source.k8s.pod.agent.id: "second" }
  - match: { hits.hits.0._source.k8s.pod.agent.version: "2.1.7" }

  - match: { hits.hits.1._source._doc_count: 2 }
  - match: { hits.hits.1._source.k8s.pod.uid: df3145b3-0563-4d3b-a0f7-897eb2876ea9 }
  - match: { hits.hits.1._source.metricset: pod }
  - match: { hits.hits.1._source.@timestamp: "2021-04-28T19:00:00.000Z" }
  - match: { hits.hits.1._source.k8s.pod.name: "dog" }
  - match: { hits.hits.1._source.k8s.pod.value.min: 17.0 }
  - match: { hits.hits.1._source.k8s.pod.value.max: 25.0 }
  - match: { hits.hits.1._source.k8s.pod.value.sum: 42.0 }
  - match: { hits.hits.1._source.k8s.pod.agent.id: "second" }
  - match: { hits.hits.1._source.k8s.pod.agent.version: "2.1.7" }

  - match: { hits.hits.2._source._doc_count: 2 }
  - match: { hits.hits.2._source.k8s.pod.uid: 947e4ced-1786-4e53-9e0c-5c447e959507 }
  - match: { hits.hits.2._source.metricset: pod }
  - match: { hits.hits.2._source.@timestamp: "2021-04-28T18:00:00.000Z" }
  - match: { hits.hits.2._source.k8s.pod.name: "cat" }
  - match: { hits.hits.2._source.k8s.pod.value.min: 10.0 }
  - match: { hits.hits.2._source.k8s.pod.value.max: 20.0 }
  - match: { hits.hits.2._source.k8s.pod.value.sum: 30.0 }
  - match: { hits.hits.2._source.k8s.pod.agent.id: "first" }
  - match: { hits.hits.2._source.k8s.pod.agent.version: "2.0.4" }

  - match: { hits.hits.3._source._doc_count: 2 }
  - match: { hits.hits.3._source.k8s.pod.uid: 947e4ced-1786-4e53-9e0c-5c447e959507 }
  - match: { hits.hits.3._source.metricset: pod }
  - match: { hits.hits.3._source.@timestamp: "2021-04-28T20:00:00.000Z" }
  - match: { hits.hits.3._source.k8s.pod.name: "cat" }
  - match: { hits.hits.3._source.k8s.pod.value.min: 12.0 }
  - match: { hits.hits.3._source.k8s.pod.value.max: 15.0 }
  - match: { hits.hits.3._source.k8s.pod.value.sum: 27.0 }
  - match: { hits.hits.3._source.k8s.pod.agent.id: "first" }
  - match: { hits.hits.3._source.k8s.pod.agent.version: "2.0.4" }

---
"Downsample empty and missing labels":
  - skip:
      version: " - 8.12.99"
      reason: _tsid hasing introduced in 8.13

  - do:
      indices.downsample:
        index: test-empty-missing
        target_index: test-downsample-empty-missing
        body:  >
          {
            "fixed_interval": "1h"
          }
  - is_true: acknowledged

  - do:
      search:
        index: test-downsample-empty-missing
        body:
          sort: [ "_tsid", "@timestamp" ]

  - length: { hits.hits: 3 }

  - match: { hits.hits.2._source._doc_count: 4 }
  - match: { hits.hits.2._source.k8s.pod.uid: 947e4ced-1786-4e53-9e0c-5c447e959507 }
  - match: { hits.hits.2._source.metricset: pod }
  - match: { hits.hits.2._source.@timestamp: "2021-04-28T18:00:00.000Z" }
  - match: { hits.hits.2._source.k8s.pod.name: "cat" }
  - match: { hits.hits.2._source.k8s.pod.value.min: 10.0 }
  - match: { hits.hits.2._source.k8s.pod.value.max: 40.0 }
  - match: { hits.hits.2._source.k8s.pod.value.sum: 100.0 }
  - match: { hits.hits.2._source.k8s.pod.value.value_count: 4 }
  - match: { hits.hits.2._source.k8s.pod.label: "abc" }
  - match: { hits.hits.2._source.k8s.pod.unmapped: "abc" }

  - match: { hits.hits.1._source._doc_count: 4 }
  - match: { hits.hits.1._source.k8s.pod.uid: 947e4ced-1786-4e53-9e0c-5c447e9597ab }
  - match: { hits.hits.1._source.metricset: pod }
  - match: { hits.hits.1._source.@timestamp: "2021-04-28T18:00:00.000Z" }
  - match: { hits.hits.1._source.k8s.pod.name: "cat" }
  - match: { hits.hits.1._source.k8s.pod.value.min: 10.0 }
  - match: { hits.hits.1._source.k8s.pod.value.max: 40.0 }
  - match: { hits.hits.1._source.k8s.pod.value.sum: 100.0 }
  - match: { hits.hits.1._source.k8s.pod.value.value_count: 4 }
  - match: { hits.hits.1._source.k8s.pod.label: null }
  - match: { hits.hits.1._source.k8s.pod.unmapped: null }

  - match: { hits.hits.0._source._doc_count: 4 }
  - match: { hits.hits.0._source.k8s.pod.uid: df3145b3-0563-4d3b-a0f7-897eb2876ea9 }
  - match: { hits.hits.0._source.metricset: pod }
  - match: { hits.hits.0._source.@timestamp: "2021-04-28T18:00:00.000Z" }
  - match: { hits.hits.0._source.k8s.pod.name: "dog" }
  - match: { hits.hits.0._source.k8s.pod.value.min: 10.0 }
  - match: { hits.hits.0._source.k8s.pod.value.max: 40.0 }
  - match: { hits.hits.0._source.k8s.pod.value.sum: 100.0 }
  - match: { hits.hits.0._source.k8s.pod.value.value_count: 4 }
  - match: { hits.hits.0._source.k8s.pod.label: "xyz" }
  - match: { hits.hits.0._source.k8s.pod.unmapped: "xyz" }


---
"Downsample label with ignore_above":
  - skip:
      version: " - 8.12.99"
      reason: _tsid hasing introduced in 8.13

  - do:
      indices.create:
        index: test-label-ignore-above
        body:
          settings:
            number_of_shards: 1
            index:
              mode: time_series
              routing_path: [metricset, k8s.pod.uid]
              time_series:
                start_time: 2021-04-28T00:00:00Z
                end_time: 2021-04-29T00:00:00Z
          mappings:
            properties:
              "@timestamp":
                type: date
              metricset:
                type: keyword
                time_series_dimension: true
              k8s:
                properties:
                  pod:
                    properties:
                      uid:
                        type: keyword
                        time_series_dimension: true
                      label:
                        type: keyword
                        ignore_above: 3
                      gauge:
                        type: long
                        time_series_metric: gauge
  - do:
      bulk:
        refresh: true
        index: test-label-ignore-above
        body:
          - '{"index": {}}'
          - '{"@timestamp": "2021-04-28T18:50:04.467Z", "metricset": "pod", "k8s": {"pod": {"name": "cat", "uid":"947e4ced-1786-4e53-9e0c-5c447e959507", "label": "foo", "value": 10 }}}'
          - '{"index": {}}'
          - '{"@timestamp": "2021-04-28T18:51:04.467Z", "metricset": "pod", "k8s": {"pod": {"name": "cat", "uid":"947e4ced-1786-4e53-9e0c-5c447e959507", "label": "foofoo", "value": 20 }}}'
          - '{"index": {}}'
          - '{"@timestamp": "2021-04-28T18:50:04.467Z", "metricset": "pod", "k8s": {"pod": {"name": "dog", "uid":"df3145b3-0563-4d3b-a0f7-897eb2876ea9", "label": "foobar", "value": 10 }}}'
          - '{"index": {}}'
          - '{"@timestamp": "2021-04-28T18:51:04.467Z", "metricset": "pod", "k8s": {"pod": {"name": "dog", "uid":"df3145b3-0563-4d3b-a0f7-897eb2876ea9", "label": "foo", "value": 20 }}}'
          - '{"index": {}}'
          - '{"@timestamp": "2021-04-28T18:50:04.467Z", "metricset": "pod", "k8s": {"pod": {"name": "fox", "uid":"7393ef8e-489c-11ee-be56-0242ac120002", "label": "foo", "value": 10 }}}'
          - '{"index": {}}'
          - '{"@timestamp": "2021-04-28T18:51:04.467Z", "metricset": "pod", "k8s": {"pod": {"name": "fox", "uid":"7393ef8e-489c-11ee-be56-0242ac120002", "label": "bar", "value": 20 }}}'
          - '{"index": {}}'
          - '{"@timestamp": "2021-04-28T18:50:04.467Z", "metricset": "pod", "k8s": {"pod": {"name": "cow", "uid":"a81ef23a-489c-11ee-be56-0242ac120005", "label": "foobar", "value": 10 }}}'
          - '{"index": {}}'
          - '{"@timestamp": "2021-04-28T18:51:04.467Z", "metricset": "pod", "k8s": {"pod": {"name": "cow", "uid":"a81ef23a-489c-11ee-be56-0242ac120005", "label": "barfoo", "value": 20 }}}'

  - do:
      indices.put_settings:
        index: test-label-ignore-above
        body:
          index.blocks.write: true

  - do:
      indices.downsample:
        index: test-label-ignore-above
        target_index: test-downsample-label-ignore-above
        body:  >
          {
            "fixed_interval": "1h"
          }

  - is_true: acknowledged

  - do:
      search:
        index: test-downsample-label-ignore-above
        body:
          sort: [ "_tsid", "@timestamp" ]

  - length: { hits.hits: 4 }

  - match: { hits.hits.0._source._doc_count: 2 }
  - match: { hits.hits.0._source.metricset: pod }
  - match: { hits.hits.0._source.k8s.pod.name: dog }
  - match: { hits.hits.0._source.k8s.pod.value: 20 }
  - match: { hits.hits.0._source.k8s.pod.uid: df3145b3-0563-4d3b-a0f7-897eb2876ea9 }
  - match: { hits.hits.0._source.k8s.pod.label: foo }
  - match: { hits.hits.0._source.@timestamp: 2021-04-28T18:00:00.000Z }

  - match: { hits.hits.1._source._doc_count: 2 }
  - match: { hits.hits.1._source.metricset: pod }
  - match: { hits.hits.1._source.k8s.pod.name: fox }
  - match: { hits.hits.1._source.k8s.pod.value: 20 }
  - match: { hits.hits.1._source.k8s.pod.uid: 7393ef8e-489c-11ee-be56-0242ac120002 }
  - match: { hits.hits.1._source.k8s.pod.label: bar }
  - match: { hits.hits.1._source.@timestamp: 2021-04-28T18:00:00.000Z }

  - match: { hits.hits.2._source._doc_count: 2 }
  - match: { hits.hits.2._source.metricset: pod }
  - match: { hits.hits.2._source.k8s.pod.name: cat }
  - match: { hits.hits.2._source.k8s.pod.value: 20 }
  - match: { hits.hits.2._source.k8s.pod.uid: 947e4ced-1786-4e53-9e0c-5c447e959507 }
  # NOTE: when downsampling a label field we propagate the last (most-recent timestamp-wise) non-null value,
  # ignoring/skipping null values. Here the last document has a value that hits ignore_above ("foofoo") and,
  # as a result, we propagate the value of the previous document ("foo")
  - match: { hits.hits.2._source.k8s.pod.label: foo }
  - match: { hits.hits.2._source.@timestamp: 2021-04-28T18:00:00.000Z }

  - match: { hits.hits.3._source._doc_count: 2 }
  - match: { hits.hits.3._source.metricset: pod }
  - match: { hits.hits.3._source.k8s.pod.name: cow }
  - match: { hits.hits.3._source.k8s.pod.value: 20 }
  - match: { hits.hits.3._source.k8s.pod.uid: a81ef23a-489c-11ee-be56-0242ac120005 }
  - match: { hits.hits.3._source.k8s.pod.label: null }
  - match: { hits.hits.3._source.@timestamp: 2021-04-28T18:00:00.000Z }

  - do:
      indices.get_mapping:
        index: test-downsample-label-ignore-above

  - match: { test-downsample-label-ignore-above.mappings.properties.k8s.properties.pod.properties.label.type: keyword }
  - match: { test-downsample-label-ignore-above.mappings.properties.k8s.properties.pod.properties.label.ignore_above: 3 }

---
"Downsample index with empty dimension":
  - skip:
      version: " - 8.12.99"
      reason: _tsid hasing introduced in 8.13

  - do:
      indices.create:
        index: test-empty-dim
        body:
          settings:
            number_of_shards: 1
            number_of_replicas: 0
            index:
              mode: time_series
              routing_path: [ k8s.pod.name ]
              time_series:
                start_time: 2021-04-28T00:00:00Z
                end_time: 2021-04-29T00:00:00Z
          mappings:
            properties:
              "@timestamp":
                type: date
              metricset:
                type: keyword
                time_series_dimension: true
              k8s:
                properties:
                  pod:
                    properties:
                      name:
                        type: keyword
                        time_series_dimension: true
                      empty:
                        type: keyword
                        time_series_dimension: true
                      gauge:
                        type: long
                        time_series_metric: gauge
  - do:
      bulk:
        refresh: true
        index: test-empty-dim
        body:
          - '{"index": {}}'
          - '{"@timestamp": "2021-04-28T18:50:04.467Z", "k8s": {"pod": {"name": "cat", "gauge": 10, "empty": "" }}}'
          - '{"index": {}}'
          - '{"@timestamp": "2021-04-28T18:50:14.467Z", "k8s": {"pod": {"name": "cat", "gauge": 20 }}}'
          - '{"index": {}}'
          - '{"@timestamp": "2021-04-28T18:50:24.467Z", "k8s": {"pod": {"name": "cat", "gauge": 12, "empty": null }}}'
          - '{"index": {}}'
          - '{"@timestamp": "2021-04-28T18:50:34.467Z", "k8s": {"pod": {"name": "cat", "gauge": 18 }}}'

  - do:
      indices.put_settings:
        index: test-empty-dim
        body:
          index.blocks.write: true

  - do:
      indices.downsample:
        index: test-empty-dim
        target_index: test-empty-dim-downsample
        body:  >
          {
            "fixed_interval": "1h"
          }
  - is_true: acknowledged

  - do:
      search:
        index: test-empty-dim-downsample
        body:
          sort: [ "_tsid", "@timestamp" ]

  - length: { hits.hits: 2 }
  - match: { hits.hits.0._source._doc_count: 3 }
  - match: { hits.hits.0._source.k8s.pod.name: cat }
  - match: { hits.hits.0._source.k8s.pod.empty: null }
  - match: { hits.hits.1._source._doc_count: 1 }
  - match: { hits.hits.1._source.k8s.pod.name: cat }
  - match: { hits.hits.1._source.k8s.pod.empty: "" }

---
"Downsample index with empty dimension on routing path":
  - skip:
      version: " - 8.12.99"
      reason: _tsid hasing introduced in 8.13

  - do:
      indices.create:
        index: test-empty-dim-routing
        body:
          settings:
            number_of_shards: 1
            number_of_replicas: 0
            index:
              mode: time_series
              routing_path: [ k8s.pod.name, k8s.pod.empty ]
              time_series:
                start_time: 2021-04-28T00:00:00Z
                end_time: 2021-04-29T00:00:00Z
          mappings:
            properties:
              "@timestamp":
                type: date
              metricset:
                type: keyword
                time_series_dimension: true
              k8s:
                properties:
                  pod:
                    properties:
                      name:
                        type: keyword
                        time_series_dimension: true
                      empty:
                        type: keyword
                        time_series_dimension: true
                      gauge:
                        type: long
                        time_series_metric: gauge
  - do:
      bulk:
        refresh: true
        index: test-empty-dim-routing
        body:
          - '{"index": {}}'
          - '{"@timestamp": "2021-04-28T18:50:04.467Z", "k8s": {"pod": {"name": "cat", "gauge": 10, "empty": "" }}}'
          - '{"index": {}}'
          - '{"@timestamp": "2021-04-28T18:50:14.467Z", "k8s": {"pod": {"name": "cat", "gauge": 20 }}}'
          - '{"index": {}}'
          - '{"@timestamp": "2021-04-28T18:50:24.467Z", "k8s": {"pod": {"name": "cat", "gauge": 12, "empty": null }}}'
          - '{"index": {}}'
          - '{"@timestamp": "2021-04-28T18:50:34.467Z", "k8s": {"pod": {"name": "cat", "gauge": 18 }}}'

  - do:
      indices.put_settings:
        index: test-empty-dim-routing
        body:
          index.blocks.write: true

  - do:
      indices.downsample:
        index: test-empty-dim-routing
        target_index: test-empty-dim-routing-downsample
        body:  >
          {
            "fixed_interval": "1h"
          }
  - is_true: acknowledged

  - do:
      search:
        index: test-empty-dim-routing-downsample
        body:
          sort: [ "_tsid", "@timestamp" ]

  - length: { hits.hits: 2 }
  - match: { hits.hits.0._source._doc_count: 3 }
  - match: { hits.hits.0._source.k8s.pod.name: cat }
  - match: { hits.hits.0._source.k8s.pod.empty: null }
  - match: { hits.hits.1._source._doc_count: 1 }
  - match: { hits.hits.1._source.k8s.pod.name: cat }
  - match: { hits.hits.1._source.k8s.pod.empty: "" }<|MERGE_RESOLUTION|>--- conflicted
+++ resolved
@@ -320,16 +320,7 @@
   - match:  { hits.hits.0._source._doc_count: 2 }
   - match:  { hits.hits.0._source.k8s.pod.uid: df3145b3-0563-4d3b-a0f7-897eb2876ea9 }
   - match:  { hits.hits.0._source.metricset: pod }
-<<<<<<< HEAD
-  - match:  { hits.hits.0._source.@timestamp: "2021-04-28T18:00:00.000Z" }
-  - match:  { hits.hits.0._source.k8s.pod.multi-counter: 0 }
-  - match:  { hits.hits.0._source.k8s.pod.multi-gauge.min: 100.0 }
-  - match:  { hits.hits.0._source.k8s.pod.multi-gauge.max: 102.0 }
-  - match:  { hits.hits.0._source.k8s.pod.multi-gauge.sum: 607.0 }
-  - match:  { hits.hits.0._source.k8s.pod.multi-gauge.value_count: 6 }
-  - match:  { hits.hits.0._source.k8s.pod.network.tx.min: 1434521831 }
-  - match:  { hits.hits.0._source.k8s.pod.network.tx.max: 1434577921 }
-=======
+
   - match:  { hits.hits.0._source.@timestamp: 2021-04-28T18:00:00.000Z }
   - match:  { hits.hits.0._source.k8s.pod.multi-counter: 21 }
   - match:  { hits.hits.0._source.k8s.pod.scaled-counter: 20.0 }
@@ -343,7 +334,6 @@
   - match: { hits.hits.0._source.k8s.pod.scaled-gauge.value_count: 2 }
   - match:  { hits.hits.0._source.k8s.pod.network.tx.min: 2001818691 }
   - match:  { hits.hits.0._source.k8s.pod.network.tx.max: 2005177954 }
->>>>>>> eb3f7883
   - match:  { hits.hits.0._source.k8s.pod.network.tx.value_count: 2 }
   - match:  { hits.hits.0._source.k8s.pod.ip: "10.10.55.56" }
   - match:  { hits.hits.0._source.k8s.pod.created_at: "2021-04-28T19:43:00.000Z" }
