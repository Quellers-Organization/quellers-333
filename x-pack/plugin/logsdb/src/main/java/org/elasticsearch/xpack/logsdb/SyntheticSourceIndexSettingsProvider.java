--- conflicted
+++ resolved
@@ -56,16 +56,11 @@
         Settings indexTemplateAndCreateRequestSettings,
         List<CompressedXContent> combinedTemplateMappings
     ) {
-<<<<<<< HEAD
-        if (newIndexHasSyntheticSourceUsage(indexName, isTimeSeries, indexTemplateAndCreateRequestSettings, combinedTemplateMappings)
-            && syntheticSourceLicenseService.fallbackToStoredSource()) {
-=======
         // This index name is used when validating component and index templates, we should skip this check in that case.
         // (See MetadataIndexTemplateService#validateIndexTemplateV2(...) method)
         boolean isTemplateValidation = "validate-index-name".equals(indexName);
-        if (newIndexHasSyntheticSourceUsage(indexTemplateAndCreateRequestSettings)
+        if (newIndexHasSyntheticSourceUsage(indexName, isTimeSeries, indexTemplateAndCreateRequestSettings, combinedTemplateMappings)
             && syntheticSourceLicenseService.fallbackToStoredSource(isTemplateValidation)) {
->>>>>>> 176f0707
             LOGGER.debug("creation of index [{}] with synthetic source without it being allowed", indexName);
             // TODO: handle falling back to stored source
         }
