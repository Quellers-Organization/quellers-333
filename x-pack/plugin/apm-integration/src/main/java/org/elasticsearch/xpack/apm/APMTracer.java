--- conflicted
+++ resolved
@@ -14,43 +14,41 @@
 import io.opentelemetry.context.propagation.ContextPropagators;
 import io.opentelemetry.exporter.logging.LoggingSpanExporter;
 import io.opentelemetry.sdk.OpenTelemetrySdk;
+import io.opentelemetry.sdk.common.CompletableResultCode;
 import io.opentelemetry.sdk.trace.SdkTracerProvider;
+import io.opentelemetry.sdk.trace.data.SpanData;
 import io.opentelemetry.sdk.trace.export.SimpleSpanProcessor;
-
-import org.apache.logging.log4j.LogManager;
-import org.apache.logging.log4j.Logger;
+import io.opentelemetry.sdk.trace.export.SpanExporter;
 import org.elasticsearch.Version;
 import org.elasticsearch.common.component.AbstractLifecycleComponent;
 import org.elasticsearch.common.util.concurrent.ConcurrentCollections;
-import org.elasticsearch.core.Releasable;
-import org.elasticsearch.core.Releasables;
 import org.elasticsearch.plugins.TracingPlugin;
 import org.elasticsearch.tasks.Task;
 
+import java.util.ArrayList;
+import java.util.Collection;
+import java.util.List;
 import java.util.Map;
 
 public class APMTracer extends AbstractLifecycleComponent implements TracingPlugin.Tracer {
 
-    private static final Logger logger = LogManager.getLogger();
+    public static final CapturingSpanExporter CAPTURING_SPAN_EXPORTER = new CapturingSpanExporter();
 
-<<<<<<< HEAD
-    private final Map<Long, Releasable> taskSpans = ConcurrentCollections.newConcurrentMap();
-=======
+    private final Map<Long, Span> taskSpans = ConcurrentCollections.newConcurrentMap();
+
     private volatile Tracer tracer;
-
-    public APMTracer() {}
->>>>>>> 22ecf6f6
 
     @Override
     protected void doStart() {
         SdkTracerProvider sdkTracerProvider = SdkTracerProvider.builder()
-            .addSpanProcessor(SimpleSpanProcessor.create(new LoggingSpanExporter()))
+            .addSpanProcessor(SimpleSpanProcessor.create(CAPTURING_SPAN_EXPORTER))
             .build();
 
         OpenTelemetry openTelemetry = OpenTelemetrySdk.builder()
             .setTracerProvider(sdkTracerProvider)
             .setPropagators(ContextPropagators.create(W3CTraceContextPropagator.getInstance()))
             .build();
+
         tracer = openTelemetry.getTracer("elasticsearch", Version.CURRENT.toString());
         tracer.spanBuilder("startup").startSpan().end();
     }
@@ -62,25 +60,51 @@
     protected void doClose() {}
 
     @Override
-<<<<<<< HEAD
     public void onTaskRegistered(Task task) {
-        taskSpans.computeIfAbsent(task.getId(), taskId -> {
-            logger.debug("creating span for task [{}]", taskId);
-            return () -> { logger.debug("closing span for task [{}]", taskId); };
-        });
+        final Tracer tracer = this.tracer;
+        if (tracer != null) {
+            taskSpans.computeIfAbsent(task.getId(), taskId -> {
+                final Span span = tracer.spanBuilder(task.getAction()).startSpan();
+                span.setAttribute("es.task.id", task.getId());
+                return span;
+            });
+        }
     }
 
     @Override
     public void onTaskUnregistered(Task task) {
-        Releasables.close(taskSpans.remove(task.getId()));
-=======
-    public void trace(String something) {
-        final Tracer tracer = this.tracer;
-        if (tracer == null) {
-            return;
+        final Span span = taskSpans.remove(task.getId());
+        if (span != null) {
+            span.end();
         }
-        final Span span = tracer.spanBuilder("something").startSpan();
-        span.end();
->>>>>>> 22ecf6f6
+    }
+
+    public static class CapturingSpanExporter implements SpanExporter {
+
+        private List<SpanData> capturedSpans = new ArrayList<>();
+
+        public void clear() {
+            capturedSpans.clear();
+        }
+
+        public List<SpanData> getCapturedSpans() {
+            return List.copyOf(capturedSpans);
+        }
+
+        @Override
+        public CompletableResultCode export(Collection<SpanData> spans) {
+            capturedSpans.addAll(spans);
+            return CompletableResultCode.ofSuccess();
+        }
+
+        @Override
+        public CompletableResultCode flush() {
+            return CompletableResultCode.ofSuccess();
+        }
+
+        @Override
+        public CompletableResultCode shutdown() {
+            return CompletableResultCode.ofSuccess();
+        }
     }
 }