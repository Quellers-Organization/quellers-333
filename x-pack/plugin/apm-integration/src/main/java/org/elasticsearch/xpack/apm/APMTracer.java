--- conflicted
+++ resolved
@@ -114,14 +114,10 @@
 
     @Override
     protected void doStart() {
-<<<<<<< HEAD
         if (this.enabled == false) {
             return;
         }
 
-        final String nodeName = clusterService.getNodeName();
-=======
->>>>>>> 69caefdb
         final String endpoint = this.endpoint.toString();
         final String token = this.token.toString();
 
@@ -154,15 +150,7 @@
 
     @Override
     protected void doStop() {
-<<<<<<< HEAD
         doStop(true);
-=======
-        final SdkTracerProvider provider = this.provider;
-        if (provider != null) {
-            provider.forceFlush().join(10L, TimeUnit.SECONDS);
-            provider.shutdown().join(30L, TimeUnit.SECONDS);
-        }
->>>>>>> 69caefdb
     }
 
     @Override
