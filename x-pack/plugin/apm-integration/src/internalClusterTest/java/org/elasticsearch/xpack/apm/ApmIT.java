--- conflicted
+++ resolved
@@ -57,7 +57,6 @@
 
     @Override
     protected Settings nodeSettings(int nodeOrdinal, Settings otherSettings) {
-<<<<<<< HEAD
         Settings.Builder builder = Settings.builder().put(super.nodeSettings(nodeOrdinal, otherSettings));
         ((MockSecureSettings) builder.getSecureSettings()).setString(
             APMTracer.APM_ENDPOINT_SETTING.getKey(),
@@ -67,24 +66,15 @@
             APMTracer.APM_TOKEN_SETTING.getKey(),
             System.getProperty("tests.apm.token", "")
         );
-        builder.put("xpack.security.authz.tracing", true);
+        builder
+            .put(APMTracer.APM_ENABLED_SETTING.getKey(), true)
+            .put("xpack.security.authz.tracing", true);
         return builder.build();
     }
 
     @Override
     protected boolean addMockHttpTransport() {
         return false;
-=======
-        final MockSecureSettings secureSettings = new MockSecureSettings();
-        secureSettings.setString(APMTracer.APM_ENDPOINT_SETTING.getKey(), System.getProperty("tests.apm.endpoint", ""));
-        secureSettings.setString(APMTracer.APM_TOKEN_SETTING.getKey(), System.getProperty("tests.apm.token", ""));
-
-        return Settings.builder()
-            .put(super.nodeSettings(nodeOrdinal, otherSettings))
-            .put(APMTracer.APM_ENABLED_SETTING.getKey(), true)
-            .setSecureSettings(secureSettings)
-            .build();
->>>>>>> 4a1a899a
     }
 
     @After
