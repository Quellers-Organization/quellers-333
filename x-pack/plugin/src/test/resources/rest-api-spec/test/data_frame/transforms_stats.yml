--- conflicted
+++ resolved
@@ -170,13 +170,9 @@
   - match: { transforms.0.id: "airline-transform-stats" }
   - match: { transforms.0.state.indexer_state: "started" }
   - match: { transforms.1.id: "airline-transform-stats-dos" }
-<<<<<<< HEAD
-  - match: { transforms.1.state.transform_state: "stopped" }
-  - match: { transforms.2.id: "airline-transform-stats-with-doc" }
-  - match: { transforms.2.state.transform_state: "stopped" }
-=======
   - match: { transforms.1.state.indexer_state: "stopped" }
->>>>>>> 4034f8f3
+  - match: { transforms.2.id: "airline-transform-stats-with-doc" }
+  - match: { transforms.2.state.indexer_state: "stopped" }
 
   - do:
       data_frame.get_data_frame_transform_stats:
@@ -185,13 +181,9 @@
   - match: { transforms.0.id: "airline-transform-stats" }
   - match: { transforms.0.state.indexer_state: "started" }
   - match: { transforms.1.id: "airline-transform-stats-dos" }
-<<<<<<< HEAD
-  - match: { transforms.1.state.transform_state: "stopped" }
-  - match: { transforms.2.id: "airline-transform-stats-with-doc" }
-  - match: { transforms.2.state.transform_state: "stopped" }
-=======
   - match: { transforms.1.state.indexer_state: "stopped" }
->>>>>>> 4034f8f3
+  - match: { transforms.2.id: "airline-transform-stats-with-doc" }
+  - match: { transforms.2.state.indexer_state: "stopped" }
 
   - do:
       data_frame.get_data_frame_transform_stats:
@@ -218,10 +210,9 @@
         from: 1
   - match: { count: 1 }
   - match: { transforms.0.id: "airline-transform-stats-dos" }
-<<<<<<< HEAD
-  - match: { transforms.0.state.transform_state: "stopped" }
+  - match: { transforms.0.state.indexer_state: "stopped" }
   - match: { transforms.1.id: "airline-transform-stats-with-doc" }
-  - match: { transforms.1.state.transform_state: "stopped" }
+  - match: { transforms.1.state.indexer_state: "stopped" }
 
 ---
 "Test get single transform stats when it does not have a task but has stats":
@@ -230,10 +221,7 @@
         transform_id: "airline-transform-stats-with-doc"
   - match: { count: 1 }
   - match: { transforms.0.id: "airline-transform-stats-with-doc" }
-  - match: { transforms.0.state.transform_state: "stopped" }
-=======
   - match: { transforms.0.state.indexer_state: "stopped" }
->>>>>>> 4034f8f3
   - match: { transforms.0.state.generation: 0 }
   - match: { transforms.0.stats.pages_processed: 2 }
   - match: { transforms.0.stats.documents_processed: 100 }
