---
setup:
  - do:
      indices.create:
        index: sensor
        body:
          settings:
            number_of_shards: 1
            number_of_replicas: 0
          mappings:
            properties:
              timestamp:
                type: date
              temperature:
                type: long
              voltage:
                type: double
              node:
                type: keyword
              voltage_times_ten:
                type: runtime
                runtime_type: long
                script:
                  source: |
                    for (double v : doc['voltage']) {
                      emit((long)(v * params.multiplier));
                    }
                  params:
                    multiplier: 10
              # Test fetching from _source
              voltage_times_ten_from_source:
                type: runtime
                runtime_type: long
                script:
                  source: |
                    emit((long)(params._source.voltage * params.multiplier));
                  params:
                    multiplier: 10
              # Test fetching many values
              temperature_digits:
                type: runtime
                runtime_type: long
                script:
                  source: |
                    for (long temperature : doc['temperature']) {
                      long t = temperature;
                      while (t != 0) {
                        emit(t % 10);
                        t /= 10;
                      }
                    }
              # Test now
              millis_ago:
                type: runtime
                runtime_type: date
                script:
                  source: |
                    for (def dt : doc['timestamp']) {
                      emit(System.currentTimeMillis() - dt.toInstant().toEpochMilli());
                    }

  - do:
      bulk:
        index: sensor
        refresh: true
        body: |
          {"index":{}}
          {"timestamp": 1516729294000, "temperature": 200, "voltage": 5.2, "node": "a"}
          {"index":{}}
          {"timestamp": 1516642894000, "temperature": 201, "voltage": 5.8, "node": "b"}
          {"index":{}}
          {"timestamp": 1516556494000, "temperature": 202, "voltage": 5.1, "node": "a"}
          {"index":{}}
          {"timestamp": 1516470094000, "temperature": 198, "voltage": 5.6, "node": "b"}
          {"index":{}}
          {"timestamp": 1516383694000, "temperature": 200, "voltage": 4.2, "node": "c"}
          {"index":{}}
          {"timestamp": 1516297294000, "temperature": 202, "voltage": 4.0, "node": "c"}

---
"get mapping":
  - do:
      indices.get_mapping:
        index: sensor
  - match: {sensor.mappings.properties.voltage_times_ten.type: runtime }
  - match: {sensor.mappings.properties.voltage_times_ten.runtime_type: long }
  - match:
      sensor.mappings.properties.voltage_times_ten.script.source: |
        for (double v : doc['voltage']) {
          emit((long)(v * params.multiplier));
        }
  - match: {sensor.mappings.properties.voltage_times_ten.script.params: {multiplier: 10} }
  - match: {sensor.mappings.properties.voltage_times_ten.script.lang: painless }

---
"fetch fields":
  - do:
      search:
        index: sensor
        body:
          sort: timestamp
          fields:
            - voltage_times_ten
            - voltage_times_ten_from_source
            - temperature_digits
            - field: millis_ago
              format: epoch_millis
  - match: {hits.total.value: 6}
  - match: {hits.hits.0.fields.voltage_times_ten: [40] }
  - match: {hits.hits.0.fields.voltage_times_ten_from_source: [40] }
  - match: {hits.hits.0.fields.temperature_digits: [0, 2, 2] }
  - match: {hits.hits.0.fields.voltage_times_ten: [40] }
  - match: {hits.hits.1.fields.voltage_times_ten: [42] }
  - match: {hits.hits.2.fields.voltage_times_ten: [56] }
  - match: {hits.hits.3.fields.voltage_times_ten: [51] }
  - match: {hits.hits.4.fields.voltage_times_ten: [58] }
  - match: {hits.hits.5.fields.voltage_times_ten: [52] }
  # We can't check the value because it is constantly increasing. If `gt` worked on strings we could do it, but it doens't.
  - is_true: hits.hits.0.fields.millis_ago.0

---
"docvalue_fields":
  - do:
      search:
        index: sensor
        body:
          sort: timestamp
          docvalue_fields:
            - voltage_times_ten
            - voltage_times_ten_from_source
            - temperature_digits
            - field: millis_ago
              format: epoch_millis
  - match: {hits.total.value: 6}
  - match: {hits.hits.0.fields.voltage_times_ten: [40] }
  - match: {hits.hits.0.fields.voltage_times_ten_from_source: [40] }
  - match: {hits.hits.0.fields.temperature_digits: [0, 2, 2] }
  - match: {hits.hits.0.fields.voltage_times_ten: [40] }
  - match: {hits.hits.1.fields.voltage_times_ten: [42] }
  - match: {hits.hits.2.fields.voltage_times_ten: [56] }
  - match: {hits.hits.3.fields.voltage_times_ten: [51] }
  - match: {hits.hits.4.fields.voltage_times_ten: [58] }
  - match: {hits.hits.5.fields.voltage_times_ten: [52] }
  # We can't check the value because it is constantly increasing. If `gt` worked on strings we could do it, but it doens't.
  - is_true: hits.hits.0.fields.millis_ago.0

---
"terms agg":
  - do:
      search:
        index: sensor
        body:
          aggs:
            v10:
              terms:
                field: voltage_times_ten
  - match: {hits.total.value: 6}
  - match: {aggregations.v10.buckets.0.key: 40.0}
  - match: {aggregations.v10.buckets.0.doc_count: 1}
  - match: {aggregations.v10.buckets.1.key: 42.0}
  - match: {aggregations.v10.buckets.1.doc_count: 1}

---
"term query":
  - do:
      search:
        index: sensor
        body:
          query:
            term:
              voltage_times_ten: 58
  - match: {hits.total.value: 1}
  - match: {hits.hits.0._source.voltage: 5.8}

---
"explain term query":
  - do:
      search:
        index: sensor
        explain: true
        body:
          query:
            term:
              voltage_times_ten: 58
  - match: {hits.hits.0._explanation.value: 1.0}
<<<<<<< HEAD
  - match: {hits.hits.0._explanation.description: voltage_times_ten:58}
=======
  - match: {hits.hits.0._explanation.description: "voltage_times_ten:58"}
>>>>>>> e6f0ac2f
  - match: {hits.hits.0._explanation.details.0.value: 1.0}
  - match: {hits.hits.0._explanation.details.0.description: 'boost * runtime_field_score'}
  - match: {hits.hits.0._explanation.details.0.details.0.value: 1.0}
  - match: {hits.hits.0._explanation.details.0.details.0.description: 'boost'}
  - match: {hits.hits.0._explanation.details.0.details.1.value: 1.0}
  - match: {hits.hits.0._explanation.details.0.details.1.description: 'runtime_field_score is always 1'}

---
"nested":
  - do:
      indices.create:
        index: test
        body:
          settings:
            number_of_shards: 1
            number_of_replicas: 0
          mappings:
            properties:
              users:
                type: nested
                properties:
                  first:
                    type: keyword
                  last:
                    type: keyword
                  first_script:
                    type: runtime
                    runtime_type: long
                    script: emit(doc['users.first'].value.length())
                  last_script:
                    type: runtime
                    runtime_type: long
                    script: emit(doc['users.last'].value.length())
  - do:
      bulk:
        index: test
        refresh: true
        body: |
          {"index":{"_id": 1}}
          {"group" : "fans", "users" : [{"first" : "John", "last" : "Smith"}, {"first": "Alice", "last": "Whighte"}]}
          {"index":{"_id": 2}}
          {"group" : "fans", "users" : [{"first" : "Mark", "last" : "Doe"}]}

  - do:
      search:
        index: test
        body:
          query:
            nested:
              path: users
              query:
                bool:
                  must:
                    - match:
                        users.first_script: 4
                    - match:
                        users.last_script: 5
  - match: {hits.total.value: 1}

  - do:
      search:
        index: test
        body:
          query:
            nested:
              path: users
              query:
                bool:
                  must:
                    - match:
                        users.first_script: 4
                    - match:
                        users.last_script: 7
  - match: {hits.total.value: 0}

  - do:
      search:
        body:
          aggs:
            to-users:
              nested:
                path: users
              aggs:
                users:
                  top_hits:
                    sort: users.last_script
  - match: { hits.total.value: 2 }
  - length: { aggregations.to-users.users.hits.hits: 3 }
  - match: { aggregations.to-users.users.hits.hits.0._id: "2" }
  - match: { aggregations.to-users.users.hits.hits.0._index: test }
  - match: { aggregations.to-users.users.hits.hits.0._nested.field: users }
  - match: { aggregations.to-users.users.hits.hits.0._nested.offset: 0 }
  - match: { aggregations.to-users.users.hits.hits.1._id: "1" }
  - match: { aggregations.to-users.users.hits.hits.1._index: test }
  - match: { aggregations.to-users.users.hits.hits.1._nested.field: users }
  - match: { aggregations.to-users.users.hits.hits.1._nested.offset: 0 }
  - match: { aggregations.to-users.users.hits.hits.2._id: "1" }
  - match: { aggregations.to-users.users.hits.hits.2._index: test }
  - match: { aggregations.to-users.users.hits.hits.2._nested.field: users }
  - match: { aggregations.to-users.users.hits.hits.2._nested.offset: 1 }
<|MERGE_RESOLUTION|>--- conflicted
+++ resolved
@@ -183,11 +183,7 @@
             term:
               voltage_times_ten: 58
   - match: {hits.hits.0._explanation.value: 1.0}
-<<<<<<< HEAD
-  - match: {hits.hits.0._explanation.description: voltage_times_ten:58}
-=======
   - match: {hits.hits.0._explanation.description: "voltage_times_ten:58"}
->>>>>>> e6f0ac2f
   - match: {hits.hits.0._explanation.details.0.value: 1.0}
   - match: {hits.hits.0._explanation.details.0.description: 'boost * runtime_field_score'}
   - match: {hits.hits.0._explanation.details.0.details.0.value: 1.0}
