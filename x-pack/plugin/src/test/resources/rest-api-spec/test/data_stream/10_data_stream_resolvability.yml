--- conflicted
+++ resolved
@@ -241,11 +241,7 @@
   - is_true: acknowledged
 
 ---
-<<<<<<< HEAD
-"Verify data stream resolvability in migrations API":
-=======
 "Verify data stream resolvability for graph explore API":
->>>>>>> 6aa669c8
   - skip:
       version: " - 7.99.99"
       reason: "change to 7.8.99 after backport"
@@ -253,15 +249,66 @@
 
   - do:
       allowed_warnings:
-<<<<<<< HEAD
+        - "index template [my-ds-rolluptemplate] has index patterns [simple-data-stream1] matching patterns from existing older templates [global] with patterns (global => [*]); this template [my-ds-rolluptemplate] will take precedence during new index creation"
+      indices.put_index_template:
+        name: my-ds-rolluptemplate
+        body:
+          index_patterns: [simple-data-stream1]
+          template:
+            mappings:
+              properties:
+                '@timestamp':
+                  type: date
+          data_stream:
+            timestamp_field: '@timestamp'
+
+  - do:
+      indices.create_data_stream:
+        name: simple-data-stream1
+  - is_true: acknowledged
+
+  - do:
+      index:
+        index:   simple-data-stream1
+        id:      1
+        op_type: create
+        body:    { keys: [1,2,3] }
+
+  - do:
+      index:
+        index:   simple-data-stream1
+        id:      2
+        op_type: create
+        body:    { keys: [4,5,6] }
+
+  - do:
+      indices.refresh:
+        index: simple-data-stream1
+
+  - do:
+      graph.explore:
+        index:  simple-data-stream1
+        body:  {"query": {"match": {"keys": 1}},"controls":{"use_significance":false},"vertices":[{"field": "keys","min_doc_count": 1}]}
+  - length: {failures: 0}
+  - length: {vertices: 3}
+
+  - do:
+      indices.delete_data_stream:
+        name: simple-data-stream1
+  - is_true: acknowledged
+
+---
+"Verify data stream resolvability in migrations API":
+  - skip:
+      version: " - 7.99.99"
+      reason: "change to 7.8.99 after backport"
+      features: allowed_warnings
+
+  - do:
+      allowed_warnings:
         - "index template [my-template1] has index patterns [simple-data-stream1] matching patterns from existing older templates [global] with patterns (global => [*]); this template [my-template1] will take precedence during new index creation"
       indices.put_index_template:
         name: my-template1
-=======
-        - "index template [my-ds-rolluptemplate] has index patterns [simple-data-stream1] matching patterns from existing older templates [global] with patterns (global => [*]); this template [my-ds-rolluptemplate] will take precedence during new index creation"
-      indices.put_index_template:
-        name: my-ds-rolluptemplate
->>>>>>> 6aa669c8
         body:
           index_patterns: [simple-data-stream1]
           template:
@@ -278,44 +325,14 @@
   - is_true: acknowledged
 
   - do:
-<<<<<<< HEAD
       migration.deprecations:
         index: "simple-data-stream1"
   - length: { cluster_settings: 0 }
   - length: { node_settings: 0 }
   - length: { index_settings: 0 }
   - length: { ml_settings: 0 }
-=======
-      index:
-        index:   simple-data-stream1
-        id:      1
-        op_type: create
-        body:    { keys: [1,2,3] }
-
-  - do:
-      index:
-        index:   simple-data-stream1
-        id:      2
-        op_type: create
-        body:    { keys: [4,5,6] }
-
-  - do:
-      indices.refresh:
-        index: simple-data-stream1
-
-  - do:
-      graph.explore:
-        index:  simple-data-stream1
-        body:  {"query": {"match": {"keys": 1}},"controls":{"use_significance":false},"vertices":[{"field": "keys","min_doc_count": 1}]}
-  - length: {failures: 0}
-  - length: {vertices: 3}
->>>>>>> 6aa669c8
-
-  - do:
-      indices.delete_data_stream:
-        name: simple-data-stream1
-<<<<<<< HEAD
-  - is_true: acknowledged
-=======
-  - is_true: acknowledged
->>>>>>> 6aa669c8
+
+  - do:
+      indices.delete_data_stream:
+        name: simple-data-stream1
+  - is_true: acknowledged