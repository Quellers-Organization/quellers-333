--- conflicted
+++ resolved
@@ -168,19 +168,16 @@
 
 ---
 "sort by keyword field fails":
-<<<<<<< HEAD
-  - skip:
-      features: default_shards
-      version: " - 8.0.0"
-      reason: backport to 7.7.0 pending *and* The failure message isn't predictable with more than one shard
-=======
+  - skip:
+      version: " - 8.0.0"
+      reason: backport to 7.7.0 pending
+
   - do:
       indices.create:
         index: test
         body:
           settings:
             number_of_shards: 1  # The failure message isn't predictable with more than one shard
->>>>>>> 21061f74
 
   - do:
       bulk:
@@ -205,12 +202,10 @@
 
 ---
 "sort by score":
-<<<<<<< HEAD
-  - skip:
-      features: default_shards
-      version: " - 8.0.0"
-      reason: backport to 7.7.0 pending *and* Scores aren't predictable with many shards
-=======
+  - skip:
+      version: " - 8.0.0"
+      reason: backport to 7.7.0 pending
+
   - do:
       indices.create:
         index: test
@@ -218,7 +213,6 @@
           settings:
             number_of_shards: 1  # The score isn't predictable with more than one shard
 
->>>>>>> 21061f74
   - do:
       bulk:
         index: test
@@ -280,19 +274,16 @@
 
 ---
 "sort by string script fails":
-<<<<<<< HEAD
-  - skip:
-      version: " - 8.0.0"
-      features: default_shards
-      reason: backport to 7.7.0 pending *and* The failure message isn't predictable with more than one shard
-=======
+  - skip:
+      version: " - 8.0.0"
+      reason: backport to 7.7.0 pending
+
   - do:
       indices.create:
         index: test
         body:
           settings:
             number_of_shards: 1  # The failure message isn't predictable with more than one shard
->>>>>>> 21061f74
 
   - do:
       bulk:
