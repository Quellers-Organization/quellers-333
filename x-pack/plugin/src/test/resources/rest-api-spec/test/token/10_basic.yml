---
setup:
  - skip:
      features: headers

  - do:
      cluster.health:
        wait_for_status: yellow

  - do:
      security.put_user:
        username: "token_user"
        body:  >
          {
            "password" : "x-pack-test-password",
            "roles" : [ "superuser" ],
            "full_name" : "Token User"
          }

---
teardown:
  - do:
      security.delete_user:
        username: "token_user"
        ignore: 404

---
"Test get and use token":

  - do:
      security.get_token:
        body:
          grant_type: "password"
          username: "token_user"
          password: "x-pack-test-password"

  - match: { type: "Bearer" }
  - is_true: access_token
  - set: { access_token: token }
  - match: { expires_in: 1200 }
  - is_false: scope

  - do:
      headers:
        Authorization: Bearer ${token}
      security.authenticate: {}

  - match: { username: "token_user" }
  - match: { roles.0:  "superuser" }
  - match: { full_name: "Token User" }

---
"Test invalidate token":

  - do:
      security.get_token:
        body:
          grant_type: "password"
          username: "token_user"
          password: "x-pack-test-password"

  - match: { type: "Bearer" }
  - is_true: access_token
  - set: { access_token: token }
  - match: { expires_in: 1200 }
  - is_false: scope

  - do:
      headers:
        Authorization: Bearer ${token}
      security.authenticate: {}

  - match: { username: "token_user" }
  - match: { roles.0:  "superuser" }
  - match: { full_name: "Token User" }

  - do:
      security.invalidate_token:
        body:
          token: $token

<<<<<<< HEAD
=======
  - match: { created: true}
>>>>>>> 7b9ca621
  - match: { invalidated_tokens: 1 }
  - match: { previously_invalidated_tokens: 0 }
  - match: { error_count: 0 }

  - do:
      catch: unauthorized
      headers:
        Authorization: Bearer ${token}
<<<<<<< HEAD
      xpack.security.authenticate: {}
=======
      security.authenticate: {}
>>>>>>> 7b9ca621

---
"Test invalidate user's tokens":

<<<<<<< HEAD
- do:
    xpack.security.get_token:
      body:
        grant_type: "password"
        username: "token_user"
        password: "x-pack-test-password"

- match: { type: "Bearer" }
- is_true: access_token
- set: { access_token: token }
- match: { expires_in: 1200 }
- is_false: scope

- do:
    headers:
      Authorization: Bearer ${token}
    xpack.security.authenticate: {}

- match: { username: "token_user" }
- match: { roles.0:  "superuser" }
- match: { full_name: "Token User" }

- do:
    xpack.security.invalidate_token:
      body:
        username: "token_user"

- match: { invalidated_tokens: 2 }
- match: { previously_invalidated_tokens: 0 }
- match: { error_count: 0 }

- do:
    catch: unauthorized
    headers:
      Authorization: Bearer ${token}
    xpack.security.authenticate: {}
=======
  - do:
      security.get_token:
        body:
          grant_type: "password"
          username: "token_user"
          password: "x-pack-test-password"

  - match: { type: "Bearer" }
  - is_true: access_token
  - set: { access_token: token }
  - match: { expires_in: 1200 }
  - is_false: scope

  - do:
      headers:
        Authorization: Bearer ${token}
      security.authenticate: {}

  - match: { username: "token_user" }
  - match: { roles.0:  "superuser" }
  - match: { full_name: "Token User" }

  - do:
      security.invalidate_token:
        body:
          username: "token_user"

  - match: { created: true}
  - match: { invalidated_tokens: 2 }
  - match: { previously_invalidated_tokens: 0 }
  - match: { error_count: 0 }

  - do:
      catch: unauthorized
      headers:
        Authorization: Bearer ${token}
      security.authenticate: {}
>>>>>>> 7b9ca621


---
"Test invalidate realm's tokens":

<<<<<<< HEAD
- do:
    xpack.security.get_token:
      body:
        grant_type: "password"
        username: "token_user"
        password: "x-pack-test-password"

- match: { type: "Bearer" }
- is_true: access_token
- set: { access_token: token }
- match: { expires_in: 1200 }
- is_false: scope

- do:
    headers:
      Authorization: Bearer ${token}
    xpack.security.authenticate: {}

- match: { username: "token_user" }
- match: { roles.0:  "superuser" }
- match: { full_name: "Token User" }

- do:
    xpack.security.invalidate_token:
      body:
        realm_name: "default_native"

- match: { invalidated_tokens: 2 }
- match: { previously_invalidated_tokens: 0 }
- match: { error_count: 0 }

- do:
    catch: unauthorized
    headers:
      Authorization: Bearer ${token}
    xpack.security.authenticate: {}
=======
  - do:
      security.get_token:
        body:
          grant_type: "password"
          username: "token_user"
          password: "x-pack-test-password"

  - match: { type: "Bearer" }
  - is_true: access_token
  - set: { access_token: token }
  - match: { expires_in: 1200 }
  - is_false: scope

  - do:
      headers:
        Authorization: Bearer ${token}
      security.authenticate: {}

  - match: { username: "token_user" }
  - match: { roles.0:  "superuser" }
  - match: { full_name: "Token User" }

  - do:
      security.invalidate_token:
        body:
          realm_name: "default_native"

  - match: { created: true}
  - match: { invalidated_tokens: 2 }
  - match: { previously_invalidated_tokens: 0 }
  - match: { error_count: 0 }

  - do:
      catch: unauthorized
      headers:
        Authorization: Bearer ${token}
      security.authenticate: {}
>>>>>>> 7b9ca621
<|MERGE_RESOLUTION|>--- conflicted
+++ resolved
@@ -79,10 +79,7 @@
         body:
           token: $token
 
-<<<<<<< HEAD
-=======
   - match: { created: true}
->>>>>>> 7b9ca621
   - match: { invalidated_tokens: 1 }
   - match: { previously_invalidated_tokens: 0 }
   - match: { error_count: 0 }
@@ -91,53 +88,11 @@
       catch: unauthorized
       headers:
         Authorization: Bearer ${token}
-<<<<<<< HEAD
-      xpack.security.authenticate: {}
-=======
       security.authenticate: {}
->>>>>>> 7b9ca621
 
 ---
 "Test invalidate user's tokens":
 
-<<<<<<< HEAD
-- do:
-    xpack.security.get_token:
-      body:
-        grant_type: "password"
-        username: "token_user"
-        password: "x-pack-test-password"
-
-- match: { type: "Bearer" }
-- is_true: access_token
-- set: { access_token: token }
-- match: { expires_in: 1200 }
-- is_false: scope
-
-- do:
-    headers:
-      Authorization: Bearer ${token}
-    xpack.security.authenticate: {}
-
-- match: { username: "token_user" }
-- match: { roles.0:  "superuser" }
-- match: { full_name: "Token User" }
-
-- do:
-    xpack.security.invalidate_token:
-      body:
-        username: "token_user"
-
-- match: { invalidated_tokens: 2 }
-- match: { previously_invalidated_tokens: 0 }
-- match: { error_count: 0 }
-
-- do:
-    catch: unauthorized
-    headers:
-      Authorization: Bearer ${token}
-    xpack.security.authenticate: {}
-=======
   - do:
       security.get_token:
         body:
@@ -175,50 +130,11 @@
       headers:
         Authorization: Bearer ${token}
       security.authenticate: {}
->>>>>>> 7b9ca621
 
 
 ---
 "Test invalidate realm's tokens":
 
-<<<<<<< HEAD
-- do:
-    xpack.security.get_token:
-      body:
-        grant_type: "password"
-        username: "token_user"
-        password: "x-pack-test-password"
-
-- match: { type: "Bearer" }
-- is_true: access_token
-- set: { access_token: token }
-- match: { expires_in: 1200 }
-- is_false: scope
-
-- do:
-    headers:
-      Authorization: Bearer ${token}
-    xpack.security.authenticate: {}
-
-- match: { username: "token_user" }
-- match: { roles.0:  "superuser" }
-- match: { full_name: "Token User" }
-
-- do:
-    xpack.security.invalidate_token:
-      body:
-        realm_name: "default_native"
-
-- match: { invalidated_tokens: 2 }
-- match: { previously_invalidated_tokens: 0 }
-- match: { error_count: 0 }
-
-- do:
-    catch: unauthorized
-    headers:
-      Authorization: Bearer ${token}
-    xpack.security.authenticate: {}
-=======
   - do:
       security.get_token:
         body:
@@ -255,5 +171,4 @@
       catch: unauthorized
       headers:
         Authorization: Bearer ${token}
-      security.authenticate: {}
->>>>>>> 7b9ca621
+      security.authenticate: {}