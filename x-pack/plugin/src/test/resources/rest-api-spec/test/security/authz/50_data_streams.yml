--- conflicted
+++ resolved
@@ -72,14 +72,9 @@
               properties:
                 '@timestamp':
                   type: date
-<<<<<<< HEAD
                 'foo':
                   type: keyword
-          data_stream:
-            timestamp_field: '@timestamp'
-=======
           data_stream: {}
->>>>>>> 4f8ff438
 
 ---
 teardown:
