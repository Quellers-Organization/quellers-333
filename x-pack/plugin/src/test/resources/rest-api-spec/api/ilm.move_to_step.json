{
  "ilm.move_to_step": {
    "documentation": "https://www.elastic.co/guide/en/elasticsearch/reference/current/ilm-move-to-step.html",
<<<<<<< HEAD
=======
    "description": "Triggers execution of a specific step in the lifecycle policy. Since this action is designed to only be run in emergency situations, clients should not implement this API",
>>>>>>> 4bda4698
    "methods": [ "POST" ],
    "url": {
      "path": "/_ilm/move/{index}",
      "paths": ["/_ilm/move/{index}"],
      "parts": {
        "index": {
          "type" : "string",
          "description" : "The name of the index whose lifecycle step is to change"
        }
      },
      "params": {
      }
    },
    "body": {
      "description": "The new lifecycle step to move to"
    }
  }
}<|MERGE_RESOLUTION|>--- conflicted
+++ resolved
@@ -1,10 +1,7 @@
 {
   "ilm.move_to_step": {
     "documentation": "https://www.elastic.co/guide/en/elasticsearch/reference/current/ilm-move-to-step.html",
-<<<<<<< HEAD
-=======
     "description": "Triggers execution of a specific step in the lifecycle policy. Since this action is designed to only be run in emergency situations, clients should not implement this API",
->>>>>>> 4bda4698
     "methods": [ "POST" ],
     "url": {
       "path": "/_ilm/move/{index}",
