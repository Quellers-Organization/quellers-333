/*
 * Copyright Elasticsearch B.V. and/or licensed to Elasticsearch B.V. under one
 * or more contributor license agreements. Licensed under the Elastic License;
 * you may not use this file except in compliance with the Elastic License.
 */
package org.elasticsearch.xpack.monitoring;

import org.elasticsearch.action.ActionListener;
import org.elasticsearch.action.support.ActionFilters;
import org.elasticsearch.cluster.ClusterState;
import org.elasticsearch.cluster.metadata.IndexNameExpressionResolver;
import org.elasticsearch.cluster.service.ClusterService;
import org.elasticsearch.common.inject.Inject;
import org.elasticsearch.license.XPackLicenseState;
import org.elasticsearch.protocol.xpack.XPackUsageRequest;
import org.elasticsearch.tasks.Task;
import org.elasticsearch.threadpool.ThreadPool;
import org.elasticsearch.transport.TransportService;
import org.elasticsearch.xpack.core.action.XPackUsageFeatureAction;
import org.elasticsearch.xpack.core.action.XPackUsageFeatureResponse;
import org.elasticsearch.xpack.core.action.XPackUsageFeatureTransportAction;
import org.elasticsearch.xpack.core.monitoring.MonitoringFeatureSetUsage;
import org.elasticsearch.xpack.monitoring.exporter.Exporter;
import org.elasticsearch.xpack.monitoring.exporter.Exporters;

import java.util.HashMap;
import java.util.Map;

public class MonitoringUsageTransportAction extends XPackUsageFeatureTransportAction {
    private final MonitoringService monitoringService;
    private final XPackLicenseState licenseState;
    private final Exporters exporters;

    @Inject
    public MonitoringUsageTransportAction(TransportService transportService, ClusterService clusterService, ThreadPool threadPool,
                                          ActionFilters actionFilters, IndexNameExpressionResolver indexNameExpressionResolver,
                                          XPackLicenseState licenseState, MonitoringUsageServices monitoringServices) {
        super(XPackUsageFeatureAction.MONITORING.name(), transportService, clusterService, threadPool,
            actionFilters, indexNameExpressionResolver);
        this.licenseState = licenseState;
        this.monitoringService = monitoringServices.monitoringService;
        this.exporters = monitoringServices.exporters;
    }

    @Override
    protected void masterOperation(Task task, XPackUsageRequest request, ClusterState state,
                                   ActionListener<XPackUsageFeatureResponse> listener) {
        final boolean collectionEnabled = monitoringService != null && monitoringService.isMonitoringActive();
<<<<<<< HEAD
        var usage = new MonitoringFeatureSetUsage(licenseState.isMonitoringAllowed(), collectionEnabled, exportersUsage(exporters));
=======
        var usage = new MonitoringFeatureSetUsage(licenseState.isAllowed(XPackLicenseState.Feature.MONITORING),
                enabled, collectionEnabled, exportersUsage(exporters));
>>>>>>> 1c80e85a
        listener.onResponse(new XPackUsageFeatureResponse(usage));
    }

    static Map<String, Object> exportersUsage(Exporters exporters) {
        if (exporters == null) {
            return null;
        }
        Map<String, Object> usage = new HashMap<>();
        for (Exporter exporter : exporters.getEnabledExporters()) {
            if (exporter.config().enabled()) {
                String type = exporter.config().type();
                int count = (Integer) usage.getOrDefault(type, 0);
                usage.put(type, count + 1);
            }
        }
        return usage;
    }
}<|MERGE_RESOLUTION|>--- conflicted
+++ resolved
@@ -46,12 +46,8 @@
     protected void masterOperation(Task task, XPackUsageRequest request, ClusterState state,
                                    ActionListener<XPackUsageFeatureResponse> listener) {
         final boolean collectionEnabled = monitoringService != null && monitoringService.isMonitoringActive();
-<<<<<<< HEAD
-        var usage = new MonitoringFeatureSetUsage(licenseState.isMonitoringAllowed(), collectionEnabled, exportersUsage(exporters));
-=======
         var usage = new MonitoringFeatureSetUsage(licenseState.isAllowed(XPackLicenseState.Feature.MONITORING),
-                enabled, collectionEnabled, exportersUsage(exporters));
->>>>>>> 1c80e85a
+                collectionEnabled, exportersUsage(exporters));
         listener.onResponse(new XPackUsageFeatureResponse(usage));
     }
 
