--- conflicted
+++ resolved
@@ -20,10 +20,7 @@
 import org.elasticsearch.license.XPackLicenseState;
 import org.elasticsearch.xcontent.XContent;
 import org.elasticsearch.xcontent.XContentType;
-<<<<<<< HEAD
-=======
 import org.elasticsearch.xpack.monitoring.Monitoring;
->>>>>>> d90fa4eb
 
 import java.io.IOException;
 import java.util.Collections;
@@ -91,11 +88,7 @@
     @Override
     protected void doCheck(final RestClient client, final ActionListener<Boolean> listener) {
         // if we should be adding, then we need to check for existence
-<<<<<<< HEAD
-        if (isWatchDefined() && licenseState.checkFeature(XPackLicenseState.Feature.MONITORING_CLUSTER_ALERTS)) {
-=======
         if (isWatchDefined() && Monitoring.MONITORING_CLUSTER_ALERTS_FEATURE.check(licenseState)) {
->>>>>>> d90fa4eb
             final CheckedFunction<Response, Boolean, IOException> watchChecker = (response) -> shouldReplaceClusterAlert(
                 response,
                 XContentType.JSON.xContent(),
