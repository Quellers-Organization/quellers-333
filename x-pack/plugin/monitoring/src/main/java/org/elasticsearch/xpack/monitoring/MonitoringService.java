--- conflicted
+++ resolved
@@ -161,13 +161,6 @@
         return isElasticsearchCollectionEnabled() && isMonitoringActive();
     }
 
-<<<<<<< HEAD
-    private static String threadPoolName() {
-        return ThreadPool.Names.GENERIC;
-    }
-
-=======
->>>>>>> b7eafce3
     boolean isStarted() {
         return started.get();
     }
