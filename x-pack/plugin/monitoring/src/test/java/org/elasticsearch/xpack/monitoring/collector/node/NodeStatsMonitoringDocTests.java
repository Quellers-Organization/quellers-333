--- conflicted
+++ resolved
@@ -376,11 +376,6 @@
                                                                 emptySet(),
                                                                 Version.CURRENT);
 
-<<<<<<< HEAD
-        return new NodeStats(discoveryNode, no, indices, os, process, jvm, threadPool, fs, null, null, null, null, null, null, null, null,
-            null);
-=======
-        return new NodeStats(discoveryNode, no, indices, os, process, jvm, threadPool, fs, null, null, null, null, null, null, null);
->>>>>>> 4c1b081e
+        return new NodeStats(discoveryNode, no, indices, os, process, jvm, threadPool, fs, null, null, null, null, null, null, null, null);
     }
 }