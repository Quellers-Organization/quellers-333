--- conflicted
+++ resolved
@@ -72,39 +72,10 @@
 
         assertEquals(expected, new CleanerService(settings, clusterSettings, threadPool, licenseState).getRetention());
 
-<<<<<<< HEAD
-        verify(licenseState).checkFeature(Feature.MONITORING_UPDATE_RETENTION);
-    }
-
-    public void testGetRetentionDefaultValueWithNoSettings() {
-        when(licenseState.checkFeature(Feature.MONITORING_UPDATE_RETENTION)).thenReturn(true);
-
-        assertEquals(
-            MonitoringField.HISTORY_DURATION.get(Settings.EMPTY),
-            new CleanerService(Settings.EMPTY, clusterSettings, threadPool, licenseState).getRetention()
-        );
-
-        verify(licenseState).checkFeature(Feature.MONITORING_UPDATE_RETENTION);
-    }
-
-    public void testGetRetentionDefaultValueWithSettingsButUpdatesNotAllowed() {
-        TimeValue notExpected = TimeValue.timeValueHours(25);
-        Settings settings = Settings.builder().put(MonitoringField.HISTORY_DURATION.getKey(), notExpected.getStringRep()).build();
-
-        when(licenseState.checkFeature(Feature.MONITORING_UPDATE_RETENTION)).thenReturn(false);
-
-        assertEquals(
-            MonitoringField.HISTORY_DURATION.get(Settings.EMPTY),
-            new CleanerService(settings, clusterSettings, threadPool, licenseState).getRetention()
-        );
-
-        verify(licenseState).checkFeature(Feature.MONITORING_UPDATE_RETENTION);
-=======
         assertWarnings(
             "[xpack.monitoring.history.duration] setting was deprecated in Elasticsearch and will be removed in "
                 + "a future release! See the breaking changes documentation for the next major version."
         );
->>>>>>> d90fa4eb
     }
 
     public void testSetGlobalRetention() {
