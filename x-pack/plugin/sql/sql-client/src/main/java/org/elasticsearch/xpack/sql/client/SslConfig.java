/*
 * Copyright Elasticsearch B.V. and/or licensed to Elasticsearch B.V. under one
 * or more contributor license agreements. Licensed under the Elastic License
 * 2.0; you may not use this file except in compliance with the Elastic License
 * 2.0.
 */
package org.elasticsearch.xpack.sql.client;

import java.io.IOException;
import java.io.InputStream;
import java.net.URI;
import java.nio.file.Files;
import java.nio.file.Path;
import java.nio.file.Paths;
import java.nio.file.StandardOpenOption;
import java.security.GeneralSecurityException;
import java.security.KeyStore;
import java.util.Arrays;
import java.util.LinkedHashSet;
import java.util.Objects;
import java.util.Properties;
import java.util.Set;

import javax.net.ssl.KeyManager;
import javax.net.ssl.KeyManagerFactory;
import javax.net.ssl.SSLContext;
import javax.net.ssl.SSLSocketFactory;
import javax.net.ssl.TrustManager;
import javax.net.ssl.TrustManagerFactory;

public class SslConfig {

    public static final String SSL = "ssl";
    private static final String SSL_DEFAULT = "false";

    public static final String SSL_PROTOCOL = "ssl.protocol";
    private static final String SSL_PROTOCOL_DEFAULT = "TLS"; // SSL alternative

    public static final String SSL_KEYSTORE_LOCATION = "ssl.keystore.location";
    private static final String SSL_KEYSTORE_LOCATION_DEFAULT = "";

    public static final String SSL_KEYSTORE_PASS = "ssl.keystore.pass";
    private static final String SSL_KEYSTORE_PASS_DEFAULT = "";

    public static final String SSL_KEYSTORE_TYPE = "ssl.keystore.type";
    private static final String SSL_KEYSTORE_TYPE_DEFAULT = "JKS"; // PCKS12

    public static final String SSL_TRUSTSTORE_LOCATION = "ssl.truststore.location";
    private static final String SSL_TRUSTSTORE_LOCATION_DEFAULT = "";

    public static final String SSL_TRUSTSTORE_PASS = "ssl.truststore.pass";
    private static final String SSL_TRUSTSTORE_PASS_DEFAULT = "";

    public static final String SSL_TRUSTSTORE_TYPE = "ssl.truststore.type";
    private static final String SSL_TRUSTSTORE_TYPE_DEFAULT = "JKS";

    static final Set<String> OPTION_NAMES = new LinkedHashSet<>(Arrays.asList(SSL, SSL_PROTOCOL,
            SSL_KEYSTORE_LOCATION, SSL_KEYSTORE_PASS, SSL_KEYSTORE_TYPE,
            SSL_TRUSTSTORE_LOCATION, SSL_TRUSTSTORE_PASS, SSL_TRUSTSTORE_TYPE));

    private final boolean enabled;
    private final String protocol, keystoreLocation, keystorePass, keystoreType;
    private final String truststoreLocation, truststorePass, truststoreType;

    private final SSLContext sslContext;

    public SslConfig(Properties settings, URI baseURI) {
        boolean isSchemaPresent = baseURI.getScheme() != null;
        boolean isSSLPropertyPresent = settings.getProperty(SSL) != null;
        boolean isHttpsScheme = "https".equals(baseURI.getScheme());

<<<<<<< HEAD
        if (isSSLPropertyPresent == false && isSchemaPresent == false) {
=======
        if (!isSSLPropertyPresent && !isSchemaPresent) {
>>>>>>> 5d72d46c
            enabled = StringUtils.parseBoolean(SSL_DEFAULT);
        } else {
            if (isSSLPropertyPresent && isHttpsScheme && !StringUtils.parseBoolean(settings.getProperty(SSL))) {
                throw new ClientException("Cannot enable SSL: HTTPS protocol being used in the URL and SSL disabled in properties");
            }
            enabled = isHttpsScheme || StringUtils.parseBoolean(settings.getProperty(SSL, SSL_DEFAULT));
        }
        protocol = settings.getProperty(SSL_PROTOCOL, SSL_PROTOCOL_DEFAULT);
        keystoreLocation = settings.getProperty(SSL_KEYSTORE_LOCATION, SSL_KEYSTORE_LOCATION_DEFAULT);
        keystorePass = settings.getProperty(SSL_KEYSTORE_PASS, SSL_KEYSTORE_PASS_DEFAULT);
        keystoreType = settings.getProperty(SSL_KEYSTORE_TYPE, SSL_KEYSTORE_TYPE_DEFAULT);
        truststoreLocation = settings.getProperty(SSL_TRUSTSTORE_LOCATION, SSL_TRUSTSTORE_LOCATION_DEFAULT);
        truststorePass = settings.getProperty(SSL_TRUSTSTORE_PASS, SSL_TRUSTSTORE_PASS_DEFAULT);
        truststoreType = settings.getProperty(SSL_TRUSTSTORE_TYPE, SSL_TRUSTSTORE_TYPE_DEFAULT);

        sslContext = enabled ? createSSLContext() : null;
    }

    // ssl
    boolean isEnabled() {
        return enabled;
    }

    SSLSocketFactory sslSocketFactory() {
        return sslContext.getSocketFactory();
    }

    private SSLContext createSSLContext() {
        SSLContext ctx;
        try {
            ctx = SSLContext.getInstance(protocol);
            ctx.init(loadKeyManagers(), loadTrustManagers(), null);
        } catch (Exception ex) {
            throw new ClientException("Failed to initialize SSL - " + ex.getMessage(), ex);
        }

        return ctx;
    }

    private KeyManager[] loadKeyManagers() throws GeneralSecurityException, IOException {
        if (StringUtils.hasText(keystoreLocation) == false) {
            return null;
        }

        char[] pass = (StringUtils.hasText(keystorePass) ? keystorePass.trim().toCharArray() : null);
        KeyStore keyStore = loadKeyStore(keystoreLocation, pass, keystoreType);
        KeyManagerFactory kmFactory = KeyManagerFactory.getInstance(KeyManagerFactory.getDefaultAlgorithm());
        kmFactory.init(keyStore, pass);
        return kmFactory.getKeyManagers();
    }


    private KeyStore loadKeyStore(String source, char[] pass, String keyStoreType) throws GeneralSecurityException, IOException {
        KeyStore keyStore = KeyStore.getInstance(keyStoreType);
        Path path = Paths.get(source);

        if (Files.exists(path) == false) {
           throw new ClientException(
                    "Expected to find keystore file at [" + source + "] but was unable to. Make sure you have specified a valid URI.");
        }

        try (InputStream in = Files.newInputStream(Paths.get(source), StandardOpenOption.READ)) {
            keyStore.load(in, pass);
        } catch (Exception ex) {
            throw new ClientException("Cannot open keystore [" + source + "] - " + ex.getMessage(), ex);
        } finally {

        }
        return keyStore;
    }

    private TrustManager[] loadTrustManagers() throws GeneralSecurityException, IOException {
        KeyStore keyStore = null;

        if (StringUtils.hasText(truststoreLocation)) {
            char[] pass = (StringUtils.hasText(truststorePass) ? truststorePass.trim().toCharArray() : null);
            keyStore = loadKeyStore(truststoreLocation, pass, truststoreType);
        }

        TrustManagerFactory tmFactory = TrustManagerFactory.getInstance(TrustManagerFactory.getDefaultAlgorithm());
        tmFactory.init(keyStore);
        return tmFactory.getTrustManagers();
    }

    @Override
    public boolean equals(Object obj) {
        if (this == obj) {
            return true;
        }

        if (obj == null || getClass() != obj.getClass()) {
            return false;
        }

        SslConfig other = (SslConfig) obj;
        return Objects.equals(enabled, other.enabled)
                && Objects.equals(protocol, other.protocol)
                && Objects.equals(keystoreLocation, other.keystoreLocation)
                && Objects.equals(keystorePass, other.keystorePass)
                && Objects.equals(keystoreType, other.keystoreType)
                && Objects.equals(truststoreLocation, other.truststoreLocation)
                && Objects.equals(truststorePass, other.truststorePass)
                && Objects.equals(truststoreType, other.truststoreType);
    }

    @Override
    public int hashCode() {
        return getClass().hashCode();
    }
}<|MERGE_RESOLUTION|>--- conflicted
+++ resolved
@@ -69,11 +69,7 @@
         boolean isSSLPropertyPresent = settings.getProperty(SSL) != null;
         boolean isHttpsScheme = "https".equals(baseURI.getScheme());
 
-<<<<<<< HEAD
         if (isSSLPropertyPresent == false && isSchemaPresent == false) {
-=======
-        if (!isSSLPropertyPresent && !isSchemaPresent) {
->>>>>>> 5d72d46c
             enabled = StringUtils.parseBoolean(SSL_DEFAULT);
         } else {
             if (isSSLPropertyPresent && isHttpsScheme && !StringUtils.parseBoolean(settings.getProperty(SSL))) {
