--- conflicted
+++ resolved
@@ -39,14 +39,10 @@
             // Client's version is wired up to patch level, excluding the qualifier => generate the test version as the server does it.
             String versionString = SqlVersion.fromString(version.toString()).toString();
 
-<<<<<<< HEAD
-            SQLException ex = expectThrows(SQLException.class, () -> new JdbcHttpClient(JdbcConfiguration.create(url, null, 0)));
-=======
             SQLException ex = expectThrows(
                 SQLException.class,
                 () -> new JdbcHttpClient(new JdbcConnection(JdbcConfiguration.create(url, null, 0), false))
             );
->>>>>>> d90fa4eb
             assertEquals(
                 "This version of the JDBC driver is only compatible with Elasticsearch version "
                     + ClientVersion.CURRENT.majorMinorToString()
