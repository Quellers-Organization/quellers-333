/*
 * Copyright Elasticsearch B.V. and/or licensed to Elasticsearch B.V. under one
 * or more contributor license agreements. Licensed under the Elastic License;
 * you may not use this file except in compliance with the Elastic License.
 */
package org.elasticsearch.xpack.sql.expression;

import org.elasticsearch.xpack.sql.SqlIllegalArgumentException;
import org.elasticsearch.xpack.sql.expression.gen.script.ScriptTemplate;
import org.elasticsearch.xpack.sql.tree.Source;
import org.elasticsearch.xpack.sql.tree.NodeInfo;

import java.util.List;
import java.util.Objects;

import static java.util.Collections.emptyList;

/**
 * {@link Expression}s that can be materialized and represent the result columns sent to the client.
 * Typically are converted into constants, functions or Elasticsearch order-bys,
 * aggregations, or queries. They can also be extracted from the result of a search.
 *
 * In the statement {@code SELECT ABS(foo), A, B+C FROM ...} the three named
 * expressions {@code ABS(foo), A, B+C} get converted to attributes and the user can
 * only see Attributes.
 *
 * In the statement {@code SELECT foo FROM TABLE WHERE foo > 10 + 1} both {@code foo} and
 * {@code 10 + 1} are named expressions, the first due to the SELECT, the second due to being a function.
 * However since {@code 10 + 1} is used for filtering it doesn't appear appear in the result set
 * (derived table) and as such it is never translated to an attribute.
 * "foo" on the other hand is since it's a column in the result set.
 *
 * Another example {@code SELECT foo FROM ... WHERE bar > 10 +1} {@code foo} gets
 * converted into an Attribute, bar does not. That's because {@code bar} is used for
 * filtering alone but it's not part of the projection meaning the user doesn't
 * need it in the derived table.
 */
public abstract class Attribute extends NamedExpression {

    // empty - such as a top level attribute in SELECT cause
    // present - table name or a table name alias
    private final String qualifier;

    // can the attr be null - typically used in JOINs
    private final Nullability nullability;

<<<<<<< HEAD
    public Attribute(Location location, String name, String qualifier, ExpressionId id) {
        this(location, name, qualifier, Nullability.TRUE, id);
    }

    public Attribute(Location location, String name, String qualifier, Nullability nullability, ExpressionId id) {
        this(location, name, qualifier, nullability, id, false);
    }

    public Attribute(Location location, String name, String qualifier, Nullability nullability, ExpressionId id, boolean synthetic) {
        super(location, name, emptyList(), id, synthetic);
=======
    public Attribute(Source source, String name, String qualifier, ExpressionId id) {
        this(source, name, qualifier, true, id);
    }

    public Attribute(Source source, String name, String qualifier, boolean nullable, ExpressionId id) {
        this(source, name, qualifier, nullable, id, false);
    }

    public Attribute(Source source, String name, String qualifier, boolean nullable, ExpressionId id, boolean synthetic) {
        super(source, name, emptyList(), id, synthetic);
>>>>>>> eaeccd84
        this.qualifier = qualifier;
        this.nullability = nullability;
    }

    @Override
    public final Expression replaceChildren(List<Expression> newChildren) {
        throw new UnsupportedOperationException("this type of node doesn't have any children to replace");
    }

    @Override
    public ScriptTemplate asScript() {
        throw new SqlIllegalArgumentException("Encountered a bug - an attribute should never be scripted");
    }

    public String qualifier() {
        return qualifier;
    }

    public String qualifiedName() {
        return qualifier == null ? name() : qualifier + "." + name();
    }

    @Override
    public Nullability nullable() {
        return nullability;
    }

    @Override
    public AttributeSet references() {
        return new AttributeSet(this);
    }

    public Attribute withLocation(Source source) {
        return Objects.equals(source(), source) ? this : clone(source, name(), qualifier(), nullable(), id(), synthetic());
    }

    public Attribute withQualifier(String qualifier) {
        return Objects.equals(qualifier(), qualifier) ? this : clone(source(), name(), qualifier, nullable(), id(), synthetic());
    }

<<<<<<< HEAD
    public Attribute withNullability(Nullability nullability) {
        return Objects.equals(nullable(), nullability) ? this : clone(location(), name(), qualifier(), nullability, id(), synthetic());
    }

    protected abstract Attribute clone(Location location, String name, String qualifier, Nullability nullability, ExpressionId id,
=======
    public Attribute withNullability(boolean nullable) {
        return Objects.equals(nullable(), nullable) ? this : clone(source(), name(), qualifier(), nullable, id(), synthetic());
    }

    protected abstract Attribute clone(Source source, String name, String qualifier, boolean nullable, ExpressionId id,
>>>>>>> eaeccd84
                                       boolean synthetic);

    @Override
    public Attribute toAttribute() {
        return this;
    }

    @Override
    public int semanticHash() {
        return id().hashCode();
    }

    @Override
    protected NodeInfo<? extends Expression> info() {
        return null;
    }

    @Override
    public boolean semanticEquals(Expression other) {
        return other instanceof Attribute ? id().equals(((Attribute) other).id()) : false;
    }

    @Override
    public int hashCode() {
        return Objects.hash(super.hashCode(), qualifier, nullability);
    }

    @Override
    public boolean equals(Object obj) {
        if (super.equals(obj)) {
            Attribute other = (Attribute) obj;
            return Objects.equals(qualifier, other.qualifier)
                    && Objects.equals(nullability, other.nullability);
        }

        return false;
    }

    @Override
    public String toString() {
        return name() + "{" + label() + "}" + "#" + id();
    }

    protected abstract String label();
}<|MERGE_RESOLUTION|>--- conflicted
+++ resolved
@@ -7,8 +7,8 @@
 
 import org.elasticsearch.xpack.sql.SqlIllegalArgumentException;
 import org.elasticsearch.xpack.sql.expression.gen.script.ScriptTemplate;
+import org.elasticsearch.xpack.sql.tree.NodeInfo;
 import org.elasticsearch.xpack.sql.tree.Source;
-import org.elasticsearch.xpack.sql.tree.NodeInfo;
 
 import java.util.List;
 import java.util.Objects;
@@ -44,29 +44,16 @@
     // can the attr be null - typically used in JOINs
     private final Nullability nullability;
 
-<<<<<<< HEAD
-    public Attribute(Location location, String name, String qualifier, ExpressionId id) {
-        this(location, name, qualifier, Nullability.TRUE, id);
+    public Attribute(Source source, String name, String qualifier, ExpressionId id) {
+        this(source, name, qualifier, Nullability.TRUE, id);
     }
 
-    public Attribute(Location location, String name, String qualifier, Nullability nullability, ExpressionId id) {
-        this(location, name, qualifier, nullability, id, false);
+    public Attribute(Source source, String name, String qualifier, Nullability nullability, ExpressionId id) {
+        this(source, name, qualifier, nullability, id, false);
     }
 
-    public Attribute(Location location, String name, String qualifier, Nullability nullability, ExpressionId id, boolean synthetic) {
-        super(location, name, emptyList(), id, synthetic);
-=======
-    public Attribute(Source source, String name, String qualifier, ExpressionId id) {
-        this(source, name, qualifier, true, id);
-    }
-
-    public Attribute(Source source, String name, String qualifier, boolean nullable, ExpressionId id) {
-        this(source, name, qualifier, nullable, id, false);
-    }
-
-    public Attribute(Source source, String name, String qualifier, boolean nullable, ExpressionId id, boolean synthetic) {
+    public Attribute(Source source, String name, String qualifier, Nullability nullability, ExpressionId id, boolean synthetic) {
         super(source, name, emptyList(), id, synthetic);
->>>>>>> eaeccd84
         this.qualifier = qualifier;
         this.nullability = nullability;
     }
@@ -107,19 +94,11 @@
         return Objects.equals(qualifier(), qualifier) ? this : clone(source(), name(), qualifier, nullable(), id(), synthetic());
     }
 
-<<<<<<< HEAD
     public Attribute withNullability(Nullability nullability) {
-        return Objects.equals(nullable(), nullability) ? this : clone(location(), name(), qualifier(), nullability, id(), synthetic());
+        return Objects.equals(nullable(), nullability) ? this : clone(source(), name(), qualifier(), nullability, id(), synthetic());
     }
 
-    protected abstract Attribute clone(Location location, String name, String qualifier, Nullability nullability, ExpressionId id,
-=======
-    public Attribute withNullability(boolean nullable) {
-        return Objects.equals(nullable(), nullable) ? this : clone(source(), name(), qualifier(), nullable, id(), synthetic());
-    }
-
-    protected abstract Attribute clone(Source source, String name, String qualifier, boolean nullable, ExpressionId id,
->>>>>>> eaeccd84
+    protected abstract Attribute clone(Source source, String name, String qualifier, Nullability nullability, ExpressionId id,
                                        boolean synthetic);
 
     @Override
