--- conflicted
+++ resolved
@@ -16,45 +16,29 @@
 // Typed object holding properties for a given action
 public class Configuration {
     public static final Configuration DEFAULT = new Configuration(TimeZone.getTimeZone("UTC"),
-<<<<<<< HEAD
-        Protocol.FETCH_SIZE, Protocol.REQUEST_TIMEOUT, Protocol.PAGE_TIMEOUT, null, null, null);
-
-    private TimeZone timeZone;
-    private int pageSize;
-    private TimeValue requestTimeout;
-    private TimeValue pageTimeout;
-    private String username;
-    private String clusterName;
-=======
-            Protocol.FETCH_SIZE, Protocol.REQUEST_TIMEOUT, Protocol.PAGE_TIMEOUT, null, Mode.PLAIN);
+        Protocol.FETCH_SIZE, Protocol.REQUEST_TIMEOUT, Protocol.PAGE_TIMEOUT, null, Mode.PLAIN, null, null);
 
     private final TimeZone timeZone;
     private final int pageSize;
     private final TimeValue requestTimeout;
     private final TimeValue pageTimeout;
     private final Mode mode;
->>>>>>> 3f7cae3f
+    private String username;
+    private String clusterName;
 
     @Nullable
     private QueryBuilder filter;
 
-<<<<<<< HEAD
-    public Configuration(TimeZone tz, int pageSize, TimeValue requestTimeout, TimeValue pageTimeout, QueryBuilder filter,
+    public Configuration(TimeZone tz, int pageSize, TimeValue requestTimeout, TimeValue pageTimeout, QueryBuilder filter, Mode mode,
                          String username, String clusterName) {
-=======
-    public Configuration(TimeZone tz, int pageSize, TimeValue requestTimeout, TimeValue pageTimeout, QueryBuilder filter, Mode mode) {
->>>>>>> 3f7cae3f
         this.timeZone = tz;
         this.pageSize = pageSize;
         this.requestTimeout = requestTimeout;
         this.pageTimeout = pageTimeout;
         this.filter = filter;
-<<<<<<< HEAD
+        this.mode = mode == null ? Mode.PLAIN : mode;
         this.username = username;
         this.clusterName = clusterName;
-=======
-        this.mode = mode == null ? Mode.PLAIN : mode;
->>>>>>> 3f7cae3f
     }
 
     public TimeZone timeZone() {
@@ -76,17 +60,15 @@
     public QueryBuilder filter() {
         return filter;
     }
+    public Mode mode() {
+        return mode;
+    }
 
-<<<<<<< HEAD
     public String username() {
         return username;
     }
 
     public String clusterName() {
         return clusterName;
-=======
-    public Mode mode() {
-        return mode;
->>>>>>> 3f7cae3f
     }
 }