/*
 * Copyright Elasticsearch B.V. and/or licensed to Elasticsearch B.V. under one
 * or more contributor license agreements. Licensed under the Elastic License
 * 2.0; you may not use this file except in compliance with the Elastic License
 * 2.0.
 */
package org.elasticsearch.xpack.sql.analysis.analyzer;

import org.elasticsearch.common.logging.LoggerMessageFormat;
import org.elasticsearch.core.Tuple;
import org.elasticsearch.xpack.ql.analyzer.AnalyzerRules;
import org.elasticsearch.xpack.ql.analyzer.AnalyzerRules.AddMissingEqualsToBoolField;
import org.elasticsearch.xpack.ql.analyzer.AnalyzerRules.ParameterizedAnalyzerRule;
import org.elasticsearch.xpack.ql.capabilities.Resolvables;
import org.elasticsearch.xpack.ql.common.Failure;
import org.elasticsearch.xpack.ql.expression.Alias;
import org.elasticsearch.xpack.ql.expression.Attribute;
import org.elasticsearch.xpack.ql.expression.AttributeMap;
import org.elasticsearch.xpack.ql.expression.AttributeSet;
import org.elasticsearch.xpack.ql.expression.Expression;
import org.elasticsearch.xpack.ql.expression.Expressions;
import org.elasticsearch.xpack.ql.expression.FieldAttribute;
import org.elasticsearch.xpack.ql.expression.Foldables;
import org.elasticsearch.xpack.ql.expression.Literal;
import org.elasticsearch.xpack.ql.expression.NamedExpression;
import org.elasticsearch.xpack.ql.expression.Order;
import org.elasticsearch.xpack.ql.expression.ReferenceAttribute;
import org.elasticsearch.xpack.ql.expression.UnresolvedAlias;
import org.elasticsearch.xpack.ql.expression.UnresolvedAttribute;
import org.elasticsearch.xpack.ql.expression.UnresolvedStar;
<<<<<<< HEAD
import org.elasticsearch.xpack.ql.expression.function.FunctionRegistry;
=======
import org.elasticsearch.xpack.ql.expression.function.Function;
import org.elasticsearch.xpack.ql.expression.function.FunctionDefinition;
>>>>>>> 5c134da0
import org.elasticsearch.xpack.ql.expression.function.FunctionResolutionStrategy;
import org.elasticsearch.xpack.ql.expression.function.Functions;
import org.elasticsearch.xpack.ql.expression.function.UnresolvedFunction;
import org.elasticsearch.xpack.ql.expression.predicate.operator.arithmetic.ArithmeticOperation;
import org.elasticsearch.xpack.ql.index.IndexResolution;
import org.elasticsearch.xpack.ql.plan.TableIdentifier;
import org.elasticsearch.xpack.ql.plan.logical.Aggregate;
import org.elasticsearch.xpack.ql.plan.logical.EsRelation;
import org.elasticsearch.xpack.ql.plan.logical.Filter;
import org.elasticsearch.xpack.ql.plan.logical.LogicalPlan;
import org.elasticsearch.xpack.ql.plan.logical.OrderBy;
import org.elasticsearch.xpack.ql.plan.logical.Project;
import org.elasticsearch.xpack.ql.plan.logical.UnaryPlan;
import org.elasticsearch.xpack.ql.plan.logical.UnresolvedRelation;
import org.elasticsearch.xpack.ql.rule.ParameterizedRuleExecutor;
import org.elasticsearch.xpack.ql.rule.RuleExecutor;
import org.elasticsearch.xpack.ql.session.Configuration;
import org.elasticsearch.xpack.ql.type.DataType;
import org.elasticsearch.xpack.ql.type.DataTypes;
import org.elasticsearch.xpack.ql.util.CollectionUtils;
import org.elasticsearch.xpack.ql.util.Holder;
import org.elasticsearch.xpack.sql.expression.SubQueryExpression;
import org.elasticsearch.xpack.sql.expression.function.SqlFunctionResolution;
import org.elasticsearch.xpack.sql.expression.function.scalar.Cast;
import org.elasticsearch.xpack.sql.plan.logical.Join;
import org.elasticsearch.xpack.sql.plan.logical.LocalRelation;
import org.elasticsearch.xpack.sql.plan.logical.Pivot;
import org.elasticsearch.xpack.sql.plan.logical.SubQueryAlias;
import org.elasticsearch.xpack.sql.plan.logical.With;
import org.elasticsearch.xpack.sql.type.SqlDataTypeConverter;

import java.util.ArrayList;
import java.util.Arrays;
import java.util.Collection;
import java.util.LinkedHashSet;
import java.util.List;
import java.util.Locale;
import java.util.Map;
import java.util.Objects;
import java.util.Set;
import java.util.stream.Stream;

import static java.util.Collections.emptyList;
import static java.util.Collections.singletonList;
import static java.util.stream.Collectors.toList;
import static org.elasticsearch.xpack.ql.analyzer.AnalyzerRules.AnalyzerRule;
import static org.elasticsearch.xpack.ql.analyzer.AnalyzerRules.BaseAnalyzerRule;
import static org.elasticsearch.xpack.ql.analyzer.AnalyzerRules.maybeResolveAgainstList;
import static org.elasticsearch.xpack.ql.util.CollectionUtils.combine;

public class Analyzer extends ParameterizedRuleExecutor<LogicalPlan, AnalyzerContext> {

    private static final Iterable<RuleExecutor.Batch<LogicalPlan>> rules;

    static {
        var substitution = new Batch<>("Substitution", new CTESubstitution());
        var resolution = new Batch<>(
            "Resolution",
            new ResolveTable(),
            new ResolveRefs(),
            new ResolveOrdinalInOrderByAndGroupBy(),
            new ResolveMissingRefs(),
            new ResolveFilterRefs(),
            new ResolveFunctions(configuration, functionRegistry),
            new ResolveAliases(),
            new ProjectedAggregations(),
            new HavingOverProject(),
            new ResolveAggsInHaving(),
            new ResolveAggsInOrderBy()
            // new ImplicitCasting()
        );
        var finish = new Batch<>(
            "Finish Analysis",
            new ReplaceSubQueryAliases(), // Should be run before pruning SubqueryAliases
            new PruneSubQueryAliases(),
            new AddMissingEqualsToBoolField(),
            CleanAliases.INSTANCE
        );
        rules = Arrays.asList(substitution, resolution, finish);
    }

    /**
     * The verifier has the role of checking the analyzed tree for failures and build a list of failures.
     */
    private final Verifier verifier;

    public Analyzer(AnalyzerContext context, Verifier verifier) {
        super(context);
        context.analyzeWithoutVerify().set(this::execute);
        this.verifier = verifier;
    }

    @Override
    protected Iterable<RuleExecutor.Batch<LogicalPlan>> batches() {
        return rules;
    }

    public LogicalPlan analyze(LogicalPlan plan) {
        return analyze(plan, true);
    }

    public LogicalPlan analyze(LogicalPlan plan, boolean verify) {
        if (plan.analyzed()) {
            return plan;
        }
        return verify ? verify(execute(plan)) : execute(plan);
    }

    public ExecutionInfo debugAnalyze(LogicalPlan plan) {
        return plan.analyzed() ? null : executeWithInfo(plan);
    }

    public LogicalPlan verify(LogicalPlan plan) {
        Collection<Failure> failures = verifier.verify(plan, context().configuration().version());
        if (failures.isEmpty() == false) {
            throw new VerificationException(failures);
        }
        return plan;
    }

    @SuppressWarnings("unchecked")
    private static <E extends Expression> E resolveExpression(E expression, LogicalPlan plan) {
        return (E) expression.transformUp(e -> {
            if (e instanceof UnresolvedAttribute ua) {
                Attribute a = resolveAgainstList(ua, plan.output());
                return a != null ? a : e;
            }
            return e;
        });
    }

    //
    // Shared methods around the analyzer rules
    //
    private static Attribute resolveAgainstList(UnresolvedAttribute u, Collection<Attribute> attrList) {
        return resolveAgainstList(u, attrList, false);
    }

    private static Attribute resolveAgainstList(UnresolvedAttribute u, Collection<Attribute> attrList, boolean allowCompound) {
        var matches = maybeResolveAgainstList(u, attrList, allowCompound, false);
        return matches.isEmpty() ? null : matches.get(0);
    }

    private static boolean hasStar(List<? extends Expression> exprs) {
        for (Expression expression : exprs) {
            if (expression instanceof UnresolvedStar) {
                return true;
            }
        }
        return false;
    }

    private static boolean containsAggregate(List<? extends Expression> list) {
        return Expressions.anyMatch(list, Functions::isAggregate);
    }

    private static boolean containsAggregate(Expression exp) {
        return containsAggregate(singletonList(exp));
    }

    private static class CTESubstitution extends AnalyzerRule<With> {

        @Override
        protected LogicalPlan rule(With plan) {
            return substituteCTE(plan.child(), plan.subQueries());
        }

        private LogicalPlan substituteCTE(LogicalPlan p, Map<String, SubQueryAlias> subQueries) {
            if (p instanceof UnresolvedRelation ur) {
                SubQueryAlias subQueryAlias = subQueries.get(ur.table().index());
                if (subQueryAlias != null) {
                    if (ur.alias() != null) {
                        return new SubQueryAlias(ur.source(), subQueryAlias, ur.alias());
                    }
                    return subQueryAlias;
                }
                return ur;
            }
            // inlined queries (SELECT 1 + 2) are already resolved
            else if (p instanceof LocalRelation) {
                return p;
            }

            return p.transformExpressionsDown(SubQueryExpression.class, sq -> sq.withQuery(substituteCTE(sq.query(), subQueries)));
        }

        @Override
        protected boolean skipResolved() {
            return false;
        }
    }

    private static class ResolveTable extends ParameterizedAnalyzerRule<UnresolvedRelation, AnalyzerContext> {

        protected LogicalPlan rule(UnresolvedRelation plan, AnalyzerContext context) {
            IndexResolution indexResolution = context.indexResolution();
            if (indexResolution.isValid() == false) {
                return plan.unresolvedMessage().equals(indexResolution.toString())
                    ? plan
                    : new UnresolvedRelation(plan.source(), plan.table(), plan.alias(), plan.frozen(), indexResolution.toString());
            }
            TableIdentifier table = plan.table();
            if (indexResolution.matches(table.index()) == false) {
                new UnresolvedRelation(
                    plan.source(),
                    plan.table(),
                    plan.alias(),
                    plan.frozen(),
                    "invalid [" + table + "] resolution to [" + indexResolution + "]"
                );
            }
            LogicalPlan logicalPlan = new EsRelation(plan.source(), indexResolution.get(), plan.frozen());
            SubQueryAlias sa = new SubQueryAlias(plan.source(), logicalPlan, indexResolution.get().toString());

            if (plan.alias() != null) {
                sa = new SubQueryAlias(plan.source(), sa, plan.alias());
            }

            return sa;
        }
    }

    private static class ResolveRefs extends BaseAnalyzerRule {

        @Override
        protected LogicalPlan doRule(LogicalPlan plan) {
            if (plan instanceof Project p) {
                if (hasStar(p.projections())) {
                    return new Project(p.source(), p.child(), expandProjections(p.projections(), p.child()));
                }
            } else if (plan instanceof Aggregate a) {
                if (hasStar(a.aggregates())) {
                    return new Aggregate(a.source(), a.child(), a.groupings(), expandProjections(a.aggregates(), a.child()));
                }
                // if the grouping is unresolved but the aggs are, use the latter to resolve the former.
                // solves the case of queries declaring an alias in SELECT and referring to it in GROUP BY.
                // e.g. SELECT x AS a ... GROUP BY a
                if (a.expressionsResolved() == false && Resolvables.resolved(a.aggregates())) {
                    List<Expression> groupings = a.groupings();
                    List<Expression> newGroupings = new ArrayList<>();
                    List<Tuple<Attribute, Expression>> resolvedAliases = Expressions.aliases(a.aggregates());

                    boolean changed = false;
                    for (Expression grouping : groupings) {
                        if (grouping instanceof UnresolvedAttribute) {
                            Attribute maybeResolved = resolveAgainstList(
                                (UnresolvedAttribute) grouping,
                                resolvedAliases.stream().map(Tuple::v1).collect(toList())
                            );
                            if (maybeResolved != null) {
                                changed = true;
                                if (maybeResolved.resolved()) {
                                    grouping = resolvedAliases.stream()
                                        .filter(t -> t.v1().equals(maybeResolved))
                                        // use the matched expression (not its attribute)
                                        .map(Tuple::v2)
                                        .findAny()
                                        .get(); // there should always be exactly one match
                                } else {
                                    grouping = maybeResolved;
                                }
                            }
                        }
                        newGroupings.add(grouping);
                    }

                    return changed ? new Aggregate(a.source(), a.child(), newGroupings, a.aggregates()) : a;
                }
            }

            else if (plan instanceof Join j) {
                if (j.duplicatesResolved() == false) {
                    LogicalPlan deduped = dedupRight(j.left(), j.right());
                    return new Join(j.source(), j.left(), deduped, j.type(), j.condition());
                }
            }
            // try resolving the order expression (the children are resolved as this point)
            else if (plan instanceof OrderBy o) {
                if (o.resolved() == false) {
                    List<Order> resolvedOrder = new ArrayList<>(o.order().size());
                    for (Order order : o.order()) {
                        resolvedOrder.add(resolveExpression(order, o.child()));
                    }
                    return new OrderBy(o.source(), o.child(), resolvedOrder);
                }
            }

            if (log.isTraceEnabled()) {
                log.trace("Attempting to resolve {}", plan.nodeString());
            }

            return plan.transformExpressionsUp(UnresolvedAttribute.class, u -> {
                List<Attribute> childrenOutput = new ArrayList<>();
                for (LogicalPlan child : plan.children()) {
                    childrenOutput.addAll(child.output());
                }
                NamedExpression named = resolveAgainstList(u, childrenOutput);
                // if resolved, return it; otherwise keep it in place to be resolved later
                if (named != null) {
                    if (log.isTraceEnabled()) {
                        log.trace("Resolved {} to {}", u, named);
                    }
                    return named;
                }
                // TODO: likely have to expand * inside functions as well
                return u;
            });
        }

        private List<NamedExpression> expandProjections(List<? extends NamedExpression> projections, LogicalPlan child) {
            List<NamedExpression> result = new ArrayList<>();

            List<Attribute> output = child.output();
            for (NamedExpression ne : projections) {
                if (ne instanceof UnresolvedStar) {
                    List<NamedExpression> expanded = expandStar((UnresolvedStar) ne, output);

                    // the field exists, but cannot be expanded (no sub-fields)
                    result.addAll(expanded);
                } else if (ne instanceof UnresolvedAlias ua) {
                    if (ua.child() instanceof UnresolvedStar) {
                        result.addAll(expandStar((UnresolvedStar) ua.child(), output));
                    }
                } else {
                    result.add(ne);
                }
            }

            return result;
        }

        private List<NamedExpression> expandStar(UnresolvedStar us, List<Attribute> output) {
            List<NamedExpression> expanded = new ArrayList<>();

            // a qualifier is specified - since this is a star, it should be a CompoundDataType
            if (us.qualifier() != null) {
                // resolve the so-called qualifier first
                // since this is an unresolved star we don't know whether it's a path or an actual qualifier
                Attribute q = resolveAgainstList(us.qualifier(), output, true);

                // the wildcard couldn't be expanded because the field doesn't exist at all
                // so, add to the list of expanded attributes its qualifier (the field without the wildcard)
                // the qualifier will be unresolved and later used in the error message presented to the user
                if (q == null) {
                    return singletonList(us.qualifier());
                }
                // qualifier is unknown (e.g. unsupported type), bail out early
                else if (q.resolved() == false) {
                    return singletonList(q);
                }
                // qualifier resolves to a non-struct field and cannot be expanded
                else if (DataTypes.isPrimitive(q.dataType())) {
                    return singletonList(us);
                }

                // now use the resolved 'qualifier' to match
                for (Attribute attr : output) {
                    // filter the attributes that match based on their path
                    if (attr instanceof FieldAttribute fa) {
                        if (DataTypes.isUnsupported(fa.dataType())) {
                            continue;
                        }
                        if (q.qualifier() != null) {
                            if (Objects.equals(q.qualifiedName(), fa.qualifiedPath())) {
                                expanded.add(fa.withLocation(attr.source()));
                            }
                        } else {
                            // use the path only to match non-compound types
                            if (Objects.equals(q.name(), fa.path())) {
                                expanded.add(fa.withLocation(attr.source()));
                            }
                        }
                    }
                }
            } else {
                expanded.addAll(Expressions.onlyPrimitiveFieldAttributes(output));
            }

            return expanded;
        }

        // generate a new (right) logical plan with different IDs for all conflicting attributes
        private LogicalPlan dedupRight(LogicalPlan left, LogicalPlan right) {
            AttributeSet conflicting = left.outputSet().intersect(right.outputSet());

            if (log.isTraceEnabled()) {
                log.trace(
                    "Trying to resolve conflicts " + conflicting + " between left " + left.nodeString() + " and right " + right.nodeString()
                );
            }

            throw new UnsupportedOperationException("don't know how to resolve conficting IDs yet");
        }
    }

    // Allow ordinal positioning in order/sort by (quite useful when dealing with aggs)
    // Note that ordering starts at 1
    private static class ResolveOrdinalInOrderByAndGroupBy extends BaseAnalyzerRule {

        @Override
        protected boolean skipResolved() {
            return false;
        }

        @Override
        protected LogicalPlan doRule(LogicalPlan plan) {
            if (plan instanceof OrderBy orderBy) {
                boolean changed = false;

                List<Order> newOrder = new ArrayList<>(orderBy.order().size());
                List<Attribute> ordinalReference = orderBy.child().output();
                int max = ordinalReference.size();

                for (Order order : orderBy.order()) {
                    Expression child = order.child();
                    Integer ordinal = findOrdinal(order.child());
                    if (ordinal != null) {
                        changed = true;
                        if (ordinal > 0 && ordinal <= max) {
                            newOrder.add(
                                new Order(
                                    order.source(),
                                    orderBy.child().output().get(ordinal - 1),
                                    order.direction(),
                                    order.nullsPosition()
                                )
                            );
                        } else {
                            // report error
                            String message = LoggerMessageFormat.format(
                                "Invalid ordinal [{}] specified in [{}] (valid range is [1, {}])",
                                ordinal,
                                orderBy.sourceText(),
                                max
                            );
                            UnresolvedAttribute ua = new UnresolvedAttribute(child.source(), orderBy.sourceText(), null, message);
                            newOrder.add(new Order(order.source(), ua, order.direction(), order.nullsPosition()));
                        }
                    } else {
                        newOrder.add(order);
                    }
                }

                return changed ? new OrderBy(orderBy.source(), orderBy.child(), newOrder) : orderBy;
            }

            if (plan instanceof Aggregate agg) {

                if (Resolvables.resolved(agg.aggregates()) == false) {
                    return agg;
                }

                boolean changed = false;
                List<Expression> newGroupings = new ArrayList<>(agg.groupings().size());
                List<? extends NamedExpression> aggregates = agg.aggregates();
                int max = aggregates.size();

                for (Expression exp : agg.groupings()) {
                    Integer ordinal = findOrdinal(exp);
                    if (ordinal != null) {
                        changed = true;
                        String errorMessage = null;
                        if (ordinal > 0 && ordinal <= max) {
                            NamedExpression reference = aggregates.get(ordinal - 1);
                            if (containsAggregate(reference)) {
                                errorMessage = LoggerMessageFormat.format(
                                    "Ordinal [{}] in [{}] refers to an invalid argument, aggregate function [{}]",
                                    ordinal,
                                    agg.sourceText(),
                                    reference.sourceText()
                                );

                            } else {
                                newGroupings.add(reference);
                            }
                        } else {
                            errorMessage = LoggerMessageFormat.format(
                                "Invalid ordinal [{}] specified in [{}] (valid range is [1, {}])",
                                ordinal,
                                agg.sourceText(),
                                max
                            );
                        }
                        if (errorMessage != null) {
                            newGroupings.add(new UnresolvedAttribute(exp.source(), agg.sourceText(), null, errorMessage));
                        }
                    } else {
                        newGroupings.add(exp);
                    }
                }

                return changed ? new Aggregate(agg.source(), agg.child(), newGroupings, aggregates) : agg;
            }

            return plan;
        }

        private Integer findOrdinal(Expression expression) {
            if (expression.foldable()) {
                if (expression.dataType().isInteger()) {
                    Object v = Foldables.valueOf(expression);
                    if (v instanceof Number) {
                        return ((Number) v).intValue();
                    }
                }
            }
            return null;
        }
    }

    // It is valid to filter (including HAVING) or sort by attributes not present in the SELECT clause.
    // This rule pushed down the attributes for them to be resolved then projects them away.
    // As such this rule is an extended version of ResolveRefs
    private static class ResolveMissingRefs extends BaseAnalyzerRule {

        private static class AggGroupingFailure {
            final List<String> expectedGrouping;

            private AggGroupingFailure(List<String> expectedGrouping) {
                this.expectedGrouping = expectedGrouping;
            }
        }

        @Override
        protected LogicalPlan doRule(LogicalPlan plan) {
            if (plan instanceof OrderBy o) {
                LogicalPlan child = o.child();
                List<Order> maybeResolved = new ArrayList<>();
                for (Order or : o.order()) {
                    maybeResolved.add(or.resolved() ? or : tryResolveExpression(or, child));
                }

                Stream<Order> referencesStream = maybeResolved.stream().filter(Expression::resolved);

                // if there are any references in the output
                // try and resolve them to the source in order to compare the source expressions
                // e.g. ORDER BY a + 1
                // \ SELECT a + 1
                // a + 1 in SELECT is actually Alias("a + 1", a + 1) and translates to ReferenceAttribute
                // in the output. However it won't match the unnamed a + 1 despite being the same expression
                // so explicitly compare the source

                // if there's a match, remove the item from the reference stream
                if (Expressions.hasReferenceAttribute(child.outputSet())) {
                    AttributeMap.Builder<Expression> builder = AttributeMap.builder();
                    // collect aliases
                    child.forEachUp(p -> p.forEachExpressionUp(Alias.class, a -> builder.put(a.toAttribute(), a.child())));
                    final AttributeMap<Expression> collectRefs = builder.build();

                    referencesStream = referencesStream.filter(r -> {
                        for (Attribute attr : child.outputSet()) {
                            if (attr instanceof ReferenceAttribute) {
                                Expression source = collectRefs.resolve(attr, attr);
                                // found a match, no need to resolve it further
                                // so filter it out
                                if (source.equals(r.child())) {
                                    return false;
                                }
                            }
                        }
                        return true;
                    });
                }

                AttributeSet resolvedRefs = Expressions.references(referencesStream.collect(toList()));

                AttributeSet missing = resolvedRefs.subtract(child.outputSet());

                if (missing.isEmpty() == false) {
                    // Add missing attributes but project them away afterwards
                    List<Attribute> failedAttrs = new ArrayList<>();
                    LogicalPlan newChild = propagateMissing(o.child(), missing, failedAttrs);

                    // resolution failed and the failed expressions might contain resolution information so copy it over
                    if (failedAttrs.isEmpty() == false) {
                        List<Order> newOrders = new ArrayList<>();
                        // transform the orders with the failed information
                        for (Order order : o.order()) {
                            Order transformed = (Order) order.transformUp(
                                UnresolvedAttribute.class,
                                ua -> resolveMetadataToMessage(ua, failedAttrs, "order")
                            );
                            newOrders.add(order.equals(transformed) ? order : transformed);
                        }

                        return o.order().equals(newOrders) ? o : new OrderBy(o.source(), o.child(), newOrders);
                    }

                    // everything worked
                    return new Project(o.source(), new OrderBy(o.source(), newChild, maybeResolved), o.child().output());
                }

                if (maybeResolved.equals(o.order()) == false) {
                    return new OrderBy(o.source(), o.child(), maybeResolved);
                }
            }

            if (plan instanceof Filter f) {
                Expression maybeResolved = tryResolveExpression(f.condition(), f.child());

                AttributeSet resolvedRefs = new AttributeSet(
                    maybeResolved.references().stream().filter(Expression::resolved).collect(toList())
                );

                AttributeSet missing = resolvedRefs.subtract(f.child().outputSet());

                if (missing.isEmpty() == false) {
                    // Again, add missing attributes and project them away
                    List<Attribute> failedAttrs = new ArrayList<>();
                    LogicalPlan newChild = propagateMissing(f.child(), missing, failedAttrs);

                    // resolution failed and the failed expressions might contain resolution information so copy it over
                    if (failedAttrs.isEmpty() == false) {
                        // transform the orders with the failed information
                        Expression transformed = f.condition()
                            .transformUp(UnresolvedAttribute.class, ua -> resolveMetadataToMessage(ua, failedAttrs, "filter"));

                        return f.condition().equals(transformed) ? f : f.with(transformed);
                    }

                    return new Project(f.source(), f.with(newChild, maybeResolved), f.child().output());
                }

                if (maybeResolved.equals(f.condition()) == false) {
                    return f.with(maybeResolved);
                }
            }

            // Try to resolve aggregates and groupings based on the child plan
            if (plan instanceof Aggregate a) {
                LogicalPlan child = a.child();
                List<Expression> newGroupings = new ArrayList<>(a.groupings().size());
                a.groupings().forEach(e -> newGroupings.add(tryResolveExpression(e, child)));
                List<NamedExpression> newAggregates = new ArrayList<>(a.aggregates().size());
                a.aggregates().forEach(e -> newAggregates.add(tryResolveExpression(e, child)));
                if (newAggregates.equals(a.aggregates()) == false || newGroupings.equals(a.groupings()) == false) {
                    return new Aggregate(a.source(), child, newGroupings, newAggregates);
                }
            }
            return plan;
        }

        static <E extends Expression> E tryResolveExpression(E exp, LogicalPlan plan) {
            E resolved = resolveExpression(exp, plan);
            if (resolved.resolved() == false) {
                // look at unary trees but ignore subqueries
                if (plan.children().size() == 1 && (plan instanceof SubQueryAlias) == false) {
                    return tryResolveExpression(resolved, plan.children().get(0));
                }
            }
            return resolved;
        }

        private static LogicalPlan propagateMissing(LogicalPlan plan, AttributeSet missing, List<Attribute> failed) {
            // no more attributes, bail out
            if (missing.isEmpty()) {
                return plan;
            }

            if (plan instanceof Project p) {
                AttributeSet diff = missing.subtract(p.child().outputSet());
                return new Project(p.source(), propagateMissing(p.child(), diff, failed), combine(p.projections(), missing));
            }

            if (plan instanceof Aggregate a) {
                // missing attributes can only be grouping expressions
                // however take into account aliased groups
                // SELECT x AS i ... GROUP BY i
                for (Attribute m : missing) {
                    // but we can't add an agg if the group is missing
                    if (Expressions.match(a.groupings(), m::semanticEquals) == false) {
                        // pass failure information to help the verifier
                        m = new UnresolvedAttribute(
                            m.source(),
                            m.name(),
                            m.qualifier(),
                            null,
                            null,
                            new AggGroupingFailure(Expressions.names(a.groupings()))
                        );
                        failed.add(m);
                    }
                }
                // propagation failed, return original plan
                if (failed.isEmpty() == false) {
                    return plan;
                }
                return new Aggregate(a.source(), a.child(), a.groupings(), combine(a.aggregates(), missing));
            }

            // LeafPlans are tables and BinaryPlans are joins so pushing can only happen on unary
            if (plan instanceof UnaryPlan unary) {
                return unary.replaceChild(propagateMissing(unary.child(), missing, failed));
            }

            failed.addAll(missing);
            return plan;
        }

        private static UnresolvedAttribute resolveMetadataToMessage(UnresolvedAttribute ua, List<Attribute> attrs, String actionName) {
            for (Attribute attr : attrs) {
                if (ua.resolutionMetadata() == null && attr.name().equals(ua.name())) {
                    if (attr instanceof UnresolvedAttribute fua) {
                        Object metadata = fua.resolutionMetadata();
                        if (metadata instanceof AggGroupingFailure) {
                            List<String> names = ((AggGroupingFailure) metadata).expectedGrouping;
                            return ua.withUnresolvedMessage(
                                "Cannot " + actionName + " by non-grouped column [" + ua.qualifiedName() + "], expected " + names
                            );
                        }
                    }
                }
            }
            return ua;
        }
    }

    //
    // Resolve aliases defined in SELECT that are referred inside the WHERE clause:
    // SELECT int AS i FROM t WHERE i > 10
    //
    // As such, identify all project and aggregates that have a Filter child
    // and look at any resolved aliases that match and replace them.
    private static class ResolveFilterRefs extends AnalyzerRule<LogicalPlan> {

        @Override
        protected LogicalPlan rule(LogicalPlan plan) {
            if (plan instanceof Project p) {
                // tag::noformat - https://bugs.eclipse.org/bugs/show_bug.cgi?id=574437
                if (p.child() instanceof Filter f) {
                    // end::noformat
                    Expression condition = f.condition();
                    if (condition.resolved() == false && f.childrenResolved()) {
                        Expression newCondition = replaceAliases(condition, p.projections());
                        if (newCondition != condition) {
                            return new Project(p.source(), f.with(newCondition), p.projections());
                        }
                    }
                }
            }

            if (plan instanceof Aggregate a) {
                // tag::noformat - https://bugs.eclipse.org/bugs/show_bug.cgi?id=574437
                if (a.child() instanceof Filter f) {
                    // end::noformat
                    Expression condition = f.condition();
                    if (condition.resolved() == false && f.childrenResolved()) {
                        Expression newCondition = replaceAliases(condition, a.aggregates());
                        if (newCondition != condition) {
                            return new Aggregate(a.source(), f.with(newCondition), a.groupings(), a.aggregates());
                        }
                    }
                }
            }

            return plan;
        }

        private Expression replaceAliases(Expression condition, List<? extends NamedExpression> named) {
            List<Alias> aliases = new ArrayList<>();
            named.forEach(n -> {
                if (n instanceof Alias) {
                    aliases.add((Alias) n);
                }
            });

            // traverse bottom up to ensure that the transformation is not applied to children of inserted aliases.
            // Instead, the inserted aliases should be resolved by another round of name resolution.
            return condition.transformUp(UnresolvedAttribute.class, u -> {
                boolean qualified = u.qualifier() != null;
                for (Alias alias : aliases) {
                    // don't replace field with their own aliases (it creates infinite cycles)
                    if (alias.anyMatch(e -> e == u) == false
                        && (qualified
                            ? Objects.equals(alias.qualifiedName(), u.qualifiedName())
                            : Objects.equals(alias.name(), u.name()))) {
                        return alias;
                    }
                }
                return u;
            });
        }
    }

<<<<<<< HEAD
    private static class ResolveFunctions extends AnalyzerRules.ResolveFunctions {

        ResolveFunctions(Configuration configuration, FunctionRegistry functionRegistry) {
            super(configuration, functionRegistry);
        }
=======
    private static class ResolveFunctions extends ParameterizedAnalyzerRule<LogicalPlan, AnalyzerContext> {
>>>>>>> 5c134da0

        @Override
        protected LogicalPlan rule(LogicalPlan plan, AnalyzerContext context) {
            var functionRegistry = context.functionRegistry();
            var configuration = context.configuration();
            return plan.transformExpressionsUp(UnresolvedFunction.class, uf -> {
                if (hasStar(uf.arguments())) {
                    FunctionResolutionStrategy strategy = uf.resolutionStrategy();
                    if (SqlFunctionResolution.DISTINCT == strategy) {
                        uf = uf.withMessage("* is not valid with DISTINCT");
                    } else if (SqlFunctionResolution.EXTRACT == strategy) {
                        uf = uf.withMessage("Can't extract from *");
                    } else {
                        if (uf.name().toUpperCase(Locale.ROOT).equals("COUNT")) {
                            uf = new UnresolvedFunction(
                                uf.source(),
                                uf.name(),
                                strategy,
                                singletonList(new Literal(uf.arguments().get(0).source(), 1, DataTypes.INTEGER))
                            );
                        }
                    }
                    if (uf.analyzed()) {
                        return uf;
                    }
                }

                return resolveFunction(uf);
            });
        }
    }

    private static class ResolveAliases extends BaseAnalyzerRule {

        @Override
        protected LogicalPlan doRule(LogicalPlan plan) {
            if (plan instanceof Project p) {
                if (hasUnresolvedAliases(p.projections())) {
                    return new Project(p.source(), p.child(), assignAliases(p.projections()));
                }
                return p;
            }
            if (plan instanceof Aggregate a) {
                if (hasUnresolvedAliases(a.aggregates())) {
                    return new Aggregate(a.source(), a.child(), a.groupings(), assignAliases(a.aggregates()));
                }
                return a;
            }
            if (plan instanceof Pivot p) {
                if (hasUnresolvedAliases(p.values())) {
                    p = new Pivot(p.source(), p.child(), p.column(), assignAliases(p.values()), p.aggregates());
                }
                if (hasUnresolvedAliases(p.aggregates())) {
                    p = new Pivot(p.source(), p.child(), p.column(), p.values(), assignAliases(p.aggregates()));
                }
                return p;
            }

            return plan;
        }

        private boolean hasUnresolvedAliases(List<? extends NamedExpression> expressions) {
            return expressions != null && Expressions.anyMatch(expressions, UnresolvedAlias.class::isInstance);
        }

        private List<NamedExpression> assignAliases(List<? extends NamedExpression> exprs) {
            List<NamedExpression> newExpr = new ArrayList<>(exprs.size());
            for (NamedExpression expr : exprs) {
                NamedExpression transformed = (NamedExpression) expr.transformUp(UnresolvedAlias.class, ua -> {
                    Expression child = ua.child();
                    if (child instanceof NamedExpression) {
                        return child;
                    }
                    if (child.resolved() == false) {
                        return ua;
                    }
                    if (child instanceof Cast c) {
                        if (c.field() instanceof NamedExpression) {
                            return new Alias(c.source(), ((NamedExpression) c.field()).name(), c);
                        }
                    }
                    return new Alias(child.source(), child.sourceText(), child);
                });
                newExpr.add(expr.equals(transformed) ? expr : transformed);
            }
            return newExpr;
        }
    }

    //
    // Replace a project with aggregation into an aggregation
    //
    private static class ProjectedAggregations extends AnalyzerRule<Project> {

        @Override
        protected LogicalPlan rule(Project p) {
            if (containsAggregate(p.projections())) {
                return new Aggregate(p.source(), p.child(), emptyList(), p.projections());
            }
            return p;
        }
    }

    //
    // Detect implicit grouping with filtering and convert them into aggregates.
    // SELECT 1 FROM x HAVING COUNT(*) > 0
    // is a filter followed by projection and fails as the engine does not
    // understand it is an implicit grouping.
    //
    private static class HavingOverProject extends AnalyzerRule<Filter> {

        @Override
        protected LogicalPlan rule(Filter f) {
            // tag::noformat - https://bugs.eclipse.org/bugs/show_bug.cgi?id=574437
            if (f.child() instanceof Project p) {
                // end::noformat
                for (Expression n : p.projections()) {
                    if (n instanceof Alias) {
                        n = ((Alias) n).child();
                    }
                    // no literal or aggregates - it's a 'regular' projection
                    if (n.foldable() == false && Functions.isAggregate(n) == false
                    // folding might not work (it might wait for the optimizer)
                    // so check whether any column is referenced
                        && n.anyMatch(FieldAttribute.class::isInstance)) {
                        return f;
                    }
                }

                if (containsAggregate(f.condition())) {
                    return f.with(new Aggregate(p.source(), p.child(), emptyList(), p.projections()), f.condition());
                }
            }
            return f;
        }

        @Override
        protected boolean skipResolved() {
            return false;
        }
    }

    //
    // Handle aggs in HAVING. To help folding any aggs not found in Aggregation
    // will be pushed down to the Aggregate and then projected. This also simplifies the Verifier's job.
    //
    private static class ResolveAggsInHaving extends ParameterizedAnalyzerRule<Filter, AnalyzerContext> {

        @Override
        protected boolean skipResolved() {
            return false;
        }

        @Override
        protected LogicalPlan rule(Filter f, AnalyzerContext context) {
            // HAVING = Filter followed by an Agg
            // tag::noformat - https://bugs.eclipse.org/bugs/show_bug.cgi?id=574437
            if (f.child() instanceof Aggregate agg && agg.resolved()) {
                // end::noformat
                Set<NamedExpression> missing = null;
                Expression condition = f.condition();

                // the condition might contain an agg (AVG(salary)) that could have been resolved
                // (salary cannot be pushed down to Aggregate since there's no grouping and thus the function wasn't resolved either)

                // so try resolving the condition in one go through a 'dummy' aggregate
                if (condition.resolved() == false) {
                    // that's why try to resolve the condition
                    Aggregate tryResolvingCondition = new Aggregate(
                        agg.source(),
                        agg.child(),
                        agg.groupings(),
                        combine(agg.aggregates(), new Alias(f.source(), ".having", condition))
                    );

                    var analyze = context.analyzeWithoutVerify().get();
                    tryResolvingCondition = (Aggregate) analyze.apply(tryResolvingCondition);

                    // if it got resolved
                    if (tryResolvingCondition.resolved()) {
                        // replace the condition with the resolved one
                        condition = ((Alias) tryResolvingCondition.aggregates().get(tryResolvingCondition.aggregates().size() - 1)).child();
                    } else {
                        // else bail out
                        return f;
                    }
                }

                missing = findMissingAggregate(agg, condition);

                if (missing.isEmpty() == false) {
                    Aggregate newAgg = new Aggregate(agg.source(), agg.child(), agg.groupings(), combine(agg.aggregates(), missing));
                    Filter newFilter = f.with(newAgg, condition);
                    // preserve old output
                    return new Project(f.source(), newFilter, f.output());
                }

                return f.with(condition);
            }
            return f;
        }

        private Set<NamedExpression> findMissingAggregate(Aggregate target, Expression from) {
            Set<NamedExpression> missing = new LinkedHashSet<>();

            for (Expression filterAgg : from.collect(Functions::isAggregate)) {
                if (Expressions.anyMatch(target.aggregates(), a -> {
                    if (a instanceof Alias) {
                        a = ((Alias) a).child();
                    }
                    return a.equals(filterAgg);
                }) == false) {
                    missing.add(Expressions.wrapAsNamed(filterAgg));
                }
            }

            return missing;
        }
    }

    //
    // Handle aggs in ORDER BY. To help folding any aggs not found in Aggregation
    // will be pushed down to the Aggregate and then projected. This also simplifies the Verifier's job.
    // Similar to Having however using a different matching pattern since HAVING is always Filter with Agg,
    // while an OrderBy can have multiple intermediate nodes (Filter,Project, etc...)
    //
    private static class ResolveAggsInOrderBy extends AnalyzerRule<OrderBy> {

        @Override
        protected boolean skipResolved() {
            return false;
        }

        @Override
        protected LogicalPlan rule(OrderBy ob) {
            List<Order> orders = ob.order();

            // 1. collect aggs inside an order by
            List<Expression> aggs = new ArrayList<>();
            for (Order order : orders) {
                if (Functions.isAggregate(order.child())) {
                    aggs.add(order.child());
                }
            }
            if (aggs.isEmpty()) {
                return ob;
            }

            // 2. find first Aggregate child and update it
            final Holder<Boolean> found = new Holder<>(Boolean.FALSE);

            LogicalPlan plan = ob.transformDown(Aggregate.class, a -> {
                if (found.get() == Boolean.FALSE) {
                    found.set(Boolean.TRUE);

                    List<NamedExpression> missing = new ArrayList<>();

                    for (Expression orderedAgg : aggs) {
                        if (Expressions.anyMatch(a.aggregates(), e -> {
                            if (e instanceof Alias) {
                                e = ((Alias) e).child();
                            }
                            return e.equals(orderedAgg);
                        }) == false) {
                            missing.add(Expressions.wrapAsNamed(orderedAgg));
                        }
                    }
                    // agg already contains all aggs
                    if (missing.isEmpty() == false) {
                        // save aggregates
                        return new Aggregate(a.source(), a.child(), a.groupings(), CollectionUtils.combine(a.aggregates(), missing));
                    }
                }
                return a;
            });

            // if the plan was updated, project the initial aggregates
            if (plan != ob) {
                return new Project(ob.source(), plan, ob.output());
            }
            return ob;
        }
    }

    private static class ImplicitCasting extends AnalyzerRule<LogicalPlan> {

        @Override
        protected boolean skipResolved() {
            return false;
        }

        @Override
        protected LogicalPlan rule(LogicalPlan plan) {
            return plan.transformExpressionsDown(this::implicitCast);
        }

        private Expression implicitCast(Expression e) {
            if (e.childrenResolved() == false) {
                return e;
            }

            Expression left = null, right = null;

            // BinaryOperations are ignored as they are pushed down to ES
            // and casting (and thus Aliasing when folding) gets in the way

            if (e instanceof ArithmeticOperation f) {
                left = f.left();
                right = f.right();
            }

            if (left != null) {
                DataType l = left.dataType();
                DataType r = right.dataType();
                if (l != r) {
                    DataType common = SqlDataTypeConverter.commonType(l, r);
                    if (common == null) {
                        return e;
                    }
                    left = l == common ? left : new Cast(left.source(), left, common);
                    right = r == common ? right : new Cast(right.source(), right, common);
                    return e.replaceChildrenSameSize(Arrays.asList(left, right));
                }
            }

            return e;
        }
    }

    public static class ReplaceSubQueryAliases extends AnalyzerRule<UnaryPlan> {

        @Override
        protected LogicalPlan rule(UnaryPlan plan) {
            // tag::noformat - https://bugs.eclipse.org/bugs/show_bug.cgi?id=574437
            if (plan.child() instanceof SubQueryAlias a) {
                // end::noformat
                return plan.transformExpressionsDown(FieldAttribute.class, f -> {
                    if (f.qualifier() != null && f.qualifier().equals(a.alias())) {
                        // Find the underlying concrete relation (EsIndex) and its name as the new qualifier
                        List<LogicalPlan> children = a.collectFirstChildren(p -> p instanceof EsRelation);
                        if (children.isEmpty() == false) {
                            return f.withQualifier(((EsRelation) children.get(0)).index().name());
                        }
                    }
                    return f;
                });
            }
            return plan;
        }

        @Override
        protected boolean skipResolved() {
            return false;
        }
    }

    public static class PruneSubQueryAliases extends AnalyzerRule<SubQueryAlias> {

        @Override
        protected LogicalPlan rule(SubQueryAlias alias) {
            return alias.child();
        }

        @Override
        protected boolean skipResolved() {
            return false;
        }
    }

    public static class CleanAliases extends AnalyzerRule<LogicalPlan> {

        public static final CleanAliases INSTANCE = new CleanAliases();

        @Override
        protected LogicalPlan rule(LogicalPlan plan) {
            if (plan instanceof Project p) {
                return new Project(p.source(), p.child(), cleanChildrenAliases(p.projections()));
            }

            if (plan instanceof Aggregate a) {
                // aliases inside GROUP BY are irrelevant so remove all of them
                // however aggregations are important (ultimately a projection)
                return new Aggregate(a.source(), a.child(), cleanAllAliases(a.groupings()), cleanChildrenAliases(a.aggregates()));
            }

            if (plan instanceof Pivot p) {
                return new Pivot(
                    p.source(),
                    p.child(),
                    trimAliases(p.column()),
                    cleanChildrenAliases(p.values()),
                    cleanChildrenAliases(p.aggregates())
                );
            }

            return plan.transformExpressionsOnly(Alias.class, a -> a.child());
        }

        private List<NamedExpression> cleanChildrenAliases(List<? extends NamedExpression> args) {
            List<NamedExpression> cleaned = new ArrayList<>(args.size());
            for (NamedExpression ne : args) {
                cleaned.add((NamedExpression) trimNonTopLevelAliases(ne));
            }
            return cleaned;
        }

        private List<Expression> cleanAllAliases(List<Expression> args) {
            List<Expression> cleaned = new ArrayList<>(args.size());
            for (Expression e : args) {
                cleaned.add(trimAliases(e));
            }
            return cleaned;
        }

        public static Expression trimNonTopLevelAliases(Expression e) {
            if (e instanceof Alias a) {
                return new Alias(a.source(), a.name(), a.qualifier(), trimAliases(a.child()), a.id());
            }
            return trimAliases(e);
        }

        private static Expression trimAliases(Expression e) {
            return e.transformDown(Alias.class, Alias::child);
        }

        @Override
        protected boolean skipResolved() {
            return false;
        }
    }
}<|MERGE_RESOLUTION|>--- conflicted
+++ resolved
@@ -8,7 +8,6 @@
 
 import org.elasticsearch.common.logging.LoggerMessageFormat;
 import org.elasticsearch.core.Tuple;
-import org.elasticsearch.xpack.ql.analyzer.AnalyzerRules;
 import org.elasticsearch.xpack.ql.analyzer.AnalyzerRules.AddMissingEqualsToBoolField;
 import org.elasticsearch.xpack.ql.analyzer.AnalyzerRules.ParameterizedAnalyzerRule;
 import org.elasticsearch.xpack.ql.capabilities.Resolvables;
@@ -28,12 +27,6 @@
 import org.elasticsearch.xpack.ql.expression.UnresolvedAlias;
 import org.elasticsearch.xpack.ql.expression.UnresolvedAttribute;
 import org.elasticsearch.xpack.ql.expression.UnresolvedStar;
-<<<<<<< HEAD
-import org.elasticsearch.xpack.ql.expression.function.FunctionRegistry;
-=======
-import org.elasticsearch.xpack.ql.expression.function.Function;
-import org.elasticsearch.xpack.ql.expression.function.FunctionDefinition;
->>>>>>> 5c134da0
 import org.elasticsearch.xpack.ql.expression.function.FunctionResolutionStrategy;
 import org.elasticsearch.xpack.ql.expression.function.Functions;
 import org.elasticsearch.xpack.ql.expression.function.UnresolvedFunction;
@@ -50,7 +43,6 @@
 import org.elasticsearch.xpack.ql.plan.logical.UnresolvedRelation;
 import org.elasticsearch.xpack.ql.rule.ParameterizedRuleExecutor;
 import org.elasticsearch.xpack.ql.rule.RuleExecutor;
-import org.elasticsearch.xpack.ql.session.Configuration;
 import org.elasticsearch.xpack.ql.type.DataType;
 import org.elasticsearch.xpack.ql.type.DataTypes;
 import org.elasticsearch.xpack.ql.util.CollectionUtils;
@@ -82,6 +74,7 @@
 import static org.elasticsearch.xpack.ql.analyzer.AnalyzerRules.AnalyzerRule;
 import static org.elasticsearch.xpack.ql.analyzer.AnalyzerRules.BaseAnalyzerRule;
 import static org.elasticsearch.xpack.ql.analyzer.AnalyzerRules.maybeResolveAgainstList;
+import static org.elasticsearch.xpack.ql.analyzer.AnalyzerRules.resolveFunction;
 import static org.elasticsearch.xpack.ql.util.CollectionUtils.combine;
 
 public class Analyzer extends ParameterizedRuleExecutor<LogicalPlan, AnalyzerContext> {
@@ -97,7 +90,7 @@
             new ResolveOrdinalInOrderByAndGroupBy(),
             new ResolveMissingRefs(),
             new ResolveFilterRefs(),
-            new ResolveFunctions(configuration, functionRegistry),
+            new ResolveFunctions(),
             new ResolveAliases(),
             new ProjectedAggregations(),
             new HavingOverProject(),
@@ -818,21 +811,14 @@
         }
     }
 
-<<<<<<< HEAD
-    private static class ResolveFunctions extends AnalyzerRules.ResolveFunctions {
-
-        ResolveFunctions(Configuration configuration, FunctionRegistry functionRegistry) {
-            super(configuration, functionRegistry);
-        }
-=======
     private static class ResolveFunctions extends ParameterizedAnalyzerRule<LogicalPlan, AnalyzerContext> {
->>>>>>> 5c134da0
 
         @Override
         protected LogicalPlan rule(LogicalPlan plan, AnalyzerContext context) {
-            var functionRegistry = context.functionRegistry();
-            var configuration = context.configuration();
             return plan.transformExpressionsUp(UnresolvedFunction.class, uf -> {
+                if (uf.analyzed()) {
+                    return uf;
+                }
                 if (hasStar(uf.arguments())) {
                     FunctionResolutionStrategy strategy = uf.resolutionStrategy();
                     if (SqlFunctionResolution.DISTINCT == strategy) {
@@ -845,7 +831,7 @@
                                 uf.source(),
                                 uf.name(),
                                 strategy,
-                                singletonList(new Literal(uf.arguments().get(0).source(), 1, DataTypes.INTEGER))
+                                singletonList(new Literal(uf.arguments().get(0).source(), Integer.valueOf(1), DataTypes.INTEGER))
                             );
                         }
                     }
@@ -854,7 +840,7 @@
                     }
                 }
 
-                return resolveFunction(uf);
+                return resolveFunction(uf, context.configuration(), context.functionRegistry());
             });
         }
     }
