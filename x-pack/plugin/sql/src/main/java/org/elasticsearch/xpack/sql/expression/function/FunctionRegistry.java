--- conflicted
+++ resolved
@@ -105,98 +105,9 @@
 import static java.util.stream.Collectors.toList;
 
 public class FunctionRegistry {
-<<<<<<< HEAD
-    private static final List<FunctionDefinition> DEFAULT_FUNCTIONS = unmodifiableList(Arrays.asList(
-        // Aggregate functions
-            def(Avg.class, Avg::new),
-            def(Count.class, Count::new),
-            def(Max.class, Max::new),
-            def(Min.class, Min::new),
-            def(Sum.class, Sum::new),
-            // Statistics
-            def(StddevPop.class, StddevPop::new),
-            def(VarPop.class, VarPop::new),
-            def(Percentile.class, Percentile::new),
-            def(PercentileRank.class, PercentileRank::new),
-            def(SumOfSquares.class, SumOfSquares::new),
-            def(Skewness.class, Skewness::new),
-            def(Kurtosis.class, Kurtosis::new),
-            // Scalar functions
-            // Date
-            def(DayName.class, DayName::new, "DAYNAME"),
-            def(DayOfMonth.class, DayOfMonth::new, "DAYOFMONTH", "DAY", "DOM"),
-            def(DayOfWeek.class, DayOfWeek::new, "DAYOFWEEK", "DOW"),
-            def(DayOfYear.class, DayOfYear::new, "DAYOFYEAR", "DOY"),
-            def(HourOfDay.class, HourOfDay::new, "HOUR"),
-            def(MinuteOfDay.class, MinuteOfDay::new),
-            def(MinuteOfHour.class, MinuteOfHour::new, "MINUTE"),
-            def(MonthName.class, MonthName::new, "MONTHNAME"),
-            def(MonthOfYear.class, MonthOfYear::new, "MONTH"),
-            def(SecondOfMinute.class, SecondOfMinute::new, "SECOND"),
-            def(Quarter.class, Quarter::new),
-            def(Year.class, Year::new),
-            def(WeekOfYear.class, WeekOfYear::new, "WEEK"),
-            // Math
-            def(Abs.class, Abs::new),
-            def(ACos.class, ACos::new),
-            def(ASin.class, ASin::new),
-            def(ATan.class, ATan::new),
-            def(ATan2.class, ATan2::new),
-            def(Cbrt.class, Cbrt::new),
-            def(Ceil.class, Ceil::new, "CEILING"),
-            def(Cos.class, Cos::new),
-            def(Cosh.class, Cosh::new),
-            def(Cot.class, Cot::new),
-            def(Degrees.class, Degrees::new),
-            def(E.class, E::new),
-            def(Exp.class, Exp::new),
-            def(Expm1.class, Expm1::new),
-            def(Floor.class, Floor::new),
-            def(Log.class, Log::new),
-            def(Log10.class, Log10::new),
-            // SQL and ODBC require MOD as a _function_
-            def(Mod.class, Mod::new),
-            def(Pi.class, Pi::new),
-            def(Power.class, Power::new),
-            def(Radians.class, Radians::new),
-            def(Random.class, Random::new, "RAND"),
-            def(Round.class, Round::new),
-            def(Sign.class, Sign::new, "SIGNUM"),
-            def(Sin.class, Sin::new),
-            def(Sinh.class, Sinh::new),
-            def(Sqrt.class, Sqrt::new),
-            def(Tan.class, Tan::new),
-            def(Truncate.class, Truncate::new),
-            // String
-            def(Ascii.class, Ascii::new),
-            def(BitLength.class, BitLength::new),
-            def(Char.class, Char::new),
-            def(CharLength.class, CharLength::new, "CHARACTER_LENGTH"),
-            def(Concat.class, Concat::new),
-            def(Insert.class, Insert::new),
-            def(LCase.class, LCase::new),
-            def(Left.class, Left::new),
-            def(Length.class, Length::new),
-            def(Locate.class, Locate::new),
-            def(LTrim.class, LTrim::new),
-            def(Position.class, Position::new),
-            def(Repeat.class, Repeat::new),
-            def(Replace.class, Replace::new),
-            def(Right.class, Right::new),
-            def(RTrim.class, RTrim::new),
-            def(Space.class, Space::new),
-            def(Substring.class, Substring::new),
-            def(UCase.class, UCase::new),
-            // Geo Functions
-            def(StAswkt.class, StAswkt::new),
-            // Special
-            def(Score.class, Score::new)));
-
-=======
     // list of functions grouped by type of functions (aggregate, statistics, math etc) and ordered alphabetically inside each group
     // a single function will have one entry for itself with its name associated to its instance and, also, one entry for each alias
     // it has with the alias name associated to the FunctionDefinition instance
->>>>>>> 0301e6b5
     private final Map<String, FunctionDefinition> defs = new LinkedHashMap<>();
     private final Map<String, String> aliases = new HashMap<>();
 
@@ -206,14 +117,14 @@
     public FunctionRegistry() {
         defineDefaultFunctions();
     }
-    
+
     /**
      * Constructor specifying alternate functions for testing.
      */
     FunctionRegistry(FunctionDefinition... functions) {
         addToMap(functions);
     }
-    
+
     private void defineDefaultFunctions() {
         // Aggregate functions
         addToMap(def(Avg.class, Avg::new),
@@ -296,10 +207,12 @@
                 def(Space.class, Space::new),
                 def(Substring.class, Substring::new),
                 def(UCase.class, UCase::new));
+        // Geo Functions
+        addToMap(def(StAswkt.class, StAswkt::new));
         // Special
         addToMap(def(Score.class, Score::new));
     }
-    
+
     protected void addToMap(FunctionDefinition...functions) {
         // temporary map to hold [function_name/alias_name : function instance]
         Map<String, FunctionDefinition> batchMap = new HashMap<>();
@@ -317,7 +230,7 @@
         // sort the temporary map by key name and add it to the global map of functions
         defs.putAll(batchMap.entrySet().stream()
                 .sorted(Map.Entry.comparingByKey())
-                .collect(Collectors.<Entry<String, FunctionDefinition>, String, 
+                .collect(Collectors.<Entry<String, FunctionDefinition>, String,
                         FunctionDefinition, LinkedHashMap<String, FunctionDefinition>> toMap(Map.Entry::getKey, Map.Entry::getValue,
                 (oldValue, newValue) -> oldValue, LinkedHashMap::new)));
     }
