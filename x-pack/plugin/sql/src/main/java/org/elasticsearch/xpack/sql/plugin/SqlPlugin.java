--- conflicted
+++ resolved
@@ -121,16 +121,10 @@
             return emptyList();
         }
 
-<<<<<<< HEAD
         return Arrays.asList(new RestSqlQueryAction(restController),
                 new RestSqlTranslateAction(restController),
-                new RestSqlClearCursorAction(restController));
-=======
-        return Arrays.asList(new RestSqlQueryAction(settings, restController),
-                new RestSqlTranslateAction(settings, restController),
-                new RestSqlClearCursorAction(settings, restController),
-                new RestSqlStatsAction(settings, restController));
->>>>>>> 38725bd3
+                new RestSqlClearCursorAction(restController),
+                new RestSqlStatsAction(restController));
     }
 
     @Override
