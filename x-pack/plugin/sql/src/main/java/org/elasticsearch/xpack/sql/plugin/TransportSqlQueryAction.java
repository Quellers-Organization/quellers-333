/*
 * Copyright Elasticsearch B.V. and/or licensed to Elasticsearch B.V. under one
 * or more contributor license agreements. Licensed under the Elastic License;
 * you may not use this file except in compliance with the Elastic License.
 */
package org.elasticsearch.xpack.sql.plugin;

import org.elasticsearch.Version;
import org.elasticsearch.action.ActionListener;
import org.elasticsearch.action.support.ActionFilters;
import org.elasticsearch.action.support.HandledTransportAction;
import org.elasticsearch.cluster.service.ClusterService;
import org.elasticsearch.common.Strings;
import org.elasticsearch.common.inject.Inject;
import org.elasticsearch.common.io.stream.Writeable;
import org.elasticsearch.common.settings.Settings;
import org.elasticsearch.tasks.Task;
import org.elasticsearch.threadpool.ThreadPool;
import org.elasticsearch.transport.TransportService;
import org.elasticsearch.xpack.core.XPackSettings;
import org.elasticsearch.xpack.core.security.SecurityContext;
import org.elasticsearch.xpack.sql.action.SqlQueryAction;
import org.elasticsearch.xpack.sql.action.SqlQueryRequest;
import org.elasticsearch.xpack.sql.action.SqlQueryResponse;
import org.elasticsearch.xpack.sql.execution.PlanExecutor;
import org.elasticsearch.xpack.sql.proto.ColumnInfo;
import org.elasticsearch.xpack.sql.proto.Mode;
import org.elasticsearch.xpack.sql.session.Configuration;
import org.elasticsearch.xpack.sql.session.Cursors;
import org.elasticsearch.xpack.sql.session.RowSet;
import org.elasticsearch.xpack.sql.session.SchemaRowSet;
import org.elasticsearch.xpack.sql.stats.QueryMetric;
import org.elasticsearch.xpack.sql.type.Schema;

import java.util.ArrayList;
import java.util.List;

import static java.util.Collections.unmodifiableList;

public class TransportSqlQueryAction extends HandledTransportAction<SqlQueryRequest, SqlQueryResponse> {
    private final SecurityContext securityContext;
    private final ClusterService clusterService;
    private final PlanExecutor planExecutor;
    private final SqlLicenseChecker sqlLicenseChecker;

    @Inject
    public TransportSqlQueryAction(Settings settings, ClusterService clusterService, TransportService transportService,
                                   ThreadPool threadPool, ActionFilters actionFilters, PlanExecutor planExecutor,
                                   SqlLicenseChecker sqlLicenseChecker) {
        super(SqlQueryAction.NAME, transportService, actionFilters, (Writeable.Reader<SqlQueryRequest>) SqlQueryRequest::new);

        this.securityContext = XPackSettings.SECURITY_ENABLED.get(settings) ?
                new SecurityContext(settings, threadPool.getThreadContext()) : null;
        this.clusterService = clusterService;
        this.planExecutor = planExecutor;
        this.sqlLicenseChecker = sqlLicenseChecker;
    }

    @Override
    protected void doExecute(Task task, SqlQueryRequest request, ActionListener<SqlQueryResponse> listener) {
        sqlLicenseChecker.checkIfSqlAllowed(request.mode());
        operation(planExecutor, request, listener, username(), clusterService.getClusterName().value());
    }

    /**
     * Actual implementation of the action. Statically available to support embedded mode.
     */
    public static void operation(PlanExecutor planExecutor, SqlQueryRequest request, ActionListener<SqlQueryResponse> listener,
                                 String username, String clusterName) {
        // The configuration is always created however when dealing with the next page, only the timeouts are relevant
        // the rest having default values (since the query is already created)
        Configuration cfg = new Configuration(request.timeZone(), request.fetchSize(), request.requestTimeout(), request.pageTimeout(),
<<<<<<< HEAD
                request.filter(), username, clusterName);
        
=======
                request.filter(), request.mode());

>>>>>>> 3f7cae3f
        // mode() shouldn't be null
        QueryMetric metric = QueryMetric.from(request.mode(), request.clientId());
        planExecutor.metrics().total(metric);

        if (Strings.hasText(request.cursor()) == false) {
            planExecutor.sql(cfg, request.query(), request.params(),
                    ActionListener.wrap(rowSet -> listener.onResponse(createResponse(request, rowSet)),
                            e -> {
                                planExecutor.metrics().failed(metric);
                                listener.onFailure(e);
                            }));
        } else {
            planExecutor.metrics().paging(metric);
            planExecutor.nextPage(cfg, Cursors.decodeFromString(request.cursor()),
                    ActionListener.wrap(rowSet -> listener.onResponse(createResponse(rowSet, null)),
                            e -> {
                                planExecutor.metrics().failed(metric);
                                listener.onFailure(e);
                            }));
        }
    }

    static SqlQueryResponse createResponse(SqlQueryRequest request, SchemaRowSet rowSet) {
        List<ColumnInfo> columns = new ArrayList<>(rowSet.columnCount());
        for (Schema.Entry entry : rowSet.schema()) {
            if (Mode.isDriver(request.mode())) {
                columns.add(new ColumnInfo("", entry.name(), entry.type().esType, entry.type().sqlType.getVendorTypeNumber(),
                        entry.type().displaySize));
            } else {
                columns.add(new ColumnInfo("", entry.name(), entry.type().esType));
            }
        }
        columns = unmodifiableList(columns);
        return createResponse(rowSet, columns);
    }

    static SqlQueryResponse createResponse(RowSet rowSet, List<ColumnInfo> columns) {
        List<List<Object>> rows = new ArrayList<>();
        rowSet.forEachRow(rowView -> {
            List<Object> row = new ArrayList<>(rowView.columnCount());
            rowView.forEachColumn(row::add);
            rows.add(unmodifiableList(row));
        });

        return new SqlQueryResponse(
                Cursors.encodeToString(Version.CURRENT, rowSet.nextPageCursor()),
                columns,
                rows);
    }
    
    private String username() {
        return this.securityContext != null ? this.securityContext.getUser().principal() : null;
    }
}<|MERGE_RESOLUTION|>--- conflicted
+++ resolved
@@ -70,13 +70,8 @@
         // The configuration is always created however when dealing with the next page, only the timeouts are relevant
         // the rest having default values (since the query is already created)
         Configuration cfg = new Configuration(request.timeZone(), request.fetchSize(), request.requestTimeout(), request.pageTimeout(),
-<<<<<<< HEAD
-                request.filter(), username, clusterName);
-        
-=======
-                request.filter(), request.mode());
+                request.filter(), request.mode(), username, clusterName);
 
->>>>>>> 3f7cae3f
         // mode() shouldn't be null
         QueryMetric metric = QueryMetric.from(request.mode(), request.clientId());
         planExecutor.metrics().total(metric);
