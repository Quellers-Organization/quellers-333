/*
 * Copyright Elasticsearch B.V. and/or licensed to Elasticsearch B.V. under one
 * or more contributor license agreements. Licensed under the Elastic License;
 * you may not use this file except in compliance with the Elastic License.
 */
package org.elasticsearch.xpack.sql.querydsl.container;

import org.elasticsearch.common.Nullable;
import org.elasticsearch.common.Strings;
import org.elasticsearch.common.collect.Tuple;
import org.elasticsearch.common.xcontent.ToXContent;
import org.elasticsearch.common.xcontent.XContentBuilder;
import org.elasticsearch.common.xcontent.json.JsonXContent;
import org.elasticsearch.xpack.sql.SqlIllegalArgumentException;
import org.elasticsearch.xpack.sql.execution.search.FieldExtraction;
import org.elasticsearch.xpack.sql.execution.search.SourceGenerator;
import org.elasticsearch.xpack.sql.expression.Attribute;
import org.elasticsearch.xpack.sql.expression.FieldAttribute;
import org.elasticsearch.xpack.sql.expression.LiteralAttribute;
import org.elasticsearch.xpack.sql.expression.function.ScoreAttribute;
import org.elasticsearch.xpack.sql.expression.function.scalar.ScalarFunctionAttribute;
import org.elasticsearch.xpack.sql.expression.gen.pipeline.Pipe;
import org.elasticsearch.xpack.sql.querydsl.agg.Aggs;
import org.elasticsearch.xpack.sql.querydsl.agg.GroupByKey;
import org.elasticsearch.xpack.sql.querydsl.agg.LeafAgg;
import org.elasticsearch.xpack.sql.querydsl.container.GroupByRef.Property;
import org.elasticsearch.xpack.sql.querydsl.query.BoolQuery;
import org.elasticsearch.xpack.sql.querydsl.query.MatchAll;
import org.elasticsearch.xpack.sql.querydsl.query.NestedQuery;
import org.elasticsearch.xpack.sql.querydsl.query.Query;
import org.elasticsearch.xpack.sql.tree.Source;
import org.elasticsearch.xpack.sql.type.DataType;

import java.io.IOException;
import java.util.AbstractMap;
import java.util.ArrayList;
import java.util.Collection;
import java.util.LinkedHashMap;
import java.util.LinkedHashSet;
import java.util.List;
import java.util.Map;
import java.util.Objects;
import java.util.Set;

import static java.util.Collections.emptyList;
import static java.util.Collections.emptyMap;
import static java.util.Collections.emptySet;
import static java.util.Collections.singletonMap;
import static org.elasticsearch.xpack.sql.util.CollectionUtils.combine;

public class QueryContainer {

    private final Aggs aggs;
    private final Query query;

    // final output seen by the client (hence the list or ordering)
    // gets converted by the Scroller into Extractors for hits or actual results in case of aggregations
    private final List<FieldExtraction> columns;

    // aliases (maps an alias to its actual resolved attribute)
    private final Map<Attribute, Attribute> aliases;

    // pseudo functions (like count) - that are 'extracted' from other aggs
    private final Map<String, GroupByKey> pseudoFunctions;

    // scalar function processors - recorded as functions get folded;
    // at scrolling, their inputs (leaves) get updated
    private final Map<Attribute, Pipe> scalarFunctions;

    private final Set<Sort> sort;
    private final int limit;

    // computed
    private final boolean aggsOnly;

    public QueryContainer() {
        this(null, null, null, null, null, null, null, -1);
    }

    public QueryContainer(Query query, Aggs aggs, List<FieldExtraction> refs, Map<Attribute, Attribute> aliases,
            Map<String, GroupByKey> pseudoFunctions,
            Map<Attribute, Pipe> scalarFunctions,
            Set<Sort> sort, int limit) {
        this.query = query;
        this.aggs = aggs == null ? new Aggs() : aggs;
        this.aliases = aliases == null || aliases.isEmpty() ? emptyMap() : aliases;
        this.pseudoFunctions = pseudoFunctions == null || pseudoFunctions.isEmpty() ? emptyMap() : pseudoFunctions;
        this.scalarFunctions = scalarFunctions == null || scalarFunctions.isEmpty() ? emptyMap() : scalarFunctions;
        this.columns = refs == null || refs.isEmpty() ? emptyList() : refs;
        this.sort = sort == null || sort.isEmpty() ? emptySet() : sort;
        this.limit = limit;
        aggsOnly = columns.stream().allMatch(FieldExtraction::supportedByAggsOnlyQuery);
    }

    public Query query() {
        return query;
    }

    public Aggs aggs() {
        return aggs;
    }

    public List<FieldExtraction> columns() {
        return columns;
    }

    public Map<Attribute, Attribute> aliases() {
        return aliases;
    }

    public Map<String, GroupByKey> pseudoFunctions() {
        return pseudoFunctions;
    }

    public Set<Sort> sort() {
        return sort;
    }

    public int limit() {
        return limit;
    }

    public boolean isAggsOnly() {
        return aggsOnly;
    }

    public boolean hasColumns() {
        return !columns.isEmpty();
    }

    //
    // copy methods
    //

    public QueryContainer with(Query q) {
        return new QueryContainer(q, aggs, columns, aliases, pseudoFunctions, scalarFunctions, sort, limit);
    }

    public QueryContainer with(List<FieldExtraction> r) {
        return new QueryContainer(query, aggs, r, aliases, pseudoFunctions, scalarFunctions, sort, limit);
    }

    public QueryContainer withAliases(Map<Attribute, Attribute> a) {
        return new QueryContainer(query, aggs, columns, a, pseudoFunctions, scalarFunctions, sort, limit);
    }

    public QueryContainer withPseudoFunctions(Map<String, GroupByKey> p) {
        return new QueryContainer(query, aggs, columns, aliases, p, scalarFunctions, sort, limit);
    }

    public QueryContainer with(Aggs a) {
        return new QueryContainer(query, a, columns, aliases, pseudoFunctions, scalarFunctions, sort, limit);
    }

    public QueryContainer withLimit(int l) {
        return l == limit ? this : new QueryContainer(query, aggs, columns, aliases, pseudoFunctions, scalarFunctions, sort, l);
    }

    public QueryContainer withScalarProcessors(Map<Attribute, Pipe> procs) {
        return new QueryContainer(query, aggs, columns, aliases, pseudoFunctions, procs, sort, limit);
    }

    public QueryContainer sort(Sort sortable) {
        Set<Sort> sort = new LinkedHashSet<>(this.sort);
        sort.add(sortable);
        return new QueryContainer(query, aggs, columns, aliases, pseudoFunctions, scalarFunctions, sort, limit);
    }

    private String aliasName(Attribute attr) {
        return aliases.getOrDefault(attr, attr).name();
    }

    //
    // reference methods
    //
    private FieldExtraction topHitFieldRef(FieldAttribute fieldAttr) {
        return new SearchHitFieldRef(aliasName(fieldAttr), fieldAttr.field().getDataType(), fieldAttr.field().isAggregatable());
    }

    private Tuple<QueryContainer, FieldExtraction> nestedHitFieldRef(FieldAttribute attr) {
        // Find the nested query for this field. If there isn't one then create it
        List<FieldExtraction> nestedRefs = new ArrayList<>();

        String name = aliasName(attr);
<<<<<<< HEAD
        String format = attr.field().getDataType() == DataType.DATE ? "epoch_millis" : null;
=======
        String format = attr.field().getDataType() == DataType.DATETIME ? "epoch_millis" : DocValueFieldsContext.USE_DEFAULT_FORMAT;
>>>>>>> 187b2335
        Query q = rewriteToContainNestedField(query, attr.source(),
                attr.nestedParent().name(), name, format, attr.field().isAggregatable());

        SearchHitFieldRef nestedFieldRef = new SearchHitFieldRef(name, attr.field().getDataType(),
                attr.field().isAggregatable(), attr.parent().name());
        nestedRefs.add(nestedFieldRef);

        return new Tuple<>(new QueryContainer(q, aggs, columns, aliases, pseudoFunctions, scalarFunctions, sort, limit), nestedFieldRef);
    }

    static Query rewriteToContainNestedField(@Nullable Query query, Source source, String path, String name, String format,
            boolean hasDocValues) {
        if (query == null) {
            /* There is no query so we must add the nested query
             * ourselves to fetch the field. */
            return new NestedQuery(source, path, singletonMap(name, new AbstractMap.SimpleImmutableEntry<>(hasDocValues, format)),
                    new MatchAll(source));
        }
        if (query.containsNestedField(path, name)) {
            // The query already has the nested field. Nothing to do.
            return query;
        }
        /* The query doesn't have the nested field so we have to ask
         * it to add it. */
        Query rewritten = query.addNestedField(path, name, format, hasDocValues);
        if (rewritten != query) {
            /* It successfully added it so we can use the rewritten
             * query. */
            return rewritten;
        }
        /* There is no nested query with a matching path so we must
         * add the nested query ourselves just to fetch the field. */
        NestedQuery nested = new NestedQuery(source, path,
                singletonMap(name, new AbstractMap.SimpleImmutableEntry<>(hasDocValues, format)), new MatchAll(source));
        return new BoolQuery(source, true, query, nested);
    }

    // replace function/operators's input with references
    private Tuple<QueryContainer, FieldExtraction> resolvedTreeComputingRef(ScalarFunctionAttribute ta) {
        Attribute attribute = aliases.getOrDefault(ta, ta);
        Pipe proc = scalarFunctions.get(attribute);

        // check the attribute itself
        if (proc == null) {
            if (attribute instanceof ScalarFunctionAttribute) {
                ta = (ScalarFunctionAttribute) attribute;
            }
            proc = ta.asPipe();
        }

        // find the processor inputs (Attributes) and convert them into references
        // no need to promote them to the top since the container doesn't have to be aware
        class QueryAttributeResolver implements Pipe.AttributeResolver {
            private QueryContainer container;

            private QueryAttributeResolver(QueryContainer container) {
                this.container = container;
            }

            @Override
            public FieldExtraction resolve(Attribute attribute) {
                Attribute attr = aliases.getOrDefault(attribute, attribute);
                Tuple<QueryContainer, FieldExtraction> ref = container.toReference(attr);
                container = ref.v1();
                return ref.v2();
            }
        }
        QueryAttributeResolver resolver = new QueryAttributeResolver(this);
        proc = proc.resolveAttributes(resolver);
        QueryContainer qContainer = resolver.container;

        // update proc
        Map<Attribute, Pipe> procs = new LinkedHashMap<>(qContainer.scalarFunctions());
        procs.put(attribute, proc);
        qContainer = qContainer.withScalarProcessors(procs);
        return new Tuple<>(qContainer, new ComputedRef(proc));
    }

    public QueryContainer addColumn(Attribute attr) {
        Tuple<QueryContainer, FieldExtraction> tuple = toReference(attr);
        return tuple.v1().addColumn(tuple.v2());
    }

    private Tuple<QueryContainer, FieldExtraction> toReference(Attribute attr) {
        if (attr instanceof FieldAttribute) {
            FieldAttribute fa = (FieldAttribute) attr;
            if (fa.isNested()) {
                return nestedHitFieldRef(fa);
            } else {
                return new Tuple<>(this, topHitFieldRef(fa));
            }
        }
        if (attr instanceof ScalarFunctionAttribute) {
            return resolvedTreeComputingRef((ScalarFunctionAttribute) attr);
        }
        if (attr instanceof LiteralAttribute) {
            return new Tuple<>(this, new ComputedRef(((LiteralAttribute) attr).asPipe()));
        }
        if (attr instanceof ScoreAttribute) {
            return new Tuple<>(this, new ComputedRef(((ScoreAttribute) attr).asPipe()));
        }

        throw new SqlIllegalArgumentException("Unknown output attribute {}", attr);
    }

    public QueryContainer addColumn(FieldExtraction ref) {
        return with(combine(columns, ref));
    }

    public Map<Attribute, Pipe> scalarFunctions() {
        return scalarFunctions;
    }

    //
    // agg methods
    //

    public QueryContainer addAggCount(GroupByKey group, String functionId) {
        FieldExtraction ref = group == null ? GlobalCountRef.INSTANCE : new GroupByRef(group.id(), Property.COUNT, null);
        Map<String, GroupByKey> pseudoFunctions = new LinkedHashMap<>(this.pseudoFunctions);
        pseudoFunctions.put(functionId, group);
        return new QueryContainer(query, aggs, combine(columns, ref), aliases, pseudoFunctions, scalarFunctions, sort, limit);
    }

    public QueryContainer addAgg(String groupId, LeafAgg agg) {
        return with(aggs.addAgg(agg));
    }

    public QueryContainer addGroups(Collection<GroupByKey> values) {
        return with(aggs.addGroups(values));
    }

    public GroupByKey findGroupForAgg(String aggId) {
        return aggs.findGroupForAgg(aggId);
    }

    public QueryContainer updateGroup(GroupByKey group) {
        return with(aggs.updateGroup(group));
    }

    //
    // boiler plate
    //

    @Override
    public int hashCode() {
        return Objects.hash(query, aggs, columns, aliases);
    }

    @Override
    public boolean equals(Object obj) {
        if (this == obj) {
            return true;
        }

        if (obj == null || getClass() != obj.getClass()) {
            return false;
        }

        QueryContainer other = (QueryContainer) obj;
        return Objects.equals(query, other.query)
                && Objects.equals(aggs, other.aggs)
                && Objects.equals(columns, other.columns)
                && Objects.equals(aliases, other.aliases)
                && Objects.equals(sort, other.sort)
                && Objects.equals(limit, other.limit);
    }

    @Override
    public String toString() {
        try (XContentBuilder builder = JsonXContent.contentBuilder()) {
            builder.humanReadable(true).prettyPrint();
            SourceGenerator.sourceBuilder(this, null, null).toXContent(builder, ToXContent.EMPTY_PARAMS);
            return Strings.toString(builder);
        } catch (IOException e) {
            throw new RuntimeException("error rendering", e);
        }
    }
}<|MERGE_RESOLUTION|>--- conflicted
+++ resolved
@@ -182,11 +182,7 @@
         List<FieldExtraction> nestedRefs = new ArrayList<>();
 
         String name = aliasName(attr);
-<<<<<<< HEAD
-        String format = attr.field().getDataType() == DataType.DATE ? "epoch_millis" : null;
-=======
-        String format = attr.field().getDataType() == DataType.DATETIME ? "epoch_millis" : DocValueFieldsContext.USE_DEFAULT_FORMAT;
->>>>>>> 187b2335
+        String format = attr.field().getDataType() == DataType.DATETIME ? "epoch_millis" : null;
         Query q = rewriteToContainNestedField(query, attr.source(),
                 attr.nestedParent().name(), name, format, attr.field().isAggregatable());
 
