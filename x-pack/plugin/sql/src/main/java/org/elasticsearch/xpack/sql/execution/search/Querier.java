/*
 * Copyright Elasticsearch B.V. and/or licensed to Elasticsearch B.V. under one
 * or more contributor license agreements. Licensed under the Elastic License
 * 2.0; you may not use this file except in compliance with the Elastic License
 * 2.0.
 */
package org.elasticsearch.xpack.sql.execution.search;

import org.apache.logging.log4j.LogManager;
import org.apache.logging.log4j.Logger;
import org.apache.lucene.util.PriorityQueue;
import org.elasticsearch.action.ActionListener;
import org.elasticsearch.action.search.SearchRequest;
import org.elasticsearch.action.search.SearchResponse;
import org.elasticsearch.action.search.ShardSearchFailure;
import org.elasticsearch.client.Client;
import org.elasticsearch.common.Strings;
import org.elasticsearch.common.util.CollectionUtils;
import org.elasticsearch.core.Nullable;
import org.elasticsearch.core.TimeValue;
import org.elasticsearch.core.Tuple;
import org.elasticsearch.index.query.QueryBuilder;
import org.elasticsearch.search.aggregations.Aggregation;
import org.elasticsearch.search.aggregations.Aggregations;
import org.elasticsearch.search.aggregations.MultiBucketConsumerService;
import org.elasticsearch.search.aggregations.bucket.MultiBucketsAggregation.Bucket;
import org.elasticsearch.search.aggregations.bucket.filter.Filters;
import org.elasticsearch.search.builder.SearchSourceBuilder;
import org.elasticsearch.tasks.TaskCancelledException;
import org.elasticsearch.xcontent.XContentBuilder;
import org.elasticsearch.xpack.ql.execution.search.FieldExtraction;
import org.elasticsearch.xpack.ql.execution.search.extractor.BucketExtractor;
import org.elasticsearch.xpack.ql.execution.search.extractor.ComputingExtractor;
import org.elasticsearch.xpack.ql.execution.search.extractor.ConstantExtractor;
import org.elasticsearch.xpack.ql.execution.search.extractor.HitExtractor;
import org.elasticsearch.xpack.ql.expression.Attribute;
import org.elasticsearch.xpack.ql.expression.gen.pipeline.AggExtractorInput;
import org.elasticsearch.xpack.ql.expression.gen.pipeline.AggPathInput;
import org.elasticsearch.xpack.ql.expression.gen.pipeline.HitExtractorInput;
import org.elasticsearch.xpack.ql.expression.gen.pipeline.Pipe;
import org.elasticsearch.xpack.ql.expression.gen.pipeline.ReferenceInput;
import org.elasticsearch.xpack.ql.index.IndexResolver;
import org.elasticsearch.xpack.ql.type.Schema;
import org.elasticsearch.xpack.ql.util.StringUtils;
import org.elasticsearch.xpack.sql.SqlIllegalArgumentException;
import org.elasticsearch.xpack.sql.execution.PlanExecutor;
import org.elasticsearch.xpack.sql.execution.search.extractor.CompositeKeyExtractor;
import org.elasticsearch.xpack.sql.execution.search.extractor.FieldHitExtractor;
import org.elasticsearch.xpack.sql.execution.search.extractor.MetricAggExtractor;
import org.elasticsearch.xpack.sql.execution.search.extractor.PivotExtractor;
import org.elasticsearch.xpack.sql.execution.search.extractor.TopHitsAggExtractor;
import org.elasticsearch.xpack.sql.planner.PlanningException;
import org.elasticsearch.xpack.sql.querydsl.agg.Aggs;
import org.elasticsearch.xpack.sql.querydsl.container.ComputedRef;
import org.elasticsearch.xpack.sql.querydsl.container.GlobalCountRef;
import org.elasticsearch.xpack.sql.querydsl.container.GroupByRef;
import org.elasticsearch.xpack.sql.querydsl.container.MetricAggRef;
import org.elasticsearch.xpack.sql.querydsl.container.PivotColumnRef;
import org.elasticsearch.xpack.sql.querydsl.container.QueryContainer;
import org.elasticsearch.xpack.sql.querydsl.container.ScriptFieldRef;
import org.elasticsearch.xpack.sql.querydsl.container.SearchHitFieldRef;
import org.elasticsearch.xpack.sql.querydsl.container.TopHitsAggRef;
import org.elasticsearch.xpack.sql.session.Cursor;
import org.elasticsearch.xpack.sql.session.Cursor.Page;
import org.elasticsearch.xpack.sql.session.ListCursor;
import org.elasticsearch.xpack.sql.session.RowSet;
import org.elasticsearch.xpack.sql.session.Rows;
import org.elasticsearch.xpack.sql.session.SchemaRowSet;
import org.elasticsearch.xpack.sql.session.SqlConfiguration;
import org.elasticsearch.xpack.sql.session.SqlSession;

import java.io.IOException;
import java.util.ArrayList;
import java.util.BitSet;
import java.util.Collections;
import java.util.Comparator;
import java.util.LinkedHashSet;
import java.util.List;
import java.util.Map;
import java.util.Objects;
import java.util.Set;
import java.util.concurrent.atomic.AtomicInteger;
import java.util.function.BiFunction;
import java.util.function.Supplier;

import static java.util.Collections.singletonList;
import static org.elasticsearch.action.ActionListener.wrap;
import static org.elasticsearch.xpack.ql.execution.search.QlSourceBuilder.INTRODUCING_MISSING_ORDER_IN_COMPOSITE_AGGS_VERSION;

// TODO: add retry/back-off
public class Querier {
    private static final Logger log = LogManager.getLogger(Querier.class);

    private final PlanExecutor planExecutor;
    private final SqlConfiguration cfg;
    private final int size;
    private final Client client;
    @Nullable
    private final QueryBuilder filter;

    public Querier(SqlSession sqlSession) {
        this.planExecutor = sqlSession.planExecutor();
        this.client = sqlSession.client();
        this.cfg = sqlSession.configuration();
        this.filter = cfg.filter();
        this.size = cfg.pageSize();
    }

    public void query(List<Attribute> output, QueryContainer query, String index, ActionListener<Page> listener) {
        // prepare the request
        SearchSourceBuilder sourceBuilder = SourceGenerator.sourceBuilder(query, filter, size);

        if (this.cfg.runtimeMappings() != null) {
            sourceBuilder.runtimeMappings(this.cfg.runtimeMappings());
        }

        if (log.isTraceEnabled()) {
            log.trace("About to execute query {} on {}", StringUtils.toString(sourceBuilder), index);
        }

        SearchRequest search = prepareRequest(
<<<<<<< HEAD
            client,
            sourceBuilder,
            timeout,
=======
            sourceBuilder,
            cfg.requestTimeout(),
>>>>>>> 30e15ba8
            query.shouldIncludeFrozen(),
            Strings.commaDelimitedListToStringArray(index)
        );

        @SuppressWarnings("rawtypes")
        List<Tuple<Integer, Comparator>> sortingColumns = query.sortingColumns();
        listener = sortingColumns.isEmpty() ? listener : new LocalAggregationSorterListener(listener, sortingColumns, query.limit());

        ActionListener<SearchResponse> l = null;
        if (query.isAggsOnly()) {
            if (query.aggs().useImplicitGroupBy()) {
                l = new ImplicitGroupActionListener(listener, client, cfg, output, query, search);
            } else {
                l = new CompositeActionListener(listener, client, cfg, output, query, search);
            }
        } else {
            search.scroll(cfg.pageTimeout());
            l = new ScrollActionListener(listener, client, cfg, output, query);
        }

        if (cfg.task() != null && cfg.task().isCancelled()) {
            listener.onFailure(new TaskCancelledException("cancelled"));
            return;
        }
        client.search(search, l);
    }

<<<<<<< HEAD
    public static SearchRequest prepareRequest(
        Client client,
        SearchSourceBuilder source,
        TimeValue timeout,
        boolean includeFrozen,
        String... indices
    ) {
=======
    public static SearchRequest prepareRequest(SearchSourceBuilder source, TimeValue timeout, boolean includeFrozen, String... indices) {
>>>>>>> 30e15ba8
        source.timeout(timeout);

        SearchRequest searchRequest = new SearchRequest(INTRODUCING_MISSING_ORDER_IN_COMPOSITE_AGGS_VERSION);
        searchRequest.indices(indices);
        searchRequest.source(source);
        searchRequest.allowPartialSearchResults(false);
        searchRequest.indicesOptions(
            includeFrozen ? IndexResolver.FIELD_CAPS_FROZEN_INDICES_OPTIONS : IndexResolver.FIELD_CAPS_INDICES_OPTIONS
        );

        return searchRequest;
    }

    protected static void logSearchResponse(SearchResponse response, Logger logger) {
        List<Aggregation> aggs = Collections.emptyList();
        if (response.getAggregations() != null) {
            aggs = response.getAggregations().asList();
        }
        StringBuilder aggsNames = new StringBuilder();
        for (int i = 0; i < aggs.size(); i++) {
            aggsNames.append(aggs.get(i).getName() + (i + 1 == aggs.size() ? "" : ", "));
        }

        logger.trace(
            "Got search response [hits {} {}, {} aggregations: [{}], {} failed shards, {} skipped shards, "
                + "{} successful shards, {} total shards, took {}, timed out [{}]]",
            response.getHits().getTotalHits().relation.toString(),
            response.getHits().getTotalHits().value,
            aggs.size(),
            aggsNames,
            response.getFailedShards(),
            response.getSkippedShards(),
            response.getSuccessfulShards(),
            response.getTotalShards(),
            response.getTook(),
            response.isTimedOut()
        );
    }

    /**
     * Listener used for local sorting (typically due to aggregations used inside `ORDER BY`).
     *
     * This listener consumes the whole result set, sorts it in memory then sends the paginated
     * results back to the client.
     */
    @SuppressWarnings("rawtypes")
    class LocalAggregationSorterListener extends ActionListener.Delegating<Page, Page> {
        // keep the top N entries.
        private final AggSortingQueue data;
        private final AtomicInteger counter = new AtomicInteger();
        private volatile Schema schema;

        // Note: when updating this value propagate it to the limitations.asciidoc page as well.
        private static final int MAXIMUM_SIZE = MultiBucketConsumerService.DEFAULT_MAX_BUCKETS;
        private final boolean noLimit;

        LocalAggregationSorterListener(ActionListener<Page> listener, List<Tuple<Integer, Comparator>> sortingColumns, int limit) {
            super(listener);

            int size = MAXIMUM_SIZE;
            if (limit < 0) {
                noLimit = true;
            } else {
                noLimit = false;
                if (limit > MAXIMUM_SIZE) {
                    throw new PlanningException("The maximum LIMIT for aggregate sorting is [{}], received [{}]", MAXIMUM_SIZE, limit);
                } else {
                    size = limit;
                }
            }

            this.data = new AggSortingQueue(size, sortingColumns);
        }

        @Override
        public void onResponse(Page page) {
            // schema is set on the first page (as the rest don't hold the schema anymore)
            if (schema == null) {
                RowSet rowSet = page.rowSet();
                if (rowSet instanceof SchemaRowSet) {
                    schema = ((SchemaRowSet) rowSet).schema();
                } else {
                    onFailure(new SqlIllegalArgumentException("No schema found inside {}", rowSet.getClass()));
                    return;
                }
            }

            // 1. consume all pages received
            if (consumeRowSet(page.rowSet()) == false) {
                return;
            }

            Cursor cursor = page.next();
            // 1a. trigger a next call if there's still data
            if (cursor != Cursor.EMPTY) {
                // trigger a next call
                planExecutor.nextPage(cfg, cursor, this);
                // make sure to bail out afterwards as we'll get called by a different thread
                return;
            }

            // no more data available, the last thread sends the response
            // 2. send the in-memory view to the client
            sendResponse();
        }

        private boolean consumeRowSet(RowSet rowSet) {
            ResultRowSet<?> rrs = (ResultRowSet<?>) rowSet;
            for (boolean hasRows = rrs.hasCurrentRow(); hasRows; hasRows = rrs.advanceRow()) {
                List<Object> row = new ArrayList<>(rrs.columnCount());
                rrs.forEachResultColumn(row::add);
                // if the queue overflows and no limit was specified, throw an error
                if (data.insertWithOverflow(new Tuple<>(row, counter.getAndIncrement())) != null && noLimit) {
                    onFailure(
                        new SqlIllegalArgumentException(
                            "The default limit [{}] for aggregate sorting has been reached; please specify a LIMIT",
                            MAXIMUM_SIZE
                        )
                    );
                    return false;
                }
            }
            return true;
        }

        private void sendResponse() {
            delegate.onResponse(ListCursor.of(schema, data.asList(), cfg.pageSize()));
        }
    }

    /**
     * Dedicated listener for implicit/default group-by queries that return only _one_ result.
     */
    static class ImplicitGroupActionListener extends BaseAggActionListener {

        private static final List<? extends Bucket> EMPTY_BUCKET = singletonList(new Bucket() {

            @Override
            public XContentBuilder toXContent(XContentBuilder builder, Params params) throws IOException {
                throw new SqlIllegalArgumentException("No group-by/aggs defined");
            }

            @Override
            public Object getKey() {
                throw new SqlIllegalArgumentException("No group-by/aggs defined");
            }

            @Override
            public String getKeyAsString() {
                throw new SqlIllegalArgumentException("No group-by/aggs defined");
            }

            @Override
            public long getDocCount() {
                throw new SqlIllegalArgumentException("No group-by/aggs defined");
            }

            @Override
            public Aggregations getAggregations() {
                throw new SqlIllegalArgumentException("No group-by/aggs defined");
            }
        });

        ImplicitGroupActionListener(
            ActionListener<Page> listener,
            Client client,
            SqlConfiguration cfg,
            List<Attribute> output,
            QueryContainer query,
            SearchRequest request
        ) {
            super(listener, client, cfg, output, query, request);
        }

        @Override
        protected void handleResponse(SearchResponse response, ActionListener<Page> listener) {
            if (log.isTraceEnabled()) {
                logSearchResponse(response, log);
            }

            Aggregations aggs = response.getAggregations();
            if (aggs != null) {
                Aggregation agg = aggs.get(Aggs.ROOT_GROUP_NAME);
                if (agg instanceof Filters) {
                    handleBuckets(((Filters) agg).getBuckets(), response);
                } else {
                    throw new SqlIllegalArgumentException("Unrecognized root group found; {}", agg.getClass());
                }
            }
            // can happen when only a count is requested which is derived from the response
            else {
                handleBuckets(EMPTY_BUCKET, response);
            }
        }

        private void handleBuckets(List<? extends Bucket> buckets, SearchResponse response) {
            if (buckets.size() == 1) {
                Bucket implicitGroup = buckets.get(0);
                List<BucketExtractor> extractors = initBucketExtractors(response);

                Object[] values = new Object[mask.cardinality()];

                int index = 0;
                for (int i = mask.nextSetBit(0); i >= 0; i = mask.nextSetBit(i + 1)) {
                    values[index++] = extractors.get(i).extract(implicitGroup);
                }
                delegate.onResponse(Page.last(Rows.singleton(schema, values)));

            } else if (buckets.isEmpty()) {
                delegate.onResponse(Page.last(Rows.empty(schema)));
            } else {
                throw new SqlIllegalArgumentException(
                    "Too many groups returned by the implicit group; expected 1, received {}",
                    buckets.size()
                );
            }
        }
    }

    /**
     * Dedicated listener for composite aggs/group-by results.
     */
    static class CompositeActionListener extends BaseAggActionListener {

        private final boolean isPivot;

        CompositeActionListener(
            ActionListener<Page> listener,
            Client client,
            SqlConfiguration cfg,
            List<Attribute> output,
            QueryContainer query,
            SearchRequest request
        ) {
            super(listener, client, cfg, output, query, request);

            isPivot = query.fields().stream().anyMatch(t -> t.v1() instanceof PivotColumnRef);
        }

        @Override
        protected void handleResponse(SearchResponse response, ActionListener<Page> listener) {

            Supplier<CompositeAggRowSet> makeRowSet = isPivot
                ? () -> new PivotRowSet(
                    schema,
                    initBucketExtractors(response),
                    mask,
                    response,
                    query.sortingColumns().isEmpty() ? query.limit() : -1,
                    null
                )
                : () -> new SchemaCompositeAggRowSet(
                    schema,
                    initBucketExtractors(response),
                    mask,
                    response,
                    query.sortingColumns().isEmpty() ? query.limit() : -1
                );

            BiFunction<byte[], CompositeAggRowSet, CompositeAggCursor> makeCursor = isPivot ? (q, r) -> {
                Map<String, Object> lastAfterKey = r instanceof PivotRowSet ? ((PivotRowSet) r).lastAfterKey() : null;
                return new PivotCursor(
                    lastAfterKey,
                    q,
                    r.extractors(),
                    r.mask(),
                    r.remainingData(),
                    query.shouldIncludeFrozen(),
                    request.indices()
                );
            }
                : (q, r) -> new CompositeAggCursor(
                    q,
                    r.extractors(),
                    r.mask(),
                    r.remainingData,
                    query.shouldIncludeFrozen(),
                    request.indices()
                );

            CompositeAggCursor.handle(
                response,
                request.source(),
                makeRowSet,
                makeCursor,
                () -> client.search(request, this),
                listener,
                schema
            );
        }
    }

    abstract static class BaseAggActionListener extends BaseActionListener {
        final QueryContainer query;
        final SearchRequest request;
        final BitSet mask;

        BaseAggActionListener(
            ActionListener<Page> listener,
            Client client,
            SqlConfiguration cfg,
            List<Attribute> output,
            QueryContainer query,
            SearchRequest request
        ) {
            super(listener, client, cfg, output);

            this.query = query;
            this.request = request;
            this.mask = query.columnMask(output);
        }

        protected List<BucketExtractor> initBucketExtractors(SearchResponse response) {
            // create response extractors for the first time
            List<Tuple<FieldExtraction, String>> refs = query.fields();

            List<BucketExtractor> exts = new ArrayList<>(refs.size());
            ConstantExtractor totalCount = new ConstantExtractor(response.getHits().getTotalHits().value);
            for (Tuple<FieldExtraction, String> ref : refs) {
                exts.add(createExtractor(ref.v1(), totalCount));
            }
            return exts;
        }

        private BucketExtractor createExtractor(FieldExtraction ref, BucketExtractor totalCount) {
            if (ref instanceof GroupByRef) {
                GroupByRef r = (GroupByRef) ref;
                return new CompositeKeyExtractor(r.key(), r.property(), cfg.zoneId(), r.isDateTimeBased());
            }

            if (ref instanceof MetricAggRef) {
                MetricAggRef r = (MetricAggRef) ref;
                return new MetricAggExtractor(r.name(), r.property(), r.innerKey(), cfg.zoneId(), r.dataType());
            }

            if (ref instanceof TopHitsAggRef) {
                TopHitsAggRef r = (TopHitsAggRef) ref;
                return new TopHitsAggExtractor(r.name(), r.fieldDataType(), cfg.zoneId());
            }

            if (ref instanceof PivotColumnRef) {
                PivotColumnRef r = (PivotColumnRef) ref;
                return new PivotExtractor(createExtractor(r.pivot(), totalCount), createExtractor(r.agg(), totalCount), r.value());
            }

            if (ref == GlobalCountRef.INSTANCE) {
                return totalCount;
            }

            if (ref instanceof ComputedRef) {
                Pipe proc = ((ComputedRef) ref).processor();

                // wrap only agg inputs
                proc = proc.transformDown(AggPathInput.class, l -> {
                    BucketExtractor be = createExtractor(l.context(), totalCount);
                    return new AggExtractorInput(l.source(), l.expression(), l.action(), be);
                });

                return new ComputingExtractor(proc.asProcessor());
            }

            throw new SqlIllegalArgumentException("Unexpected value reference {}", ref.getClass());
        }
    }

    /**
     * Dedicated listener for column retrieval/non-grouped queries (scrolls).
     */
    static class ScrollActionListener extends BaseActionListener {
        private final QueryContainer query;
        private final BitSet mask;
        private final boolean multiValueFieldLeniency;

        ScrollActionListener(
            ActionListener<Page> listener,
            Client client,
            SqlConfiguration cfg,
            List<Attribute> output,
            QueryContainer query
        ) {
            super(listener, client, cfg, output);
            this.query = query;
            this.mask = query.columnMask(output);
            this.multiValueFieldLeniency = cfg.multiValueFieldLeniency();
        }

        @Override
        protected void handleResponse(SearchResponse response, ActionListener<Page> listener) {
            // create response extractors for the first time
            List<Tuple<FieldExtraction, String>> refs = query.fields();

            List<HitExtractor> exts = new ArrayList<>(refs.size());
            for (Tuple<FieldExtraction, String> ref : refs) {
                exts.add(createExtractor(ref.v1()));
            }

            ScrollCursor.handle(
                response,
                () -> new SchemaSearchHitRowSet(schema, exts, mask, query.limit(), response),
                p -> listener.onResponse(p),
                p -> clear(response.getScrollId(), wrap(success -> listener.onResponse(p), listener::onFailure)),
                schema
            );
        }

        private HitExtractor createExtractor(FieldExtraction ref) {
            if (ref instanceof SearchHitFieldRef) {
                SearchHitFieldRef f = (SearchHitFieldRef) ref;
                return new FieldHitExtractor(f.name(), f.getDataType(), cfg.zoneId(), f.hitName(), multiValueFieldLeniency);
            }

            if (ref instanceof ScriptFieldRef) {
                ScriptFieldRef f = (ScriptFieldRef) ref;
                return new FieldHitExtractor(f.name(), null, cfg.zoneId(), multiValueFieldLeniency);
            }

            if (ref instanceof ComputedRef) {
                Pipe proc = ((ComputedRef) ref).processor();
                // collect hitNames
                Set<String> hitNames = new LinkedHashSet<>();
                proc = proc.transformDown(ReferenceInput.class, l -> {
                    HitExtractor he = createExtractor(l.context());
                    hitNames.add(he.hitName());

                    if (hitNames.size() > 1) {
                        throw new SqlIllegalArgumentException("Multi-level nested fields [{}] not supported yet", hitNames);
                    }

                    return new HitExtractorInput(l.source(), l.expression(), he);
                });
                String hitName = null;
                if (hitNames.size() == 1) {
                    hitName = hitNames.iterator().next();
                }
                return new ComputingExtractor(proc.asProcessor(), hitName);
            }

            throw new SqlIllegalArgumentException("Unexpected value reference {}", ref.getClass());
        }
    }

    /**
     * Base listener class providing clean-up and exception handling.
     * Handles both scroll queries (scan/scroll) and regular/composite-aggs queries.
     */
    abstract static class BaseActionListener extends ActionListener.Delegating<SearchResponse, Page> {

        final Client client;
        final SqlConfiguration cfg;
        final Schema schema;

        BaseActionListener(ActionListener<Page> listener, Client client, SqlConfiguration cfg, List<Attribute> output) {
            super(listener);

            this.client = client;
            this.cfg = cfg;
            this.schema = Rows.schema(output);
        }

        // TODO: need to handle rejections plus check failures (shard size, etc...)
        @Override
        public void onResponse(final SearchResponse response) {
            try {
                ShardSearchFailure[] failure = response.getShardFailures();
                if (CollectionUtils.isEmpty(failure) == false) {
                    cleanup(response, new SqlIllegalArgumentException(failure[0].reason(), failure[0].getCause()));
                } else {
                    handleResponse(response, ActionListener.wrap(delegate::onResponse, e -> cleanup(response, e)));
                }
            } catch (Exception ex) {
                cleanup(response, ex);
            }
        }

        protected abstract void handleResponse(SearchResponse response, ActionListener<Page> listener);

        // clean-up the scroll in case of exception
        protected final void cleanup(SearchResponse response, Exception ex) {
            if (response != null && response.getScrollId() != null) {
                client.prepareClearScroll()
                    .addScrollId(response.getScrollId())
                    // in case of failure, report the initial exception instead of the one resulting from cleaning the scroll
                    .execute(ActionListener.wrap(r -> delegate.onFailure(ex), e -> {
                        ex.addSuppressed(e);
                        delegate.onFailure(ex);
                    }));
            } else {
                delegate.onFailure(ex);
            }
        }

        protected final void clear(String scrollId, ActionListener<Boolean> listener) {
            if (scrollId != null) {
                client.prepareClearScroll()
                    .addScrollId(scrollId)
                    .execute(
                        ActionListener.wrap(
                            clearScrollResponse -> listener.onResponse(clearScrollResponse.isSucceeded()),
                            listener::onFailure
                        )
                    );
            } else {
                listener.onResponse(false);
            }
        }
    }

    @SuppressWarnings("rawtypes")
    static class AggSortingQueue extends PriorityQueue<Tuple<List<?>, Integer>> {

        private List<Tuple<Integer, Comparator>> sortingColumns;

        AggSortingQueue(int maxSize, List<Tuple<Integer, Comparator>> sortingColumns) {
            super(maxSize);
            this.sortingColumns = sortingColumns;
        }

        /**
         * Compare row based on the received attribute sort
         * <ul>
         *     <li>
         *         If a tuple in {@code sortingColumns} has a null comparator, it is assumed the sorting
         *         happened in ES and the results are left as is (by using the row ordering), otherwise it is
         *         sorted based on the given criteria.
         *     </li>
         *     <li>
         *         If no tuple exists in {@code sortingColumns} for an output column, it means this column
         *         is not included at all in the ORDER BY
         *     </li>
         *</ul>
         *
         * Take for example ORDER BY a, x, b, y
         * a, b - are sorted in ES
         * x, y - need to be sorted client-side
         * sorting on x kicks in only if the values for a are equal.
         * sorting on y kicks in only if the values for a, x and b are all equal
         *
         */
        // thanks to @jpountz for the row ordering idea as a way to preserve ordering
        @SuppressWarnings("unchecked")
        @Override
        protected boolean lessThan(Tuple<List<?>, Integer> l, Tuple<List<?>, Integer> r) {
            for (Tuple<Integer, Comparator> tuple : sortingColumns) {
                int columnIdx = tuple.v1().intValue();
                Comparator comparator = tuple.v2();

                // Get the values for left and right rows at the current column index
                Object vl = l.v1().get(columnIdx);
                Object vr = r.v1().get(columnIdx);
                if (comparator != null) {
                    int result = comparator.compare(vl, vr);
                    // if things are not equal: return the comparison result,
                    // otherwise: move to the next comparator to solve the tie.
                    if (result != 0) {
                        return result > 0;
                    }
                }
                // no comparator means the rows are pre-ordered by ES for the column at
                // the current index and the existing order needs to be preserved
                else {
                    // check the values - if they are not equal return the row order
                    // otherwise: move to the next comparator to solve the tie.
                    if (Objects.equals(vl, vr) == false) {
                        return l.v2().compareTo(r.v2()) > 0;
                    }
                }
            }
            // everything is equal, fall-back to the row order
            return l.v2().compareTo(r.v2()) > 0;
        }

        List<List<?>> asList() {
            List<List<?>> list = new ArrayList<>(super.size());
            Tuple<List<?>, Integer> pop;
            while ((pop = pop()) != null) {
                list.add(0, pop.v1());
            }
            return list;
        }
    }
}<|MERGE_RESOLUTION|>--- conflicted
+++ resolved
@@ -119,14 +119,8 @@
         }
 
         SearchRequest search = prepareRequest(
-<<<<<<< HEAD
-            client,
-            sourceBuilder,
-            timeout,
-=======
             sourceBuilder,
             cfg.requestTimeout(),
->>>>>>> 30e15ba8
             query.shouldIncludeFrozen(),
             Strings.commaDelimitedListToStringArray(index)
         );
@@ -154,17 +148,7 @@
         client.search(search, l);
     }
 
-<<<<<<< HEAD
-    public static SearchRequest prepareRequest(
-        Client client,
-        SearchSourceBuilder source,
-        TimeValue timeout,
-        boolean includeFrozen,
-        String... indices
-    ) {
-=======
     public static SearchRequest prepareRequest(SearchSourceBuilder source, TimeValue timeout, boolean includeFrozen, String... indices) {
->>>>>>> 30e15ba8
         source.timeout(timeout);
 
         SearchRequest searchRequest = new SearchRequest(INTRODUCING_MISSING_ORDER_IN_COMPOSITE_AGGS_VERSION);
