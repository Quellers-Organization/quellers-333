--- conflicted
+++ resolved
@@ -138,13 +138,9 @@
             listener.onFailure(new TaskCancelledException("cancelled"));
         } else if (query.isAggsOnly()) {
             if (query.aggs().useImplicitGroupBy()) {
-<<<<<<< HEAD
-                l = new ImplicitGroupActionListener(listener, client, cfg, output, query, search);
+                client.search(search, new ImplicitGroupActionListener(listener, client, cfg, output, query, search));
             } else if (query.aggs().groupByConstant()) {
-                l = new ConstantAggregationActionListener(listener, client, cfg, output, query, search);
-=======
-                client.search(search, new ImplicitGroupActionListener(listener, client, cfg, output, query, search));
->>>>>>> 751c8b53
+                client.search(search, new ConstantAggregationActionListener(listener, client, cfg, output, query, search));
             } else {
                 searchWithPointInTime(search, new CompositeActionListener(listener, client, cfg, output, query, search));
             }
