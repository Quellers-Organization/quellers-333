--- conflicted
+++ resolved
@@ -85,14 +85,9 @@
 
     public void testMetaMinimumScale() {
         assertNull(metaSqlMinimumScale(DATE));
-<<<<<<< HEAD
-        assertEquals(Short.valueOf((short) 3), metaSqlMinimumScale(TIME));
-        assertEquals(Short.valueOf((short) 3), metaSqlMinimumScale(DATETIME));
-        assertEquals(Short.valueOf((short) 3), metaSqlMinimumScale(DATETIME_ARRAY));
-=======
         assertEquals(Short.valueOf((short) 9), metaSqlMinimumScale(TIME));
         assertEquals(Short.valueOf((short) 9), metaSqlMinimumScale(DATETIME));
->>>>>>> 4cc9efd5
+        assertEquals(Short.valueOf((short) 9), metaSqlMinimumScale(DATETIME_ARRAY));
         assertEquals(Short.valueOf((short) 0), metaSqlMinimumScale(LONG));
         assertEquals(Short.valueOf((short) 0), metaSqlMinimumScale(LONG_ARRAY));
         assertEquals(Short.valueOf((short) defaultPrecision(FLOAT)), metaSqlMaximumScale(FLOAT));
@@ -103,14 +98,9 @@
 
     public void testMetaMaximumScale() {
         assertNull(metaSqlMinimumScale(DATE));
-<<<<<<< HEAD
-        assertEquals(Short.valueOf((short) 3), metaSqlMinimumScale(TIME));
-        assertEquals(Short.valueOf((short) 3), metaSqlMaximumScale(DATETIME));
-        assertEquals(Short.valueOf((short) 3), metaSqlMaximumScale(DATETIME_ARRAY));
-=======
         assertEquals(Short.valueOf((short) 9), metaSqlMinimumScale(TIME));
         assertEquals(Short.valueOf((short) 9), metaSqlMaximumScale(DATETIME));
->>>>>>> 4cc9efd5
+        assertEquals(Short.valueOf((short) 9), metaSqlMaximumScale(DATETIME_ARRAY));
         assertEquals(Short.valueOf((short) 0), metaSqlMaximumScale(LONG));
         assertEquals(Short.valueOf((short) 0), metaSqlMaximumScale(LONG_ARRAY));
         assertEquals(Short.valueOf((short) defaultPrecision(FLOAT)), metaSqlMaximumScale(FLOAT));
