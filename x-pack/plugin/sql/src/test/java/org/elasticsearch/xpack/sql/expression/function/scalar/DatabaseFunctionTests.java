--- conflicted
+++ resolved
@@ -31,11 +31,7 @@
         SqlParser parser = new SqlParser();
         EsIndex test = new EsIndex("test", SqlTypesTests.loadMapping("mapping-basic.json", true));
         SqlConfiguration sqlConfig = new SqlConfiguration(DateUtils.UTC, Protocol.FETCH_SIZE, Protocol.REQUEST_TIMEOUT,
-<<<<<<< HEAD
-                Protocol.PAGE_TIMEOUT, null,
-=======
                 Protocol.PAGE_TIMEOUT, null, null,
->>>>>>> ddc3744b
                 randomFrom(Mode.values()), randomAlphaOfLength(10),
                 null, null, clusterName, randomBoolean(), randomBoolean());
         Analyzer analyzer = new Analyzer(
