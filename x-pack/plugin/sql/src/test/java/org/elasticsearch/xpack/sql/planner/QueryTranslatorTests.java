--- conflicted
+++ resolved
@@ -161,13 +161,8 @@
         assertEquals("Scalar function (LTRIM(keyword)) not allowed (yet) as arguments for LIKE", ex.getMessage());
     }
 
-<<<<<<< HEAD
-    public void testTranslateInExpression_WhereClause() throws IOException {
-        LogicalPlan p = plan("SELECT * FROM test WHERE keyword IN ('foo', 'bar', 'l''ala', 'foo', concat('l''a', 'la'))");
-=======
     public void testTranslateInExpression_WhereClause() {
         LogicalPlan p = plan("SELECT * FROM test WHERE keyword IN ('foo', 'bar', 'lala', 'foo', concat('la', 'la'))");
->>>>>>> bf6f5218
         assertTrue(p instanceof Project);
         assertTrue(p.children().get(0) instanceof Filter);
         Expression condition = ((Filter) p.children().get(0)).condition();
@@ -176,12 +171,8 @@
         Query query = translation.query;
         assertTrue(query instanceof TermsQuery);
         TermsQuery tq = (TermsQuery) query;
-<<<<<<< HEAD
-        assertEquals("keyword:(bar foo l'ala)", tq.asBuilder().toQuery(createShardContext()).toString());
-=======
         assertEquals("{\"terms\":{\"keyword\":[\"foo\",\"bar\",\"lala\"],\"boost\":1.0}}",
             tq.asBuilder().toString().replaceAll("\\s", ""));
->>>>>>> bf6f5218
     }
 
     public void testTranslateInExpression_WhereClauseAndNullHandling() {
@@ -218,20 +209,11 @@
         QueryTranslation translation = QueryTranslator.toQuery(condition, false);
         assertNull(translation.aggFilter);
         assertTrue(translation.query instanceof ScriptQuery);
-<<<<<<< HEAD
         ScriptQuery sc = (ScriptQuery) translation.query;
         assertEquals("InternalSqlScriptUtils.nullSafeFilter(InternalSqlScriptUtils.in(" +
                 "InternalSqlScriptUtils.power(InternalSqlScriptUtils.docValue(doc,params.v0),params.v1), params.v2))",
             sc.script().toString());
         assertEquals("[{v=int}, {v=2}, {v=[10, null, 20]}]", sc.script().params().toString());
-=======
-        ScriptQuery sq = (ScriptQuery) translation.query;
-        assertEquals("InternalSqlScriptUtils.nullSafeFilter(" +
-            "InternalSqlScriptUtils.power(InternalSqlScriptUtils.docValue(doc,params.v0),params.v1)==10 || " +
-            "InternalSqlScriptUtils.power(InternalSqlScriptUtils.docValue(doc,params.v0),params.v1)==20)",
-            sq.script().toString());
-        assertEquals("[{v=int}, {v=2}]", sq.script().params().toString());
->>>>>>> bf6f5218
     }
 
     public void testTranslateInExpression_HavingClause_Painless() {
@@ -243,16 +225,10 @@
         QueryTranslation translation = QueryTranslator.toQuery(condition, true);
         assertNull(translation.query);
         AggFilter aggFilter = translation.aggFilter;
-<<<<<<< HEAD
         assertEquals("InternalSqlScriptUtils.nullSafeFilter(InternalSqlScriptUtils.in(params.a0, params.v0))",
             aggFilter.scriptTemplate().toString());
         assertThat(aggFilter.scriptTemplate().params().toString(), startsWith("[{a=MAX(int){a->"));
         assertThat(aggFilter.scriptTemplate().params().toString(), endsWith(", {v=[10, 20]}]"));
-=======
-        assertEquals("InternalSqlScriptUtils.nullSafeFilter(params.a0==10 || params.a0==20)",
-            aggFilter.scriptTemplate().toString());
-        assertThat(aggFilter.scriptTemplate().params().toString(), startsWith("[{a=MAX(int){a->"));
->>>>>>> bf6f5218
     }
 
     public void testTranslateInExpression_HavingClause_PainlessOneArg() {
@@ -264,16 +240,10 @@
         QueryTranslation translation = QueryTranslator.toQuery(condition, true);
         assertNull(translation.query);
         AggFilter aggFilter = translation.aggFilter;
-<<<<<<< HEAD
         assertEquals("InternalSqlScriptUtils.nullSafeFilter(InternalSqlScriptUtils.in(params.a0, params.v0))",
             aggFilter.scriptTemplate().toString());
         assertThat(aggFilter.scriptTemplate().params().toString(), startsWith("[{a=MAX(int){a->"));
         assertThat(aggFilter.scriptTemplate().params().toString(), endsWith(", {v=[10]}]"));
-=======
-        assertEquals("InternalSqlScriptUtils.nullSafeFilter(params.a0==10)",
-            aggFilter.scriptTemplate().toString());
-        assertThat(aggFilter.scriptTemplate().params().toString(), startsWith("[{a=MAX(int){a->"));
->>>>>>> bf6f5218
 
     }
 
@@ -286,15 +256,9 @@
         QueryTranslation translation = QueryTranslator.toQuery(condition, true);
         assertNull(translation.query);
         AggFilter aggFilter = translation.aggFilter;
-<<<<<<< HEAD
         assertEquals("InternalSqlScriptUtils.nullSafeFilter(InternalSqlScriptUtils.in(params.a0, params.v0))",
             aggFilter.scriptTemplate().toString());
         assertThat(aggFilter.scriptTemplate().params().toString(), startsWith("[{a=MAX(int){a->"));
         assertThat(aggFilter.scriptTemplate().params().toString(), endsWith(", {v=[10, null, 20, 30]}]"));
-=======
-        assertEquals("InternalSqlScriptUtils.nullSafeFilter(params.a0==10 || params.a0==20 || params.a0==30)",
-            aggFilter.scriptTemplate().toString());
-        assertThat(aggFilter.scriptTemplate().params().toString(), startsWith("[{a=MAX(int){a->"));
->>>>>>> bf6f5218
     }
 }