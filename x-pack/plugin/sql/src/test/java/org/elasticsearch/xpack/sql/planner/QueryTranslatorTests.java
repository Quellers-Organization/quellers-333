--- conflicted
+++ resolved
@@ -1346,7 +1346,6 @@
             endsWith("\"date_histogram\":{\"field\":\"date\",\"missing_bucket\":true,\"order\":\"asc\","
                     + "\"calendar_interval\":\"1M\",\"time_zone\":\"Z\"}}}]}}}"));
     }
-<<<<<<< HEAD
     
     public void testGroupByOneWeekHistogramQueryTranslator() {
         PhysicalPlan p = optimizeAndPlan("SELECT HISTOGRAM(date, INTERVAL 1 WEEK) AS h FROM test GROUP BY h");
@@ -1372,9 +1371,6 @@
                     + "\"calendar_interval\":\"1814400000ms\",\"time_zone\":\"Z\"}}}]}}}"));
     }
     
-=======
-
->>>>>>> 8e3b02e5
     public void testGroupByMoreMonthsHistogramQueryTranslator() {
         PhysicalPlan p = optimizeAndPlan("SELECT HISTOGRAM(date, INTERVAL 5 MONTH) AS h FROM test GROUP BY h");
         assertEquals(EsQueryExec.class, p.getClass());
