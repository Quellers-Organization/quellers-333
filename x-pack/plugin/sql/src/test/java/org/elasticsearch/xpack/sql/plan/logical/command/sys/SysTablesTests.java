--- conflicted
+++ resolved
@@ -55,14 +55,6 @@
 
     private final SqlParser parser = new SqlParser();
     private final Map<String, EsField> mapping = SqlTypesTests.loadMapping("mapping-multi-field-with-nested.json", true);
-<<<<<<< HEAD
-    private final IndexInfo index = new IndexInfo("test", IndexType.STANDARD_INDEX);
-    private final IndexInfo alias = new IndexInfo("alias", IndexType.ALIAS);
-    private final IndexInfo frozen = new IndexInfo("frozen", IndexType.FROZEN_INDEX);
-
-    private final SqlConfiguration FROZEN_CFG = new SqlConfiguration(
-        DateUtils.UTC,
-=======
     private final IndexInfo index = new IndexInfo(CLUSTER_NAME, "test", IndexType.STANDARD_INDEX);
     private final IndexInfo alias = new IndexInfo(CLUSTER_NAME, "alias", IndexType.ALIAS);
     private final IndexInfo frozen = new IndexInfo(CLUSTER_NAME, "frozen", IndexType.FROZEN_INDEX);
@@ -70,7 +62,6 @@
     private final SqlConfiguration FROZEN_CFG = new SqlConfiguration(
         DateUtils.UTC,
         null,
->>>>>>> d90fa4eb
         Protocol.FETCH_SIZE,
         Protocol.REQUEST_TIMEOUT,
         Protocol.PAGE_TIMEOUT,
@@ -82,13 +73,9 @@
         null,
         null,
         false,
-<<<<<<< HEAD
-        true
-=======
         true,
         null,
         null
->>>>>>> d90fa4eb
     );
 
     //
@@ -352,13 +339,6 @@
         }, alias);
     }
 
-<<<<<<< HEAD
-    public void testSysTablesWithEmptyCatalogOnlyAliases() throws Exception {
-        executeCommand("SYS TABLES CATALOG LIKE '' LIKE 'test' TYPE 'VIEW'", r -> { assertEquals(0, r.size()); }, alias);
-    }
-
-=======
->>>>>>> d90fa4eb
     public void testSysTablesWithInvalidType() throws Exception {
         executeCommand("SYS TABLES LIKE 'test' TYPE 'QUE HORA ES'", r -> { assertEquals(0, r.size()); }, new IndexInfo[0]);
     }
