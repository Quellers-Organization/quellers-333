--- conflicted
+++ resolved
@@ -263,7 +263,6 @@
                 .asProcessor()
                 .process(null)
         );
-<<<<<<< HEAD
         // DateParse
         assertEquals(
             date(2020, 4, 7, zoneId),
@@ -277,13 +276,11 @@
                         .asProcessor()
                         .process(null)
         );
-=======
         assertEquals(
             time(10, 20, 30, 123456789, ZoneOffset.of("+05:30"), zoneId),
             new TimeParse(Source.EMPTY, l("16/06/2020 10:20:30.123456789 +05:30"), l("dd/MM/uuuu HH:mm:ss.SSSSSSSSS zz"), zoneId).makePipe()
                 .asProcessor()
                 .process(null)
         );
->>>>>>> 4f7c63a9
     }
 }