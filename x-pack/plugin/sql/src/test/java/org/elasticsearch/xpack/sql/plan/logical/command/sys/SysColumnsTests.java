--- conflicted
+++ resolved
@@ -54,22 +54,16 @@
     private static final String CLUSTER_NAME = "cluster";
     private static final Map<String, EsField> MAPPING1 = loadMapping("mapping-multi-field-with-nested.json", true);
     private static final Map<String, EsField> MAPPING2 = loadMapping("mapping-multi-field-variation.json", true);
-    private static final int FIELD_COUNT = 16;
+    private static final int FIELD_COUNT1 = 16;
+    private static final int FIELD_COUNT2 = 17;
 
     private final SqlParser parser = new SqlParser();
 
     private void sysColumnsInMode(Mode mode) {
         Class<? extends Number> typeClass = mode == Mode.ODBC ? Short.class : Integer.class;
         List<List<?>> rows = new ArrayList<>();
-<<<<<<< HEAD
-        SysColumns.fillInRows("test", "index", loadMapping("mapping-multi-field-variation.json", true), null, rows, null,
-                randomValueOtherThanMany(Mode::isDriver, () -> randomFrom(Mode.values())));
-        // nested fields are ignored
-        assertEquals(16, rows.size());
-=======
         SysColumns.fillInRows("test", "index", MAPPING2, null, rows, null, mode);
-        assertEquals(FIELD_COUNT, rows.size());
->>>>>>> ef26b53f
+        assertEquals(FIELD_COUNT2, rows.size());
         assertEquals(24, rows.get(0).size());
 
         List<?> row = rows.get(0);
@@ -79,402 +73,42 @@
         assertDriverType("int", Types.INTEGER, true, 11, 4, typeClass, row);
 
         row = rows.get(2);
-<<<<<<< HEAD
-        assertEquals("float", name(row));
-        assertEquals(Types.REAL, sqlType(row));
-        assertEquals(2, radix(row));
-        assertEquals(4, bufferLength(row));
+        assertDriverType("float", Types.REAL, true, 15, 4, typeClass, row);
 
         row = rows.get(3);
-        assertEquals("text", name(row));
-        assertEquals(Types.VARCHAR, sqlType(row));
-        assertEquals(null, radix(row));
-        assertEquals(Integer.MAX_VALUE, bufferLength(row));
+        assertDriverType("text", Types.VARCHAR, false, Integer.MAX_VALUE, Integer.MAX_VALUE, typeClass, row);
 
         row = rows.get(4);
-        assertEquals("keyword", name(row));
-        assertEquals(Types.VARCHAR, sqlType(row));
-        assertEquals(null, radix(row));
-        assertEquals(Integer.MAX_VALUE, bufferLength(row));
+        assertDriverType("keyword", Types.VARCHAR, false, Short.MAX_VALUE - 1, Integer.MAX_VALUE, typeClass, row);
 
         row = rows.get(5);
-        assertEquals("date", name(row));
-        assertEquals(Types.TIMESTAMP, sqlType(row));
-        assertEquals(null, radix(row));
-        assertEquals(29, precision(row));
-        assertEquals(8, bufferLength(row));
+        assertDriverType("date", Types.TIMESTAMP, false, 34, 8, typeClass, row);
 
         row = rows.get(6);
-        assertEquals("some.dotted.field", name(row));
-        assertEquals(Types.VARCHAR, sqlType(row));
-        assertEquals(null, radix(row));
-        assertEquals(Integer.MAX_VALUE, bufferLength(row));
+        assertDriverType("date_nanos", Types.TIMESTAMP, false, 34, 8, typeClass, row);
 
         row = rows.get(7);
-        assertEquals("some.string", name(row));
-        assertEquals(Types.VARCHAR, sqlType(row));
-        assertEquals(null, radix(row));
-        assertEquals(Integer.MAX_VALUE, bufferLength(row));
+        assertDriverType("some.dotted.field", Types.VARCHAR, false, Short.MAX_VALUE - 1, Integer.MAX_VALUE, typeClass, row);
 
         row = rows.get(8);
-        assertEquals("some.string.normalized", name(row));
-        assertEquals(Types.VARCHAR, sqlType(row));
-        assertEquals(null, radix(row));
-        assertEquals(Integer.MAX_VALUE, bufferLength(row));
+        assertDriverType("some.string", Types.VARCHAR, false, Integer.MAX_VALUE, Integer.MAX_VALUE, typeClass, row);
 
         row = rows.get(9);
-        assertEquals("some.string.typical", name(row));
-        assertEquals(Types.VARCHAR, sqlType(row));
-        assertEquals(null, radix(row));
-        assertEquals(Integer.MAX_VALUE, bufferLength(row));
+        assertDriverType("some.string.normalized", Types.VARCHAR, false, Short.MAX_VALUE - 1, Integer.MAX_VALUE, typeClass, row);
 
         row = rows.get(10);
-        assertEquals("some.ambiguous", name(row));
-        assertEquals(Types.VARCHAR, sqlType(row));
-        assertEquals(null, radix(row));
-        assertEquals(Integer.MAX_VALUE, bufferLength(row));
+        assertDriverType("some.string.typical", Types.VARCHAR, false, Short.MAX_VALUE - 1, Integer.MAX_VALUE, typeClass, row);
 
         row = rows.get(11);
-        assertEquals("some.ambiguous.one", name(row));
-        assertEquals(Types.VARCHAR, sqlType(row));
-        assertEquals(null, radix(row));
-        assertEquals(Integer.MAX_VALUE, bufferLength(row));
+        assertDriverType("some.ambiguous", Types.VARCHAR, false, Integer.MAX_VALUE, Integer.MAX_VALUE, typeClass, row);
 
         row = rows.get(12);
-        assertEquals("some.ambiguous.two", name(row));
-        assertEquals(Types.VARCHAR, sqlType(row));
-        assertEquals(null, radix(row));
-        assertEquals(Integer.MAX_VALUE, bufferLength(row));
+        assertDriverType("some.ambiguous.one", Types.VARCHAR, false, Short.MAX_VALUE - 1, Integer.MAX_VALUE, typeClass, row);
 
         row = rows.get(13);
-        assertEquals("some.ambiguous.normalized", name(row));
-        assertEquals(Types.VARCHAR, sqlType(row));
-        assertEquals(null, radix(row));
-        assertEquals(Integer.MAX_VALUE, bufferLength(row));
-    }
-
-    public void testSysColumnsInOdbcMode() {
-        List<List<?>> rows = new ArrayList<>();
-        SysColumns.fillInRows("test", "index", loadMapping("mapping-multi-field-variation.json", true), null, rows, null,
-                Mode.ODBC);
-        assertEquals(16, rows.size());
-        assertEquals(24, rows.get(0).size());
-
-        List<?> row = rows.get(0);
-        assertEquals("bool", name(row));
-        assertEquals((short) Types.BOOLEAN, sqlType(row));
-        assertEquals(null, radix(row));
-        assertEquals(1, bufferLength(row));
-
-        row = rows.get(1);
-        assertEquals("int", name(row));
-        assertEquals((short) Types.INTEGER, sqlType(row));
-        assertEquals(Short.class, radix(row).getClass());
-        assertEquals(4, bufferLength(row));
-        assertNull(decimalPrecision(row));
-        assertEquals(Short.class, nullable(row).getClass());
-        assertEquals(Short.class, sqlDataType(row).getClass());
-        assertEquals(Short.class, sqlDataTypeSub(row).getClass());
-
-        row = rows.get(2);
-        assertEquals("float", name(row));
-        assertEquals((short) Types.REAL, sqlType(row));
-        assertEquals(Short.class, radix(row).getClass());
-        assertEquals(4, bufferLength(row));
-        assertNull(decimalPrecision(row));
-        assertEquals(Short.class, nullable(row).getClass());
-        assertEquals(Short.class, sqlDataType(row).getClass());
-        assertEquals(Short.class, sqlDataTypeSub(row).getClass());
-
-        row = rows.get(3);
-        assertEquals("text", name(row));
-        assertEquals((short) Types.VARCHAR, sqlType(row));
-        assertEquals(null, radix(row));
-        assertEquals(Integer.MAX_VALUE, bufferLength(row));
-        assertNull(decimalPrecision(row));
-        assertEquals(Short.class, nullable(row).getClass());
-        assertEquals(Short.class, sqlDataType(row).getClass());
-        assertEquals(Short.class, sqlDataTypeSub(row).getClass());
-
-        row = rows.get(4);
-        assertEquals("keyword", name(row));
-        assertEquals((short) Types.VARCHAR, sqlType(row));
-        assertEquals(null, radix(row));
-        assertEquals(Integer.MAX_VALUE, bufferLength(row));
-        assertNull(decimalPrecision(row));
-        assertEquals(Short.class, nullable(row).getClass());
-        assertEquals(Short.class, sqlDataType(row).getClass());
-        assertEquals(Short.class, sqlDataTypeSub(row).getClass());
-
-        row = rows.get(5);
-        assertEquals("date", name(row));
-        assertEquals((short) Types.TIMESTAMP, sqlType(row));
-        assertEquals(null, radix(row));
-        assertEquals(29, precision(row));
-        assertEquals(8, bufferLength(row));
-        assertNull(decimalPrecision(row));
-        assertEquals(Short.class, nullable(row).getClass());
-        assertEquals(Short.class, sqlDataType(row).getClass());
-        assertEquals(Short.class, sqlDataTypeSub(row).getClass());
-
-        row = rows.get(6);
-        assertEquals("some.dotted.field", name(row));
-        assertEquals((short) Types.VARCHAR, sqlType(row));
-        assertEquals(null, radix(row));
-        assertEquals(Integer.MAX_VALUE, bufferLength(row));
-        assertNull(decimalPrecision(row));
-        assertEquals(Short.class, nullable(row).getClass());
-        assertEquals(Short.class, sqlDataType(row).getClass());
-        assertEquals(Short.class, sqlDataTypeSub(row).getClass());
-
-        row = rows.get(7);
-        assertEquals("some.string", name(row));
-        assertEquals((short) Types.VARCHAR, sqlType(row));
-        assertEquals(null, radix(row));
-        assertEquals(Integer.MAX_VALUE, bufferLength(row));
-        assertNull(decimalPrecision(row));
-        assertEquals(Short.class, nullable(row).getClass());
-        assertEquals(Short.class, sqlDataType(row).getClass());
-        assertEquals(Short.class, sqlDataTypeSub(row).getClass());
-
-        row = rows.get(8);
-        assertEquals("some.string.normalized", name(row));
-        assertEquals((short) Types.VARCHAR, sqlType(row));
-        assertEquals(null, radix(row));
-        assertEquals(Integer.MAX_VALUE, bufferLength(row));
-        assertNull(decimalPrecision(row));
-        assertEquals(Short.class, nullable(row).getClass());
-        assertEquals(Short.class, sqlDataType(row).getClass());
-        assertEquals(Short.class, sqlDataTypeSub(row).getClass());
-
-        row = rows.get(9);
-        assertEquals("some.string.typical", name(row));
-        assertEquals((short) Types.VARCHAR, sqlType(row));
-        assertEquals(null, radix(row));
-        assertEquals(Integer.MAX_VALUE, bufferLength(row));
-        assertNull(decimalPrecision(row));
-        assertEquals(Short.class, nullable(row).getClass());
-        assertEquals(Short.class, sqlDataType(row).getClass());
-        assertEquals(Short.class, sqlDataTypeSub(row).getClass());
-
-        row = rows.get(10);
-        assertEquals("some.ambiguous", name(row));
-        assertEquals((short) Types.VARCHAR, sqlType(row));
-        assertEquals(null, radix(row));
-        assertEquals(Integer.MAX_VALUE, bufferLength(row));
-        assertNull(decimalPrecision(row));
-        assertEquals(Short.class, nullable(row).getClass());
-        assertEquals(Short.class, sqlDataType(row).getClass());
-        assertEquals(Short.class, sqlDataTypeSub(row).getClass());
-
-        row = rows.get(11);
-        assertEquals("some.ambiguous.one", name(row));
-        assertEquals((short) Types.VARCHAR, sqlType(row));
-        assertEquals(null, radix(row));
-        assertEquals(Integer.MAX_VALUE, bufferLength(row));
-        assertNull(decimalPrecision(row));
-        assertEquals(Short.class, nullable(row).getClass());
-        assertEquals(Short.class, sqlDataType(row).getClass());
-        assertEquals(Short.class, sqlDataTypeSub(row).getClass());
-
-        row = rows.get(12);
-        assertEquals("some.ambiguous.two", name(row));
-        assertEquals((short) Types.VARCHAR, sqlType(row));
-        assertEquals(null, radix(row));
-        assertEquals(Integer.MAX_VALUE, bufferLength(row));
-        assertNull(decimalPrecision(row));
-        assertEquals(Short.class, nullable(row).getClass());
-        assertEquals(Short.class, sqlDataType(row).getClass());
-        assertEquals(Short.class, sqlDataTypeSub(row).getClass());
-
-        row = rows.get(13);
-        assertEquals("some.ambiguous.normalized", name(row));
-        assertEquals((short) Types.VARCHAR, sqlType(row));
-        assertEquals(null, radix(row));
-        assertEquals(Integer.MAX_VALUE, bufferLength(row));
-        assertNull(decimalPrecision(row));
-        assertEquals(Short.class, nullable(row).getClass());
-        assertEquals(Short.class, sqlDataType(row).getClass());
-        assertEquals(Short.class, sqlDataTypeSub(row).getClass());
-    }
-
-    public void testSysColumnsInJdbcMode() {
-        List<List<?>> rows = new ArrayList<>();
-        SysColumns.fillInRows("test", "index", loadMapping("mapping-multi-field-variation.json", true), null, rows, null,
-                Mode.JDBC);
-        assertEquals(16, rows.size());
-        assertEquals(24, rows.get(0).size());
-
-        List<?> row = rows.get(0);
-        assertEquals("bool", name(row));
-        assertEquals(Types.BOOLEAN, sqlType(row));
-        assertEquals(null, radix(row));
-        assertEquals(1, bufferLength(row));
-
-        row = rows.get(1);
-        assertEquals("int", name(row));
-        assertEquals(Types.INTEGER, sqlType(row));
-        assertEquals(Integer.class, radix(row).getClass());
-        assertEquals(4, bufferLength(row));
-        assertNull(decimalPrecision(row));
-        assertEquals(Integer.class, nullable(row).getClass());
-        assertEquals(Integer.class, sqlDataType(row).getClass());
-        assertEquals(Integer.class, sqlDataTypeSub(row).getClass());
-
-        row = rows.get(2);
-        assertEquals("float", name(row));
-        assertEquals(Types.REAL, sqlType(row));
-        assertEquals(Integer.class, radix(row).getClass());
-        assertEquals(4, bufferLength(row));
-        assertNull(decimalPrecision(row));
-        assertEquals(Integer.class, nullable(row).getClass());
-        assertEquals(Integer.class, sqlDataType(row).getClass());
-        assertEquals(Integer.class, sqlDataTypeSub(row).getClass());
-
-        row = rows.get(3);
-        assertEquals("text", name(row));
-        assertEquals(Types.VARCHAR, sqlType(row));
-        assertEquals(null, radix(row));
-        assertEquals(Integer.MAX_VALUE, bufferLength(row));
-        assertNull(decimalPrecision(row));
-        assertEquals(Integer.class, nullable(row).getClass());
-        assertEquals(Integer.class, sqlDataType(row).getClass());
-        assertEquals(Integer.class, sqlDataTypeSub(row).getClass());
-
-        row = rows.get(4);
-        assertEquals("keyword", name(row));
-        assertEquals(Types.VARCHAR, sqlType(row));
-        assertEquals(null, radix(row));
-        assertEquals(Integer.MAX_VALUE, bufferLength(row));
-        assertNull(decimalPrecision(row));
-        assertEquals(Integer.class, nullable(row).getClass());
-        assertEquals(Integer.class, sqlDataType(row).getClass());
-        assertEquals(Integer.class, sqlDataTypeSub(row).getClass());
-
-        row = rows.get(5);
-        assertEquals("date", name(row));
-        assertEquals(Types.TIMESTAMP, sqlType(row));
-        assertEquals(null, radix(row));
-        assertEquals(29, precision(row));
-        assertEquals(8, bufferLength(row));
-        assertNull(decimalPrecision(row));
-        assertEquals(Integer.class, nullable(row).getClass());
-        assertEquals(Integer.class, sqlDataType(row).getClass());
-        assertEquals(Integer.class, sqlDataTypeSub(row).getClass());
-
-        row = rows.get(6);
-        assertEquals("some.dotted.field", name(row));
-        assertEquals(Types.VARCHAR, sqlType(row));
-        assertEquals(null, radix(row));
-        assertEquals(Integer.MAX_VALUE, bufferLength(row));
-        assertNull(decimalPrecision(row));
-        assertEquals(Integer.class, nullable(row).getClass());
-        assertEquals(Integer.class, sqlDataType(row).getClass());
-        assertEquals(Integer.class, sqlDataTypeSub(row).getClass());
-
-        row = rows.get(7);
-        assertEquals("some.string", name(row));
-        assertEquals(Types.VARCHAR, sqlType(row));
-        assertEquals(null, radix(row));
-        assertEquals(Integer.MAX_VALUE, bufferLength(row));
-        assertNull(decimalPrecision(row));
-        assertEquals(Integer.class, nullable(row).getClass());
-        assertEquals(Integer.class, sqlDataType(row).getClass());
-        assertEquals(Integer.class, sqlDataTypeSub(row).getClass());
-
-        row = rows.get(8);
-        assertEquals("some.string.normalized", name(row));
-        assertEquals(Types.VARCHAR, sqlType(row));
-        assertEquals(null, radix(row));
-        assertEquals(Integer.MAX_VALUE, bufferLength(row));
-        assertNull(decimalPrecision(row));
-        assertEquals(Integer.class, nullable(row).getClass());
-        assertEquals(Integer.class, sqlDataType(row).getClass());
-        assertEquals(Integer.class, sqlDataTypeSub(row).getClass());
-
-        row = rows.get(9);
-        assertEquals("some.string.typical", name(row));
-        assertEquals(Types.VARCHAR, sqlType(row));
-        assertEquals(null, radix(row));
-        assertEquals(Integer.MAX_VALUE, bufferLength(row));
-        assertNull(decimalPrecision(row));
-        assertEquals(Integer.class, nullable(row).getClass());
-        assertEquals(Integer.class, sqlDataType(row).getClass());
-        assertEquals(Integer.class, sqlDataTypeSub(row).getClass());
-
-        row = rows.get(10);
-        assertEquals("some.ambiguous", name(row));
-        assertEquals(Types.VARCHAR, sqlType(row));
-        assertEquals(null, radix(row));
-        assertEquals(Integer.MAX_VALUE, bufferLength(row));
-        assertNull(decimalPrecision(row));
-        assertEquals(Integer.class, nullable(row).getClass());
-        assertEquals(Integer.class, sqlDataType(row).getClass());
-        assertEquals(Integer.class, sqlDataTypeSub(row).getClass());
-
-        row = rows.get(11);
-        assertEquals("some.ambiguous.one", name(row));
-        assertEquals(Types.VARCHAR, sqlType(row));
-        assertEquals(null, radix(row));
-        assertEquals(Integer.MAX_VALUE, bufferLength(row));
-        assertNull(decimalPrecision(row));
-        assertEquals(Integer.class, nullable(row).getClass());
-        assertEquals(Integer.class, sqlDataType(row).getClass());
-        assertEquals(Integer.class, sqlDataTypeSub(row).getClass());
-
-        row = rows.get(12);
-        assertEquals("some.ambiguous.two", name(row));
-        assertEquals(Types.VARCHAR, sqlType(row));
-        assertEquals(null, radix(row));
-        assertEquals(Integer.MAX_VALUE, bufferLength(row));
-        assertNull(decimalPrecision(row));
-        assertEquals(Integer.class, nullable(row).getClass());
-        assertEquals(Integer.class, sqlDataType(row).getClass());
-        assertEquals(Integer.class, sqlDataTypeSub(row).getClass());
-
-        row = rows.get(13);
-        assertEquals("some.ambiguous.normalized", name(row));
-        assertEquals(Types.VARCHAR, sqlType(row));
-        assertEquals(null, radix(row));
-        assertEquals(Integer.MAX_VALUE, bufferLength(row));
-        assertNull(decimalPrecision(row));
-        assertEquals(Integer.class, nullable(row).getClass());
-        assertEquals(Integer.class, sqlDataType(row).getClass());
-        assertEquals(Integer.class, sqlDataTypeSub(row).getClass());
-=======
-        assertDriverType("text", Types.VARCHAR, false, Integer.MAX_VALUE, Integer.MAX_VALUE, typeClass, row);
-
-        row = rows.get(3);
-        assertDriverType("keyword", Types.VARCHAR, false, Short.MAX_VALUE - 1, Integer.MAX_VALUE, typeClass, row);
-
-        row = rows.get(4);
-        assertDriverType("date", Types.TIMESTAMP, false, 34, 8, typeClass, row);
-
-        row = rows.get(5);
-        assertDriverType("date_nanos", Types.TIMESTAMP, false, 34, 8, typeClass, row);
-
-        row = rows.get(6);
-        assertDriverType("some.dotted.field", Types.VARCHAR, false, Short.MAX_VALUE - 1, Integer.MAX_VALUE, typeClass, row);
-
-        row = rows.get(7);
-        assertDriverType("some.string", Types.VARCHAR, false, Integer.MAX_VALUE, Integer.MAX_VALUE, typeClass, row);
-
-        row = rows.get(8);
-        assertDriverType("some.string.normalized", Types.VARCHAR, false, Short.MAX_VALUE - 1, Integer.MAX_VALUE, typeClass, row);
-
-        row = rows.get(9);
-        assertDriverType("some.string.typical", Types.VARCHAR, false, Short.MAX_VALUE - 1, Integer.MAX_VALUE, typeClass, row);
-
-        row = rows.get(10);
-        assertDriverType("some.ambiguous", Types.VARCHAR, false, Integer.MAX_VALUE, Integer.MAX_VALUE, typeClass, row);
-
-        row = rows.get(11);
-        assertDriverType("some.ambiguous.one", Types.VARCHAR, false, Short.MAX_VALUE - 1, Integer.MAX_VALUE, typeClass, row);
-
-        row = rows.get(12);
         assertDriverType("some.ambiguous.two", Types.VARCHAR, false, Short.MAX_VALUE - 1, Integer.MAX_VALUE, typeClass, row);
 
-        row = rows.get(13);
+        row = rows.get(14);
         assertDriverType("some.ambiguous.normalized", Types.VARCHAR, false, Short.MAX_VALUE - 1, Integer.MAX_VALUE, typeClass, row);
     }
 
@@ -492,7 +126,6 @@
                 sysColumnsInMode(mode);
             }
         }
->>>>>>> ef26b53f
     }
 
     private static Object name(List<?> list) {
@@ -533,7 +166,7 @@
 
     public void testSysColumnsNoArg() {
         executeCommand("SYS COLUMNS", emptyList(), r -> {
-            assertEquals(FIELD_COUNT, r.size());
+            assertEquals(FIELD_COUNT1, r.size());
             assertEquals(CLUSTER_NAME, r.column(0));
             // no index specified
             assertEquals("test", r.column(2));
@@ -548,7 +181,7 @@
 
     public void testSysColumnsWithCatalogWildcard() {
         executeCommand("SYS COLUMNS CATALOG 'cluster' TABLE LIKE 'test' LIKE '%'", emptyList(), r -> {
-            assertEquals(FIELD_COUNT, r.size());
+            assertEquals(FIELD_COUNT1, r.size());
             assertEquals(CLUSTER_NAME, r.column(0));
             assertEquals("test", r.column(2));
             assertEquals("bool", r.column(3));
@@ -561,7 +194,7 @@
 
     public void testSysColumnsWithMissingCatalog() {
         executeCommand("SYS COLUMNS TABLE LIKE 'test' LIKE '%'", emptyList(), r -> {
-            assertEquals(FIELD_COUNT, r.size());
+            assertEquals(FIELD_COUNT1, r.size());
             assertEquals(CLUSTER_NAME, r.column(0));
             assertEquals("test", r.column(2));
             assertEquals("bool", r.column(3));
@@ -574,7 +207,7 @@
 
     public void testSysColumnsWithNullCatalog() {
         executeCommand("SYS COLUMNS CATALOG ? TABLE LIKE 'test' LIKE '%'", singletonList(new SqlTypedParamValue("keyword", null)), r -> {
-            assertEquals(FIELD_COUNT, r.size());
+            assertEquals(FIELD_COUNT1, r.size());
             assertEquals(CLUSTER_NAME, r.column(0));
             assertEquals("test", r.column(2));
             assertEquals("bool", r.column(3));
@@ -591,8 +224,8 @@
     }
 
     public void testSysColumnsPaginationInOdbcMode() {
-        assertEquals(FIELD_COUNT, executeCommandInOdbcModeAndCountRows("SYS COLUMNS"));
-        assertEquals(FIELD_COUNT, executeCommandInOdbcModeAndCountRows("SYS COLUMNS TABLE LIKE 'test'"));
+        assertEquals(FIELD_COUNT1, executeCommandInOdbcModeAndCountRows("SYS COLUMNS"));
+        assertEquals(FIELD_COUNT1, executeCommandInOdbcModeAndCountRows("SYS COLUMNS TABLE LIKE 'test'"));
     }
 
     private int executeCommandInOdbcModeAndCountRows(String sql) {
@@ -656,7 +289,7 @@
     }
 
     private static void checkOdbcShortTypes(SchemaRowSet r) {
-        assertEquals(FIELD_COUNT, r.size());
+        assertEquals(FIELD_COUNT1, r.size());
         // https://github.com/elastic/elasticsearch/issues/35376
         // cols that need to be of short type: DATA_TYPE, DECIMAL_DIGITS, NUM_PREC_RADIX, NULLABLE, SQL_DATA_TYPE, SQL_DATETIME_SUB
         List<Integer> cols = Arrays.asList(4, 8, 9, 10, 13, 14);
