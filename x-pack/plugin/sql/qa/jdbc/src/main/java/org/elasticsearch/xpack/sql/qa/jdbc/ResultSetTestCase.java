--- conflicted
+++ resolved
@@ -47,7 +47,6 @@
 import java.util.Calendar;
 import java.util.GregorianCalendar;
 import java.util.HashMap;
-import java.util.HashSet;
 import java.util.List;
 import java.util.Locale;
 import java.util.Map;
@@ -73,9 +72,9 @@
 import static java.util.regex.Pattern.quote;
 import static org.elasticsearch.common.time.DateUtils.toMilliSeconds;
 import static org.elasticsearch.xpack.sql.qa.jdbc.JdbcTestUtils.JDBC_DRIVER_VERSION;
+import static org.elasticsearch.xpack.sql.qa.jdbc.JdbcTestUtils.JDBC_TIMEZONE;
 import static org.elasticsearch.xpack.sql.qa.jdbc.JdbcTestUtils.UNSIGNED_LONG_MAX;
 import static org.elasticsearch.xpack.sql.qa.jdbc.JdbcTestUtils.UNSIGNED_LONG_TYPE_NAME;
-import static org.elasticsearch.xpack.sql.qa.jdbc.JdbcTestUtils.JDBC_TIMEZONE;
 import static org.elasticsearch.xpack.sql.qa.jdbc.JdbcTestUtils.asDate;
 import static org.elasticsearch.xpack.sql.qa.jdbc.JdbcTestUtils.asTime;
 import static org.elasticsearch.xpack.sql.qa.jdbc.JdbcTestUtils.extractNanosOnly;
@@ -99,12 +98,7 @@
     static final String UNSIGNED_LONG_FIELD = "test_" + UNSIGNED_LONG_TYPE_NAME.toLowerCase(Locale.ROOT);
 
     static final Map<Tuple<String, Object>, SQLType> dateTimeTestingFields = new HashMap<>();
-<<<<<<< HEAD
     static final String SELECT_ALL_FIELDS;
-=======
-    static final String SELECT_ALL_FIELDS = "SELECT test_boolean, test_byte, test_integer,"
-        + "test_long, test_short, test_double, test_float, test_keyword, test_date, test_date_nanos FROM test";
->>>>>>> b6f19a8f
     static final String SELECT_WILDCARD = "SELECT * FROM test";
 
     static {
@@ -271,8 +265,7 @@
             ? Double.toString(doubleNotByte)
             : Long.toString(Math.round(doubleNotByte));
 
-        indexTestFieldsDoc("1", intNotByte, longNotByte, shortNotByte, doubleNotByte, floatNotByte, randomString,
-            new Date(randomDate));
+        indexTestFieldsDoc("1", intNotByte, longNotByte, shortNotByte, doubleNotByte, floatNotByte, randomString, new Date(randomDate));
 
         doWithQuery(SELECT_WILDCARD, results -> {
             results.next();
@@ -397,9 +390,7 @@
     public void testGettingInvalidShort() throws IOException, SQLException {
         createIndex("test");
         updateMappingForNumericValuesTests("test");
-        updateMapping("test", builder -> {
-            builder.startObject("test_date").field("type", "date").endObject();
-        });
+        updateMapping("test", builder -> { builder.startObject("test_date").field("type", "date").endObject(); });
 
         int intNotShort = randomIntBetween(Short.MAX_VALUE + 1, Integer.MAX_VALUE);
         long longNotShort = randomLongBetween(Short.MAX_VALUE + 1, Long.MAX_VALUE);
@@ -532,9 +523,7 @@
     public void testGettingInvalidInteger() throws IOException, SQLException {
         createIndex("test");
         updateMappingForNumericValuesTests("test");
-        updateMapping("test", builder -> {
-            builder.startObject("test_date").field("type", "date").endObject();
-        });
+        updateMapping("test", builder -> { builder.startObject("test_date").field("type", "date").endObject(); });
 
         long longNotInt = randomLongBetween(getMaxIntPlusOne(), Long.MAX_VALUE);
         double doubleNotInt = randomDoubleBetween(getMaxIntPlusOne().doubleValue(), Double.MAX_VALUE, true);
@@ -658,9 +647,7 @@
     public void testGettingInvalidLong() throws IOException, SQLException {
         createIndex("test");
         updateMappingForNumericValuesTests("test");
-        updateMapping("test", builder -> {
-            builder.startObject("test_date").field("type", "date").endObject();
-        });
+        updateMapping("test", builder -> { builder.startObject("test_date").field("type", "date").endObject(); });
 
         double doubleNotLong = randomDoubleBetween(getMaxLongPlusOne(), Double.MAX_VALUE, true);
         float floatNotLong = randomFloatBetween(getMaxLongPlusOne().floatValue(), Float.MAX_VALUE);
@@ -856,7 +843,6 @@
         });
 
     }
-
 
     // Double values testing
     public void testGettingValidDoubleWithoutCasting() throws IOException, SQLException {
@@ -1256,7 +1242,8 @@
         indexSimpleDocumentWithBooleanValues("2", false, randomDate2, randomDateNanos2);
 
         // other (non 0 = true) values
-        indexTestFieldsDoc("3",
+        indexTestFieldsDoc(
+            "3",
             randomValueOtherThan((byte) 0, ESTestCase::randomByte),
             randomValueOtherThan(0, ESTestCase::randomInt),
             randomValueOtherThan(0L, ESTestCase::randomLong),
@@ -2046,6 +2033,7 @@
             assertNull(results.getTimestamp("ts", randomCalendar()));
         });
     }
+
     public void testGettingNullUnsignedLong() throws SQLException {
         assumeTrue("Driver version [" + JDBC_DRIVER_VERSION + "] doesn't support UNSIGNED_LONGs", isUnsignedLongSupported());
 
