--- conflicted
+++ resolved
@@ -16,12 +16,8 @@
 
   dependencies {
     testImplementation project(":x-pack:plugin:core")
-<<<<<<< HEAD
     testImplementation(testArtifact(project(xpackModule('core'))))
-    testArtifacts project(path: mainProject.path, configuration: 'testArtifacts')
-=======
     testArtifacts testArtifact(project(mainProject.path))
->>>>>>> f62618c5
   }
 
   testClusters.matching { it.name == "integTest" }.configureEach {
