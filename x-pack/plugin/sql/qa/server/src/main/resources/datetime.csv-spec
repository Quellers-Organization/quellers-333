--- conflicted
+++ resolved
@@ -146,24 +146,6 @@
 null           |430039
 ;
 
-<<<<<<< HEAD
-runtimeFieldDayOfWeek
-SELECT birth_date_day_of_week, SUM(salary) s FROM test_emp GROUP BY birth_date_day_of_week ORDER BY birth_date_day_of_week DESC;
-
-birth_date_day_of_week:s|      s:l
-------------------------+---------------
-Wednesday               |655169       
-Tuesday                 |888011       
-Thursday                |740669       
-Sunday                  |386466       
-Saturday                |643304       
-Monday                  |428067       
-Friday                  |653130       
-null                    |430039
-;              
-
-=======
->>>>>>> 3b0b7941
 isoWeekOfYear
 schema::birth_date:ts|iso_week:i|week:i
 SELECT birth_date, IW(birth_date) iso_week, WEEK(birth_date) week FROM test_emp WHERE IW(birth_date) < 8 AND week >2 ORDER BY iso_week;
