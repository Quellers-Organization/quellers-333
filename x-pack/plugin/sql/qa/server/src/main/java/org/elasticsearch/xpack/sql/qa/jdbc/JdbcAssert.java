/*
 * Copyright Elasticsearch B.V. and/or licensed to Elasticsearch B.V. under one
 * or more contributor license agreements. Licensed under the Elastic License
 * 2.0; you may not use this file except in compliance with the Elastic License
 * 2.0.
 */
package org.elasticsearch.xpack.sql.qa.jdbc;

import com.carrotsearch.hppc.IntObjectHashMap;

import org.apache.logging.log4j.Logger;
import org.elasticsearch.geometry.Point;
import org.elasticsearch.geometry.utils.StandardValidator;
import org.elasticsearch.geometry.utils.WellKnownText;
import org.elasticsearch.xpack.sql.jdbc.EsType;
import org.elasticsearch.xpack.sql.proto.StringUtils;
import org.relique.jdbc.csv.CsvResultSet;

import java.io.IOException;
import java.math.BigDecimal;
import java.math.BigInteger;
import java.sql.Date;
import java.sql.ResultSet;
import java.sql.ResultSetMetaData;
import java.sql.SQLException;
import java.sql.Types;
import java.text.ParseException;
import java.time.temporal.TemporalAmount;
import java.util.ArrayList;
import java.util.Calendar;
import java.util.List;
import java.util.Locale;
import java.util.TimeZone;

import static java.lang.String.format;
import static java.sql.Types.BIGINT;
import static java.sql.Types.DOUBLE;
import static java.sql.Types.FLOAT;
import static java.sql.Types.INTEGER;
import static java.sql.Types.REAL;
import static java.sql.Types.SMALLINT;
import static java.sql.Types.TINYINT;
import static java.time.ZoneOffset.UTC;
import static org.elasticsearch.xpack.sql.qa.jdbc.JdbcTestUtils.logResultSetMetaData;
import static org.elasticsearch.xpack.sql.qa.jdbc.JdbcTestUtils.resultSetCurrentData;
import static org.hamcrest.MatcherAssert.assertThat;
import static org.hamcrest.Matchers.instanceOf;
import static org.junit.Assert.assertEquals;
import static org.junit.Assert.assertNull;
import static org.junit.Assert.assertTrue;
import static org.junit.Assert.fail;

/**
 * Utility class for doing JUnit-style asserts over JDBC.
 */
public class JdbcAssert {
    private static final Calendar UTC_CALENDAR = Calendar.getInstance(TimeZone.getTimeZone("UTC"), Locale.ROOT);

    private static final IntObjectHashMap<EsType> SQL_TO_TYPE = new IntObjectHashMap<>();

    static {
        for (EsType type : EsType.values()) {
            SQL_TO_TYPE.putIfAbsent(type.getVendorTypeNumber().intValue(), type);
        }
    }

    public static void assertResultSets(ResultSet expected, ResultSet actual) throws SQLException {
        assertResultSets(expected, actual, null);
    }

    public static void assertResultSets(ResultSet expected, ResultSet actual, Logger logger) throws SQLException {
        assertResultSets(expected, actual, logger, false);
    }

    /**
     * Assert the given result sets, potentially in a lenient way.
     * When lenientDataType is specified, the type comparison of a column is widden to reach a common, compatible ground.
     * This means promoting integer types to long and floating types to double and comparing their values.
     * For example in a non-lenient, strict case a comparison between an int and a tinyint would fail, with lenientDataType it will succeed
     * as long as the actual value is the same.
     */
    public static void assertResultSets(ResultSet expected, ResultSet actual, Logger logger, boolean lenientDataType) throws SQLException {
        assertResultSets(expected, actual, logger, lenientDataType, true);
    }

    /**
     * Assert the given result sets, potentially in a lenient way.
     * When lenientDataType is specified, the type comparison of a column is widden to reach a common, compatible ground.
     * This means promoting integer types to long and floating types to double and comparing their values.
     * For example in a non-lenient, strict case a comparison between an int and a tinyint would fail, with lenientDataType it will succeed
     * as long as the actual value is the same.
     * Also, has the option of treating the numeric results for floating point numbers in a leninent way, if chosen to. Usually,
     * we would want lenient treatment for floating point numbers in sql-spec tests where the comparison is being made with H2.
     */
    public static void assertResultSets(
        ResultSet expected,
        ResultSet actual,
        Logger logger,
        boolean lenientDataType,
        boolean lenientFloatingNumbers
    ) throws SQLException {
        try (ResultSet ex = expected; ResultSet ac = actual) {
            assertResultSetMetaData(ex, ac, logger, lenientDataType);
            assertResultSetData(ex, ac, logger, lenientDataType, lenientFloatingNumbers);
        }
    }

    public static void assertResultSetMetaData(ResultSet expected, ResultSet actual, Logger logger) throws SQLException {
        assertResultSetMetaData(expected, actual, logger, false);
    }

    // MetaData doesn't consume a ResultSet thus it shouldn't close it
    public static void assertResultSetMetaData(ResultSet expected, ResultSet actual, Logger logger, boolean lenientDataType)
        throws SQLException {
        ResultSetMetaData expectedMeta = expected.getMetaData();
        ResultSetMetaData actualMeta = actual.getMetaData();

        if (logger != null) {
            logResultSetMetaData(actual, logger);
        }

        if (expectedMeta.getColumnCount() != actualMeta.getColumnCount()) {
            List<String> expectedCols = new ArrayList<>();
            for (int i = 1; i <= expectedMeta.getColumnCount(); i++) {
                expectedCols.add(expectedMeta.getColumnName(i));

            }

            List<String> actualCols = new ArrayList<>();
            for (int i = 1; i <= actualMeta.getColumnCount(); i++) {
                actualCols.add(actualMeta.getColumnName(i));
            }

            assertEquals(
                format(
                    Locale.ROOT,
                    "Different number of columns returned (expected %d but was %d);",
                    expectedMeta.getColumnCount(),
                    actualMeta.getColumnCount()
                ),
                expectedCols.toString(),
                actualCols.toString()
            );
        }

        for (int column = 1; column <= expectedMeta.getColumnCount(); column++) {
            String expectedName = expectedMeta.getColumnName(column);
            String actualName = actualMeta.getColumnName(column);

            if (expectedName.equals(actualName) == false) {
                // to help debugging, indicate the previous column (which also happened to match and thus was correct)
                String expectedSet = expectedName;
                String actualSet = actualName;
                if (column > 1) {
                    expectedSet = expectedMeta.getColumnName(column - 1) + "," + expectedName;
                    actualSet = actualMeta.getColumnName(column - 1) + "," + actualName;
                }

                assertEquals("Different column name [" + column + "]", expectedSet, actualSet);
            }

            // use the type not the name (timestamp with timezone returns spaces for example)
            int expectedType = typeOf(expectedMeta.getColumnType(column), lenientDataType);
            int actualType = typeOf(actualMeta.getColumnType(column), lenientDataType);
            String actualTypeName = actualMeta.getColumnTypeName(column);

            // since H2 cannot use a fixed timezone, the data is stored in UTC (and thus with timezone)
            if (expectedType == Types.TIMESTAMP_WITH_TIMEZONE) {
                expectedType = Types.TIMESTAMP;
            }

            // H2 treats GEOMETRY as OTHER
            if (expectedType == Types.OTHER && nameOf(actualType).startsWith("GEO_")) {
                actualType = Types.OTHER;
            }

            // since csv doesn't support real, we use float instead.....
            if (expectedType == Types.FLOAT && expected instanceof CsvResultSet) {
                expectedType = Types.REAL;
            }
            // handle intervals
            if ((expectedType == Types.VARCHAR && expected instanceof CsvResultSet) && nameOf(actualType).startsWith("INTERVAL_")) {
                expectedType = actualType;
            }

            // csv doesn't support NULL type so skip type checking
            if (actualType == Types.NULL && expected instanceof CsvResultSet) {
                expectedType = Types.NULL;
            }

            // csv and h2 both map values larger than Long.MAX_VALUE to Decimal types
            if (expectedType == Types.DECIMAL && actualTypeName.compareTo(EsType.UNSIGNED_LONG.getName()) == 0) {
                expectedType = EsType.UNSIGNED_LONG.getVendorTypeNumber();
            }

            // when lenient is used, an int is equivalent to a short, etc...
            assertEquals(
                "Different column type for column [" + expectedName + "] (" + nameOf(expectedType) + " != " + nameOf(actualType) + ")",
                expectedType,
                actualType
            );
        }
    }

    private static String nameOf(int sqlType) {
        return SQL_TO_TYPE.get(sqlType).getName();
    }

    // The ResultSet is consumed and thus it should be closed
    public static void assertResultSetData(ResultSet expected, ResultSet actual, Logger logger) throws SQLException {
        assertResultSetData(expected, actual, logger, false);
    }

    public static void assertResultSetData(ResultSet expected, ResultSet actual, Logger logger, boolean lenientDataType)
        throws SQLException {
        assertResultSetData(expected, actual, logger, lenientDataType, true);
    }

    public static void assertResultSetData(
        ResultSet expected,
        ResultSet actual,
        Logger logger,
        boolean lenientDataType,
        boolean lenientFloatingNumbers
    ) throws SQLException {
        try (ResultSet ex = expected; ResultSet ac = actual) {
            doAssertResultSetData(ex, ac, logger, lenientDataType, lenientFloatingNumbers);
        }
    }

    private static void doAssertResultSetData(
        ResultSet expected,
        ResultSet actual,
        Logger logger,
        boolean lenientDataType,
        boolean lenientFloatingNumbers
    ) throws SQLException {
        ResultSetMetaData metaData = expected.getMetaData();
        int columns = metaData.getColumnCount();

        long count = 0;
        try {
            for (count = 0; expected.next(); count++) {
                assertTrue("Expected more data but no more entries found after [" + count + "]", actual.next());

                if (logger != null) {
                    logger.info(resultSetCurrentData(actual));
                }

                for (int column = 1; column <= columns; column++) {
                    int type = metaData.getColumnType(column);
                    Class<?> expectedColumnClass = null;
                    try {
                        String columnClassName = metaData.getColumnClassName(column);

                        // fix for CSV which returns the shortName not fully-qualified name
                        if (columnClassName != null && columnClassName.contains(".") == false) {
<<<<<<< HEAD
                            switch (columnClassName) {
                                case "Date":
                                    columnClassName = "java.sql.Date";
                                    break;
                                case "Time":
                                    columnClassName = "java.sql.Time";
                                    break;
                                case "Timestamp":
                                    columnClassName = "java.sql.Timestamp";
                                    break;
                                case "Int":
                                    columnClassName = "java.lang.Integer";
                                    break;
                                case "BigDecimal":
                                    columnClassName = "java.math.BigDecimal";
                                    break;
                                default:
                                    columnClassName = "java.lang." + columnClassName;
                                    break;
                            }
=======
                            columnClassName = switch (columnClassName) {
                                case "Date" -> "java.sql.Date";
                                case "Time" -> "java.sql.Time";
                                case "Timestamp" -> "java.sql.Timestamp";
                                case "Int" -> "java.lang.Integer";
                                default -> "java.lang." + columnClassName;
                            };
>>>>>>> 78509f44
                        }

                        if (columnClassName != null) {
                            expectedColumnClass = Class.forName(columnClassName);
                        }
                    } catch (ClassNotFoundException cnfe) {
                        throw new SQLException(cnfe);
                    }

                    Object expectedObject = expected.getObject(column);
                    Object actualObject = (lenientDataType && expectedColumnClass != null)
                        ? actual.getObject(column, expectedColumnClass)
                        : actual.getObject(column);

                    String msg = format(
                        Locale.ROOT,
                        "Different result for column [%s], entry [%d]",
                        metaData.getColumnName(column),
                        count + 1
                    );

                    // handle nulls first
                    if (expectedObject == null || actualObject == null) {
                        // hack for JDBC CSV nulls
                        if (expectedObject != null && "null".equals(expectedObject.toString().toLowerCase(Locale.ROOT))) {
                            assertNull(msg, actualObject);
                        } else {
                            assertEquals(msg, expectedObject, actualObject);
                        }
                    }
                    // then timestamp
                    else if (type == Types.TIMESTAMP || type == Types.TIMESTAMP_WITH_TIMEZONE) {
                        assertEquals(msg, expected.getTimestamp(column), actual.getTimestamp(column));
                    }
                    // then date
                    else if (type == Types.DATE) {
                        assertEquals(msg, convertDateToSystemTimezone(expected.getDate(column)), actual.getDate(column));
                    }
                    // and floats/doubles
                    else if (type == Types.DOUBLE) {
                        assertEquals(msg, (double) expectedObject, (double) actualObject, lenientFloatingNumbers ? 1d : 0.0d);
                    } else if (type == Types.FLOAT) {
                        assertEquals(msg, (float) expectedObject, (float) actualObject, lenientFloatingNumbers ? 1f : 0.0f);
                    } else if (type == Types.OTHER) {
                        // check geo case
                        if (actual.getMetaData().getColumnType(column) == EsType.GEO_SHAPE.getVendorTypeNumber()) {
                            // parse strings into actual objects
                            actualObject = fromWkt(actualObject.toString());
                            expectedObject = fromWkt(expectedObject.toString());

                            if (actualObject instanceof Point) {
                                // geo points are loaded form doc values where they are stored as long-encoded values leading
                                // to lose in precision
                                assertThat(expectedObject, instanceOf(Point.class));
                                assertEquals(((Point) expectedObject).getY(), ((Point) actualObject).getY(), 0.000001d);
                                assertEquals(((Point) expectedObject).getX(), ((Point) actualObject).getX(), 0.000001d);
                            }
                        } else {
                            assertEquals(msg, expectedObject, actualObject);
                        }
                    }
                    // intervals
                    else if (type == Types.VARCHAR && actualObject instanceof TemporalAmount) {
                        assertEquals(msg, expectedObject, StringUtils.toString(actualObject));
                    }
                    // unsigned_long
                    else if (expectedObject instanceof BigDecimal && actualObject instanceof BigInteger) {
                        assertEquals(expectedObject, new BigDecimal((BigInteger) actualObject));
                    }
                    // finally the actual comparison
                    else {
                        assertEquals(msg, expectedObject, actualObject);
                    }
                }
            }
        } catch (AssertionError ae) {
            if (logger != null && actual.next()) {
                logger.info("^^^ Assertion failure ^^^");
                logger.info(resultSetCurrentData(actual));
            }
            throw ae;
        }

        if (actual.next()) {
            fail("Elasticsearch [" + actual + "] still has data after [" + count + "] entries:\n" + resultSetCurrentData(actual));
        }
    }

    private static Object fromWkt(String source) {
        try {
            return WellKnownText.fromWKT(StandardValidator.instance(true), true, source);
        } catch (IOException | ParseException ex) {
            fail(ex.getMessage());
            // won't execute
            return null;
        }
    }

    /**
     * Returns the value of the given type either in a lenient fashion (widened) or strict.
     */
    private static int typeOf(int columnType, boolean lenientDataType) {
        if (lenientDataType) {
            // integer upcast to long
            if (columnType == TINYINT || columnType == SMALLINT || columnType == INTEGER || columnType == BIGINT) {
                return BIGINT;
            }
            if (columnType == FLOAT || columnType == REAL || columnType == DOUBLE) {
                return REAL;
            }
        }

        return columnType;
    }

    // Used to convert the DATE read from CSV file to a java.sql.Date at the System's timezone (-Dtests.timezone=XXXX)
    private static Date convertDateToSystemTimezone(Date date) {
        return new Date(date.toLocalDate().atStartOfDay(UTC).toInstant().toEpochMilli());
    }
}<|MERGE_RESOLUTION|>--- conflicted
+++ resolved
@@ -255,36 +255,14 @@
 
                         // fix for CSV which returns the shortName not fully-qualified name
                         if (columnClassName != null && columnClassName.contains(".") == false) {
-<<<<<<< HEAD
-                            switch (columnClassName) {
-                                case "Date":
-                                    columnClassName = "java.sql.Date";
-                                    break;
-                                case "Time":
-                                    columnClassName = "java.sql.Time";
-                                    break;
-                                case "Timestamp":
-                                    columnClassName = "java.sql.Timestamp";
-                                    break;
-                                case "Int":
-                                    columnClassName = "java.lang.Integer";
-                                    break;
-                                case "BigDecimal":
-                                    columnClassName = "java.math.BigDecimal";
-                                    break;
-                                default:
-                                    columnClassName = "java.lang." + columnClassName;
-                                    break;
-                            }
-=======
                             columnClassName = switch (columnClassName) {
                                 case "Date" -> "java.sql.Date";
                                 case "Time" -> "java.sql.Time";
                                 case "Timestamp" -> "java.sql.Timestamp";
                                 case "Int" -> "java.lang.Integer";
+                                case "BigDecimal" -> "java.math.BigDecimal";
                                 default -> "java.lang." + columnClassName;
                             };
->>>>>>> 78509f44
                         }
 
                         if (columnClassName != null) {
