//
// Commands
//

// SHOW_FUNCTIONS
showFunctions
SHOW FUNCTIONS;

    name:s       |    type:s
AVG              |AGGREGATE      
COUNT            |AGGREGATE
FIRST            |AGGREGATE
FIRST_VALUE      |AGGREGATE
LAST             |AGGREGATE
LAST_VALUE       |AGGREGATE
MAX              |AGGREGATE
MIN              |AGGREGATE      
SUM              |AGGREGATE      
KURTOSIS         |AGGREGATE
MAD              |AGGREGATE      
PERCENTILE       |AGGREGATE      
PERCENTILE_RANK  |AGGREGATE      
SKEWNESS         |AGGREGATE      
STDDEV_POP       |AGGREGATE      
SUM_OF_SQUARES   |AGGREGATE      
VAR_POP          |AGGREGATE      
HISTOGRAM        |GROUPING        
CASE             |CONDITIONAL
COALESCE         |CONDITIONAL
GREATEST         |CONDITIONAL
IFNULL           |CONDITIONAL
IIF              |CONDITIONAL
ISNULL           |CONDITIONAL
LEAST            |CONDITIONAL
NULLIF           |CONDITIONAL
NVL              |CONDITIONAL
CURDATE          |SCALAR
CURRENT_DATE     |SCALAR
CURRENT_TIME     |SCALAR
CURRENT_TIMESTAMP|SCALAR
CURTIME          |SCALAR
<<<<<<< HEAD
DATEPART         |SCALAR
DATE_PART        |SCALAR
=======
DATETRUNC        |SCALAR
>>>>>>> 237b238a
DATE_TRUNC       |SCALAR
DAY              |SCALAR
DAYNAME          |SCALAR
DAYOFMONTH       |SCALAR
DAYOFWEEK        |SCALAR
DAYOFYEAR        |SCALAR
DAY_NAME         |SCALAR
DAY_OF_MONTH     |SCALAR
DAY_OF_WEEK      |SCALAR
DAY_OF_YEAR      |SCALAR
DOM              |SCALAR
DOW              |SCALAR         
DOY              |SCALAR         
HOUR             |SCALAR         
HOUR_OF_DAY      |SCALAR         
IDOW             |SCALAR
ISODAYOFWEEK     |SCALAR
ISODOW           |SCALAR
ISOWEEK          |SCALAR
ISOWEEKOFYEAR    |SCALAR
ISO_DAY_OF_WEEK  |SCALAR
ISO_WEEK_OF_YEAR |SCALAR
IW               |SCALAR
IWOY             |SCALAR
MINUTE           |SCALAR         
MINUTE_OF_DAY    |SCALAR         
MINUTE_OF_HOUR   |SCALAR         
MONTH            |SCALAR         
MONTHNAME        |SCALAR         
MONTH_NAME       |SCALAR         
MONTH_OF_YEAR    |SCALAR         
NOW              |SCALAR
QUARTER          |SCALAR         
SECOND           |SCALAR         
SECOND_OF_MINUTE |SCALAR
TODAY            |SCALAR
WEEK             |SCALAR         
WEEK_OF_YEAR     |SCALAR         
YEAR             |SCALAR         
ABS              |SCALAR         
ACOS             |SCALAR         
ASIN             |SCALAR         
ATAN             |SCALAR         
ATAN2            |SCALAR         
CBRT             |SCALAR         
CEIL             |SCALAR         
CEILING          |SCALAR         
COS              |SCALAR         
COSH             |SCALAR         
COT              |SCALAR         
DEGREES          |SCALAR         
E                |SCALAR         
EXP              |SCALAR         
EXPM1            |SCALAR         
FLOOR            |SCALAR         
LOG              |SCALAR         
LOG10            |SCALAR         
MOD              |SCALAR         
PI               |SCALAR         
POWER            |SCALAR         
RADIANS          |SCALAR         
RAND             |SCALAR         
RANDOM           |SCALAR         
ROUND            |SCALAR         
SIGN             |SCALAR         
SIGNUM           |SCALAR         
SIN              |SCALAR         
SINH             |SCALAR         
SQRT             |SCALAR         
TAN              |SCALAR         
TRUNCATE         |SCALAR         
ASCII            |SCALAR         
BIT_LENGTH       |SCALAR         
CHAR             |SCALAR         
CHARACTER_LENGTH |SCALAR         
CHAR_LENGTH      |SCALAR         
CONCAT           |SCALAR         
INSERT           |SCALAR         
LCASE            |SCALAR         
LEFT             |SCALAR         
LENGTH           |SCALAR         
LOCATE           |SCALAR         
LTRIM            |SCALAR         
OCTET_LENGTH     |SCALAR         
POSITION         |SCALAR         
REPEAT           |SCALAR         
REPLACE          |SCALAR         
RIGHT            |SCALAR         
RTRIM            |SCALAR         
SPACE            |SCALAR         
SUBSTRING        |SCALAR         
UCASE            |SCALAR
CAST             |SCALAR
CONVERT          |SCALAR
DATABASE         |SCALAR
USER             |SCALAR
ST_ASTEXT        |SCALAR
ST_ASWKT         |SCALAR
ST_DISTANCE      |SCALAR
ST_GEOMETRYTYPE  |SCALAR
ST_GEOMFROMTEXT  |SCALAR
ST_WKTTOSQL      |SCALAR
ST_X             |SCALAR
ST_Y             |SCALAR
ST_Z             |SCALAR
SCORE            |SCORE
;

showFunctionsWithExactMatch
SHOW FUNCTIONS LIKE 'ABS';

    name:s      |    type:s
ABS             |SCALAR
;


showFunctionsWithPatternWildcard
SHOW FUNCTIONS LIKE 'A%';

    name:s      |    type:s
AVG             |AGGREGATE
ABS             |SCALAR
ACOS            |SCALAR
ASIN            |SCALAR
ATAN            |SCALAR
ATAN2           |SCALAR
ASCII           |SCALAR
;

showFunctionsWithPatternChar
SHOW FUNCTIONS LIKE 'A__';

    name:s      |    type:s
AVG             |AGGREGATE
ABS             |SCALAR
;

showFunctionsWithLeadingPattern
SHOW FUNCTIONS LIKE '%DAY%';

    name:s     |    type:s
DAY            |SCALAR
DAYNAME        |SCALAR
DAYOFMONTH     |SCALAR
DAYOFWEEK      |SCALAR
DAYOFYEAR      |SCALAR
DAY_NAME       |SCALAR
DAY_OF_MONTH   |SCALAR
DAY_OF_WEEK    |SCALAR
DAY_OF_YEAR    |SCALAR
HOUR_OF_DAY    |SCALAR         
ISODAYOFWEEK   |SCALAR
ISO_DAY_OF_WEEK|SCALAR
MINUTE_OF_DAY  |SCALAR         
TODAY          |SCALAR
;

showTables
SHOW TABLES;

       name    |     type   |  kind   
logs           |BASE TABLE  |INDEX
test_alias     |VIEW        |ALIAS
test_alias_emp |VIEW        |ALIAS 
test_emp       |BASE TABLE  |INDEX  
test_emp_copy  |BASE TABLE  |INDEX  
;

showTablesSimpleLike
SHOW TABLES LIKE 'test_emp';

 name:s        | type:s     | kind:s
test_emp       |BASE TABLE  |INDEX
;

showTablesMultiLike
SHOW TABLES LIKE 'test_emp%';

 name:s        | type:s    |kind:s
test_emp       |BASE TABLE |INDEX     
test_emp_copy  |BASE TABLE |INDEX     
;

showTablesIdentifier
SHOW TABLES "test_emp";

 name:s        | type:s     |kind:s
test_emp       |BASE TABLE  |INDEX
;

showTablesIdentifierPattern
SHOW TABLES "test_e*,-test_emp";

 name:s        | type:s    |kind:s
test_emp_copy  |BASE TABLE |INDEX
;

showTablesIdentifierPatternOnAliases
SHOW TABLES "test*,-test_emp*";

 name:s        | type:s | kind:s
test_alias     |VIEW    |ALIAS          
test_alias_emp |VIEW    |ALIAS          
;

// DESCRIBE

describeSimpleLike
DESCRIBE LIKE 'test_emp';

       column       |     type      |    mapping    
--------------------+---------------+---------------
birth_date          |TIMESTAMP      |datetime
dep                 |STRUCT         |nested
dep.dep_id          |VARCHAR        |keyword
dep.dep_name        |VARCHAR        |text
dep.dep_name.keyword|VARCHAR        |keyword
dep.from_date       |TIMESTAMP      |datetime
dep.to_date         |TIMESTAMP      |datetime
emp_no              |INTEGER        |integer
extra               |STRUCT         |object
extra.info          |STRUCT         |object
extra.info.gender   |VARCHAR        |keyword
extra_gender        |VARCHAR        |keyword
extra_no            |INTEGER        |integer
first_name          |VARCHAR        |text
first_name.keyword  |VARCHAR        |keyword
gender              |VARCHAR        |keyword
hire_date           |TIMESTAMP      |datetime
languages           |TINYINT        |byte
last_name           |VARCHAR        |text
last_name.keyword   |VARCHAR        |keyword
salary              |INTEGER        |integer
;

describeMultiLike
DESCRIBE LIKE 'test_emp%';

       column       |     type      |    mapping    
--------------------+---------------+---------------
birth_date          |TIMESTAMP      |datetime
dep                 |STRUCT         |nested
dep.dep_id          |VARCHAR        |keyword
dep.dep_name        |VARCHAR        |text
dep.dep_name.keyword|VARCHAR        |keyword
dep.from_date       |TIMESTAMP      |datetime
dep.to_date         |TIMESTAMP      |datetime
emp_no              |INTEGER        |integer
extra               |STRUCT         |object
extra.info          |STRUCT         |object
extra.info.gender   |VARCHAR        |keyword
extra_gender        |VARCHAR        |keyword
extra_no            |INTEGER        |integer
first_name          |VARCHAR        |text
first_name.keyword  |VARCHAR        |keyword
gender              |VARCHAR        |keyword
hire_date           |TIMESTAMP      |datetime
languages           |TINYINT        |byte
last_name           |VARCHAR        |text
last_name.keyword   |VARCHAR        |keyword
salary              |INTEGER        |integer
;

describeSimpleIdentifier
DESCRIBE "test_emp";

       column       |     type      |    mapping    
--------------------+---------------+---------------
birth_date          |TIMESTAMP      |datetime
dep                 |STRUCT         |nested
dep.dep_id          |VARCHAR        |keyword
dep.dep_name        |VARCHAR        |text
dep.dep_name.keyword|VARCHAR        |keyword
dep.from_date       |TIMESTAMP      |datetime
dep.to_date         |TIMESTAMP      |datetime
emp_no              |INTEGER        |integer
first_name          |VARCHAR        |text
first_name.keyword  |VARCHAR        |keyword
gender              |VARCHAR        |keyword
hire_date           |TIMESTAMP      |datetime
languages           |TINYINT        |byte
last_name           |VARCHAR        |text
last_name.keyword   |VARCHAR        |keyword
salary              |INTEGER        |integer
;


// NB: need to pursue how the resolution is done
// should aliases be included or excluded?
describeIncludeExcludeIdentifier-Ignore
DESCRIBE "test_*,-test_alias*";

       column       |     type      |    mapping    
--------------------+---------------+---------------
birth_date          |TIMESTAMP      |datetime
dep                 |STRUCT         |nested
dep.dep_id          |VARCHAR        |keyword
dep.dep_name        |VARCHAR        |text
dep.dep_name.keyword|VARCHAR        |keyword
dep.from_date       |TIMESTAMP      |datetime
dep.to_date         |TIMESTAMP      |datetime
emp_no              |INTEGER        |integer
first_name          |VARCHAR        |text
first_name.keyword  |VARCHAR        |keyword
gender              |VARCHAR        |keyword
hire_date           |TIMESTAMP      |datetime
languages           |TINYINT        |byte
last_name           |VARCHAR        |text
last_name.keyword   |VARCHAR        |keyword
salary              |INTEGER        |integer
;<|MERGE_RESOLUTION|>--- conflicted
+++ resolved
@@ -39,12 +39,9 @@
 CURRENT_TIME     |SCALAR
 CURRENT_TIMESTAMP|SCALAR
 CURTIME          |SCALAR
-<<<<<<< HEAD
 DATEPART         |SCALAR
+DATETRUNC        |SCALAR
 DATE_PART        |SCALAR
-=======
-DATETRUNC        |SCALAR
->>>>>>> 237b238a
 DATE_TRUNC       |SCALAR
 DAY              |SCALAR
 DAYNAME          |SCALAR
