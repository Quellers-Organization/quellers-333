/*
 * Copyright Elasticsearch B.V. and/or licensed to Elasticsearch B.V. under one
 * or more contributor license agreements. Licensed under the Elastic License;
 * you may not use this file except in compliance with the Elastic License.
 */
package org.elasticsearch.xpack.sql.qa.jdbc;

import org.elasticsearch.client.Request;
import org.elasticsearch.common.CheckedBiFunction;
import org.elasticsearch.common.CheckedConsumer;
import org.elasticsearch.common.CheckedFunction;
import org.elasticsearch.common.CheckedSupplier;
import org.elasticsearch.common.Strings;
import org.elasticsearch.common.collect.Tuple;
import org.elasticsearch.common.xcontent.XContentBuilder;
import org.elasticsearch.common.xcontent.json.JsonXContent;
import org.elasticsearch.xpack.sql.jdbc.EsType;
import org.junit.Before;

import java.io.IOException;
import java.io.InputStream;
import java.io.Reader;
import java.sql.Blob;
import java.sql.Clob;
import java.sql.Connection;
import java.sql.NClob;
import java.sql.PreparedStatement;
import java.sql.ResultSet;
import java.sql.ResultSetMetaData;
import java.sql.SQLException;
import java.sql.SQLFeatureNotSupportedException;
import java.sql.SQLType;
import java.sql.Timestamp;
import java.sql.Types;
import java.time.Instant;
import java.time.ZoneId;
import java.time.ZonedDateTime;
import java.util.Arrays;
import java.util.Calendar;
import java.util.Date;
import java.util.GregorianCalendar;
import java.util.HashMap;
import java.util.HashSet;
import java.util.Locale;
import java.util.Map;
import java.util.Map.Entry;
import java.util.Properties;
import java.util.Set;
import java.util.TimeZone;
import java.util.function.Supplier;
import java.util.stream.Collectors;
import java.util.stream.Stream;

import static java.lang.String.format;
import static java.util.Calendar.DAY_OF_MONTH;
import static java.util.Calendar.ERA;
import static java.util.Calendar.HOUR_OF_DAY;
import static java.util.Calendar.MILLISECOND;
import static java.util.Calendar.MINUTE;
import static java.util.Calendar.MONTH;
import static java.util.Calendar.SECOND;
import static java.util.Calendar.YEAR;
import static org.elasticsearch.xpack.sql.qa.jdbc.JdbcTestUtils.JDBC_TIMEZONE;
import static org.elasticsearch.xpack.sql.qa.jdbc.JdbcTestUtils.of;

public class ResultSetTestCase extends JdbcIntegrationTestCase {
    
    static final Set<String> fieldsNames = Stream.of("test_byte", "test_integer", "test_long", "test_short", "test_double",
            "test_float", "test_keyword")
            .collect(Collectors.toCollection(HashSet::new));
    static final Map<Tuple<String, Object>, SQLType> dateTimeTestingFields = new HashMap<>();
    static final String SELECT_ALL_FIELDS = "SELECT test_boolean, test_byte, test_integer,"
            + "test_long, test_short, test_double, test_float, test_keyword, test_date FROM test";
    static final String SELECT_WILDCARD = "SELECT * FROM test";
    static {
        dateTimeTestingFields.put(new Tuple<String, Object>("test_boolean", true), EsType.BOOLEAN);
        dateTimeTestingFields.put(new Tuple<String, Object>("test_byte", 1), EsType.BYTE);
        dateTimeTestingFields.put(new Tuple<String, Object>("test_integer", 1), EsType.INTEGER);
        dateTimeTestingFields.put(new Tuple<String, Object>("test_long", 1L), EsType.LONG);
        dateTimeTestingFields.put(new Tuple<String, Object>("test_short", 1), EsType.SHORT);
        dateTimeTestingFields.put(new Tuple<String, Object>("test_double", 1d), EsType.DOUBLE);
        dateTimeTestingFields.put(new Tuple<String, Object>("test_float", 1f), EsType.FLOAT);
        dateTimeTestingFields.put(new Tuple<String, Object>("test_keyword", "true"), EsType.KEYWORD);
    }

    private String timeZoneId;

    @Before
    public void chooseRandomTimeZone() {
        this.timeZoneId = randomKnownTimeZone();
    }

    public void testMultiValueFieldWithMultiValueLeniencyEnabled() throws Exception {
        createTestDataForMultiValueTests();

        doWithQuery(() -> esWithLeniency(true), "SELECT int, keyword FROM test", (results) -> {
            results.next();
            Object number = results.getObject(1);
            Object string = results.getObject(2);
            assertEquals(-10, number);
            assertEquals("-10", string);
            assertFalse(results.next());
        });
    }

    public void testMultiValueFieldWithMultiValueLeniencyDisabled() throws Exception {
        createTestDataForMultiValueTests();

        SQLException expected = expectThrows(SQLException.class,
                () -> doWithQuery(() -> esWithLeniency(false), "SELECT int, keyword FROM test", (results) -> {
        }));
        assertTrue(expected.getMessage().contains("Arrays (returned by [int]) are not supported"));
        
        // default has multi value disabled
        expected = expectThrows(SQLException.class,
                () -> doWithQuery(() -> esJdbc(), "SELECT int, keyword FROM test", (results) -> {
        }));
    }
    
    public void testMultiValueFields_InsideObjects_WithMultiValueLeniencyEnabled() throws Exception {
        createTestDataForMultiValuesInObjectsTests();

        doWithQuery(() -> esWithLeniency(true), "SELECT object.intsubfield, object.textsubfield, object.textsubfield.keyword FROM test",
                (results) -> {
                    results.next();
                    Object number = results.getObject(1);
                    Object text = results.getObject(2);
                    Object keyword = results.getObject(3);
                    assertEquals(-25, number);
                    assertEquals("xyz", text);
                    assertEquals("-25", keyword);
                    assertFalse(results.next());
        });
    }
    
    public void testMultiValueFields_InsideObjects_WithMultiValueLeniencyDisabled() throws Exception {
        createTestDataForMultiValuesInObjectsTests();

        SQLException expected = expectThrows(SQLException.class,
                () -> doWithQuery(() -> esWithLeniency(false), "SELECT object.intsubfield, object.textsubfield, object.textsubfield.keyword"
                        + " FROM test", (results) -> {
        }));
        assertTrue(expected.getMessage().contains("Arrays (returned by [object.intsubfield]) are not supported"));
        
        // default has multi value disabled
        expected = expectThrows(SQLException.class,
                () -> doWithQuery(() -> esJdbc(), "SELECT object.intsubfield, object.textsubfield, object.textsubfield.keyword",
                        (results) -> {
        }));
    }

    // Byte values testing
    public void testGettingValidByteWithoutCasting() throws Exception {
        byte random1 = randomByte();
        byte random2 = randomValueOtherThan(random1, () -> randomByte());
        byte random3 = randomValueOtherThanMany(Arrays.asList(random1, random2)::contains, () -> randomByte());
        
        createTestDataForByteValueTests(random1, random2, random3);
        
        doWithQuery("SELECT test_byte, test_null_byte, test_keyword FROM test", (results) -> {
            ResultSetMetaData resultSetMetaData = results.getMetaData();

            results.next();
            assertEquals(3, resultSetMetaData.getColumnCount());
            assertEquals(Types.TINYINT, resultSetMetaData.getColumnType(1));
            assertEquals(Types.TINYINT, resultSetMetaData.getColumnType(2));
            assertEquals(random1, results.getByte(1));
            assertEquals(random1, results.getByte("test_byte"));
            assertEquals(random1, (byte) results.getObject("test_byte", Byte.class));
            assertTrue(results.getObject(1) instanceof Byte);
            
            assertEquals(0, results.getByte(2));
            assertTrue(results.wasNull());
            assertEquals(null, results.getObject("test_null_byte"));
            assertTrue(results.wasNull());
            
            assertTrue(results.next());
            assertEquals(random2, results.getByte(1));
            assertEquals(random2, results.getByte("test_byte"));
            assertTrue(results.getObject(1) instanceof Byte);
            assertEquals(random3, results.getByte("test_keyword"));
            
            assertFalse(results.next());
        });
    }
    
    public void testGettingValidByteWithCasting() throws Exception {
        Map<String,Number> map = createTestDataForNumericValueTypes(() -> randomByte());
        
        doWithQuery(SELECT_WILDCARD, (results) -> {
            results.next();
            for(Entry<String, Number> e : map.entrySet()) {
                byte actual = results.getObject(e.getKey(), Byte.class);
                if (e.getValue() instanceof Double) {
                    assertEquals("For field " + e.getKey(), Math.round(e.getValue().doubleValue()), results.getByte(e.getKey()));
                    assertEquals("For field " + e.getKey(), Math.round(e.getValue().doubleValue()), actual);
                } else if (e.getValue() instanceof Float) {
                    assertEquals("For field " + e.getKey(), Math.round(e.getValue().floatValue()), results.getByte(e.getKey()));
                    assertEquals("For field " + e.getKey(), Math.round(e.getValue().floatValue()), actual);
                } else {
                    assertEquals("For field " + e.getKey(), e.getValue().byteValue(), results.getByte(e.getKey()));
                    assertEquals("For field " + e.getKey(), e.getValue().byteValue(), actual);
                }
            }
        });
    }

    public void testGettingInvalidByte() throws Exception {
        createIndex("test");
        updateMappingForNumericValuesTests("test");
        updateMapping("test", builder -> {
            builder.startObject("test_keyword").field("type", "keyword").endObject();
            builder.startObject("test_date").field("type", "date").endObject();
        });
        
        int intNotByte = randomIntBetween(Byte.MAX_VALUE + 1, Integer.MAX_VALUE);
        long longNotByte = randomLongBetween(Byte.MAX_VALUE + 1, Long.MAX_VALUE);
        short shortNotByte = (short) randomIntBetween(Byte.MAX_VALUE + 1, Short.MAX_VALUE);
        double doubleNotByte = randomDoubleBetween(Byte.MAX_VALUE + 1, Double.MAX_VALUE, true);
        float floatNotByte = randomFloatBetween(Byte.MAX_VALUE + 1, Float.MAX_VALUE);
        String randomString = randomUnicodeOfCodepointLengthBetween(128, 256);
        long randomDate = randomNonNegativeLong();
        
        String doubleErrorMessage = (doubleNotByte > Long.MAX_VALUE || doubleNotByte < Long.MIN_VALUE) ?
                Double.toString(doubleNotByte) : Long.toString(Math.round(doubleNotByte));
                
        index("test", "1", builder -> {
            builder.field("test_integer", intNotByte);
            builder.field("test_long", longNotByte);
            builder.field("test_short", shortNotByte);
            builder.field("test_double", doubleNotByte);
            builder.field("test_float", floatNotByte);
            builder.field("test_keyword", randomString);
            builder.field("test_date", randomDate);
        });
        
        doWithQuery(SELECT_WILDCARD, (results) -> {
            results.next();
            
            SQLException sqle = expectThrows(SQLException.class, () -> results.getByte("test_integer"));
            assertEquals(format(Locale.ROOT, "Numeric %s out of range", intNotByte), sqle.getMessage());
            sqle = expectThrows(SQLException.class, () -> results.getObject("test_integer", Byte.class));
            assertEquals(format(Locale.ROOT, "Numeric %s out of range", intNotByte), sqle.getMessage());
            
            sqle = expectThrows(SQLException.class, () -> results.getByte("test_short"));
            assertEquals(format(Locale.ROOT, "Numeric %s out of range", shortNotByte), sqle.getMessage());
            sqle = expectThrows(SQLException.class, () -> results.getObject("test_short", Byte.class));
            assertEquals(format(Locale.ROOT, "Numeric %s out of range", shortNotByte), sqle.getMessage());
            
            sqle = expectThrows(SQLException.class, () -> results.getByte("test_long"));
            assertEquals(format(Locale.ROOT, "Numeric %s out of range", Long.toString(longNotByte)), sqle.getMessage());
            sqle = expectThrows(SQLException.class, () -> results.getObject("test_long", Byte.class));
            assertEquals(format(Locale.ROOT, "Numeric %s out of range", Long.toString(longNotByte)), sqle.getMessage());
            
            sqle = expectThrows(SQLException.class, () -> results.getByte("test_double"));
            assertEquals(format(Locale.ROOT, "Numeric %s out of range", doubleErrorMessage), sqle.getMessage());
            sqle = expectThrows(SQLException.class, () -> results.getObject("test_double", Byte.class));
            assertEquals(format(Locale.ROOT, "Numeric %s out of range", doubleErrorMessage), sqle.getMessage());
            
            sqle = expectThrows(SQLException.class, () -> results.getByte("test_float"));
            assertEquals(format(Locale.ROOT, "Numeric %s out of range", Double.toString(floatNotByte)), sqle.getMessage());
            sqle = expectThrows(SQLException.class, () -> results.getObject("test_float", Byte.class));
            assertEquals(format(Locale.ROOT, "Numeric %s out of range", Double.toString(floatNotByte)), sqle.getMessage());
            
            sqle = expectThrows(SQLException.class, () -> results.getByte("test_keyword"));
            assertEquals(format(Locale.ROOT, "Unable to convert value [%.128s] of type [KEYWORD] to [Byte]", randomString),
                    sqle.getMessage());
            sqle = expectThrows(SQLException.class, () -> results.getObject("test_keyword", Byte.class));
            assertEquals(format(Locale.ROOT, "Unable to convert value [%.128s] of type [KEYWORD] to [Byte]", randomString),
                    sqle.getMessage());
            
            sqle = expectThrows(SQLException.class, () -> results.getByte("test_date"));
            assertEquals(format(Locale.ROOT, "Unable to convert value [%.128s] of type [DATETIME] to [Byte]", asDateString(randomDate)),
                    sqle.getMessage());
            sqle = expectThrows(SQLException.class, () -> results.getObject("test_date", Byte.class));
            assertEquals(format(Locale.ROOT, "Unable to convert value [%.128s] of type [DATETIME] to [Byte]", asDateString(randomDate)),
                    sqle.getMessage());
        });
    }
    
    // Short values testing
    public void testGettingValidShortWithoutCasting() throws Exception {
        short random1 = randomShort();
        short random2 = randomValueOtherThan(random1, () -> randomShort());
        short random3 = randomValueOtherThanMany(Arrays.asList(random1, random2)::contains, () -> randomShort());
        
        createTestDataForShortValueTests(random1, random2, random3);
        
        doWithQuery("SELECT test_short, test_null_short, test_keyword FROM test", (results) -> {
            ResultSetMetaData resultSetMetaData = results.getMetaData();

            results.next();
            assertEquals(3, resultSetMetaData.getColumnCount());
            assertEquals(Types.SMALLINT, resultSetMetaData.getColumnType(1));
            assertEquals(Types.SMALLINT, resultSetMetaData.getColumnType(2));
            assertEquals(random1, results.getShort(1));
            assertEquals(random1, results.getShort("test_short"));
            assertEquals(random1, results.getObject("test_short"));
            assertTrue(results.getObject(1) instanceof Short);
            
            assertEquals(0, results.getShort(2));
            assertTrue(results.wasNull());
            assertEquals(null, results.getObject("test_null_short"));
            assertTrue(results.wasNull());
            
            assertTrue(results.next());
            assertEquals(random2, results.getShort(1));
            assertEquals(random2, results.getShort("test_short"));
            assertTrue(results.getObject(1) instanceof Short);
            assertEquals(random3, results.getShort("test_keyword"));
            
            assertFalse(results.next());
        });
    }
    
    public void testGettingValidShortWithCasting() throws Exception {
        Map<String,Number> map = createTestDataForNumericValueTypes(() -> randomShort());
        
        doWithQuery(SELECT_WILDCARD, (results) -> {
            results.next();
            for(Entry<String, Number> e : map.entrySet()) {
                short actual = results.getObject(e.getKey(), Short.class);
                if (e.getValue() instanceof Double) {
                    assertEquals("For field " + e.getKey(), Math.round(e.getValue().doubleValue()), results.getShort(e.getKey()));
                    assertEquals("For field " + e.getKey(), Math.round(e.getValue().doubleValue()), actual);
                } else if (e.getValue() instanceof Float) {
                    assertEquals("For field " + e.getKey(), Math.round(e.getValue().floatValue()), results.getShort(e.getKey()));
                    assertEquals("For field " + e.getKey(), Math.round(e.getValue().floatValue()), actual);
                } else {
                    assertEquals("For field " + e.getKey(),
                            e.getValue().shortValue(), results.getShort(e.getKey()));
                    assertEquals("For field " + e.getKey(), e.getValue().shortValue(), actual);
                }
            }
        });
    }

    public void testGettingInvalidShort() throws Exception {
        createIndex("test");
        updateMappingForNumericValuesTests("test");
        updateMapping("test", builder -> {
            builder.startObject("test_keyword").field("type", "keyword").endObject();
            builder.startObject("test_date").field("type", "date").endObject();
        });
        
        int intNotShort = randomIntBetween(Short.MAX_VALUE + 1, Integer.MAX_VALUE);
        long longNotShort = randomLongBetween(Short.MAX_VALUE + 1, Long.MAX_VALUE);
        double doubleNotShort = randomDoubleBetween(Short.MAX_VALUE + 1, Double.MAX_VALUE, true);
        float floatNotShort = randomFloatBetween(Short.MAX_VALUE + 1, Float.MAX_VALUE);
        String randomString = randomUnicodeOfCodepointLengthBetween(128, 256);
        long randomDate = randomNonNegativeLong();
        
        String doubleErrorMessage = (doubleNotShort > Long.MAX_VALUE || doubleNotShort < Long.MIN_VALUE) ?
                Double.toString(doubleNotShort) : Long.toString(Math.round(doubleNotShort));

        index("test", "1", builder -> {
            builder.field("test_integer", intNotShort);
            builder.field("test_long", longNotShort);
            builder.field("test_double", doubleNotShort);
            builder.field("test_float", floatNotShort);
            builder.field("test_keyword", randomString);
            builder.field("test_date", randomDate);
        });
        
        doWithQuery(SELECT_WILDCARD, (results) -> {
            results.next();
            
            SQLException sqle = expectThrows(SQLException.class, () -> results.getShort("test_integer"));
            assertEquals(format(Locale.ROOT, "Numeric %s out of range", intNotShort), sqle.getMessage());
            sqle = expectThrows(SQLException.class, () -> results.getObject("test_integer", Short.class));
            assertEquals(format(Locale.ROOT, "Numeric %s out of range", intNotShort), sqle.getMessage());
            
            sqle = expectThrows(SQLException.class, () -> results.getShort("test_long"));
            assertEquals(format(Locale.ROOT, "Numeric %s out of range", Long.toString(longNotShort)), sqle.getMessage());
            sqle = expectThrows(SQLException.class, () -> results.getObject("test_long", Short.class));
            assertEquals(format(Locale.ROOT, "Numeric %s out of range", Long.toString(longNotShort)), sqle.getMessage());
            
            sqle = expectThrows(SQLException.class, () -> results.getShort("test_double"));
            assertEquals(format(Locale.ROOT, "Numeric %s out of range", doubleErrorMessage), sqle.getMessage());
            sqle = expectThrows(SQLException.class, () -> results.getObject("test_double", Short.class));
            assertEquals(format(Locale.ROOT, "Numeric %s out of range", doubleErrorMessage), sqle.getMessage());
            
            sqle = expectThrows(SQLException.class, () -> results.getShort("test_float"));
            assertEquals(format(Locale.ROOT, "Numeric %s out of range", Double.toString(floatNotShort)), sqle.getMessage());
            sqle = expectThrows(SQLException.class, () -> results.getObject("test_float", Short.class));
            assertEquals(format(Locale.ROOT, "Numeric %s out of range", Double.toString(floatNotShort)), sqle.getMessage());
            
            sqle = expectThrows(SQLException.class, () -> results.getShort("test_keyword"));
            assertEquals(format(Locale.ROOT, "Unable to convert value [%.128s] of type [KEYWORD] to [Short]", randomString),
                    sqle.getMessage());
            sqle = expectThrows(SQLException.class, () -> results.getObject("test_keyword", Short.class));
            assertEquals(format(Locale.ROOT, "Unable to convert value [%.128s] of type [KEYWORD] to [Short]", randomString),
                    sqle.getMessage());
            
            sqle = expectThrows(SQLException.class, () -> results.getShort("test_date"));
            assertEquals(format(Locale.ROOT, "Unable to convert value [%.128s] of type [DATETIME] to [Short]", asDateString(randomDate)),
                    sqle.getMessage());
            sqle = expectThrows(SQLException.class, () -> results.getObject("test_date", Short.class));
            assertEquals(format(Locale.ROOT, "Unable to convert value [%.128s] of type [DATETIME] to [Short]", asDateString(randomDate)),
                    sqle.getMessage());
        });
    }
    
    // Integer values testing
    public void testGettingValidIntegerWithoutCasting() throws Exception {
        int random1 = randomInt();
        int random2 = randomValueOtherThan(random1, () -> randomInt());
        int random3 = randomValueOtherThanMany(Arrays.asList(random1, random2)::contains, () -> randomInt());
        
        createTestDataForIntegerValueTests(random1, random2, random3);
        
        doWithQuery("SELECT test_integer,test_null_integer,test_keyword FROM test", (results) -> {
            ResultSetMetaData resultSetMetaData = results.getMetaData();

            results.next();
            assertEquals(3, resultSetMetaData.getColumnCount());
            assertEquals(Types.INTEGER, resultSetMetaData.getColumnType(1));
            assertEquals(Types.INTEGER, resultSetMetaData.getColumnType(2));
            assertEquals(random1, results.getInt(1));
            assertEquals(random1, results.getInt("test_integer"));
            assertEquals(random1, (int) results.getObject("test_integer", Integer.class));
            assertTrue(results.getObject(1) instanceof Integer);
            
            assertEquals(0, results.getInt(2));
            assertTrue(results.wasNull());
            assertEquals(null, results.getObject("test_null_integer"));
            assertTrue(results.wasNull());
            
            assertTrue(results.next());
            assertEquals(random2, results.getInt(1));
            assertEquals(random2, results.getInt("test_integer"));
            assertTrue(results.getObject(1) instanceof Integer);
            assertEquals(random3, results.getInt("test_keyword"));
            
            assertFalse(results.next());
        });
    }
    
    public void testGettingValidIntegerWithCasting() throws Exception {
        Map<String,Number> map = createTestDataForNumericValueTypes(() -> randomInt());
        
        doWithQuery(SELECT_WILDCARD, (results) -> {
            results.next();
            for(Entry<String, Number> e : map.entrySet()) {
                int actual = results.getObject(e.getKey(), Integer.class);
                if (e.getValue() instanceof Double) {
                    assertEquals("For field " + e.getKey(), Math.round(e.getValue().doubleValue()), results.getInt(e.getKey()));
                    assertEquals("For field " + e.getKey(), Math.round(e.getValue().doubleValue()), actual);
                } else if (e.getValue() instanceof Float) {
                    assertEquals("For field " + e.getKey(), Math.round(e.getValue().floatValue()), results.getInt(e.getKey()));
                    assertEquals("For field " + e.getKey(), Math.round(e.getValue().floatValue()), actual);
                } else {
                    assertEquals("For field " + e.getKey(), e.getValue().intValue(), results.getInt(e.getKey()));
                    assertEquals("For field " + e.getKey(), e.getValue().intValue(), actual);
                }
            }
        });
    }

    public void testGettingInvalidInteger() throws Exception {
        createIndex("test");
        updateMappingForNumericValuesTests("test");
        updateMapping("test", builder -> {
            builder.startObject("test_keyword").field("type", "keyword").endObject();
            builder.startObject("test_date").field("type", "date").endObject();
        });
        
        long longNotInt = randomLongBetween(getMaxIntPlusOne(), Long.MAX_VALUE);
        double doubleNotInt = randomDoubleBetween(getMaxIntPlusOne().doubleValue(), Double.MAX_VALUE, true);
        float floatNotInt = randomFloatBetween(getMaxIntPlusOne().floatValue(), Float.MAX_VALUE);
        String randomString = randomUnicodeOfCodepointLengthBetween(128, 256);
        long randomDate = randomNonNegativeLong();
        
        String doubleErrorMessage = (doubleNotInt > Long.MAX_VALUE || doubleNotInt < Long.MIN_VALUE) ?
                Double.toString(doubleNotInt) : Long.toString(Math.round(doubleNotInt));

        index("test", "1", builder -> {
            builder.field("test_long", longNotInt);
            builder.field("test_double", doubleNotInt);
            builder.field("test_float", floatNotInt);
            builder.field("test_keyword", randomString);
            builder.field("test_date", randomDate);
        });
        
        doWithQuery(SELECT_WILDCARD, (results) -> {
            results.next();
            
            SQLException sqle = expectThrows(SQLException.class, () -> results.getInt("test_long"));
            assertEquals(format(Locale.ROOT, "Numeric %s out of range", Long.toString(longNotInt)), sqle.getMessage());
            sqle = expectThrows(SQLException.class, () -> results.getObject("test_long", Integer.class));
            assertEquals(format(Locale.ROOT, "Numeric %s out of range", Long.toString(longNotInt)), sqle.getMessage());
            
            sqle = expectThrows(SQLException.class, () -> results.getInt("test_double"));
            assertEquals(format(Locale.ROOT, "Numeric %s out of range", doubleErrorMessage), sqle.getMessage());
            sqle = expectThrows(SQLException.class, () -> results.getObject("test_double", Integer.class));
            assertEquals(format(Locale.ROOT, "Numeric %s out of range", doubleErrorMessage), sqle.getMessage());
            
            sqle = expectThrows(SQLException.class, () -> results.getInt("test_float"));
            assertEquals(format(Locale.ROOT, "Numeric %s out of range", Double.toString(floatNotInt)), sqle.getMessage());
            sqle = expectThrows(SQLException.class, () -> results.getObject("test_float", Integer.class));
            assertEquals(format(Locale.ROOT, "Numeric %s out of range", Double.toString(floatNotInt)), sqle.getMessage());
            
            sqle = expectThrows(SQLException.class, () -> results.getInt("test_keyword"));
            assertEquals(format(Locale.ROOT, "Unable to convert value [%.128s] of type [KEYWORD] to [Integer]", randomString),
                    sqle.getMessage());
            sqle = expectThrows(SQLException.class, () -> results.getObject("test_keyword", Integer.class));
            assertEquals(format(Locale.ROOT, "Unable to convert value [%.128s] of type [KEYWORD] to [Integer]", randomString),
                    sqle.getMessage());
            
            sqle = expectThrows(SQLException.class, () -> results.getInt("test_date"));
            assertEquals(format(Locale.ROOT, "Unable to convert value [%.128s] of type [DATETIME] to [Integer]",
                asDateString(randomDate)), sqle.getMessage());
            sqle = expectThrows(SQLException.class, () -> results.getObject("test_date", Integer.class));
            assertEquals(format(Locale.ROOT, "Unable to convert value [%.128s] of type [DATETIME] to [Integer]",
                asDateString(randomDate)), sqle.getMessage());
        });
    }
    
    // Long values testing
    public void testGettingValidLongWithoutCasting() throws Exception {
        long random1 = randomLong();
        long random2 = randomValueOtherThan(random1, () -> randomLong());
        long random3 = randomValueOtherThanMany(Arrays.asList(random1, random2)::contains, () -> randomLong());
        
        createTestDataForLongValueTests(random1, random2, random3);
        
        doWithQuery("SELECT test_long, test_null_long, test_keyword FROM test", (results) -> {
            ResultSetMetaData resultSetMetaData = results.getMetaData();

            results.next();
            assertEquals(3, resultSetMetaData.getColumnCount());
            assertEquals(Types.BIGINT, resultSetMetaData.getColumnType(1));
            assertEquals(Types.BIGINT, resultSetMetaData.getColumnType(2));
            assertEquals(random1, results.getLong(1));
            assertEquals(random1, results.getLong("test_long"));
            assertEquals(random1, (long) results.getObject("test_long", Long.class));
            assertTrue(results.getObject(1) instanceof Long);
            
            assertEquals(0, results.getLong(2));
            assertTrue(results.wasNull());
            assertEquals(null, results.getObject("test_null_long"));
            assertTrue(results.wasNull());
            
            assertTrue(results.next());
            assertEquals(random2, results.getLong(1));
            assertEquals(random2, results.getLong("test_long"));
            assertTrue(results.getObject(1) instanceof Long);
            assertEquals(random3, results.getLong("test_keyword"));
            
            assertFalse(results.next());
        });
    }
    
    public void testGettingValidLongWithCasting() throws Exception {
        Map<String,Number> map = createTestDataForNumericValueTypes(() -> randomLong());
        
        doWithQuery(SELECT_WILDCARD, (results) -> {
            results.next();
            for(Entry<String, Number> e : map.entrySet()) {
                long actual = results.getObject(e.getKey(), Long.class);
                if (e.getValue() instanceof Double || e.getValue() instanceof Float) {
                    assertEquals("For field " + e.getKey(), Math.round(e.getValue().doubleValue()), results.getLong(e.getKey()));
                    assertEquals("For field " + e.getKey(), Math.round(e.getValue().doubleValue()), actual);
                } else {
                    assertEquals("For field " + e.getKey(), e.getValue().longValue(), results.getLong(e.getKey()));
                    assertEquals("For field " + e.getKey(), e.getValue().longValue(), actual);
                }
            }
        });
    }

    public void testGettingInvalidLong() throws Exception {
        createIndex("test");
        updateMappingForNumericValuesTests("test");
        updateMapping("test", builder -> {
            builder.startObject("test_keyword").field("type", "keyword").endObject();
            builder.startObject("test_date").field("type", "date").endObject();
        });
        
        double doubleNotLong = randomDoubleBetween(getMaxLongPlusOne().doubleValue(), Double.MAX_VALUE, true);
        float floatNotLong = randomFloatBetween(getMaxLongPlusOne().floatValue(), Float.MAX_VALUE);
        String randomString = randomUnicodeOfCodepointLengthBetween(128, 256);
        long randomDate = randomNonNegativeLong();

        index("test", "1", builder -> {
            builder.field("test_double", doubleNotLong);
            builder.field("test_float", floatNotLong);
            builder.field("test_keyword", randomString);
            builder.field("test_date", randomDate);
        });
        
        doWithQuery(SELECT_WILDCARD, (results) -> {
            results.next();
            
            SQLException sqle = expectThrows(SQLException.class, () -> results.getLong("test_double"));
            assertEquals(format(Locale.ROOT, "Numeric %s out of range", Double.toString(doubleNotLong)), sqle.getMessage());
            sqle = expectThrows(SQLException.class, () -> results.getObject("test_double", Long.class));
            assertEquals(format(Locale.ROOT, "Numeric %s out of range", Double.toString(doubleNotLong)), sqle.getMessage());
            
            sqle = expectThrows(SQLException.class, () -> results.getLong("test_float"));
            assertEquals(format(Locale.ROOT, "Numeric %s out of range", Double.toString(floatNotLong)), sqle.getMessage());
            sqle = expectThrows(SQLException.class, () -> results.getObject("test_float", Long.class));
            assertEquals(format(Locale.ROOT, "Numeric %s out of range", Double.toString(floatNotLong)), sqle.getMessage());
            
            sqle = expectThrows(SQLException.class, () -> results.getLong("test_keyword"));
            assertEquals(format(Locale.ROOT, "Unable to convert value [%.128s] of type [KEYWORD] to [Long]", randomString),
                    sqle.getMessage());
            sqle = expectThrows(SQLException.class, () -> results.getObject("test_keyword", Long.class));
            assertEquals(format(Locale.ROOT, "Unable to convert value [%.128s] of type [KEYWORD] to [Long]", randomString),
                    sqle.getMessage());
            
            sqle = expectThrows(SQLException.class, () -> results.getLong("test_date"));
            assertEquals(format(Locale.ROOT, "Unable to convert value [%.128s] of type [DATETIME] to [Long]", asDateString(randomDate)),
                    sqle.getMessage());
            sqle = expectThrows(SQLException.class, () -> results.getObject("test_date", Long.class));
            assertEquals(format(Locale.ROOT, "Unable to convert value [%.128s] of type [DATETIME] to [Long]", asDateString(randomDate)),
                    sqle.getMessage());
        });
    }
    
    // Double values testing
    public void testGettingValidDoubleWithoutCasting() throws Exception {
        double random1 = randomDouble();
        double random2 = randomValueOtherThan(random1, () -> randomDouble());
        double random3 = randomValueOtherThanMany(Arrays.asList(random1, random2)::contains, () -> randomDouble());
        
        createTestDataForDoubleValueTests(random1, random2, random3);
        
        doWithQuery("SELECT test_double, test_null_double, test_keyword FROM test", (results) -> {
            ResultSetMetaData resultSetMetaData = results.getMetaData();

            results.next();
            assertEquals(3, resultSetMetaData.getColumnCount());
            assertEquals(Types.DOUBLE, resultSetMetaData.getColumnType(1));
            assertEquals(Types.DOUBLE, resultSetMetaData.getColumnType(2));
            assertEquals(random1, results.getDouble(1), 0.0d);
            assertEquals(random1, results.getDouble("test_double"), 0.0d);
            assertEquals(random1, results.getObject("test_double", Double.class), 0.0d);
            assertTrue(results.getObject(1) instanceof Double);
            
            assertEquals(0, results.getDouble(2), 0.0d);
            assertTrue(results.wasNull());
            assertEquals(null, results.getObject("test_null_double"));
            assertTrue(results.wasNull());
            
            assertTrue(results.next());
            assertEquals(random2, results.getDouble(1), 0.0d);
            assertEquals(random2, results.getDouble("test_double"), 0.0d);
            assertTrue(results.getObject(1) instanceof Double);
            assertEquals(random3, results.getDouble("test_keyword"), 0.0d);
            
            assertFalse(results.next());
        });
    }
    
    public void testGettingValidDoubleWithCasting() throws Exception {
        Map<String,Number> map = createTestDataForNumericValueTypes(() -> randomDouble());
        
        doWithQuery(SELECT_WILDCARD, (results) -> {
            results.next();
            for(Entry<String, Number> e : map.entrySet()) {
                assertEquals("For field " + e.getKey(), e.getValue().doubleValue(), results.getDouble(e.getKey()), 0.0d);
                assertEquals("For field " + e.getKey(),
                        e.getValue().doubleValue(), results.getObject(e.getKey(), Double.class), 0.0d);
            }
        });
    }

    public void testGettingInvalidDouble() throws Exception {
        createIndex("test");
        updateMappingForNumericValuesTests("test");
        updateMapping("test", builder -> {
            builder.startObject("test_keyword").field("type", "keyword").endObject();
            builder.startObject("test_date").field("type", "date").endObject();
        });
        
        String randomString = randomUnicodeOfCodepointLengthBetween(128, 256);
        long randomDate = randomNonNegativeLong();

        index("test", "1", builder -> {
            builder.field("test_keyword", randomString);
            builder.field("test_date", randomDate);
        });
        
        doWithQuery(SELECT_WILDCARD, (results) -> {
            results.next();
            
            SQLException sqle = expectThrows(SQLException.class, () -> results.getDouble("test_keyword"));
            assertEquals(format(Locale.ROOT, "Unable to convert value [%.128s] of type [KEYWORD] to [Double]", randomString),
                    sqle.getMessage());
            sqle = expectThrows(SQLException.class, () -> results.getObject("test_keyword", Double.class));
            assertEquals(format(Locale.ROOT, "Unable to convert value [%.128s] of type [KEYWORD] to [Double]", randomString),
                    sqle.getMessage());
            
            sqle = expectThrows(SQLException.class, () -> results.getDouble("test_date"));
            assertEquals(format(Locale.ROOT, "Unable to convert value [%.128s] of type [DATETIME] to [Double]", asDateString(randomDate)),
                    sqle.getMessage());
            sqle = expectThrows(SQLException.class, () -> results.getObject("test_date", Double.class));
            assertEquals(format(Locale.ROOT, "Unable to convert value [%.128s] of type [DATETIME] to [Double]", asDateString(randomDate)),
                    sqle.getMessage());
        });
    }
    
    // Float values testing
    public void testGettingValidFloatWithoutCasting() throws Exception {
        float random1 = randomFloat();
        float random2 = randomValueOtherThan(random1, () -> randomFloat());
        float random3 = randomValueOtherThanMany(Arrays.asList(random1, random2)::contains, () -> randomFloat());
        
        createTestDataForFloatValueTests(random1, random2, random3);
        
        doWithQuery("SELECT test_float, test_null_float, test_keyword FROM test", (results) -> {
            ResultSetMetaData resultSetMetaData = results.getMetaData();
    
            results.next();
            assertEquals(3, resultSetMetaData.getColumnCount());
            assertEquals(Types.REAL, resultSetMetaData.getColumnType(1));
            assertEquals(Types.REAL, resultSetMetaData.getColumnType(2));
            assertEquals(random1, results.getFloat(1), 0.0f);
            assertEquals(random1, results.getFloat("test_float"), 0.0f);
            assertEquals(random1, results.getObject("test_float", Float.class), 0.0f);
            assertTrue(results.getObject(1) instanceof Float);
            
            assertEquals(0, results.getFloat(2), 0.0d);
            assertTrue(results.wasNull());
            assertEquals(null, results.getObject("test_null_float"));
            assertTrue(results.wasNull());
            
            assertTrue(results.next());
            assertEquals(random2, results.getFloat(1), 0.0d);
            assertEquals(random2, results.getFloat("test_float"), 0.0d);
            assertTrue(results.getObject(1) instanceof Float);
            assertEquals(random3, results.getFloat("test_keyword"), 0.0d);
            
            assertFalse(results.next());
        });
    }
    
    public void testGettingValidFloatWithCasting() throws Exception {
        Map<String,Number> map = createTestDataForNumericValueTypes(() -> randomFloat());
        
        doWithQuery(SELECT_WILDCARD, (results) -> {
            results.next();
            for(Entry<String, Number> e : map.entrySet()) {
                assertEquals("For field " + e.getKey(), e.getValue().floatValue(), results.getFloat(e.getKey()), 0.0f);
                assertEquals("For field " + e.getKey(),
                        e.getValue().floatValue(), results.getObject(e.getKey(), Float.class), 0.0f);
            }
        });
    }

    public void testGettingInvalidFloat() throws Exception {
        createIndex("test");
        updateMappingForNumericValuesTests("test");
        updateMapping("test", builder -> {
            builder.startObject("test_keyword").field("type", "keyword").endObject();
            builder.startObject("test_date").field("type", "date").endObject();
        });
        
        String randomString = randomUnicodeOfCodepointLengthBetween(128, 256);
        long randomDate = randomNonNegativeLong();

        index("test", "1", builder -> {
            builder.field("test_keyword", randomString);
            builder.field("test_date", randomDate);
        });
        
        doWithQuery(SELECT_WILDCARD, (results) -> {
            results.next();

            SQLException sqle = expectThrows(SQLException.class, () -> results.getFloat("test_keyword"));
            assertEquals(format(Locale.ROOT, "Unable to convert value [%.128s] of type [KEYWORD] to [Float]", randomString),
                    sqle.getMessage());
            sqle = expectThrows(SQLException.class, () -> results.getObject("test_keyword", Float.class));
            assertEquals(format(Locale.ROOT, "Unable to convert value [%.128s] of type [KEYWORD] to [Float]", randomString),
                    sqle.getMessage());
            
            sqle = expectThrows(SQLException.class, () -> results.getFloat("test_date"));
            assertEquals(format(Locale.ROOT, "Unable to convert value [%.128s] of type [DATETIME] to [Float]", asDateString(randomDate)),
                    sqle.getMessage());
            sqle = expectThrows(SQLException.class, () -> results.getObject("test_date", Float.class));
            assertEquals(format(Locale.ROOT, "Unable to convert value [%.128s] of type [DATETIME] to [Float]", asDateString(randomDate)),
                    sqle.getMessage());
        });
    }
    
    public void testGettingBooleanValues() throws Exception {
        createIndex("test");
        updateMappingForNumericValuesTests("test");
        updateMapping("test", builder -> {
            builder.startObject("test_boolean").field("type", "boolean").endObject();
            builder.startObject("test_date").field("type", "date").endObject();
        });
        long randomDate1 = randomNonNegativeLong();
        long randomDate2 = randomNonNegativeLong();
        
        // true values
        indexSimpleDocumentWithTrueValues(randomDate1);
        
        // false values
        index("test", "2", builder -> {
            builder.field("test_boolean", false);
            builder.field("test_byte", 0);
            builder.field("test_integer", 0);
            builder.field("test_long", 0L);
            builder.field("test_short", 0);
            builder.field("test_double", 0d);
            builder.field("test_float", 0f);
            builder.field("test_keyword", "false");
            builder.field("test_date", randomDate2);
        });
        
        // other (non 0 = true) values
        index("test", "3", builder -> {
            builder.field("test_byte", randomValueOtherThan((byte) 0, () -> randomByte()));
            builder.field("test_integer", randomValueOtherThan(0, () -> randomInt()));
            builder.field("test_long", randomValueOtherThan(0L, () -> randomLong()));
            builder.field("test_short", randomValueOtherThan((short) 0, () -> randomShort()));
            builder.field("test_double", randomValueOtherThanMany(i -> i < 1.0d && i > -1.0d && i < Double.MAX_VALUE
                    && i > Double.MIN_VALUE,
                    () -> randomDouble() * randomInt()));
            builder.field("test_float", randomValueOtherThanMany(i -> i < 1.0f && i > -1.0f && i < Float.MAX_VALUE && i > Float.MIN_VALUE,
                    () -> randomFloat() * randomInt()));
            builder.field("test_keyword", "1");
        });
        
        // other false values
        index("test", "4", builder -> {
            builder.field("test_keyword", "0");
        });
        
        doWithQuery(SELECT_WILDCARD, (results) -> {
            results.next();
            assertEquals(true, results.getBoolean("test_boolean"));
            for(String fld : fieldsNames) {
                assertEquals("Expected: <true> but was: <false> for field " + fld, true, results.getBoolean(fld));
                assertEquals("Expected: <true> but was: <false> for field " + fld, true, results.getObject(fld, Boolean.class));
            }
            SQLException sqle = expectThrows(SQLException.class, () -> results.getBoolean("test_date"));
            assertEquals(format(Locale.ROOT, "Unable to convert value [%.128s] of type [DATETIME] to [Boolean]",
                asDateString(randomDate1)), sqle.getMessage());
            
            results.next();
            assertEquals(false, results.getBoolean("test_boolean"));
            for(String fld : fieldsNames) {
                assertEquals("Expected: <false> but was: <true> for field " + fld, false, results.getBoolean(fld));
                assertEquals("Expected: <false> but was: <true> for field " + fld, false, results.getObject(fld, Boolean.class));
            }
            sqle = expectThrows(SQLException.class, () -> results.getBoolean("test_date"));
            assertEquals(format(Locale.ROOT, "Unable to convert value [%.128s] of type [DATETIME] to [Boolean]",
                asDateString(randomDate2)), sqle.getMessage());
            
            sqle = expectThrows(SQLException.class, () -> results.getObject("test_date", Boolean.class));
            assertEquals(format(Locale.ROOT, "Unable to convert value [%.128s] of type [DATETIME] to [Boolean]",
                asDateString(randomDate2)), sqle.getMessage());
            
            results.next();
            for(String fld : fieldsNames.stream()
                    .filter((f) -> !f.equals("test_keyword")).collect(Collectors.toCollection(HashSet::new))) {
                assertEquals("Expected: <true> but was: <false> for field " + fld, true, results.getBoolean(fld));
                assertEquals("Expected: <true> but was: <false> for field " + fld, true, results.getObject(fld, Boolean.class));
            }
            
            results.next();
            assertEquals(false, results.getBoolean("test_keyword"));
            assertEquals(false, results.getObject("test_keyword", Boolean.class));
        });
    }
    
    public void testGettingDateWithoutCalendar() throws Exception {
        createIndex("test");
        updateMappingForNumericValuesTests("test");
        updateMapping("test", builder -> {
            builder.startObject("test_boolean").field("type", "boolean").endObject();
            builder.startObject("test_date").field("type", "date").endObject();
        });
        Long randomLongDate = randomNonNegativeLong();
        indexSimpleDocumentWithTrueValues(randomLongDate);
        
        doWithQuery(SELECT_ALL_FIELDS, (results) -> {
            results.next();

            ZoneId zoneId = ZoneId.of(timeZoneId);
            java.sql.Date expectedDate = new java.sql.Date(
                ZonedDateTime.ofInstant(Instant.ofEpochMilli(randomLongDate), zoneId)
                    .toLocalDate().atStartOfDay(zoneId).toInstant().toEpochMilli());

            assertEquals(expectedDate, results.getDate("test_date"));
            assertEquals(expectedDate, results.getDate(9));
            assertEquals(expectedDate, results.getObject("test_date", java.sql.Date.class));
            assertEquals(expectedDate, results.getObject(9, java.sql.Date.class));

            // bulk validation for all fields which are not of type date
            validateErrorsForDateTestsWithoutCalendar(results::getDate);
        });
    }
    
    public void testGettingDateWithCalendar() throws Exception {
        createIndex("test");
        updateMappingForNumericValuesTests("test");
        updateMapping("test", builder -> {
            builder.startObject("test_boolean").field("type", "boolean").endObject();
            builder.startObject("test_date").field("type", "date").endObject();
        });
        Long randomLongDate = randomNonNegativeLong();
        indexSimpleDocumentWithTrueValues(randomLongDate);
        index("test", "2", builder -> {
            builder.timeField("test_date", null);
        });
        
        String anotherTZId = randomValueOtherThan(timeZoneId, () -> randomKnownTimeZone());
        Calendar c = Calendar.getInstance(TimeZone.getTimeZone(anotherTZId), Locale.ROOT);
        
        doWithQuery(SELECT_ALL_FIELDS, (results) -> {
            results.next();
            c.setTimeInMillis(randomLongDate);
            c.set(HOUR_OF_DAY, 0);
            c.set(MINUTE, 0);
            c.set(SECOND, 0);
            c.set(MILLISECOND, 0);

            assertEquals(results.getDate("test_date", c), new java.sql.Date(c.getTimeInMillis()));
            assertEquals(results.getDate(9, c), new java.sql.Date(c.getTimeInMillis()));
            
            // bulk validation for all fields which are not of type date
            validateErrorsForDateTimeTestsWithCalendar(c, results::getDate);
            
            results.next();
            assertNull(results.getDate("test_date"));
        });
    }
    
    public void testGettingTimeWithoutCalendar() throws Exception {
        createIndex("test");
        updateMappingForNumericValuesTests("test");
        updateMapping("test", builder -> {
            builder.startObject("test_boolean").field("type", "boolean").endObject();
            builder.startObject("test_date").field("type", "date").endObject();
        });
        Long randomLongDate = randomNonNegativeLong();
        indexSimpleDocumentWithTrueValues(randomLongDate);
        
        doWithQuery(SELECT_ALL_FIELDS, (results) -> {
            results.next();
<<<<<<< HEAD
            c.setTimeInMillis(randomLongDate);
            c.set(ERA, GregorianCalendar.AD);
            c.set(YEAR, 1970);
            c.set(MONTH, 0);
            c.set(DAY_OF_MONTH, 1);
            
            assertEquals(results.getTime("test_date"), new java.sql.Time(c.getTimeInMillis()));
            assertEquals(results.getTime(9), new java.sql.Time(c.getTimeInMillis()));
            assertEquals(results.getObject("test_date", java.sql.Timestamp.class),
                    new java.sql.Timestamp(randomLongDate));
            assertEquals(results.getObject(9, java.sql.Timestamp.class),
                    new java.sql.Timestamp(randomLongDate));
            
            validateErrorsForDateTimeTestsWithoutCalendar(results::getTime);
=======

            java.sql.Time expectedTime = new java.sql.Time(randomLongDate % 86400000L);

            assertEquals(expectedTime, results.getTime("test_date"));
            assertEquals(expectedTime, results.getTime(9));
            assertEquals(expectedTime, results.getObject("test_date", java.sql.Time.class));
            assertEquals(expectedTime, results.getObject(9, java.sql.Time.class));

            validateErrorsForTimeTestsWithoutCalendar(results::getTime);
>>>>>>> 58e885ca
        });
    }
    
    public void testGettingTimeWithCalendar() throws Exception {
        createIndex("test");
        updateMappingForNumericValuesTests("test");
        updateMapping("test", builder -> {
            builder.startObject("test_boolean").field("type", "boolean").endObject();
            builder.startObject("test_date").field("type", "date").endObject();
        });
        Long randomLongDate = randomNonNegativeLong();
        indexSimpleDocumentWithTrueValues(randomLongDate);
        index("test", "2", builder -> {
            builder.timeField("test_date", null);
        });
        
        String anotherTZId = randomValueOtherThan(timeZoneId, () -> randomKnownTimeZone());
        Calendar c = Calendar.getInstance(TimeZone.getTimeZone(anotherTZId), Locale.ROOT);
        
        doWithQuery(SELECT_ALL_FIELDS, (results) -> {
            results.next();
            c.setTimeInMillis(randomLongDate);
            c.set(ERA, GregorianCalendar.AD);
            c.set(YEAR, 1970);
            c.set(MONTH, 0);
            c.set(DAY_OF_MONTH, 1);
            
            assertEquals(results.getTime("test_date", c), new java.sql.Time(c.getTimeInMillis()));
            assertEquals(results.getTime(9, c), new java.sql.Time(c.getTimeInMillis()));
            
            validateErrorsForDateTimeTestsWithCalendar(c, results::getTime);
            
            results.next();
            assertNull(results.getTime("test_date"));
        });
    }
    
    public void testGettingTimestampWithoutCalendar() throws Exception {
        createIndex("library");
        updateMapping("library", builder -> {
            builder.startObject("release_date").field("type", "date").endObject();
            builder.startObject("republish_date").field("type", "date").endObject();
        });
        long randomMillis = randomNonNegativeLong();

        index("library", "1", builder -> {
            builder.field("name", "Don Quixote");
            builder.field("page_count", 1072);
            builder.field("release_date", randomMillis);
            builder.timeField("republish_date", null);
        });
        index("library", "2", builder -> {
            builder.field("name", "1984");
            builder.field("page_count", 328);
            builder.field("release_date", 649036800000L);
            builder.field("republish_date", 599616000000L);
        });

        doWithQuery("SELECT name, release_date, republish_date FROM library", (results) -> {
            ResultSetMetaData resultSetMetaData = results.getMetaData();

            results.next();
            assertEquals(3, resultSetMetaData.getColumnCount());
            assertEquals(randomMillis, results.getTimestamp("release_date").getTime());
            assertEquals(randomMillis, results.getTimestamp(2).getTime());
            assertTrue(results.getObject(2) instanceof Timestamp);
            assertEquals(randomMillis, ((Timestamp) results.getObject("release_date")).getTime());
            
            assertNull(results.getTimestamp(3));
            assertNull(results.getObject("republish_date"));

            assertTrue(results.next());
            assertEquals(599616000000L, results.getTimestamp("republish_date").getTime());
            assertEquals(649036800000L, ((Timestamp) results.getObject(2)).getTime());

            assertFalse(results.next());
        });
    }
    
    public void testGettingTimestampWithCalendar() throws Exception {
        createIndex("test");
        updateMappingForNumericValuesTests("test");
        updateMapping("test", builder -> {
            builder.startObject("test_boolean").field("type", "boolean").endObject();
            builder.startObject("test_date").field("type", "date").endObject();
        });
        Long randomLongDate = randomNonNegativeLong();
        indexSimpleDocumentWithTrueValues(randomLongDate);
        index("test", "2", builder -> {
            builder.timeField("test_date", null);
        });
        
        String anotherTZId = randomValueOtherThan(timeZoneId, () -> randomKnownTimeZone());
        Calendar c = Calendar.getInstance(TimeZone.getTimeZone(anotherTZId), Locale.ROOT);
        
        doWithQuery(SELECT_ALL_FIELDS, (results) -> {
            results.next();
            c.setTimeInMillis(randomLongDate);
            
            assertEquals(results.getTimestamp("test_date", c), new java.sql.Timestamp(c.getTimeInMillis()));
            assertEquals(results.getTimestamp(9, c), new java.sql.Timestamp(c.getTimeInMillis()));
            
            validateErrorsForDateTimeTestsWithCalendar(c, results::getTimestamp);

            results.next();
            assertNull(results.getTimestamp("test_date"));
        });
    }

    public void testScalarOnDates() throws Exception {
        createIndex("test");
        updateMapping("test", builder -> builder.startObject("test_date").field("type", "date").endObject());

        // 2018-03-12 17:00:00 UTC
        Long dateInMillis = 1520874000000L;
        index("test", "1", builder -> builder.field("test_date", dateInMillis));

        // UTC +10 hours
        String timeZoneId1 = "Etc/GMT-10";
        Calendar connCalendar1 = Calendar.getInstance(TimeZone.getTimeZone(timeZoneId1), Locale.ROOT);

        doWithQueryAndTimezone("SELECT test_date, DAY_OF_MONTH(test_date) as day FROM test", timeZoneId1, results -> {
            results.next();
            connCalendar1.setTimeInMillis(dateInMillis);
            connCalendar1.set(HOUR_OF_DAY, 0);
            connCalendar1.set(MINUTE, 0);
            connCalendar1.set(SECOND, 0);
            connCalendar1.set(MILLISECOND, 0);

            java.sql.Date expectedDate = new java.sql.Date(connCalendar1.getTimeInMillis());
            assertEquals(expectedDate, results.getDate("test_date"));
            assertEquals(expectedDate, results.getDate(1));
            assertEquals(expectedDate, results.getObject("test_date", java.sql.Date.class));
            assertEquals(expectedDate, results.getObject(1, java.sql.Date.class));

            // +1 day
            assertEquals(13, results.getInt("day"));
        });

        delete("test", "1");

        // 2018-03-12 05:00:00 UTC
        Long dateInMillis2 = 1520830800000L;
        index("test", "1", builder -> builder.field("test_date", dateInMillis2));

        // UTC -10 hours
        String timeZoneId2 = "Etc/GMT+10";
        Calendar connCalendar2 = Calendar.getInstance(TimeZone.getTimeZone(timeZoneId2), Locale.ROOT);


        doWithQueryAndTimezone("SELECT test_date, DAY_OF_MONTH(test_date) as day FROM test", timeZoneId2, results -> {
            results.next();
            connCalendar2.setTimeInMillis(dateInMillis2);
            connCalendar2.set(HOUR_OF_DAY, 0);
            connCalendar2.set(MINUTE, 0);
            connCalendar2.set(SECOND, 0);
            connCalendar2.set(MILLISECOND, 0);

            java.sql.Date expectedDate = new java.sql.Date(connCalendar2.getTimeInMillis());
            assertEquals(expectedDate, results.getDate("test_date"));
            assertEquals(expectedDate, results.getDate(1));
            assertEquals(expectedDate, results.getObject("test_date", java.sql.Date.class));
            assertEquals(expectedDate, results.getObject(1, java.sql.Date.class));

            // -1 day
            assertEquals(11, results.getInt("day"));
        });
    }

    public void testGetDateType() throws Exception {
        createIndex("test");
        updateMapping("test", builder -> builder.startObject("test_date").field("type", "date").endObject());

        // 2018-03-12 17:00:00 UTC
        Long timeInMillis = 1520874000123L;
        index("test", "1", builder -> builder.field("test_date", timeInMillis));

        // UTC +10 hours
        String timeZoneId1 = "Etc/GMT-10";
        Calendar c = Calendar.getInstance(TimeZone.getTimeZone(timeZoneId1), Locale.ROOT);

        doWithQueryAndTimezone("SELECT CAST(test_date AS DATE) as date FROM test", timeZoneId1, results -> {
            results.next();
            c.setTimeInMillis(timeInMillis);
            c.set(HOUR_OF_DAY, 0);
            c.set(MINUTE, 0);
            c.set(SECOND, 0);
            c.set(MILLISECOND, 0);

            java.sql.Date expectedDate = new java.sql.Date(c.getTimeInMillis());
            assertEquals(expectedDate, results.getDate("date"));
            assertEquals(expectedDate, results.getObject("date", java.sql.Date.class));

            java.sql.Time expectedTime = new java.sql.Time(0L);
            assertEquals(expectedTime, results.getTime("date"));
            assertEquals(expectedTime, results.getObject("date", java.sql.Time.class));

            java.sql.Timestamp expectedTimestamp = new java.sql.Timestamp(c.getTimeInMillis());
            assertEquals(expectedTimestamp, results.getTimestamp("date"));
            assertEquals(expectedTimestamp, results.getObject("date", java.sql.Timestamp.class));
        });
    }
    public void testValidGetObjectCalls() throws Exception {
        createIndex("test");
        updateMappingForNumericValuesTests("test");
        updateMapping("test", builder -> {
            builder.startObject("test_boolean").field("type", "boolean").endObject();
            builder.startObject("test_date").field("type", "date").endObject();
        });
        
        byte b = randomByte();
        int i = randomInt();
        long l = randomLong();
        short s = (short) randomIntBetween(Short.MIN_VALUE, Short.MAX_VALUE);
        double d = randomDouble();
        float f = randomFloat();
        boolean randomBool = randomBoolean();
        Long randomLongDate = randomNonNegativeLong();
        String randomString = randomUnicodeOfCodepointLengthBetween(128, 256);
                
        index("test", "1", builder -> {
            builder.field("test_byte", b);
            builder.field("test_integer", i);
            builder.field("test_long", l);
            builder.field("test_short", s);
            builder.field("test_double", d);
            builder.field("test_float", f);
            builder.field("test_keyword", randomString);
            builder.field("test_date", randomLongDate);
            builder.field("test_boolean", randomBool);
        });
        
        doWithQuery(SELECT_WILDCARD, (results) -> {
            results.next();
            
            assertEquals(b, results.getObject("test_byte"));
            assertTrue(results.getObject("test_byte") instanceof Byte);
            
            assertEquals(i, results.getObject("test_integer"));
            assertTrue(results.getObject("test_integer") instanceof Integer);
            
            assertEquals(l, results.getObject("test_long"));
            assertTrue(results.getObject("test_long") instanceof Long);
            
            assertEquals(s, results.getObject("test_short"));
            assertTrue(results.getObject("test_short") instanceof Short);
            
            assertEquals(d, results.getObject("test_double"));
            assertTrue(results.getObject("test_double") instanceof Double);
            
            assertEquals(f, results.getObject("test_float"));
            assertTrue(results.getObject("test_float") instanceof Float);
            
            assertEquals(randomString, results.getObject("test_keyword"));
            assertTrue(results.getObject("test_keyword") instanceof String);
            
            assertEquals(new Date(randomLongDate), results.getObject("test_date"));
            assertTrue(results.getObject("test_date") instanceof Timestamp);
            
            assertEquals(randomBool, results.getObject("test_boolean"));
            assertTrue(results.getObject("test_boolean") instanceof Boolean);
        });
    }

    /*
     * Checks StackOverflowError fix for https://github.com/elastic/elasticsearch/pull/31735
     */
    public void testNoInfiniteRecursiveGetObjectCalls() throws Exception {
        index("library", "1", builder -> {
            builder.field("name", "Don Quixote");
            builder.field("page_count", 1072);
        });
        Connection conn = esJdbc();
        PreparedStatement statement = conn.prepareStatement("SELECT * FROM library");
        ResultSet results = statement.executeQuery();

        try {
            results.next();
            results.getObject("name");
            results.getObject("page_count");
            results.getObject(1);
            results.getObject(1, String.class);
            results.getObject("page_count", Integer.class);
        } catch (StackOverflowError soe) {
            fail("Infinite recursive call on getObject() method");
        }
    }
    
    public void testUnsupportedGetMethods() throws IOException, SQLException {
        index("test", "1", builder -> {
            builder.field("test", "test");
        });
        Connection conn = esJdbc();
        PreparedStatement statement = conn.prepareStatement("SELECT * FROM test");
        ResultSet r = statement.executeQuery();
        
        r.next();
        assertThrowsUnsupportedAndExpectErrorMessage(() -> r.getAsciiStream("test"), "AsciiStream not supported");
        assertThrowsUnsupportedAndExpectErrorMessage(() -> r.getAsciiStream(1), "AsciiStream not supported");
        assertThrowsUnsupportedAndExpectErrorMessage(() -> r.getArray("test"), "Array not supported");
        assertThrowsUnsupportedAndExpectErrorMessage(() -> r.getArray(1), "Array not supported");
        assertThrowsUnsupportedAndExpectErrorMessage(() -> r.getBigDecimal("test"), "BigDecimal not supported");
        assertThrowsUnsupportedAndExpectErrorMessage(() -> r.getBigDecimal("test"), "BigDecimal not supported");
        assertThrowsUnsupportedAndExpectErrorMessage(() -> r.getBinaryStream("test"), "BinaryStream not supported");
        assertThrowsUnsupportedAndExpectErrorMessage(() -> r.getBinaryStream(1), "BinaryStream not supported");
        assertThrowsUnsupportedAndExpectErrorMessage(() -> r.getBlob("test"), "Blob not supported");
        assertThrowsUnsupportedAndExpectErrorMessage(() -> r.getBlob(1), "Blob not supported");
        assertThrowsUnsupportedAndExpectErrorMessage(() -> r.getCharacterStream("test"), "CharacterStream not supported");
        assertThrowsUnsupportedAndExpectErrorMessage(() -> r.getCharacterStream(1), "CharacterStream not supported");
        assertThrowsUnsupportedAndExpectErrorMessage(() -> r.getClob("test"), "Clob not supported");
        assertThrowsUnsupportedAndExpectErrorMessage(() -> r.getClob(1), "Clob not supported");
        assertThrowsUnsupportedAndExpectErrorMessage(() -> r.getNCharacterStream("test"), "NCharacterStream not supported");
        assertThrowsUnsupportedAndExpectErrorMessage(() -> r.getNCharacterStream(1), "NCharacterStream not supported");
        assertThrowsUnsupportedAndExpectErrorMessage(() -> r.getNClob("test"), "NClob not supported");
        assertThrowsUnsupportedAndExpectErrorMessage(() -> r.getNClob(1), "NClob not supported");
        assertThrowsUnsupportedAndExpectErrorMessage(() -> r.getNString("test"), "NString not supported");
        assertThrowsUnsupportedAndExpectErrorMessage(() -> r.getNString(1), "NString not supported");
        assertThrowsUnsupportedAndExpectErrorMessage(() -> r.getRef("test"), "Ref not supported");
        assertThrowsUnsupportedAndExpectErrorMessage(() -> r.getRef(1), "Ref not supported");
        assertThrowsUnsupportedAndExpectErrorMessage(() -> r.getRowId("test"), "RowId not supported");
        assertThrowsUnsupportedAndExpectErrorMessage(() -> r.getRowId(1), "RowId not supported");
        assertThrowsUnsupportedAndExpectErrorMessage(() -> r.getSQLXML("test"), "SQLXML not supported");
        assertThrowsUnsupportedAndExpectErrorMessage(() -> r.getSQLXML(1), "SQLXML not supported");
        assertThrowsUnsupportedAndExpectErrorMessage(() -> r.getURL("test"), "URL not supported");
        assertThrowsUnsupportedAndExpectErrorMessage(() -> r.getURL(1), "URL not supported");
    }
    
    public void testUnsupportedUpdateMethods() throws IOException, SQLException {
        index("test", "1", builder -> {
            builder.field("test", "test");
        });
        Connection conn = esJdbc();
        PreparedStatement statement = conn.prepareStatement("SELECT * FROM test");
        ResultSet r = statement.executeQuery();
        
        r.next();
        Blob b = null;
        InputStream i = null;
        Clob c = null;
        NClob nc = null;
        Reader rd = null;
        
        assertThrowsWritesUnsupportedForUpdate(() -> r.updateBytes(1, null));
        assertThrowsWritesUnsupportedForUpdate(() -> r.updateBytes("", null));
        assertThrowsWritesUnsupportedForUpdate(() -> r.updateArray(1, null));
        assertThrowsWritesUnsupportedForUpdate(() -> r.updateArray("", null));
        assertThrowsWritesUnsupportedForUpdate(() -> r.updateAsciiStream(1, null));
        assertThrowsWritesUnsupportedForUpdate(() -> r.updateAsciiStream("", null));
        assertThrowsWritesUnsupportedForUpdate(() -> r.updateAsciiStream(1, null, 1));
        assertThrowsWritesUnsupportedForUpdate(() -> r.updateAsciiStream(1, null, 1));
        assertThrowsWritesUnsupportedForUpdate(() -> r.updateAsciiStream("", null, 1));
        assertThrowsWritesUnsupportedForUpdate(() -> r.updateAsciiStream("", null, 1L));
        assertThrowsWritesUnsupportedForUpdate(() -> r.updateBigDecimal(1, null));
        assertThrowsWritesUnsupportedForUpdate(() -> r.updateBigDecimal("", null));
        assertThrowsWritesUnsupportedForUpdate(() -> r.updateBinaryStream(1, null));
        assertThrowsWritesUnsupportedForUpdate(() -> r.updateBinaryStream("", null));
        assertThrowsWritesUnsupportedForUpdate(() -> r.updateBinaryStream(1, null, 1));
        assertThrowsWritesUnsupportedForUpdate(() -> r.updateBinaryStream(1, null, 1));
        assertThrowsWritesUnsupportedForUpdate(() -> r.updateBinaryStream("", null, 1));
        assertThrowsWritesUnsupportedForUpdate(() -> r.updateBinaryStream("", null, 1L));
        assertThrowsWritesUnsupportedForUpdate(() -> r.updateBlob(1, b));
        assertThrowsWritesUnsupportedForUpdate(() -> r.updateBlob(1, i));
        assertThrowsWritesUnsupportedForUpdate(() -> r.updateBlob("", b));
        assertThrowsWritesUnsupportedForUpdate(() -> r.updateBlob("", i));
        assertThrowsWritesUnsupportedForUpdate(() -> r.updateBlob(1, null, 1));
        assertThrowsWritesUnsupportedForUpdate(() -> r.updateBlob("", null, 1));
        assertThrowsWritesUnsupportedForUpdate(() -> r.updateBoolean(1, false));
        assertThrowsWritesUnsupportedForUpdate(() -> r.updateBoolean("", false));
        assertThrowsWritesUnsupportedForUpdate(() -> r.updateByte(1, (byte) 1));
        assertThrowsWritesUnsupportedForUpdate(() -> r.updateByte("", (byte) 1));
        assertThrowsWritesUnsupportedForUpdate(() -> r.updateCharacterStream(1, null));
        assertThrowsWritesUnsupportedForUpdate(() -> r.updateCharacterStream("", null));
        assertThrowsWritesUnsupportedForUpdate(() -> r.updateCharacterStream(1, null, 1));
        assertThrowsWritesUnsupportedForUpdate(() -> r.updateCharacterStream(1, null, 1L));
        assertThrowsWritesUnsupportedForUpdate(() -> r.updateCharacterStream("", null, 1));
        assertThrowsWritesUnsupportedForUpdate(() -> r.updateCharacterStream("", null, 1L));
        assertThrowsWritesUnsupportedForUpdate(() -> r.updateClob(1, c));
        assertThrowsWritesUnsupportedForUpdate(() -> r.updateClob(1, rd));
        assertThrowsWritesUnsupportedForUpdate(() -> r.updateClob("", c));
        assertThrowsWritesUnsupportedForUpdate(() -> r.updateClob("", rd));
        assertThrowsWritesUnsupportedForUpdate(() -> r.updateClob(1, null, 1L));
        assertThrowsWritesUnsupportedForUpdate(() -> r.updateClob("", null, 1L));
        assertThrowsWritesUnsupportedForUpdate(() -> r.updateDate(1, null));
        assertThrowsWritesUnsupportedForUpdate(() -> r.updateDate("", null));
        assertThrowsWritesUnsupportedForUpdate(() -> r.updateDouble(1, 0d));
        assertThrowsWritesUnsupportedForUpdate(() -> r.updateDouble("", 0d));
        assertThrowsWritesUnsupportedForUpdate(() -> r.updateFloat(1, 0f));
        assertThrowsWritesUnsupportedForUpdate(() -> r.updateFloat("", 0f));
        assertThrowsWritesUnsupportedForUpdate(() -> r.updateInt(1, 0));
        assertThrowsWritesUnsupportedForUpdate(() -> r.updateInt("", 0));
        assertThrowsWritesUnsupportedForUpdate(() -> r.updateLong(1, 0L));
        assertThrowsWritesUnsupportedForUpdate(() -> r.updateLong("", 0L));
        assertThrowsWritesUnsupportedForUpdate(() -> r.updateNCharacterStream(1, null));
        assertThrowsWritesUnsupportedForUpdate(() -> r.updateNCharacterStream("", null));
        assertThrowsWritesUnsupportedForUpdate(() -> r.updateNCharacterStream(1, null, 1L));
        assertThrowsWritesUnsupportedForUpdate(() -> r.updateNCharacterStream("", null, 1L));
        assertThrowsWritesUnsupportedForUpdate(() -> r.updateNClob(1, nc));
        assertThrowsWritesUnsupportedForUpdate(() -> r.updateNClob(1, rd));
        assertThrowsWritesUnsupportedForUpdate(() -> r.updateNClob("", nc));
        assertThrowsWritesUnsupportedForUpdate(() -> r.updateNClob("", rd));
        assertThrowsWritesUnsupportedForUpdate(() -> r.updateNClob(1, null, 1));
        assertThrowsWritesUnsupportedForUpdate(() -> r.updateNClob("", null, 1));
        assertThrowsWritesUnsupportedForUpdate(() -> r.updateNString(1, null));
        assertThrowsWritesUnsupportedForUpdate(() -> r.updateNString("", null));
        assertThrowsWritesUnsupportedForUpdate(() -> r.updateNull(1));
        assertThrowsWritesUnsupportedForUpdate(() -> r.updateNull(""));
        assertThrowsWritesUnsupportedForUpdate(() -> r.updateObject(1, null));
        assertThrowsWritesUnsupportedForUpdate(() -> r.updateObject("", null));
        assertThrowsWritesUnsupportedForUpdate(() -> r.updateObject(1, null, 1));
        assertThrowsWritesUnsupportedForUpdate(() -> r.updateObject("", null, 1));
        assertThrowsWritesUnsupportedForUpdate(() -> r.updateRef(1, null));
        assertThrowsWritesUnsupportedForUpdate(() -> r.updateRef("", null));
        assertThrowsWritesUnsupportedForUpdate(() -> r.updateRow());
        assertThrowsWritesUnsupportedForUpdate(() -> r.updateRowId(1, null));
        assertThrowsWritesUnsupportedForUpdate(() -> r.updateRowId("", null));
        assertThrowsWritesUnsupportedForUpdate(() -> r.updateSQLXML(1, null));
        assertThrowsWritesUnsupportedForUpdate(() -> r.updateSQLXML("", null));
        assertThrowsWritesUnsupportedForUpdate(() -> r.updateShort(1, (short) 0));
        assertThrowsWritesUnsupportedForUpdate(() -> r.updateShort("", (short) 0));
        assertThrowsWritesUnsupportedForUpdate(() -> r.updateString(1, null));
        assertThrowsWritesUnsupportedForUpdate(() -> r.updateString("", null));
        assertThrowsWritesUnsupportedForUpdate(() -> r.updateTime(1, null));
        assertThrowsWritesUnsupportedForUpdate(() -> r.updateTime("", null));
        assertThrowsWritesUnsupportedForUpdate(() -> r.updateTimestamp(1, null));
        assertThrowsWritesUnsupportedForUpdate(() -> r.updateTimestamp("", null));
        assertThrowsWritesUnsupportedForUpdate(() -> r.insertRow());
        assertThrowsWritesUnsupportedForUpdate(() -> r.updateRow());
        assertThrowsWritesUnsupportedForUpdate(() -> r.deleteRow());
        assertThrowsWritesUnsupportedForUpdate(() -> r.cancelRowUpdates());
        assertThrowsWritesUnsupportedForUpdate(() -> r.moveToInsertRow());
        assertThrowsWritesUnsupportedForUpdate(() -> r.refreshRow());
        assertThrowsWritesUnsupportedForUpdate(() -> r.moveToCurrentRow());
        assertThrowsWritesUnsupportedForUpdate(() -> r.rowUpdated());
        assertThrowsWritesUnsupportedForUpdate(() -> r.rowInserted());
        assertThrowsWritesUnsupportedForUpdate(() -> r.rowDeleted());
    }
    
    private void doWithQuery(String query, CheckedConsumer<ResultSet, SQLException> consumer) throws SQLException {
        doWithQuery(() -> esJdbc(timeZoneId), query, consumer);
    }
    
    private void doWithQueryAndTimezone(String query, String tz, CheckedConsumer<ResultSet, SQLException> consumer) throws SQLException {
        doWithQuery(() -> esJdbc(tz), query, consumer);
    }
    
    private void doWithQuery(CheckedSupplier<Connection, SQLException> con, String query, CheckedConsumer<ResultSet, SQLException> consumer)
            throws SQLException {
        try (Connection connection = con.get()) {
            try (PreparedStatement statement = connection.prepareStatement(query)) {
                try (ResultSet results = statement.executeQuery()) {
                    consumer.accept(results);
                }
            }
        }
    }
    
    protected static void createIndex(String index) throws Exception {
        Request request = new Request("PUT", "/" + index);
        XContentBuilder createIndex = JsonXContent.contentBuilder().startObject();
        createIndex.startObject("settings");
        {
            createIndex.field("number_of_shards", 1);
            createIndex.field("number_of_replicas", 1);
        }
        createIndex.endObject();
        createIndex.startObject("mappings");
        {
            createIndex.startObject("properties");
            {}
            createIndex.endObject();
        }
        createIndex.endObject().endObject();
        request.setJsonEntity(Strings.toString(createIndex));
        client().performRequest(request);
    }

    protected static void updateMapping(String index, CheckedConsumer<XContentBuilder, IOException> body) throws Exception {
        Request request = new Request("PUT", "/" + index + "/_mapping");
        XContentBuilder updateMapping = JsonXContent.contentBuilder().startObject();
        updateMapping.startObject("properties");
        {
            body.accept(updateMapping);
        }
        updateMapping.endObject().endObject();

        request.setJsonEntity(Strings.toString(updateMapping));
        client().performRequest(request);
    }

    private void createTestDataForMultiValueTests() throws Exception {
        createIndex("test");
        updateMapping("test", builder -> {
            builder.startObject("int").field("type", "integer").endObject();
            builder.startObject("keyword").field("type", "keyword").endObject();
        });

        Integer[] values = randomArray(3, 15, s -> new Integer[s], () -> Integer.valueOf(randomInt(50)));
        // add the minimal value in the middle yet the test will pick it up since the results are sorted
        values[2] = Integer.valueOf(-10);

        String[] stringValues = new String[values.length];
        for (int i = 0; i < values.length; i++) {
            stringValues[i] = String.valueOf(values[i]);
        }

        index("test", "1", builder -> {
            builder.array("int", (Object[]) values);
            builder.array("keyword", stringValues);
        });
    }
    
    private void createTestDataForMultiValuesInObjectsTests() throws Exception {
        createIndex("test");
        updateMapping("test", builder -> {
            builder.startObject("object")
                .startObject("properties")
                    .startObject("intsubfield").field("type", "integer").endObject()
                    .startObject("textsubfield")
                        .field("type", "text")
                        .startObject("fields").startObject("keyword").field("type", "keyword").endObject().endObject()
                    .endObject()
                .endObject()
            .endObject();
            builder.startObject("keyword").field("type", "keyword").endObject();
        });

        Integer[] values = randomArray(3, 15, s -> new Integer[s], () -> Integer.valueOf(randomInt(50)));
        // add the minimal value in the middle yet the test will pick it up since the results are sorted
        values[2] = Integer.valueOf(-25);

        String[] stringValues = new String[values.length];
        for (int i = 0; i < values.length; i++) {
            stringValues[i] = String.valueOf(values[i]);
        }
        stringValues[0] = "xyz";

        index("test", "1", builder -> {
            builder.startArray("object");
                for (int i = 0; i < values.length; i++) {
                    builder.startObject()
                        .field("intsubfield", values[i])
                        .field("textsubfield", stringValues[i])
                    .endObject();
                }
            builder.endArray();
        });
    }

    private void createTestDataForByteValueTests(byte random1, byte random2, byte random3) throws Exception {
        createIndex("test");
        updateMapping("test", builder -> {
            builder.startObject("test_byte").field("type", "byte").endObject();
            builder.startObject("test_null_byte").field("type", "byte").endObject();
            builder.startObject("test_keyword").field("type", "keyword").endObject();
        });
        
        index("test", "1", builder -> {
            builder.field("test_byte", random1);
            builder.field("test_null_byte", (Byte) null);
        });
        index("test", "2", builder -> {
            builder.field("test_byte", random2);
            builder.field("test_keyword", random3);
        });
    }

    private void createTestDataForShortValueTests(short random1, short random2, short random3) throws Exception {
        createIndex("test");
        updateMapping("test", builder -> {
            builder.startObject("test_short").field("type", "short").endObject();
            builder.startObject("test_null_short").field("type", "short").endObject();
            builder.startObject("test_keyword").field("type", "keyword").endObject();
        });
        
        index("test", "1", builder -> {
            builder.field("test_short", random1);
            builder.field("test_null_short", (Short) null);
        });
        index("test", "2", builder -> {
            builder.field("test_short", random2);
            builder.field("test_keyword", random3);
        });
    }

    private void createTestDataForIntegerValueTests(int random1, int random2, int random3) throws Exception {
        createIndex("test");
        updateMapping("test", builder -> {
            builder.startObject("test_integer").field("type", "integer").endObject();
            builder.startObject("test_null_integer").field("type", "integer").endObject();
            builder.startObject("test_keyword").field("type", "keyword").endObject();
        });
        
        index("test", "1", builder -> {
            builder.field("test_integer", random1);
            builder.field("test_null_integer", (Integer) null);
        });
        index("test", "2", builder -> {
            builder.field("test_integer", random2);
            builder.field("test_keyword", random3);
        });
    }

    private void createTestDataForLongValueTests(long random1, long random2, long random3) throws Exception {
        createIndex("test");
        updateMapping("test", builder -> {
            builder.startObject("test_long").field("type", "long").endObject();
            builder.startObject("test_null_long").field("type", "long").endObject();
            builder.startObject("test_keyword").field("type", "keyword").endObject();
        });
        
        index("test", "1", builder -> {
            builder.field("test_long", random1);
            builder.field("test_null_long", (Long) null);
        });
        index("test", "2", builder -> {
            builder.field("test_long", random2);
            builder.field("test_keyword", random3);
        });
    }

    private void createTestDataForDoubleValueTests(double random1, double random2, double random3) throws Exception {
        createIndex("test");
        updateMapping("test", builder -> {
            builder.startObject("test_double").field("type", "double").endObject();
            builder.startObject("test_null_double").field("type", "double").endObject();
            builder.startObject("test_keyword").field("type", "keyword").endObject();
        });
        
        index("test", "1", builder -> {
            builder.field("test_double", random1);
            builder.field("test_null_double", (Double) null);
        });
        index("test", "2", builder -> {
            builder.field("test_double", random2);
            builder.field("test_keyword", random3);
        });
    }

    private void createTestDataForFloatValueTests(float random1, float random2, float random3) throws Exception {
        createIndex("test");
        updateMapping("test", builder -> {
            builder.startObject("test_float").field("type", "float").endObject();
            builder.startObject("test_null_float").field("type", "float").endObject();
            builder.startObject("test_keyword").field("type", "keyword").endObject();
        });
        
        index("test", "1", builder -> {
            builder.field("test_float", random1);
            builder.field("test_null_float", (Double) null);
        });
        index("test", "2", builder -> {
            builder.field("test_float", random2);
            builder.field("test_keyword", random3);
        });
    }
    
    private void indexSimpleDocumentWithTrueValues(Long randomLongDate) throws IOException {
        index("test", "1", builder -> {
            builder.field("test_boolean", true);
            builder.field("test_byte", 1);
            builder.field("test_integer", 1);
            builder.field("test_long", 1L);
            builder.field("test_short", 1);
            builder.field("test_double", 1d);
            builder.field("test_float", 1f);
            builder.field("test_keyword", "true");
            builder.field("test_date", randomLongDate);
        });
    }

    /**
     * Creates test data for all numeric get* methods. All values random and different from the other numeric fields already generated.
     * It returns a map containing the field name and its randomly generated value to be later used in checking the returned values.
     */
    private Map<String, Number> createTestDataForNumericValueTypes(Supplier<Number> randomGenerator) throws Exception {
        Map<String,Number> map = new HashMap<>();
        createIndex("test");
        updateMappingForNumericValuesTests("test");
    
        index("test", "1", builder -> {
            // random Byte
            byte test_byte = randomValueOtherThanMany(map::containsValue, randomGenerator).byteValue();
            builder.field("test_byte", test_byte);
            map.put("test_byte", test_byte);
            
            // random Integer
            int test_integer = randomValueOtherThanMany(map::containsValue, randomGenerator).intValue();
            builder.field("test_integer", test_integer);
            map.put("test_integer", test_integer);
    
            // random Short
            int test_short = randomValueOtherThanMany(map::containsValue, randomGenerator).shortValue();
            builder.field("test_short", test_short);
            map.put("test_short", test_short);
            
            // random Long
            long test_long = randomValueOtherThanMany(map::containsValue, randomGenerator).longValue();
            builder.field("test_long", test_long);
            map.put("test_long", test_long);
            
            // random Double
            double test_double = randomValueOtherThanMany(map::containsValue, randomGenerator).doubleValue();
            builder.field("test_double", test_double);
            map.put("test_double", test_double);
            
            // random Float
            float test_float = randomValueOtherThanMany(map::containsValue, randomGenerator).floatValue();
            builder.field("test_float", test_float);
            map.put("test_float", test_float);
        });
        return map;
    }

    private static void updateMappingForNumericValuesTests(String indexName) throws Exception {
        updateMapping(indexName, builder -> {
            for(String field : fieldsNames) {
                builder.startObject(field).field("type", field.substring(5)).endObject();
            }
        });
    }
    
    private void assertThrowsUnsupportedAndExpectErrorMessage(ThrowingRunnable runnable, String message) {
        SQLException sqle = expectThrows(SQLFeatureNotSupportedException.class, runnable);
        assertEquals(message, sqle.getMessage());
    }

    private void assertThrowsWritesUnsupportedForUpdate(ThrowingRunnable r) {
        assertThrowsUnsupportedAndExpectErrorMessage(r, "Writes not supported");
    }
    
    private void validateErrorsForDateTestsWithoutCalendar(CheckedFunction<String,Object,SQLException> method) {
        SQLException sqle;
        for (Entry<Tuple<String, Object>, SQLType> field : dateTimeTestingFields.entrySet()) {
            sqle = expectThrows(SQLException.class, () -> method.apply(field.getKey().v1()));
            assertEquals(
                    format(Locale.ROOT, "Unable to convert value [%.128s] of type [%s] to a Date",
                            field.getKey().v2(), field.getValue()), sqle.getMessage());
        }
    }

    private void validateErrorsForTimeTestsWithoutCalendar(CheckedFunction<String,Object,SQLException> method) {
        SQLException sqle;
        for (Entry<Tuple<String, Object>, SQLType> field : dateTimeTestingFields.entrySet()) {
            sqle = expectThrows(SQLException.class, () -> method.apply(field.getKey().v1()));
            assertEquals(
                format(Locale.ROOT, "Unable to convert value [%.128s] of type [%s] to a Time",
                    field.getKey().v2(), field.getValue()), sqle.getMessage());
        }
    }
    
    private void validateErrorsForDateTimeTestsWithCalendar(Calendar c, CheckedBiFunction<String,Calendar,Object,SQLException> method) {
        SQLException sqle;
        for (Entry<Tuple<String, Object>, SQLType> field : dateTimeTestingFields.entrySet()) {
            sqle = expectThrows(SQLException.class, () -> method.apply(field.getKey().v1(), c));
            assertEquals(
                    format(Locale.ROOT, "Unable to convert value [%.128s] of type [%s] to a Long",
                            field.getKey().v2(), field.getValue()), sqle.getMessage());
        }
    }
    
    private float randomFloatBetween(float start, float end) {
        float result = 0.0f;
        while (result < start || result > end || Float.isNaN(result)) {
            result = start + randomFloat() * (end - start);
        }
        
        return result;
    }

    private Long getMaxIntPlusOne() {
        return Long.valueOf(Integer.MAX_VALUE) + 1L;
    }

    private Double getMaxLongPlusOne() {
        return Double.valueOf(Long.MAX_VALUE) + 1d;
    }

    private Connection esJdbc(String timeZoneId) throws SQLException {
        Properties connectionProperties = connectionProperties();
        connectionProperties.put(JDBC_TIMEZONE, timeZoneId);
        Connection connection = esJdbc(connectionProperties);
        assertNotNull("The timezone should be specified", connectionProperties.getProperty(JDBC_TIMEZONE));
        return connection;
    }

    private Connection esWithLeniency(boolean multiValueLeniency) throws SQLException {
        String property = "field.multi.value.leniency";
        Properties connectionProperties = connectionProperties();
        connectionProperties.setProperty(property, Boolean.toString(multiValueLeniency));
        Connection connection = esJdbc(connectionProperties);
        assertNotNull("The leniency should be specified", connectionProperties.getProperty(property));
        return connection;
    }

    private String asDateString(long millis) {
        return of(millis, timeZoneId);
    }
}<|MERGE_RESOLUTION|>--- conflicted
+++ resolved
@@ -942,22 +942,6 @@
         
         doWithQuery(SELECT_ALL_FIELDS, (results) -> {
             results.next();
-<<<<<<< HEAD
-            c.setTimeInMillis(randomLongDate);
-            c.set(ERA, GregorianCalendar.AD);
-            c.set(YEAR, 1970);
-            c.set(MONTH, 0);
-            c.set(DAY_OF_MONTH, 1);
-            
-            assertEquals(results.getTime("test_date"), new java.sql.Time(c.getTimeInMillis()));
-            assertEquals(results.getTime(9), new java.sql.Time(c.getTimeInMillis()));
-            assertEquals(results.getObject("test_date", java.sql.Timestamp.class),
-                    new java.sql.Timestamp(randomLongDate));
-            assertEquals(results.getObject(9, java.sql.Timestamp.class),
-                    new java.sql.Timestamp(randomLongDate));
-            
-            validateErrorsForDateTimeTestsWithoutCalendar(results::getTime);
-=======
 
             java.sql.Time expectedTime = new java.sql.Time(randomLongDate % 86400000L);
 
@@ -967,7 +951,6 @@
             assertEquals(expectedTime, results.getObject(9, java.sql.Time.class));
 
             validateErrorsForTimeTestsWithoutCalendar(results::getTime);
->>>>>>> 58e885ca
         });
     }
     
