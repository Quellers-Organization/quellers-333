--- conflicted
+++ resolved
@@ -64,10 +64,6 @@
     private SearchResponse finalResponse;
     private ElasticsearchException failure;
     private Map<String, List<String>> responseHeaders;
-<<<<<<< HEAD
-    private final SearchResponseTookMetrics searchResponseTookMetrics;
-
-=======
     /**
      * Set to true when the local cluster has completed (its full SearchResponse
      * has been received. Only used for CCS minimize_roundtrips=true.
@@ -82,17 +78,17 @@
      * Set to true when the final SearchResponse has been received
      * or a fatal error has occurred.
      */
->>>>>>> 81ec404f
     private boolean frozen;
+
+    private final SearchResponseTookMetrics searchResponseTookMetrics;
 
     /**
      * Creates a new mutable search response.
      *
-     * @param totalShards               The number of shards that participate in the request, or -1 to indicate a failure.
-     * @param skippedShards             The number of skipped shards, or -1 to indicate a failure.
-     * @param clusters                  The remote clusters statistics.
-     * @param threadContext             The thread context to retrieve the final response headers.
-     * @param searchResponseTookMetrics
+     * @param totalShards The number of shards that participate in the request, or -1 to indicate a failure.
+     * @param skippedShards The number of skipped shards, or -1 to indicate a failure.
+     * @param clusters The remote clusters statistics.
+     * @param threadContext The thread context to retrieve the final response headers.
      */
     MutableSearchResponse(
         int totalShards,
