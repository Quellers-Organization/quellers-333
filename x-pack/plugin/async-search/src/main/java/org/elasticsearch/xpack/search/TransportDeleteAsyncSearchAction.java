--- conflicted
+++ resolved
@@ -84,7 +84,6 @@
                         }
                     })));
         } else {
-<<<<<<< HEAD
             // the task was not found (already cancelled, already completed, or invalid id?)
             // we fail if the response is not found in the index
             ActionListener<DeleteResponse> deleteListener = ActionListener.wrap(
@@ -101,14 +100,8 @@
                 }
             );
             //we get before deleting to verify that the user is authorized
-            store.getResponse(searchId, ActionListener.wrap(res -> store.deleteResponse(searchId, deleteListener), listener::onFailure));
-=======
-            // the task is not running anymore so we throw a not found exception if
-            // the search id is also not present in the index (already deleted) or if the user
-            // is not allowed to access it.
             store.getResponse(searchId, false,
-                ActionListener.wrap(res -> store.deleteResponse(searchId, true, listener), listener::onFailure));
->>>>>>> 201adafb
+                ActionListener.wrap(res -> store.deleteResponse(searchId, deleteListener), listener::onFailure));
         }
     }
 }