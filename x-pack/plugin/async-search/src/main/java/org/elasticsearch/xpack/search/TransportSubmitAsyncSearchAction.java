--- conflicted
+++ resolved
@@ -102,12 +102,8 @@
                             final String docId = searchTask.getExecutionId().getDocId();
                             // creates the fallback response if the node crashes/restarts in the middle of the request
                             // TODO: store intermediate results ?
+                            AsyncSearchResponse initialResp = searchResponse.clone(searchResponse.getId());
                             searchResponse.mustIncRef();
-                            AsyncSearchResponse initialResp = searchResponse.clone(searchResponse.getId());
-<<<<<<< HEAD
-=======
-                            searchResponse.mustIncRef();
->>>>>>> 76dc8f8f
                             try {
                                 store.createResponse(
                                     docId,
@@ -127,21 +123,11 @@
                                                 }
                                             } else {
                                                 searchResponse.mustIncRef();
-<<<<<<< HEAD
-                                                onFinalResponse(searchTask, searchResponse, () -> {
-                                                    try {
-                                                        submitListener.onResponse(searchResponse);
-                                                    } finally {
-                                                        searchResponse.decRef();
-                                                    }
-                                                });
-=======
                                                 onFinalResponse(
                                                     searchTask,
                                                     searchResponse,
                                                     () -> ActionListener.respondAndRelease(submitListener, searchResponse)
                                                 );
->>>>>>> 76dc8f8f
                                             }
                                         }
 
@@ -164,20 +150,12 @@
                             onFatalFailure(searchTask, exc, searchResponse.isRunning(), "fatal failure: generic error", submitListener);
                         }
                     } else {
-<<<<<<< HEAD
-                        // the task completed within the timeout so the response is sent back to the user
-                        // with a null id since nothing was stored on the cluster.
-                        taskManager.unregister(searchTask);
-                        ActionListener.respondAndRelease(submitListener, searchResponse.clone(null));
-                        searchTask.close();
-=======
                         try (searchTask) {
                             // the task completed within the timeout so the response is sent back to the user
                             // with a null id since nothing was stored on the cluster.
                             taskManager.unregister(searchTask);
                             ActionListener.respondAndRelease(submitListener, searchResponse.clone(null));
                         }
->>>>>>> 76dc8f8f
                     }
                 }
 
@@ -231,27 +209,6 @@
         ActionListener<AsyncSearchResponse> listener
     ) {
         if (shouldCancel && task.isCancelled() == false) {
-<<<<<<< HEAD
-            task.cancelTask(() -> {
-                try {
-                    task.addCompletionListener(finalResponse -> {
-                        taskManager.unregister(task);
-                        task.close();
-                    });
-                } finally {
-                    listener.onFailure(error);
-                }
-            }, cancelReason);
-        } else {
-            try {
-                task.addCompletionListener(finalResponse -> {
-                    taskManager.unregister(task);
-                    task.close();
-                });
-            } finally {
-                listener.onFailure(error);
-            }
-=======
             task.cancelTask(() -> closeTaskAndFail(task, error, listener), cancelReason);
         } else {
             closeTaskAndFail(task, error, listener);
@@ -267,7 +224,6 @@
             });
         } finally {
             listener.onFailure(error);
->>>>>>> 76dc8f8f
         }
     }
 
@@ -277,14 +233,9 @@
             threadContext.getResponseHeaders(),
             response,
             ActionListener.running(() -> {
-<<<<<<< HEAD
-                taskManager.unregister(searchTask);
-                searchTask.close();
-=======
                 try (searchTask) {
                     taskManager.unregister(searchTask);
                 }
->>>>>>> 76dc8f8f
                 nextAction.run();
             })
         );
