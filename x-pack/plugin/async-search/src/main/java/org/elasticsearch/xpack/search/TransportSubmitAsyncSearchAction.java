--- conflicted
+++ resolved
@@ -85,39 +85,11 @@
                         // the task is still running and the user cannot wait more so we create
                         // a document for further retrieval
                         try {
-<<<<<<< HEAD
-                            if (submitTask.isCancelled()) {
-                                // the user cancelled the submit so we don't store anything
-                                // and propagate the failure
-                                Exception cause = new TaskCancelledException(submitTask.getReasonCancelled());
-                                onFatalFailure(searchTask, cause, searchResponse.isRunning(),
-                                    "submit task is cancelled", submitListener);
-                            } else {
-                                final String docId = searchTask.getExecutionId().getDocId();
-                                // creates the fallback response if the node crashes/restarts in the middle of the request
-                                // TODO: store intermediate results ?
-                                AsyncSearchResponse initialResp = searchResponse.clone(searchResponse.getId());
-                                store.createResponse(docId, searchTask.getOriginHeaders(), initialResp,
-                                    new ActionListener<IndexResponse>() {
-                                        @Override
-                                        public void onResponse(IndexResponse r) {
-                                            if (searchResponse.isRunning()) {
-                                                try {
-                                                    // store the final response on completion unless the submit is cancelled
-                                                    searchTask.addCompletionListener(finalResponse ->
-                                                        onFinalResponse(submitTask, searchTask, finalResponse, () -> {}));
-                                                } finally {
-                                                    submitListener.onResponse(searchResponse);
-                                                }
-                                            } else {
-                                                onFinalResponse(submitTask, searchTask, searchResponse,
-                                                    () -> submitListener.onResponse(searchResponse));
-=======
                             final String docId = searchTask.getExecutionId().getDocId();
                             // creates the fallback response if the node crashes/restarts in the middle of the request
                             // TODO: store intermediate results ?
                             AsyncSearchResponse initialResp = searchResponse.clone(searchResponse.getId());
-                            store.storeInitialResponse(docId, searchTask.getOriginHeaders(), initialResp,
+                            store.createResponse(docId, searchTask.getOriginHeaders(), initialResp,
                                 new ActionListener<IndexResponse>() {
                                     @Override
                                     public void onResponse(IndexResponse r) {
@@ -129,7 +101,6 @@
                                                     }));
                                             } finally {
                                                 submitListener.onResponse(searchResponse);
->>>>>>> c7ba79bc
                                             }
                                         } else {
                                             onFinalResponse(searchTask, searchResponse, () -> submitListener.onResponse(searchResponse));
