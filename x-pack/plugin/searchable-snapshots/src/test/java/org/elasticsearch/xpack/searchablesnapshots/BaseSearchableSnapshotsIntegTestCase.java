/*
 * Copyright Elasticsearch B.V. and/or licensed to Elasticsearch B.V. under one
 * or more contributor license agreements. Licensed under the Elastic License;
 * you may not use this file except in compliance with the Elastic License.
 */

/*
 * Licensed to Elasticsearch under one or more contributor
 * license agreements. See the NOTICE file distributed with
 * this work for additional information regarding copyright
 * ownership. Elasticsearch licenses this file to you under
 * the Apache License, Version 2.0 (the "License"); you may
 * not use this file except in compliance with the License.
 * You may obtain a copy of the License at
 *
 *    http://www.apache.org/licenses/LICENSE-2.0
 *
 * Unless required by applicable law or agreed to in writing,
 * software distributed under the License is distributed on an
 * "AS IS" BASIS, WITHOUT WARRANTIES OR CONDITIONS OF ANY
 * KIND, either express or implied.  See the License for the
 * specific language governing permissions and limitations
 * under the License.
 */
package org.elasticsearch.xpack.searchablesnapshots;

import org.elasticsearch.action.index.IndexRequestBuilder;
import org.elasticsearch.common.settings.Settings;
import org.elasticsearch.common.unit.ByteSizeUnit;
import org.elasticsearch.common.unit.ByteSizeValue;
import org.elasticsearch.license.LicenseService;
import org.elasticsearch.plugins.Plugin;
import org.elasticsearch.test.ESIntegTestCase;
import org.elasticsearch.xpack.core.LocalStateCompositeXPackPlugin;
import org.elasticsearch.xpack.searchablesnapshots.cache.CacheService;

import java.nio.file.Path;
import java.util.ArrayList;
import java.util.Collection;
import java.util.List;

import static org.elasticsearch.test.hamcrest.ElasticsearchAssertions.assertAcked;
import static org.hamcrest.Matchers.equalTo;

public abstract class BaseSearchableSnapshotsIntegTestCase extends ESIntegTestCase {
    protected ByteSizeValue cacheSize = CacheService.SNAPSHOT_CACHE_SIZE_SETTING.getDefault(Settings.EMPTY);

    @Override
    protected boolean addMockInternalEngine() {
        return false;
    }

    @Override
    protected Collection<Class<? extends Plugin>> nodePlugins() {
        return List.of(SearchableSnapshots.class, LocalStateCompositeXPackPlugin.class);
    }

    @Override
    protected Settings nodeSettings(int nodeOrdinal) {
        final Settings.Builder builder = Settings.builder().put(super.nodeSettings(nodeOrdinal));
        builder.put(LicenseService.SELF_GENERATED_LICENSE_TYPE.getKey(), "trial");
        if (randomBoolean()) {
            cacheSize = generateCacheSize();
            builder.put(CacheService.SNAPSHOT_CACHE_SIZE_SETTING.getKey(), cacheSize);
        }
        if (randomBoolean()) {
            builder.put(
                CacheService.SNAPSHOT_CACHE_RANGE_SIZE_SETTING.getKey(),
                rarely()
                    ? new ByteSizeValue(randomIntBetween(4, 1024), ByteSizeUnit.KB)
                    : new ByteSizeValue(randomIntBetween(1, 10), ByteSizeUnit.MB)
            );
        }
        return builder.build();
    }

<<<<<<< HEAD
    private ByteSizeValue generateCacheSize() {
        return rarely()
            ? randomBoolean()
                ? new ByteSizeValue(randomIntBetween(0, 10), ByteSizeUnit.KB)
                : new ByteSizeValue(randomIntBetween(0, 1000), ByteSizeUnit.BYTES)
            : new ByteSizeValue(randomIntBetween(1, 10), ByteSizeUnit.MB);
=======
    protected void createRepo(String fsRepoName) {
        final Path repo = randomRepoPath();
        assertAcked(
            client().admin().cluster().preparePutRepository(fsRepoName).setType("fs").setSettings(Settings.builder().put("location", repo))
        );
    }

    protected void createAndPopulateIndex(String indexName, Settings.Builder settings) throws InterruptedException {
        assertAcked(prepareCreate(indexName, settings));
        ensureGreen(indexName);
        populateIndex(indexName, 100);
    }

    protected void populateIndex(String indexName, int maxIndexRequests) throws InterruptedException {
        final List<IndexRequestBuilder> indexRequestBuilders = new ArrayList<>();
        for (int i = between(10, maxIndexRequests); i >= 0; i--) {
            indexRequestBuilders.add(client().prepareIndex(indexName).setSource("foo", randomBoolean() ? "bar" : "baz"));
        }
        indexRandom(true, true, indexRequestBuilders);
        refresh(indexName);
        assertThat(
            client().admin().indices().prepareForceMerge(indexName).setOnlyExpungeDeletes(true).setFlush(true).get().getFailedShards(),
            equalTo(0)
        );
>>>>>>> 04e1177d
    }
}<|MERGE_RESOLUTION|>--- conflicted
+++ resolved
@@ -74,14 +74,14 @@
         return builder.build();
     }
 
-<<<<<<< HEAD
     private ByteSizeValue generateCacheSize() {
         return rarely()
             ? randomBoolean()
                 ? new ByteSizeValue(randomIntBetween(0, 10), ByteSizeUnit.KB)
                 : new ByteSizeValue(randomIntBetween(0, 1000), ByteSizeUnit.BYTES)
             : new ByteSizeValue(randomIntBetween(1, 10), ByteSizeUnit.MB);
-=======
+    }
+
     protected void createRepo(String fsRepoName) {
         final Path repo = randomRepoPath();
         assertAcked(
@@ -106,6 +106,5 @@
             client().admin().indices().prepareForceMerge(indexName).setOnlyExpungeDeletes(true).setFlush(true).get().getFailedShards(),
             equalTo(0)
         );
->>>>>>> 04e1177d
     }
 }