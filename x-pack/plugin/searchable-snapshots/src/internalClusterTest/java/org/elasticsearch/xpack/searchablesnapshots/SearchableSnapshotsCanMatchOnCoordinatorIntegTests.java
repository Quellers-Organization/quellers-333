--- conflicted
+++ resolved
@@ -69,12 +69,8 @@
             .put(super.nodeSettings(nodeOrdinal))
             // Use an unbound cache so we can recover the searchable snapshot completely all the times
             .put(CacheService.SNAPSHOT_CACHE_SIZE_SETTING.getKey(), new ByteSizeValue(Long.MAX_VALUE, ByteSizeUnit.BYTES))
-<<<<<<< HEAD
-            .put(SnapshotsService.SNAPSHOT_CACHE_SIZE_SETTING.getKey(), ByteSizeValue.ofMb(10))
-=======
             // Have a shared cache of reasonable size available on each node because tests randomize over frozen and cold allocation
             .put(SnapshotsService.SNAPSHOT_CACHE_SIZE_SETTING.getKey(), ByteSizeValue.ofMb(randomLongBetween(1, 10)))
->>>>>>> e107a3ce
             .build();
     }
 
