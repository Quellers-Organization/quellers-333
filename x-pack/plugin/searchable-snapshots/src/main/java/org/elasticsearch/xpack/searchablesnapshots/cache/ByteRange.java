/*
 * Copyright Elasticsearch B.V. and/or licensed to Elasticsearch B.V. under one
 * or more contributor license agreements. Licensed under the Elastic License
 * 2.0; you may not use this file except in compliance with the Elastic License
 * 2.0.
 */

package org.elasticsearch.xpack.searchablesnapshots.cache;

import org.elasticsearch.common.Nullable;

public final class ByteRange implements Comparable<ByteRange> {

    public static final ByteRange EMPTY = new ByteRange(0L, 0L);

    private final long start;

    private final long end;

    public static ByteRange of(long start, long end) {
        return new ByteRange(start, end);
    }

    private ByteRange(long start, long end) {
        this.start = start;
        this.end = end;
        assert start >= 0L : "Start must be >= 0 but saw [" + start + "]";
        assert end >= start : "End must be greater or equal to start but saw [" + start + "][" + end + "]";
    }

    /**
     * Computes the smallest range that contains both this instance as well as the given {@code other} range.
     *
     * @param other other range or {@code null} in which case this instance is returned
     */
    public ByteRange minEnvelope(@Nullable ByteRange other) {
        if (other == null) {
            return this;
        }
        if (other.isSubRangeOf(this)) {
            return this;
        }
        if (this.isSubRangeOf(other)) {
            return other;
        }
        return of(Math.min(start, other.start), Math.max(end, other.end));
    }

    public long start() {
        return start;
    }

    public long end() {
        return end;
    }

    public long length() {
        return end - start;
    }

    /**
     * Checks if this instance is fully contained in the given {@code range}.
     */
    public boolean isSubRangeOf(ByteRange range) {
        return start >= range.start() && end <= range.end();
    }

<<<<<<< HEAD
    public boolean hasOverlap(ByteRange other) {
        return start < other.end && end > other.start;
    }

    public ByteRange overlap(ByteRange other) {
        return of(Math.max(start, other.start()), Math.min(end, other.end()));
=======
    public boolean contains(long start, long end) {
        return start() <= start && end <= end();
>>>>>>> 5c2b15af
    }

    @Override
    public int hashCode() {
        return 31 * Long.hashCode(start) + Long.hashCode(end);
    }

    @Override
    public boolean equals(Object obj) {
        if (this == obj) {
            return true;
        }
        if (obj instanceof ByteRange == false) {
            return false;
        }
        final ByteRange that = (ByteRange) obj;
        return start == that.start && end == that.end;
    }

    @Override
    public String toString() {
        return "ByteRange [" + start + "-" + end + ']';
    }

    @Override
    public int compareTo(ByteRange o) {
        return Long.compare(start, o.start);
    }
}<|MERGE_RESOLUTION|>--- conflicted
+++ resolved
@@ -65,17 +65,16 @@
         return start >= range.start() && end <= range.end();
     }
 
-<<<<<<< HEAD
     public boolean hasOverlap(ByteRange other) {
         return start < other.end && end > other.start;
     }
 
     public ByteRange overlap(ByteRange other) {
         return of(Math.max(start, other.start()), Math.min(end, other.end()));
-=======
+    }
+
     public boolean contains(long start, long end) {
         return start() <= start && end <= end();
->>>>>>> 5c2b15af
     }
 
     @Override
