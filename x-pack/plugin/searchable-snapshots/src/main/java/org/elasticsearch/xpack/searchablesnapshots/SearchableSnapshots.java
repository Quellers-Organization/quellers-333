/*
 * Copyright Elasticsearch B.V. and/or licensed to Elasticsearch B.V. under one
 * or more contributor license agreements. Licensed under the Elastic License
 * 2.0; you may not use this file except in compliance with the Elastic License
 * 2.0.
 */
package org.elasticsearch.xpack.searchablesnapshots;

import org.apache.lucene.store.BufferedIndexInput;
import org.apache.lucene.util.SetOnce;
import org.elasticsearch.Version;
import org.elasticsearch.action.ActionRequest;
import org.elasticsearch.action.ActionResponse;
import org.elasticsearch.blobstore.cache.BlobStoreCacheService;
import org.elasticsearch.client.Client;
import org.elasticsearch.cluster.metadata.IndexMetadata;
import org.elasticsearch.cluster.metadata.IndexNameExpressionResolver;
import org.elasticsearch.cluster.node.DiscoveryNode;
import org.elasticsearch.cluster.node.DiscoveryNodes;
import org.elasticsearch.cluster.routing.allocation.ExistingShardsAllocator;
import org.elasticsearch.cluster.routing.allocation.decider.AllocationDecider;
import org.elasticsearch.cluster.service.ClusterService;
import org.elasticsearch.common.Nullable;
import org.elasticsearch.common.io.stream.NamedWriteableRegistry;
import org.elasticsearch.common.lease.Releasables;
import org.elasticsearch.common.settings.ClusterSettings;
import org.elasticsearch.common.settings.IndexScopedSettings;
import org.elasticsearch.common.settings.Setting;
import org.elasticsearch.common.settings.Settings;
import org.elasticsearch.common.settings.SettingsFilter;
import org.elasticsearch.common.unit.ByteSizeUnit;
import org.elasticsearch.common.unit.ByteSizeValue;
import org.elasticsearch.common.unit.TimeValue;
import org.elasticsearch.common.xcontent.NamedXContentRegistry;
import org.elasticsearch.common.xcontent.XContentBuilder;
import org.elasticsearch.env.Environment;
import org.elasticsearch.env.NodeEnvironment;
import org.elasticsearch.index.IndexModule;
import org.elasticsearch.index.IndexSettings;
import org.elasticsearch.index.engine.Engine;
import org.elasticsearch.index.engine.EngineFactory;
import org.elasticsearch.index.engine.FrozenEngine;
import org.elasticsearch.index.engine.ReadOnlyEngine;
import org.elasticsearch.index.store.SearchableSnapshotDirectory;
import org.elasticsearch.index.store.Store;
import org.elasticsearch.index.translog.Translog;
import org.elasticsearch.index.translog.TranslogStats;
import org.elasticsearch.indices.SystemIndexDescriptor;
import org.elasticsearch.indices.recovery.SearchableSnapshotRecoveryState;
import org.elasticsearch.license.LicenseUtils;
import org.elasticsearch.license.XPackLicenseState;
import org.elasticsearch.plugins.ActionPlugin;
import org.elasticsearch.plugins.ClusterPlugin;
import org.elasticsearch.plugins.EnginePlugin;
import org.elasticsearch.plugins.IndexStorePlugin;
import org.elasticsearch.plugins.Plugin;
import org.elasticsearch.plugins.SystemIndexPlugin;
import org.elasticsearch.repositories.RepositoriesService;
import org.elasticsearch.repositories.Repository;
import org.elasticsearch.repositories.blobstore.BlobStoreRepository;
import org.elasticsearch.rest.RestController;
import org.elasticsearch.rest.RestHandler;
import org.elasticsearch.script.ScriptService;
import org.elasticsearch.snapshots.SourceOnlySnapshotRepository;
import org.elasticsearch.threadpool.ExecutorBuilder;
import org.elasticsearch.threadpool.ScalingExecutorBuilder;
import org.elasticsearch.threadpool.ThreadPool;
import org.elasticsearch.watcher.ResourceWatcherService;
import org.elasticsearch.xpack.cluster.routing.allocation.DataTierAllocationDecider;
import org.elasticsearch.xpack.core.DataTier;
import org.elasticsearch.xpack.core.XPackPlugin;
import org.elasticsearch.xpack.core.action.XPackInfoFeatureAction;
import org.elasticsearch.xpack.core.action.XPackUsageFeatureAction;
import org.elasticsearch.xpack.core.searchablesnapshots.MountSearchableSnapshotAction;
import org.elasticsearch.xpack.core.searchablesnapshots.MountSearchableSnapshotRequest;
import org.elasticsearch.xpack.searchablesnapshots.action.ClearSearchableSnapshotsCacheAction;
import org.elasticsearch.xpack.searchablesnapshots.action.SearchableSnapshotsStatsAction;
import org.elasticsearch.xpack.searchablesnapshots.action.TransportClearSearchableSnapshotsCacheAction;
import org.elasticsearch.xpack.searchablesnapshots.action.TransportMountSearchableSnapshotAction;
import org.elasticsearch.xpack.searchablesnapshots.action.TransportSearchableSnapshotsStatsAction;
import org.elasticsearch.xpack.searchablesnapshots.action.cache.FrozenCacheInfoAction;
import org.elasticsearch.xpack.searchablesnapshots.action.cache.FrozenCacheInfoNodeAction;
import org.elasticsearch.xpack.searchablesnapshots.action.cache.TransportSearchableSnapshotCacheStoresAction;
import org.elasticsearch.xpack.searchablesnapshots.cache.CacheService;
import org.elasticsearch.xpack.searchablesnapshots.cache.FrozenCacheInfoService;
import org.elasticsearch.xpack.searchablesnapshots.cache.FrozenCacheService;
import org.elasticsearch.xpack.searchablesnapshots.cache.PersistentCache;
import org.elasticsearch.xpack.searchablesnapshots.rest.RestClearSearchableSnapshotsCacheAction;
import org.elasticsearch.xpack.searchablesnapshots.rest.RestMountSearchableSnapshotAction;
import org.elasticsearch.xpack.searchablesnapshots.rest.RestSearchableSnapshotsStatsAction;

import java.io.IOException;
import java.io.UncheckedIOException;
import java.util.ArrayList;
import java.util.Collection;
import java.util.Collections;
import java.util.List;
import java.util.Locale;
import java.util.Map;
import java.util.Optional;
import java.util.function.Function;
import java.util.function.Supplier;

import static org.elasticsearch.common.xcontent.XContentFactory.jsonBuilder;
import static org.elasticsearch.index.mapper.MapperService.SINGLE_MAPPING_NAME;
import static org.elasticsearch.xpack.core.ClientHelper.SEARCHABLE_SNAPSHOTS_ORIGIN;
import static org.elasticsearch.xpack.searchablesnapshots.SearchableSnapshotsConstants.CACHE_FETCH_ASYNC_THREAD_POOL_NAME;
import static org.elasticsearch.xpack.searchablesnapshots.SearchableSnapshotsConstants.CACHE_FETCH_ASYNC_THREAD_POOL_SETTING;
import static org.elasticsearch.xpack.searchablesnapshots.SearchableSnapshotsConstants.CACHE_PREWARMING_THREAD_POOL_NAME;
import static org.elasticsearch.xpack.searchablesnapshots.SearchableSnapshotsConstants.CACHE_PREWARMING_THREAD_POOL_SETTING;
import static org.elasticsearch.xpack.searchablesnapshots.SearchableSnapshotsConstants.SNAPSHOT_BLOB_CACHE_INDEX;
import static org.elasticsearch.xpack.searchablesnapshots.SearchableSnapshotsConstants.SNAPSHOT_DIRECTORY_FACTORY_KEY;
import static org.elasticsearch.xpack.searchablesnapshots.SearchableSnapshotsConstants.SNAPSHOT_RECOVERY_STATE_FACTORY_KEY;
import static org.elasticsearch.xpack.searchablesnapshots.SearchableSnapshotsUtils.emptyIndexCommit;

/**
 * Plugin for Searchable Snapshots feature
 */
public class SearchableSnapshots extends Plugin implements IndexStorePlugin, EnginePlugin, ActionPlugin, ClusterPlugin, SystemIndexPlugin {

    public static final Setting<String> SNAPSHOT_REPOSITORY_NAME_SETTING = Setting.simpleString(
        "index.store.snapshot.repository_name",
        Setting.Property.IndexScope,
        Setting.Property.PrivateIndex,
        Setting.Property.NotCopyableOnResize
    );
    public static final Setting<String> SNAPSHOT_REPOSITORY_UUID_SETTING = Setting.simpleString(
        "index.store.snapshot.repository_uuid",
        Setting.Property.IndexScope,
        Setting.Property.PrivateIndex,
        Setting.Property.NotCopyableOnResize
    );
    public static final Setting<String> SNAPSHOT_SNAPSHOT_NAME_SETTING = Setting.simpleString(
        "index.store.snapshot.snapshot_name",
        Setting.Property.IndexScope,
        Setting.Property.PrivateIndex,
        Setting.Property.NotCopyableOnResize
    );
    public static final Setting<String> SNAPSHOT_SNAPSHOT_ID_SETTING = Setting.simpleString(
        "index.store.snapshot.snapshot_uuid",
        Setting.Property.IndexScope,
        Setting.Property.PrivateIndex,
        Setting.Property.NotCopyableOnResize
    );
    public static final Setting<String> SNAPSHOT_INDEX_NAME_SETTING = Setting.simpleString(
        "index.store.snapshot.index_name",
        Setting.Property.IndexScope,
        Setting.Property.PrivateIndex,
        Setting.Property.NotCopyableOnResize
    );
    public static final Setting<String> SNAPSHOT_INDEX_ID_SETTING = Setting.simpleString(
        "index.store.snapshot.index_uuid",
        Setting.Property.IndexScope,
        Setting.Property.PrivateIndex,
        Setting.Property.NotCopyableOnResize
    );
    public static final Setting<Boolean> SNAPSHOT_CACHE_ENABLED_SETTING = Setting.boolSetting(
        "index.store.snapshot.cache.enabled",
        true,
        Setting.Property.IndexScope,
        Setting.Property.NotCopyableOnResize
    );
    public static final Setting<Boolean> SNAPSHOT_CACHE_PREWARM_ENABLED_SETTING = Setting.boolSetting(
        "index.store.snapshot.cache.prewarm.enabled",
        true,
        Setting.Property.IndexScope,
        Setting.Property.NotCopyableOnResize
    );
    // The file extensions that are excluded from the cache
    public static final Setting<List<String>> SNAPSHOT_CACHE_EXCLUDED_FILE_TYPES_SETTING = Setting.listSetting(
        "index.store.snapshot.cache.excluded_file_types",
        Collections.emptyList(),
        Function.identity(),
        Setting.Property.IndexScope,
        Setting.Property.NodeScope,
        Setting.Property.NotCopyableOnResize
    );
    public static final Setting<ByteSizeValue> SNAPSHOT_UNCACHED_CHUNK_SIZE_SETTING = Setting.byteSizeSetting(
        "index.store.snapshot.uncached_chunk_size",
        new ByteSizeValue(-1, ByteSizeUnit.BYTES),
        Setting.Property.IndexScope,
        Setting.Property.NodeScope,
        Setting.Property.NotCopyableOnResize
    );
    public static final String SNAPSHOT_BLOB_CACHE_METADATA_FILES_MAX_LENGTH = "index.store.snapshot.blob_cache.metadata_files.max_length";
    public static final Setting<ByteSizeValue> SNAPSHOT_BLOB_CACHE_METADATA_FILES_MAX_LENGTH_SETTING = new Setting<>(
        new Setting.SimpleKey(SNAPSHOT_BLOB_CACHE_METADATA_FILES_MAX_LENGTH),
        s -> new ByteSizeValue(64L, ByteSizeUnit.KB).getStringRep(),
        s -> Setting.parseByteSize(
            s,
            new ByteSizeValue(1L, ByteSizeUnit.KB),
            new ByteSizeValue(Long.MAX_VALUE),
            SNAPSHOT_BLOB_CACHE_METADATA_FILES_MAX_LENGTH
        ),
        value -> {
            if (value.getBytes() % BufferedIndexInput.BUFFER_SIZE != 0L) {
                final String message = String.format(
                    Locale.ROOT,
                    "failed to parse value [%s] for setting [%s], must be a multiple of [%s] bytes",
                    value.getStringRep(),
                    SNAPSHOT_BLOB_CACHE_METADATA_FILES_MAX_LENGTH,
                    BufferedIndexInput.BUFFER_SIZE
                );
                throw new IllegalArgumentException(message);
            }
        },
        Setting.Property.IndexScope,
        Setting.Property.NotCopyableOnResize
    );

    /**
     * Prefer to allocate to the cold tier, then the warm tier, then the hot tier
     * This affects the system searchable snapshot cache index (not the searchable snapshot index itself)
     */
    public static final String DATA_TIERS_CACHE_INDEX_PREFERENCE = String.join(
        ",",
        DataTier.DATA_COLD,
        DataTier.DATA_WARM,
        DataTier.DATA_HOT
    );

    /**
     * Returns the preference for new searchable snapshot indices. When
     * performing a full mount the preference is cold - warm - hot. When
     * performing a partial mount the preference is frozen - cold - warm - hot.
     */
    public static String getDataTiersPreference(MountSearchableSnapshotRequest.Storage type) {
        switch (type) {
            case FULL_COPY:
                return String.join(",", DataTier.DATA_COLD, DataTier.DATA_WARM, DataTier.DATA_HOT);
            case SHARED_CACHE:
                return String.join(",", DataTier.DATA_FROZEN, DataTier.DATA_COLD, DataTier.DATA_WARM, DataTier.DATA_HOT);
            default:
                throw new IllegalArgumentException("unknown searchable snapshot type [" + type + "]");
        }
    }

    private volatile Supplier<RepositoriesService> repositoriesServiceSupplier;
    private final SetOnce<BlobStoreCacheService> blobStoreCacheService = new SetOnce<>();
    private final SetOnce<CacheService> cacheService = new SetOnce<>();
    private final SetOnce<FrozenCacheService> frozenCacheService = new SetOnce<>();
    private final SetOnce<ThreadPool> threadPool = new SetOnce<>();
    private final SetOnce<FailShardsOnInvalidLicenseClusterListener> failShardsListener = new SetOnce<>();
    private final SetOnce<SearchableSnapshotAllocator> allocator = new SetOnce<>();
    private final Settings settings;
    private final FrozenCacheInfoService frozenCacheInfoService = new FrozenCacheInfoService();

    public SearchableSnapshots(final Settings settings) {
        this.settings = settings;
    }

    public static void ensureValidLicense(XPackLicenseState licenseState) {
        if (licenseState.isAllowed(XPackLicenseState.Feature.SEARCHABLE_SNAPSHOTS) == false) {
            throw LicenseUtils.newComplianceException("searchable-snapshots");
        }
    }

    public static BlobStoreRepository getSearchableRepository(Repository repository) {
        if (repository instanceof SourceOnlySnapshotRepository) {
            repository = ((SourceOnlySnapshotRepository) repository).getDelegate();
        }
        if (repository instanceof BlobStoreRepository == false) {
            throw new IllegalArgumentException("Repository [" + repository + "] is not searchable");
        }
        if (repository.getMetadata().type().equals(BlobStoreRepository.URL_REPOSITORY_TYPE)) {
            throw new IllegalArgumentException(
                "Searchable snapshots are not supported on URL repositories [" + repository.getMetadata().name() + "]"
            );
        }
        return (BlobStoreRepository) repository;
    }

    @Override
    public List<Setting<?>> getSettings() {
        return List.of(
            SNAPSHOT_REPOSITORY_UUID_SETTING,
            SNAPSHOT_REPOSITORY_NAME_SETTING,
            SNAPSHOT_SNAPSHOT_NAME_SETTING,
            SNAPSHOT_SNAPSHOT_ID_SETTING,
            SNAPSHOT_INDEX_NAME_SETTING,
            SNAPSHOT_INDEX_ID_SETTING,
            SNAPSHOT_CACHE_ENABLED_SETTING,
            SNAPSHOT_CACHE_PREWARM_ENABLED_SETTING,
            SNAPSHOT_CACHE_EXCLUDED_FILE_TYPES_SETTING,
            SNAPSHOT_UNCACHED_CHUNK_SIZE_SETTING,
            SearchableSnapshotsConstants.SNAPSHOT_PARTIAL_SETTING,
            SNAPSHOT_BLOB_CACHE_METADATA_FILES_MAX_LENGTH_SETTING,
            CacheService.SNAPSHOT_CACHE_SIZE_SETTING,
            CacheService.SNAPSHOT_CACHE_RANGE_SIZE_SETTING,
            CacheService.SNAPSHOT_CACHE_RECOVERY_RANGE_SIZE_SETTING,
            CacheService.SNAPSHOT_CACHE_SYNC_INTERVAL_SETTING,
            CacheService.SNAPSHOT_CACHE_MAX_FILES_TO_SYNC_AT_ONCE_SETTING,
            CacheService.SNAPSHOT_CACHE_SYNC_SHUTDOWN_TIMEOUT,
            SearchableSnapshotEnableAllocationDecider.SEARCHABLE_SNAPSHOTS_ALLOCATE_ON_ROLLING_RESTART,
<<<<<<< HEAD
            SnapshotsService.SNAPSHOT_CACHE_SIZE_SETTING,
            SnapshotsService.SNAPSHOT_CACHE_REGION_SIZE_SETTING,
            SnapshotsService.SHARED_CACHE_RANGE_SIZE_SETTING,
            SnapshotsService.FROZEN_CACHE_RECOVERY_RANGE_SIZE_SETTING,
=======
            FrozenCacheService.SNAPSHOT_CACHE_SIZE_SETTING,
            FrozenCacheService.SNAPSHOT_CACHE_REGION_SIZE_SETTING,
            FrozenCacheService.SHARED_CACHE_RANGE_SIZE_SETTING,
            FrozenCacheService.FROZEN_CACHE_RECOVERY_RANGE_SIZE_SETTING,
>>>>>>> 36683a45
            FrozenCacheService.SNAPSHOT_CACHE_MAX_FREQ_SETTING,
            FrozenCacheService.SNAPSHOT_CACHE_DECAY_INTERVAL_SETTING,
            FrozenCacheService.SNAPSHOT_CACHE_MIN_TIME_DELTA_SETTING
        );
    }

    @Override
    public Collection<Object> createComponents(
        final Client client,
        final ClusterService clusterService,
        final ThreadPool threadPool,
        final ResourceWatcherService resourceWatcherService,
        final ScriptService scriptService,
        final NamedXContentRegistry xContentRegistry,
        final Environment environment,
        final NodeEnvironment nodeEnvironment,
        final NamedWriteableRegistry registry,
        final IndexNameExpressionResolver resolver,
        final Supplier<RepositoriesService> repositoriesServiceSupplier
    ) {
        final List<Object> components = new ArrayList<>();
        this.repositoriesServiceSupplier = repositoriesServiceSupplier;
        this.threadPool.set(threadPool);
        this.failShardsListener.set(new FailShardsOnInvalidLicenseClusterListener(getLicenseState(), clusterService.getRerouteService()));
        if (DiscoveryNode.isDataNode(settings)) {
            final CacheService cacheService = new CacheService(settings, clusterService, threadPool, new PersistentCache(nodeEnvironment));
            this.cacheService.set(cacheService);
            final FrozenCacheService frozenCacheService = new FrozenCacheService(environment, threadPool);
            this.frozenCacheService.set(frozenCacheService);
            components.add(cacheService);
            final BlobStoreCacheService blobStoreCacheService = new BlobStoreCacheService(
                clusterService,
                threadPool,
                client,
                SNAPSHOT_BLOB_CACHE_INDEX
            );
            this.blobStoreCacheService.set(blobStoreCacheService);
            components.add(blobStoreCacheService);
        } else {
            PersistentCache.cleanUp(settings, nodeEnvironment);
        }
        this.allocator.set(new SearchableSnapshotAllocator(client, clusterService.getRerouteService(), frozenCacheInfoService));
        components.add(new CacheServiceSupplier(cacheService.get()));
        return Collections.unmodifiableList(components);
    }

    @Override
    public void onIndexModule(IndexModule indexModule) {
        if (SearchableSnapshotsConstants.isSearchableSnapshotStore(indexModule.getSettings())) {
            indexModule.addIndexEventListener(
                new SearchableSnapshotIndexEventListener(settings, cacheService.get(), frozenCacheService.get())
            );
            indexModule.addIndexEventListener(failShardsListener.get());

            indexModule.addSettingsUpdateConsumer(IndexMetadata.INDEX_BLOCKS_WRITE_SETTING, s -> {}, write -> {
                if (write == false) {
                    throw new IllegalArgumentException("Cannot remove write block from searchable snapshot index");
                }
            });
        }
    }

    @Override
    public List<IndexFoldersDeletionListener> getIndexFoldersDeletionListeners() {
        if (DiscoveryNode.isDataNode(settings)) {
            return List.of(new SearchableSnapshotIndexFoldersDeletionListener(cacheService::get, frozenCacheService::get));
        }
        return List.of();
    }

    @Override
    public Collection<SystemIndexDescriptor> getSystemIndexDescriptors(Settings settings) {
        return List.of(
            SystemIndexDescriptor.builder()
                .setIndexPattern(SNAPSHOT_BLOB_CACHE_INDEX)
                .setDescription("Contains cached data of blob store repositories")
                .setPrimaryIndex(SNAPSHOT_BLOB_CACHE_INDEX)
                .setMappings(getIndexMappings())
                .setSettings(getIndexSettings())
                .setOrigin(SEARCHABLE_SNAPSHOTS_ORIGIN)
                .setVersionMetaKey("version")
                .build()
        );
    }

    @Override
    public String getFeatureName() {
        return "searchable_snapshots";
    }

    @Override
    public String getFeatureDescription() {
        return "Manages caches and configuration for searchable snapshots";
    }

    @Override
    public Map<String, DirectoryFactory> getDirectoryFactories() {
        return Map.of(SNAPSHOT_DIRECTORY_FACTORY_KEY, (indexSettings, shardPath) -> {
            final RepositoriesService repositories = repositoriesServiceSupplier.get();
            assert repositories != null;
            final CacheService cache = cacheService.get();
            assert cache != null;
            final ThreadPool threadPool = this.threadPool.get();
            assert threadPool != null;
            final BlobStoreCacheService blobCache = blobStoreCacheService.get();
            assert blobCache != null;
            return SearchableSnapshotDirectory.create(
                repositories,
                cache,
                indexSettings,
                shardPath,
                System::nanoTime,
                threadPool,
                blobCache,
                frozenCacheService.get()
            );
        });
    }

    @Override
    public Optional<EngineFactory> getEngineFactory(IndexSettings indexSettings) {
        if (SearchableSnapshotsConstants.isSearchableSnapshotStore(indexSettings.getSettings())) {
            final Boolean frozen = indexSettings.getSettings().getAsBoolean("index.frozen", null);
            final boolean useFrozenEngine = SearchableSnapshotsConstants.SNAPSHOT_PARTIAL_SETTING.get(indexSettings.getSettings())
                && (frozen == null || frozen.equals(Boolean.TRUE));

            if (useFrozenEngine) {
                return Optional.of(
                    engineConfig -> new FrozenEngine(
                        engineConfig,
                        null,
                        new TranslogStats(),
                        false,
                        indexSettings.getValue(SourceOnlySnapshotRepository.SOURCE_ONLY)
                            ? SourceOnlySnapshotRepository.readerWrapper(engineConfig)
                            : Function.identity(),
                        false,
                        true
                    )
                );
            } else {
                return Optional.of(
                    engineConfig -> new ReadOnlyEngine(
                        engineConfig,
                        null,
                        new TranslogStats(),
                        false,
                        indexSettings.getValue(SourceOnlySnapshotRepository.SOURCE_ONLY)
                            ? SourceOnlySnapshotRepository.readerWrapper(engineConfig)
                            : Function.identity(),
                        false,
                        true
                    )
                );
            }
        }
        return Optional.empty();
    }

    @Override
    public Map<String, SnapshotCommitSupplier> getSnapshotCommitSuppliers() {
        return Map.of(SNAPSHOT_DIRECTORY_FACTORY_KEY, e -> {
            final Store store = e.config().getStore();
            store.incRef();
            return new Engine.IndexCommitRef(emptyIndexCommit(store.directory()), store::decRef);
        });
    }

    @Override
    public List<ActionHandler<? extends ActionRequest, ? extends ActionResponse>> getActions() {
        return List.of(
            new ActionHandler<>(SearchableSnapshotsStatsAction.INSTANCE, TransportSearchableSnapshotsStatsAction.class),
            new ActionHandler<>(ClearSearchableSnapshotsCacheAction.INSTANCE, TransportClearSearchableSnapshotsCacheAction.class),
            new ActionHandler<>(MountSearchableSnapshotAction.INSTANCE, TransportMountSearchableSnapshotAction.class),
            new ActionHandler<>(XPackUsageFeatureAction.SEARCHABLE_SNAPSHOTS, SearchableSnapshotsUsageTransportAction.class),
            new ActionHandler<>(XPackInfoFeatureAction.SEARCHABLE_SNAPSHOTS, SearchableSnapshotsInfoTransportAction.class),
            new ActionHandler<>(TransportSearchableSnapshotCacheStoresAction.TYPE, TransportSearchableSnapshotCacheStoresAction.class),
            new ActionHandler<>(FrozenCacheInfoAction.INSTANCE, FrozenCacheInfoAction.TransportAction.class),
            new ActionHandler<>(FrozenCacheInfoNodeAction.INSTANCE, FrozenCacheInfoNodeAction.TransportAction.class)
        );
    }

    public List<RestHandler> getRestHandlers(
        Settings settings,
        RestController restController,
        ClusterSettings clusterSettings,
        IndexScopedSettings indexScopedSettings,
        SettingsFilter settingsFilter,
        IndexNameExpressionResolver indexNameExpressionResolver,
        Supplier<DiscoveryNodes> nodesInCluster
    ) {
        return List.of(
            new RestSearchableSnapshotsStatsAction(),
            new RestClearSearchableSnapshotsCacheAction(),
            new RestMountSearchableSnapshotAction()
        );
    }

    @Override
    public Map<String, ExistingShardsAllocator> getExistingShardsAllocators() {
        return Map.of(SearchableSnapshotAllocator.ALLOCATOR_NAME, allocator.get());
    }

    // overridable by tests
    protected XPackLicenseState getLicenseState() {
        return XPackPlugin.getSharedLicenseState();
    }

    @Override
    public Collection<AllocationDecider> createAllocationDeciders(Settings settings, ClusterSettings clusterSettings) {
        return List.of(
            new SearchableSnapshotAllocationDecider(() -> getLicenseState().isAllowed(XPackLicenseState.Feature.SEARCHABLE_SNAPSHOTS)),
            new SearchableSnapshotEnableAllocationDecider(settings, clusterSettings),
            new HasFrozenCacheAllocationDecider(frozenCacheInfoService)
        );
    }

    public List<ExecutorBuilder<?>> getExecutorBuilders(Settings settings) {
        return List.of(executorBuilders());
    }

    @Override
    public Map<String, RecoveryStateFactory> getRecoveryStateFactories() {
        return Map.of(SNAPSHOT_RECOVERY_STATE_FACTORY_KEY, SearchableSnapshotRecoveryState::new);
    }

    public static ScalingExecutorBuilder[] executorBuilders() {
        return new ScalingExecutorBuilder[] {
            new ScalingExecutorBuilder(
                CACHE_FETCH_ASYNC_THREAD_POOL_NAME,
                0,
                28,
                TimeValue.timeValueSeconds(30L),
                CACHE_FETCH_ASYNC_THREAD_POOL_SETTING
            ),
            new ScalingExecutorBuilder(
                CACHE_PREWARMING_THREAD_POOL_NAME,
                0,
                16,
                TimeValue.timeValueSeconds(30L),
                CACHE_PREWARMING_THREAD_POOL_SETTING
            ) };
    }

    private Settings getIndexSettings() {
        return Settings.builder()
            .put(IndexMetadata.SETTING_NUMBER_OF_SHARDS, 1)
            .put(IndexMetadata.SETTING_AUTO_EXPAND_REPLICAS, "0-1")
            .put(IndexMetadata.SETTING_PRIORITY, "900")
            .put(IndexSettings.INDEX_TRANSLOG_DURABILITY_SETTING.getKey(), Translog.Durability.ASYNC)
            .put(DataTierAllocationDecider.INDEX_ROUTING_PREFER, DATA_TIERS_CACHE_INDEX_PREFERENCE)
            .build();
    }

    private XContentBuilder getIndexMappings() {
        try {
            final XContentBuilder builder = jsonBuilder();
            {
                builder.startObject();
                {
                    builder.startObject(SINGLE_MAPPING_NAME);
                    builder.field("dynamic", "strict");
                    {
                        builder.startObject("_meta");
                        builder.field("version", Version.CURRENT);
                        builder.endObject();
                    }
                    {
                        builder.startObject("properties");
                        {
                            builder.startObject("type");
                            builder.field("type", "keyword");
                            builder.endObject();
                        }
                        {
                            builder.startObject("creation_time");
                            builder.field("type", "date");
                            builder.field("format", "epoch_millis");
                            builder.endObject();
                        }
                        {
                            builder.startObject("version");
                            builder.field("type", "integer");
                            builder.endObject();
                        }
                        {
                            builder.startObject("repository");
                            builder.field("type", "keyword");
                            builder.endObject();
                        }
                        {
                            builder.startObject("blob");
                            builder.field("type", "object");
                            {
                                builder.startObject("properties");
                                {
                                    builder.startObject("name");
                                    builder.field("type", "keyword");
                                    builder.endObject();
                                    builder.startObject("path");
                                    builder.field("type", "keyword");
                                    builder.endObject();
                                }
                                builder.endObject();
                            }
                            builder.endObject();
                        }
                        {
                            builder.startObject("data");
                            builder.field("type", "object");
                            {
                                builder.startObject("properties");
                                {
                                    builder.startObject("content");
                                    builder.field("type", "binary");
                                    builder.endObject();
                                }
                                {
                                    builder.startObject("length");
                                    builder.field("type", "long");
                                    builder.endObject();
                                }
                                {
                                    builder.startObject("from");
                                    builder.field("type", "long");
                                    builder.endObject();
                                }
                                {
                                    builder.startObject("to");
                                    builder.field("type", "long");
                                    builder.endObject();
                                }
                                builder.endObject();
                            }
                            builder.endObject();
                        }
                        builder.endObject();
                    }
                    builder.endObject();
                }
                builder.endObject();
            }
            return builder;
        } catch (IOException e) {
            throw new UncheckedIOException("Failed to build " + SNAPSHOT_BLOB_CACHE_INDEX + " index mappings", e);
        }
    }

    @Override
    public void close() throws IOException {
        Releasables.close(frozenCacheService.get());
    }

    public static final class CacheServiceSupplier implements Supplier<CacheService> {

        @Nullable
        private final CacheService cacheService;

        CacheServiceSupplier(@Nullable CacheService cacheService) {
            this.cacheService = cacheService;
        }

        @Override
        public CacheService get() {
            return cacheService;
        }
    }
}<|MERGE_RESOLUTION|>--- conflicted
+++ resolved
@@ -292,17 +292,10 @@
             CacheService.SNAPSHOT_CACHE_MAX_FILES_TO_SYNC_AT_ONCE_SETTING,
             CacheService.SNAPSHOT_CACHE_SYNC_SHUTDOWN_TIMEOUT,
             SearchableSnapshotEnableAllocationDecider.SEARCHABLE_SNAPSHOTS_ALLOCATE_ON_ROLLING_RESTART,
-<<<<<<< HEAD
-            SnapshotsService.SNAPSHOT_CACHE_SIZE_SETTING,
-            SnapshotsService.SNAPSHOT_CACHE_REGION_SIZE_SETTING,
-            SnapshotsService.SHARED_CACHE_RANGE_SIZE_SETTING,
-            SnapshotsService.FROZEN_CACHE_RECOVERY_RANGE_SIZE_SETTING,
-=======
             FrozenCacheService.SNAPSHOT_CACHE_SIZE_SETTING,
             FrozenCacheService.SNAPSHOT_CACHE_REGION_SIZE_SETTING,
             FrozenCacheService.SHARED_CACHE_RANGE_SIZE_SETTING,
             FrozenCacheService.FROZEN_CACHE_RECOVERY_RANGE_SIZE_SETTING,
->>>>>>> 36683a45
             FrozenCacheService.SNAPSHOT_CACHE_MAX_FREQ_SETTING,
             FrozenCacheService.SNAPSHOT_CACHE_DECAY_INTERVAL_SETTING,
             FrozenCacheService.SNAPSHOT_CACHE_MIN_TIME_DELTA_SETTING
