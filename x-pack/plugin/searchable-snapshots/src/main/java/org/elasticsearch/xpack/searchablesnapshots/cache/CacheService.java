--- conflicted
+++ resolved
@@ -9,7 +9,6 @@
 import org.apache.logging.log4j.Logger;
 import org.apache.logging.log4j.message.ParameterizedMessage;
 import org.apache.lucene.util.SetOnce;
-import org.elasticsearch.cluster.node.DiscoveryNode;
 import org.elasticsearch.cluster.service.ClusterService;
 import org.elasticsearch.common.UUIDs;
 import org.elasticsearch.common.cache.Cache;
@@ -119,7 +118,6 @@
     private final Cache<CacheKey, CacheFile> cache;
     private final ByteSizeValue cacheSize;
     private final ByteSizeValue rangeSize;
-    private final Settings settings;
     private final KeyedLock<ShardEviction> shardsEvictionLock;
     private final Set<ShardEviction> evictedShards;
 
@@ -153,7 +151,6 @@
         this.cacheSyncTask = new CacheSynchronizationTask(threadPool, SNAPSHOT_CACHE_SYNC_INTERVAL_SETTING.get(settings));
         clusterSettings.addSettingsUpdateConsumer(SNAPSHOT_CACHE_SYNC_INTERVAL_SETTING, this::setCacheSyncInterval);
         this.cacheSyncStopTimeout = SNAPSHOT_CACHE_SYNC_SHUTDOWN_TIMEOUT.get(settings);
-        this.settings = settings;
     }
 
     public static Path getShardCachePath(ShardPath shardPath) {
@@ -166,22 +163,12 @@
 
     @Override
     protected void doStart() {
-<<<<<<< HEAD
-        if (DiscoveryNode.isDataNode(settings)) {
-            cacheSyncTask.rescheduleIfNecessary();
-            cacheCleaner.run();
-        }
-=======
         persistentCache.repopulateCache(this);
         cacheSyncTask.rescheduleIfNecessary();
->>>>>>> 2a1db9b2
     }
 
     @Override
     protected void doStop() {
-        if (DiscoveryNode.isDataNode(settings) == false) {
-            return;
-        }
         boolean acquired = false;
         try {
             try {
