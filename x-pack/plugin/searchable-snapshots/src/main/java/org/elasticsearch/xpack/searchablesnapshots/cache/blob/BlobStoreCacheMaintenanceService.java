/*
 * Copyright Elasticsearch B.V. and/or licensed to Elasticsearch B.V. under one
 * or more contributor license agreements. Licensed under the Elastic License
 * 2.0; you may not use this file except in compliance with the Elastic License
 * 2.0.
 */

package org.elasticsearch.xpack.searchablesnapshots.cache.blob;

import org.apache.logging.log4j.LogManager;
import org.apache.logging.log4j.Logger;
import org.elasticsearch.action.ActionListener;
import org.elasticsearch.action.bulk.BulkAction;
import org.elasticsearch.action.bulk.BulkItemResponse;
import org.elasticsearch.action.bulk.BulkRequest;
import org.elasticsearch.action.bulk.BulkResponse;
import org.elasticsearch.action.delete.DeleteRequest;
import org.elasticsearch.action.delete.DeleteResponse;
import org.elasticsearch.action.search.ClosePointInTimeRequest;
import org.elasticsearch.action.search.ClosePointInTimeResponse;
import org.elasticsearch.action.search.OpenPointInTimeRequest;
import org.elasticsearch.action.search.OpenPointInTimeResponse;
import org.elasticsearch.action.search.SearchRequest;
import org.elasticsearch.action.search.SearchResponse;
import org.elasticsearch.action.search.TransportClosePointInTimeAction;
import org.elasticsearch.action.search.TransportOpenPointInTimeAction;
import org.elasticsearch.action.search.TransportSearchAction;
import org.elasticsearch.action.support.TransportActions;
import org.elasticsearch.client.internal.Client;
import org.elasticsearch.client.internal.OriginSettingClient;
import org.elasticsearch.cluster.ClusterChangedEvent;
import org.elasticsearch.cluster.ClusterState;
import org.elasticsearch.cluster.ClusterStateListener;
import org.elasticsearch.cluster.metadata.IndexMetadata;
import org.elasticsearch.cluster.metadata.RepositoriesMetadata;
import org.elasticsearch.cluster.metadata.RepositoryMetadata;
import org.elasticsearch.cluster.routing.IndexRoutingTable;
import org.elasticsearch.cluster.routing.ShardRouting;
import org.elasticsearch.cluster.service.ClusterService;
import org.elasticsearch.common.Strings;
import org.elasticsearch.common.document.DocumentField;
import org.elasticsearch.common.settings.ClusterSettings;
import org.elasticsearch.common.settings.Setting;
import org.elasticsearch.common.settings.Settings;
import org.elasticsearch.common.util.concurrent.AbstractRunnable;
import org.elasticsearch.common.util.concurrent.EsRejectedExecutionException;
import org.elasticsearch.core.Nullable;
import org.elasticsearch.core.Releasable;
import org.elasticsearch.core.Releasables;
import org.elasticsearch.core.TimeValue;
import org.elasticsearch.core.Tuple;
import org.elasticsearch.index.Index;
import org.elasticsearch.index.query.QueryBuilder;
import org.elasticsearch.index.query.QueryBuilders;
import org.elasticsearch.index.reindex.BulkByScrollResponse;
import org.elasticsearch.index.reindex.DeleteByQueryAction;
import org.elasticsearch.index.reindex.DeleteByQueryRequest;
import org.elasticsearch.search.SearchHit;
import org.elasticsearch.search.builder.PointInTimeBuilder;
import org.elasticsearch.search.builder.SearchSourceBuilder;
import org.elasticsearch.search.fetch.subphase.FieldAndFormat;
import org.elasticsearch.search.sort.ShardDocSortField;
import org.elasticsearch.threadpool.Scheduler;
import org.elasticsearch.threadpool.ThreadPool;

import java.time.Instant;
import java.util.Arrays;
import java.util.Collections;
import java.util.HashMap;
import java.util.HashSet;
import java.util.LinkedList;
import java.util.Map;
import java.util.Objects;
import java.util.Queue;
import java.util.Set;
import java.util.concurrent.atomic.AtomicBoolean;
import java.util.concurrent.atomic.AtomicLong;
import java.util.concurrent.atomic.AtomicReference;
import java.util.stream.Collectors;
import java.util.stream.IntStream;

import static org.elasticsearch.core.Strings.format;
import static org.elasticsearch.gateway.GatewayService.STATE_NOT_RECOVERED_BLOCK;
import static org.elasticsearch.xpack.core.ClientHelper.SEARCHABLE_SNAPSHOTS_ORIGIN;
import static org.elasticsearch.xpack.searchablesnapshots.SearchableSnapshots.SNAPSHOT_BLOB_CACHE_INDEX;
import static org.elasticsearch.xpack.searchablesnapshots.SearchableSnapshots.SNAPSHOT_INDEX_ID_SETTING;
import static org.elasticsearch.xpack.searchablesnapshots.SearchableSnapshots.SNAPSHOT_SNAPSHOT_ID_SETTING;

/**
 * A service that delete documents in the snapshot blob cache index when they are not required anymore.
 *
 * This service runs on the data node that contains the snapshot blob cache primary shard. It listens to cluster state updates to find
 * searchable snapshot indices that are deleted and checks if the index snapshot is still used by other searchable snapshot indices. If the
 * index snapshot is not used anymore then i triggers the deletion of corresponding cached blobs in the snapshot blob cache index using a
 * delete-by-query.
 */
public class BlobStoreCacheMaintenanceService implements ClusterStateListener {

    private static final Logger logger = LogManager.getLogger(BlobStoreCacheMaintenanceService.class);

    /**
     * The interval at which the periodic cleanup of the blob store cache index is scheduled.
     */
    public static final Setting<TimeValue> SNAPSHOT_SNAPSHOT_CLEANUP_INTERVAL_SETTING = Setting.timeSetting(
        "searchable_snapshots.blob_cache.periodic_cleanup.interval",
        TimeValue.timeValueHours(1),
        TimeValue.ZERO,
        Setting.Property.NodeScope,
        Setting.Property.Dynamic
    );
    /**
     * The keep alive value for the internal point-in-time requests executed during the periodic cleanup.
     */
    public static final Setting<TimeValue> SNAPSHOT_SNAPSHOT_CLEANUP_KEEP_ALIVE_SETTING = Setting.timeSetting(
        "searchable_snapshots.blob_cache.periodic_cleanup.pit_keep_alive",
        TimeValue.timeValueMinutes(10L),
        TimeValue.timeValueSeconds(30L),
        Setting.Property.NodeScope,
        Setting.Property.Dynamic
    );
    /**
     * The number of documents that are searched for and bulk-deleted at once during the periodic cleanup.
     */
    public static final Setting<Integer> SNAPSHOT_SNAPSHOT_CLEANUP_BATCH_SIZE_SETTING = Setting.intSetting(
        "searchable_snapshots.blob_cache.periodic_cleanup.batch_size",
        100,
        Setting.Property.NodeScope,
        Setting.Property.Dynamic
    );

    /**
     * The retention period to keep obsolete documents in the blob store cache index. This duration is used during the periodic cleanup in
     * order to avoid deleting documents belonging to concurrently mounted searchable snapshots. Defaults to 1h.
     */
    public static final Setting<TimeValue> SNAPSHOT_SNAPSHOT_CLEANUP_RETENTION_PERIOD = Setting.timeSetting(
        "searchable_snapshots.blob_cache.periodic_cleanup.retention_period",
        TimeValue.timeValueHours(1L),
        TimeValue.ZERO,
        Setting.Property.NodeScope,
        Setting.Property.Dynamic
    );

    private final ClusterService clusterService;
    private final Client clientWithOrigin;
    private final String systemIndexName;
    private final ThreadPool threadPool;

    private volatile Scheduler.Cancellable periodicTask;
    private volatile TimeValue periodicTaskInterval;
    private volatile TimeValue periodicTaskKeepAlive;
    private volatile TimeValue periodicTaskRetention;
    private volatile int periodicTaskBatchSize;
    private volatile boolean schedulePeriodic;

    public BlobStoreCacheMaintenanceService(
        Settings settings,
        ClusterService clusterService,
        ThreadPool threadPool,
        Client client,
        String systemIndexName
    ) {
        this.clientWithOrigin = new OriginSettingClient(Objects.requireNonNull(client), SEARCHABLE_SNAPSHOTS_ORIGIN);
        this.systemIndexName = Objects.requireNonNull(systemIndexName);
        this.clusterService = Objects.requireNonNull(clusterService);
        this.threadPool = Objects.requireNonNull(threadPool);
        this.periodicTaskInterval = SNAPSHOT_SNAPSHOT_CLEANUP_INTERVAL_SETTING.get(settings);
        this.periodicTaskKeepAlive = SNAPSHOT_SNAPSHOT_CLEANUP_KEEP_ALIVE_SETTING.get(settings);
        this.periodicTaskBatchSize = SNAPSHOT_SNAPSHOT_CLEANUP_BATCH_SIZE_SETTING.get(settings);
        this.periodicTaskRetention = SNAPSHOT_SNAPSHOT_CLEANUP_RETENTION_PERIOD.get(settings);
        final ClusterSettings clusterSettings = clusterService.getClusterSettings();
        clusterSettings.addSettingsUpdateConsumer(SNAPSHOT_SNAPSHOT_CLEANUP_INTERVAL_SETTING, this::setPeriodicTaskInterval);
        clusterSettings.addSettingsUpdateConsumer(SNAPSHOT_SNAPSHOT_CLEANUP_KEEP_ALIVE_SETTING, this::setPeriodicTaskKeepAlive);
        clusterSettings.addSettingsUpdateConsumer(SNAPSHOT_SNAPSHOT_CLEANUP_BATCH_SIZE_SETTING, this::setPeriodicTaskBatchSize);
        clusterSettings.addSettingsUpdateConsumer(SNAPSHOT_SNAPSHOT_CLEANUP_RETENTION_PERIOD, this::setPeriodicTaskRetention);
    }

    @Override
    public void clusterChanged(ClusterChangedEvent event) {
        final ClusterState state = event.state();
        if (state.getBlocks().hasGlobalBlock(STATE_NOT_RECOVERED_BLOCK)) {
            return; // state not fully recovered
        }
        final ShardRouting primary = systemIndexPrimaryShard(state);
        if (primary == null
            || primary.active() == false
            || Objects.equals(state.nodes().getLocalNodeId(), primary.currentNodeId()) == false) {
            // system index primary shard does not exist or is not assigned to this data node
            stopPeriodicTask();
            return;
        }
        if (event.indicesDeleted().isEmpty() == false) {
            threadPool.generic().execute(new DeletedIndicesMaintenanceTask(event));
        }
        if (periodicTask == null || periodicTask.isCancelled()) {
            schedulePeriodic = true;
            startPeriodicTask();
        }
    }

    private synchronized void setPeriodicTaskInterval(TimeValue interval) {
        this.periodicTaskInterval = interval;
    }

    private void setPeriodicTaskKeepAlive(TimeValue keepAlive) {
        this.periodicTaskKeepAlive = keepAlive;
    }

    public void setPeriodicTaskRetention(TimeValue retention) {
        this.periodicTaskRetention = retention;
    }

    public void setPeriodicTaskBatchSize(int batchSize) {
        this.periodicTaskBatchSize = batchSize;
    }

    private synchronized void startPeriodicTask() {
        if (schedulePeriodic) {
            try {
                final TimeValue delay = periodicTaskInterval;
                if (delay.getMillis() > 0L) {
                    final PeriodicMaintenanceTask task = new PeriodicMaintenanceTask(periodicTaskKeepAlive, periodicTaskBatchSize);
                    periodicTask = threadPool.schedule(task, delay, threadPool.generic());
                } else {
                    periodicTask = null;
                }
            } catch (EsRejectedExecutionException e) {
                if (e.isExecutorShutdown()) {
                    logger.debug("failed to schedule next periodic maintenance task for blob store cache, node is shutting down", e);
                } else {
                    throw e;
                }
            }
        }
    }

    private synchronized void stopPeriodicTask() {
        schedulePeriodic = false;
        if (periodicTask != null && periodicTask.isCancelled() == false) {
            periodicTask.cancel();
            periodicTask = null;
        }
    }

    @Nullable
    private ShardRouting systemIndexPrimaryShard(final ClusterState state) {
        final IndexMetadata indexMetadata = state.metadata().index(systemIndexName);
        if (indexMetadata != null) {
            final IndexRoutingTable indexRoutingTable = state.routingTable().index(indexMetadata.getIndex());
            if (indexRoutingTable != null) {
                return indexRoutingTable.shard(0).primaryShard();
            }
        }
        return null;
    }

    private static boolean hasSearchableSnapshotWith(final ClusterState state, final String snapshotId, final String indexId) {
        for (IndexMetadata indexMetadata : state.metadata()) {
            if (indexMetadata.isSearchableSnapshot()) {
                final Settings indexSettings = indexMetadata.getSettings();
                if (Objects.equals(snapshotId, SNAPSHOT_SNAPSHOT_ID_SETTING.get(indexSettings))
                    && Objects.equals(indexId, SNAPSHOT_INDEX_ID_SETTING.get(indexSettings))) {
                    return true;
                }
            }
        }
        return false;
    }

    private static Map<String, Set<String>> listSearchableSnapshots(final ClusterState state) {
        Map<String, Set<String>> snapshots = null;
        for (IndexMetadata indexMetadata : state.metadata()) {
            if (indexMetadata.isSearchableSnapshot()) {
                final Settings indexSettings = indexMetadata.getSettings();
                if (snapshots == null) {
                    snapshots = new HashMap<>();
                }
                snapshots.computeIfAbsent(SNAPSHOT_SNAPSHOT_ID_SETTING.get(indexSettings), s -> new HashSet<>())
                    .add(SNAPSHOT_INDEX_ID_SETTING.get(indexSettings));
            }
        }
        return snapshots != null ? Collections.unmodifiableMap(snapshots) : Collections.emptyMap();
    }

    static QueryBuilder buildDeleteByQuery(int numberOfShards, String snapshotUuid, String indexUuid) {
        final Set<String> paths = IntStream.range(0, numberOfShards)
            .mapToObj(shard -> String.join("/", snapshotUuid, indexUuid, String.valueOf(shard)))
            .collect(Collectors.toSet());
        assert paths.isEmpty() == false;
        return QueryBuilders.termsQuery("blob.path", paths);
    }

    /**
     * A maintenance task that cleans up the blob store cache index after searchable snapshot indices are deleted
     */
    private class DeletedIndicesMaintenanceTask extends AbstractRunnable {

        private final ClusterChangedEvent event;

        DeletedIndicesMaintenanceTask(ClusterChangedEvent event) {
            assert event.indicesDeleted().isEmpty() == false;
            this.event = Objects.requireNonNull(event);
        }

        @Override
        protected void doRun() {
            final Queue<Tuple<DeleteByQueryRequest, ActionListener<BulkByScrollResponse>>> queue = new LinkedList<>();
            final ClusterState state = event.state();

            for (Index deletedIndex : event.indicesDeleted()) {
                final IndexMetadata indexMetadata = event.previousState().metadata().index(deletedIndex);
                assert indexMetadata != null || state.metadata().indexGraveyard().containsIndex(deletedIndex)
                    : "no previous metadata found for " + deletedIndex;
                if (indexMetadata != null) {
                    if (indexMetadata.isSearchableSnapshot()) {
                        assert state.metadata().hasIndex(deletedIndex) == false;

                        final Settings indexSetting = indexMetadata.getSettings();
                        final String snapshotId = SNAPSHOT_SNAPSHOT_ID_SETTING.get(indexSetting);
                        final String indexId = SNAPSHOT_INDEX_ID_SETTING.get(indexSetting);

                        // we should do nothing if the current cluster state contains another
                        // searchable snapshot index that uses the same index snapshot
                        if (hasSearchableSnapshotWith(state, snapshotId, indexId)) {
                            logger.debug(
                                "snapshot [{}] of index {} is in use, skipping maintenance of snapshot blob cache entries",
                                snapshotId,
                                indexId
                            );
                            continue;
                        }

                        final DeleteByQueryRequest request = new DeleteByQueryRequest(systemIndexName);
                        request.setQuery(buildDeleteByQuery(indexMetadata.getNumberOfShards(), snapshotId, indexId));
                        request.setRefresh(queue.isEmpty());

                        queue.add(Tuple.tuple(request, new ActionListener<>() {
                            @Override
                            public void onResponse(BulkByScrollResponse response) {
                                logger.debug(
                                    "blob cache maintenance task deleted [{}] entries after deletion of {} (snapshot:{}, index:{})",
                                    response.getDeleted(),
                                    deletedIndex,
                                    snapshotId,
                                    indexId
                                );
                            }

                            @Override
                            public void onFailure(Exception e) {
                                logger.debug(
                                    () -> format(
                                        "exception when executing blob cache maintenance task after deletion of %s (snapshot:%s, index:%s)",
                                        deletedIndex,
                                        snapshotId,
                                        indexId
                                    ),
                                    e
                                );
                            }
                        }));
                    }
                }
            }

            if (queue.isEmpty() == false) {
                executeNextCleanUp(queue);
            }
        }

        void executeNextCleanUp(final Queue<Tuple<DeleteByQueryRequest, ActionListener<BulkByScrollResponse>>> queue) {
            assert ThreadPool.assertCurrentThreadPool(ThreadPool.Names.GENERIC);
            final Tuple<DeleteByQueryRequest, ActionListener<BulkByScrollResponse>> next = queue.poll();
            if (next != null) {
                cleanUp(next.v1(), next.v2(), queue);
            }
        }

        void cleanUp(
            final DeleteByQueryRequest request,
            final ActionListener<BulkByScrollResponse> listener,
            final Queue<Tuple<DeleteByQueryRequest, ActionListener<BulkByScrollResponse>>> queue
        ) {
            assert ThreadPool.assertCurrentThreadPool(ThreadPool.Names.GENERIC);
            clientWithOrigin.execute(DeleteByQueryAction.INSTANCE, request, ActionListener.runAfter(listener, () -> {
                if (queue.isEmpty() == false) {
                    threadPool.generic().execute(() -> executeNextCleanUp(queue));
                }
            }));
        }

        @Override
        public void onFailure(Exception e) {
            logger.warn(() -> "snapshot blob cache maintenance task failed for cluster state update [" + event.source() + "]", e);
        }
    }

    /**
     * A maintenance task that periodically cleans up unused cache entries from the blob store cache index.
     *
     * This task first opens a point-in-time context on the blob store cache system index and uses it to search all documents. For each
     * document found the task verifies if it belongs to an existing searchable snapshot index. If the doc does not belong to any
     * index then it is deleted as part of a bulk request. Once the bulk is executed the next batch of documents is searched for. Once
     * all documents from the PIT have been verified the task closes the PIT and completes itself.
     *
     * The task executes every step (PIT opening, searches, bulk deletes, PIT closing) using the generic thread pool.
     * The same task instance is used for all the steps and makes sure that a closed instance is not executed again.
     */
    private class PeriodicMaintenanceTask implements Runnable, Releasable {

        private final TimeValue keepAlive;
        private final int batchSize;

        private final AtomicReference<Exception> error = new AtomicReference<>();
        private final AtomicBoolean closed = new AtomicBoolean();
        private final AtomicLong deletes = new AtomicLong();
        private final AtomicLong total = new AtomicLong();

        private volatile Map<String, Set<String>> existingSnapshots;
        private volatile Set<String> existingRepositories;
        private final AtomicReference<SearchResponse> searchResponse = new AtomicReference<>();
        private volatile Instant expirationTime;
        private volatile String pointIntTimeId;
        private volatile Object[] searchAfter;

        PeriodicMaintenanceTask(TimeValue keepAlive, int batchSize) {
            this.keepAlive = keepAlive;
            this.batchSize = batchSize;
        }

        @Override
        public void run() {
            assert ThreadPool.assertCurrentThreadPool(ThreadPool.Names.GENERIC);
            try {
                ensureOpen();
                if (pointIntTimeId == null) {
                    final OpenPointInTimeRequest openRequest = new OpenPointInTimeRequest(SNAPSHOT_BLOB_CACHE_INDEX);
                    openRequest.keepAlive(keepAlive);
                    clientWithOrigin.execute(TransportOpenPointInTimeAction.TYPE, openRequest, new ActionListener<>() {
                        @Override
                        public void onResponse(OpenPointInTimeResponse response) {
                            logger.trace("periodic maintenance task initialized with point-in-time id [{}]", response.getPointInTimeId());
                            PeriodicMaintenanceTask.this.pointIntTimeId = response.getPointInTimeId();
                            executeNext(PeriodicMaintenanceTask.this);
                        }

                        @Override
                        public void onFailure(Exception e) {
                            if (TransportActions.isShardNotAvailableException(e)) {
                                complete(null);
                            } else {
                                complete(e);
                            }
                        }
                    });
                    return;
                }

                final String pitId = pointIntTimeId;
                assert Strings.hasLength(pitId);

                SearchResponse searchResponseRef;
                do {
                    searchResponseRef = searchResponse.get();
                    if (searchResponseRef == null) {
                        handleMissingSearchResponse(pitId);
                        return;
                    }
                } while (searchResponseRef.tryIncRef() == false);
                try {
                    var searchHits = searchResponseRef.getHits().getHits();
                    if (searchHits != null && searchHits.length > 0) {
                        updateWithSearchHits(searchHits);
                        return;
                    }
                } finally {
                    searchResponseRef.decRef();
                }
                // we're done, complete the task
                complete(null);
            } catch (Exception e) {
                complete(e);
            }
        }

        private void handleMissingSearchResponse(String pitId) {
            final SearchSourceBuilder searchSource = new SearchSourceBuilder();
            searchSource.fetchField(new FieldAndFormat(CachedBlob.CREATION_TIME_FIELD, "epoch_millis"));
            searchSource.fetchSource(false);
            searchSource.trackScores(false);
            searchSource.sort(ShardDocSortField.NAME);
            searchSource.size(batchSize);
            if (searchAfter != null) {
                searchSource.searchAfter(searchAfter);
                searchSource.trackTotalHits(false);
            } else {
                searchSource.trackTotalHits(true);
            }
            final PointInTimeBuilder pointInTime = new PointInTimeBuilder(pitId);
            pointInTime.setKeepAlive(keepAlive);
            searchSource.pointInTimeBuilder(pointInTime);
            final SearchRequest searchRequest = new SearchRequest();
            searchRequest.source(searchSource);
            clientWithOrigin.execute(TransportSearchAction.TYPE, searchRequest, new ActionListener<>() {
                @Override
                public void onResponse(SearchResponse response) {
                    if (searchAfter == null) {
                        assert PeriodicMaintenanceTask.this.total.get() == 0L;
                        PeriodicMaintenanceTask.this.total.set(response.getHits().getTotalHits().value);
                    }
                    PeriodicMaintenanceTask.this.setCurrentResponse(response);
                    PeriodicMaintenanceTask.this.searchAfter = null;
                    executeNext(PeriodicMaintenanceTask.this);
                }

                @Override
                public void onFailure(Exception e) {
                    complete(e);
                }
            });
        }

        private void updateWithSearchHits(SearchHit[] searchHits) {
            if (expirationTime == null) {
                final TimeValue retention = periodicTaskRetention;
                expirationTime = Instant.ofEpochMilli(threadPool.absoluteTimeInMillis())
                    .minus(retention.duration(), retention.timeUnit().toChronoUnit());

                final ClusterState state = clusterService.state();
                // compute the list of existing searchable snapshots and repositories once
                existingSnapshots = listSearchableSnapshots(state);
                existingRepositories = RepositoriesMetadata.get(state)
                    .repositories()
                    .stream()
                    .map(RepositoryMetadata::name)
                    .collect(Collectors.toSet());
            }

            final BulkRequest bulkRequest = new BulkRequest();
            final Map<String, Set<String>> knownSnapshots = existingSnapshots;
            assert knownSnapshots != null;
            final Set<String> knownRepositories = existingRepositories;
            assert knownRepositories != null;
            final Instant expirationTimeCopy = this.expirationTime;
            assert expirationTimeCopy != null;

            Object[] lastSortValues = null;
            for (SearchHit searchHit : searchHits) {
                lastSortValues = searchHit.getSortValues();
                assert searchHit.getId() != null;
                try {
                    boolean delete = false;

                    // See {@link BlobStoreCacheService#generateId}
                    // doc id = {repository name}/{snapshot id}/{snapshot index id}/{shard id}/{file name}/@{file offset}
                    final String[] parts = Objects.requireNonNull(searchHit.getId()).split("/");
                    assert parts.length == 6 : Arrays.toString(parts) + " vs " + searchHit.getId();

                    final String repositoryName = parts[0];
                    if (knownRepositories.contains(repositoryName) == false) {
                        logger.trace("deleting blob store cache entry with id [{}]: repository does not exist", searchHit.getId());
                        delete = true;
                    } else {
                        final Set<String> knownIndexIds = knownSnapshots.get(parts[1]);
                        if (knownIndexIds == null || knownIndexIds.contains(parts[2]) == false) {
                            logger.trace("deleting blob store cache entry with id [{}]: not used", searchHit.getId());
                            delete = true;
                        }
                    }
                    if (delete) {
                        final Instant creationTime = getCreationTime(searchHit);
                        if (creationTime.isAfter(expirationTimeCopy)) {
                            logger.trace("blob store cache entry with id [{}] was created recently, skipping deletion", searchHit.getId());
                            continue;
                        }
                        bulkRequest.add(new DeleteRequest().index(searchHit.getIndex()).id(searchHit.getId()));
                    }
                } catch (Exception e) {
                    logger.warn(() -> format("exception when parsing blob store cache entry with id [%s], skipping", searchHit.getId()), e);
                }
            }

            assert lastSortValues != null;
            if (bulkRequest.numberOfActions() == 0) {
                setCurrentResponse(null);
                this.searchAfter = lastSortValues;
                executeNext(this);
                return;
            }

            final Object[] finalSearchAfter = lastSortValues;
            clientWithOrigin.execute(BulkAction.INSTANCE, bulkRequest, new ActionListener<>() {
                @Override
                public void onResponse(BulkResponse response) {
                    for (BulkItemResponse itemResponse : response.getItems()) {
                        if (itemResponse.isFailed() == false) {
                            assert itemResponse.getResponse() instanceof DeleteResponse;
                            deletes.incrementAndGet();
                        }
                    }
                    PeriodicMaintenanceTask.this.setCurrentResponse(null);
                    PeriodicMaintenanceTask.this.searchAfter = finalSearchAfter;
                    executeNext(PeriodicMaintenanceTask.this);
                }

                @Override
                public void onFailure(Exception e) {
                    complete(e);
                }
            });
        }

        public boolean isClosed() {
            return closed.get();
        }

        private void ensureOpen() {
            if (isClosed()) {
                assert false : "should not use periodic task after close";
                throw new IllegalStateException("Periodic maintenance task is closed");
            }
        }

        @Override
        public void close() {
            if (closed.compareAndSet(false, true)) {
                setCurrentResponse(null);
                final Exception e = error.get();
                if (e != null) {
                    logger.warn(
                        () -> format(
                            "periodic maintenance task completed with failure (%s deleted documents out of a total of %s)",
                            deletes.get(),
                            total.get()
                        ),
                        e
                    );
                } else {
                    logger.info(
                        () -> format(
                            "periodic maintenance task completed (%s deleted documents out of a total of %s)",
                            deletes.get(),
                            total.get()
                        )
                    );
                }
            }
        }

        private void complete(@Nullable Exception failure) {
            assert isClosed() == false;
            final Releasable releasable = () -> {
                try {
                    final Exception previous = error.getAndSet(failure);
                    assert previous == null : "periodic maintenance task already failed: " + previous;
                    close();
                } finally {
                    startPeriodicTask();
                }
            };
            boolean waitForRelease = false;
            try {
                final String pitId = pointIntTimeId;
                if (Strings.hasLength(pitId)) {
                    final ClosePointInTimeRequest closeRequest = new ClosePointInTimeRequest(pitId);
                    clientWithOrigin.execute(
                        TransportClosePointInTimeAction.TYPE,
                        closeRequest,
                        ActionListener.runAfter(new ActionListener<>() {
                            @Override
                            public void onResponse(ClosePointInTimeResponse response) {
                                if (response.isSucceeded()) {
                                    logger.debug("periodic maintenance task successfully closed point-in-time id [{}]", pitId);
                                } else {
                                    logger.debug("point-in-time id [{}] not found", pitId);
                                }
                            }

                            @Override
                            public void onFailure(Exception e) {
                                logger.warn(() -> "failed to close point-in-time id [" + pitId + "]", e);
                            }
                        }, () -> Releasables.close(releasable))
                    );
                    waitForRelease = true;
                }
            } finally {
                if (waitForRelease == false) {
                    Releasables.close(releasable);
                }
            }
        }

        private void setCurrentResponse(SearchResponse response) {
            if (response != null) {
<<<<<<< HEAD
                response.incRef();
=======
                response.mustIncRef();
>>>>>>> 64818df6
            }
            var previous = searchResponse.getAndSet(response);
            if (previous != null) {
                previous.decRef();
            }
        }
    }

    private void executeNext(PeriodicMaintenanceTask maintenanceTask) {
        threadPool.generic().execute(maintenanceTask);
    }

    private static Instant getCreationTime(SearchHit searchHit) {
        final DocumentField creationTimeField = searchHit.field(CachedBlob.CREATION_TIME_FIELD);
        assert creationTimeField != null;
        final Object creationTimeValue = creationTimeField.getValue();
        assert creationTimeValue != null;
        assert creationTimeValue instanceof String : "expect a java.lang.String but got " + creationTimeValue.getClass();
        return Instant.ofEpochMilli(Long.parseLong(creationTimeField.getValue()));
    }
}<|MERGE_RESOLUTION|>--- conflicted
+++ resolved
@@ -692,11 +692,7 @@
 
         private void setCurrentResponse(SearchResponse response) {
             if (response != null) {
-<<<<<<< HEAD
-                response.incRef();
-=======
                 response.mustIncRef();
->>>>>>> 64818df6
             }
             var previous = searchResponse.getAndSet(response);
             if (previous != null) {
