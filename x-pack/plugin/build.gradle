--- conflicted
+++ resolved
@@ -108,15 +108,12 @@
   task.skipTest("rollup/put_job/Test basic put_job", "rollup was an experimental feature, also see #41227")
   task.skipTest("rollup/start_job/Test start job twice", "rollup was an experimental feature, also see #41227")
   task.skipTest("ml/trained_model_cat_apis/Test cat trained models", "A type field was added to cat.ml_trained_models #73660, this is a backwards compatible change. Still this is a cat api, and we don't support them with rest api compatibility. (the test would be very hard to transform too)")
-<<<<<<< HEAD
   task.skipTest("api_key/10_basic/Test invalidate api keys with single id", "waiting for https://github.com/elastic/elasticsearch/pull/78664")
   task.skipTest("indices.freeze/30_usage/Usage stats on frozen indices", "#70192 -- the freeze index API is removed from 8.0")
   task.skipTest("indices.freeze/20_stats/Translog stats on frozen indices", "#70192 -- the freeze index API is removed from 8.0")
   task.skipTest("indices.freeze/10_basic/Basic", "#70192 -- the freeze index API is removed from 8.0")
   task.skipTest("indices.freeze/10_basic/Test index options", "#70192 -- the freeze index API is removed from 8.0")
-=======
   task.skipTest("ml/categorization_agg/Test categorization aggregation with poor settings", "https://github.com/elastic/elasticsearch/pull/79586")
->>>>>>> 4e8ed09f
 
   task.replaceKeyInDo("license.delete", "xpack-license.delete")
   task.replaceKeyInDo("license.get", "xpack-license.get")
