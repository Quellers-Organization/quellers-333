--- conflicted
+++ resolved
@@ -14,14 +14,7 @@
 import org.elasticsearch.common.io.stream.StreamInput;
 import org.elasticsearch.common.io.stream.StreamOutput;
 import org.elasticsearch.index.query.AbstractQueryBuilder;
-<<<<<<< HEAD
-import org.elasticsearch.index.query.CombinedFieldsQueryBuilder;
-import org.elasticsearch.index.query.QueryBuilder;
-import org.elasticsearch.index.query.QueryBuilders;
-=======
->>>>>>> f8e68c39
 import org.elasticsearch.index.query.SearchExecutionContext;
-import org.elasticsearch.script.Script;
 import org.elasticsearch.xcontent.ObjectParser;
 import org.elasticsearch.xcontent.ParseField;
 import org.elasticsearch.xcontent.XContentBuilder;
@@ -156,37 +149,6 @@
         out.writeOptionalString(curationsSettingsId);
     }
 
-<<<<<<< HEAD
-        Map<String, Float> fieldsAndBoosts;
-        String scriptSource = null;
-        if (relevanceSettingsId != null) {
-            try {
-                RelevanceSettings relevanceSettings = relevanceSettingsService.getRelevanceSettings(relevanceSettingsId);
-                QueryConfiguration queryConfiguration = relevanceSettings.getQueryConfiguration();
-                fieldsAndBoosts = queryConfiguration.getFieldsAndBoosts();
-                scriptSource = queryConfiguration.getScriptSource();
-            } catch (RelevanceSettingsService.RelevanceSettingsNotFoundException e) {
-                throw new IllegalArgumentException("[relevance_match] query can't find search settings: " + relevanceSettingsId);
-            } catch (RelevanceSettingsService.RelevanceSettingsInvalidException e) {
-                throw new IllegalArgumentException("[relevance_match] invalid relevance search settings for: " + relevanceSettingsId);
-            }
-        } else {
-            Collection<String> fields = queryFieldsResolver.getQueryFields(context);
-            if (fields.isEmpty()) {
-                throw new IllegalArgumentException("[relevance_match] query cannot find text fields in the index");
-            }
-            fieldsAndBoosts = fields.stream().collect(Collectors.toMap(Function.identity(), (field) -> AbstractQueryBuilder.DEFAULT_BOOST));
-        }
-
-        QueryBuilder builder;
-        if (scriptSource == null) {
-            builder = new CombinedFieldsQueryBuilder(query, fieldsAndBoosts);
-        } else {
-            builder = QueryBuilders.scriptScoreQuery(new CombinedFieldsQueryBuilder(query, fieldsAndBoosts), new Script(scriptSource));
-        }
-        return builder.toQuery(context);
-
-=======
     String getRelevanceSettingsId() {
         return relevanceSettingsId;
     }
@@ -198,7 +160,6 @@
 
     String getCurationsSettingsId() {
         return curationsSettingsId;
->>>>>>> f8e68c39
     }
 
     @Override
