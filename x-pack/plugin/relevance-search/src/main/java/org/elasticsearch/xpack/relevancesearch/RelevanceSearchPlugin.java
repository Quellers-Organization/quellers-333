--- conflicted
+++ resolved
@@ -104,12 +104,8 @@
         Tracer tracer,
         AllocationDeciders allocationDeciders
     ) {
-<<<<<<< HEAD
-=======
-        relevanceSettingsService.set(new RelevanceSettingsService(client, clusterService));
->>>>>>> 42255c1b
 
-        RelevanceSettingsService relevanceSettingsService = new RelevanceSettingsService(client);
+        RelevanceSettingsService relevanceSettingsService = new RelevanceSettingsService(client, clusterService));
         CurationsService curationsService = new CurationsService(client);
         QueryFieldsResolver queryFieldsResolver = new QueryFieldsResolver();
 
