/*
 * Copyright Elasticsearch B.V. and/or licensed to Elasticsearch B.V. under one
 * or more contributor license agreements. Licensed under the Elastic License;
 * you may not use this file except in compliance with the Elastic License.
 */
package org.elasticsearch.xpack.analytics.cumulativecardinality;

import org.apache.lucene.document.Document;
import org.apache.lucene.document.NumericDocValuesField;
import org.apache.lucene.document.SortedNumericDocValuesField;
import org.apache.lucene.index.DirectoryReader;
import org.apache.lucene.index.IndexReader;
import org.apache.lucene.index.RandomIndexWriter;
import org.apache.lucene.search.IndexSearcher;
import org.apache.lucene.search.MatchAllDocsQuery;
import org.apache.lucene.search.Query;
import org.apache.lucene.store.Directory;
import org.elasticsearch.common.CheckedConsumer;
import org.elasticsearch.common.time.DateFormatters;
import org.elasticsearch.index.mapper.DateFieldMapper;
import org.elasticsearch.index.mapper.MappedFieldType;
import org.elasticsearch.index.mapper.NumberFieldMapper;
import org.elasticsearch.search.aggregations.AggregationBuilder;
import org.elasticsearch.search.aggregations.AggregationExecutionException;
import org.elasticsearch.search.aggregations.AggregatorTestCase;
import org.elasticsearch.search.aggregations.InternalAggregation;
import org.elasticsearch.search.aggregations.bucket.histogram.DateHistogramAggregationBuilder;
import org.elasticsearch.search.aggregations.bucket.histogram.DateHistogramInterval;
import org.elasticsearch.search.aggregations.bucket.histogram.Histogram;
import org.elasticsearch.search.aggregations.metrics.CardinalityAggregationBuilder;
import org.elasticsearch.search.aggregations.metrics.SumAggregationBuilder;
import org.elasticsearch.search.aggregations.support.ValueType;
<<<<<<< HEAD
import org.elasticsearch.search.aggregations.support.ValuesSourceConfig;
import org.elasticsearch.xpack.analytics.StubAggregatorFactory;
=======
>>>>>>> 6fceef73

import java.io.IOException;
import java.util.Arrays;
import java.util.List;
import java.util.function.Consumer;

import static org.hamcrest.Matchers.equalTo;

public class CumulativeCardinalityAggregatorTests extends AggregatorTestCase {

    private static final String HISTO_FIELD = "histo";
    private static final String VALUE_FIELD = "value_field";

    private static final List<String> datasetTimes = Arrays.asList(
        "2017-01-01T01:07:45", //1
        "2017-01-01T03:43:34", //1
        "2017-01-03T04:11:00", //3
        "2017-01-03T05:11:31", //1
        "2017-01-05T08:24:05", //5
        "2017-01-05T13:09:32", //1
        "2017-01-07T13:47:43", //7
        "2017-01-08T16:14:34", //1
        "2017-01-09T17:09:50", //9
        "2017-01-09T22:55:46");//10

    private static final List<Integer> datasetValues = Arrays.asList(1,1,3,1,5,1,7,1,9,10);
    private static final List<Double> cumulativeCardinality = Arrays.asList(1.0,1.0,2.0,2.0,3.0,3.0,4.0,4.0,6.0);

    public void testSimple() throws IOException {

        Query query = new MatchAllDocsQuery();

        DateHistogramAggregationBuilder aggBuilder = new DateHistogramAggregationBuilder("histo");
        aggBuilder.calendarInterval(DateHistogramInterval.DAY).field(HISTO_FIELD);
        aggBuilder.subAggregation(new CardinalityAggregationBuilder("the_cardinality").userValueTypeHint(ValueType.NUMERIC)
            .field(VALUE_FIELD));
        aggBuilder.subAggregation(new CumulativeCardinalityPipelineAggregationBuilder("cumulative_card", "the_cardinality"));

        executeTestCase(query, aggBuilder, histogram -> {
            assertEquals(9, ((Histogram)histogram).getBuckets().size());
            List<? extends Histogram.Bucket> buckets = ((Histogram)histogram).getBuckets();
            int counter = 0;
            for (Histogram.Bucket bucket : buckets) {
                assertThat(((InternalSimpleLongValue) (bucket.getAggregations().get("cumulative_card"))).value(),
                    equalTo(cumulativeCardinality.get(counter)));
                counter += 1;
            }
        });
    }

    public void testAllNull() throws IOException {
        Query query = new MatchAllDocsQuery();

        DateHistogramAggregationBuilder aggBuilder = new DateHistogramAggregationBuilder("histo");
        aggBuilder.calendarInterval(DateHistogramInterval.DAY).field(HISTO_FIELD);
        aggBuilder.subAggregation(new CardinalityAggregationBuilder("the_cardinality").userValueTypeHint(ValueType.NUMERIC)
            .field("foo"));
        aggBuilder.subAggregation(new CumulativeCardinalityPipelineAggregationBuilder("cumulative_card", "the_cardinality"));

        executeTestCase(query, aggBuilder, histogram -> {
            assertEquals(9, ((Histogram)histogram).getBuckets().size());
            List<? extends Histogram.Bucket> buckets = ((Histogram)histogram).getBuckets();
            for (Histogram.Bucket bucket : buckets) {
                assertThat(((InternalSimpleLongValue) (bucket.getAggregations().get("cumulative_card"))).value(), equalTo(0.0));
            }
        });
    }

<<<<<<< HEAD
    public void testParentValidations() throws IOException {
        ValuesSourceConfig valuesSource = ValuesSourceConfig.resolveUnmapped(CoreValuesSourceType.NUMERIC, mock(QueryShardContext.class));

        // Histogram
        Set<PipelineAggregationBuilder> aggBuilders = new HashSet<>();
        aggBuilders.add(new CumulativeCardinalityPipelineAggregationBuilder("cumulative_card", "sum"));
        AggregatorFactory parent = new HistogramAggregatorFactory("name", valuesSource, 0.0d, 0.0d,
            mock(InternalOrder.class), false, 0L, 0.0d, 1.0d, mock(QueryShardContext.class), null,
            new AggregatorFactories.Builder(), Collections.emptyMap());
        CumulativeCardinalityPipelineAggregationBuilder builder
            = new CumulativeCardinalityPipelineAggregationBuilder("name", "valid");
        builder.validate(parent, Collections.emptySet(), aggBuilders);

        // Date Histogram
        aggBuilders.clear();
        aggBuilders.add(new CumulativeCardinalityPipelineAggregationBuilder("cumulative_card", "sum"));
        parent = new DateHistogramAggregatorFactory("name", valuesSource,
            mock(InternalOrder.class), false, 0L, mock(Rounding.class), mock(Rounding.class),
            mock(ExtendedBounds.class), mock(QueryShardContext.class), mock(AggregatorFactory.class),
            new AggregatorFactories.Builder(), Collections.emptyMap());
        builder = new CumulativeCardinalityPipelineAggregationBuilder("name", "valid");
        builder.validate(parent, Collections.emptySet(), aggBuilders);

        // Auto Date Histogram
        ValuesSourceConfig numericVS = ValuesSourceConfig.resolveUnmapped(CoreValuesSourceType.NUMERIC, mock(QueryShardContext.class));
        aggBuilders.clear();
        aggBuilders.add(new CumulativeCardinalityPipelineAggregationBuilder("cumulative_card", "sum"));
        AutoDateHistogramAggregationBuilder.RoundingInfo[] roundings = new AutoDateHistogramAggregationBuilder.RoundingInfo[1];
        parent = new AutoDateHistogramAggregatorFactory("name", numericVS,
            1, roundings,
            mock(QueryShardContext.class), null, new AggregatorFactories.Builder(), Collections.emptyMap());
        builder = new CumulativeCardinalityPipelineAggregationBuilder("name", "valid");
        builder.validate(parent, Collections.emptySet(), aggBuilders);

        // Mocked "test" agg, should fail validation
        aggBuilders.clear();
        aggBuilders.add(new CumulativeCardinalityPipelineAggregationBuilder("cumulative_card", "sum"));
        StubAggregatorFactory parentFactory = StubAggregatorFactory.createInstance();

        CumulativeCardinalityPipelineAggregationBuilder failBuilder
            = new CumulativeCardinalityPipelineAggregationBuilder("name", "invalid_agg>metric");
        IllegalStateException ex = expectThrows(IllegalStateException.class,
            () -> failBuilder.validate(parentFactory, Collections.emptySet(), aggBuilders));
        assertEquals("cumulative_cardinality aggregation [name] must have a histogram, date_histogram or auto_date_histogram as parent",
            ex.getMessage());
    }

=======
>>>>>>> 6fceef73
    public void testNonCardinalityAgg() {
        Query query = new MatchAllDocsQuery();

        DateHistogramAggregationBuilder aggBuilder = new DateHistogramAggregationBuilder("histo");
        aggBuilder.calendarInterval(DateHistogramInterval.DAY).field(HISTO_FIELD);
        aggBuilder.subAggregation(new SumAggregationBuilder("the_sum").field("foo"));
        aggBuilder.subAggregation(new CumulativeCardinalityPipelineAggregationBuilder("cumulative_card", "the_sum"));

        AggregationExecutionException e = expectThrows(AggregationExecutionException.class,
            () -> executeTestCase(query, aggBuilder, histogram -> fail("Test should not have executed")));
        assertThat(e.getMessage(), equalTo("buckets_path must reference a cardinality aggregation, " +
            "got: [InternalSum] at aggregation [the_sum]"));
    }

    private void executeTestCase(Query query, AggregationBuilder aggBuilder, Consumer<InternalAggregation> verify) throws IOException {
        executeTestCase(query, aggBuilder, verify, indexWriter -> {
            Document document = new Document();
            int counter = 0;
            for (String date : datasetTimes) {
                if (frequently()) {
                    indexWriter.commit();
                }

                long instant = asLong(date);
                document.add(new SortedNumericDocValuesField(HISTO_FIELD, instant));
                document.add(new NumericDocValuesField(VALUE_FIELD, datasetValues.get(counter)));
                indexWriter.addDocument(document);
                document.clear();
                counter += 1;
            }
        });
    }

    private void executeTestCase(Query query, AggregationBuilder aggBuilder, Consumer<InternalAggregation> verify,
                                 CheckedConsumer<RandomIndexWriter, IOException> setup) throws IOException {


        try (Directory directory = newDirectory()) {
            try (RandomIndexWriter indexWriter = new RandomIndexWriter(random(), directory)) {
                setup.accept(indexWriter);
            }

            try (IndexReader indexReader = DirectoryReader.open(directory)) {
                IndexSearcher indexSearcher = newSearcher(indexReader, true, true);

                DateFieldMapper.Builder builder = new DateFieldMapper.Builder("_name");
                DateFieldMapper.DateFieldType fieldType = builder.fieldType();
                fieldType.setHasDocValues(true);
                fieldType.setName(HISTO_FIELD);

                MappedFieldType valueFieldType = new NumberFieldMapper.NumberFieldType(NumberFieldMapper.NumberType.LONG);
                valueFieldType.setHasDocValues(true);
                valueFieldType.setName("value_field");

                InternalAggregation histogram;
                histogram = searchAndReduce(indexSearcher, query, aggBuilder, fieldType, valueFieldType);
                verify.accept(histogram);
            }
        }
    }

    private static long asLong(String dateTime) {
        return DateFormatters.from(DateFieldMapper.DEFAULT_DATE_TIME_FORMATTER.parse(dateTime)).toInstant().toEpochMilli();
    }
}<|MERGE_RESOLUTION|>--- conflicted
+++ resolved
@@ -29,12 +29,6 @@
 import org.elasticsearch.search.aggregations.bucket.histogram.Histogram;
 import org.elasticsearch.search.aggregations.metrics.CardinalityAggregationBuilder;
 import org.elasticsearch.search.aggregations.metrics.SumAggregationBuilder;
-import org.elasticsearch.search.aggregations.support.ValueType;
-<<<<<<< HEAD
-import org.elasticsearch.search.aggregations.support.ValuesSourceConfig;
-import org.elasticsearch.xpack.analytics.StubAggregatorFactory;
-=======
->>>>>>> 6fceef73
 
 import java.io.IOException;
 import java.util.Arrays;
@@ -69,8 +63,7 @@
 
         DateHistogramAggregationBuilder aggBuilder = new DateHistogramAggregationBuilder("histo");
         aggBuilder.calendarInterval(DateHistogramInterval.DAY).field(HISTO_FIELD);
-        aggBuilder.subAggregation(new CardinalityAggregationBuilder("the_cardinality").userValueTypeHint(ValueType.NUMERIC)
-            .field(VALUE_FIELD));
+        aggBuilder.subAggregation(new CardinalityAggregationBuilder("the_cardinality").field(VALUE_FIELD));
         aggBuilder.subAggregation(new CumulativeCardinalityPipelineAggregationBuilder("cumulative_card", "the_cardinality"));
 
         executeTestCase(query, aggBuilder, histogram -> {
@@ -90,8 +83,7 @@
 
         DateHistogramAggregationBuilder aggBuilder = new DateHistogramAggregationBuilder("histo");
         aggBuilder.calendarInterval(DateHistogramInterval.DAY).field(HISTO_FIELD);
-        aggBuilder.subAggregation(new CardinalityAggregationBuilder("the_cardinality").userValueTypeHint(ValueType.NUMERIC)
-            .field("foo"));
+        aggBuilder.subAggregation(new CardinalityAggregationBuilder("the_cardinality").field("foo"));
         aggBuilder.subAggregation(new CumulativeCardinalityPipelineAggregationBuilder("cumulative_card", "the_cardinality"));
 
         executeTestCase(query, aggBuilder, histogram -> {
@@ -103,56 +95,6 @@
         });
     }
 
-<<<<<<< HEAD
-    public void testParentValidations() throws IOException {
-        ValuesSourceConfig valuesSource = ValuesSourceConfig.resolveUnmapped(CoreValuesSourceType.NUMERIC, mock(QueryShardContext.class));
-
-        // Histogram
-        Set<PipelineAggregationBuilder> aggBuilders = new HashSet<>();
-        aggBuilders.add(new CumulativeCardinalityPipelineAggregationBuilder("cumulative_card", "sum"));
-        AggregatorFactory parent = new HistogramAggregatorFactory("name", valuesSource, 0.0d, 0.0d,
-            mock(InternalOrder.class), false, 0L, 0.0d, 1.0d, mock(QueryShardContext.class), null,
-            new AggregatorFactories.Builder(), Collections.emptyMap());
-        CumulativeCardinalityPipelineAggregationBuilder builder
-            = new CumulativeCardinalityPipelineAggregationBuilder("name", "valid");
-        builder.validate(parent, Collections.emptySet(), aggBuilders);
-
-        // Date Histogram
-        aggBuilders.clear();
-        aggBuilders.add(new CumulativeCardinalityPipelineAggregationBuilder("cumulative_card", "sum"));
-        parent = new DateHistogramAggregatorFactory("name", valuesSource,
-            mock(InternalOrder.class), false, 0L, mock(Rounding.class), mock(Rounding.class),
-            mock(ExtendedBounds.class), mock(QueryShardContext.class), mock(AggregatorFactory.class),
-            new AggregatorFactories.Builder(), Collections.emptyMap());
-        builder = new CumulativeCardinalityPipelineAggregationBuilder("name", "valid");
-        builder.validate(parent, Collections.emptySet(), aggBuilders);
-
-        // Auto Date Histogram
-        ValuesSourceConfig numericVS = ValuesSourceConfig.resolveUnmapped(CoreValuesSourceType.NUMERIC, mock(QueryShardContext.class));
-        aggBuilders.clear();
-        aggBuilders.add(new CumulativeCardinalityPipelineAggregationBuilder("cumulative_card", "sum"));
-        AutoDateHistogramAggregationBuilder.RoundingInfo[] roundings = new AutoDateHistogramAggregationBuilder.RoundingInfo[1];
-        parent = new AutoDateHistogramAggregatorFactory("name", numericVS,
-            1, roundings,
-            mock(QueryShardContext.class), null, new AggregatorFactories.Builder(), Collections.emptyMap());
-        builder = new CumulativeCardinalityPipelineAggregationBuilder("name", "valid");
-        builder.validate(parent, Collections.emptySet(), aggBuilders);
-
-        // Mocked "test" agg, should fail validation
-        aggBuilders.clear();
-        aggBuilders.add(new CumulativeCardinalityPipelineAggregationBuilder("cumulative_card", "sum"));
-        StubAggregatorFactory parentFactory = StubAggregatorFactory.createInstance();
-
-        CumulativeCardinalityPipelineAggregationBuilder failBuilder
-            = new CumulativeCardinalityPipelineAggregationBuilder("name", "invalid_agg>metric");
-        IllegalStateException ex = expectThrows(IllegalStateException.class,
-            () -> failBuilder.validate(parentFactory, Collections.emptySet(), aggBuilders));
-        assertEquals("cumulative_cardinality aggregation [name] must have a histogram, date_histogram or auto_date_histogram as parent",
-            ex.getMessage());
-    }
-
-=======
->>>>>>> 6fceef73
     public void testNonCardinalityAgg() {
         Query query = new MatchAllDocsQuery();
 
