/*
 * Copyright Elasticsearch B.V. and/or licensed to Elasticsearch B.V. under one
 * or more contributor license agreements. Licensed under the Elastic License
 * 2.0; you may not use this file except in compliance with the Elastic License
 * 2.0.
 */

package org.elasticsearch.xpack.analytics.boxplot;

import org.elasticsearch.TransportVersion;
import org.elasticsearch.TransportVersions;
import org.elasticsearch.common.io.stream.StreamInput;
import org.elasticsearch.common.io.stream.StreamOutput;
import org.elasticsearch.search.aggregations.AggregationBuilder;
import org.elasticsearch.search.aggregations.AggregatorFactories;
import org.elasticsearch.search.aggregations.AggregatorFactory;
import org.elasticsearch.search.aggregations.metrics.PercentilesMethod;
import org.elasticsearch.search.aggregations.metrics.TDigestExecutionHint;
import org.elasticsearch.search.aggregations.support.AggregationContext;
import org.elasticsearch.search.aggregations.support.CoreValuesSourceType;
import org.elasticsearch.search.aggregations.support.ValuesSourceAggregationBuilder;
import org.elasticsearch.search.aggregations.support.ValuesSourceConfig;
import org.elasticsearch.search.aggregations.support.ValuesSourceRegistry;
import org.elasticsearch.search.aggregations.support.ValuesSourceType;
import org.elasticsearch.xcontent.ObjectParser;
import org.elasticsearch.xcontent.XContentBuilder;

import java.io.IOException;
import java.util.Map;
import java.util.Objects;
import java.util.Optional;
import java.util.Set;

import static org.elasticsearch.search.aggregations.metrics.PercentilesMethod.COMPRESSION_FIELD;
import static org.elasticsearch.search.aggregations.metrics.PercentilesMethod.EXECUTION_HINT_FIELD;

public class BoxplotAggregationBuilder extends ValuesSourceAggregationBuilder.MetricsAggregationBuilder<BoxplotAggregationBuilder> {
    public static final String NAME = "boxplot";
    public static final ValuesSourceRegistry.RegistryKey<BoxplotAggregatorSupplier> REGISTRY_KEY = new ValuesSourceRegistry.RegistryKey<>(
        NAME,
        BoxplotAggregatorSupplier.class
    );

    public static final ObjectParser<BoxplotAggregationBuilder, String> PARSER = ObjectParser.fromBuilder(
        NAME,
        BoxplotAggregationBuilder::new
    );
    static {
        ValuesSourceAggregationBuilder.declareFields(PARSER, true, true, false);
        PARSER.declareDouble(BoxplotAggregationBuilder::compression, COMPRESSION_FIELD);
        PARSER.declareString(BoxplotAggregationBuilder::parseExecutionHint, EXECUTION_HINT_FIELD);
    }

    private double compression = 100.0;
    private TDigestExecutionHint executionHint;

    public BoxplotAggregationBuilder(String name) {
        super(name);
    }

    protected BoxplotAggregationBuilder(
        BoxplotAggregationBuilder clone,
        AggregatorFactories.Builder factoriesBuilder,
        Map<String, Object> metadata
    ) {
        super(clone, factoriesBuilder, metadata);
        this.compression = clone.compression;
        this.executionHint = clone.executionHint;
    }

    public static void registerAggregators(ValuesSourceRegistry.Builder builder) {
        BoxplotAggregatorFactory.registerAggregators(builder);
    }

    @Override
    protected AggregationBuilder shallowCopy(AggregatorFactories.Builder factoriesBuilder, Map<String, Object> metadata) {
        return new BoxplotAggregationBuilder(this, factoriesBuilder, metadata);
    }

    /**
     * Read from a stream.
     */
    public BoxplotAggregationBuilder(StreamInput in) throws IOException {
        super(in);
        compression = in.readDouble();
<<<<<<< HEAD
        if (in.getTransportVersion().onOrAfter(TransportVersions.V_8_500_018)) {
            executionHint = in.readOptionalWriteable(TDigestExecutionHint::readFrom);
        } else if (in.getTransportVersion().onOrAfter(TransportVersions.V_8_500_014)) {
            executionHint = TDigestExecutionHint.readFrom(in);
=======
        if (in.getTransportVersion().onOrAfter(TransportVersion.V_8_500_020)) {
            executionHint = in.readOptionalWriteable(TDigestExecutionHint::readFrom);
>>>>>>> 8752d804
        } else {
            executionHint = TDigestExecutionHint.HIGH_ACCURACY;
        }
    }

    @Override
    public Set<String> metricNames() {
        return InternalBoxplot.METRIC_NAMES;
    }

    @Override
    protected void innerWriteTo(StreamOutput out) throws IOException {
        out.writeDouble(compression);
<<<<<<< HEAD
        if (out.getTransportVersion().onOrAfter(TransportVersions.V_8_500_018)) {
            out.writeOptionalWriteable(executionHint);
        } else if (out.getTransportVersion().onOrAfter(TransportVersions.V_8_500_014)) {
            (executionHint == null ? TDigestExecutionHint.DEFAULT : executionHint).writeTo(out);
=======
        if (out.getTransportVersion().onOrAfter(TransportVersion.V_8_500_020)) {
            out.writeOptionalWriteable(executionHint);
>>>>>>> 8752d804
        }
    }

    @Override
    protected ValuesSourceType defaultValueSourceType() {
        return CoreValuesSourceType.NUMERIC;
    }

    /**
     * Expert: set the compression. Higher values improve accuracy but also
     * memory usage. Only relevant when using {@link PercentilesMethod#TDIGEST}.
     */
    public BoxplotAggregationBuilder compression(double compression) {
        if (compression < 0.0) {
            throw new IllegalArgumentException(
                "[compression] must be greater than or equal to 0. Found [" + compression + "] in [" + name + "]"
            );
        }
        this.compression = compression;
        return this;
    }

    public BoxplotAggregationBuilder parseExecutionHint(String executionHint) {
        this.executionHint = TDigestExecutionHint.parse(executionHint);
        return this;
    }

    /**
     * Expert: get the compression. Higher values improve accuracy but also
     * memory usage. Only relevant when using {@link PercentilesMethod#TDIGEST}.
     */
    public double compression() {
        return compression;
    }

    @Override
    protected BoxplotAggregatorFactory innerBuild(
        AggregationContext context,
        ValuesSourceConfig config,
        AggregatorFactory parent,
        AggregatorFactories.Builder subFactoriesBuilder
    ) throws IOException {
        BoxplotAggregatorSupplier aggregatorSupplier = context.getValuesSourceRegistry().getAggregator(REGISTRY_KEY, config);
        if (executionHint == null) {
            executionHint = TDigestExecutionHint.parse(context.getClusterSettings().get(TDigestExecutionHint.SETTING));
        }
        return new BoxplotAggregatorFactory(
            name,
            config,
            compression,
            executionHint,
            context,
            parent,
            subFactoriesBuilder,
            metadata,
            aggregatorSupplier
        );
    }

    @Override
    public XContentBuilder doXContentBody(XContentBuilder builder, Params params) throws IOException {
        builder.field(COMPRESSION_FIELD.getPreferredName(), compression);
        if (executionHint != null) {
            builder.field(EXECUTION_HINT_FIELD.getPreferredName(), executionHint);
        }
        return builder;
    }

    @Override
    public boolean equals(Object obj) {
        if (this == obj) return true;
        if (obj == null || getClass() != obj.getClass()) return false;
        if (super.equals(obj) == false) return false;
        BoxplotAggregationBuilder other = (BoxplotAggregationBuilder) obj;
        return Objects.equals(compression, other.compression) && Objects.equals(executionHint, other.executionHint);
    }

    @Override
    public int hashCode() {
        return Objects.hash(super.hashCode(), compression, executionHint);
    }

    @Override
    public String getType() {
        return NAME;
    }

    @Override
    protected ValuesSourceRegistry.RegistryKey<?> getRegistryKey() {
        return REGISTRY_KEY;
    }

    @Override
    public Optional<Set<String>> getOutputFieldNames() {
        return Optional.of(InternalBoxplot.METRIC_NAMES);
    }

    @Override
    public TransportVersion getMinimalSupportedVersion() {
        return TransportVersions.V_7_7_0;
    }
}<|MERGE_RESOLUTION|>--- conflicted
+++ resolved
@@ -83,15 +83,8 @@
     public BoxplotAggregationBuilder(StreamInput in) throws IOException {
         super(in);
         compression = in.readDouble();
-<<<<<<< HEAD
-        if (in.getTransportVersion().onOrAfter(TransportVersions.V_8_500_018)) {
+        if (in.getTransportVersion().onOrAfter(TransportVersions.V_8_500_020)) {
             executionHint = in.readOptionalWriteable(TDigestExecutionHint::readFrom);
-        } else if (in.getTransportVersion().onOrAfter(TransportVersions.V_8_500_014)) {
-            executionHint = TDigestExecutionHint.readFrom(in);
-=======
-        if (in.getTransportVersion().onOrAfter(TransportVersion.V_8_500_020)) {
-            executionHint = in.readOptionalWriteable(TDigestExecutionHint::readFrom);
->>>>>>> 8752d804
         } else {
             executionHint = TDigestExecutionHint.HIGH_ACCURACY;
         }
@@ -105,15 +98,8 @@
     @Override
     protected void innerWriteTo(StreamOutput out) throws IOException {
         out.writeDouble(compression);
-<<<<<<< HEAD
-        if (out.getTransportVersion().onOrAfter(TransportVersions.V_8_500_018)) {
+        if (out.getTransportVersion().onOrAfter(TransportVersions.V_8_500_020)) {
             out.writeOptionalWriteable(executionHint);
-        } else if (out.getTransportVersion().onOrAfter(TransportVersions.V_8_500_014)) {
-            (executionHint == null ? TDigestExecutionHint.DEFAULT : executionHint).writeTo(out);
-=======
-        if (out.getTransportVersion().onOrAfter(TransportVersion.V_8_500_020)) {
-            out.writeOptionalWriteable(executionHint);
->>>>>>> 8752d804
         }
     }
 
