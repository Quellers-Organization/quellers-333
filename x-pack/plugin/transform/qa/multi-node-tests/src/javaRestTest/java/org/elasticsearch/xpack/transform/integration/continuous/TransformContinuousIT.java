/*
 * Copyright Elasticsearch B.V. and/or licensed to Elasticsearch B.V. under one
 * or more contributor license agreements. Licensed under the Elastic License
 * 2.0; you may not use this file except in compliance with the Elastic License
 * 2.0.
 */

package org.elasticsearch.xpack.transform.integration.continuous;

import org.apache.http.entity.ContentType;
import org.apache.http.entity.StringEntity;
import org.elasticsearch.action.admin.indices.refresh.RefreshRequest;
import org.elasticsearch.action.bulk.BulkRequest;
import org.elasticsearch.action.bulk.BulkResponse;
import org.elasticsearch.action.index.IndexRequest;
import org.elasticsearch.action.ingest.DeletePipelineRequest;
import org.elasticsearch.action.ingest.PutPipelineRequest;
import org.elasticsearch.client.Request;
import org.elasticsearch.client.RequestOptions;
import org.elasticsearch.client.RestHighLevelClient;
import org.elasticsearch.client.core.AcknowledgedResponse;
import org.elasticsearch.client.transform.DeleteTransformRequest;
import org.elasticsearch.client.transform.GetTransformRequest;
import org.elasticsearch.client.transform.GetTransformResponse;
import org.elasticsearch.client.transform.GetTransformStatsRequest;
import org.elasticsearch.client.transform.GetTransformStatsResponse;
import org.elasticsearch.client.transform.PutTransformRequest;
import org.elasticsearch.client.transform.StartTransformRequest;
import org.elasticsearch.client.transform.StartTransformResponse;
import org.elasticsearch.client.transform.StopTransformRequest;
import org.elasticsearch.client.transform.StopTransformResponse;
import org.elasticsearch.client.transform.transforms.TransformConfig;
import org.elasticsearch.client.transform.transforms.TransformStats;
import org.elasticsearch.common.Strings;
import org.elasticsearch.common.bytes.BytesReference;
import org.elasticsearch.common.settings.Settings;
import org.elasticsearch.common.util.concurrent.ThreadContext;
import org.elasticsearch.common.xcontent.support.XContentMapValues;
import org.elasticsearch.core.TimeValue;
import org.elasticsearch.core.Tuple;
import org.elasticsearch.search.SearchModule;
import org.elasticsearch.test.rest.ESRestTestCase;
import org.elasticsearch.xcontent.NamedXContentRegistry;
import org.elasticsearch.xcontent.XContentBuilder;
import org.elasticsearch.xcontent.XContentType;
import org.junit.After;
import org.junit.Before;

import java.io.IOException;
import java.lang.annotation.Annotation;
import java.nio.charset.StandardCharsets;
import java.text.DecimalFormat;
import java.text.DecimalFormatSymbols;
import java.time.Instant;
import java.time.ZoneId;
import java.util.ArrayList;
import java.util.Base64;
import java.util.Collections;
import java.util.HashSet;
import java.util.List;
import java.util.Locale;
import java.util.Map;
import java.util.Set;
import java.util.concurrent.TimeUnit;

import static org.elasticsearch.xcontent.XContentFactory.jsonBuilder;
import static org.hamcrest.Matchers.containsInRelativeOrder;
import static org.hamcrest.Matchers.greaterThan;
import static org.hamcrest.core.Is.is;

/**
 * Test runner for testing continuous transforms, testing
 *
 *  - continuous mode with several checkpoints created
 *  - correctness of results
 *  - optimizations (minimal necessary writes)
 *  - permutations of features (index settings, aggs, data types, index or data stream)
 *
 *  All test cases are executed with one runner in parallel to save runtime, indexing would otherwise
 *  cause overlong runtime.
 *
 *  In a nutshell the test works like this:
 *
 *   - create a base index with randomized settings
 *   - create test data including missing values
 *   - create 1 transform per test case
 *     - the transform config has common settings:
 *       - sync config for continuous mode
 *       - page size 10 to trigger paging
 *       - count field to test how many buckets
 *       - max run field to check what was the highest run field, see below for more details
 *       - a test ingest pipeline
 *    - execute 10 rounds ("run"):
 *      - set run = #round
 *      - update the ingest pipeline to set run.ingest = run
 *      - shuffle test data
 *      - create a random number of documents:
 *        - randomly draw from the 1st half of the test data to create documents
 *        - add a run field, so we know which run the data point has been created
 *      - start all transforms and wait until it processed the data
 *      - stop transforms
 *      - run the test
 *        - aggregate data on source index and compare it with the cont index
 *        - using "run.max" its possible to check the highest run from the source
 *        - using "run.ingest" its possible to check when the transform re-creates the document,
 *          to check that optimizations worked
 *      - repeat
 */
@SuppressWarnings("removal")
public class TransformContinuousIT extends ESRestTestCase {

    private List<ContinuousTestCase> transformTestCases = new ArrayList<>();

    @Before
    public void setClusterSettings() throws IOException {
        // Make sure we never retry on failure to speed up the test
        // Set logging level to trace
        // see: https://github.com/elastic/elasticsearch/issues/45562
        Request addFailureRetrySetting = new Request("PUT", "/_cluster/settings");
        addFailureRetrySetting.setJsonEntity(
            "{\"persistent\": {\"xpack.transform.num_transform_failure_retries\": \""
                + 0
                + "\","
                + "\"logger.org.elasticsearch.action.bulk\": \"info\","
                + // reduces bulk failure spam
                "\"logger.org.elasticsearch.xpack.core.indexing.AsyncTwoPhaseIndexer\": \"debug\","
                + "\"logger.org.elasticsearch.xpack.transform\": \"debug\"}}"
        );
        client().performRequest(addFailureRetrySetting);
    }

    @Before
    public void registerTestCases() {
        addTestCaseIfNotDisabled(new TermsGroupByIT());
        addTestCaseIfNotDisabled(new TermsOnDateGroupByIT());
        addTestCaseIfNotDisabled(new DateHistogramGroupByIT());
        addTestCaseIfNotDisabled(new DateHistogramGroupByOtherTimeFieldIT());
        addTestCaseIfNotDisabled(new HistogramGroupByIT());
        addTestCaseIfNotDisabled(new LatestContinuousIT());
    }

    @Before
    public void createPipelines() throws IOException {
        createOrUpdatePipeline(ContinuousTestCase.INGEST_RUN_FIELD, 0);
    }

    @After
    public void removeAllTransforms() throws IOException {
        for (TransformConfig config : getTransforms().getTransformConfigurations()) {
            deleteTransform(config.getId(), true);
        }
    }

    @After
    public void removePipelines() throws IOException {
        deletePipeline(ContinuousTestCase.INGEST_PIPELINE);
    }

    public void testContinousEvents() throws Exception {
        String sourceIndexName = ContinuousTestCase.CONTINUOUS_EVENTS_SOURCE_INDEX;
        DecimalFormat numberFormat = new DecimalFormat("000", new DecimalFormatSymbols(Locale.ROOT));
        String dateType = randomBoolean() ? "date_nanos" : "date";
        boolean isDataStream = randomBoolean();
        int runs = 10;

        // generate event id's to group on
        List<String> events = new ArrayList<>();
        events.add(null);
        for (int i = 0; i < 100; i++) {
            events.add("event_" + numberFormat.format(i));
        }

        // generate metric buckets to group on by histogram
        List<Integer> metric_bucket = new ArrayList<>();
        metric_bucket.add(null);
        for (int i = 0; i < 100; i++) {
            metric_bucket.add(Integer.valueOf(i * 100));
        }

        // generate locations to group on by geo location
        List<Tuple<Integer, Integer>> locations = new ArrayList<>();
        locations.add(null);
        for (int i = 0; i < 20; i++) {
            for (int j = 0; j < 20; j++) {
                locations.add(new Tuple<>(i * 9 - 90, j * 18 - 180));
            }
        }

        // generate date id's to group on
        List<String> dates = new ArrayList<>();
        dates.add(null);
        for (int i = 0; i < 100; i++) {
            dates.add(
                // create a random date between 1/1/2001 and 1/1/2006
<<<<<<< HEAD
                formatTimestmap(dateType).format(Instant.ofEpochMilli(randomLongBetween(978307200000L, 1136073600000L)))
=======
                ContinuousTestCase.STRICT_DATE_OPTIONAL_TIME_PRINTER_NANOS.withZone(ZoneId.of("UTC"))
                    .format(Instant.ofEpochMilli(randomLongBetween(978307200000L, 1136073600000L)))
>>>>>>> 30e15ba8
            );
        }

        putIndex(sourceIndexName, dateType, isDataStream);
        // create all transforms to test
        createTransforms();

        for (int run = 0; run < runs; run++) {
            Instant runDate = Instant.now();

            createOrUpdatePipeline(ContinuousTestCase.INGEST_RUN_FIELD, run);

            // shuffle the list to draw randomly from the first x entries (that way we do not update all entities in 1 run)
            Collections.shuffle(events, random());
            Collections.shuffle(metric_bucket, random());
            Collections.shuffle(locations, random());
            Collections.shuffle(dates, random());

            final StringBuilder source = new StringBuilder();
            BulkRequest bulkRequest = new BulkRequest(sourceIndexName);

            int numDocs = randomIntBetween(1000, 20000);
            Set<String> modifiedEvents = new HashSet<>();
            for (int numDoc = 0; numDoc < numDocs; numDoc++) {
                source.append("{");

                String event = events.get((numDoc + randomIntBetween(0, 50)) % 50);
                modifiedEvents.add(event);
                if (event != null) {
                    source.append("\"event\":\"").append(event).append("\",");
                }

                Integer metric = metric_bucket.get((numDoc + randomIntBetween(0, 50)) % 50);
                if (metric != null) {
                    // randomize, but ensure it falls into the same bucket
                    int randomizedMetric = run * ContinuousTestCase.METRIC_TREND + metric + randomIntBetween(0, 99);
                    source.append("\"metric\":").append(randomizedMetric).append(",");
                }

                Tuple<Integer, Integer> location = locations.get((numDoc + randomIntBetween(0, 200)) % 200);
                if (location != null) {
                    // randomize within the same bucket
                    int randomizedLat = location.v1() + randomIntBetween(0, 9);
                    int randomizedLon = location.v2() + randomIntBetween(0, 17);
                    source.append("\"location\":\"").append(randomizedLat + "," + randomizedLon).append("\",");
                }

                String date = dates.get((numDoc + randomIntBetween(0, 50)) % 50);
                if (date != null) {
                    source.append("\"some-timestamp\":\"").append(date).append("\",");
                }

                // simulate a different timestamp that is off from the timestamp used for sync, so it can fall into the previous bucket
<<<<<<< HEAD
                String metricDateString = formatTimestmap(dateType).format(
                    runDate.minusSeconds(randomIntBetween(0, 2)).plusNanos(randomIntBetween(0, 999999))
                );
                source.append("\"metric-timestamp\":\"").append(metricDateString).append("\",");

                final Instant timestamp = runDate.plusNanos(randomIntBetween(0, 999999));
                String dateString = formatTimestmap(dateType).format(timestamp);

                source.append("\"timestamp\":\"").append(dateString).append("\",");
                // for data streams
                // dynamic field results in a date type
                source.append("\"@timestamp\":\"").append(formatTimestmap("date").format(timestamp)).append("\",");
=======
                String metricDateString = ContinuousTestCase.STRICT_DATE_OPTIONAL_TIME_PRINTER_NANOS.withZone(ZoneId.of("UTC"))
                    .format(runDate.minusSeconds(randomIntBetween(0, 2)).plusNanos(randomIntBetween(0, 999999)));
                source.append("\"metric-timestamp\":\"").append(metricDateString).append("\",");

                String dateString = ContinuousTestCase.STRICT_DATE_OPTIONAL_TIME_PRINTER_NANOS.withZone(ZoneId.of("UTC"))
                    .format(runDate.plusNanos(randomIntBetween(0, 999999)));

                source.append("\"timestamp\":\"").append(dateString).append("\",");
                // for data streams
                source.append("\"@timestamp\":\"").append(dateString).append("\",");
>>>>>>> 30e15ba8
                source.append("\"run\":").append(run);
                source.append("}");

                bulkRequest.add(new IndexRequest().create(true).source(source.toString(), XContentType.JSON));
                source.setLength(0);
                if (numDoc % 100 == 0) {
                    bulkIndex(bulkRequest);
                    bulkRequest = new BulkRequest(sourceIndexName);
                }
            }
            if (source.length() > 0) {
                bulkIndex(bulkRequest);
            }
            refreshIndex(sourceIndexName);

            // start all transforms, wait until the processed all data and stop them
            startTransforms();

            waitUntilTransformsProcessedNewData(ContinuousTestCase.SYNC_DELAY, run);
            stopTransforms();

            // test the output
            for (ContinuousTestCase testCase : transformTestCases) {
                try {
                    testCase.testIteration(run, modifiedEvents);
                } catch (AssertionError testFailure) {
                    throw new AssertionError(
                        "Error in test case ["
                            + testCase.getName()
                            + "]."
                            + "If you want to mute the test, please mute ["
                            + testCase.getClass().getName()
                            + "] only, but _not_ ["
                            + this.getClass().getName()
                            + "] as a whole.",
                        testFailure
                    );
                }
            }
        }
    }

<<<<<<< HEAD
    private DateFormatter formatTimestmap(String dateType) {
        if (dateType == "date_nanos") {
            return DateFormatter.forPattern("strict_date_optional_time_nanos").withZone(ZoneId.of("UTC"));
        } else {
            return DateFormatter.forPattern("strict_date_optional_time").withZone(ZoneId.of("UTC"));
        }
    }

=======
>>>>>>> 30e15ba8
    /**
     * Create the transform source index with randomized settings to increase test coverage, for example
     * index sorting, triggers query optimizations.
     */
    private void putIndex(String indexName, String dateType, boolean isDataStream) throws IOException {
        List<String> sortedFields = Collections.emptyList();

        // create mapping and settings
        try (XContentBuilder builder = jsonBuilder()) {
            builder.startObject();
            {
                builder.startObject("settings").startObject("index");
                builder.field("number_of_shards", randomIntBetween(1, 5));
                if (randomBoolean()) {
                    builder.field("codec", "best_compression");
                }
                if (randomBoolean()) {
                    sortedFields = new ArrayList<>(
                        // note: no index sort for geo_point
                        randomUnique(() -> randomFrom("event", "metric", "run", "timestamp"), randomIntBetween(1, 3))
                    );
                    Collections.shuffle(sortedFields, random());
                    List<String> sortOrders = randomList(sortedFields.size(), sortedFields.size(), () -> randomFrom("asc", "desc"));

                    builder.field("sort.field", sortedFields);
                    builder.field("sort.order", sortOrders);
                    if (randomBoolean()) {
                        builder.field(
                            "sort.missing",
                            randomList(sortedFields.size(), sortedFields.size(), () -> randomFrom("_last", "_first"))
                        );
                    }
                }
                builder.endObject().endObject();
                builder.startObject("mappings").startObject("properties");
                builder.startObject("timestamp").field("type", dateType);
                if (dateType.equals("date_nanos")) {
                    builder.field("format", "strict_date_optional_time_nanos");
                }
                builder.endObject();

                // gh#72741 : index sort does not support unsigned_long
                final String metricType = sortedFields.contains("metric")
                    ? randomFrom("integer", "long")
                    : randomFrom("integer", "long", "unsigned_long");

                builder.startObject("event")
                    .field("type", "keyword")
                    .endObject()
                    .startObject("metric")
                    .field("type", metricType)
                    .endObject()
                    .startObject("location")
                    .field("type", "geo_point")
                    .endObject()
                    .startObject("run")
                    .field("type", "integer")
                    .endObject()
                    .startObject("metric-timestamp")
                    .field("type", dateType)
                    .endObject()
                    .startObject("some-timestamp")
                    .field("type", dateType)
                    .endObject();

                builder.endObject(); // properties

                // add some runtime fields
                builder.startObject("runtime");

                builder.startObject("metric-rt-2x")
                    .field("type", "long")
                    .startObject("script")
                    .field("source", "if (params._source.metric != null) {emit(params._source.metric * 2)}")
                    .endObject()
                    .endObject()
                    .startObject("event-upper")
                    .field("type", "keyword")
                    .startObject("script")
                    .field("source", "if (params._source.event != null) {emit(params._source.event.toUpperCase())}")
                    .endObject()
                    .endObject()
                    .startObject("timestamp-at-runtime")
                    .field("type", "date")
                    .startObject("script")
                    .field("source", "emit(parse(params._source.get('timestamp')))")
                    .endObject()
                    .endObject()
                    .startObject("metric-timestamp-5m-earlier")
                    .field("type", "date")
                    .startObject("script")
                    .field(
                        "source",
                        "if (doc['metric-timestamp'].size()!=0) {emit(doc['metric-timestamp'].value.minus(5, ChronoUnit.MINUTES).toInstant().toEpochMilli())}"
                    )
                    .endObject()
                    .endObject()
                    .startObject("some-timestamp-10m-earlier")
                    .field("type", "date")
                    .startObject("script")
                    .field(
                        "source",
                        "if (doc['some-timestamp'].size()!=0) {emit(doc['some-timestamp'].value.minus(10, ChronoUnit.MINUTES).toInstant().toEpochMilli())}"
                    )
                    .endObject()
                    .endObject();

                // random overlay of existing field, only if its not part of sorted fields
                if (sortedFields.contains("metric") == false && randomBoolean()) {
                    if (randomBoolean()) {
                        builder.startObject("metric").field("type", "long").endObject();
                    } else {
                        builder.startObject("metric")
                            .field("type", "long")
                            .startObject("script")
                            .field("source", "if (params._source.metric != null) {emit(params._source.metric * 3)}")
                            .endObject()
                            .endObject();
                    }
                }

                builder.endObject(); // runtime
                builder.endObject(); // mappings
            }
            builder.endObject();
            String indexSettingsAndMappings = Strings.toString(builder);
            logger.info("Creating source index with: {}", indexSettingsAndMappings);
            if (isDataStream) {
                Request createCompositeTemplate = new Request("PUT", "_index_template/" + indexName + "_template");
                createCompositeTemplate.setJsonEntity(
                    "{\n"
                        + "  \"index_patterns\": [ \""
                        + indexName
                        + "\" ],\n"
                        + "  \"data_stream\": {\n"
                        + "  },\n"
                        + "  \"template\": \n"
                        + indexSettingsAndMappings
                        + "}"
                );
                client().performRequest(createCompositeTemplate);
                client().performRequest(new Request("PUT", "_data_stream/" + indexName));
            } else {
                final StringEntity entity = new StringEntity(indexSettingsAndMappings, ContentType.APPLICATION_JSON);
                Request req = new Request("PUT", indexName);
                req.setEntity(entity);
                client().performRequest(req);
            }
        }
    }

    private void createTransforms() throws IOException {
        for (ContinuousTestCase testCase : transformTestCases) {
            assertTrue(putTransform(testCase.createConfig()).isAcknowledged());
        }
    }

    private void startTransforms() throws IOException {
        for (ContinuousTestCase testCase : transformTestCases) {
            assertTrue(startTransform(testCase.getName()).isAcknowledged());
        }
    }

    private void stopTransforms() throws IOException {
        for (ContinuousTestCase testCase : transformTestCases) {
            assertTrue(stopTransform(testCase.getName(), true, null, false).isAcknowledged());
        }
    }

    private void createOrUpdatePipeline(String field, int run) throws IOException {
        XContentBuilder pipeline = jsonBuilder().startObject()
            .startArray("processors")
            .startObject()
            .startObject("set")
            .field("field", field)
            .field("value", run)
            .endObject()
            .endObject()
            .endArray()
            .endObject();

        assertTrue(
            putPipeline(new PutPipelineRequest(ContinuousTestCase.INGEST_PIPELINE, BytesReference.bytes(pipeline), XContentType.JSON))
                .isAcknowledged()
        );
        // Make sure the pipeline really got created and is seen in the cluster state.
        Map<String, Object> clusterState = entityAsMap(client().performRequest(new Request("GET", "/_cluster/state/metadata")));
        @SuppressWarnings("unchecked")
        List<String> pipelineIds = (List<String>) XContentMapValues.extractValue(clusterState, "metadata", "ingest", "pipeline", "id");
        assertThat(pipelineIds, containsInRelativeOrder(ContinuousTestCase.INGEST_PIPELINE));
    }

    private GetTransformStatsResponse getTransformStats(String id) throws IOException {
        try (RestHighLevelClient restClient = new TestRestHighLevelClient()) {
            return restClient.transform().getTransformStats(new GetTransformStatsRequest(id), RequestOptions.DEFAULT);
        }
    }

    private void waitUntilTransformsProcessedNewData(TimeValue delay, int iteration) throws Exception {
        Instant waitUntil = Instant.now().plusMillis(delay.getMillis());
        logger.info(
            "wait until transform reaches timestamp_millis: {} (takes into account the delay: {}) iteration: {}",
            ContinuousTestCase.STRICT_DATE_OPTIONAL_TIME_PRINTER_NANOS.withZone(ZoneId.of("UTC")).format(waitUntil),
            delay,
            iteration
        );
        for (ContinuousTestCase testCase : transformTestCases) {
            assertBusy(() -> {
                TransformStats stats = getTransformStats(testCase.getName()).getTransformsStats().get(0);
                assertThat(
                    "transform ["
                        + testCase.getName()
                        + "] does not progress, state: "
                        + stats.getState()
                        + ", reason: "
                        + stats.getReason(),
                    stats.getCheckpointingInfo().getLastSearchTime(),
                    greaterThan(waitUntil)
                );
            }, 30, TimeUnit.SECONDS);
        }
    }

    private void addTestCaseIfNotDisabled(ContinuousTestCase testCaseInstance) {
        for (Annotation annotation : testCaseInstance.getClass().getAnnotations()) {
            if (annotation.annotationType().isAssignableFrom(AwaitsFix.class)) {
                logger.warn(
                    "Skipping test case: [{}], because it is disabled, see [{}]",
                    testCaseInstance.getName(),
                    ((AwaitsFix) annotation).bugUrl()
                );
                return;
            }
        }
        transformTestCases.add(testCaseInstance);
    }

    private void bulkIndex(BulkRequest bulkRequest) throws IOException {
        try (RestHighLevelClient restClient = new TestRestHighLevelClient()) {
            BulkResponse response = restClient.bulk(bulkRequest, RequestOptions.DEFAULT);
            assertThat(response.buildFailureMessage(), response.hasFailures(), is(false));
        }
    }

    private void refreshIndex(String index) throws IOException {
        try (RestHighLevelClient restClient = new TestRestHighLevelClient()) {
            restClient.indices().refresh(new RefreshRequest(index), RequestOptions.DEFAULT);
        }
    }

    private AcknowledgedResponse putTransform(TransformConfig config) throws IOException {
        try (RestHighLevelClient restClient = new TestRestHighLevelClient()) {
            PutTransformRequest request = new PutTransformRequest(config);
            logger.info("putTransform: {}", Strings.toString(request));
            return restClient.transform().putTransform(request, RequestOptions.DEFAULT);
        }
    }

    private org.elasticsearch.action.support.master.AcknowledgedResponse putPipeline(PutPipelineRequest request) throws IOException {
        try (RestHighLevelClient restClient = new TestRestHighLevelClient()) {
            logger.info("putPipeline: {}", Strings.toString(request));
            return restClient.ingest().putPipeline(request, RequestOptions.DEFAULT);
        }
    }

    private org.elasticsearch.action.support.master.AcknowledgedResponse deletePipeline(String id) throws IOException {
        try (RestHighLevelClient restClient = new TestRestHighLevelClient()) {
            DeletePipelineRequest request = new DeletePipelineRequest(id);
            logger.info("deletePipeline: {}", request.getId());
            return restClient.ingest().deletePipeline(request, RequestOptions.DEFAULT);
        }
    }

    private GetTransformResponse getTransforms() throws IOException {
        try (RestHighLevelClient restClient = new TestRestHighLevelClient()) {
            return restClient.transform().getTransform(GetTransformRequest.getAllTransformRequest(), RequestOptions.DEFAULT);
        }
    }

    private StartTransformResponse startTransform(String id) throws IOException {
        try (RestHighLevelClient restClient = new TestRestHighLevelClient()) {
            StartTransformRequest request = new StartTransformRequest(id);
            logger.info("startTransform: {}", request.getId());
            return restClient.transform().startTransform(request, RequestOptions.DEFAULT);
        }
    }

    private StopTransformResponse stopTransform(String id, boolean waitForCompletion, TimeValue timeout, boolean waitForCheckpoint)
        throws IOException {
        try (RestHighLevelClient restClient = new TestRestHighLevelClient()) {
            StopTransformRequest request = new StopTransformRequest(id, waitForCompletion, timeout, waitForCheckpoint);
            logger.info("stopTransform: {}", request.getId());
            return restClient.transform().stopTransform(request, RequestOptions.DEFAULT);
        }
    }

    private AcknowledgedResponse deleteTransform(String id, boolean force) throws IOException {
        try (RestHighLevelClient restClient = new TestRestHighLevelClient()) {
            DeleteTransformRequest request = new DeleteTransformRequest(id);
            request.setForce(force);
            logger.info("deleteTransform: {}", request.getId());
            return restClient.transform().deleteTransform(request, RequestOptions.DEFAULT);
        }
    }

    @Override
    protected Settings restClientSettings() {
        final String token = "Basic "
            + Base64.getEncoder().encodeToString(("x_pack_rest_user:x-pack-test-password").getBytes(StandardCharsets.UTF_8));
        return Settings.builder().put(ThreadContext.PREFIX + ".Authorization", token).build();
    }

    private static class TestRestHighLevelClient extends RestHighLevelClient {
        private static final List<NamedXContentRegistry.Entry> X_CONTENT_ENTRIES = new SearchModule(Settings.EMPTY, Collections.emptyList())
            .getNamedXContents();

        TestRestHighLevelClient() {
            super(client(), restClient -> {}, X_CONTENT_ENTRIES);
        }
    }
}<|MERGE_RESOLUTION|>--- conflicted
+++ resolved
@@ -192,12 +192,8 @@
         for (int i = 0; i < 100; i++) {
             dates.add(
                 // create a random date between 1/1/2001 and 1/1/2006
-<<<<<<< HEAD
-                formatTimestmap(dateType).format(Instant.ofEpochMilli(randomLongBetween(978307200000L, 1136073600000L)))
-=======
                 ContinuousTestCase.STRICT_DATE_OPTIONAL_TIME_PRINTER_NANOS.withZone(ZoneId.of("UTC"))
                     .format(Instant.ofEpochMilli(randomLongBetween(978307200000L, 1136073600000L)))
->>>>>>> 30e15ba8
             );
         }
 
@@ -251,20 +247,6 @@
                 }
 
                 // simulate a different timestamp that is off from the timestamp used for sync, so it can fall into the previous bucket
-<<<<<<< HEAD
-                String metricDateString = formatTimestmap(dateType).format(
-                    runDate.minusSeconds(randomIntBetween(0, 2)).plusNanos(randomIntBetween(0, 999999))
-                );
-                source.append("\"metric-timestamp\":\"").append(metricDateString).append("\",");
-
-                final Instant timestamp = runDate.plusNanos(randomIntBetween(0, 999999));
-                String dateString = formatTimestmap(dateType).format(timestamp);
-
-                source.append("\"timestamp\":\"").append(dateString).append("\",");
-                // for data streams
-                // dynamic field results in a date type
-                source.append("\"@timestamp\":\"").append(formatTimestmap("date").format(timestamp)).append("\",");
-=======
                 String metricDateString = ContinuousTestCase.STRICT_DATE_OPTIONAL_TIME_PRINTER_NANOS.withZone(ZoneId.of("UTC"))
                     .format(runDate.minusSeconds(randomIntBetween(0, 2)).plusNanos(randomIntBetween(0, 999999)));
                 source.append("\"metric-timestamp\":\"").append(metricDateString).append("\",");
@@ -275,7 +257,6 @@
                 source.append("\"timestamp\":\"").append(dateString).append("\",");
                 // for data streams
                 source.append("\"@timestamp\":\"").append(dateString).append("\",");
->>>>>>> 30e15ba8
                 source.append("\"run\":").append(run);
                 source.append("}");
 
@@ -318,17 +299,6 @@
         }
     }
 
-<<<<<<< HEAD
-    private DateFormatter formatTimestmap(String dateType) {
-        if (dateType == "date_nanos") {
-            return DateFormatter.forPattern("strict_date_optional_time_nanos").withZone(ZoneId.of("UTC"));
-        } else {
-            return DateFormatter.forPattern("strict_date_optional_time").withZone(ZoneId.of("UTC"));
-        }
-    }
-
-=======
->>>>>>> 30e15ba8
     /**
      * Create the transform source index with randomized settings to increase test coverage, for example
      * index sorting, triggers query optimizations.
