--- conflicted
+++ resolved
@@ -343,11 +343,7 @@
 
     private static SearchResponse newSearchResponse(long totalHits) {
         return new SearchResponse(
-<<<<<<< HEAD
-            SearchHits.unpooled(SearchHits.EMPTY, new TotalHits(totalHits, TotalHits.Relation.EQUAL_TO), 0),
-=======
             SearchHits.empty(new TotalHits(totalHits, TotalHits.Relation.EQUAL_TO), 0),
->>>>>>> bbcb449f
             null,
             null,
             false,
