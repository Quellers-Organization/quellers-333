/*
 * Copyright Elasticsearch B.V. and/or licensed to Elasticsearch B.V. under one
 * or more contributor license agreements. Licensed under the Elastic License;
 * you may not use this file except in compliance with the Elastic License.
 */

package org.elasticsearch.xpack.transform.transforms.pivot;

import org.apache.logging.log4j.LogManager;
import org.apache.logging.log4j.Logger;
import org.elasticsearch.action.ActionListener;
import org.elasticsearch.action.fieldcaps.FieldCapabilitiesAction;
import org.elasticsearch.action.fieldcaps.FieldCapabilitiesRequest;
import org.elasticsearch.action.fieldcaps.FieldCapabilitiesResponse;
import org.elasticsearch.action.support.IndicesOptions;
import org.elasticsearch.client.Client;
import org.elasticsearch.common.collect.Tuple;
import org.elasticsearch.index.mapper.NumberFieldMapper;
import org.elasticsearch.search.aggregations.AggregationBuilder;
import org.elasticsearch.search.aggregations.PipelineAggregationBuilder;
import org.elasticsearch.xpack.core.ClientHelper;
import org.elasticsearch.xpack.core.transform.transforms.pivot.PivotConfig;

import java.util.HashMap;
import java.util.Map;
import java.util.Set;
import java.util.stream.Collectors;
import java.util.stream.Stream;

public final class SchemaUtil {
    private static final Logger logger = LogManager.getLogger(SchemaUtil.class);

    // Full collection of numeric field type strings
    private static final Set<String> NUMERIC_FIELD_MAPPER_TYPES;
    static {
        Set<String> types = Stream.of(NumberFieldMapper.NumberType.values())
            .map(NumberFieldMapper.NumberType::typeName)
            .collect(Collectors.toSet());
        types.add("scaled_float"); // have to add manually since scaled_float is in a module
        NUMERIC_FIELD_MAPPER_TYPES = types;
    }

    private SchemaUtil() {}

    public static boolean isNumericType(String type) {
        return type != null && NUMERIC_FIELD_MAPPER_TYPES.contains(type);
    }

    /**
     * Deduce the mappings for the destination index given the source index
     *
     * The Listener is alerted with a {@code Map<String, String>} that is a "field-name":"type" mapping
     *
     * @param client Client from which to make requests against the cluster
     * @param config The PivotConfig for which to deduce destination mapping
     * @param source Source index that contains the data to pivot
     * @param listener Listener to alert on success or failure.
     */
    public static void deduceMappings(
        final Client client,
        final PivotConfig config,
        final String[] source,
        final ActionListener<Map<String, String>> listener
    ) {
        // collects the fieldnames used as source for aggregations
        Map<String, String> aggregationSourceFieldNames = new HashMap<>();
        // collects the aggregation types by output field name
        Map<String, String> aggregationTypes = new HashMap<>();
        // collects the fieldnames and target fieldnames used for grouping
        Map<String, String> fieldNamesForGrouping = new HashMap<>();

        config.getGroupConfig()
            .getGroups()
            .forEach((destinationFieldName, group) -> { fieldNamesForGrouping.put(destinationFieldName, group.getField()); });

        for (AggregationBuilder agg : config.getAggregationConfig().getAggregatorFactories()) {
<<<<<<< HEAD
            if (agg instanceof ValuesSourceAggregationBuilder) {
                ValuesSourceAggregationBuilder<?> valueSourceAggregation = (ValuesSourceAggregationBuilder<?>) agg;
                aggregationSourceFieldNames.put(valueSourceAggregation.getName(), valueSourceAggregation.field());
                aggregationTypes.putAll(Aggregations.getAggregationOutputTypes(valueSourceAggregation));
            } else if (agg instanceof ScriptedMetricAggregationBuilder || agg instanceof MultiValuesSourceAggregationBuilder) {
                aggregationTypes.putAll(Aggregations.getAggregationOutputTypes(agg));
            } else {
                // execution should not reach this point
                listener.onFailure(new RuntimeException("Unsupported aggregation type [" + agg.getType() + "]"));
                return;
            }
=======
            Tuple<Map<String, String>, Map<String, String>> inputAndOutputTypes = Aggregations.getAggregationInputAndOutputTypes(agg);
            aggregationSourceFieldNames.putAll(inputAndOutputTypes.v1());
            aggregationTypes.putAll(inputAndOutputTypes.v2());
>>>>>>> cc00fd7e
        }

        // For pipeline aggs, since they are referencing other aggregations in the payload, they do not have any
        // sourcefieldnames to put into the payload. Though, certain ones, i.e. avg_bucket, do have determinant value types
        for (PipelineAggregationBuilder agg : config.getAggregationConfig().getPipelineAggregatorFactories()) {
            aggregationTypes.put(agg.getName(), agg.getType());
        }

        Map<String, String> allFieldNames = new HashMap<>();
        allFieldNames.putAll(aggregationSourceFieldNames);
        allFieldNames.putAll(fieldNamesForGrouping);

        getSourceFieldMappings(
            client,
            source,
            allFieldNames.values().toArray(new String[0]),
            ActionListener.wrap(
                sourceMappings -> listener.onResponse(
                    resolveMappings(aggregationSourceFieldNames, aggregationTypes, fieldNamesForGrouping, sourceMappings)
                ),
                listener::onFailure
            )
        );
    }

    /**
     * Gathers the field mappings for the "destination" index. Listener will receive an error, or a {@code Map<String, String>} of
     * "field-name":"type".
     *
     * @param client Client used to execute the request
     * @param index The index, or index pattern, from which to gather all the field mappings
     * @param listener The listener to be alerted on success or failure.
     */
    public static void getDestinationFieldMappings(
        final Client client,
        final String index,
        final ActionListener<Map<String, String>> listener
    ) {
        FieldCapabilitiesRequest fieldCapabilitiesRequest = new FieldCapabilitiesRequest().indices(index)
            .fields("*")
            .indicesOptions(IndicesOptions.LENIENT_EXPAND_OPEN);
        ClientHelper.executeAsyncWithOrigin(
            client,
            ClientHelper.TRANSFORM_ORIGIN,
            FieldCapabilitiesAction.INSTANCE,
            fieldCapabilitiesRequest,
            ActionListener.wrap(r -> listener.onResponse(extractFieldMappings(r)), listener::onFailure)
        );
    }

    private static Map<String, String> resolveMappings(
        Map<String, String> aggregationSourceFieldNames,
        Map<String, String> aggregationTypes,
        Map<String, String> fieldNamesForGrouping,
        Map<String, String> sourceMappings
    ) {
        Map<String, String> targetMapping = new HashMap<>();

        aggregationTypes.forEach((targetFieldName, aggregationName) -> {
            String sourceFieldName = aggregationSourceFieldNames.get(targetFieldName);
            String sourceMapping = sourceFieldName == null ? null : sourceMappings.get(sourceFieldName);
            String destinationMapping = Aggregations.resolveTargetMapping(aggregationName, sourceMapping);

            logger.debug("Deduced mapping for: [{}], agg type [{}] to [{}]", targetFieldName, aggregationName, destinationMapping);

            if (Aggregations.isDynamicMapping(destinationMapping)) {
                logger.debug("Dynamic target mapping set for field [{}] and aggregation [{}]", targetFieldName, aggregationName);
            } else if (destinationMapping != null) {
                targetMapping.put(targetFieldName, destinationMapping);
            } else {
                logger.warn("Failed to deduce mapping for [" + targetFieldName + "], fall back to dynamic mapping.");
            }
        });

        fieldNamesForGrouping.forEach((targetFieldName, sourceFieldName) -> {
            String destinationMapping = sourceMappings.get(sourceFieldName);
            logger.debug("Deduced mapping for: [{}] to [{}]", targetFieldName, destinationMapping);
            if (destinationMapping != null) {
                targetMapping.put(targetFieldName, destinationMapping);
            } else {
                logger.warn("Failed to deduce mapping for [" + targetFieldName + "], fall back to keyword.");
                targetMapping.put(targetFieldName, "keyword");
            }
        });

        // insert object mappings for nested fields
        insertNestedObjectMappings(targetMapping);

        return targetMapping;
    }

    /*
     * Very "magic" helper method to extract the source mappings
     */
    private static void getSourceFieldMappings(
        Client client,
        String[] index,
        String[] fields,
        ActionListener<Map<String, String>> listener
    ) {
        FieldCapabilitiesRequest fieldCapabilitiesRequest = new FieldCapabilitiesRequest().indices(index)
            .fields(fields)
            .indicesOptions(IndicesOptions.LENIENT_EXPAND_OPEN);
        client.execute(
            FieldCapabilitiesAction.INSTANCE,
            fieldCapabilitiesRequest,
            ActionListener.wrap(response -> listener.onResponse(extractFieldMappings(response)), listener::onFailure)
        );
    }

    private static Map<String, String> extractFieldMappings(FieldCapabilitiesResponse response) {
        Map<String, String> extractedTypes = new HashMap<>();

        response.get()
            .forEach(
                (fieldName, capabilitiesMap) -> {
                    // TODO: overwrites types, requires resolve if
                    // types are mixed
                    capabilitiesMap.forEach((name, capability) -> {
                        logger.trace("Extracted type for [{}] : [{}]", fieldName, capability.getType());
                        extractedTypes.put(fieldName, capability.getType());
                    });
                }
            );
        return extractedTypes;
    }

    /**
     * Insert object mappings for fields like:
     *
     * a.b.c : some_type
     *
     * in which case it creates additional mappings:
     *
     * a.b : object
     * a : object
     *
     * avoids snafu with index templates injecting incompatible mappings
     *
     * @param fieldMappings field mappings to inject to
     */
    static void insertNestedObjectMappings(Map<String, String> fieldMappings) {
        Map<String, String> additionalMappings = new HashMap<>();
        fieldMappings.keySet().stream().filter(key -> key.contains(".")).forEach(key -> {
            int pos;
            String objectKey = key;
            // lastIndexOf returns -1 on mismatch, but to disallow empty strings check for > 0
            while ((pos = objectKey.lastIndexOf(".")) > 0) {
                objectKey = objectKey.substring(0, pos);
                additionalMappings.putIfAbsent(objectKey, "object");
            }
        });

        additionalMappings.forEach(fieldMappings::putIfAbsent);
    }
}<|MERGE_RESOLUTION|>--- conflicted
+++ resolved
@@ -74,23 +74,9 @@
             .forEach((destinationFieldName, group) -> { fieldNamesForGrouping.put(destinationFieldName, group.getField()); });
 
         for (AggregationBuilder agg : config.getAggregationConfig().getAggregatorFactories()) {
-<<<<<<< HEAD
-            if (agg instanceof ValuesSourceAggregationBuilder) {
-                ValuesSourceAggregationBuilder<?> valueSourceAggregation = (ValuesSourceAggregationBuilder<?>) agg;
-                aggregationSourceFieldNames.put(valueSourceAggregation.getName(), valueSourceAggregation.field());
-                aggregationTypes.putAll(Aggregations.getAggregationOutputTypes(valueSourceAggregation));
-            } else if (agg instanceof ScriptedMetricAggregationBuilder || agg instanceof MultiValuesSourceAggregationBuilder) {
-                aggregationTypes.putAll(Aggregations.getAggregationOutputTypes(agg));
-            } else {
-                // execution should not reach this point
-                listener.onFailure(new RuntimeException("Unsupported aggregation type [" + agg.getType() + "]"));
-                return;
-            }
-=======
             Tuple<Map<String, String>, Map<String, String>> inputAndOutputTypes = Aggregations.getAggregationInputAndOutputTypes(agg);
             aggregationSourceFieldNames.putAll(inputAndOutputTypes.v1());
             aggregationTypes.putAll(inputAndOutputTypes.v2());
->>>>>>> cc00fd7e
         }
 
         // For pipeline aggs, since they are referencing other aggregations in the payload, they do not have any
