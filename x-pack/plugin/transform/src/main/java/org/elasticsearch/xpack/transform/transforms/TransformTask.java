--- conflicted
+++ resolved
@@ -118,11 +118,11 @@
                 context.getTaskState(),
                 initialIndexerState,
                 initialPosition,
-<<<<<<< HEAD
                 context.getCheckpoint(),
                 context.getStateReason(),
-                null
-            );
+                null,
+                null,
+                false);
         } else {
             return new TransformState(
                 context.getTaskState(),
@@ -130,25 +130,9 @@
                 indexer.get().getPosition(),
                 context.getCheckpoint(),
                 context.getStateReason(),
-                getIndexer().getProgress()
-            );
-=======
-                currentCheckpoint.get(),
-                stateReason.get(),
+                getIndexer().getProgress(),
                 null,
-                null,
-            false);
-        } else {
-           return new TransformState(
-               taskState.get(),
-               indexer.get().getState(),
-               indexer.get().getPosition(),
-               currentCheckpoint.get(),
-               stateReason.get(),
-               getIndexer().getProgress(),
-               null,
-               getIndexer().shouldStopAtCheckpoint());
->>>>>>> 0f1b076e
+                getIndexer().shouldStopAtCheckpoint());
         }
     }
 
@@ -256,14 +240,9 @@
             getIndexer().getPosition(),
             context.getCheckpoint(),
             null,
-<<<<<<< HEAD
-            getIndexer().getProgress()
-        );
-=======
             getIndexer().getProgress(),
             null,
             getIndexer().shouldStopAtCheckpoint());
->>>>>>> 0f1b076e
 
         logger.info("[{}] updating state for transform to [{}].", transform.getId(), state.toString());
         // Even though the indexer information is persisted to an index, we still need TransformTaskState in the clusterstate
@@ -318,7 +297,7 @@
             getTransformId(),
             shouldStopAtCheckpoint,
             getState());
-        if (taskState.get() != TransformTaskState.STARTED || getIndexer() == null) {
+        if (context.getTaskState() != TransformTaskState.STARTED || getIndexer() == null) {
             shouldStopAtCheckpointListener.onResponse(null);
             return;
         }
@@ -353,22 +332,10 @@
             );
         }
 
-<<<<<<< HEAD
-        IndexerState state = getIndexer().stop();
         context.resetReasonAndFailureCounter();
 
         // No reason to keep it in the potentially failed state.
-        // Since we have called `stop` against the indexer, we have no more fear of triggering again.
-        // But, since `doSaveState` is asynchronous, it is best to set the state as STARTED so that another `start` call cannot be
-        // executed while we are wrapping up.
-        context.setTaskState(TransformTaskState.FAILED, TransformTaskState.STARTED);
-        if (state == IndexerState.STOPPED) {
-            getIndexer().onStop();
-            getIndexer().doSaveState(state, getIndexer().getPosition(), () -> {});
-=======
-        stateReason.set(null);
-        // No reason to keep it in the potentially failed state.
-        boolean wasFailed = taskState.compareAndSet(TransformTaskState.FAILED, TransformTaskState.STARTED);
+        boolean wasFailed = context.setTaskState(TransformTaskState.FAILED, TransformTaskState.STARTED);
         // shouldStopAtCheckpoint only comes into play when onFinish is called (or doSaveState right after).
         // if it is false, stop immediately
         if (shouldStopAtCheckpoint == false ||
@@ -383,7 +350,6 @@
                 getIndexer().onStop();
                 getIndexer().doSaveState(state, getIndexer().getPosition(), () -> {});
             }
->>>>>>> 0f1b076e
         }
     }
 
@@ -491,19 +457,13 @@
         // We should not keep retrying. Either the task will be stopped, or started
         // If it is started again, it is registered again.
         deregisterSchedulerJob();
-<<<<<<< HEAD
-        context.setTaskStateToFailed(reason);
-
-=======
         // The idea of stopping at the next checkpoint is no longer valid. Since a failed task could potentially START again,
         // we should set this flag to false.
         if (getIndexer() != null) {
             getIndexer().setShouldStopAtCheckpoint(false);
         }
         // The end user should see that the task is in a failed state, and attempt to stop it again but with force=true
-        taskState.set(TransformTaskState.FAILED);
-        stateReason.set(reason);
->>>>>>> 0f1b076e
+        context.setTaskStateToFailed(reason);
         TransformState newState = getState();
         // Even though the indexer information is persisted to an index, we still need TransformTaskState in the clusterstate
         // This keeps track of STARTED, FAILED, STOPPED
