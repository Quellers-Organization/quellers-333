/*
 * Copyright Elasticsearch B.V. and/or licensed to Elasticsearch B.V. under one
 * or more contributor license agreements. Licensed under the Elastic License;
 * you may not use this file except in compliance with the Elastic License.
 */

package org.elasticsearch.xpack.transform.transforms;

import org.apache.logging.log4j.LogManager;
import org.apache.logging.log4j.Logger;
import org.apache.lucene.util.SetOnce;
import org.elasticsearch.ResourceNotFoundException;
import org.elasticsearch.action.ActionListener;
import org.elasticsearch.action.LatchedActionListener;
import org.elasticsearch.action.support.IndicesOptions;
import org.elasticsearch.client.Client;
import org.elasticsearch.cluster.ClusterState;
import org.elasticsearch.cluster.metadata.IndexNameExpressionResolver;
import org.elasticsearch.cluster.node.DiscoveryNode;
import org.elasticsearch.cluster.routing.IndexRoutingTable;
import org.elasticsearch.cluster.service.ClusterService;
import org.elasticsearch.common.Nullable;
import org.elasticsearch.common.collect.Tuple;
import org.elasticsearch.common.settings.Settings;
import org.elasticsearch.persistent.AllocatedPersistentTask;
import org.elasticsearch.persistent.PersistentTaskState;
import org.elasticsearch.persistent.PersistentTasksCustomMetaData;
import org.elasticsearch.persistent.PersistentTasksExecutor;
import org.elasticsearch.tasks.TaskId;
import org.elasticsearch.threadpool.ThreadPool;
import org.elasticsearch.xpack.core.indexing.IndexerState;
import org.elasticsearch.xpack.core.scheduler.SchedulerEngine;
import org.elasticsearch.xpack.core.transform.TransformField;
import org.elasticsearch.xpack.core.transform.TransformMessages;
import org.elasticsearch.xpack.core.transform.action.StartTransformAction;
import org.elasticsearch.xpack.core.transform.transforms.TransformCheckpoint;
import org.elasticsearch.xpack.core.transform.transforms.TransformConfig;
import org.elasticsearch.xpack.core.transform.transforms.TransformState;
import org.elasticsearch.xpack.core.transform.transforms.TransformStoredDoc;
import org.elasticsearch.xpack.core.transform.transforms.TransformTaskParams;
import org.elasticsearch.xpack.core.transform.transforms.persistence.TransformInternalIndexConstants;
import org.elasticsearch.xpack.transform.Transform;
import org.elasticsearch.xpack.transform.checkpoint.TransformCheckpointService;
import org.elasticsearch.xpack.transform.notifications.TransformAuditor;
import org.elasticsearch.xpack.transform.persistence.SeqNoPrimaryTermAndIndex;
import org.elasticsearch.xpack.transform.persistence.TransformConfigManager;
import org.elasticsearch.xpack.transform.persistence.TransformInternalIndex;
import org.elasticsearch.xpack.transform.transforms.pivot.SchemaUtil;

import java.util.ArrayList;
import java.util.List;
import java.util.Map;
import java.util.concurrent.CountDownLatch;
import java.util.concurrent.TimeUnit;

public class TransformPersistentTasksExecutor extends PersistentTasksExecutor<TransformTaskParams> {

    private static final Logger logger = LogManager.getLogger(TransformPersistentTasksExecutor.class);

    // The amount of time we wait for the cluster state to respond when being marked as failed
    private static final int MARK_AS_FAILED_TIMEOUT_SEC = 90;
    private final Client client;
    private final TransformConfigManager transformsConfigManager;
    private final TransformCheckpointService transformCheckpointService;
    private final SchedulerEngine schedulerEngine;
    private final ThreadPool threadPool;
    private final ClusterService clusterService;
    private final TransformAuditor auditor;
    private volatile int numFailureRetries;

    public TransformPersistentTasksExecutor(
        Client client,
        TransformConfigManager transformsConfigManager,
        TransformCheckpointService transformsCheckpointService,
        SchedulerEngine schedulerEngine,
        TransformAuditor auditor,
        ThreadPool threadPool,
        ClusterService clusterService,
        Settings settings
    ) {
        super(TransformField.TASK_NAME, Transform.TASK_THREAD_POOL_NAME);
        this.client = client;
        this.transformsConfigManager = transformsConfigManager;
        this.transformCheckpointService = transformsCheckpointService;
        this.schedulerEngine = schedulerEngine;
        this.auditor = auditor;
        this.threadPool = threadPool;
        this.clusterService = clusterService;
        this.numFailureRetries = Transform.NUM_FAILURE_RETRIES_SETTING.get(settings);
        clusterService.getClusterSettings()
            .addSettingsUpdateConsumer(Transform.NUM_FAILURE_RETRIES_SETTING, this::setNumFailureRetries);
    }

    @Override
    public PersistentTasksCustomMetaData.Assignment getAssignment(TransformTaskParams params, ClusterState clusterState) {
        List<String> unavailableIndices = verifyIndicesPrimaryShardsAreActive(clusterState);
        if (unavailableIndices.size() != 0) {
            String reason = "Not starting transform [" + params.getId() + "], " +
                "because not all primary shards are active for the following indices [" +
                String.join(",", unavailableIndices) + "]";
            logger.debug(reason);
            return new PersistentTasksCustomMetaData.Assignment(null, reason);
        }
        DiscoveryNode discoveryNode = selectLeastLoadedNode(
            clusterState,
            (node) -> node.isDataNode() && node.getVersion().onOrAfter(params.getVersion())
        );
        return discoveryNode == null ? NO_NODE_FOUND : new PersistentTasksCustomMetaData.Assignment(discoveryNode.getId(), "");
    }

    static List<String> verifyIndicesPrimaryShardsAreActive(ClusterState clusterState) {
        IndexNameExpressionResolver resolver = new IndexNameExpressionResolver();
        String[] indices = resolver.concreteIndexNames(
            clusterState,
            IndicesOptions.lenientExpandOpen(),
            TransformInternalIndexConstants.INDEX_NAME_PATTERN,
            TransformInternalIndexConstants.INDEX_NAME_PATTERN_DEPRECATED
        );
        List<String> unavailableIndices = new ArrayList<>(indices.length);
        for (String index : indices) {
            IndexRoutingTable routingTable = clusterState.getRoutingTable().index(index);
            if (routingTable == null || routingTable.allPrimaryShardsActive() == false) {
                unavailableIndices.add(index);
            }
        }
        return unavailableIndices;
    }

    @Override
    protected void nodeOperation(AllocatedPersistentTask task, @Nullable TransformTaskParams params, PersistentTaskState state) {
        final String transformId = params.getId();
        final TransformTask buildTask = (TransformTask) task;
        // NOTE: TransformPersistentTasksExecutor#createTask pulls in the stored task state from the ClusterState when the object
        // is created. TransformTask#ctor takes into account setting the task as failed if that is passed in with the
        // persisted state.
        // TransformPersistentTasksExecutor#startTask will fail as TransformTask#start, when force == false, will return
        // a failure indicating that a failed task cannot be started.
        //
        // We want the rest of the state to be populated in the task when it is loaded on the node so that users can force start it again
        // later if they want.

        final ClientTransformIndexerBuilder indexerBuilder =
            new ClientTransformIndexerBuilder()
                .setAuditor(auditor)
                .setClient(client)
                .setTransformsCheckpointService(transformCheckpointService)
                .setTransformsConfigManager(transformsConfigManager);

        final SetOnce<TransformState> stateHolder = new SetOnce<>();

        ActionListener<StartTransformAction.Response> startTaskListener = ActionListener.wrap(
            response -> logger.info("[{}] successfully completed and scheduled task in node operation", transformId),
            failure -> {
                auditor.error(
                    transformId,
                    "Failed to start transform. " +
                        "Please stop and attempt to start again. Failure: " + failure.getMessage()
                );
                logger.error("Failed to start task [" + transformId + "] in node operation", failure);
            }
        );

        // <7> load next checkpoint
        ActionListener<TransformCheckpoint> getTransformNextCheckpointListener = ActionListener.wrap(
            nextCheckpoint -> {

                if (nextCheckpoint.isEmpty()) {
                    // extra safety: reset position and progress if next checkpoint is empty
                    // prevents a failure if for some reason the next checkpoint has been deleted
                    indexerBuilder.setInitialPosition(null);
                    indexerBuilder.setProgress(null);
                } else {
                    logger.trace(
                        "[{}] Loaded next checkpoint [{}] found, starting the task",
                        transformId,
                        nextCheckpoint.getCheckpoint()
                    );
                    indexerBuilder.setNextCheckpoint(nextCheckpoint);
                }

                final long lastCheckpoint = stateHolder.get().getCheckpoint();

                startTask(buildTask, indexerBuilder, lastCheckpoint, startTaskListener);
            },
            error -> {
                // TODO: do not use the same error message as for loading the last checkpoint
                String msg = TransformMessages.getMessage(TransformMessages.FAILED_TO_LOAD_TRANSFORM_CHECKPOINT, transformId);
                logger.error(msg, error);
                markAsFailed(buildTask, msg);
            }
        );

        // <6> load last checkpoint
        ActionListener<TransformCheckpoint> getTransformLastCheckpointListener = ActionListener.wrap(
            lastCheckpoint -> {
                indexerBuilder.setLastCheckpoint(lastCheckpoint);

                logger.trace(
                    "[{}] Loaded last checkpoint [{}], looking for next checkpoint",
                    transformId,
                    lastCheckpoint.getCheckpoint()
                );
                transformsConfigManager.getTransformCheckpoint(
                    transformId,
                    lastCheckpoint.getCheckpoint() + 1,
                    getTransformNextCheckpointListener
                );
            },
            error -> {
                String msg = TransformMessages.getMessage(TransformMessages.FAILED_TO_LOAD_TRANSFORM_CHECKPOINT, transformId);
                logger.error(msg, error);
                markAsFailed(buildTask, msg);
            }
        );

        // <5> Set the previous stats (if they exist), initialize the indexer, start the task (If it is STOPPED)
        // Since we don't create the task until `_start` is called, if we see that the task state is stopped, attempt to start
        // Schedule execution regardless
        ActionListener<Tuple<TransformStoredDoc, SeqNoPrimaryTermAndIndex>> transformStatsActionListener = ActionListener.wrap(
            stateAndStatsAndSeqNoPrimaryTermAndIndex -> {
                TransformStoredDoc stateAndStats = stateAndStatsAndSeqNoPrimaryTermAndIndex.v1();
                SeqNoPrimaryTermAndIndex seqNoPrimaryTermAndIndex = stateAndStatsAndSeqNoPrimaryTermAndIndex.v2();
                // Since we have not set the value for this yet, it SHOULD be null
                logger.trace("[{}] initializing state and stats: [{}]", transformId, stateAndStats.toString());
                TransformState transformState = stateAndStats.getTransformState();
                indexerBuilder.setInitialStats(stateAndStats.getTransformStats())
                    .setInitialPosition(stateAndStats.getTransformState().getPosition())
                    .setProgress(stateAndStats.getTransformState().getProgress())
<<<<<<< HEAD
                    .setIndexerState(currentIndexerState(stateAndStats.getTransformState()))
                    .setSeqNoPrimaryTermAndIndex(seqNoPrimaryTermAndIndex);
                logger.debug(
                    "[{}] Loading existing state: [{}], position [{}]",
=======
                    .setIndexerState(currentIndexerState(transformState))
                    .setShouldStopAtCheckpoint(transformState.shouldStopAtNextCheckpoint());
                logger.debug("[{}] Loading existing state: [{}], position [{}]",
>>>>>>> 0f1b076e
                    transformId,
                    stateAndStats.getTransformState(),
                    stateAndStats.getTransformState().getPosition()
                );

                stateHolder.set(transformState);
                final long lastCheckpoint = stateHolder.get().getCheckpoint();

                if (lastCheckpoint == 0) {
                    logger.trace("[{}] No last checkpoint found, looking for next checkpoint", transformId);
                    transformsConfigManager.getTransformCheckpoint(transformId, lastCheckpoint + 1, getTransformNextCheckpointListener);
                } else {
                    logger.trace("[{}] Restore last checkpoint: [{}]", transformId, lastCheckpoint);
                    transformsConfigManager.getTransformCheckpoint(transformId, lastCheckpoint, getTransformLastCheckpointListener);
                }
            },
            error -> {
                if (error instanceof ResourceNotFoundException == false) {
                    String msg = TransformMessages.getMessage(TransformMessages.FAILED_TO_LOAD_TRANSFORM_STATE, transformId);
                    logger.error(msg, error);
                    markAsFailed(buildTask, msg);
                } else {
                    logger.trace("[{}] No stats found (new transform), starting the task", transformId);
                    startTask(buildTask, indexerBuilder, null, startTaskListener);
                }
            }
        );

        // <4> set fieldmappings for the indexer, get the previous stats (if they exist)
        ActionListener<Map<String, String>> getFieldMappingsListener = ActionListener.wrap(
            fieldMappings -> {
                indexerBuilder.setFieldMappings(fieldMappings);
                transformsConfigManager.getTransformStoredDoc(transformId, transformStatsActionListener);
            },
            error -> {
                String msg = TransformMessages.getMessage(
                    TransformMessages.UNABLE_TO_GATHER_FIELD_MAPPINGS,
                    indexerBuilder.getTransformConfig().getDestination().getIndex()
                );
                logger.error(msg, error);
                markAsFailed(buildTask, msg);
            }
        );

        // <3> Validate the transform, assigning it to the indexer, and get the field mappings
        ActionListener<TransformConfig> getTransformConfigListener = ActionListener.wrap(
            config -> {
                if (config.isValid()) {
                    indexerBuilder.setTransformConfig(config);
                    SchemaUtil.getDestinationFieldMappings(client, config.getDestination().getIndex(), getFieldMappingsListener);
                } else {
                    markAsFailed(
                        buildTask,
                        TransformMessages.getMessage(TransformMessages.TRANSFORM_CONFIGURATION_INVALID, transformId)
                    );
                }
            },
            error -> {
                String msg = TransformMessages.getMessage(TransformMessages.FAILED_TO_LOAD_TRANSFORM_CONFIGURATION, transformId);
                logger.error(msg, error);
                markAsFailed(buildTask, msg);
            }
        );

        // <2> Get the transform config
        ActionListener<Void> templateCheckListener = ActionListener.wrap(
            aVoid -> transformsConfigManager.getTransformConfiguration(transformId, getTransformConfigListener),
            error -> {
                String msg = "Failed to create internal index mappings";
                logger.error(msg, error);
                markAsFailed(buildTask, msg);
            }
        );

        // <1> Check the internal index template is installed
        TransformInternalIndex.installLatestVersionedIndexTemplateIfRequired(clusterService, client, templateCheckListener);
    }

    private static IndexerState currentIndexerState(TransformState previousState) {
        if (previousState == null) {
            return IndexerState.STOPPED;
        }
        switch (previousState.getIndexerState()) {
            // If it is STARTED or INDEXING we want to make sure we revert to started
            // Otherwise, the internal indexer will never get scheduled and execute
            case STARTED:
            case INDEXING:
                return IndexerState.STARTED;
            // If we are STOPPED, STOPPING, or ABORTING and just started executing on this node,
            // then it is safe to say we should be STOPPED
            case STOPPED:
            case STOPPING:
            case ABORTING:
            default:
                return IndexerState.STOPPED;
        }
    }

    private void markAsFailed(TransformTask task, String reason) {
        CountDownLatch latch = new CountDownLatch(1);

        task.fail(
            reason,
            new LatchedActionListener<>(
                ActionListener.wrap(
                    nil -> {},
                    failure -> logger.error("Failed to set task [" + task.getTransformId() + "] to failed", failure)
                ),
                latch
            )
        );
        try {
            latch.await(MARK_AS_FAILED_TIMEOUT_SEC, TimeUnit.SECONDS);
        } catch (InterruptedException e) {
            logger.error("Timeout waiting for task [" + task.getTransformId() + "] to be marked as failed in cluster state", e);
        }
    }

    private void startTask(
        TransformTask buildTask,
        ClientTransformIndexerBuilder indexerBuilder,
        Long previousCheckpoint,
        ActionListener<StartTransformAction.Response> listener
    ) {
        buildTask.initializeIndexer(indexerBuilder);
        // TransformTask#start will fail if the task state is FAILED
        buildTask.setNumFailureRetries(numFailureRetries).start(previousCheckpoint, listener);
    }

    private void setNumFailureRetries(int numFailureRetries) {
        this.numFailureRetries = numFailureRetries;
    }

    @Override
    protected AllocatedPersistentTask createTask(
        long id,
        String type,
        String action,
        TaskId parentTaskId,
        PersistentTasksCustomMetaData.PersistentTask<TransformTaskParams> persistentTask,
        Map<String, String> headers
    ) {
        return new TransformTask(
            id,
            type,
            action,
            parentTaskId,
            persistentTask.getParams(),
            (TransformState) persistentTask.getState(),
            schedulerEngine,
            auditor,
            threadPool,
            headers
        );
    }
}<|MERGE_RESOLUTION|>--- conflicted
+++ resolved
@@ -226,16 +226,11 @@
                 indexerBuilder.setInitialStats(stateAndStats.getTransformStats())
                     .setInitialPosition(stateAndStats.getTransformState().getPosition())
                     .setProgress(stateAndStats.getTransformState().getProgress())
-<<<<<<< HEAD
-                    .setIndexerState(currentIndexerState(stateAndStats.getTransformState()))
-                    .setSeqNoPrimaryTermAndIndex(seqNoPrimaryTermAndIndex);
+                    .setIndexerState(currentIndexerState(transformState))
+                    .setSeqNoPrimaryTermAndIndex(seqNoPrimaryTermAndIndex)
+                    .setShouldStopAtCheckpoint(transformState.shouldStopAtNextCheckpoint());
                 logger.debug(
                     "[{}] Loading existing state: [{}], position [{}]",
-=======
-                    .setIndexerState(currentIndexerState(transformState))
-                    .setShouldStopAtCheckpoint(transformState.shouldStopAtNextCheckpoint());
-                logger.debug("[{}] Loading existing state: [{}], position [{}]",
->>>>>>> 0f1b076e
                     transformId,
                     stateAndStats.getTransformState(),
                     stateAndStats.getTransformState().getPosition()
