--- conflicted
+++ resolved
@@ -774,18 +774,8 @@
                     }
                     return;
                 }
-<<<<<<< HEAD
                 SearchHit searchHit = searchResponse.getHits().getAt(0);
-                BytesReference source = searchHit.getSourceRef();
-                try (
-                    InputStream stream = source.streamInput();
-                    XContentParser parser = XContentFactory.xContent(XContentType.JSON)
-                        .createParser(xContentRegistry, LoggingDeprecationHandler.INSTANCE, stream)
-                ) {
-=======
-                SearchHit searchHit = searchResponse.getHits().getHits()[0];
                 try (XContentParser parser = createParser(searchHit)) {
->>>>>>> 314817da
                     resultListener.onResponse(
                         Tuple.tuple(TransformStoredDoc.fromXContent(parser), SeqNoPrimaryTermAndIndex.fromSearchHit(searchHit))
                     );
