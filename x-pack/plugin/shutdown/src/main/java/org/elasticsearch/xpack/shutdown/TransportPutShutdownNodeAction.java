/*
 * Copyright Elasticsearch B.V. and/or licensed to Elasticsearch B.V. under one
 * or more contributor license agreements. Licensed under the Elastic License
 * 2.0; you may not use this file except in compliance with the Elastic License
 * 2.0.
 */

package org.elasticsearch.xpack.shutdown;

import org.apache.logging.log4j.LogManager;
import org.apache.logging.log4j.Logger;
import org.apache.logging.log4j.message.ParameterizedMessage;
import org.elasticsearch.action.ActionListener;
import org.elasticsearch.action.support.ActionFilters;
import org.elasticsearch.action.support.master.AcknowledgedResponse;
import org.elasticsearch.action.support.master.AcknowledgedTransportMasterNodeAction;
import org.elasticsearch.cluster.ClusterState;
import org.elasticsearch.cluster.ClusterStateUpdateTask;
import org.elasticsearch.cluster.block.ClusterBlockException;
import org.elasticsearch.cluster.block.ClusterBlockLevel;
import org.elasticsearch.cluster.metadata.IndexNameExpressionResolver;
import org.elasticsearch.cluster.metadata.Metadata;
import org.elasticsearch.cluster.metadata.NodesShutdownMetadata;
import org.elasticsearch.cluster.metadata.SingleNodeShutdownMetadata;
import org.elasticsearch.cluster.service.ClusterService;
import org.elasticsearch.common.Priority;
import org.elasticsearch.common.inject.Inject;
import org.elasticsearch.tasks.Task;
import org.elasticsearch.threadpool.ThreadPool;
import org.elasticsearch.transport.TransportService;

import java.util.HashMap;

public class TransportPutShutdownNodeAction extends AcknowledgedTransportMasterNodeAction<PutShutdownNodeAction.Request> {
    private static final Logger logger = LogManager.getLogger(TransportPutShutdownNodeAction.class);

    @Inject
    public TransportPutShutdownNodeAction(
        TransportService transportService,
        ClusterService clusterService,
        ThreadPool threadPool,
        ActionFilters actionFilters,
        IndexNameExpressionResolver indexNameExpressionResolver
    ) {
        super(
            PutShutdownNodeAction.NAME,
            transportService,
            clusterService,
            threadPool,
            actionFilters,
            PutShutdownNodeAction.Request::new,
            indexNameExpressionResolver,
            ThreadPool.Names.SAME
        );
    }

    @Override
    protected void masterOperation(
        Task task,
        PutShutdownNodeAction.Request request,
        ClusterState state,
        ActionListener<AcknowledgedResponse> listener
    ) throws Exception {
        clusterService.submitStateUpdateTask("put-node-shutdown-" + request.getNodeId(), new ClusterStateUpdateTask() {
            @Override
            public ClusterState execute(ClusterState currentState) {
                NodesShutdownMetadata currentShutdownMetadata = currentState.metadata().custom(NodesShutdownMetadata.TYPE);
                if (currentShutdownMetadata == null) {
                    currentShutdownMetadata = new NodesShutdownMetadata(new HashMap<>());
                }

                // Verify that there's not already a shutdown metadata for this node
                SingleNodeShutdownMetadata existingRecord = currentShutdownMetadata.getAllNodeMetadataMap().get(request.getNodeId());
                if (existingRecord != null) {
                    logger.info(
                        "updating existing shutdown record for node [{}] of type [{}] with reason [{}] with new type [{}] and reason [{}]",
                        existingRecord.getNodeId(),
                        existingRecord.getType(),
                        existingRecord.getReason(),
                        request.getType(),
                        request.getReason()
                    );
                }

                final boolean nodeSeen = currentState.getNodes().nodeExists(request.getNodeId());

                SingleNodeShutdownMetadata newNodeMetadata = SingleNodeShutdownMetadata.builder()
                    .setNodeId(request.getNodeId())
                    .setType(request.getType())
                    .setReason(request.getReason())
                    .setStartedAtMillis(System.currentTimeMillis())
<<<<<<< HEAD
                    .setNodeSeen(nodeSeen)
=======
                    .setAllocationDelay(request.getAllocationDelay())
>>>>>>> 75766214
                    .build();

                return ClusterState.builder(currentState)
                    .metadata(
                        Metadata.builder(currentState.metadata())
                            .putCustom(NodesShutdownMetadata.TYPE, currentShutdownMetadata.putSingleNodeMetadata(newNodeMetadata))
                    )
                    .build();
            }

            @Override
            public void onFailure(String source, Exception e) {
                logger.error(new ParameterizedMessage("failed to put shutdown for node [{}]", request.getNodeId()), e);
                listener.onFailure(e);
            }

            @Override
            public void clusterStateProcessed(String source, ClusterState oldState, ClusterState newState) {
                if (SingleNodeShutdownMetadata.Type.REMOVE.equals(request.getType())) {
                    clusterService.getRerouteService()
                        .reroute("node registered for removal from cluster", Priority.NORMAL, new ActionListener<ClusterState>() {
                            @Override
                            public void onResponse(ClusterState clusterState) {
                                logger.trace("started reroute after registering node [{}] for removal", request.getNodeId());
                                listener.onResponse(AcknowledgedResponse.TRUE);
                            }

                            @Override
                            public void onFailure(Exception e) {
                                logger.warn(
                                    new ParameterizedMessage(
                                        "failed to start reroute after registering node [{}] for removal",
                                        request.getNodeId()
                                    ),
                                    e
                                );
                                listener.onFailure(e);
                            }
                        });
                } else {
                    logger.trace(
                        "not starting reroute after registering node ["
                            + request.getNodeId()
                            + "] for shutdown of type ["
                            + request.getType()
                            + "]"
                    );
                    listener.onResponse(AcknowledgedResponse.TRUE);
                }
            }
        });
    }

    @Override
    protected ClusterBlockException checkBlock(PutShutdownNodeAction.Request request, ClusterState state) {
        return state.blocks().globalBlockedException(ClusterBlockLevel.METADATA_WRITE);
    }
}<|MERGE_RESOLUTION|>--- conflicted
+++ resolved
@@ -89,11 +89,8 @@
                     .setType(request.getType())
                     .setReason(request.getReason())
                     .setStartedAtMillis(System.currentTimeMillis())
-<<<<<<< HEAD
                     .setNodeSeen(nodeSeen)
-=======
                     .setAllocationDelay(request.getAllocationDelay())
->>>>>>> 75766214
                     .build();
 
                 return ClusterState.builder(currentState)
