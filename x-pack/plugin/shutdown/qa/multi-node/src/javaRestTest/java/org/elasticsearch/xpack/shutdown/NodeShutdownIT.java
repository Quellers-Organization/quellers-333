/*
 * Copyright Elasticsearch B.V. and/or licensed to Elasticsearch B.V. under one
 * or more contributor license agreements. Licensed under the Elastic License
 * 2.0; you may not use this file except in compliance with the Elastic License
 * 2.0.
 */

package org.elasticsearch.xpack.shutdown;

import org.elasticsearch.client.Request;
import org.elasticsearch.client.Response;
import org.elasticsearch.client.ResponseException;
import org.elasticsearch.common.settings.SecureString;
import org.elasticsearch.common.settings.Settings;
import org.elasticsearch.common.util.concurrent.ThreadContext;
import org.elasticsearch.common.xcontent.ObjectPath;
import org.elasticsearch.core.Nullable;
import org.elasticsearch.test.rest.ESRestTestCase;

import java.io.IOException;
import java.util.List;
import java.util.Map;
import java.util.Optional;
import java.util.concurrent.atomic.AtomicReference;

import static org.hamcrest.Matchers.allOf;
import static org.hamcrest.Matchers.containsString;
import static org.hamcrest.Matchers.empty;
import static org.hamcrest.Matchers.equalTo;
import static org.hamcrest.Matchers.equalToIgnoringCase;
import static org.hamcrest.Matchers.hasSize;
import static org.hamcrest.Matchers.is;
import static org.hamcrest.Matchers.not;
import static org.hamcrest.Matchers.notNullValue;
import static org.hamcrest.Matchers.nullValue;

public class NodeShutdownIT extends ESRestTestCase {

    public void testRestartCRUD() throws Exception {
        checkCRUD(randomFrom("restart", "RESTART"), randomPositiveTimeValue());
    }

    public void testRemoveCRUD() throws Exception {
        checkCRUD(randomFrom("remove", "REMOVE"), null);
    }

    @SuppressWarnings("unchecked")
<<<<<<< HEAD
    public void testCRUD() throws Exception {
=======
    public void checkCRUD(String type, String allocationDelay) throws Exception {
        assumeTrue("must be on a snapshot build of ES to run in order for the feature flag to be set", Build.CURRENT.isSnapshot());
>>>>>>> 241dae95
        String nodeIdToShutdown = getRandomNodeId();

        // Ensure if we do a GET before the cluster metadata is set up, we don't get an error
        assertNoShuttingDownNodes(nodeIdToShutdown);

        putNodeShutdown(nodeIdToShutdown, type, allocationDelay);

        // Ensure we can read it back
        {
            Request getShutdownStatus = new Request("GET", "_nodes/" + nodeIdToShutdown + "/shutdown");
            Map<String, Object> statusResponse = responseAsMap(client().performRequest(getShutdownStatus));
            List<Map<String, Object>> nodesArray = (List<Map<String, Object>>) statusResponse.get("nodes");
            assertThat(nodesArray, hasSize(1));
            assertThat(nodesArray.get(0).get("node_id"), equalTo(nodeIdToShutdown));
            assertThat((String) nodesArray.get(0).get("type"), equalToIgnoringCase(type));
            assertThat(nodesArray.get(0).get("reason"), equalTo(this.getTestName()));
            assertThat(nodesArray.get(0).get("allocation_delay"), equalTo(allocationDelay));
        }

        // Delete it and make sure it's deleted
        Request deleteRequest = new Request("DELETE", "_nodes/" + nodeIdToShutdown + "/shutdown");
        assertOK(client().performRequest(deleteRequest));
        assertNoShuttingDownNodes(nodeIdToShutdown);
    }

    public void testPutShutdownIsIdempotentForRestart() throws Exception {
        checkPutShutdownIdempotency("RESTART");
    }

    public void testPutShutdownIsIdempotentForRemove() throws Exception {
        checkPutShutdownIdempotency("REMOVE");
    }

    @SuppressWarnings("unchecked")
    private void checkPutShutdownIdempotency(String type) throws Exception {
        String nodeIdToShutdown = getRandomNodeId();

        // PUT the shutdown once
        putNodeShutdown(nodeIdToShutdown, type);

        // now PUT it again, the same and we shouldn't get an error
        String newReason = "this reason is different";

        // Put a shutdown request
        Request putShutdown = new Request("PUT", "_nodes/" + nodeIdToShutdown + "/shutdown");
        putShutdown.setJsonEntity("{\"type\":  \"" + type + "\", \"reason\":  \"" + newReason + "\"}");
        assertOK(client().performRequest(putShutdown));

        // Ensure we can read it back and it has the new reason
        {
            Request getShutdownStatus = new Request("GET", "_nodes/" + nodeIdToShutdown + "/shutdown");
            Map<String, Object> statusResponse = responseAsMap(client().performRequest(getShutdownStatus));
            List<Map<String, Object>> nodesArray = (List<Map<String, Object>>) statusResponse.get("nodes");
            assertThat(nodesArray, hasSize(1));
            assertThat(nodesArray.get(0).get("node_id"), equalTo(nodeIdToShutdown));
            assertThat(nodesArray.get(0).get("type"), equalTo(type));
            assertThat(nodesArray.get(0).get("reason"), equalTo(newReason));
        }
    }


    public void testPutShutdownCanChangeTypeFromRestartToRemove() throws Exception {
        checkTypeChange("RESTART", "REMOVE");
    }

    public void testPutShutdownCanChangeTypeFromRemoveToRestart() throws Exception {
        checkTypeChange("REMOVE", "RESTART");
    }

    @SuppressWarnings("unchecked")
    public void checkTypeChange(String fromType, String toType) throws Exception {
        String nodeIdToShutdown = getRandomNodeId();
        String type = fromType;

        // PUT the shutdown once
        putNodeShutdown(nodeIdToShutdown, type);

        // now PUT it again, the same and we shouldn't get an error
        String newReason = "this reason is different";
        String newType = toType;

        // Put a shutdown request
        Request putShutdown = new Request("PUT", "_nodes/" + nodeIdToShutdown + "/shutdown");
        putShutdown.setJsonEntity("{\"type\":  \"" + newType + "\", \"reason\":  \"" + newReason + "\"}");
        assertOK(client().performRequest(putShutdown));

        // Ensure we can read it back and it has the new reason
        {
            Request getShutdownStatus = new Request("GET", "_nodes/" + nodeIdToShutdown + "/shutdown");
            Map<String, Object> statusResponse = responseAsMap(client().performRequest(getShutdownStatus));
            List<Map<String, Object>> nodesArray = (List<Map<String, Object>>) statusResponse.get("nodes");
            assertThat(nodesArray, hasSize(1));
            assertThat(nodesArray.get(0).get("node_id"), equalTo(nodeIdToShutdown));
            assertThat(nodesArray.get(0).get("type"), equalTo(newType));
            assertThat(nodesArray.get(0).get("reason"), equalTo(newReason));
        }
    }

    /**
     * A very basic smoke test to make sure the allocation decider is working.
     */
    @SuppressWarnings("unchecked")
    public void testAllocationPreventedForRemoval() throws Exception {
        String nodeIdToShutdown = getRandomNodeId();
        putNodeShutdown(nodeIdToShutdown, "REMOVE");

        // Create an index with enough replicas to ensure one would normally be allocated to each node
        final String indexName = "test-idx";
        Request createIndexRequest = new Request("PUT", indexName);
        createIndexRequest.setJsonEntity("{\"settings\":  {\"number_of_shards\": 1, \"number_of_replicas\": 3}}");
        assertOK(client().performRequest(createIndexRequest));

        // Watch to ensure no shards gets allocated to the node that's shutting down
        assertUnassignedShard(nodeIdToShutdown, indexName);

        // Now that we know all shards of the test index are assigned except one,
        // make sure it's unassigned because of the allocation decider.
        Request allocationExplainRequest = new Request("GET", "_cluster/allocation/explain");
        allocationExplainRequest.setJsonEntity("{\"index\": \"" + indexName + "\", \"shard\":  0, \"primary\":  false}");
        Map<String, Object> allocationExplainMap = entityAsMap(client().performRequest(allocationExplainRequest));
        List<Map<String, Object>> decisions = (List<Map<String, Object>>) allocationExplainMap.get("node_allocation_decisions");
        assertThat(decisions, notNullValue());

        Optional<Map<String, Object>> maybeDecision = decisions.stream()
            .filter(decision -> nodeIdToShutdown.equals(decision.get("node_id")))
            .findFirst();
        assertThat("expected decisions for node, but not found", maybeDecision.isPresent(), is(true));

        Map<String, Object> decision = maybeDecision.get();
        assertThat("node should have deciders", decision.containsKey("deciders"), is(true));

        List<Map<String, Object>> deciders = (List<Map<String, Object>>) decision.get("deciders");
        assertThat(
            "the node_shutdown allocation decider should have decided NO",
            deciders.stream()
                .filter(decider -> "node_shutdown".equals(decider.get("decider")))
                .allMatch(decider -> "NO".equals(decider.get("decision"))),
            is(true)
        );
    }

    /**
     * Checks that shards properly move off of a node that's marked for removal, including:
     * 1) A reroute needs to be triggered automatically when the node is registered for shutdown, otherwise shards won't start moving
     *    immediately.
     * 2) Ensures the status properly comes to rest at COMPLETE after the shards have moved.
     */
    @SuppressWarnings("unchecked")
    public void testShardsMoveOffRemovingNode() throws Exception {
        String nodeIdToShutdown = getRandomNodeId();

        final String indexName = "test-idx";
        Request createIndexRequest = new Request("PUT", indexName);
        createIndexRequest.setJsonEntity("{\"settings\":  {\"number_of_shards\": 4, \"number_of_replicas\": 0}}");
        assertOK(client().performRequest(createIndexRequest));

        ensureGreen(indexName);

        // Check to ensure there's a shard on the node we want to shut down
        Request checkShardsRequest = new Request("GET", "_cat/shards/" + indexName);
        checkShardsRequest.addParameter("format", "json");
        checkShardsRequest.addParameter("h", "index,shard,prirep,id,state");

        // Double check that there's actually a shard on the node we want to shut down
        {
            List<Object> shardsResponse = entityAsList(client().performRequest(checkShardsRequest));
            final long shardsOnNodeToShutDown = shardsResponse.stream()
                .map(shard -> (Map<String, Object>) shard)
                .filter(shard -> nodeIdToShutdown.equals(shard.get("id")))
                .filter(shard -> "STARTED".equals(shard.get("state")))
                .count();
            assertThat(shardsOnNodeToShutDown, is(1L));
        }

        // Register the shutdown
        putNodeShutdown(nodeIdToShutdown, "REMOVE");

        // assertBusy waiting for the shard to no longer be on that node
        AtomicReference<List<Object>> debug = new AtomicReference<>();
        assertBusy(() -> {
            List<Object> shardsResponse = entityAsList(client().performRequest(checkShardsRequest));
            final long shardsOnNodeToShutDown = shardsResponse.stream()
                .map(shard -> (Map<String, Object>) shard)
                .filter(shard -> nodeIdToShutdown.equals(shard.get("id")))
                .filter(shard -> "STARTED".equals(shard.get("state")) || "RELOCATING".equals(shard.get("state")))
                .count();
            assertThat(shardsOnNodeToShutDown, is(0L));
            debug.set(shardsResponse);
        });

        // Now check the shard migration status
        Request getStatusRequest = new Request("GET", "_nodes/" + nodeIdToShutdown + "/shutdown");
        Response statusResponse = client().performRequest(getStatusRequest);
        Map<String, Object> status = entityAsMap(statusResponse);
        assertThat(ObjectPath.eval("nodes.0.shard_migration.status", status), equalTo("COMPLETE"));
        assertThat(ObjectPath.eval("nodes.0.shard_migration.shard_migrations_remaining", status), equalTo(0));
        assertThat(ObjectPath.eval("nodes.0.shard_migration.explanation", status), nullValue());
    }

    public void testShardsCanBeAllocatedAfterShutdownDeleted() throws Exception {
        String nodeIdToShutdown = getRandomNodeId();
        putNodeShutdown(nodeIdToShutdown, "REMOVE");

        // Create an index with enough replicas to ensure one would normally be allocated to each node
        final String indexName = "test-idx";
        Request createIndexRequest = new Request("PUT", indexName);
        createIndexRequest.setJsonEntity("{\"settings\":  {\"number_of_shards\": 1, \"number_of_replicas\": 3}}");
        assertOK(client().performRequest(createIndexRequest));

        // Watch to ensure no shards gets allocated to the node that's shutting down
        assertUnassignedShard(nodeIdToShutdown, indexName);

        // Delete the shutdown
        Request deleteRequest = new Request("DELETE", "_nodes/" + nodeIdToShutdown + "/shutdown");
        assertOK(client().performRequest(deleteRequest));
        assertNoShuttingDownNodes(nodeIdToShutdown);

        // Check that the shard is assigned now
        ensureGreen(indexName);
    }

    public void testStalledShardMigrationProperlyDetected() throws Exception {
        String nodeIdToShutdown = getRandomNodeId();
        int numberOfShards = randomIntBetween(1,5);

        // Create an index, pin the allocation to the node we're about to shut down
        final String indexName = "test-idx";
        Request createIndexRequest = new Request("PUT", indexName);
        createIndexRequest.setJsonEntity(
            "{\"settings\":  {\"number_of_shards\": "
                + numberOfShards
                + ", \"number_of_replicas\": 0, \"index.routing.allocation.require._id\": \""
                + nodeIdToShutdown
                + "\"}}"
        );
        assertOK(client().performRequest(createIndexRequest));

        // Mark the node for shutdown
        putNodeShutdown(nodeIdToShutdown, "remove");
        {
            // Now check the shard migration status
            Request getStatusRequest = new Request("GET", "_nodes/" + nodeIdToShutdown + "/shutdown");
            Response statusResponse = client().performRequest(getStatusRequest);
            Map<String, Object> status = entityAsMap(statusResponse);
            assertThat(ObjectPath.eval("nodes.0.shard_migration.status", status), equalTo("STALLED"));
            assertThat(ObjectPath.eval("nodes.0.shard_migration.shard_migrations_remaining", status), equalTo(numberOfShards));
            assertThat(
                ObjectPath.eval("nodes.0.shard_migration.explanation", status),
                allOf(
                    containsString(indexName),
                    containsString("cannot move, use the Cluster Allocation Explain API on this shard for details")
                )
            );
        }

        // Now update the allocation requirements to unblock shard relocation
        Request updateSettingsRequest = new Request("PUT", indexName + "/_settings");
        updateSettingsRequest.setJsonEntity("{\"index.routing.allocation.require._id\": null}");
        assertOK(client().performRequest(updateSettingsRequest));

        assertBusy(() -> {
            Request getStatusRequest = new Request("GET", "_nodes/" + nodeIdToShutdown + "/shutdown");
            Response statusResponse = client().performRequest(getStatusRequest);
            Map<String, Object> status = entityAsMap(statusResponse);
            assertThat(ObjectPath.eval("nodes.0.shard_migration.status", status), equalTo("COMPLETE"));
            assertThat(ObjectPath.eval("nodes.0.shard_migration.shard_migrations_remaining", status), equalTo(0));
                        assertThat(ObjectPath.eval("nodes.0.shard_migration.explanation", status), nullValue());
        });
    }

    /**
     * Ensures that attempting to delete the status of a node that is not registered for shutdown gives a 404 response code.
     */
    public void testDeleteNodeNotRegisteredForShutdown() throws Exception {
        Request deleteReq = new Request("DELETE", "_nodes/this-node-doesnt-exist/shutdown");
        ResponseException ex = expectThrows(ResponseException.class, () -> client().performRequest(deleteReq));
        assertThat(ex.getResponse().getStatusLine().getStatusCode(), is(404));
    }

    @SuppressWarnings("unchecked")
    private void assertNoShuttingDownNodes(String nodeIdToShutdown) throws IOException {
        Request getShutdownStatus = new Request("GET", "_nodes/" + nodeIdToShutdown + "/shutdown");
        Map<String, Object> statusResponse = responseAsMap(client().performRequest(getShutdownStatus));
        List<Map<String, Object>> nodesArray = (List<Map<String, Object>>) statusResponse.get("nodes");
        assertThat(nodesArray, empty());
    }

    @SuppressWarnings("unchecked")
    private void assertUnassignedShard(String nodeIdToShutdown, String indexName) throws Exception {
        Request checkShardsRequest = new Request("GET", "_cat/shards/" + indexName);
        checkShardsRequest.addParameter("format", "json");
        checkShardsRequest.addParameter("h", "index,shard,prirep,id,state");

        assertBusy(() -> {
            List<Object> shardsResponse = entityAsList(client().performRequest(checkShardsRequest));
            int startedShards = 0;
            int unassignedShards = 0;
            for (Object shard : shardsResponse) {
                Map<String, Object> shardMap = (Map<String, Object>) shard;
                assertThat(
                    "no shards should be assigned to a node shutting down for removal",
                    shardMap.get("id"),
                    not(equalTo(nodeIdToShutdown))
                );

                if (shardMap.get("id") == null) {
                    unassignedShards++;
                } else if (nodeIdToShutdown.equals(shardMap.get("id")) == false) {
                    assertThat("all other shards should be started", shardMap.get("state"), equalTo("STARTED"));
                    startedShards++;
                }
            }
            assertThat(unassignedShards, equalTo(1));
            assertThat(startedShards, equalTo(3));
        });
    }

    private void putNodeShutdown(String nodeIdToShutdown, String type) throws IOException {
        putNodeShutdown(nodeIdToShutdown, type, null);
    }

    private void putNodeShutdown(String nodeIdToShutdown, String type, @Nullable String allocationDelay) throws IOException {
        String reason = this.getTestName();

        // Put a shutdown request
        Request putShutdown = new Request("PUT", "_nodes/" + nodeIdToShutdown + "/shutdown");
        if (type.equalsIgnoreCase("restart") && allocationDelay != null) {
            putShutdown.setJsonEntity(
                "{\"type\":  \"" + type + "\", \"reason\":  \"" + reason + "\", \"allocation_delay\": \"" + allocationDelay + "\"}"
            );

        } else {
            assertNull("allocation delay parameter is only valid for RESTART-type shutdowns", allocationDelay);
            putShutdown.setJsonEntity("{\"type\":  \"" + type + "\", \"reason\":  \"" + reason + "\"}");
        }
        assertOK(client().performRequest(putShutdown));
    }

    @SuppressWarnings("unchecked")
    private String getRandomNodeId() throws IOException {
        Request nodesRequest = new Request("GET", "_nodes");
        Map<String, Object> nodesResponse = responseAsMap(client().performRequest(nodesRequest));
        Map<String, Object> nodesObject = (Map<String, Object>) nodesResponse.get("nodes");

        return randomFrom(nodesObject.keySet());
    }

    @Override
    protected Settings restClientSettings() {
        String token = basicAuthHeaderValue(
            System.getProperty("tests.rest.cluster.username"),
            new SecureString(System.getProperty("tests.rest.cluster.password").toCharArray())
        );
        return Settings.builder().put(ThreadContext.PREFIX + ".Authorization", token).build();
    }
}<|MERGE_RESOLUTION|>--- conflicted
+++ resolved
@@ -45,12 +45,7 @@
     }
 
     @SuppressWarnings("unchecked")
-<<<<<<< HEAD
-    public void testCRUD() throws Exception {
-=======
     public void checkCRUD(String type, String allocationDelay) throws Exception {
-        assumeTrue("must be on a snapshot build of ES to run in order for the feature flag to be set", Build.CURRENT.isSnapshot());
->>>>>>> 241dae95
         String nodeIdToShutdown = getRandomNodeId();
 
         // Ensure if we do a GET before the cluster metadata is set up, we don't get an error
