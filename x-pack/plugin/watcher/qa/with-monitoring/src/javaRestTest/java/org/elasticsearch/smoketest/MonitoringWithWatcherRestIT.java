/*
 * Copyright Elasticsearch B.V. and/or licensed to Elasticsearch B.V. under one
 * or more contributor license agreements. Licensed under the Elastic License
 * 2.0; you may not use this file except in compliance with the Elastic License
 * 2.0.
 */
package org.elasticsearch.smoketest;

import org.elasticsearch.client.Request;
import org.elasticsearch.client.Response;
import org.elasticsearch.common.Strings;
import org.elasticsearch.test.rest.ESRestTestCase;
import org.elasticsearch.test.rest.yaml.ObjectPath;
import org.junit.After;

import java.io.IOException;

import static org.elasticsearch.xcontent.XContentFactory.jsonBuilder;
import static org.elasticsearch.xpack.watcher.WatcherRestTestCase.deleteAllWatcherData;
import static org.hamcrest.Matchers.is;

public class MonitoringWithWatcherRestIT extends ESRestTestCase {

    /**
     * An unsorted list of Watch IDs representing resource files for Monitoring Cluster Alerts.
     */
    public static final String[] WATCH_IDS = {
        "elasticsearch_cluster_status",
        "elasticsearch_version_mismatch",
        "kibana_version_mismatch",
        "logstash_version_mismatch",
        "xpack_license_expiration",
        "elasticsearch_nodes", };

    @After
    public void cleanExporters() throws Exception {
        Request cleanupSettingsRequest = new Request("PUT", "/_cluster/settings");
        cleanupSettingsRequest.setJsonEntity(
            Strings.toString(
                jsonBuilder().startObject().startObject("persistent").nullField("xpack.monitoring.exporters.*").endObject().endObject()
            )
        );
        adminClient().performRequest(cleanupSettingsRequest);
        deleteAllWatcherData();
    }

    @AwaitsFix(bugUrl = "https://github.com/elastic/elasticsearch/issues/59132")
    public void testThatLocalExporterAddsWatches() throws Exception {
        String watchId = createMonitoringWatch();

        Request request = new Request("PUT", "/_cluster/settings");
        request.setJsonEntity(
            Strings.toString(
                jsonBuilder().startObject()
                    .startObject("persistent")
                    .field("xpack.monitoring.exporters.my_local_exporter.type", "local")
                    .field("xpack.monitoring.exporters.my_local_exporter.cluster_alerts.management.enabled", true)
                    .endObject()
                    .endObject()
            )
        );
<<<<<<< HEAD
        adminClient().performRequest(request);

        assertTotalWatchCount(WATCH_IDS.length);

        assertMonitoringWatchHasBeenOverWritten(watchId);
    }

    public void testThatHttpExporterAddsWatches() throws Exception {
        String watchId = createMonitoringWatch();
        String httpHost = getHttpHost();

        Request request = new Request("PUT", "/_cluster/settings");
        request.setJsonEntity(
            Strings.toString(
                jsonBuilder().startObject()
                    .startObject("persistent")
                    .field("xpack.monitoring.exporters.my_http_exporter.type", "http")
                    .field("xpack.monitoring.exporters.my_http_exporter.host", httpHost)
                    .field("xpack.monitoring.exporters.my_http_exporter.cluster_alerts.management.enabled", true)
                    .endObject()
                    .endObject()
            )
        );
=======
>>>>>>> d90fa4eb
        adminClient().performRequest(request);

        assertTotalWatchCount(WATCH_IDS.length);

        assertMonitoringWatchHasBeenOverWritten(watchId);
    }

    private void assertMonitoringWatchHasBeenOverWritten(String watchId) throws Exception {
        assertBusy(() -> {
            ObjectPath path = ObjectPath.createFromResponse(client().performRequest(new Request("GET", "/_watcher/watch/" + watchId)));
            String interval = path.evaluate("watch.trigger.schedule.interval");
            assertThat(interval, is("1m"));
        });
    }

    private void assertTotalWatchCount(int expectedWatches) throws Exception {
        assertBusy(() -> {
            refreshAllIndices();
            final Request countRequest = new Request("POST", "/_watcher/_query/watches");
            ObjectPath path = ObjectPath.createFromResponse(client().performRequest(countRequest));
            int count = path.evaluate("count");
            assertThat(count, is(expectedWatches));
        });
    }

    private String createMonitoringWatch() throws Exception {
        String clusterUUID = getClusterUUID();
        String watchId = clusterUUID + "_kibana_version_mismatch";
        Request request = new Request("PUT", "/_watcher/watch/" + watchId);
        String watch = "{\"trigger\":{\"schedule\":{\"interval\":\"1000m\"}},\"input\":{\"simple\":{}},"
            + "\"condition\":{\"always\":{}},"
            + "\"actions\":{\"logme\":{\"logging\":{\"level\":\"info\",\"text\":\"foo\"}}}}";
        request.setJsonEntity(watch);
        client().performRequest(request);
        return watchId;
    }

    private String getClusterUUID() throws Exception {
        Response response = client().performRequest(new Request("GET", "/_cluster/state/metadata"));
        ObjectPath objectPath = ObjectPath.createFromResponse(response);
        String clusterUUID = objectPath.evaluate("metadata.cluster_uuid");
        return clusterUUID;
    }

    public String getHttpHost() throws IOException {
        ObjectPath path = ObjectPath.createFromResponse(client().performRequest(new Request("GET", "/_cluster/state")));
        String masterNodeId = path.evaluate("master_node");

        ObjectPath nodesPath = ObjectPath.createFromResponse(client().performRequest(new Request("GET", "/_nodes")));
        String httpHost = nodesPath.evaluate("nodes." + masterNodeId + ".http.publish_address");
        return httpHost;
    }
}<|MERGE_RESOLUTION|>--- conflicted
+++ resolved
@@ -59,32 +59,6 @@
                     .endObject()
             )
         );
-<<<<<<< HEAD
-        adminClient().performRequest(request);
-
-        assertTotalWatchCount(WATCH_IDS.length);
-
-        assertMonitoringWatchHasBeenOverWritten(watchId);
-    }
-
-    public void testThatHttpExporterAddsWatches() throws Exception {
-        String watchId = createMonitoringWatch();
-        String httpHost = getHttpHost();
-
-        Request request = new Request("PUT", "/_cluster/settings");
-        request.setJsonEntity(
-            Strings.toString(
-                jsonBuilder().startObject()
-                    .startObject("persistent")
-                    .field("xpack.monitoring.exporters.my_http_exporter.type", "http")
-                    .field("xpack.monitoring.exporters.my_http_exporter.host", httpHost)
-                    .field("xpack.monitoring.exporters.my_http_exporter.cluster_alerts.management.enabled", true)
-                    .endObject()
-                    .endObject()
-            )
-        );
-=======
->>>>>>> d90fa4eb
         adminClient().performRequest(request);
 
         assertTotalWatchCount(WATCH_IDS.length);
