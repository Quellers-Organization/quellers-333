/*
 * Copyright Elasticsearch B.V. and/or licensed to Elasticsearch B.V. under one
 * or more contributor license agreements. Licensed under the Elastic License
 * 2.0; you may not use this file except in compliance with the Elastic License
 * 2.0.
 */
package org.elasticsearch.xpack.watcher;

import org.apache.logging.log4j.LogManager;
import org.apache.logging.log4j.Logger;
import org.elasticsearch.Version;
import org.elasticsearch.action.ActionListener;
import org.elasticsearch.action.ActionRequest;
import org.elasticsearch.action.ActionResponse;
import org.elasticsearch.action.bulk.BulkItemResponse;
import org.elasticsearch.action.bulk.BulkProcessor;
import org.elasticsearch.action.bulk.BulkRequest;
import org.elasticsearch.action.bulk.BulkResponse;
import org.elasticsearch.bootstrap.BootstrapCheck;
import org.elasticsearch.client.internal.Client;
import org.elasticsearch.client.internal.OriginSettingClient;
import org.elasticsearch.cluster.metadata.IndexMetadata;
import org.elasticsearch.cluster.metadata.IndexNameExpressionResolver;
import org.elasticsearch.cluster.metadata.IndexTemplateMetadata;
import org.elasticsearch.cluster.node.DiscoveryNode;
import org.elasticsearch.cluster.node.DiscoveryNodes;
import org.elasticsearch.cluster.routing.allocation.decider.AllocationDeciders;
import org.elasticsearch.cluster.service.ClusterService;
import org.elasticsearch.common.Strings;
import org.elasticsearch.common.io.stream.NamedWriteableRegistry;
import org.elasticsearch.common.settings.ClusterSettings;
import org.elasticsearch.common.settings.IndexScopedSettings;
import org.elasticsearch.common.settings.Setting;
import org.elasticsearch.common.settings.Settings;
import org.elasticsearch.common.settings.SettingsFilter;
import org.elasticsearch.common.unit.ByteSizeUnit;
import org.elasticsearch.common.unit.ByteSizeValue;
import org.elasticsearch.common.util.concurrent.EsExecutors;
import org.elasticsearch.core.IOUtils;
import org.elasticsearch.core.TimeValue;
import org.elasticsearch.env.Environment;
import org.elasticsearch.env.NodeEnvironment;
import org.elasticsearch.index.IndexModule;
import org.elasticsearch.indices.SystemIndexDescriptor;
import org.elasticsearch.license.XPackLicenseState;
import org.elasticsearch.plugins.Plugin;
import org.elasticsearch.plugins.ReloadablePlugin;
import org.elasticsearch.plugins.ScriptPlugin;
import org.elasticsearch.plugins.SystemIndexPlugin;
import org.elasticsearch.repositories.RepositoriesService;
import org.elasticsearch.rest.RestController;
import org.elasticsearch.rest.RestHandler;
import org.elasticsearch.script.ScriptContext;
import org.elasticsearch.script.ScriptService;
import org.elasticsearch.script.TemplateScript;
import org.elasticsearch.threadpool.ExecutorBuilder;
import org.elasticsearch.threadpool.FixedExecutorBuilder;
import org.elasticsearch.threadpool.ThreadPool;
import org.elasticsearch.tracing.Tracer;
import org.elasticsearch.watcher.ResourceWatcherService;
import org.elasticsearch.xcontent.NamedXContentRegistry;
import org.elasticsearch.xcontent.XContentBuilder;
import org.elasticsearch.xpack.core.XPackPlugin;
import org.elasticsearch.xpack.core.XPackSettings;
import org.elasticsearch.xpack.core.action.XPackInfoFeatureAction;
import org.elasticsearch.xpack.core.action.XPackUsageFeatureAction;
import org.elasticsearch.xpack.core.ssl.SSLService;
import org.elasticsearch.xpack.core.watcher.WatcherField;
import org.elasticsearch.xpack.core.watcher.WatcherMetadata;
import org.elasticsearch.xpack.core.watcher.actions.ActionFactory;
import org.elasticsearch.xpack.core.watcher.actions.ActionRegistry;
import org.elasticsearch.xpack.core.watcher.condition.ConditionRegistry;
import org.elasticsearch.xpack.core.watcher.crypto.CryptoService;
import org.elasticsearch.xpack.core.watcher.execution.TriggeredWatchStoreField;
import org.elasticsearch.xpack.core.watcher.history.HistoryStoreField;
import org.elasticsearch.xpack.core.watcher.input.none.NoneInput;
import org.elasticsearch.xpack.core.watcher.transform.TransformRegistry;
import org.elasticsearch.xpack.core.watcher.transport.actions.QueryWatchesAction;
import org.elasticsearch.xpack.core.watcher.transport.actions.ack.AckWatchAction;
import org.elasticsearch.xpack.core.watcher.transport.actions.activate.ActivateWatchAction;
import org.elasticsearch.xpack.core.watcher.transport.actions.delete.DeleteWatchAction;
import org.elasticsearch.xpack.core.watcher.transport.actions.execute.ExecuteWatchAction;
import org.elasticsearch.xpack.core.watcher.transport.actions.get.GetWatchAction;
import org.elasticsearch.xpack.core.watcher.transport.actions.put.PutWatchAction;
import org.elasticsearch.xpack.core.watcher.transport.actions.service.WatcherServiceAction;
import org.elasticsearch.xpack.core.watcher.transport.actions.service.WatcherServiceRequest;
import org.elasticsearch.xpack.core.watcher.transport.actions.stats.WatcherStatsAction;
import org.elasticsearch.xpack.core.watcher.trigger.TriggerEvent;
import org.elasticsearch.xpack.core.watcher.watch.Watch;
import org.elasticsearch.xpack.watcher.actions.email.EmailAction;
import org.elasticsearch.xpack.watcher.actions.email.EmailActionFactory;
import org.elasticsearch.xpack.watcher.actions.index.IndexAction;
import org.elasticsearch.xpack.watcher.actions.index.IndexActionFactory;
import org.elasticsearch.xpack.watcher.actions.jira.JiraAction;
import org.elasticsearch.xpack.watcher.actions.jira.JiraActionFactory;
import org.elasticsearch.xpack.watcher.actions.logging.LoggingAction;
import org.elasticsearch.xpack.watcher.actions.logging.LoggingActionFactory;
import org.elasticsearch.xpack.watcher.actions.pagerduty.PagerDutyAction;
import org.elasticsearch.xpack.watcher.actions.pagerduty.PagerDutyActionFactory;
import org.elasticsearch.xpack.watcher.actions.slack.SlackAction;
import org.elasticsearch.xpack.watcher.actions.slack.SlackActionFactory;
import org.elasticsearch.xpack.watcher.actions.webhook.WebhookAction;
import org.elasticsearch.xpack.watcher.actions.webhook.WebhookActionFactory;
import org.elasticsearch.xpack.watcher.common.http.HttpClient;
import org.elasticsearch.xpack.watcher.common.http.HttpSettings;
import org.elasticsearch.xpack.watcher.common.text.TextTemplateEngine;
import org.elasticsearch.xpack.watcher.condition.ArrayCompareCondition;
import org.elasticsearch.xpack.watcher.condition.CompareCondition;
import org.elasticsearch.xpack.watcher.condition.InternalAlwaysCondition;
import org.elasticsearch.xpack.watcher.condition.NeverCondition;
import org.elasticsearch.xpack.watcher.condition.ScriptCondition;
import org.elasticsearch.xpack.watcher.condition.WatcherConditionScript;
import org.elasticsearch.xpack.watcher.execution.AsyncTriggerEventConsumer;
import org.elasticsearch.xpack.watcher.execution.ExecutionService;
import org.elasticsearch.xpack.watcher.execution.InternalWatchExecutor;
import org.elasticsearch.xpack.watcher.execution.TriggeredWatch;
import org.elasticsearch.xpack.watcher.execution.TriggeredWatchStore;
import org.elasticsearch.xpack.watcher.execution.WatchExecutor;
import org.elasticsearch.xpack.watcher.history.HistoryStore;
import org.elasticsearch.xpack.watcher.input.InputFactory;
import org.elasticsearch.xpack.watcher.input.InputRegistry;
import org.elasticsearch.xpack.watcher.input.chain.ChainInput;
import org.elasticsearch.xpack.watcher.input.chain.ChainInputFactory;
import org.elasticsearch.xpack.watcher.input.http.HttpInput;
import org.elasticsearch.xpack.watcher.input.http.HttpInputFactory;
import org.elasticsearch.xpack.watcher.input.none.NoneInputFactory;
import org.elasticsearch.xpack.watcher.input.search.SearchInput;
import org.elasticsearch.xpack.watcher.input.search.SearchInputFactory;
import org.elasticsearch.xpack.watcher.input.simple.SimpleInput;
import org.elasticsearch.xpack.watcher.input.simple.SimpleInputFactory;
import org.elasticsearch.xpack.watcher.input.transform.TransformInput;
import org.elasticsearch.xpack.watcher.input.transform.TransformInputFactory;
import org.elasticsearch.xpack.watcher.notification.NotificationService;
import org.elasticsearch.xpack.watcher.notification.email.Account;
import org.elasticsearch.xpack.watcher.notification.email.EmailService;
import org.elasticsearch.xpack.watcher.notification.email.HtmlSanitizer;
import org.elasticsearch.xpack.watcher.notification.email.attachment.DataAttachmentParser;
import org.elasticsearch.xpack.watcher.notification.email.attachment.EmailAttachmentParser;
import org.elasticsearch.xpack.watcher.notification.email.attachment.EmailAttachmentsParser;
import org.elasticsearch.xpack.watcher.notification.email.attachment.HttpEmailAttachementParser;
import org.elasticsearch.xpack.watcher.notification.email.attachment.ReportingAttachmentParser;
import org.elasticsearch.xpack.watcher.notification.email.support.BodyPartSource;
import org.elasticsearch.xpack.watcher.notification.jira.JiraService;
import org.elasticsearch.xpack.watcher.notification.pagerduty.PagerDutyService;
import org.elasticsearch.xpack.watcher.notification.slack.SlackService;
import org.elasticsearch.xpack.watcher.rest.action.RestAckWatchAction;
import org.elasticsearch.xpack.watcher.rest.action.RestActivateWatchAction;
import org.elasticsearch.xpack.watcher.rest.action.RestActivateWatchAction.DeactivateRestHandler;
import org.elasticsearch.xpack.watcher.rest.action.RestDeleteWatchAction;
import org.elasticsearch.xpack.watcher.rest.action.RestExecuteWatchAction;
import org.elasticsearch.xpack.watcher.rest.action.RestGetWatchAction;
import org.elasticsearch.xpack.watcher.rest.action.RestPutWatchAction;
import org.elasticsearch.xpack.watcher.rest.action.RestQueryWatchesAction;
import org.elasticsearch.xpack.watcher.rest.action.RestWatchServiceAction;
import org.elasticsearch.xpack.watcher.rest.action.RestWatcherStatsAction;
import org.elasticsearch.xpack.watcher.support.WatcherIndexTemplateRegistry;
import org.elasticsearch.xpack.watcher.support.search.WatcherSearchTemplateService;
import org.elasticsearch.xpack.watcher.transform.script.ScriptTransform;
import org.elasticsearch.xpack.watcher.transform.script.ScriptTransformFactory;
import org.elasticsearch.xpack.watcher.transform.script.WatcherTransformScript;
import org.elasticsearch.xpack.watcher.transform.search.SearchTransform;
import org.elasticsearch.xpack.watcher.transform.search.SearchTransformFactory;
import org.elasticsearch.xpack.watcher.transport.actions.TransportAckWatchAction;
import org.elasticsearch.xpack.watcher.transport.actions.TransportActivateWatchAction;
import org.elasticsearch.xpack.watcher.transport.actions.TransportDeleteWatchAction;
import org.elasticsearch.xpack.watcher.transport.actions.TransportExecuteWatchAction;
import org.elasticsearch.xpack.watcher.transport.actions.TransportGetWatchAction;
import org.elasticsearch.xpack.watcher.transport.actions.TransportPutWatchAction;
import org.elasticsearch.xpack.watcher.transport.actions.TransportQueryWatchesAction;
import org.elasticsearch.xpack.watcher.transport.actions.TransportWatcherServiceAction;
import org.elasticsearch.xpack.watcher.transport.actions.TransportWatcherStatsAction;
import org.elasticsearch.xpack.watcher.trigger.TriggerEngine;
import org.elasticsearch.xpack.watcher.trigger.TriggerService;
import org.elasticsearch.xpack.watcher.trigger.manual.ManualTriggerEngine;
import org.elasticsearch.xpack.watcher.trigger.schedule.CronSchedule;
import org.elasticsearch.xpack.watcher.trigger.schedule.DailySchedule;
import org.elasticsearch.xpack.watcher.trigger.schedule.HourlySchedule;
import org.elasticsearch.xpack.watcher.trigger.schedule.IntervalSchedule;
import org.elasticsearch.xpack.watcher.trigger.schedule.MonthlySchedule;
import org.elasticsearch.xpack.watcher.trigger.schedule.Schedule;
import org.elasticsearch.xpack.watcher.trigger.schedule.ScheduleRegistry;
import org.elasticsearch.xpack.watcher.trigger.schedule.WeeklySchedule;
import org.elasticsearch.xpack.watcher.trigger.schedule.YearlySchedule;
import org.elasticsearch.xpack.watcher.trigger.schedule.engine.TickerScheduleTriggerEngine;
import org.elasticsearch.xpack.watcher.watch.WatchParser;

import java.io.IOException;
import java.io.UncheckedIOException;
import java.time.Clock;
import java.util.ArrayList;
import java.util.Arrays;
import java.util.Collection;
import java.util.Collections;
import java.util.HashMap;
import java.util.HashSet;
import java.util.List;
import java.util.Map;
import java.util.Optional;
import java.util.Set;
import java.util.concurrent.TimeUnit;
import java.util.function.Consumer;
import java.util.function.Function;
import java.util.function.Supplier;
import java.util.function.UnaryOperator;
import java.util.stream.Collectors;

import static java.util.Collections.emptyList;
import static org.elasticsearch.common.settings.Setting.Property.NodeScope;
import static org.elasticsearch.index.mapper.MapperService.SINGLE_MAPPING_NAME;
import static org.elasticsearch.xcontent.XContentFactory.jsonBuilder;
import static org.elasticsearch.xpack.core.ClientHelper.WATCHER_ORIGIN;

public class Watcher extends Plugin implements SystemIndexPlugin, ScriptPlugin, ReloadablePlugin {

    // This setting is only here for backward compatibility reasons as 6.x indices made use of it. It can be removed in 8.x.
    @Deprecated
    public static final Setting<String> INDEX_WATCHER_TEMPLATE_VERSION_SETTING = new Setting<>(
        "index.xpack.watcher.template.version",
        "",
        Function.identity(),
        Setting.Property.IndexScope
    );
    public static final Setting<Boolean> ENCRYPT_SENSITIVE_DATA_SETTING = Setting.boolSetting(
        "xpack.watcher.encrypt_sensitive_data",
        false,
        Setting.Property.NodeScope
    );
    public static final Setting<TimeValue> MAX_STOP_TIMEOUT_SETTING = Setting.timeSetting(
        "xpack.watcher.stop.timeout",
        TimeValue.timeValueSeconds(30),
        Setting.Property.NodeScope
    );
    public static final Setting<Boolean> USE_ILM_INDEX_MANAGEMENT = Setting.boolSetting(
        "xpack.watcher.use_ilm_index_management",
        true,
        NodeScope
    );
    private static final Setting<Integer> SETTING_BULK_ACTIONS = Setting.intSetting("xpack.watcher.bulk.actions", 1, 1, 10000, NodeScope);
    private static final Setting<Integer> SETTING_BULK_CONCURRENT_REQUESTS = Setting.intSetting(
        "xpack.watcher.bulk.concurrent_requests",
        0,
        0,
        20,
        NodeScope
    );
    private static final Setting<TimeValue> SETTING_BULK_FLUSH_INTERVAL = Setting.timeSetting(
        "xpack.watcher.bulk.flush_interval",
        TimeValue.timeValueSeconds(1),
        NodeScope
    );
    private static final Setting<ByteSizeValue> SETTING_BULK_SIZE = Setting.byteSizeSetting(
        "xpack.watcher.bulk.size",
        new ByteSizeValue(1, ByteSizeUnit.MB),
        new ByteSizeValue(1, ByteSizeUnit.MB),
        new ByteSizeValue(10, ByteSizeUnit.MB),
        NodeScope
    );

    public static final ScriptContext<TemplateScript.Factory> SCRIPT_TEMPLATE_CONTEXT = new ScriptContext<>(
        "xpack_template",
        TemplateScript.Factory.class,
        200,
        TimeValue.timeValueMillis(0),
        false,
        true
    );

    private static final Logger logger = LogManager.getLogger(Watcher.class);
    private WatcherIndexingListener listener;
    private HttpClient httpClient;
    private BulkProcessor bulkProcessor;

    protected final Settings settings;
    protected final boolean enabled;
    protected List<NotificationService<?>> reloadableServices = new ArrayList<>();

    public Watcher(final Settings settings) {
        this.settings = settings;
        this.enabled = XPackSettings.WATCHER_ENABLED.get(settings);
    }

    // overridable by tests
    protected SSLService getSslService() {
        return XPackPlugin.getSharedSslService();
    }

    protected XPackLicenseState getLicenseState() {
        return XPackPlugin.getSharedLicenseState();
    }

    protected Clock getClock() {
        return Clock.systemUTC();
    }

    @Override
    public Collection<Object> createComponents(
        Client client,
        ClusterService clusterService,
        ThreadPool threadPool,
        ResourceWatcherService resourceWatcherService,
        ScriptService scriptService,
        NamedXContentRegistry xContentRegistry,
        Environment environment,
        NodeEnvironment nodeEnvironment,
        NamedWriteableRegistry namedWriteableRegistry,
        IndexNameExpressionResolver expressionResolver,
        Supplier<RepositoriesService> repositoriesServiceSupplier,
        Tracer tracer,
<<<<<<< HEAD
        Supplier<AllocationDeciders> allocationDecidersSupplier
=======
        AllocationDeciders allocationDeciders
>>>>>>> fc819609
    ) {
        if (enabled == false) {
            return Collections.emptyList();
        }

        // only initialize these classes if Watcher is enabled, and only after the plugin security policy for Watcher is in place
        BodyPartSource.init();
        Account.init();

        final CryptoService cryptoService;
        try {
            cryptoService = ENCRYPT_SENSITIVE_DATA_SETTING.get(settings) ? new CryptoService(settings) : null;
        } catch (IOException e) {
            throw new UncheckedIOException(e);
        }

        WatcherIndexTemplateRegistry templateRegistry = new WatcherIndexTemplateRegistry(
            environment.settings(),
            clusterService,
            threadPool,
            client,
            xContentRegistry
        );
        templateRegistry.initialize();

        final SSLService sslService = getSslService();
        // http client
        httpClient = new HttpClient(settings, sslService, cryptoService, clusterService);

        // notification
        EmailService emailService = new EmailService(settings, cryptoService, sslService, clusterService.getClusterSettings());
        JiraService jiraService = new JiraService(settings, httpClient, clusterService.getClusterSettings());
        SlackService slackService = new SlackService(settings, httpClient, clusterService.getClusterSettings());
        PagerDutyService pagerDutyService = new PagerDutyService(settings, httpClient, clusterService.getClusterSettings());

        reloadableServices.add(emailService);
        reloadableServices.add(jiraService);
        reloadableServices.add(slackService);
        reloadableServices.add(pagerDutyService);

        TextTemplateEngine templateEngine = new TextTemplateEngine(scriptService);
        Map<String, EmailAttachmentParser<?>> emailAttachmentParsers = new HashMap<>();
        emailAttachmentParsers.put(HttpEmailAttachementParser.TYPE, new HttpEmailAttachementParser(httpClient, templateEngine));
        emailAttachmentParsers.put(DataAttachmentParser.TYPE, new DataAttachmentParser());
        emailAttachmentParsers.put(
            ReportingAttachmentParser.TYPE,
            new ReportingAttachmentParser(settings, httpClient, templateEngine, clusterService.getClusterSettings())
        );
        EmailAttachmentsParser emailAttachmentsParser = new EmailAttachmentsParser(emailAttachmentParsers);

        // conditions

        final ConditionRegistry conditionRegistry = new ConditionRegistry(
            Map.of(
                InternalAlwaysCondition.TYPE,
                (c, id, p) -> InternalAlwaysCondition.parse(id, p),
                NeverCondition.TYPE,
                (c, id, p) -> NeverCondition.parse(id, p),
                ArrayCompareCondition.TYPE,
                ArrayCompareCondition::parse,
                CompareCondition.TYPE,
                CompareCondition::parse,
                ScriptCondition.TYPE,
                (c, id, p) -> ScriptCondition.parse(scriptService, id, p)
            ),
            getClock()
        );
        final TransformRegistry transformRegistry = new TransformRegistry(
            Map.of(
                ScriptTransform.TYPE,
                new ScriptTransformFactory(scriptService),
                SearchTransform.TYPE,
                new SearchTransformFactory(settings, client, xContentRegistry, scriptService)
            )
        );

        // actions
        final Map<String, ActionFactory> actionFactoryMap = new HashMap<>();
        actionFactoryMap.put(EmailAction.TYPE, new EmailActionFactory(settings, emailService, templateEngine, emailAttachmentsParser));
        actionFactoryMap.put(WebhookAction.TYPE, new WebhookActionFactory(httpClient, templateEngine));
        actionFactoryMap.put(IndexAction.TYPE, new IndexActionFactory(settings, client));
        actionFactoryMap.put(LoggingAction.TYPE, new LoggingActionFactory(templateEngine));
        actionFactoryMap.put(JiraAction.TYPE, new JiraActionFactory(templateEngine, jiraService));
        actionFactoryMap.put(SlackAction.TYPE, new SlackActionFactory(templateEngine, slackService));
        actionFactoryMap.put(PagerDutyAction.TYPE, new PagerDutyActionFactory(templateEngine, pagerDutyService));
        final ActionRegistry registry = new ActionRegistry(
            actionFactoryMap,
            conditionRegistry,
            transformRegistry,
            getClock(),
            getLicenseState()
        );

        // inputs
        final Map<String, InputFactory<?, ?, ?>> inputFactories = new HashMap<>();
        inputFactories.put(SearchInput.TYPE, new SearchInputFactory(settings, client, xContentRegistry, scriptService));
        inputFactories.put(SimpleInput.TYPE, new SimpleInputFactory());
        inputFactories.put(HttpInput.TYPE, new HttpInputFactory(settings, httpClient, templateEngine));
        inputFactories.put(NoneInput.TYPE, new NoneInputFactory());
        inputFactories.put(TransformInput.TYPE, new TransformInputFactory(transformRegistry));
        final InputRegistry inputRegistry = new InputRegistry(inputFactories);
        inputFactories.put(ChainInput.TYPE, new ChainInputFactory(inputRegistry));

        bulkProcessor = BulkProcessor.builder(new OriginSettingClient(client, WATCHER_ORIGIN)::bulk, new BulkProcessor.Listener() {
            @Override
            public void beforeBulk(long executionId, BulkRequest request) {}

            @Override
            public void afterBulk(long executionId, BulkRequest request, BulkResponse response) {
                if (response.hasFailures()) {
                    Map<String, String> triggeredFailures = Arrays.stream(response.getItems())
                        .filter(BulkItemResponse::isFailed)
                        .filter(r -> r.getIndex().startsWith(TriggeredWatchStoreField.INDEX_NAME))
                        .collect(Collectors.toMap(BulkItemResponse::getId, BulkItemResponse::getFailureMessage));
                    Map<String, String> historyFailures = Arrays.stream(response.getItems())
                        .filter(BulkItemResponse::isFailed)
                        .filter(r -> r.getIndex().startsWith(HistoryStoreField.INDEX_PREFIX))
                        .collect(Collectors.toMap(BulkItemResponse::getId, BulkItemResponse::getFailureMessage));
                    if (triggeredFailures.isEmpty() == false) {
                        String failure = triggeredFailures.values().stream().collect(Collectors.joining(", "));
                        logger.error(
                            "triggered watches could not be deleted {}, failure [{}]",
                            triggeredFailures.keySet(),
                            Strings.substring(failure, 0, 2000)
                        );
                    }
                    if (historyFailures.isEmpty() == false) {
                        String failure = historyFailures.values().stream().collect(Collectors.joining(", "));
                        logger.error(
                            "watch history could not be written {}, failure [{}]",
                            historyFailures.keySet(),
                            Strings.substring(failure, 0, 2000)
                        );
                    }

                    Map<String, String> overwrittenIds = Arrays.stream(response.getItems())
                        .filter(BulkItemResponse::isFailed)
                        .filter(r -> r.getIndex().startsWith(HistoryStoreField.INDEX_PREFIX))
                        .filter(r -> r.getVersion() > 1)
                        .collect(Collectors.toMap(BulkItemResponse::getId, BulkItemResponse::getFailureMessage));
                    if (overwrittenIds.isEmpty() == false) {
                        String failure = overwrittenIds.values().stream().collect(Collectors.joining(", "));
                        logger.info(
                            "overwrote watch history entries {}, possible second execution of a triggered watch, failure [{}]",
                            overwrittenIds.keySet(),
                            Strings.substring(failure, 0, 2000)
                        );
                    }
                }
            }

            @Override
            public void afterBulk(long executionId, BulkRequest request, Throwable failure) {
                logger.error("error executing bulk", failure);
            }
        }, "watcher")
            .setFlushInterval(SETTING_BULK_FLUSH_INTERVAL.get(settings))
            .setBulkActions(SETTING_BULK_ACTIONS.get(settings))
            .setBulkSize(SETTING_BULK_SIZE.get(settings))
            .setConcurrentRequests(SETTING_BULK_CONCURRENT_REQUESTS.get(settings))
            .build();

        HistoryStore historyStore = new HistoryStore(bulkProcessor);

        // schedulers
        final Set<Schedule.Parser<?>> scheduleParsers = new HashSet<>();
        scheduleParsers.add(new CronSchedule.Parser());
        scheduleParsers.add(new DailySchedule.Parser());
        scheduleParsers.add(new HourlySchedule.Parser());
        scheduleParsers.add(new IntervalSchedule.Parser());
        scheduleParsers.add(new MonthlySchedule.Parser());
        scheduleParsers.add(new WeeklySchedule.Parser());
        scheduleParsers.add(new YearlySchedule.Parser());
        final ScheduleRegistry scheduleRegistry = new ScheduleRegistry(scheduleParsers);

        TriggerEngine<?, ?> manualTriggerEngine = new ManualTriggerEngine();
        final TriggerEngine<?, ?> configuredTriggerEngine = getTriggerEngine(getClock(), scheduleRegistry);

        final Set<TriggerEngine<?, ?>> triggerEngines = new HashSet<>();
        triggerEngines.add(manualTriggerEngine);
        triggerEngines.add(configuredTriggerEngine);
        final TriggerService triggerService = new TriggerService(triggerEngines);

        final TriggeredWatch.Parser triggeredWatchParser = new TriggeredWatch.Parser(triggerService);
        final TriggeredWatchStore triggeredWatchStore = new TriggeredWatchStore(settings, client, triggeredWatchParser, bulkProcessor);

        final WatcherSearchTemplateService watcherSearchTemplateService = new WatcherSearchTemplateService(scriptService, xContentRegistry);
        final WatchExecutor watchExecutor = getWatchExecutor(threadPool);
        final WatchParser watchParser = new WatchParser(triggerService, registry, inputRegistry, cryptoService, getClock());

        final ExecutionService executionService = new ExecutionService(
            settings,
            historyStore,
            triggeredWatchStore,
            watchExecutor,
            getClock(),
            watchParser,
            clusterService,
            client,
            threadPool.generic()
        );

        final Consumer<Iterable<TriggerEvent>> triggerEngineListener = getTriggerEngineListener(executionService);
        triggerService.register(triggerEngineListener);

        WatcherService watcherService = new WatcherService(
            settings,
            triggerService,
            triggeredWatchStore,
            executionService,
            watchParser,
            client
        );

        final WatcherLifeCycleService watcherLifeCycleService = new WatcherLifeCycleService(clusterService, watcherService);

        listener = new WatcherIndexingListener(watchParser, getClock(), triggerService, watcherLifeCycleService.getState());
        clusterService.addListener(listener);

        // note: clock is needed here until actions can be constructed directly instead of by guice
        return Arrays.asList(
            new ClockHolder(getClock()),
            registry,
            inputRegistry,
            historyStore,
            triggerService,
            triggeredWatchParser,
            watcherLifeCycleService,
            executionService,
            triggerEngineListener,
            watcherService,
            watchParser,
            configuredTriggerEngine,
            triggeredWatchStore,
            watcherSearchTemplateService,
            slackService,
            pagerDutyService
        );
    }

    protected TriggerEngine<?, ?> getTriggerEngine(Clock clock, ScheduleRegistry scheduleRegistry) {
        return new TickerScheduleTriggerEngine(settings, scheduleRegistry, clock);
    }

    protected WatchExecutor getWatchExecutor(ThreadPool threadPool) {
        return new InternalWatchExecutor(threadPool);
    }

    protected Consumer<Iterable<TriggerEvent>> getTriggerEngineListener(ExecutionService executionService) {
        return new AsyncTriggerEventConsumer(executionService);
    }

    @Override
    public List<Setting<?>> getSettings() {
        List<Setting<?>> settings = new ArrayList<>();
        settings.add(INDEX_WATCHER_TEMPLATE_VERSION_SETTING);
        settings.add(MAX_STOP_TIMEOUT_SETTING);
        settings.add(ExecutionService.DEFAULT_THROTTLE_PERIOD_SETTING);
        settings.add(TickerScheduleTriggerEngine.TICKER_INTERVAL_SETTING);
        settings.add(Setting.intSetting("xpack.watcher.execution.scroll.size", 0, Setting.Property.NodeScope));
        settings.add(Setting.intSetting("xpack.watcher.watch.scroll.size", 0, Setting.Property.NodeScope));
        settings.add(ENCRYPT_SENSITIVE_DATA_SETTING);
        settings.add(WatcherField.ENCRYPTION_KEY_SETTING);
        settings.add(USE_ILM_INDEX_MANAGEMENT);

        settings.add(Setting.simpleString("xpack.watcher.internal.ops.search.default_timeout", Setting.Property.NodeScope));
        settings.add(Setting.simpleString("xpack.watcher.internal.ops.bulk.default_timeout", Setting.Property.NodeScope));
        settings.add(Setting.simpleString("xpack.watcher.internal.ops.index.default_timeout", Setting.Property.NodeScope));
        settings.add(Setting.simpleString("xpack.watcher.actions.index.default_timeout", Setting.Property.NodeScope));
        settings.add(Setting.simpleString("xpack.watcher.actions.bulk.default_timeout", Setting.Property.NodeScope));
        settings.add(Setting.simpleString("xpack.watcher.index.rest.direct_access", Setting.Property.NodeScope));
        settings.add(Setting.simpleString("xpack.watcher.input.search.default_timeout", Setting.Property.NodeScope));
        settings.add(Setting.simpleString("xpack.watcher.transform.search.default_timeout", Setting.Property.NodeScope));
        settings.add(Setting.simpleString("xpack.watcher.execution.scroll.timeout", Setting.Property.NodeScope));

        // bulk processor configuration
        settings.add(SETTING_BULK_ACTIONS);
        settings.add(SETTING_BULK_CONCURRENT_REQUESTS);
        settings.add(SETTING_BULK_FLUSH_INTERVAL);
        settings.add(SETTING_BULK_SIZE);

        // notification services
        settings.addAll(SlackService.getSettings());
        settings.addAll(EmailService.getSettings());
        settings.addAll(HtmlSanitizer.getSettings());
        settings.addAll(JiraService.getSettings());
        settings.addAll(PagerDutyService.getSettings());
        settings.addAll(ReportingAttachmentParser.getSettings());

        // http settings
        settings.addAll(HttpSettings.getSettings());

        // encryption settings
        CryptoService.addSettings(settings);
        return settings;
    }

    @Override
    public List<ExecutorBuilder<?>> getExecutorBuilders(final Settings settings) {
        if (enabled) {
            final FixedExecutorBuilder builder = new FixedExecutorBuilder(
                settings,
                InternalWatchExecutor.THREAD_POOL_NAME,
                getWatcherThreadPoolSize(settings),
                1000,
                "xpack.watcher.thread_pool",
                false
            );
            return Collections.singletonList(builder);
        }
        return Collections.emptyList();
    }

    /**
     * A method to indicate the size of the watcher thread pool
     * As watches are primarily bound on I/O waiting and execute
     * synchronously, it makes sense to have a certain minimum of a
     * threadpool size. This means you should start with a fair number
     * of threads which is more than the number of CPUs, but you also need
     * to ensure that this number does not go crazy high if you have really
     * beefy machines. This can still be configured manually.
     *
     * Calculation is as follows:
     * Use five times the number of processors up until 50, then stick with the
     * number of processors.
     *
     * If the node is not a data node, we will never need so much threads, so we
     * just return 1 here, which still allows to execute a watch locally, but
     * there is no need of managing any more threads here
     *
     * @param settings The current settings
     * @return A number between 5 and the number of processors
     */
    static int getWatcherThreadPoolSize(final Settings settings) {
        return getWatcherThreadPoolSize(DiscoveryNode.canContainData(settings), EsExecutors.allocatedProcessors(settings));
    }

    static int getWatcherThreadPoolSize(final boolean isDataNode, final int allocatedProcessors) {
        if (isDataNode) {
            final long size = Math.max(Math.min(5 * allocatedProcessors, 50), allocatedProcessors);
            return Math.toIntExact(size);
        } else {
            return 1;
        }
    }

    @Override
    public List<ActionHandler<? extends ActionRequest, ? extends ActionResponse>> getActions() {
        var usageAction = new ActionHandler<>(XPackUsageFeatureAction.WATCHER, WatcherUsageTransportAction.class);
        var infoAction = new ActionHandler<>(XPackInfoFeatureAction.WATCHER, WatcherInfoTransportAction.class);
        if (false == enabled) {
            return Arrays.asList(usageAction, infoAction);
        }
        return Arrays.asList(
            new ActionHandler<>(PutWatchAction.INSTANCE, TransportPutWatchAction.class),
            new ActionHandler<>(DeleteWatchAction.INSTANCE, TransportDeleteWatchAction.class),
            new ActionHandler<>(GetWatchAction.INSTANCE, TransportGetWatchAction.class),
            new ActionHandler<>(WatcherStatsAction.INSTANCE, TransportWatcherStatsAction.class),
            new ActionHandler<>(AckWatchAction.INSTANCE, TransportAckWatchAction.class),
            new ActionHandler<>(ActivateWatchAction.INSTANCE, TransportActivateWatchAction.class),
            new ActionHandler<>(WatcherServiceAction.INSTANCE, TransportWatcherServiceAction.class),
            new ActionHandler<>(ExecuteWatchAction.INSTANCE, TransportExecuteWatchAction.class),
            new ActionHandler<>(QueryWatchesAction.INSTANCE, TransportQueryWatchesAction.class),
            usageAction,
            infoAction
        );
    }

    @Override
    public List<RestHandler> getRestHandlers(
        Settings settings,
        RestController restController,
        ClusterSettings clusterSettings,
        IndexScopedSettings indexScopedSettings,
        SettingsFilter settingsFilter,
        IndexNameExpressionResolver indexNameExpressionResolver,
        Supplier<DiscoveryNodes> nodesInCluster
    ) {
        if (false == enabled) {
            return emptyList();
        }
        return Arrays.asList(
            new RestPutWatchAction(),
            new RestDeleteWatchAction(),
            new RestWatcherStatsAction(),
            new RestGetWatchAction(),
            new RestWatchServiceAction(),
            new RestWatchServiceAction.StopRestHandler(),
            new RestAckWatchAction(),
            new RestActivateWatchAction(),
            new DeactivateRestHandler(),
            new RestExecuteWatchAction(),
            new RestQueryWatchesAction()
        );
    }

    @Override
    public void onIndexModule(IndexModule module) {
        if (enabled == false) {
            return;
        }

        assert listener != null;
        // Attach a listener to every index so that we can react to alias changes.
        // This listener will be a no-op except on the index pointed to by .watches
        module.addIndexOperationListener(listener);
    }

    // These are all old templates from pre 6.0 era, that need to be deleted
    @Override
    public UnaryOperator<Map<String, IndexTemplateMetadata>> getIndexTemplateMetadataUpgrader() {
        return map -> {
            map.keySet().removeIf(name -> name.startsWith("watch_history_"));
            // watcher migrated to using system indices so these legacy templates are not needed anymore
            map.remove(".watches");
            map.remove(".triggered_watches");
            // post 7.x we moved to typeless watch-history-10
            map.remove(".watch-history-9");
            return map;
        };
    }

    @Override
    public List<BootstrapCheck> getBootstrapChecks() {
        return Collections.singletonList(new EncryptSensitiveDataBootstrapCheck());
    }

    @Override
    public List<ScriptContext<?>> getContexts() {
        return Arrays.asList(WatcherTransformScript.CONTEXT, WatcherConditionScript.CONTEXT, Watcher.SCRIPT_TEMPLATE_CONTEXT);
    }

    @Override
    public void close() throws IOException {
        if (enabled) {
            bulkProcessor.flush();
        }
        IOUtils.closeWhileHandlingException(httpClient);
        try {
            if (enabled && bulkProcessor.awaitClose(10, TimeUnit.SECONDS) == false) {
                logger.warn("failed to properly close watcher bulk processor");
            }
        } catch (InterruptedException e) {
            Thread.currentThread().interrupt();
        }
    }

    /**
     * Reloads all the reloadable services in watcher.
     */
    @Override
    public void reload(Settings settings) {
        if (enabled == false) {
            return;
        }
        reloadableServices.forEach(s -> s.reload(settings));
    }

    @Override
    public Collection<SystemIndexDescriptor> getSystemIndexDescriptors(Settings settings) {
        return List.of(
            SystemIndexDescriptor.builder()
                .setIndexPattern(Watch.INDEX + "*")
                .setPrimaryIndex(Watch.INDEX)
                .setDescription("Contains Watch definitions")
                .setMappings(getWatchesIndexMappings())
                .setSettings(getWatchesIndexSettings())
                .setVersionMetaKey("version")
                .setOrigin(WATCHER_ORIGIN)
                .setIndexFormat(6)
                .build(),
            SystemIndexDescriptor.builder()
                .setIndexPattern(TriggeredWatchStoreField.INDEX_NAME + "*")
                .setPrimaryIndex(TriggeredWatchStoreField.INDEX_NAME)
                .setDescription("Used to track current and queued Watch execution")
                .setMappings(getTriggeredWatchesIndexMappings())
                .setSettings(getTriggeredWatchesIndexSettings())
                .setVersionMetaKey("version")
                .setOrigin(WATCHER_ORIGIN)
                .setIndexFormat(6)
                .build()
        );
    }

    @Override
    public String getFeatureName() {
        return "watcher";
    }

    @Override
    public void prepareForIndicesMigration(ClusterService clusterService, Client client, ActionListener<Map<String, Object>> listener) {
        Client originClient = new OriginSettingClient(client, WATCHER_ORIGIN);
        boolean manuallyStopped = Optional.ofNullable(clusterService.state().metadata().<WatcherMetadata>custom(WatcherMetadata.TYPE))
            .map(WatcherMetadata::manuallyStopped)
            .orElse(false);

        if (manuallyStopped == false) {
            WatcherServiceRequest serviceRequest = new WatcherServiceRequest();
            serviceRequest.stop();
            originClient.execute(
                WatcherServiceAction.INSTANCE,
                serviceRequest,
                ActionListener.wrap(
                    (response) -> { listener.onResponse(Collections.singletonMap("manually_stopped", manuallyStopped)); },
                    listener::onFailure
                )
            );
        } else {
            // If Watcher is manually stopped, we don't want to stop it AGAIN, so just call the listener.
            listener.onResponse(Collections.singletonMap("manually_stopped", manuallyStopped));
        }
    }

    @Override
    public void indicesMigrationComplete(
        Map<String, Object> preUpgradeMetadata,
        ClusterService clusterService,
        Client client,
        ActionListener<Boolean> listener
    ) {
        Client originClient = new OriginSettingClient(client, WATCHER_ORIGIN);
        boolean manuallyStopped = (boolean) preUpgradeMetadata.getOrDefault("manually_stopped", false);
        if (manuallyStopped == false) {
            WatcherServiceRequest serviceRequest = new WatcherServiceRequest();
            serviceRequest.start();
            originClient.execute(
                WatcherServiceAction.INSTANCE,
                serviceRequest,
                ActionListener.wrap((response) -> { listener.onResponse(response.isAcknowledged()); }, listener::onFailure)
            );
        } else {
            // Watcher was manually stopped before we got there, don't start it.
            listener.onResponse(true);
        }
    }

    @Override
    public String getFeatureDescription() {
        return "Manages Watch definitions and state";
    }

    private Settings getWatchesIndexSettings() {
        return Settings.builder()
            .put("index.number_of_shards", 1)
            .put("index.number_of_replicas", 0)
            .put("index.auto_expand_replicas", "0-1")
            .put(IndexMetadata.INDEX_FORMAT_SETTING.getKey(), 6)
            .put(IndexMetadata.SETTING_PRIORITY, 800)
            .build();
    }

    private XContentBuilder getWatchesIndexMappings() {
        try {
            final XContentBuilder builder = jsonBuilder();

            builder.startObject();
            {
                builder.startObject(SINGLE_MAPPING_NAME);
                builder.field("dynamic", "strict");
                {
                    builder.startObject("_meta");
                    builder.field("version", Version.CURRENT);
                    builder.endObject();
                }
                {
                    builder.startObject("properties");
                    {
                        builder.startObject("status");
                        builder.field("type", "object");
                        builder.field("enabled", false);
                        builder.field("dynamic", true);
                        builder.endObject();

                        builder.startObject("trigger");
                        builder.field("type", "object");
                        builder.field("enabled", false);
                        builder.field("dynamic", true);
                        builder.endObject();

                        builder.startObject("input");
                        builder.field("type", "object");
                        builder.field("enabled", false);
                        builder.field("dynamic", true);
                        builder.endObject();

                        builder.startObject("condition");
                        builder.field("type", "object");
                        builder.field("enabled", false);
                        builder.field("dynamic", true);
                        builder.endObject();

                        builder.startObject("throttle_period");
                        builder.field("type", "keyword");
                        builder.field("index", false);
                        builder.field("doc_values", false);
                        builder.endObject();

                        builder.startObject("throttle_period_in_millis");
                        builder.field("type", "long");
                        builder.field("index", false);
                        builder.field("doc_values", false);
                        builder.endObject();

                        builder.startObject("transform");
                        builder.field("type", "object");
                        builder.field("enabled", false);
                        builder.field("dynamic", true);
                        builder.endObject();

                        builder.startObject("actions");
                        builder.field("type", "object");
                        builder.field("enabled", false);
                        builder.field("dynamic", true);
                        builder.endObject();

                        builder.startObject("metadata");
                        builder.field("type", "object");
                        builder.field("dynamic", true);
                        builder.endObject();
                    }
                    builder.endObject();
                }
                builder.endObject();
            }

            builder.endObject();
            return builder;
        } catch (IOException e) {
            throw new UncheckedIOException("Failed to build " + Watch.INDEX + " index mappings", e);
        }
    }

    private Settings getTriggeredWatchesIndexSettings() {
        return Settings.builder()
            .put("index.number_of_shards", 1)
            .put("index.auto_expand_replicas", "0-1")
            .put("index.refresh_interval", "-1")
            .put(IndexMetadata.INDEX_FORMAT_SETTING.getKey(), 6)
            .put(IndexMetadata.SETTING_PRIORITY, 900)
            .build();
    }

    private XContentBuilder getTriggeredWatchesIndexMappings() {
        try {
            final XContentBuilder builder = jsonBuilder();

            builder.startObject();
            {
                builder.startObject(SINGLE_MAPPING_NAME);
                builder.field("dynamic", "strict");
                {
                    builder.startObject("_meta");
                    builder.field("version", Version.CURRENT);
                    builder.endObject();
                }
                {
                    builder.startObject("properties");
                    {
                        builder.startObject("trigger_event");
                        {
                            builder.field("type", "object");
                            builder.field("dynamic", true);
                            builder.field("enabled", false);
                            builder.startObject("properties");
                            {
                                builder.startObject("schedule");
                                {
                                    builder.field("type", "object");
                                    builder.field("dynamic", true);
                                    builder.startObject("properties");
                                    {
                                        builder.startObject("triggered_time");
                                        builder.field("type", "date");
                                        builder.endObject();

                                        builder.startObject("scheduled_time");
                                        builder.field("type", "date");
                                        builder.endObject();
                                    }
                                    builder.endObject();
                                }
                                builder.endObject();
                            }
                            builder.endObject();
                        }
                        builder.endObject();

                        builder.startObject("state");
                        builder.field("type", "keyword");
                        builder.endObject();
                    }
                    builder.endObject();
                }
                builder.endObject();
            }

            builder.endObject();
            return builder;
        } catch (IOException e) {
            throw new UncheckedIOException("Failed to build " + TriggeredWatchStoreField.INDEX_NAME + " index mappings", e);
        }
    }
}<|MERGE_RESOLUTION|>--- conflicted
+++ resolved
@@ -306,11 +306,7 @@
         IndexNameExpressionResolver expressionResolver,
         Supplier<RepositoriesService> repositoriesServiceSupplier,
         Tracer tracer,
-<<<<<<< HEAD
-        Supplier<AllocationDeciders> allocationDecidersSupplier
-=======
         AllocationDeciders allocationDeciders
->>>>>>> fc819609
     ) {
         if (enabled == false) {
             return Collections.emptyList();
