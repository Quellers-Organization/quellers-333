/*
 * Copyright Elasticsearch B.V. and/or licensed to Elasticsearch B.V. under one
 * or more contributor license agreements. Licensed under the Elastic License;
 * you may not use this file except in compliance with the Elastic License.
 */

package org.elasticsearch.xpack.watcher.rest.action;

<<<<<<< HEAD
=======
import org.apache.logging.log4j.LogManager;
import org.elasticsearch.common.logging.DeprecationLogger;
import org.elasticsearch.common.settings.Settings;
>>>>>>> 02d0f163
import org.elasticsearch.rest.RestController;
import org.elasticsearch.rest.RestRequest;
import org.elasticsearch.rest.action.RestToXContentListener;
import org.elasticsearch.xpack.core.watcher.client.WatcherClient;
import org.elasticsearch.xpack.core.watcher.transport.actions.service.WatcherServiceRequest;
import org.elasticsearch.xpack.watcher.rest.WatcherRestHandler;

import static org.elasticsearch.rest.RestRequest.Method.POST;

public class RestWatchServiceAction extends WatcherRestHandler {

<<<<<<< HEAD
    public RestWatchServiceAction(RestController controller) {
        controller.registerHandler(POST, URI_BASE + "/_start", this);
        controller.registerHandler(POST, URI_BASE + "/_stop", new StopRestHandler());
=======
    private static final DeprecationLogger deprecationLogger = new DeprecationLogger(LogManager.getLogger(RestWatchServiceAction.class));

    public RestWatchServiceAction(Settings settings, RestController controller) {
        super(settings);
        // TODO: remove deprecated endpoint in 8.0.0
        controller.registerWithDeprecatedHandler(
            POST, "/_watcher/_start", this,
            POST, URI_BASE + "/watcher/_start", deprecationLogger);
        controller.registerWithDeprecatedHandler(
            POST, "/_watcher/_stop", new StopRestHandler(settings),
            POST, URI_BASE + "/watcher/_stop", deprecationLogger);
>>>>>>> 02d0f163
    }

    @Override
    public String getName() {
        return "watcher_start_service";
    }

    @Override
    public RestChannelConsumer doPrepareRequest(RestRequest request, WatcherClient client) {
        return channel -> client.watcherService(new WatcherServiceRequest().start(), new RestToXContentListener<>(channel));
    }

    private static class StopRestHandler extends WatcherRestHandler {
        @Override
        public String getName() {
            return "watcher_stop_service";
        }

        @Override
        public RestChannelConsumer doPrepareRequest(RestRequest request, WatcherClient client) {
            return channel -> client.watcherService(new WatcherServiceRequest().stop(), new RestToXContentListener<>(channel));
        }
    }
}<|MERGE_RESOLUTION|>--- conflicted
+++ resolved
@@ -6,12 +6,8 @@
 
 package org.elasticsearch.xpack.watcher.rest.action;
 
-<<<<<<< HEAD
-=======
 import org.apache.logging.log4j.LogManager;
 import org.elasticsearch.common.logging.DeprecationLogger;
-import org.elasticsearch.common.settings.Settings;
->>>>>>> 02d0f163
 import org.elasticsearch.rest.RestController;
 import org.elasticsearch.rest.RestRequest;
 import org.elasticsearch.rest.action.RestToXContentListener;
@@ -23,23 +19,16 @@
 
 public class RestWatchServiceAction extends WatcherRestHandler {
 
-<<<<<<< HEAD
-    public RestWatchServiceAction(RestController controller) {
-        controller.registerHandler(POST, URI_BASE + "/_start", this);
-        controller.registerHandler(POST, URI_BASE + "/_stop", new StopRestHandler());
-=======
     private static final DeprecationLogger deprecationLogger = new DeprecationLogger(LogManager.getLogger(RestWatchServiceAction.class));
 
-    public RestWatchServiceAction(Settings settings, RestController controller) {
-        super(settings);
+    public RestWatchServiceAction(RestController controller) {
         // TODO: remove deprecated endpoint in 8.0.0
         controller.registerWithDeprecatedHandler(
             POST, "/_watcher/_start", this,
             POST, URI_BASE + "/watcher/_start", deprecationLogger);
         controller.registerWithDeprecatedHandler(
-            POST, "/_watcher/_stop", new StopRestHandler(settings),
+            POST, "/_watcher/_stop", new StopRestHandler(),
             POST, URI_BASE + "/watcher/_stop", deprecationLogger);
->>>>>>> 02d0f163
     }
 
     @Override
