--- conflicted
+++ resolved
@@ -181,11 +181,7 @@
     }
 
     private static boolean isSnapshotVersionCompatible(ShardSnapshot snapshot) {
-<<<<<<< HEAD
-        Version commitVersion = snapshot.getCommitVersion();
-=======
         IndexVersion commitVersion = snapshot.getCommitVersion();
->>>>>>> b7eafce3
         // if the snapshotVersion == null that means that the snapshot was taken in a version <= 7.15,
         // therefore we can safely use that snapshot. Since this runs on the shard primary and
         // NodeVersionAllocationDecider ensures that we only recover to a node that has newer or
