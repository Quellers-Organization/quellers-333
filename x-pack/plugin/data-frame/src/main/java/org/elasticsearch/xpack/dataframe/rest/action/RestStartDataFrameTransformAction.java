/*
 * Copyright Elasticsearch B.V. and/or licensed to Elasticsearch B.V. under one
 * or more contributor license agreements. Licensed under the Elastic License;
 * you may not use this file except in compliance with the Elastic License.
 */

package org.elasticsearch.xpack.dataframe.rest.action;

import org.elasticsearch.action.support.master.AcknowledgedRequest;
import org.elasticsearch.client.node.NodeClient;
import org.elasticsearch.common.settings.Settings;
import org.elasticsearch.rest.BaseRestHandler;
import org.elasticsearch.rest.RestController;
import org.elasticsearch.rest.RestRequest;
import org.elasticsearch.rest.action.RestToXContentListener;
import org.elasticsearch.xpack.core.dataframe.DataFrameField;
import org.elasticsearch.xpack.core.dataframe.action.StartDataFrameTransformAction;

import java.io.IOException;

public class RestStartDataFrameTransformAction extends BaseRestHandler {

    public RestStartDataFrameTransformAction(Settings settings, RestController controller) {
        super(settings);
        controller.registerHandler(RestRequest.Method.POST, DataFrameField.REST_BASE_PATH_TRANSFORMS_BY_ID + "_start", this);
    }

    @Override
    protected RestChannelConsumer prepareRequest(RestRequest restRequest, NodeClient client) throws IOException {
        String id = restRequest.param(DataFrameField.ID.getPreferredName());
<<<<<<< HEAD
        boolean force = restRequest.paramAsBoolean(DataFrameField.FORCE.getPreferredName(), false);
        StartDataFrameTransformAction.Request request = new StartDataFrameTransformAction.Request(id, force);

=======
        StartDataFrameTransformAction.Request request = new StartDataFrameTransformAction.Request(id);
        if (restRequest.hasParam(DataFrameField.TIMEOUT.getPreferredName())) {
            request.timeout(restRequest.paramAsTime(DataFrameField.TIMEOUT.getPreferredName(), AcknowledgedRequest.DEFAULT_ACK_TIMEOUT));
        }
>>>>>>> a87b1391
        return channel -> client.execute(StartDataFrameTransformAction.INSTANCE, request, new RestToXContentListener<>(channel));
    }

    @Override
    public String getName() {
        return "data_frame_start_transform_action";
    }
}<|MERGE_RESOLUTION|>--- conflicted
+++ resolved
@@ -28,16 +28,11 @@
     @Override
     protected RestChannelConsumer prepareRequest(RestRequest restRequest, NodeClient client) throws IOException {
         String id = restRequest.param(DataFrameField.ID.getPreferredName());
-<<<<<<< HEAD
         boolean force = restRequest.paramAsBoolean(DataFrameField.FORCE.getPreferredName(), false);
         StartDataFrameTransformAction.Request request = new StartDataFrameTransformAction.Request(id, force);
-
-=======
-        StartDataFrameTransformAction.Request request = new StartDataFrameTransformAction.Request(id);
         if (restRequest.hasParam(DataFrameField.TIMEOUT.getPreferredName())) {
             request.timeout(restRequest.paramAsTime(DataFrameField.TIMEOUT.getPreferredName(), AcknowledgedRequest.DEFAULT_ACK_TIMEOUT));
         }
->>>>>>> a87b1391
         return channel -> client.execute(StartDataFrameTransformAction.INSTANCE, request, new RestToXContentListener<>(channel));
     }
 
