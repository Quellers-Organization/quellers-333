--- conflicted
+++ resolved
@@ -90,12 +90,9 @@
     private final DataFrameAuditor auditor;
     private final DataFrameIndexerPosition initialPosition;
     private final IndexerState initialIndexerState;
-<<<<<<< HEAD
     // TODO should be obviated in 8.x with DataFrameTransformTaskState::STOPPING
     private volatile boolean shouldStopAtCheckpoint = false;
-=======
     private volatile Instant changesLastDetectedAt;
->>>>>>> b9fd67b3
 
     private final SetOnce<ClientDataFrameIndexer> indexer = new SetOnce<>();
 
@@ -313,7 +310,6 @@
         ));
     }
 
-<<<<<<< HEAD
     /**
      * This sets the flag for the task to stop at the next checkpoint.
      *
@@ -342,11 +338,8 @@
         }
     }
 
-    public synchronized void stop() {
-=======
     public synchronized void stop(boolean force) {
         logger.debug("[{}] stop called with force [{}] and state [{}]", getTransformId(), force, getState());
->>>>>>> b9fd67b3
         if (getIndexer() == null) {
             // If there is no indexer the task has not been triggered
             // but it still needs to be stopped and removed
@@ -357,10 +350,19 @@
         if (getIndexer().getState() == IndexerState.STOPPED || getIndexer().getState() == IndexerState.STOPPING) {
             return;
         }
-<<<<<<< HEAD
+
+        if (taskState.get() == DataFrameTransformTaskState.FAILED && force == false) {
+            throw new ElasticsearchStatusException(
+                DataFrameMessages.getMessage(DATA_FRAME_CANNOT_STOP_FAILED_TRANSFORM,
+                    getTransformId(),
+                    stateReason.get()),
+                RestStatus.CONFLICT);
+        }
+
         // shouldStopAtCheckpoint only comes into play when onFinish is called, if the indexerState is STARTED, that is a good
         // indication that the indexer is not running and has previously finished a checkpoint, or has yet to even start one.
         // Either way, this means that we won't get to have onFinish called down stream. We should just stop the indexer
+        taskState.set(DataFrameTransformTaskState.STARTED);
         if (this.shouldStopAtCheckpoint == false || getIndexer().getState() == IndexerState.STARTED) {
             stateReason.set(null);
             IndexerState state = getIndexer().stop();
@@ -368,26 +370,6 @@
                 getIndexer().onStop();
                 getIndexer().doSaveState(state, getIndexer().getPosition(), () -> {});
             }
-=======
-
-        if (taskState.get() == DataFrameTransformTaskState.FAILED && force == false) {
-            throw new ElasticsearchStatusException(
-                DataFrameMessages.getMessage(DATA_FRAME_CANNOT_STOP_FAILED_TRANSFORM,
-                    getTransformId(),
-                    stateReason.get()),
-                RestStatus.CONFLICT);
-        }
-
-        IndexerState state = getIndexer().stop();
-        stateReason.set(null);
-        // We just don't want it to be failed if it is failed
-        // Either we are running, and the STATE is already started or failed
-        // doSaveState should transfer the state to STOPPED when it needs to.
-        taskState.set(DataFrameTransformTaskState.STARTED);
-        if (state == IndexerState.STOPPED) {
-            getIndexer().onStop();
-            getIndexer().doSaveState(state, getIndexer().getPosition(), () -> {});
->>>>>>> b9fd67b3
         }
     }
 
@@ -403,24 +385,10 @@
             return;
         }
 
-<<<<<<< HEAD
-        logger.debug("Data frame indexer [{}] schedule has triggered, state: [{}]", event.getJobName(), getIndexer().getState());
-        // If we are failed, don't trigger
-=======
->>>>>>> b9fd67b3
         if (taskState.get() == DataFrameTransformTaskState.FAILED) {
             logger.debug("Schedule was triggered for transform [{}] but task is failed. Ignoring trigger.", getTransformId());
             return;
         }
-<<<<<<< HEAD
-        // If we are stopped or stopping, don't trigger
-        if (getIndexer().getState() == IndexerState.STOPPING || getIndexer().getState() == IndexerState.STOPPED) {
-            logger.debug("Schedule was triggered for transform [{}] but indexer is [{}]. Ignoring trigger.",
-                getTransformId(),
-                getIndexer().getState());
-            return;
-        }
-=======
 
         // ignore trigger if indexer is running or completely stopped
         IndexerState indexerState = getIndexer().getState();
@@ -432,7 +400,6 @@
         }
 
         logger.debug("Data frame indexer [{}] schedule has triggered, state: [{}]", event.getJobName(), indexerState);
->>>>>>> b9fd67b3
 
         // if it runs for the 1st time we just do it, if not we check for changes
         if (currentCheckpoint.get() == 0) {
@@ -513,37 +480,22 @@
             currentCheckpoint.get(),
             reason,
             getIndexer() == null ? null : getIndexer().getProgress());
-<<<<<<< HEAD
+
         // The idea of stopping at the next checkpoint is no longer valid. Since a failed task could potentially START again,
         // we should set this flag to false.
         // The end user should see that the task is in a failed state, and attempt to stop it again but with force=true
         newState.setShouldStopAtCheckoint(false);
-=======
+        shouldStopAtCheckpoint = false;
         taskState.set(DataFrameTransformTaskState.FAILED);
         stateReason.set(reason);
->>>>>>> b9fd67b3
         // Even though the indexer information is persisted to an index, we still need DataFrameTransformTaskState in the clusterstate
         // This keeps track of STARTED, FAILED, STOPPED
         // This is because a FAILED state could occur because we failed to read the config from the internal index, which would imply that
         //   we could not read the previous state information from said index.
         persistStateToClusterState(newState, ActionListener.wrap(
-<<<<<<< HEAD
-            r -> {
-                taskState.set(DataFrameTransformTaskState.FAILED);
-                stateReason.set(reason);
-                shouldStopAtCheckpoint = false;
-                listener.onResponse(null);
-            },
-            e -> {
-                logger.error("Failed to set task state as failed to cluster state", e);
-                taskState.set(DataFrameTransformTaskState.FAILED);
-                stateReason.set(reason);
-                shouldStopAtCheckpoint = false;
-=======
             r -> listener.onResponse(null),
             e -> {
                 logger.error("Failed to set task state as failed to cluster state", e);
->>>>>>> b9fd67b3
                 listener.onFailure(e);
             }
         ));
