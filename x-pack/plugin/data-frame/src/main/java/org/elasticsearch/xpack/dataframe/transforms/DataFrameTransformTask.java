/*
 * Copyright Elasticsearch B.V. and/or licensed to Elasticsearch B.V. under one
 * or more contributor license agreements. Licensed under the Elastic License;
 * you may not use this file except in compliance with the Elastic License.
 */

package org.elasticsearch.xpack.dataframe.transforms;

import org.apache.logging.log4j.LogManager;
import org.apache.logging.log4j.Logger;
import org.apache.logging.log4j.message.ParameterizedMessage;
import org.apache.lucene.util.SetOnce;
import org.elasticsearch.ElasticsearchException;
import org.elasticsearch.ElasticsearchStatusException;
import org.elasticsearch.ResourceNotFoundException;
import org.elasticsearch.action.ActionListener;
import org.elasticsearch.action.bulk.BulkAction;
import org.elasticsearch.action.bulk.BulkItemResponse;
import org.elasticsearch.action.bulk.BulkRequest;
import org.elasticsearch.action.bulk.BulkResponse;
import org.elasticsearch.action.search.SearchAction;
import org.elasticsearch.action.search.SearchRequest;
import org.elasticsearch.action.search.SearchResponse;
import org.elasticsearch.client.Client;
import org.elasticsearch.common.logging.LoggerMessageFormat;
import org.elasticsearch.common.settings.Setting;
import org.elasticsearch.common.unit.TimeValue;
import org.elasticsearch.index.IndexNotFoundException;
import org.elasticsearch.persistent.AllocatedPersistentTask;
import org.elasticsearch.persistent.PersistentTasksCustomMetaData;
import org.elasticsearch.rest.RestStatus;
import org.elasticsearch.tasks.TaskId;
import org.elasticsearch.threadpool.ThreadPool;
import org.elasticsearch.xpack.core.ClientHelper;
import org.elasticsearch.xpack.core.dataframe.DataFrameField;
import org.elasticsearch.xpack.core.dataframe.DataFrameMessages;
import org.elasticsearch.xpack.core.dataframe.action.StartDataFrameTransformTaskAction;
import org.elasticsearch.xpack.core.dataframe.action.StartDataFrameTransformTaskAction.Response;
import org.elasticsearch.xpack.core.dataframe.transforms.DataFrameIndexerPosition;
import org.elasticsearch.xpack.core.dataframe.transforms.DataFrameIndexerTransformStats;
import org.elasticsearch.xpack.core.dataframe.transforms.DataFrameTransform;
import org.elasticsearch.xpack.core.dataframe.transforms.DataFrameTransformCheckpoint;
import org.elasticsearch.xpack.core.dataframe.transforms.DataFrameTransformCheckpointingInfo;
import org.elasticsearch.xpack.core.dataframe.transforms.DataFrameTransformConfig;
import org.elasticsearch.xpack.core.dataframe.transforms.DataFrameTransformProgress;
import org.elasticsearch.xpack.core.dataframe.transforms.DataFrameTransformState;
import org.elasticsearch.xpack.core.dataframe.transforms.DataFrameTransformStoredDoc;
import org.elasticsearch.xpack.core.dataframe.transforms.DataFrameTransformTaskState;
import org.elasticsearch.xpack.core.dataframe.utils.ExceptionsHelper;
import org.elasticsearch.xpack.core.indexing.IndexerState;
import org.elasticsearch.xpack.core.scheduler.SchedulerEngine;
import org.elasticsearch.xpack.core.scheduler.SchedulerEngine.Event;
import org.elasticsearch.xpack.dataframe.checkpoint.CheckpointProvider;
import org.elasticsearch.xpack.dataframe.checkpoint.DataFrameTransformsCheckpointService;
import org.elasticsearch.xpack.dataframe.notifications.DataFrameAuditor;
import org.elasticsearch.xpack.dataframe.persistence.DataFrameTransformsConfigManager;
import org.elasticsearch.xpack.dataframe.transforms.pivot.AggregationResultUtils;

import java.time.Instant;
import java.util.Arrays;
import java.util.Map;
import java.util.concurrent.atomic.AtomicBoolean;
import java.util.concurrent.atomic.AtomicInteger;
import java.util.concurrent.atomic.AtomicLong;
import java.util.concurrent.atomic.AtomicReference;

import static org.elasticsearch.xpack.core.dataframe.DataFrameMessages.DATA_FRAME_CANNOT_START_FAILED_TRANSFORM;
import static org.elasticsearch.xpack.core.dataframe.DataFrameMessages.DATA_FRAME_CANNOT_STOP_FAILED_TRANSFORM;


public class DataFrameTransformTask extends AllocatedPersistentTask implements SchedulerEngine.Listener {

    // Default interval the scheduler sends an event if the config does not specify a frequency
    private static final long SCHEDULER_NEXT_MILLISECONDS = 60000;
    private static final Logger logger = LogManager.getLogger(DataFrameTransformTask.class);
    private static final int DEFAULT_FAILURE_RETRIES = 10;
    private volatile int numFailureRetries = DEFAULT_FAILURE_RETRIES;
    // How many times the transform task can retry on an non-critical failure
    public static final Setting<Integer> NUM_FAILURE_RETRIES_SETTING = Setting.intSetting(
        "xpack.data_frame.num_transform_failure_retries",
        DEFAULT_FAILURE_RETRIES,
        0,
        100,
        Setting.Property.NodeScope,
        Setting.Property.Dynamic);
    private static final IndexerState[] RUNNING_STATES = new IndexerState[]{IndexerState.STARTED, IndexerState.INDEXING};
    public static final String SCHEDULE_NAME = DataFrameField.TASK_NAME + "/schedule";

    private final DataFrameTransform transform;
    private final SchedulerEngine schedulerEngine;
    private final ThreadPool threadPool;
    private final DataFrameAuditor auditor;
    private final DataFrameIndexerPosition initialPosition;
    private final IndexerState initialIndexerState;
    // TODO should be obviated in 8.x with DataFrameTransformTaskState::STOPPING
    private volatile boolean shouldStopAtCheckpoint = false;
    private volatile Instant changesLastDetectedAt;

    private final SetOnce<ClientDataFrameIndexer> indexer = new SetOnce<>();

    private final AtomicReference<DataFrameTransformTaskState> taskState;
    private final AtomicReference<String> stateReason;
    // the checkpoint of this data frame, storing the checkpoint until data indexing from source to dest is _complete_
    // Note: Each indexer run creates a new future checkpoint which becomes the current checkpoint only after the indexer run finished
    private final AtomicLong currentCheckpoint;

    public DataFrameTransformTask(long id, String type, String action, TaskId parentTask, DataFrameTransform transform,
                                  DataFrameTransformState state, SchedulerEngine schedulerEngine, DataFrameAuditor auditor,
                                  ThreadPool threadPool, Map<String, String> headers) {
        super(id, type, action, DataFrameField.PERSISTENT_TASK_DESCRIPTION_PREFIX + transform.getId(), parentTask, headers);
        this.transform = transform;
        this.schedulerEngine = schedulerEngine;
        this.threadPool = threadPool;
        this.auditor = auditor;
        IndexerState initialState = IndexerState.STOPPED;
        DataFrameTransformTaskState initialTaskState = DataFrameTransformTaskState.STOPPED;
        String initialReason = null;
        long initialGeneration = 0;
        DataFrameIndexerPosition initialPosition = null;
        if (state != null) {
            initialTaskState = state.getTaskState();
            initialReason = state.getReason();
            final IndexerState existingState = state.getIndexerState();
            if (existingState.equals(IndexerState.INDEXING)) {
                // reset to started as no indexer is running
                initialState = IndexerState.STARTED;
            } else if (existingState.equals(IndexerState.ABORTING) || existingState.equals(IndexerState.STOPPING)) {
                // reset to stopped as something bad happened
                initialState = IndexerState.STOPPED;
            } else {
                initialState = existingState;
            }
            initialPosition = state.getPosition();
            initialGeneration = state.getCheckpoint();
        }

        this.initialIndexerState = initialState;
        this.initialPosition = initialPosition;
        this.currentCheckpoint = new AtomicLong(initialGeneration);
        this.taskState = new AtomicReference<>(initialTaskState);
        this.stateReason = new AtomicReference<>(initialReason);
    }

    public String getTransformId() {
        return transform.getId();
    }

    /**
     * Enable Task API to return detailed status information
     */
    @Override
    public Status getStatus() {
        return getState();
    }

    private ClientDataFrameIndexer getIndexer() {
        return indexer.get();
    }

    public DataFrameTransformState getState() {
        return getIndexer() == null ?
            new DataFrameTransformState(taskState.get(),
                initialIndexerState,
                initialPosition,
                currentCheckpoint.get(),
                stateReason.get(),
                null,
                null, //Node attributes
                shouldStopAtCheckpoint) :
           new DataFrameTransformState(
               taskState.get(),
               indexer.get().getState(),
               indexer.get().getPosition(),
               currentCheckpoint.get(),
               stateReason.get(),
               getIndexer().getProgress(),
               null, //Node attributes
               shouldStopAtCheckpoint);
    }

    public DataFrameIndexerTransformStats getStats() {
        if (getIndexer() == null) {
            return new DataFrameIndexerTransformStats();
        } else {
            return getIndexer().getStats();
        }
    }

    public long getCheckpoint() {
        return currentCheckpoint.get();
    }

    public void getCheckpointingInfo(DataFrameTransformsCheckpointService transformsCheckpointService,
            ActionListener<DataFrameTransformCheckpointingInfo> listener) {
        ClientDataFrameIndexer indexer = getIndexer();
        if (indexer == null) {
            transformsCheckpointService.getCheckpointingInfo(
                    transform.getId(),
                    currentCheckpoint.get(),
                    initialPosition,
                    null,
                    listener);
            return;
        }
        indexer.getCheckpointProvider().getCheckpointingInfo(
                indexer.getLastCheckpoint(),
                indexer.getNextCheckpoint(),
                indexer.getPosition(),
                indexer.getProgress(),
                ActionListener.wrap(
                    info -> {
                        if (changesLastDetectedAt == null) {
                            listener.onResponse(info);
                        } else {
                            listener.onResponse(info.setChangesLastDetectedAt(changesLastDetectedAt));
                        }
                    },
                    listener::onFailure
                ));
    }

    public DataFrameTransformCheckpoint getLastCheckpoint() {
        return getIndexer().getLastCheckpoint();
    }

    public DataFrameTransformCheckpoint getNextCheckpoint() {
        return getIndexer().getNextCheckpoint();
    }

    /**
     * Get the in-progress checkpoint
     *
     * @return checkpoint in progress or 0 if task/indexer is not active
     */
    public long getInProgressCheckpoint() {
        if (getIndexer() == null) {
            return 0;
        } else {
            return indexer.get().getState().equals(IndexerState.INDEXING) ? currentCheckpoint.get() + 1L : 0;
        }
    }

    public synchronized void setTaskStateStopped() {
        taskState.set(DataFrameTransformTaskState.STOPPED);
    }

    /**
     * Start the background indexer and set the task's state to started
     * @param startingCheckpoint Set the current checkpoint to this value. If null the
     *                           current checkpoint is not set
     * @param listener Started listener
     */
    public synchronized void start(Long startingCheckpoint, boolean force, ActionListener<Response> listener) {
        logger.debug("[{}] start called with force [{}] and state [{}].", getTransformId(), force, getState());
        if (taskState.get() == DataFrameTransformTaskState.FAILED && force == false) {
            listener.onFailure(new ElasticsearchStatusException(
                DataFrameMessages.getMessage(DATA_FRAME_CANNOT_START_FAILED_TRANSFORM,
                    getTransformId(),
                    stateReason.get()),
                RestStatus.CONFLICT));
            return;
        }
        if (getIndexer() == null) {
            // If our state is failed AND the indexer is null, the user needs to _stop?force=true so that the indexer gets
            // fully initialized.
            // If we are NOT failed, then we can assume that `start` was just called early in the process.
            String msg = taskState.get() == DataFrameTransformTaskState.FAILED ?
                "It failed during the initialization process; force stop to allow reinitialization." :
                "Try again later.";
            listener.onFailure(new ElasticsearchStatusException("Task for transform [{}] not fully initialized. {}",
                RestStatus.CONFLICT,
                getTransformId(),
                msg));
            return;
        }
        if (shouldStopAtCheckpoint) {
            listener.onFailure(new ElasticsearchException("Cannot start task for data frame transform [{}], " +
                "because it is stopping at the next checkpoint.", transform.getId()));
        }
        final IndexerState newState = getIndexer().start();
        if (Arrays.stream(RUNNING_STATES).noneMatch(newState::equals)) {
            listener.onFailure(new ElasticsearchException("Cannot start task for data frame transform [{}], because state was [{}]",
                    transform.getId(), newState));
            return;
        }
        stateReason.set(null);
        taskState.set(DataFrameTransformTaskState.STARTED);
        if (startingCheckpoint != null) {
            currentCheckpoint.set(startingCheckpoint);
        }

        final DataFrameTransformState state = new DataFrameTransformState(
            DataFrameTransformTaskState.STARTED,
            IndexerState.STOPPED,
            getIndexer().getPosition(),
            currentCheckpoint.get(),
            null,
            getIndexer().getProgress());

        logger.info("[{}] updating state for data frame transform to [{}].", transform.getId(), state.toString());
        // Even though the indexer information is persisted to an index, we still need DataFrameTransformTaskState in the clusterstate
        // This keeps track of STARTED, FAILED, STOPPED
        // This is because a FAILED state can occur because we cannot read the config from the internal index, which would imply that
        //   we could not read the previous state information from said index.
        persistStateToClusterState(state, ActionListener.wrap(
            task -> {
                auditor.info(transform.getId(),
                    "Updated data frame transform state to [" + state.getTaskState() + "].");
                long now = System.currentTimeMillis();
                // kick off the indexer
                triggered(new Event(schedulerJobName(), now, now));
                registerWithSchedulerJob();
                listener.onResponse(new StartDataFrameTransformTaskAction.Response(true));
            },
            exc -> {
                auditor.warning(transform.getId(),
                    "Failed to persist to cluster state while marking task as started. Failure: " + exc.getMessage());
                logger.error(new ParameterizedMessage("[{}] failed updating state to [{}].", getTransformId(), state), exc);
                getIndexer().stop();
                listener.onFailure(new ElasticsearchException("Error while updating state for data frame transform ["
                                    + transform.getId() + "] to [" + state.getIndexerState() + "].", exc));
            }
        ));
    }

    /**
     * This sets the flag for the task to stop at the next checkpoint.
     *
     * If first persists the flag to cluster state, and then mutates the local variable.
     *
     * It only persists to cluster state if the value is different than what is currently held in memory.
     * @param shouldStopAtCheckpoint whether or not we should stop at the next checkpoint or not
     * @param shouldStopAtCheckpointListener the listener to return to when we have persisted the updated value to cluster state.
     */
    public synchronized void setShouldStopAtCheckpoint(boolean shouldStopAtCheckpoint,
                                                       ActionListener<Void> shouldStopAtCheckpointListener) {
        logger.debug("[{}] attempted to set task to stop at checkpoint with state [{}]", getTransformId(), getState());
        if (this.shouldStopAtCheckpoint == shouldStopAtCheckpoint ||
            taskState.get() == DataFrameTransformTaskState.STARTED == false ||
            getIndexer() == null ||
            getIndexer().getState() == IndexerState.STOPPED ||
            getIndexer().getState() == IndexerState.STOPPING) {
        }
        if (this.shouldStopAtCheckpoint != shouldStopAtCheckpoint
            && taskState.get() != DataFrameTransformTaskState.FAILED
            && getIndexer() != null
            && getIndexer().getState() != IndexerState.STOPPED) {
            this.shouldStopAtCheckpoint = shouldStopAtCheckpoint;
            DataFrameTransformState state = new DataFrameTransformState(
                taskState.get(),
                indexer.get().getState(),
                indexer.get().getPosition(),
                currentCheckpoint.get(),
                stateReason.get(),
                getIndexer().getProgress(),
                null, //Node attributes
                shouldStopAtCheckpoint);
            getIndexer().transformsConfigManager.putOrUpdateTransformStoredDoc(
                new DataFrameTransformStoredDoc(getTransformId(), state, getStats()),
                ActionListener.wrap(
                    r -> {
                        // for auto stop shutdown the task
                        shouldStopAtCheckpointListener.onResponse(null);
                    },
                    statsExc -> {
                        logger.error("Updating stats of transform [" + getTransformId() + "] failed", statsExc);
                        shouldStopAtCheckpointListener.onFailure(statsExc);
                    }
                ));
        } else {
            shouldStopAtCheckpointListener.onResponse(null);
        }
    }

    public synchronized void setShouldStopAtCheckpoint(boolean shouldStopAtCheckpoint) {
        this.shouldStopAtCheckpoint = shouldStopAtCheckpoint;
    }

    public synchronized void stop(boolean force) {
        logger.debug("[{}] stop called with force [{}] and state [{}]", getTransformId(), force, getState());
        if (getIndexer() == null) {
            // If there is no indexer the task has not been triggered
            // but it still needs to be stopped and removed
            shutdown();
            return;
        }

        if (getIndexer().getState() == IndexerState.STOPPED || getIndexer().getState() == IndexerState.STOPPING) {
            return;
        }

        if (taskState.get() == DataFrameTransformTaskState.FAILED && force == false) {
            throw new ElasticsearchStatusException(
                DataFrameMessages.getMessage(DATA_FRAME_CANNOT_STOP_FAILED_TRANSFORM,
                    getTransformId(),
                    stateReason.get()),
                RestStatus.CONFLICT);
        }

        // shouldStopAtCheckpoint only comes into play when onFinish is called, if the indexerState is STARTED, that is a good
        // indication that the indexer is not running and has previously finished a checkpoint, or has yet to even start one.
        // Either way, this means that we won't get to have onFinish called down stream. We should just stop the indexer
        taskState.set(DataFrameTransformTaskState.STARTED);
        if (this.shouldStopAtCheckpoint == false || getIndexer().getState() == IndexerState.STARTED) {
            stateReason.set(null);
            IndexerState state = getIndexer().stop();
            if (state == IndexerState.STOPPED) {
                getIndexer().onStop();
                getIndexer().doSaveState(state, getIndexer().getPosition(), () -> {});
            }
        }
    }

    @Override
    public synchronized void triggered(Event event) {
        // Ignore if event is not for this job
        if (event.getJobName().equals(schedulerJobName()) == false)  {
            return;
        }

        if (getIndexer() == null) {
            logger.warn("[{}] data frame task triggered with an unintialized indexer.", getTransformId());
            return;
        }

        if (taskState.get() == DataFrameTransformTaskState.FAILED) {
            logger.debug("[{}] schedule was triggered for transform but task is failed. Ignoring trigger.", getTransformId());
            return;
        }

        // ignore trigger if indexer is running or completely stopped
        IndexerState indexerState = getIndexer().getState();
        if (IndexerState.INDEXING.equals(indexerState) ||
            IndexerState.STOPPING.equals(indexerState) ||
            IndexerState.STOPPED.equals(indexerState)) {
            logger.debug("[{}] indexer for transform has state [{}]. Ignoring trigger.", getTransformId(), indexerState);
            return;
        }

        logger.debug("[{}] data frame indexer schedule has triggered, state: [{}].", event.getJobName(), indexerState);

        // if it runs for the 1st time we just do it, if not we check for changes
        if (currentCheckpoint.get() == 0) {
            logger.debug("Trigger initial run.");
            getIndexer().maybeTriggerAsyncJob(System.currentTimeMillis());
        } else if (getIndexer().isContinuous()) {
            getIndexer().maybeTriggerAsyncJob(System.currentTimeMillis());
        }
    }

    /**
     * Attempt to gracefully cleanup the data frame transform so it can be terminated.
     * This tries to remove the job from the scheduler and completes the persistent task
     */
    synchronized void shutdown() {
        deregisterSchedulerJob();
        markAsCompleted();
    }

    public DataFrameTransformProgress getProgress() {
        if (indexer.get() == null) {
            return null;
        }
        DataFrameTransformProgress indexerProgress = indexer.get().getProgress();
        if (indexerProgress == null) {
            return null;
        }
        return new DataFrameTransformProgress(indexerProgress);
    }

    void persistStateToClusterState(DataFrameTransformState state,
                                    ActionListener<PersistentTasksCustomMetaData.PersistentTask<?>> listener) {
        updatePersistentTaskState(state, ActionListener.wrap(
            success -> {
                logger.debug("[{}] successfully updated state for data frame transform to [{}].", transform.getId(), state.toString());
                listener.onResponse(success);
            },
            failure -> {
                logger.error(new ParameterizedMessage("[{}] failed to update cluster state for data frame transform.",
                    transform.getId()),
                    failure);
                listener.onFailure(failure);
            }
        ));
    }

    synchronized void markAsFailed(String reason, ActionListener<Void> listener) {
        // If we are already flagged as failed, this probably means that a second trigger started firing while we were attempting to
        // flag the previously triggered indexer as failed. Exit early as we are already flagged as failed.
        if (taskState.get() == DataFrameTransformTaskState.FAILED) {
            logger.warn("[{}] is already failed but encountered new failure; reason [{}].", getTransformId(), reason);
            listener.onResponse(null);
            return;
        }
        // If the indexer is `STOPPING` this means that `DataFrameTransformTask#stop` was called previously, but something caused
        // the indexer to fail. Since `ClientDataFrameIndexer#doSaveState` will persist the state to the index once the indexer stops,
        // it is probably best to NOT change the internal state of the task and allow the normal stopping logic to continue.
        if (getIndexer() != null && getIndexer().getState() == IndexerState.STOPPING) {
            logger.info("[{}] attempt to fail transform with reason [{}] while it was stopping.", getTransformId(), reason);
            listener.onResponse(null);
            return;
        }
        // If we are stopped, this means that between the failure occurring and being handled, somebody called stop
        // We should just allow that stop to continue
        if (getIndexer() != null && getIndexer().getState() == IndexerState.STOPPED) {
            logger.info("[{}] encountered a failure but indexer is STOPPED; reason [{}].", getTransformId(), reason);
            listener.onResponse(null);
            return;
        }
        auditor.error(transform.getId(), reason);
        // We should not keep retrying. Either the task will be stopped, or started
        // If it is started again, it is registered again.
        deregisterSchedulerJob();
<<<<<<< HEAD
        shouldStopAtCheckpoint = false;
        DataFrameTransformState newState = new DataFrameTransformState(
            DataFrameTransformTaskState.FAILED,
            getIndexer() == null ? initialIndexerState : getIndexer().getState(),
            getIndexer() == null ? initialPosition : getIndexer().getPosition(),
            currentCheckpoint.get(),
            reason,
            getIndexer() == null ? null : getIndexer().getProgress(),
            null,
            false);

        // The idea of stopping at the next checkpoint is no longer valid. Since a failed task could potentially START again,
        // we should set this flag to false.
        // The end user should see that the task is in a failed state, and attempt to stop it again but with force=true
=======
>>>>>>> 8109a2cb
        taskState.set(DataFrameTransformTaskState.FAILED);
        stateReason.set(reason);
        DataFrameTransformState newState = getState();
        // Even though the indexer information is persisted to an index, we still need DataFrameTransformTaskState in the clusterstate
        // This keeps track of STARTED, FAILED, STOPPED
        // This is because a FAILED state could occur because we failed to read the config from the internal index, which would imply that
        //   we could not read the previous state information from said index.
        persistStateToClusterState(newState, ActionListener.wrap(
            r -> listener.onResponse(null),
            e -> {
                String msg = "Failed to persist to cluster state while marking task as failed with reason [" + reason + "].";
                auditor.warning(transform.getId(),
                    msg + " Failure: " + e.getMessage());
                logger.error(new ParameterizedMessage("[{}] {}", getTransformId(), msg),
                    e);
                listener.onFailure(e);
            }
        ));
    }

    /**
     * This is called when the persistent task signals that the allocated task should be terminated.
     * Termination in the task framework is essentially voluntary, as the allocated task can only be
     * shut down from the inside.
     */
    @Override
    public synchronized void onCancelled() {
        logger.info("[{}] received cancellation request for data frame transform, state: [{}].",
            getTransformId(),
            taskState.get());
        if (getIndexer() != null && getIndexer().abort()) {
            // there is no background transform running, we can shutdown safely
            shutdown();
        }
    }

    public DataFrameTransformTask setNumFailureRetries(int numFailureRetries) {
        this.numFailureRetries = numFailureRetries;
        return this;
    }

    public int getNumFailureRetries() {
        return numFailureRetries;
    }

    private void registerWithSchedulerJob() {
        schedulerEngine.register(this);
        final SchedulerEngine.Job schedulerJob = new SchedulerEngine.Job(schedulerJobName(), next());
        schedulerEngine.add(schedulerJob);
    }

    private void deregisterSchedulerJob() {
        schedulerEngine.remove(schedulerJobName());
        schedulerEngine.unregister(this);
    }

    private String schedulerJobName() {
        return DataFrameTransformTask.SCHEDULE_NAME + "_" + getTransformId();
    }

    private SchedulerEngine.Schedule next() {
        return (startTime, now) -> {
            TimeValue frequency = transform.getFrequency();
            return now + (frequency == null ? SCHEDULER_NEXT_MILLISECONDS : frequency.getMillis());
        };
    }

    synchronized void initializeIndexer(ClientDataFrameIndexerBuilder indexerBuilder) {
        indexer.set(indexerBuilder.build(this));
    }

    static class ClientDataFrameIndexerBuilder {
        private Client client;
        private DataFrameTransformsConfigManager transformsConfigManager;
        private DataFrameTransformsCheckpointService transformsCheckpointService;
        private String transformId;
        private DataFrameAuditor auditor;
        private Map<String, String> fieldMappings;
        private DataFrameTransformConfig transformConfig;
        private DataFrameIndexerTransformStats initialStats;
        private IndexerState indexerState = IndexerState.STOPPED;
        private DataFrameIndexerPosition initialPosition;
        private DataFrameTransformProgress progress;
        private DataFrameTransformCheckpoint lastCheckpoint;
        private DataFrameTransformCheckpoint nextCheckpoint;

        ClientDataFrameIndexerBuilder(String transformId) {
            this.transformId = transformId;
            this.initialStats = new DataFrameIndexerTransformStats();
        }

        ClientDataFrameIndexer build(DataFrameTransformTask parentTask) {
            CheckpointProvider checkpointProvider = transformsCheckpointService.getCheckpointProvider(transformConfig);

            return new ClientDataFrameIndexer(this.transformId,
                this.transformsConfigManager,
                checkpointProvider,
                new AtomicReference<>(this.indexerState),
                this.initialPosition,
                this.client,
                this.auditor,
                this.initialStats,
                this.transformConfig,
                this.fieldMappings,
                this.progress,
                this.lastCheckpoint,
                this.nextCheckpoint,
                parentTask);
        }

        ClientDataFrameIndexerBuilder setClient(Client client) {
            this.client = client;
            return this;
        }

        ClientDataFrameIndexerBuilder setTransformsConfigManager(DataFrameTransformsConfigManager transformsConfigManager) {
            this.transformsConfigManager = transformsConfigManager;
            return this;
        }

        ClientDataFrameIndexerBuilder setTransformsCheckpointService(DataFrameTransformsCheckpointService transformsCheckpointService) {
            this.transformsCheckpointService = transformsCheckpointService;
            return this;
        }

        ClientDataFrameIndexerBuilder setTransformId(String transformId) {
            this.transformId = transformId;
            return this;
        }

        ClientDataFrameIndexerBuilder setAuditor(DataFrameAuditor auditor) {
            this.auditor = auditor;
            return this;
        }

        ClientDataFrameIndexerBuilder setFieldMappings(Map<String, String> fieldMappings) {
            this.fieldMappings = fieldMappings;
            return this;
        }

        ClientDataFrameIndexerBuilder setTransformConfig(DataFrameTransformConfig transformConfig) {
            this.transformConfig = transformConfig;
            return this;
        }

        DataFrameTransformConfig getTransformConfig() {
            return this.transformConfig;
        }

        ClientDataFrameIndexerBuilder setInitialStats(DataFrameIndexerTransformStats initialStats) {
            this.initialStats = initialStats;
            return this;
        }

        ClientDataFrameIndexerBuilder setIndexerState(IndexerState indexerState) {
            this.indexerState = indexerState;
            return this;
        }

        ClientDataFrameIndexerBuilder setInitialPosition(DataFrameIndexerPosition initialPosition) {
            this.initialPosition = initialPosition;
            return this;
        }

        ClientDataFrameIndexerBuilder setProgress(DataFrameTransformProgress progress) {
            this.progress = progress;
            return this;
        }

        ClientDataFrameIndexerBuilder setLastCheckpoint(DataFrameTransformCheckpoint lastCheckpoint) {
            this.lastCheckpoint = lastCheckpoint;
            return this;
        }

        ClientDataFrameIndexerBuilder setNextCheckpoint(DataFrameTransformCheckpoint nextCheckpoint) {
            this.nextCheckpoint = nextCheckpoint;
            return this;
        }
    }

    static class ClientDataFrameIndexer extends DataFrameIndexer {

        private long logEvery = 1;
        private long logCount = 0;
        private final Client client;
        private final DataFrameTransformsConfigManager transformsConfigManager;
        private final CheckpointProvider checkpointProvider;
        private final String transformId;
        private final DataFrameTransformTask transformTask;
        private final AtomicInteger failureCount;
        private volatile boolean auditBulkFailures = true;
        // Keeps track of the last exception that was written to our audit, keeps us from spamming the audit index
        private volatile String lastAuditedExceptionMessage = null;
        private final AtomicBoolean oldStatsCleanedUp = new AtomicBoolean(false);

        ClientDataFrameIndexer(String transformId,
                               DataFrameTransformsConfigManager transformsConfigManager,
                               CheckpointProvider checkpointProvider,
                               AtomicReference<IndexerState> initialState,
                               DataFrameIndexerPosition initialPosition,
                               Client client,
                               DataFrameAuditor auditor,
                               DataFrameIndexerTransformStats initialStats,
                               DataFrameTransformConfig transformConfig,
                               Map<String, String> fieldMappings,
                               DataFrameTransformProgress transformProgress,
                               DataFrameTransformCheckpoint lastCheckpoint,
                               DataFrameTransformCheckpoint nextCheckpoint,
                               DataFrameTransformTask parentTask) {
            super(ExceptionsHelper.requireNonNull(parentTask, "parentTask")
                    .threadPool
                    .executor(ThreadPool.Names.GENERIC),
                ExceptionsHelper.requireNonNull(auditor, "auditor"),
                transformConfig,
                fieldMappings,
                ExceptionsHelper.requireNonNull(initialState, "initialState"),
                initialPosition,
                initialStats == null ? new DataFrameIndexerTransformStats() : initialStats,
                transformProgress,
                lastCheckpoint,
                nextCheckpoint);
            this.transformId = ExceptionsHelper.requireNonNull(transformId, "transformId");
            this.transformsConfigManager = ExceptionsHelper.requireNonNull(transformsConfigManager, "transformsConfigManager");
            this.checkpointProvider = ExceptionsHelper.requireNonNull(checkpointProvider, "checkpointProvider");

            this.client = ExceptionsHelper.requireNonNull(client, "client");
            this.transformTask = parentTask;
            this.failureCount = new AtomicInteger(0);
        }

        @Override
        protected void onStart(long now, ActionListener<Boolean> listener) {
            if (transformTask.taskState.get() == DataFrameTransformTaskState.FAILED) {
                logger.debug("[{}] attempted to start while failed.", transformId);
                listener.onFailure(new ElasticsearchException("Attempted to start a failed transform [{}].", transformId));
                return;
            }
            // On each run, we need to get the total number of docs and reset the count of processed docs
            // Since multiple checkpoints can be executed in the task while it is running on the same node, we need to gather
            // the progress here, and not in the executor.
            ActionListener<Void> updateConfigListener = ActionListener.wrap(
                updateConfigResponse -> {
                    if (initialRun()) {
                        createCheckpoint(ActionListener.wrap(cp -> {
                            nextCheckpoint = cp;
                            // If nextCheckpoint > 1, this means that we are now on the checkpoint AFTER the batch checkpoint
                            // Consequently, the idea of percent complete no longer makes sense.
                            if (nextCheckpoint.getCheckpoint() > 1) {
                                progress = new DataFrameTransformProgress(null, 0L, 0L);
                                super.onStart(now, listener);
                                return;
                            }
                            TransformProgressGatherer.getInitialProgress(this.client, buildFilterQuery(), getConfig(), ActionListener.wrap(
                                newProgress -> {
                                    logger.trace("[{}] reset the progress from [{}] to [{}].", transformId, progress, newProgress);
                                    progress = newProgress;
                                    super.onStart(now, listener);
                                },
                                failure -> {
                                    progress = null;
                                    logger.warn(new ParameterizedMessage("[{}] unable to load progress information for task.",
                                        transformId),
                                        failure);
                                    super.onStart(now, listener);
                                }
                            ));
                        }, listener::onFailure));
                    } else {
                        super.onStart(now, listener);
                    }
                },
                listener::onFailure
            );

            // If we are continuous, we will want to verify we have the latest stored configuration
            ActionListener<Void> changedSourceListener = ActionListener.wrap(
                r -> {
                    if (isContinuous()) {
                        transformsConfigManager.getTransformConfiguration(getJobId(), ActionListener.wrap(
                            config -> {
                                transformConfig = config;
                                logger.debug("[{}] successfully refreshed data frame transform config from index.", transformId);
                                updateConfigListener.onResponse(null);
                            },
                            failure -> {
                                String msg = DataFrameMessages.getMessage(
                                    DataFrameMessages.FAILED_TO_RELOAD_TRANSFORM_CONFIGURATION,
                                    getJobId());
                                logger.error(msg, failure);
                                // If the transform config index or the transform config is gone, something serious occurred
                                // We are in an unknown state and should fail out
                                if (failure instanceof ResourceNotFoundException) {
                                    updateConfigListener.onFailure(new TransformConfigReloadingException(msg, failure));
                                } else {
                                    auditor.warning(getJobId(), msg);
                                    updateConfigListener.onResponse(null);
                                }
                            }
                        ));
                    } else {
                        updateConfigListener.onResponse(null);
                    }
                },
                listener::onFailure
            );

            // If we are not on the initial batch checkpoint and its the first pass of whatever continuous checkpoint we are on,
            // we should verify if there are local changes based on the sync config. If not, do not proceed further and exit.
            if (transformTask.currentCheckpoint.get() > 0 && initialRun()) {
                sourceHasChanged(ActionListener.wrap(
                    hasChanged -> {
                        if (hasChanged) {
                            transformTask.changesLastDetectedAt = Instant.now();
                            logger.debug("[{}] source has changed, triggering new indexer run.", transformId);
                            changedSourceListener.onResponse(null);
                        } else {
                            // No changes, stop executing
                            listener.onResponse(false);
                        }
                    },
                    listener::onFailure
                ));
            } else {
                changedSourceListener.onResponse(null);
            }
        }

        @Override
        protected String getJobId() {
            return transformId;
        }

        public CheckpointProvider getCheckpointProvider() {
            return checkpointProvider;
        }

        @Override
        public synchronized boolean maybeTriggerAsyncJob(long now) {
            if (transformTask.taskState.get() == DataFrameTransformTaskState.FAILED) {
                logger.debug("[{}] schedule was triggered for transform but task is failed. Ignoring trigger.", getJobId());
                return false;
            }

            // ignore trigger if indexer is running, prevents log spam in A2P indexer
            IndexerState indexerState = getState();
            if (IndexerState.INDEXING.equals(indexerState) || IndexerState.STOPPING.equals(indexerState)) {
                logger.debug("[{}] indexer for transform has state [{}]. Ignoring trigger.", getJobId(), indexerState);
                return false;
            }

            return super.maybeTriggerAsyncJob(now);
        }

        @Override
        protected void doNextSearch(SearchRequest request, ActionListener<SearchResponse> nextPhase) {
            if (transformTask.taskState.get() == DataFrameTransformTaskState.FAILED) {
                logger.debug("[{}] attempted to search while failed.", transformId);
                nextPhase.onFailure(new ElasticsearchException("Attempted to do a search request for failed transform [{}].",
                    transformId));
                return;
            }
            ClientHelper.executeWithHeadersAsync(transformConfig.getHeaders(), ClientHelper.DATA_FRAME_ORIGIN, client,
                    SearchAction.INSTANCE, request, nextPhase);
        }

        @Override
        protected void doNextBulk(BulkRequest request, ActionListener<BulkResponse> nextPhase) {
            if (transformTask.taskState.get() == DataFrameTransformTaskState.FAILED) {
                logger.debug("[{}] attempted to bulk index while failed.", transformId);
                nextPhase.onFailure(new ElasticsearchException("Attempted to do a bulk index request for failed transform [{}].",
                    transformId));
                return;
            }
            ClientHelper.executeWithHeadersAsync(transformConfig.getHeaders(),
                ClientHelper.DATA_FRAME_ORIGIN,
                client,
                BulkAction.INSTANCE,
                request,
                ActionListener.wrap(bulkResponse -> {
                    if (bulkResponse.hasFailures()) {
                        int failureCount = 0;
                        for(BulkItemResponse item : bulkResponse.getItems()) {
                            if (item.isFailed()) {
                                failureCount++;
                            }
                            // TODO gather information on irrecoverable failures and update isIrrecoverableFailure
                        }
                        if (auditBulkFailures) {
                            auditor.warning(transformId,
                                "Experienced at least [" +
                                    failureCount +
                                    "] bulk index failures. See the logs of the node running the transform for details. " +
                                    bulkResponse.buildFailureMessage());
                            auditBulkFailures = false;
                        }
                        // This calls AsyncTwoPhaseIndexer#finishWithIndexingFailure
                        // It increments the indexing failure, and then calls the `onFailure` logic
                        nextPhase.onFailure(
                            new BulkIndexingException("Bulk index experienced failures. " +
                                "See the logs of the node running the transform for details."));
                    } else {
                        auditBulkFailures = true;
                        nextPhase.onResponse(bulkResponse);
                    }
                }, nextPhase::onFailure));
        }

        @Override
        protected void doSaveState(IndexerState indexerState, DataFrameIndexerPosition position, Runnable next) {
            if (transformTask.taskState.get() == DataFrameTransformTaskState.FAILED) {
                logger.debug("[{}] attempted to save state and stats while failed.", transformId);
                // If we are failed, we should call next to allow failure handling to occur if necessary.
                next.run();
                return;
            }
            if (indexerState.equals(IndexerState.ABORTING)) {
                // If we're aborting, just invoke `next` (which is likely an onFailure handler)
                next.run();
                return;
            }
            // If we are `STOPPED` on a `doSaveState` call, that indicates we transitioned to `STOPPED` from `STOPPING`
            // OR we called `doSaveState` manually as the indexer was not actively running.
            // Since we save the state to an index, we should make sure that our task state is in parity with the indexer state
            if (indexerState.equals(IndexerState.STOPPED)) {
                transformTask.setTaskStateStopped();
            }

            DataFrameTransformTaskState taskState = transformTask.taskState.get();

            if (indexerState.equals(IndexerState.STARTED)
                && transformTask.currentCheckpoint.get() == 1
                && this.isContinuous() == false) {
                // set both to stopped so they are persisted as such
                taskState = DataFrameTransformTaskState.STOPPED;
                indexerState = IndexerState.STOPPED;

                auditor.info(transformConfig.getId(), "Data frame finished indexing all data, initiating stop");
                logger.info("[{}] data frame transform finished indexing all data, initiating stop.", transformConfig.getId());
            }

            final DataFrameTransformState state = new DataFrameTransformState(
                taskState,
                indexerState,
                position,
                transformTask.currentCheckpoint.get(),
                transformTask.stateReason.get(),
                getProgress());
            logger.debug("[{}] updating persistent state of transform to [{}].", transformConfig.getId(), state.toString());

            // Persist the current state and stats in the internal index. The interval of this method being
            // called is controlled by AsyncTwoPhaseIndexer#onBulkResponse which calls doSaveState every so
            // often when doing bulk indexing calls or at the end of one indexing run.
            transformsConfigManager.putOrUpdateTransformStoredDoc(
                    new DataFrameTransformStoredDoc(transformId, state, getStats()),
                    ActionListener.wrap(
                            r -> {
                                // for auto stop shutdown the task
                                if (state.getTaskState().equals(DataFrameTransformTaskState.STOPPED)) {
                                    transformTask.shutdown();
                                }
                                // Only do this clean up once, if it succeeded, no reason to do the query again.
                                if (oldStatsCleanedUp.compareAndSet(false, true)) {
                                    transformsConfigManager.deleteOldTransformStoredDocuments(transformId, ActionListener.wrap(
                                        nil -> {
                                            logger.trace("[{}] deleted old transform stats and state document", transformId);
                                            next.run();
                                        },
                                        e -> {
                                            String msg = LoggerMessageFormat.format("[{}] failed deleting old transform configurations.",
                                                transformId);
                                            logger.warn(msg, e);
                                            // If we have failed, we should attempt the clean up again later
                                            oldStatsCleanedUp.set(false);
                                            next.run();
                                        }
                                    ));
                                } else {
                                    next.run();
                                }
                            },
                            statsExc -> {
                                logger.error(new ParameterizedMessage("[{}] updating stats of transform failed.",
                                    transformConfig.getId()),
                                    statsExc);
                                auditor.warning(getJobId(),
                                    "Failure updating stats of transform: " + statsExc.getMessage());
                                // for auto stop shutdown the task
                                if (state.getTaskState().equals(DataFrameTransformTaskState.STOPPED)) {
                                    transformTask.shutdown();
                                }
                                next.run();
                            }
                    ));
        }

        @Override
        protected void onFailure(Exception exc) {
            // the failure handler must not throw an exception due to internal problems
            try {
                handleFailure(exc);
            } catch (Exception e) {
                logger.error(
                    new ParameterizedMessage("[{}] data frame transform encountered an unexpected internal exception: ", transformId),
                    e);
            }
        }

        @Override
        protected void onFinish(ActionListener<Void> listener) {
            try {
                // TODO: needs cleanup super is called with a listener, but listener.onResponse is called below
                // super.onFinish() fortunately ignores the listener
                super.onFinish(listener);
                long checkpoint = transformTask.currentCheckpoint.getAndIncrement();
                lastCheckpoint = getNextCheckpoint();
                nextCheckpoint = null;
                // Reset our failure count as we have finished and may start again with a new checkpoint
                failureCount.set(0);
                transformTask.stateReason.set(null);

                // With bucket_selector we could have read all the buckets and completed the transform
                // but not "see" all the buckets since they were filtered out. Consequently, progress would
                // show less than 100% even though we are done.
                // NOTE: this method is called in the same thread as the processing thread.
                // Theoretically, there should not be a race condition with updating progress here.
                // NOTE 2: getPercentComplete should only NOT be null on the first (batch) checkpoint
                if (progress != null && progress.getPercentComplete() != null && progress.getPercentComplete() < 100.0) {
                    progress.incrementDocsProcessed(progress.getTotalDocs() - progress.getDocumentsProcessed());
                }
                // If the last checkpoint is now greater than 1, that means that we have just processed the first
                // continuous checkpoint and should start recording the exponential averages
                if (lastCheckpoint != null && lastCheckpoint.getCheckpoint() > 1) {
                    long docsIndexed = 0;
                    long docsProcessed = 0;
                    // This should not happen as we simply create a new one when we reach continuous checkpoints
                    // but this is a paranoid `null` check
                    if (progress != null) {
                        docsIndexed = progress.getDocumentsIndexed();
                        docsProcessed = progress.getDocumentsProcessed();
                    }
                    long durationMs = System.currentTimeMillis() - lastCheckpoint.getTimestamp();
                    getStats().incrementCheckpointExponentialAverages(durationMs < 0 ? 0 : durationMs, docsIndexed, docsProcessed);
                }
                if (shouldAuditOnFinish(checkpoint)) {
                    auditor.info(transformTask.getTransformId(),
                        "Finished indexing for data frame transform checkpoint [" + checkpoint + "].");
                }
                logger.debug(
                    "[{}] finished indexing for data frame transform checkpoint [{}].", getJobId(), checkpoint);
                auditBulkFailures = true;
                // TODO should be obviated in 8.x with DataFrameTransformTaskState::STOPPING
                if (transformTask.shouldStopAtCheckpoint) {
                    stop();
                    transformTask.shouldStopAtCheckpoint = false;
                }
                listener.onResponse(null);
            } catch (Exception e) {
                listener.onFailure(e);
            }
        }

        /**
         * Indicates if an audit message should be written when onFinish is called for the given checkpoint
         * We audit the first checkpoint, and then every 10 checkpoints until completedCheckpoint == 99
         * Then we audit every 100, until completedCheckpoint == 999
         *
         * Then we always audit every 1_000 checkpoints
         *
         * @param completedCheckpoint The checkpoint that was just completed
         * @return {@code true} if an audit message should be written
         */
        protected boolean shouldAuditOnFinish(long completedCheckpoint) {
            if (++logCount % logEvery != 0) {
                return false;
            }
            if (completedCheckpoint == 0) {
                return true;
            }
            int log10Checkpoint = (int) Math.floor(Math.log10(completedCheckpoint));
            logEvery = log10Checkpoint >= 3  ? 1_000 : (int)Math.pow(10.0, log10Checkpoint);
            logCount = 0;
            return true;
        }

        @Override
        protected void onStop() {
            auditor.info(transformConfig.getId(), "Data frame transform has stopped.");
            logger.info("[{}] data frame transform has stopped.", transformConfig.getId());
        }

        @Override
        protected void onAbort() {
            auditor.info(transformConfig.getId(), "Received abort request, stopping data frame transform.");
            logger.info("[{}] data frame transform received abort request. Stopping indexer.", transformConfig.getId());
            transformTask.shutdown();
        }

        @Override
        protected void createCheckpoint(ActionListener<DataFrameTransformCheckpoint> listener) {
            checkpointProvider.createNextCheckpoint(getLastCheckpoint(), ActionListener.wrap(
                    checkpoint -> transformsConfigManager.putTransformCheckpoint(checkpoint,
                        ActionListener.wrap(
                            putCheckPointResponse -> listener.onResponse(checkpoint),
                            createCheckpointException -> {
                                logger.warn(new ParameterizedMessage("[{}] failed to create checkpoint.", transformId),
                                    createCheckpointException);
                                listener.onFailure(
                                    new RuntimeException("Failed to create checkpoint due to " + createCheckpointException.getMessage(),
                                        createCheckpointException));
                            }
                    )),
                    getCheckPointException -> {
                        logger.warn(new ParameterizedMessage("[{}] failed to retrieve checkpoint.", transformId),
                            getCheckPointException);
                        listener.onFailure(
                            new RuntimeException("Failed to retrieve checkpoint due to " + getCheckPointException.getMessage(),
                                getCheckPointException));
                    }
            ));
        }

        @Override
        protected void sourceHasChanged(ActionListener<Boolean> hasChangedListener) {
            checkpointProvider.sourceHasChanged(getLastCheckpoint(),
                ActionListener.wrap(
                    hasChanged -> {
                        logger.trace("[{}] change detected [{}].", transformId, hasChanged);
                        hasChangedListener.onResponse(hasChanged);
                    },
                    e -> {
                        logger.warn(
                            new ParameterizedMessage(
                                "[{}] failed to detect changes for data frame transform. Skipping update till next check.",
                                transformId),
                            e);
                        auditor.warning(transformId,
                            "Failed to detect changes for data frame transform, skipping update till next check. Exception: "
                                + e.getMessage());
                        hasChangedListener.onResponse(false);
                    }));
        }

        private boolean isIrrecoverableFailure(Exception e) {
            return e instanceof IndexNotFoundException
                || e instanceof AggregationResultUtils.AggregationExtractionException
                || e instanceof TransformConfigReloadingException;
        }

        synchronized void handleFailure(Exception e) {
            logger.warn(new ParameterizedMessage("[{}] data frame transform encountered an exception: ",
                transformTask.getTransformId()),
                e);
            if (handleCircuitBreakingException(e)) {
                return;
            }

            if (isIrrecoverableFailure(e) || failureCount.incrementAndGet() > transformTask.getNumFailureRetries()) {
                String failureMessage = isIrrecoverableFailure(e) ?
                    "task encountered irrecoverable failure: " + e.getMessage() :
                    "task encountered more than " + transformTask.getNumFailureRetries() + " failures; latest failure: " + e.getMessage();
                failIndexer(failureMessage);
            } else {
                // Since our schedule fires again very quickly after failures it is possible to run into the same failure numerous
                // times in a row, very quickly. We do not want to spam the audit log with repeated failures, so only record the first one
                if (e.getMessage().equals(lastAuditedExceptionMessage) == false) {
                    auditor.warning(transformTask.getTransformId(),
                        "Data frame transform encountered an exception: " + e.getMessage() +
                            " Will attempt again at next scheduled trigger.");
                    lastAuditedExceptionMessage = e.getMessage();
                }
            }
        }

        @Override
        protected void failIndexer(String failureMessage) {
            logger.error("[{}] transform has failed; experienced: [{}].", getJobId(), failureMessage);
            auditor.error(transformTask.getTransformId(), failureMessage);
            transformTask.markAsFailed(failureMessage, ActionListener.wrap(
                r -> {
                    // Successfully marked as failed, reset counter so that task can be restarted
                    failureCount.set(0);
                }, e -> {}));
        }
    }

    // Considered a recoverable indexing failure
    private static class BulkIndexingException extends ElasticsearchException {
        BulkIndexingException(String msg, Object... args) {
            super(msg, args);
        }
    }

    private static class TransformConfigReloadingException extends ElasticsearchException {
        TransformConfigReloadingException(String msg, Throwable cause, Object... args) {
            super(msg, cause, args);
        }
    }
}<|MERGE_RESOLUTION|>--- conflicted
+++ resolved
@@ -511,23 +511,10 @@
         // We should not keep retrying. Either the task will be stopped, or started
         // If it is started again, it is registered again.
         deregisterSchedulerJob();
-<<<<<<< HEAD
         shouldStopAtCheckpoint = false;
-        DataFrameTransformState newState = new DataFrameTransformState(
-            DataFrameTransformTaskState.FAILED,
-            getIndexer() == null ? initialIndexerState : getIndexer().getState(),
-            getIndexer() == null ? initialPosition : getIndexer().getPosition(),
-            currentCheckpoint.get(),
-            reason,
-            getIndexer() == null ? null : getIndexer().getProgress(),
-            null,
-            false);
-
         // The idea of stopping at the next checkpoint is no longer valid. Since a failed task could potentially START again,
         // we should set this flag to false.
         // The end user should see that the task is in a failed state, and attempt to stop it again but with force=true
-=======
->>>>>>> 8109a2cb
         taskState.set(DataFrameTransformTaskState.FAILED);
         stateReason.set(reason);
         DataFrameTransformState newState = getState();
