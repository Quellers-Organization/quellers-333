/*
 * Copyright Elasticsearch B.V. and/or licensed to Elasticsearch B.V. under one
 * or more contributor license agreements. Licensed under the Elastic License;
 * you may not use this file except in compliance with the Elastic License.
 */

package org.elasticsearch.xpack.dataframe.transforms;

import org.apache.logging.log4j.LogManager;
import org.apache.logging.log4j.Logger;
import org.apache.logging.log4j.message.ParameterizedMessage;
import org.apache.lucene.util.SetOnce;
import org.elasticsearch.ElasticsearchException;
import org.elasticsearch.ElasticsearchStatusException;
import org.elasticsearch.ResourceNotFoundException;
import org.elasticsearch.action.ActionListener;
import org.elasticsearch.action.bulk.BulkAction;
import org.elasticsearch.action.bulk.BulkItemResponse;
import org.elasticsearch.action.bulk.BulkRequest;
import org.elasticsearch.action.bulk.BulkResponse;
import org.elasticsearch.action.search.SearchAction;
import org.elasticsearch.action.search.SearchRequest;
import org.elasticsearch.action.search.SearchResponse;
import org.elasticsearch.client.Client;
import org.elasticsearch.common.Nullable;
import org.elasticsearch.common.logging.LoggerMessageFormat;
import org.elasticsearch.common.settings.Setting;
import org.elasticsearch.common.unit.TimeValue;
import org.elasticsearch.index.IndexNotFoundException;
import org.elasticsearch.persistent.AllocatedPersistentTask;
import org.elasticsearch.persistent.PersistentTasksCustomMetaData;
import org.elasticsearch.rest.RestStatus;
import org.elasticsearch.tasks.TaskId;
import org.elasticsearch.threadpool.ThreadPool;
import org.elasticsearch.xpack.core.ClientHelper;
import org.elasticsearch.xpack.core.dataframe.DataFrameField;
import org.elasticsearch.xpack.core.dataframe.DataFrameMessages;
import org.elasticsearch.xpack.core.dataframe.action.StartDataFrameTransformTaskAction;
import org.elasticsearch.xpack.core.dataframe.action.StartDataFrameTransformTaskAction.Response;
import org.elasticsearch.xpack.core.dataframe.transforms.DataFrameIndexerPosition;
import org.elasticsearch.xpack.core.dataframe.transforms.DataFrameIndexerTransformStats;
import org.elasticsearch.xpack.core.dataframe.transforms.DataFrameTransform;
import org.elasticsearch.xpack.core.dataframe.transforms.DataFrameTransformCheckpoint;
import org.elasticsearch.xpack.core.dataframe.transforms.DataFrameTransformCheckpointingInfo;
import org.elasticsearch.xpack.core.dataframe.transforms.DataFrameTransformConfig;
import org.elasticsearch.xpack.core.dataframe.transforms.DataFrameTransformProgress;
import org.elasticsearch.xpack.core.dataframe.transforms.DataFrameTransformState;
import org.elasticsearch.xpack.core.dataframe.transforms.DataFrameTransformStoredDoc;
import org.elasticsearch.xpack.core.dataframe.transforms.DataFrameTransformTaskState;
import org.elasticsearch.xpack.core.dataframe.utils.ExceptionsHelper;
import org.elasticsearch.xpack.core.indexing.IndexerState;
import org.elasticsearch.xpack.core.scheduler.SchedulerEngine;
import org.elasticsearch.xpack.core.scheduler.SchedulerEngine.Event;
import org.elasticsearch.xpack.dataframe.checkpoint.CheckpointProvider;
import org.elasticsearch.xpack.dataframe.checkpoint.DataFrameTransformsCheckpointService;
import org.elasticsearch.xpack.dataframe.notifications.DataFrameAuditor;
import org.elasticsearch.xpack.dataframe.persistence.DataFrameTransformsConfigManager;
import org.elasticsearch.xpack.dataframe.persistence.SeqNoPrimaryTermAndIndex;
import org.elasticsearch.xpack.dataframe.transforms.pivot.AggregationResultUtils;

import java.time.Instant;
import java.util.Arrays;
import java.util.Map;
import java.util.concurrent.atomic.AtomicBoolean;
import java.util.concurrent.atomic.AtomicInteger;
import java.util.concurrent.atomic.AtomicLong;
import java.util.concurrent.atomic.AtomicReference;

import static org.elasticsearch.xpack.core.dataframe.DataFrameMessages.DATA_FRAME_CANNOT_START_FAILED_TRANSFORM;
import static org.elasticsearch.xpack.core.dataframe.DataFrameMessages.DATA_FRAME_CANNOT_STOP_FAILED_TRANSFORM;


public class DataFrameTransformTask extends AllocatedPersistentTask implements SchedulerEngine.Listener {

    // Default interval the scheduler sends an event if the config does not specify a frequency
    private static final long SCHEDULER_NEXT_MILLISECONDS = 60000;
    private static final Logger logger = LogManager.getLogger(DataFrameTransformTask.class);
    private static final int DEFAULT_FAILURE_RETRIES = 10;
    private volatile int numFailureRetries = DEFAULT_FAILURE_RETRIES;
    // How many times the transform task can retry on an non-critical failure
    public static final Setting<Integer> NUM_FAILURE_RETRIES_SETTING = Setting.intSetting(
        "xpack.data_frame.num_transform_failure_retries",
        DEFAULT_FAILURE_RETRIES,
        0,
        100,
        Setting.Property.NodeScope,
        Setting.Property.Dynamic);
    private static final IndexerState[] RUNNING_STATES = new IndexerState[]{IndexerState.STARTED, IndexerState.INDEXING};
    public static final String SCHEDULE_NAME = DataFrameField.TASK_NAME + "/schedule";

    private final DataFrameTransform transform;
    private final SchedulerEngine schedulerEngine;
    private final ThreadPool threadPool;
    private final DataFrameAuditor auditor;
    private final DataFrameIndexerPosition initialPosition;
    private final IndexerState initialIndexerState;
    private volatile Instant changesLastDetectedAt;

    private final SetOnce<ClientDataFrameIndexer> indexer = new SetOnce<>();

    private final AtomicReference<DataFrameTransformTaskState> taskState;
    private final AtomicReference<String> stateReason;
    private final AtomicReference<SeqNoPrimaryTermAndIndex> seqNoPrimaryTermAndIndex = new AtomicReference<>(null);
    // the checkpoint of this data frame, storing the checkpoint until data indexing from source to dest is _complete_
    // Note: Each indexer run creates a new future checkpoint which becomes the current checkpoint only after the indexer run finished
    private final AtomicLong currentCheckpoint;

    public DataFrameTransformTask(long id, String type, String action, TaskId parentTask, DataFrameTransform transform,
                                  DataFrameTransformState state, SchedulerEngine schedulerEngine, DataFrameAuditor auditor,
                                  ThreadPool threadPool, Map<String, String> headers) {
        super(id, type, action, DataFrameField.PERSISTENT_TASK_DESCRIPTION_PREFIX + transform.getId(), parentTask, headers);
        this.transform = transform;
        this.schedulerEngine = schedulerEngine;
        this.threadPool = threadPool;
        this.auditor = auditor;
        IndexerState initialState = IndexerState.STOPPED;
        DataFrameTransformTaskState initialTaskState = DataFrameTransformTaskState.STOPPED;
        String initialReason = null;
        long initialGeneration = 0;
        DataFrameIndexerPosition initialPosition = null;
        if (state != null) {
            initialTaskState = state.getTaskState();
            initialReason = state.getReason();
            final IndexerState existingState = state.getIndexerState();
            if (existingState.equals(IndexerState.INDEXING)) {
                // reset to started as no indexer is running
                initialState = IndexerState.STARTED;
            } else if (existingState.equals(IndexerState.ABORTING) || existingState.equals(IndexerState.STOPPING)) {
                // reset to stopped as something bad happened
                initialState = IndexerState.STOPPED;
            } else {
                initialState = existingState;
            }
            initialPosition = state.getPosition();
            initialGeneration = state.getCheckpoint();
        }

        this.initialIndexerState = initialState;
        this.initialPosition = initialPosition;
        this.currentCheckpoint = new AtomicLong(initialGeneration);
        this.taskState = new AtomicReference<>(initialTaskState);
        this.stateReason = new AtomicReference<>(initialReason);
    }

    public String getTransformId() {
        return transform.getId();
    }

    /**
     * Enable Task API to return detailed status information
     */
    @Override
    public Status getStatus() {
        return getState();
    }

    private ClientDataFrameIndexer getIndexer() {
        return indexer.get();
    }

    public DataFrameTransformState getState() {
        if (getIndexer() == null) {
            return new DataFrameTransformState(
                taskState.get(),
                initialIndexerState,
                initialPosition,
                currentCheckpoint.get(),
                stateReason.get(),
                null);
        } else {
           return new DataFrameTransformState(
               taskState.get(),
               indexer.get().getState(),
               indexer.get().getPosition(),
               currentCheckpoint.get(),
               stateReason.get(),
               getIndexer().getProgress());
        }
    }

    public DataFrameIndexerTransformStats getStats() {
        if (getIndexer() == null) {
            return new DataFrameIndexerTransformStats();
        } else {
            return getIndexer().getStats();
        }
    }

    public long getCheckpoint() {
        return currentCheckpoint.get();
    }

    public void getCheckpointingInfo(DataFrameTransformsCheckpointService transformsCheckpointService,
            ActionListener<DataFrameTransformCheckpointingInfo> listener) {
        ClientDataFrameIndexer indexer = getIndexer();
        if (indexer == null) {
            transformsCheckpointService.getCheckpointingInfo(
                    transform.getId(),
                    currentCheckpoint.get(),
                    initialPosition,
                    null,
                    listener);
            return;
        }
        indexer.getCheckpointProvider().getCheckpointingInfo(
                indexer.getLastCheckpoint(),
                indexer.getNextCheckpoint(),
                indexer.getPosition(),
                indexer.getProgress(),
                ActionListener.wrap(
                    info -> {
                        if (changesLastDetectedAt == null) {
                            listener.onResponse(info);
                        } else {
                            listener.onResponse(info.setChangesLastDetectedAt(changesLastDetectedAt));
                        }
                    },
                    listener::onFailure
                ));
    }

    /**
     * Start the background indexer and set the task's state to started
     * @param startingCheckpoint Set the current checkpoint to this value. If null the
     *                           current checkpoint is not set
     * @param listener Started listener
     */
    public synchronized void start(Long startingCheckpoint, boolean force, ActionListener<Response> listener) {
        logger.debug("[{}] start called with force [{}] and state [{}].", getTransformId(), force, getState());
        if (taskState.get() == DataFrameTransformTaskState.FAILED && force == false) {
            listener.onFailure(new ElasticsearchStatusException(
                DataFrameMessages.getMessage(DATA_FRAME_CANNOT_START_FAILED_TRANSFORM,
                    getTransformId(),
                    stateReason.get()),
                RestStatus.CONFLICT));
            return;
        }
        if (getIndexer() == null) {
            // If our state is failed AND the indexer is null, the user needs to _stop?force=true so that the indexer gets
            // fully initialized.
            // If we are NOT failed, then we can assume that `start` was just called early in the process.
            String msg = taskState.get() == DataFrameTransformTaskState.FAILED ?
                "It failed during the initialization process; force stop to allow reinitialization." :
                "Try again later.";
            listener.onFailure(new ElasticsearchStatusException("Task for transform [{}] not fully initialized. {}",
                RestStatus.CONFLICT,
                getTransformId(),
                msg));
            return;
        }
        // If we are already in a `STARTED` state, we should not attempt to call `.start` on the indexer again.
        if (taskState.get() == DataFrameTransformTaskState.STARTED) {
            listener.onFailure(new ElasticsearchStatusException(
                "Cannot start transform [{}] as it is already STARTED.",
                RestStatus.CONFLICT,
                getTransformId()
            ));
            return;
        }
        final IndexerState newState = getIndexer().start();
        if (Arrays.stream(RUNNING_STATES).noneMatch(newState::equals)) {
            listener.onFailure(new ElasticsearchException("Cannot start task for data frame transform [{}], because state was [{}]",
                    transform.getId(), newState));
            return;
        }
        stateReason.set(null);
        taskState.set(DataFrameTransformTaskState.STARTED);
        if (startingCheckpoint != null) {
            currentCheckpoint.set(startingCheckpoint);
        }

        final DataFrameTransformState state = new DataFrameTransformState(
            DataFrameTransformTaskState.STARTED,
            IndexerState.STOPPED,
            getIndexer().getPosition(),
            currentCheckpoint.get(),
            null,
            getIndexer().getProgress());

        logger.info("[{}] updating state for data frame transform to [{}].", transform.getId(), state.toString());
        // Even though the indexer information is persisted to an index, we still need DataFrameTransformTaskState in the clusterstate
        // This keeps track of STARTED, FAILED, STOPPED
        // This is because a FAILED state can occur because we cannot read the config from the internal index, which would imply that
        //   we could not read the previous state information from said index.
        persistStateToClusterState(state, ActionListener.wrap(
            task -> {
                auditor.info(transform.getId(),
                    "Updated data frame transform state to [" + state.getTaskState() + "].");
                long now = System.currentTimeMillis();
                // kick off the indexer
                triggered(new Event(schedulerJobName(), now, now));
                registerWithSchedulerJob();
                listener.onResponse(new StartDataFrameTransformTaskAction.Response(true));
            },
            exc -> {
                auditor.warning(transform.getId(),
                    "Failed to persist to cluster state while marking task as started. Failure: " + exc.getMessage());
                logger.error(new ParameterizedMessage("[{}] failed updating state to [{}].", getTransformId(), state), exc);
                getIndexer().stop();
                listener.onFailure(new ElasticsearchException("Error while updating state for data frame transform ["
                                    + transform.getId() + "] to [" + state.getIndexerState() + "].", exc));
            }
        ));
    }

    public synchronized void stop(boolean force) {
        logger.debug("[{}] stop called with force [{}] and state [{}]", getTransformId(), force, getState());
        if (getIndexer() == null) {
            // If there is no indexer the task has not been triggered
            // but it still needs to be stopped and removed
            shutdown();
            return;
        }

        if (getIndexer().getState() == IndexerState.STOPPED || getIndexer().getState() == IndexerState.STOPPING) {
            return;
        }

        if (taskState.get() == DataFrameTransformTaskState.FAILED && force == false) {
            throw new ElasticsearchStatusException(
                DataFrameMessages.getMessage(DATA_FRAME_CANNOT_STOP_FAILED_TRANSFORM,
                    getTransformId(),
                    stateReason.get()),
                RestStatus.CONFLICT);
        }

        IndexerState state = getIndexer().stop();
        stateReason.set(null);
        // No reason to keep it in the potentially failed state.
        // Since we have called `stop` against the indexer, we have no more fear of triggering again.
        // But, since `doSaveState` is asynchronous, it is best to set the state as STARTED so that another `start` call cannot be
        // executed while we are wrapping up.
        taskState.compareAndSet(DataFrameTransformTaskState.FAILED, DataFrameTransformTaskState.STARTED);
        if (state == IndexerState.STOPPED) {
            getIndexer().onStop();
            getIndexer().doSaveState(state, getIndexer().getPosition(), () -> {});
        }
    }

    @Override
    public synchronized void triggered(Event event) {
        // Ignore if event is not for this job
        if (event.getJobName().equals(schedulerJobName()) == false)  {
            return;
        }

        if (getIndexer() == null) {
            logger.warn("[{}] data frame task triggered with an unintialized indexer.", getTransformId());
            return;
        }

        if (taskState.get() == DataFrameTransformTaskState.FAILED || taskState.get() == DataFrameTransformTaskState.STOPPED) {
            logger.debug("[{}] schedule was triggered for transform but task is [{}]. Ignoring trigger.",
                getTransformId(),
                taskState.get());
            return;
        }

        // ignore trigger if indexer is running or completely stopped
        IndexerState indexerState = getIndexer().getState();
        if (IndexerState.INDEXING.equals(indexerState) ||
            IndexerState.STOPPING.equals(indexerState) ||
            IndexerState.STOPPED.equals(indexerState)) {
            logger.debug("[{}] indexer for transform has state [{}]. Ignoring trigger.", getTransformId(), indexerState);
            return;
        }

        logger.debug("[{}] data frame indexer schedule has triggered, state: [{}].", event.getJobName(), indexerState);

        // if it runs for the 1st time we just do it, if not we check for changes
        if (currentCheckpoint.get() == 0) {
            logger.debug("[{}] trigger initial run.", getTransformId());
            getIndexer().maybeTriggerAsyncJob(System.currentTimeMillis());
        } else if (getIndexer().isContinuous()) {
            getIndexer().maybeTriggerAsyncJob(System.currentTimeMillis());
        }
    }

    /**
     * Attempt to gracefully cleanup the data frame transform so it can be terminated.
     * This tries to remove the job from the scheduler and completes the persistent task
     */
    synchronized void shutdown() {
        deregisterSchedulerJob();
        markAsCompleted();
    }

    void persistStateToClusterState(DataFrameTransformState state,
                                    ActionListener<PersistentTasksCustomMetaData.PersistentTask<?>> listener) {
        updatePersistentTaskState(state, ActionListener.wrap(
            success -> {
                logger.debug("[{}] successfully updated state for data frame transform to [{}].", transform.getId(), state.toString());
                listener.onResponse(success);
            },
            failure -> {
                logger.error(new ParameterizedMessage("[{}] failed to update cluster state for data frame transform.",
                    transform.getId()),
                    failure);
                listener.onFailure(failure);
            }
        ));
    }

    synchronized void markAsFailed(String reason, ActionListener<Void> listener) {
        // If we are already flagged as failed, this probably means that a second trigger started firing while we were attempting to
        // flag the previously triggered indexer as failed. Exit early as we are already flagged as failed.
        if (taskState.get() == DataFrameTransformTaskState.FAILED) {
            logger.warn("[{}] is already failed but encountered new failure; reason [{}].", getTransformId(), reason);
            listener.onResponse(null);
            return;
        }
        // If the indexer is `STOPPING` this means that `DataFrameTransformTask#stop` was called previously, but something caused
        // the indexer to fail. Since `ClientDataFrameIndexer#doSaveState` will persist the state to the index once the indexer stops,
        // it is probably best to NOT change the internal state of the task and allow the normal stopping logic to continue.
        if (getIndexer() != null && getIndexer().getState() == IndexerState.STOPPING) {
            logger.info("[{}] attempt to fail transform with reason [{}] while it was stopping.", getTransformId(), reason);
            listener.onResponse(null);
            return;
        }
        // If we are stopped, this means that between the failure occurring and being handled, somebody called stop
        // We should just allow that stop to continue
        if (getIndexer() != null && getIndexer().getState() == IndexerState.STOPPED) {
            logger.info("[{}] encountered a failure but indexer is STOPPED; reason [{}].", getTransformId(), reason);
            listener.onResponse(null);
            return;
        }
        auditor.error(transform.getId(), reason);
        // We should not keep retrying. Either the task will be stopped, or started
        // If it is started again, it is registered again.
        deregisterSchedulerJob();
        taskState.set(DataFrameTransformTaskState.FAILED);
        stateReason.set(reason);
        DataFrameTransformState newState = getState();
        // Even though the indexer information is persisted to an index, we still need DataFrameTransformTaskState in the clusterstate
        // This keeps track of STARTED, FAILED, STOPPED
        // This is because a FAILED state could occur because we failed to read the config from the internal index, which would imply that
        //   we could not read the previous state information from said index.
        persistStateToClusterState(newState, ActionListener.wrap(
            r -> listener.onResponse(null),
            e -> {
                String msg = "Failed to persist to cluster state while marking task as failed with reason [" + reason + "].";
                auditor.warning(transform.getId(),
                    msg + " Failure: " + e.getMessage());
                logger.error(new ParameterizedMessage("[{}] {}", getTransformId(), msg),
                    e);
                listener.onFailure(e);
            }
        ));
    }

    /**
     * This is called when the persistent task signals that the allocated task should be terminated.
     * Termination in the task framework is essentially voluntary, as the allocated task can only be
     * shut down from the inside.
     */
    @Override
    public synchronized void onCancelled() {
        logger.info("[{}] received cancellation request for data frame transform, state: [{}].",
            getTransformId(),
            taskState.get());
        if (getIndexer() != null && getIndexer().abort()) {
            // there is no background transform running, we can shutdown safely
            shutdown();
        }
    }

    public DataFrameTransformTask setNumFailureRetries(int numFailureRetries) {
        this.numFailureRetries = numFailureRetries;
        return this;
    }

    public int getNumFailureRetries() {
        return numFailureRetries;
    }

    private void registerWithSchedulerJob() {
        schedulerEngine.register(this);
        final SchedulerEngine.Job schedulerJob = new SchedulerEngine.Job(schedulerJobName(), next());
        schedulerEngine.add(schedulerJob);
    }

    private void deregisterSchedulerJob() {
        schedulerEngine.remove(schedulerJobName());
        schedulerEngine.unregister(this);
    }

    private String schedulerJobName() {
        return DataFrameTransformTask.SCHEDULE_NAME + "_" + getTransformId();
    }

    private SchedulerEngine.Schedule next() {
        return (startTime, now) -> {
            TimeValue frequency = transform.getFrequency();
            return now + (frequency == null ? SCHEDULER_NEXT_MILLISECONDS : frequency.getMillis());
        };
    }

    synchronized void initializeIndexer(ClientDataFrameIndexerBuilder indexerBuilder) {
        indexer.set(indexerBuilder.build(this));
    }

    void updateSeqNoPrimaryTermAndIndex(SeqNoPrimaryTermAndIndex expectedValue, SeqNoPrimaryTermAndIndex newValue) {
        boolean updated = seqNoPrimaryTermAndIndex.compareAndSet(expectedValue, newValue);
        // This should never happen. We ONLY ever update this value if at initialization or we just finished updating the document
        // famous last words...
        assert updated :
            "[" + getTransformId() + "] unexpected change to seqNoPrimaryTermAndIndex.";
    }

    @Nullable
    SeqNoPrimaryTermAndIndex getSeqNoPrimaryTermAndIndex() {
        return seqNoPrimaryTermAndIndex.get();
    }

    static class ClientDataFrameIndexerBuilder {
        private Client client;
        private DataFrameTransformsConfigManager transformsConfigManager;
        private DataFrameTransformsCheckpointService transformsCheckpointService;
        private String transformId;
        private DataFrameAuditor auditor;
        private Map<String, String> fieldMappings;
        private DataFrameTransformConfig transformConfig;
        private DataFrameIndexerTransformStats initialStats;
        private IndexerState indexerState = IndexerState.STOPPED;
        private DataFrameIndexerPosition initialPosition;
        private DataFrameTransformProgress progress;
        private DataFrameTransformCheckpoint lastCheckpoint;
        private DataFrameTransformCheckpoint nextCheckpoint;

        ClientDataFrameIndexerBuilder(String transformId) {
            this.transformId = transformId;
            this.initialStats = new DataFrameIndexerTransformStats();
        }

        ClientDataFrameIndexer build(DataFrameTransformTask parentTask) {
            CheckpointProvider checkpointProvider = transformsCheckpointService.getCheckpointProvider(transformConfig);

            return new ClientDataFrameIndexer(this.transformId,
                this.transformsConfigManager,
                checkpointProvider,
                new AtomicReference<>(this.indexerState),
                this.initialPosition,
                this.client,
                this.auditor,
                this.initialStats,
                this.transformConfig,
                this.fieldMappings,
                this.progress,
                this.lastCheckpoint,
                this.nextCheckpoint,
                parentTask);
        }

        ClientDataFrameIndexerBuilder setClient(Client client) {
            this.client = client;
            return this;
        }

        ClientDataFrameIndexerBuilder setTransformsConfigManager(DataFrameTransformsConfigManager transformsConfigManager) {
            this.transformsConfigManager = transformsConfigManager;
            return this;
        }

        ClientDataFrameIndexerBuilder setTransformsCheckpointService(DataFrameTransformsCheckpointService transformsCheckpointService) {
            this.transformsCheckpointService = transformsCheckpointService;
            return this;
        }

        ClientDataFrameIndexerBuilder setTransformId(String transformId) {
            this.transformId = transformId;
            return this;
        }

        ClientDataFrameIndexerBuilder setAuditor(DataFrameAuditor auditor) {
            this.auditor = auditor;
            return this;
        }

        ClientDataFrameIndexerBuilder setFieldMappings(Map<String, String> fieldMappings) {
            this.fieldMappings = fieldMappings;
            return this;
        }

        ClientDataFrameIndexerBuilder setTransformConfig(DataFrameTransformConfig transformConfig) {
            this.transformConfig = transformConfig;
            return this;
        }

        DataFrameTransformConfig getTransformConfig() {
            return this.transformConfig;
        }

        ClientDataFrameIndexerBuilder setInitialStats(DataFrameIndexerTransformStats initialStats) {
            this.initialStats = initialStats;
            return this;
        }

        ClientDataFrameIndexerBuilder setIndexerState(IndexerState indexerState) {
            this.indexerState = indexerState;
            return this;
        }

        ClientDataFrameIndexerBuilder setInitialPosition(DataFrameIndexerPosition initialPosition) {
            this.initialPosition = initialPosition;
            return this;
        }

        ClientDataFrameIndexerBuilder setProgress(DataFrameTransformProgress progress) {
            this.progress = progress;
            return this;
        }

        ClientDataFrameIndexerBuilder setLastCheckpoint(DataFrameTransformCheckpoint lastCheckpoint) {
            this.lastCheckpoint = lastCheckpoint;
            return this;
        }

        ClientDataFrameIndexerBuilder setNextCheckpoint(DataFrameTransformCheckpoint nextCheckpoint) {
            this.nextCheckpoint = nextCheckpoint;
            return this;
        }
    }

    static class ClientDataFrameIndexer extends DataFrameIndexer {

        private long logEvery = 1;
        private long logCount = 0;
        private final Client client;
        private final DataFrameTransformsConfigManager transformsConfigManager;
        private final CheckpointProvider checkpointProvider;
        private final String transformId;
        private final DataFrameTransformTask transformTask;
        private final AtomicInteger failureCount;
        private volatile boolean auditBulkFailures = true;
        // Indicates that the source has changed for the current run
        private volatile boolean hasSourceChanged = true;
        // Keeps track of the last exception that was written to our audit, keeps us from spamming the audit index
        private volatile String lastAuditedExceptionMessage = null;
        private final AtomicBoolean oldStatsCleanedUp = new AtomicBoolean(false);

        ClientDataFrameIndexer(String transformId,
                               DataFrameTransformsConfigManager transformsConfigManager,
                               CheckpointProvider checkpointProvider,
                               AtomicReference<IndexerState> initialState,
                               DataFrameIndexerPosition initialPosition,
                               Client client,
                               DataFrameAuditor auditor,
                               DataFrameIndexerTransformStats initialStats,
                               DataFrameTransformConfig transformConfig,
                               Map<String, String> fieldMappings,
                               DataFrameTransformProgress transformProgress,
                               DataFrameTransformCheckpoint lastCheckpoint,
                               DataFrameTransformCheckpoint nextCheckpoint,
                               DataFrameTransformTask parentTask) {
            super(ExceptionsHelper.requireNonNull(parentTask, "parentTask")
                    .threadPool
                    .executor(ThreadPool.Names.GENERIC),
                ExceptionsHelper.requireNonNull(auditor, "auditor"),
                transformConfig,
                fieldMappings,
                ExceptionsHelper.requireNonNull(initialState, "initialState"),
                initialPosition,
                initialStats == null ? new DataFrameIndexerTransformStats() : initialStats,
                transformProgress,
                lastCheckpoint,
                nextCheckpoint);
            this.transformId = ExceptionsHelper.requireNonNull(transformId, "transformId");
            this.transformsConfigManager = ExceptionsHelper.requireNonNull(transformsConfigManager, "transformsConfigManager");
            this.checkpointProvider = ExceptionsHelper.requireNonNull(checkpointProvider, "checkpointProvider");

            this.client = ExceptionsHelper.requireNonNull(client, "client");
            this.transformTask = parentTask;
            this.failureCount = new AtomicInteger(0);
        }

        @Override
        protected void onStart(long now, ActionListener<Boolean> listener) {
            if (transformTask.taskState.get() == DataFrameTransformTaskState.FAILED) {
                logger.debug("[{}] attempted to start while failed.", transformId);
                listener.onFailure(new ElasticsearchException("Attempted to start a failed transform [{}].", transformId));
                return;
            }
            // On each run, we need to get the total number of docs and reset the count of processed docs
            // Since multiple checkpoints can be executed in the task while it is running on the same node, we need to gather
            // the progress here, and not in the executor.
            ActionListener<Void> updateConfigListener = ActionListener.wrap(
                updateConfigResponse -> {
                    if (initialRun()) {
                        createCheckpoint(ActionListener.wrap(cp -> {
                            nextCheckpoint = cp;
                            // If nextCheckpoint > 1, this means that we are now on the checkpoint AFTER the batch checkpoint
                            // Consequently, the idea of percent complete no longer makes sense.
                            if (nextCheckpoint.getCheckpoint() > 1) {
                                progress = new DataFrameTransformProgress(null, 0L, 0L);
                                super.onStart(now, listener);
                                return;
                            }
                            TransformProgressGatherer.getInitialProgress(this.client, buildFilterQuery(), getConfig(), ActionListener.wrap(
                                newProgress -> {
                                    logger.trace("[{}] reset the progress from [{}] to [{}].", transformId, progress, newProgress);
                                    progress = newProgress;
                                    super.onStart(now, listener);
                                },
                                failure -> {
                                    progress = null;
                                    logger.warn(new ParameterizedMessage("[{}] unable to load progress information for task.",
                                        transformId),
                                        failure);
                                    super.onStart(now, listener);
                                }
                            ));
                        }, listener::onFailure));
                    } else {
                        super.onStart(now, listener);
                    }
                },
                listener::onFailure
            );

            // If we are continuous, we will want to verify we have the latest stored configuration
            ActionListener<Void> changedSourceListener = ActionListener.wrap(
                r -> {
                    if (isContinuous()) {
                        transformsConfigManager.getTransformConfiguration(getJobId(), ActionListener.wrap(
                            config -> {
                                transformConfig = config;
                                logger.debug("[{}] successfully refreshed data frame transform config from index.", transformId);
                                updateConfigListener.onResponse(null);
                            },
                            failure -> {
                                String msg = DataFrameMessages.getMessage(
                                    DataFrameMessages.FAILED_TO_RELOAD_TRANSFORM_CONFIGURATION,
                                    getJobId());
                                logger.error(msg, failure);
                                // If the transform config index or the transform config is gone, something serious occurred
                                // We are in an unknown state and should fail out
                                if (failure instanceof ResourceNotFoundException) {
                                    updateConfigListener.onFailure(new TransformConfigReloadingException(msg, failure));
                                } else {
                                    auditor.warning(getJobId(), msg);
                                    updateConfigListener.onResponse(null);
                                }
                            }
                        ));
                    } else {
                        updateConfigListener.onResponse(null);
                    }
                },
                listener::onFailure
            );

            // If we are not on the initial batch checkpoint and its the first pass of whatever continuous checkpoint we are on,
            // we should verify if there are local changes based on the sync config. If not, do not proceed further and exit.
            if (transformTask.currentCheckpoint.get() > 0 && initialRun()) {
                sourceHasChanged(ActionListener.wrap(
                    hasChanged -> {
                        hasSourceChanged = hasChanged;
                        if (hasChanged) {
                            transformTask.changesLastDetectedAt = Instant.now();
                            logger.debug("[{}] source has changed, triggering new indexer run.", transformId);
                            changedSourceListener.onResponse(null);
                        } else {
                            logger.trace("[{}] source has not changed, finish indexer early.", transformId);
                            // No changes, stop executing
                            listener.onResponse(false);
                        }
                    },
                    failure -> {
                        // If we failed determining if the source changed, it's safer to assume there were changes.
                        // We should allow the failure path to complete as normal
                        hasSourceChanged = true;
                        listener.onFailure(failure);
                    }
                ));
            } else {
                hasSourceChanged = true;
                changedSourceListener.onResponse(null);
            }
        }

        @Override
        protected String getJobId() {
            return transformId;
        }

        public CheckpointProvider getCheckpointProvider() {
            return checkpointProvider;
        }

        @Override
        public synchronized boolean maybeTriggerAsyncJob(long now) {
            if (transformTask.taskState.get() == DataFrameTransformTaskState.FAILED) {
                logger.debug("[{}] schedule was triggered for transform but task is failed. Ignoring trigger.", getJobId());
                return false;
            }

            // ignore trigger if indexer is running, prevents log spam in A2P indexer
            IndexerState indexerState = getState();
            if (IndexerState.INDEXING.equals(indexerState) || IndexerState.STOPPING.equals(indexerState)) {
                logger.debug("[{}] indexer for transform has state [{}]. Ignoring trigger.", getJobId(), indexerState);
                return false;
            }

            return super.maybeTriggerAsyncJob(now);
        }

        @Override
        protected void doNextSearch(SearchRequest request, ActionListener<SearchResponse> nextPhase) {
            if (transformTask.taskState.get() == DataFrameTransformTaskState.FAILED) {
                logger.debug("[{}] attempted to search while failed.", transformId);
                nextPhase.onFailure(new ElasticsearchException("Attempted to do a search request for failed transform [{}].",
                    transformId));
                return;
            }
            ClientHelper.executeWithHeadersAsync(transformConfig.getHeaders(), ClientHelper.DATA_FRAME_ORIGIN, client,
                    SearchAction.INSTANCE, request, nextPhase);
        }

        @Override
        protected void doNextBulk(BulkRequest request, ActionListener<BulkResponse> nextPhase) {
            if (transformTask.taskState.get() == DataFrameTransformTaskState.FAILED) {
                logger.debug("[{}] attempted to bulk index while failed.", transformId);
                nextPhase.onFailure(new ElasticsearchException("Attempted to do a bulk index request for failed transform [{}].",
                    transformId));
                return;
            }
            ClientHelper.executeWithHeadersAsync(transformConfig.getHeaders(),
                ClientHelper.DATA_FRAME_ORIGIN,
                client,
                BulkAction.INSTANCE,
                request,
                ActionListener.wrap(bulkResponse -> {
                    if (bulkResponse.hasFailures()) {
                        int failureCount = 0;
                        for(BulkItemResponse item : bulkResponse.getItems()) {
                            if (item.isFailed()) {
                                failureCount++;
                            }
                            // TODO gather information on irrecoverable failures and update isIrrecoverableFailure
                        }
                        if (auditBulkFailures) {
                            auditor.warning(transformId,
                                "Experienced at least [" +
                                    failureCount +
                                    "] bulk index failures. See the logs of the node running the transform for details. " +
                                    bulkResponse.buildFailureMessage());
                            auditBulkFailures = false;
                        }
                        // This calls AsyncTwoPhaseIndexer#finishWithIndexingFailure
                        // It increments the indexing failure, and then calls the `onFailure` logic
                        nextPhase.onFailure(
                            new BulkIndexingException("Bulk index experienced failures. " +
                                "See the logs of the node running the transform for details."));
                    } else {
                        auditBulkFailures = true;
                        nextPhase.onResponse(bulkResponse);
                    }
                }, nextPhase::onFailure));
        }

        @Override
        protected void doSaveState(IndexerState indexerState, DataFrameIndexerPosition position, Runnable next) {
            if (transformTask.taskState.get() == DataFrameTransformTaskState.FAILED) {
                logger.debug("[{}] attempted to save state and stats while failed.", transformId);
                // If we are failed, we should call next to allow failure handling to occur if necessary.
                next.run();
                return;
            }
            if (indexerState.equals(IndexerState.ABORTING)) {
                // If we're aborting, just invoke `next` (which is likely an onFailure handler)
                next.run();
                return;
            }
<<<<<<< HEAD
=======
            // This means that the indexer was triggered to discover changes, found none, and exited early.
            // If the state is `STOPPED` this means that DataFrameTransformTask#stop was called while we were checking for changes.
            // Allow the stop call path to continue
            if (hasSourceChanged == false && indexerState.equals(IndexerState.STOPPED) == false) {
                next.run();
                return;
            }
            // If we are `STOPPED` on a `doSaveState` call, that indicates we transitioned to `STOPPED` from `STOPPING`
            // OR we called `doSaveState` manually as the indexer was not actively running.
            // Since we save the state to an index, we should make sure that our task state is in parity with the indexer state
            if (indexerState.equals(IndexerState.STOPPED)) {
                transformTask.setTaskStateStopped();
            }
>>>>>>> 38c323eb

            DataFrameTransformTaskState taskState = transformTask.taskState.get();

            if (indexerState.equals(IndexerState.STARTED)
                && transformTask.currentCheckpoint.get() == 1
                && this.isContinuous() == false) {
                // set both to stopped so they are persisted as such
                indexerState = IndexerState.STOPPED;

                auditor.info(transformConfig.getId(), "Data frame finished indexing all data, initiating stop");
                logger.info("[{}] data frame transform finished indexing all data, initiating stop.", transformConfig.getId());
            }

            // If we are `STOPPED` on a `doSaveState` call, that indicates we transitioned to `STOPPED` from `STOPPING`
            // OR we called `doSaveState` manually as the indexer was not actively running.
            // Since we save the state to an index, we should make sure that our task state is in parity with the indexer state
            if (indexerState.equals(IndexerState.STOPPED)) {
                // We don't want adjust the stored taskState because as soon as it is `STOPPED` a user could call
                // .start again.
                taskState = DataFrameTransformTaskState.STOPPED;
            }

            final DataFrameTransformState state = new DataFrameTransformState(
                taskState,
                indexerState,
                position,
                transformTask.currentCheckpoint.get(),
                transformTask.stateReason.get(),
                getProgress());
            logger.debug("[{}] updating persistent state of transform to [{}].", transformConfig.getId(), state.toString());

            // This could be `null` but the putOrUpdateTransformStoredDoc handles that case just fine
            SeqNoPrimaryTermAndIndex seqNoPrimaryTermAndIndex = transformTask.getSeqNoPrimaryTermAndIndex();

            // Persist the current state and stats in the internal index. The interval of this method being
            // called is controlled by AsyncTwoPhaseIndexer#onBulkResponse which calls doSaveState every so
            // often when doing bulk indexing calls or at the end of one indexing run.
            transformsConfigManager.putOrUpdateTransformStoredDoc(
                    new DataFrameTransformStoredDoc(transformId, state, getStats()),
                    seqNoPrimaryTermAndIndex,
                    ActionListener.wrap(
                            r -> {
                                transformTask.updateSeqNoPrimaryTermAndIndex(seqNoPrimaryTermAndIndex, r);
                                // for auto stop shutdown the task
                                if (state.getTaskState().equals(DataFrameTransformTaskState.STOPPED)) {
                                    transformTask.shutdown();
                                }
                                // Only do this clean up once, if it succeeded, no reason to do the query again.
                                if (oldStatsCleanedUp.compareAndSet(false, true)) {
                                    transformsConfigManager.deleteOldTransformStoredDocuments(transformId, ActionListener.wrap(
                                        nil -> {
                                            logger.trace("[{}] deleted old transform stats and state document", transformId);
                                            next.run();
                                        },
                                        e -> {
                                            String msg = LoggerMessageFormat.format("[{}] failed deleting old transform configurations.",
                                                transformId);
                                            logger.warn(msg, e);
                                            // If we have failed, we should attempt the clean up again later
                                            oldStatsCleanedUp.set(false);
                                            next.run();
                                        }
                                    ));
                                } else {
                                    next.run();
                                }
                            },
                            statsExc -> {
                                logger.error(new ParameterizedMessage("[{}] updating stats of transform failed.",
                                    transformConfig.getId()),
                                    statsExc);
                                auditor.warning(getJobId(),
                                    "Failure updating stats of transform: " + statsExc.getMessage());
                                // for auto stop shutdown the task
                                if (state.getTaskState().equals(DataFrameTransformTaskState.STOPPED)) {
                                    transformTask.shutdown();
                                }
                                next.run();
                            }
                    ));
        }

        @Override
        protected void onFailure(Exception exc) {
            // the failure handler must not throw an exception due to internal problems
            try {
                handleFailure(exc);
            } catch (Exception e) {
                logger.error(
                    new ParameterizedMessage("[{}] data frame transform encountered an unexpected internal exception: ", transformId),
                    e);
            }
        }

        @Override
        protected void onFinish(ActionListener<Void> listener) {
            try {
                // This indicates an early exit since no changes were found.
                // So, don't treat this like a checkpoint being completed, as no work was done.
                if (hasSourceChanged == false) {
                    listener.onResponse(null);
                }
                // TODO: needs cleanup super is called with a listener, but listener.onResponse is called below
                // super.onFinish() fortunately ignores the listener
                super.onFinish(listener);
                long checkpoint = transformTask.currentCheckpoint.getAndIncrement();
                lastCheckpoint = getNextCheckpoint();
                nextCheckpoint = null;
                // Reset our failure count as we have finished and may start again with a new checkpoint
                failureCount.set(0);
                transformTask.stateReason.set(null);

                // With bucket_selector we could have read all the buckets and completed the transform
                // but not "see" all the buckets since they were filtered out. Consequently, progress would
                // show less than 100% even though we are done.
                // NOTE: this method is called in the same thread as the processing thread.
                // Theoretically, there should not be a race condition with updating progress here.
                // NOTE 2: getPercentComplete should only NOT be null on the first (batch) checkpoint
                if (progress != null && progress.getPercentComplete() != null && progress.getPercentComplete() < 100.0) {
                    progress.incrementDocsProcessed(progress.getTotalDocs() - progress.getDocumentsProcessed());
                }
                // If the last checkpoint is now greater than 1, that means that we have just processed the first
                // continuous checkpoint and should start recording the exponential averages
                if (lastCheckpoint != null && lastCheckpoint.getCheckpoint() > 1) {
                    long docsIndexed = 0;
                    long docsProcessed = 0;
                    // This should not happen as we simply create a new one when we reach continuous checkpoints
                    // but this is a paranoid `null` check
                    if (progress != null) {
                        docsIndexed = progress.getDocumentsIndexed();
                        docsProcessed = progress.getDocumentsProcessed();
                    }
                    long durationMs = System.currentTimeMillis() - lastCheckpoint.getTimestamp();
                    getStats().incrementCheckpointExponentialAverages(durationMs < 0 ? 0 : durationMs, docsIndexed, docsProcessed);
                }
                if (shouldAuditOnFinish(checkpoint)) {
                    auditor.info(transformTask.getTransformId(),
                        "Finished indexing for data frame transform checkpoint [" + checkpoint + "].");
                }
                logger.debug(
                    "[{}] finished indexing for data frame transform checkpoint [{}].", getJobId(), checkpoint);
                auditBulkFailures = true;
                listener.onResponse(null);
            } catch (Exception e) {
                listener.onFailure(e);
            }
        }

        /**
         * Indicates if an audit message should be written when onFinish is called for the given checkpoint
         * We audit the first checkpoint, and then every 10 checkpoints until completedCheckpoint == 99
         * Then we audit every 100, until completedCheckpoint == 999
         *
         * Then we always audit every 1_000 checkpoints
         *
         * @param completedCheckpoint The checkpoint that was just completed
         * @return {@code true} if an audit message should be written
         */
        protected boolean shouldAuditOnFinish(long completedCheckpoint) {
            if (++logCount % logEvery != 0) {
                return false;
            }
            if (completedCheckpoint == 0) {
                return true;
            }
            int log10Checkpoint = (int) Math.floor(Math.log10(completedCheckpoint));
            logEvery = log10Checkpoint >= 3  ? 1_000 : (int)Math.pow(10.0, log10Checkpoint);
            logCount = 0;
            return true;
        }

        @Override
        protected void onStop() {
            auditor.info(transformConfig.getId(), "Data frame transform has stopped.");
            logger.info("[{}] data frame transform has stopped.", transformConfig.getId());
        }

        @Override
        protected void onAbort() {
            auditor.info(transformConfig.getId(), "Received abort request, stopping data frame transform.");
            logger.info("[{}] data frame transform received abort request. Stopping indexer.", transformConfig.getId());
            transformTask.shutdown();
        }

        @Override
        protected void createCheckpoint(ActionListener<DataFrameTransformCheckpoint> listener) {
            checkpointProvider.createNextCheckpoint(getLastCheckpoint(), ActionListener.wrap(
                    checkpoint -> transformsConfigManager.putTransformCheckpoint(checkpoint,
                        ActionListener.wrap(
                            putCheckPointResponse -> listener.onResponse(checkpoint),
                            createCheckpointException -> {
                                logger.warn(new ParameterizedMessage("[{}] failed to create checkpoint.", transformId),
                                    createCheckpointException);
                                listener.onFailure(
                                    new RuntimeException("Failed to create checkpoint due to " + createCheckpointException.getMessage(),
                                        createCheckpointException));
                            }
                    )),
                    getCheckPointException -> {
                        logger.warn(new ParameterizedMessage("[{}] failed to retrieve checkpoint.", transformId),
                            getCheckPointException);
                        listener.onFailure(
                            new RuntimeException("Failed to retrieve checkpoint due to " + getCheckPointException.getMessage(),
                                getCheckPointException));
                    }
            ));
        }

        @Override
        protected void sourceHasChanged(ActionListener<Boolean> hasChangedListener) {
            checkpointProvider.sourceHasChanged(getLastCheckpoint(),
                ActionListener.wrap(
                    hasChanged -> {
                        logger.trace("[{}] change detected [{}].", transformId, hasChanged);
                        hasChangedListener.onResponse(hasChanged);
                    },
                    e -> {
                        logger.warn(
                            new ParameterizedMessage(
                                "[{}] failed to detect changes for data frame transform. Skipping update till next check.",
                                transformId),
                            e);
                        auditor.warning(transformId,
                            "Failed to detect changes for data frame transform, skipping update till next check. Exception: "
                                + e.getMessage());
                        hasChangedListener.onResponse(false);
                    }));
        }

        private boolean isIrrecoverableFailure(Exception e) {
            return e instanceof IndexNotFoundException
                || e instanceof AggregationResultUtils.AggregationExtractionException
                || e instanceof TransformConfigReloadingException;
        }

        synchronized void handleFailure(Exception e) {
            logger.warn(new ParameterizedMessage("[{}] data frame transform encountered an exception: ",
                transformTask.getTransformId()),
                e);
            if (handleCircuitBreakingException(e)) {
                return;
            }

            if (isIrrecoverableFailure(e) || failureCount.incrementAndGet() > transformTask.getNumFailureRetries()) {
                String failureMessage = isIrrecoverableFailure(e) ?
                    "task encountered irrecoverable failure: " + e.getMessage() :
                    "task encountered more than " + transformTask.getNumFailureRetries() + " failures; latest failure: " + e.getMessage();
                failIndexer(failureMessage);
            } else {
                // Since our schedule fires again very quickly after failures it is possible to run into the same failure numerous
                // times in a row, very quickly. We do not want to spam the audit log with repeated failures, so only record the first one
                if (e.getMessage().equals(lastAuditedExceptionMessage) == false) {
                    auditor.warning(transformTask.getTransformId(),
                        "Data frame transform encountered an exception: " + e.getMessage() +
                            " Will attempt again at next scheduled trigger.");
                    lastAuditedExceptionMessage = e.getMessage();
                }
            }
        }

        @Override
        protected void failIndexer(String failureMessage) {
            logger.error("[{}] transform has failed; experienced: [{}].", getJobId(), failureMessage);
            auditor.error(transformTask.getTransformId(), failureMessage);
            transformTask.markAsFailed(failureMessage, ActionListener.wrap(
                r -> {
                    // Successfully marked as failed, reset counter so that task can be restarted
                    failureCount.set(0);
                }, e -> {}));
        }
    }

    // Considered a recoverable indexing failure
    private static class BulkIndexingException extends ElasticsearchException {
        BulkIndexingException(String msg, Object... args) {
            super(msg, args);
        }
    }

    private static class TransformConfigReloadingException extends ElasticsearchException {
        TransformConfigReloadingException(String msg, Throwable cause, Object... args) {
            super(msg, cause, args);
        }
    }
}<|MERGE_RESOLUTION|>--- conflicted
+++ resolved
@@ -871,8 +871,7 @@
                 next.run();
                 return;
             }
-<<<<<<< HEAD
-=======
+
             // This means that the indexer was triggered to discover changes, found none, and exited early.
             // If the state is `STOPPED` this means that DataFrameTransformTask#stop was called while we were checking for changes.
             // Allow the stop call path to continue
@@ -880,13 +879,6 @@
                 next.run();
                 return;
             }
-            // If we are `STOPPED` on a `doSaveState` call, that indicates we transitioned to `STOPPED` from `STOPPING`
-            // OR we called `doSaveState` manually as the indexer was not actively running.
-            // Since we save the state to an index, we should make sure that our task state is in parity with the indexer state
-            if (indexerState.equals(IndexerState.STOPPED)) {
-                transformTask.setTaskStateStopped();
-            }
->>>>>>> 38c323eb
 
             DataFrameTransformTaskState taskState = transformTask.taskState.get();
 
