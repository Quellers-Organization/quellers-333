/*
 * Copyright Elasticsearch B.V. and/or licensed to Elasticsearch B.V. under one
 * or more contributor license agreements. Licensed under the Elastic License;
 * you may not use this file except in compliance with the Elastic License.
 */
package org.elasticsearch.xpack.dataframe.action;

import org.apache.logging.log4j.LogManager;
import org.apache.logging.log4j.Logger;
import org.elasticsearch.ElasticsearchException;
import org.elasticsearch.ElasticsearchStatusException;
import org.elasticsearch.action.ActionListener;
import org.elasticsearch.action.ActionListenerResponseHandler;
import org.elasticsearch.action.FailedNodeException;
import org.elasticsearch.action.TaskOperationFailure;
import org.elasticsearch.action.support.ActionFilters;
import org.elasticsearch.action.support.tasks.TransportTasksAction;
import org.elasticsearch.client.Client;
import org.elasticsearch.cluster.ClusterState;
import org.elasticsearch.cluster.node.DiscoveryNodes;
import org.elasticsearch.cluster.service.ClusterService;
import org.elasticsearch.common.inject.Inject;
import org.elasticsearch.common.logging.LoggerMessageFormat;
import org.elasticsearch.common.unit.TimeValue;
import org.elasticsearch.discovery.MasterNotDiscoveredException;
import org.elasticsearch.persistent.PersistentTasksCustomMetaData;
import org.elasticsearch.persistent.PersistentTasksService;
import org.elasticsearch.rest.RestStatus;
import org.elasticsearch.tasks.Task;
import org.elasticsearch.threadpool.ThreadPool;
import org.elasticsearch.transport.TransportService;
import org.elasticsearch.xpack.core.action.util.PageParams;
import org.elasticsearch.xpack.core.dataframe.DataFrameMessages;
import org.elasticsearch.xpack.core.dataframe.action.StopDataFrameTransformAction;
import org.elasticsearch.xpack.core.dataframe.action.StopDataFrameTransformAction.Request;
import org.elasticsearch.xpack.core.dataframe.action.StopDataFrameTransformAction.Response;
import org.elasticsearch.xpack.core.dataframe.transforms.DataFrameTransformState;
import org.elasticsearch.xpack.core.dataframe.transforms.DataFrameTransformTaskState;
import org.elasticsearch.xpack.dataframe.persistence.DataFrameInternalIndex;
import org.elasticsearch.xpack.dataframe.persistence.DataFrameTransformsConfigManager;
import org.elasticsearch.xpack.dataframe.transforms.DataFrameTransformTask;

import java.util.ArrayList;
import java.util.HashSet;
import java.util.List;
import java.util.Map;
import java.util.Set;
import java.util.concurrent.ConcurrentHashMap;

import static org.elasticsearch.xpack.core.dataframe.DataFrameMessages.DATA_FRAME_CANNOT_STOP_FAILED_TRANSFORM;

public class TransportStopDataFrameTransformAction extends TransportTasksAction<DataFrameTransformTask, Request, Response, Response> {

    private static final Logger logger = LogManager.getLogger(TransportStopDataFrameTransformAction.class);

    private final ThreadPool threadPool;
    private final DataFrameTransformsConfigManager dataFrameTransformsConfigManager;
    private final PersistentTasksService persistentTasksService;
    private final Client client;

    @Inject
    public TransportStopDataFrameTransformAction(TransportService transportService, ActionFilters actionFilters,
                                                 ClusterService clusterService, ThreadPool threadPool,
                                                 PersistentTasksService persistentTasksService,
                                                 DataFrameTransformsConfigManager dataFrameTransformsConfigManager,
                                                 Client client) {
        super(StopDataFrameTransformAction.NAME, clusterService, transportService, actionFilters, Request::new,
                Response::new, Response::new, ThreadPool.Names.SAME);
        this.threadPool = threadPool;
        this.dataFrameTransformsConfigManager = dataFrameTransformsConfigManager;
        this.persistentTasksService = persistentTasksService;
        this.client = client;
    }

    static void validateTaskState(ClusterState state, List<String> transformIds, boolean isForce) {
        PersistentTasksCustomMetaData tasks = state.metaData().custom(PersistentTasksCustomMetaData.TYPE);
        if (isForce == false && tasks != null) {
            List<String> failedTasks = new ArrayList<>();
            List<String> failedReasons = new ArrayList<>();
            for (String transformId : transformIds) {
                PersistentTasksCustomMetaData.PersistentTask<?> dfTask = tasks.getTask(transformId);
                if (dfTask != null
                    && dfTask.getState() instanceof DataFrameTransformState
                    && ((DataFrameTransformState) dfTask.getState()).getTaskState() == DataFrameTransformTaskState.FAILED) {
                    failedTasks.add(transformId);
                    failedReasons.add(((DataFrameTransformState) dfTask.getState()).getReason());
                }
            }
            if (failedTasks.isEmpty() == false) {
                String msg = failedTasks.size() == 1 ?
                    DataFrameMessages.getMessage(DATA_FRAME_CANNOT_STOP_FAILED_TRANSFORM,
                        failedTasks.get(0),
                        failedReasons.get(0)) :
                    "Unable to stop data frame transforms. The following transforms are in a failed state " +
                        failedTasks + " with reasons " + failedReasons + ". Use force stop to stop the data frame transforms.";
                throw new ElasticsearchStatusException(msg, RestStatus.CONFLICT);
            }
        }
    }

    @Override
    protected void doExecute(Task task, Request request, ActionListener<Response> listener) {
        final ClusterState state = clusterService.state();
        final DiscoveryNodes nodes = state.nodes();
        if (nodes.isLocalNodeElectedMaster() == false) {
            // Delegates stop data frame to elected master node so it becomes the coordinating node.
            if (nodes.getMasterNode() == null) {
                listener.onFailure(new MasterNotDiscoveredException("no known master node"));
            } else {
                transportService.sendRequest(nodes.getMasterNode(), actionName, request,
                        new ActionListenerResponseHandler<>(listener, Response::new));
            }
        } else {
            final ActionListener<Response> finalListener;
            if (request.waitForCompletion()) {
                finalListener = waitForStopListener(request, listener);
            } else {
                finalListener = listener;
            }

            dataFrameTransformsConfigManager.expandTransformIds(request.getId(),
                new PageParams(0, 10_000),
                request.isAllowNoMatch(),
                ActionListener.wrap(hitsAndIds -> {
                    validateTaskState(state, hitsAndIds.v2(), request.isForce());
                    request.setExpandedIds(new HashSet<>(hitsAndIds.v2()));
                    request.setNodes(DataFrameNodes.dataFrameTaskNodes(hitsAndIds.v2(), state));
                    super.doExecute(task, request, finalListener);
                },
                listener::onFailure
            ));
        }
    }

    @Override
<<<<<<< HEAD
    protected void taskOperation(StopDataFrameTransformAction.Request request,
                                 DataFrameTransformTask transformTask,
                                 ActionListener<StopDataFrameTransformAction.Response> listener) {
=======
    protected void taskOperation(Request request, DataFrameTransformTask transformTask, ActionListener<Response> listener) {
>>>>>>> b9fd67b3

        Set<String> ids = request.getExpandedIds();
        if (ids == null) {
            listener.onFailure(new IllegalStateException("Request does not have expandedIds set"));
            return;
        }

        if (ids.contains(transformTask.getTransformId())) {
            try {
                transformTask.stop(request.isForce());
            } catch (ElasticsearchException ex) {
                listener.onFailure(ex);
                return;
            }
<<<<<<< HEAD

            // To cover strange state race conditions, we adjust the variable first (which writes to cluster state if it is different)
            // then we stop the transform
            transformTask.setShouldStopAtCheckpoint(request.isWaitForCheckpoint(), ActionListener.wrap(
                r -> {
                    transformTask.stop();
                    listener.onResponse(new StopDataFrameTransformAction.Response(Boolean.TRUE));
                },
                listener::onFailure
            ));
=======
            listener.onResponse(new Response(Boolean.TRUE));
>>>>>>> b9fd67b3
        } else {
            listener.onFailure(new RuntimeException("ID of data frame indexer task [" + transformTask.getTransformId()
                    + "] does not match request's ID [" + request.getId() + "]"));
        }
    }

    @Override
    protected StopDataFrameTransformAction.Response newResponse(Request request,
                                                                List<Response> tasks,
                                                                List<TaskOperationFailure> taskOperationFailures,
                                                                List<FailedNodeException> failedNodeExceptions) {

        if (taskOperationFailures.isEmpty() == false || failedNodeExceptions.isEmpty() == false) {
            return new Response(taskOperationFailures, failedNodeExceptions, false);
        }

        // if tasks is empty allMatch is 'vacuously satisfied'
        return new Response(tasks.stream().allMatch(Response::isAcknowledged));
    }

    private ActionListener<Response> waitForStopListener(Request request, ActionListener<Response> listener) {

        ActionListener<Response> onStopListener = ActionListener.wrap(
            waitResponse ->
                client.admin()
                    .indices()
                    .prepareRefresh(DataFrameInternalIndex.INDEX_NAME)
                    .execute(ActionListener.wrap(
                        r -> listener.onResponse(waitResponse),
                        e -> {
                            logger.info("Failed to refresh internal index after delete", e);
                            listener.onResponse(waitResponse);
                        })
                    ),
            listener::onFailure
        );
        return ActionListener.wrap(
                response -> {
                    // Wait until the persistent task is stopped
                    // Switch over to Generic threadpool so we don't block the network thread
                    threadPool.generic().execute(() ->
                        waitForDataFrameStopped(request.getExpandedIds(), request.getTimeout(), request.isForce(), onStopListener));
                },
                listener::onFailure
        );
    }

    private void waitForDataFrameStopped(Set<String> persistentTaskIds,
                                         TimeValue timeout,
                                         boolean force,
                                         ActionListener<Response> listener) {
        // This map is accessed in the predicate and the listener callbacks
        final Map<String, ElasticsearchException> exceptions = new ConcurrentHashMap<>();
        persistentTasksService.waitForPersistentTasksCondition(persistentTasksCustomMetaData -> {
            if (persistentTasksCustomMetaData == null) {
                return true;
            }
            for (String persistentTaskId : persistentTaskIds) {
                PersistentTasksCustomMetaData.PersistentTask<?> transformsTask = persistentTasksCustomMetaData.getTask(persistentTaskId);
                // Either the task has successfully stopped or we have seen that it has failed
                if (transformsTask == null || exceptions.containsKey(persistentTaskId)) {
                    continue;
                }

                // If force is true, then it should eventually go away, don't add it to the collection of failures.
                DataFrameTransformState taskState = (DataFrameTransformState)transformsTask.getState();
                if (force == false && taskState != null && taskState.getTaskState() == DataFrameTransformTaskState.FAILED) {
                    exceptions.put(persistentTaskId, new ElasticsearchStatusException(
                        DataFrameMessages.getMessage(DATA_FRAME_CANNOT_STOP_FAILED_TRANSFORM,
                            persistentTaskId,
                            taskState.getReason()),
                        RestStatus.CONFLICT));

                    // If all the tasks are now flagged as failed, do not wait for another ClusterState update.
                    // Return to the caller as soon as possible
                    return persistentTasksCustomMetaData.tasks().stream().allMatch(p -> exceptions.containsKey(p.getId()));
                }
                return false;
            }
            return true;
        }, timeout, ActionListener.wrap(
            r -> {
                // No exceptions AND the tasks have gone away
                if (exceptions.isEmpty()) {
                    listener.onResponse(new Response(Boolean.TRUE));
                    return;
                }

                // We are only stopping one task, so if there is a failure, it is the only one
                if (persistentTaskIds.size() == 1) {
                    listener.onFailure(exceptions.get(persistentTaskIds.iterator().next()));
                    return;
                }

                Set<String> stoppedTasks = new HashSet<>(persistentTaskIds);
                stoppedTasks.removeAll(exceptions.keySet());
                String message = stoppedTasks.isEmpty() ?
                    "Could not stop any of the tasks as all were failed. Use force stop to stop the transforms." :
                    LoggerMessageFormat.format("Successfully stopped [{}] transforms. " +
                        "Could not stop the transforms {} as they were failed. Use force stop to stop the transforms.",
                        stoppedTasks.size(),
                        exceptions.keySet());

                listener.onFailure(new ElasticsearchStatusException(message, RestStatus.CONFLICT));
            },
            listener::onFailure
        ));
    }
}<|MERGE_RESOLUTION|>--- conflicted
+++ resolved
@@ -133,14 +133,7 @@
     }
 
     @Override
-<<<<<<< HEAD
-    protected void taskOperation(StopDataFrameTransformAction.Request request,
-                                 DataFrameTransformTask transformTask,
-                                 ActionListener<StopDataFrameTransformAction.Response> listener) {
-=======
     protected void taskOperation(Request request, DataFrameTransformTask transformTask, ActionListener<Response> listener) {
->>>>>>> b9fd67b3
-
         Set<String> ids = request.getExpandedIds();
         if (ids == null) {
             listener.onFailure(new IllegalStateException("Request does not have expandedIds set"));
@@ -148,26 +141,20 @@
         }
 
         if (ids.contains(transformTask.getTransformId())) {
-            try {
-                transformTask.stop(request.isForce());
-            } catch (ElasticsearchException ex) {
-                listener.onFailure(ex);
-                return;
-            }
-<<<<<<< HEAD
-
             // To cover strange state race conditions, we adjust the variable first (which writes to cluster state if it is different)
             // then we stop the transform
             transformTask.setShouldStopAtCheckpoint(request.isWaitForCheckpoint(), ActionListener.wrap(
                 r -> {
-                    transformTask.stop();
+                    try {
+                        transformTask.stop(request.isForce());
+                    } catch (ElasticsearchException ex) {
+                        listener.onFailure(ex);
+                        return;
+                    }
                     listener.onResponse(new StopDataFrameTransformAction.Response(Boolean.TRUE));
                 },
                 listener::onFailure
             ));
-=======
-            listener.onResponse(new Response(Boolean.TRUE));
->>>>>>> b9fd67b3
         } else {
             listener.onFailure(new RuntimeException("ID of data frame indexer task [" + transformTask.getTransformId()
                     + "] does not match request's ID [" + request.getId() + "]"));
