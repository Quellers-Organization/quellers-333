/*
 * Copyright Elasticsearch B.V. and/or licensed to Elasticsearch B.V. under one
 * or more contributor license agreements. Licensed under the Elastic License;
 * you may not use this file except in compliance with the Elastic License.
 */

package org.elasticsearch.xpack.dataframe;

import org.elasticsearch.action.ActionListener;
import org.elasticsearch.action.search.SearchRequest;
import org.elasticsearch.action.search.SearchResponse;
import org.elasticsearch.client.Client;
import org.elasticsearch.cluster.metadata.MetaData;
import org.elasticsearch.common.Nullable;
import org.elasticsearch.common.inject.Inject;
import org.elasticsearch.common.settings.Settings;
import org.elasticsearch.index.IndexNotFoundException;
import org.elasticsearch.index.query.QueryBuilders;
import org.elasticsearch.license.XPackLicenseState;
import org.elasticsearch.xpack.core.ClientHelper;
import org.elasticsearch.xpack.core.XPackFeatureSet;
import org.elasticsearch.xpack.core.XPackField;
import org.elasticsearch.xpack.core.XPackSettings;
import org.elasticsearch.xpack.core.dataframe.DataFrameFeatureSetUsage;
import org.elasticsearch.xpack.core.dataframe.DataFrameField;
import org.elasticsearch.xpack.core.dataframe.transforms.DataFrameIndexerTransformStats;
import org.elasticsearch.xpack.core.dataframe.action.GetDataFrameTransformsStatsAction;
import org.elasticsearch.xpack.core.dataframe.transforms.DataFrameTransformConfig;
import org.elasticsearch.xpack.core.dataframe.transforms.DataFrameTransformStateAndStats;
import org.elasticsearch.xpack.core.indexing.IndexerState;
import org.elasticsearch.xpack.dataframe.persistence.DataFrameInternalIndex;

import java.util.Collections;
import java.util.HashMap;
import java.util.List;
import java.util.Map;
import java.util.Objects;

import static org.elasticsearch.xpack.core.ClientHelper.DATA_FRAME_ORIGIN;

public class DataFrameFeatureSet implements XPackFeatureSet {

    private final boolean enabled;
    private final Client client;
    private final XPackLicenseState licenseState;

    @Inject
    public DataFrameFeatureSet(Settings settings, Client client, @Nullable XPackLicenseState licenseState) {
        this.enabled = XPackSettings.DATA_FRAME_ENABLED.get(settings);
        this.client = Objects.requireNonNull(client);
        this.licenseState = licenseState;
    }

    @Override
    public String name() {
        return XPackField.DATA_FRAME;
    }

    @Override
    public String description() {
        return "Data Frame for the Elastic Stack";
    }

    @Override
    public boolean available() {
        return licenseState != null && licenseState.isDataFrameAllowed();
    }

    @Override
    public boolean enabled() {
        return enabled;
    }

    @Override
    public Map<String, Object> nativeCodeInfo() {
        return null;
    }

    @Override
    public void usage(ActionListener<XPackFeatureSet.Usage> listener) {
        if (enabled == false) {
            listener.onResponse(
                    new DataFrameFeatureSetUsage(available(), enabled(), Collections.emptyMap(), new DataFrameIndexerTransformStats()));
            return;
        }

<<<<<<< HEAD
        final GetDataFrameTransformsStatsAction.Request transformStatsRequest = new GetDataFrameTransformsStatsAction.Request(MetaData.ALL);
        ActionListener<SearchResponse> configHitListener = ActionListener.wrap(
            countResponse -> {
                final long totalConfigs = countResponse.getHits().getTotalHits().value;
                client.execute(GetDataFrameTransformsStatsAction.INSTANCE,
                    transformStatsRequest,
                    ActionListener.wrap(transformStatsResponse -> {
                        Map<String, Long> transformsCountByState = new HashMap<>();
                        DataFrameIndexerTransformStats accumulatedStats = new DataFrameIndexerTransformStats();

                        // How many configs do we have that do not have a task?
                        // This implies that the same number of configs have a state of STOPPED
                        long configsWithOutTask = totalConfigs - transformStatsResponse.getTransformsStateAndStats().size();
                        transformStatsResponse.getTransformsStateAndStats().forEach(singleResult -> {
                            transformsCountByState.merge(singleResult.getTransformState().getIndexerState().value(), 1L, Long::sum);
                            accumulatedStats.merge(singleResult.getTransformStats());
                        });

                        // Assume STOPPED for any configs without an associated task
                        transformsCountByState.merge(IndexerState.STOPPED.value(), configsWithOutTask, Long::sum);

                        listener.onResponse(new DataFrameFeatureSetUsage(available(), enabled(), transformsCountByState, accumulatedStats));
                    }, listener::onFailure));
            },
            exception -> {
                if (exception instanceof IndexNotFoundException) {
                    listener.onResponse(new DataFrameFeatureSetUsage(available(),
                        enabled(),
                        new HashMap<>(),
                        new DataFrameIndexerTransformStats()));
                } else {
                    listener.onFailure(exception);
                }
            }
        );

        SearchRequest searchRequest = client.prepareSearch(DataFrameInternalIndex.INDEX_NAME)
            .setSize(0) // We only care about the hit count
            .setTrackTotalHits(true) // Need all the hits to get an accurate count of configs
            .setQuery(QueryBuilders.boolQuery()
                .filter(QueryBuilders.termQuery(DataFrameField.INDEX_DOC_TYPE.getPreferredName(), DataFrameTransformConfig.NAME)))
            .request();

        ClientHelper.executeAsyncWithOrigin(client.threadPool().getThreadContext(),
            DATA_FRAME_ORIGIN,
            searchRequest,
            configHitListener,
            client::search);
=======
        GetDataFrameTransformsAction.Request transformsRequest = new GetDataFrameTransformsAction.Request(MetaData.ALL);
        client.execute(GetDataFrameTransformsAction.INSTANCE, transformsRequest, ActionListener.wrap(
                transforms -> {
                    GetDataFrameTransformsStatsAction.Request transformStatsRequest =
                            new GetDataFrameTransformsStatsAction.Request(MetaData.ALL);
                    client.execute(GetDataFrameTransformsStatsAction.INSTANCE, transformStatsRequest,
                            ActionListener.wrap(transformStatsResponse -> {
                                listener.onResponse(createUsage(available(), enabled(), transforms.getTransformConfigurations(),
                                        transformStatsResponse.getTransformsStateAndStats()));
                            }, listener::onFailure));
                },
                listener::onFailure
        ));
>>>>>>> 4c803e5a
    }

    static DataFrameFeatureSetUsage createUsage(boolean available, boolean enabled,
                                                List<DataFrameTransformConfig> transforms,
                                                List<DataFrameTransformStateAndStats> transformsStateAndStats) {

        Set<String> transformIds = transforms.stream()
                .map(DataFrameTransformConfig::getId)
                .collect(Collectors.toSet());

        Map<String, Long> transformsCountByState = new HashMap<>();
        DataFrameIndexerTransformStats accumulatedStats = new DataFrameIndexerTransformStats();

        transformsStateAndStats.forEach(singleResult -> {
            transformIds.remove(singleResult.getId());
            transformsCountByState.merge(singleResult.getTransformState().getIndexerState().value(), 1L, Long::sum);
            accumulatedStats.merge(singleResult.getTransformStats());
        });
        // If there is no state returned, assumed stopped
        transformIds.forEach(ignored -> transformsCountByState.merge(IndexerState.STOPPED.value(), 1L, Long::sum));

        return new DataFrameFeatureSetUsage(available, enabled, transformsCountByState, accumulatedStats);
    }
}<|MERGE_RESOLUTION|>--- conflicted
+++ resolved
@@ -84,7 +84,6 @@
             return;
         }
 
-<<<<<<< HEAD
         final GetDataFrameTransformsStatsAction.Request transformStatsRequest = new GetDataFrameTransformsStatsAction.Request(MetaData.ALL);
         ActionListener<SearchResponse> configHitListener = ActionListener.wrap(
             countResponse -> {
@@ -92,24 +91,14 @@
                 client.execute(GetDataFrameTransformsStatsAction.INSTANCE,
                     transformStatsRequest,
                     ActionListener.wrap(transformStatsResponse -> {
-                        Map<String, Long> transformsCountByState = new HashMap<>();
-                        DataFrameIndexerTransformStats accumulatedStats = new DataFrameIndexerTransformStats();
-
-                        // How many configs do we have that do not have a task?
-                        // This implies that the same number of configs have a state of STOPPED
-                        long configsWithOutTask = totalConfigs - transformStatsResponse.getTransformsStateAndStats().size();
-                        transformStatsResponse.getTransformsStateAndStats().forEach(singleResult -> {
-                            transformsCountByState.merge(singleResult.getTransformState().getIndexerState().value(), 1L, Long::sum);
-                            accumulatedStats.merge(singleResult.getTransformStats());
-                        });
-
-                        // Assume STOPPED for any configs without an associated task
-                        transformsCountByState.merge(IndexerState.STOPPED.value(), configsWithOutTask, Long::sum);
-
-                        listener.onResponse(new DataFrameFeatureSetUsage(available(), enabled(), transformsCountByState, accumulatedStats));
+                        listener.onResponse(createUsage(available(),
+                            enabled(),
+                            totalConfigs,
+                            transformStatsResponse.getTransformsStateAndStats()));
                     }, listener::onFailure));
             },
             exception -> {
+                // We should create an empty but enabled response if we have not created the transforms index yet.
                 if (exception instanceof IndexNotFoundException) {
                     listener.onResponse(new DataFrameFeatureSetUsage(available(),
                         enabled(),
@@ -133,41 +122,24 @@
             searchRequest,
             configHitListener,
             client::search);
-=======
-        GetDataFrameTransformsAction.Request transformsRequest = new GetDataFrameTransformsAction.Request(MetaData.ALL);
-        client.execute(GetDataFrameTransformsAction.INSTANCE, transformsRequest, ActionListener.wrap(
-                transforms -> {
-                    GetDataFrameTransformsStatsAction.Request transformStatsRequest =
-                            new GetDataFrameTransformsStatsAction.Request(MetaData.ALL);
-                    client.execute(GetDataFrameTransformsStatsAction.INSTANCE, transformStatsRequest,
-                            ActionListener.wrap(transformStatsResponse -> {
-                                listener.onResponse(createUsage(available(), enabled(), transforms.getTransformConfigurations(),
-                                        transformStatsResponse.getTransformsStateAndStats()));
-                            }, listener::onFailure));
-                },
-                listener::onFailure
-        ));
->>>>>>> 4c803e5a
     }
 
-    static DataFrameFeatureSetUsage createUsage(boolean available, boolean enabled,
-                                                List<DataFrameTransformConfig> transforms,
+    static DataFrameFeatureSetUsage createUsage(boolean available,
+                                                boolean enabled,
+                                                long numberOfTransforms,
                                                 List<DataFrameTransformStateAndStats> transformsStateAndStats) {
-
-        Set<String> transformIds = transforms.stream()
-                .map(DataFrameTransformConfig::getId)
-                .collect(Collectors.toSet());
 
         Map<String, Long> transformsCountByState = new HashMap<>();
         DataFrameIndexerTransformStats accumulatedStats = new DataFrameIndexerTransformStats();
-
         transformsStateAndStats.forEach(singleResult -> {
-            transformIds.remove(singleResult.getId());
             transformsCountByState.merge(singleResult.getTransformState().getIndexerState().value(), 1L, Long::sum);
             accumulatedStats.merge(singleResult.getTransformStats());
         });
-        // If there is no state returned, assumed stopped
-        transformIds.forEach(ignored -> transformsCountByState.merge(IndexerState.STOPPED.value(), 1L, Long::sum));
+
+        // How many configs do we have that do not have a task?
+        // This implies that the same number of configs have a state of STOPPED
+        long configsWithOutTask = numberOfTransforms - transformsStateAndStats.size();
+        transformsCountByState.merge(IndexerState.STOPPED.value(), configsWithOutTask, Long::sum);
 
         return new DataFrameFeatureSetUsage(available, enabled, transformsCountByState, accumulatedStats);
     }
