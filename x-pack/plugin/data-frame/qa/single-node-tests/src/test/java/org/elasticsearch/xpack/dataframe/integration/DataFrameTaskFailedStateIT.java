/*
 * Copyright Elasticsearch B.V. and/or licensed to Elasticsearch B.V. under one
 * or more contributor license agreements. Licensed under the Elastic License;
 * you may not use this file except in compliance with the Elastic License.
 */

package org.elasticsearch.xpack.dataframe.integration;

import org.apache.http.entity.ContentType;
import org.apache.http.entity.StringEntity;
import org.elasticsearch.client.Request;
import org.elasticsearch.client.ResponseException;
import org.elasticsearch.common.Strings;
import org.elasticsearch.common.xcontent.XContentBuilder;
import org.elasticsearch.common.xcontent.support.XContentMapValues;
import org.elasticsearch.rest.RestStatus;
import org.elasticsearch.xpack.core.dataframe.transforms.DataFrameTransformTaskState;
import org.junit.After;
import org.junit.Before;

import java.io.IOException;
import java.util.List;
import java.util.Map;
import java.util.concurrent.TimeUnit;

import static org.elasticsearch.common.xcontent.XContentFactory.jsonBuilder;
import static org.hamcrest.CoreMatchers.is;
import static org.hamcrest.CoreMatchers.nullValue;
import static org.hamcrest.Matchers.equalTo;
import static org.hamcrest.Matchers.oneOf;

public class DataFrameTaskFailedStateIT extends DataFrameRestTestCase {

    private static final String TRANSFORM_ID = "failure_pivot_1";

    @Before
    public void setClusterSettings() throws IOException {
        // Make sure we never retry on failure to speed up the test
        Request addFailureRetrySetting = new Request("PUT", "/_cluster/settings");
        addFailureRetrySetting.setJsonEntity(
            "{\"persistent\": {\"xpack.data_frame.num_transform_failure_retries\": \"" + 0 + "\"}}");
        client().performRequest(addFailureRetrySetting);
    }

    @After
    public void cleanUpPotentiallyFailedTransform() throws Exception {
        // If the tests failed in the middle, we should force stop it. This prevents other transform tests from failing due
        // to this left over transform
        stopDataFrameTransform(TRANSFORM_ID, true);
        deleteDataFrameTransform(TRANSFORM_ID);
    }

    public void testForceStopFailedTransform() throws Exception {
        createReviewsIndex(REVIEWS_INDEX_NAME, 10);
        String dataFrameIndex = "failure_pivot_reviews";
        createDestinationIndexWithBadMapping(dataFrameIndex);
        createContinuousPivotReviewsTransform(TRANSFORM_ID, dataFrameIndex, null);
        startDataframeTransform(TRANSFORM_ID, false);
        awaitState(TRANSFORM_ID, DataFrameTransformTaskState.FAILED);
        Map<?, ?> fullState = getDataFrameState(TRANSFORM_ID);
        final String failureReason = "task encountered more than 0 failures; latest failure: " +
            "Bulk index experienced failures. See the logs of the node running the transform for details.";
        // Verify we have failed for the expected reason
        assertThat(XContentMapValues.extractValue("reason", fullState), equalTo(failureReason));

        // verify that we cannot stop a failed transform
        ResponseException ex = expectThrows(ResponseException.class, () -> stopDataFrameTransform(TRANSFORM_ID, false));
        assertThat(ex.getResponse().getStatusLine().getStatusCode(), equalTo(RestStatus.CONFLICT.getStatus()));
        assertThat(XContentMapValues.extractValue("error.reason", entityAsMap(ex.getResponse())),
            equalTo("Unable to stop data frame transform [failure_pivot_1] as it is in a failed state with reason [" +
                failureReason +
                "]. Use force stop to stop the data frame transform."));

        // Verify that we can force stop a failed transform
        stopDataFrameTransform(TRANSFORM_ID, true);

        awaitState(TRANSFORM_ID, DataFrameTransformTaskState.STOPPED);
        fullState = getDataFrameState(TRANSFORM_ID);
<<<<<<< HEAD
        // Verify we have failed for the expected reason
        assertThat(XContentMapValues.extractValue("reason", fullState), is(nullValue()));
=======
        assertThat(XContentMapValues.extractValue("state.reason", fullState),
            is(nullValue()));
>>>>>>> 6f53865f
    }

    public void testForceStartFailedTransform() throws Exception {
        createReviewsIndex(REVIEWS_INDEX_NAME, 10);
        String dataFrameIndex = "failure_pivot_reviews";
        createDestinationIndexWithBadMapping(dataFrameIndex);
        createContinuousPivotReviewsTransform(TRANSFORM_ID, dataFrameIndex, null);
        startDataframeTransform(TRANSFORM_ID, false);
        awaitState(TRANSFORM_ID, DataFrameTransformTaskState.FAILED);
        Map<?, ?> fullState = getDataFrameState(TRANSFORM_ID);
        final String failureReason = "task encountered more than 0 failures; latest failure: " +
            "Bulk index experienced failures. See the logs of the node running the transform for details.";
        // Verify we have failed for the expected reason
        assertThat(XContentMapValues.extractValue("reason", fullState), equalTo(failureReason));

        // Verify that we cannot start the transform when the task is in a failed state
        ResponseException ex = expectThrows(ResponseException.class, () -> startDataframeTransform(TRANSFORM_ID, false));
        assertThat(ex.getResponse().getStatusLine().getStatusCode(), equalTo(RestStatus.CONFLICT.getStatus()));
        assertThat(XContentMapValues.extractValue("error.reason", entityAsMap(ex.getResponse())),
            equalTo("Unable to start data frame transform [failure_pivot_1] as it is in a failed state with failure: [" +
                failureReason +
                "]. Use force start to restart data frame transform once error is resolved."));

        // Correct the failure by deleting the destination index
        deleteIndex(dataFrameIndex);
        // Force start the data frame to indicate failure correction
        startDataframeTransform(TRANSFORM_ID, true);

        // Verify that we have started and that our reason is cleared
        fullState = getDataFrameState(TRANSFORM_ID);
<<<<<<< HEAD
        assertThat(XContentMapValues.extractValue("reason", fullState), is(nullValue()));
        assertThat(XContentMapValues.extractValue("task_state", fullState), equalTo("started"));
        assertThat((int)XContentMapValues.extractValue("stats.index_failures", fullState), greaterThan(0));

        // get and check some users to verify we restarted
        assertOnePivotValue(dataFrameIndex + "/_search?q=reviewer:user_0", 3.776978417);
        assertOnePivotValue(dataFrameIndex + "/_search?q=reviewer:user_5", 3.72);
        assertOnePivotValue(dataFrameIndex + "/_search?q=reviewer:user_11", 3.846153846);
        assertOnePivotValue(dataFrameIndex + "/_search?q=reviewer:user_20", 3.769230769);
        assertOnePivotValue(dataFrameIndex + "/_search?q=reviewer:user_26", 3.918918918);
=======
        assertThat(XContentMapValues.extractValue("state.reason", fullState), is(nullValue()));
        assertThat(XContentMapValues.extractValue("state.task_state", fullState), equalTo("started"));
        assertThat(XContentMapValues.extractValue("state.indexer_state", fullState), is(oneOf("started", "indexing")));
        assertThat(XContentMapValues.extractValue("stats.index_failures", fullState), equalTo(1));
>>>>>>> 6f53865f

        stopDataFrameTransform(TRANSFORM_ID, true);
    }

    private void awaitState(String transformId, DataFrameTransformTaskState state) throws Exception {
        assertBusy(() -> {
            String currentState = getDataFrameTaskState(transformId);
            assertThat(currentState, equalTo(state.value()));
        }, 180, TimeUnit.SECONDS); // It should not take this long, but if the scheduler gets deferred, it could
    }

    private void assertOnePivotValue(String query, double expected) throws IOException {
        Map<String, Object> searchResult = getAsMap(query);

        assertEquals(1, XContentMapValues.extractValue("hits.total.value", searchResult));
        double actual = (Double) ((List<?>) XContentMapValues.extractValue("hits.hits._source.avg_rating", searchResult)).get(0);
        assertEquals(expected, actual, 0.000001);
    }

    private void createDestinationIndexWithBadMapping(String indexName) throws IOException {
        // create mapping
        try (XContentBuilder builder = jsonBuilder()) {
            builder.startObject();
            {
                builder.startObject("mappings")
                    .startObject("properties")
                    .startObject("reviewer")
                    .field("type", "long")
                    .endObject()
                    .endObject()
                    .endObject();
            }
            builder.endObject();
            final StringEntity entity = new StringEntity(Strings.toString(builder), ContentType.APPLICATION_JSON);
            Request req = new Request("PUT", indexName);
            req.setEntity(entity);
            client().performRequest(req);
        }
    }
}<|MERGE_RESOLUTION|>--- conflicted
+++ resolved
@@ -27,7 +27,6 @@
 import static org.hamcrest.CoreMatchers.is;
 import static org.hamcrest.CoreMatchers.nullValue;
 import static org.hamcrest.Matchers.equalTo;
-import static org.hamcrest.Matchers.oneOf;
 
 public class DataFrameTaskFailedStateIT extends DataFrameRestTestCase {
 
@@ -76,13 +75,8 @@
 
         awaitState(TRANSFORM_ID, DataFrameTransformTaskState.STOPPED);
         fullState = getDataFrameState(TRANSFORM_ID);
-<<<<<<< HEAD
         // Verify we have failed for the expected reason
         assertThat(XContentMapValues.extractValue("reason", fullState), is(nullValue()));
-=======
-        assertThat(XContentMapValues.extractValue("state.reason", fullState),
-            is(nullValue()));
->>>>>>> 6f53865f
     }
 
     public void testForceStartFailedTransform() throws Exception {
@@ -113,23 +107,9 @@
 
         // Verify that we have started and that our reason is cleared
         fullState = getDataFrameState(TRANSFORM_ID);
-<<<<<<< HEAD
         assertThat(XContentMapValues.extractValue("reason", fullState), is(nullValue()));
         assertThat(XContentMapValues.extractValue("task_state", fullState), equalTo("started"));
-        assertThat((int)XContentMapValues.extractValue("stats.index_failures", fullState), greaterThan(0));
-
-        // get and check some users to verify we restarted
-        assertOnePivotValue(dataFrameIndex + "/_search?q=reviewer:user_0", 3.776978417);
-        assertOnePivotValue(dataFrameIndex + "/_search?q=reviewer:user_5", 3.72);
-        assertOnePivotValue(dataFrameIndex + "/_search?q=reviewer:user_11", 3.846153846);
-        assertOnePivotValue(dataFrameIndex + "/_search?q=reviewer:user_20", 3.769230769);
-        assertOnePivotValue(dataFrameIndex + "/_search?q=reviewer:user_26", 3.918918918);
-=======
-        assertThat(XContentMapValues.extractValue("state.reason", fullState), is(nullValue()));
-        assertThat(XContentMapValues.extractValue("state.task_state", fullState), equalTo("started"));
-        assertThat(XContentMapValues.extractValue("state.indexer_state", fullState), is(oneOf("started", "indexing")));
-        assertThat(XContentMapValues.extractValue("stats.index_failures", fullState), equalTo(1));
->>>>>>> 6f53865f
+        assertThat((int)XContentMapValues.extractValue("stats.index_failures", fullState), equalTo(1));
 
         stopDataFrameTransform(TRANSFORM_ID, true);
     }
