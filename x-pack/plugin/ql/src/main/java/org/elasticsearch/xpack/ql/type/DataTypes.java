/*
 * Copyright Elasticsearch B.V. and/or licensed to Elasticsearch B.V. under one
 * or more contributor license agreements. Licensed under the Elastic License;
 * you may not use this file except in compliance with the Elastic License.
 */
package org.elasticsearch.xpack.ql.type;

import java.time.ZonedDateTime;
import java.util.Arrays;
import java.util.Collection;
import java.util.Comparator;
import java.util.Locale;
import java.util.Map;

import static java.util.stream.Collectors.toUnmodifiableList;
import static java.util.stream.Collectors.toUnmodifiableMap;

public final class DataTypes {

    // @formatter:off
    public static final DataType UNSUPPORTED      = new DataType("UNSUPPORTED", null, 0,                 false, false, false);

    public static final DataType NULL             = new DataType("null",              0,                 false, false, false);

    public static final DataType BOOLEAN          = new DataType("boolean",           1,                 false, false, false);
    // integer numeric
    public static final DataType BYTE             = new DataType("byte",              Byte.BYTES,        true, false, true);
    public static final DataType SHORT            = new DataType("short",             Short.BYTES,       true, false, true);
    public static final DataType INTEGER          = new DataType("integer",           Integer.BYTES,     true, false, true);
    public static final DataType LONG             = new DataType("long",              Long.BYTES,        true, false, true);
    // decimal numeric
    public static final DataType DOUBLE           = new DataType("double",            Double.BYTES,      false, true, true);
    public static final DataType FLOAT            = new DataType("float",             Float.BYTES,       false, true, true);
    public static final DataType HALF_FLOAT       = new DataType("half_float",        Float.BYTES,       false, true, true);
    public static final DataType SCALED_FLOAT     = new DataType("scaled_float",      Long.BYTES,        false, true, true);
    // string
    public static final DataType KEYWORD          = new DataType("keyword",           Integer.MAX_VALUE, false, false, true);
    public static final DataType TEXT             = new DataType("text",              Integer.MAX_VALUE, false, false, false);
    public static final DataType CONSTANT_KEYWORD = new DataType("constant_keyword",  Integer.MAX_VALUE, false, false, true);
    // date
    public static final DataType DATETIME         = new DataType("DATETIME", "date",  Long.BYTES,        false, false, true);
    // ip
<<<<<<< HEAD
    public static final DataType IP               = new DataType("ip",                39,                false, false, true);
=======
    public static final DataType IP           = new DataType("ip",                45,                false, false, true);
>>>>>>> cd5910bd
    // binary
    public static final DataType BINARY           = new DataType("binary",            Integer.MAX_VALUE, false, false, true);
    // complex types
    public static final DataType OBJECT           = new DataType("object",            0,                 false, false, false);
    public static final DataType NESTED           = new DataType("nested",            0,                 false, false, false);
    //@formatter:on
    
    private static final Collection<DataType> TYPES = Arrays.asList(
            UNSUPPORTED,
            NULL,
            BOOLEAN,
            BYTE,
            SHORT,
            INTEGER,
            LONG,
            DOUBLE,
            FLOAT,
            HALF_FLOAT,
            SCALED_FLOAT,
            KEYWORD,
            TEXT,
            CONSTANT_KEYWORD,
            DATETIME,
            IP,
            BINARY,
            OBJECT,
            NESTED)
            .stream()
            .sorted(Comparator.comparing(DataType::typeName))
            .collect(toUnmodifiableList());
    
    private static final Map<String, DataType> NAME_TO_TYPE = TYPES.stream()
            .collect(toUnmodifiableMap(DataType::typeName, t -> t));
    
    private static final Map<String, DataType> ES_TO_TYPE = TYPES.stream()
            .filter(e -> e.esType() != null)
            .collect(toUnmodifiableMap(DataType::esType, t -> t));
    
    private DataTypes() {}

    public static Collection<DataType> types() {
        return TYPES;
    }

    public static DataType fromTypeName(String name) {
        return NAME_TO_TYPE.get(name.toLowerCase(Locale.ROOT));
    }

    public static DataType fromEs(String name) {
        DataType type = ES_TO_TYPE.get(name);
        return type != null ? type : UNSUPPORTED;
    }

    public static DataType fromJava(Object value) {
        if (value == null) {
            return NULL;
        }
        if (value instanceof Integer) {
            return INTEGER;
        }
        if (value instanceof Long) {
            return LONG;
        }
        if (value instanceof Boolean) {
            return BOOLEAN;
        }
        if (value instanceof Double) {
            return DOUBLE;
        }
        if (value instanceof Float) {
            return FLOAT;
        }
        if (value instanceof Byte) {
            return BYTE;
        }
        if (value instanceof Short) {
            return SHORT;
        }
        if (value instanceof ZonedDateTime) {
            return DATETIME;
        }
        if (value instanceof String || value instanceof Character) {
            return KEYWORD;
        }

        return null;
    }

    public static boolean isUnsupported(DataType from) {
        return from == UNSUPPORTED;
    }

    public static boolean isString(DataType t) {
        return t == KEYWORD || t == TEXT || t == CONSTANT_KEYWORD;
    }

    public static boolean isPrimitive(DataType t) {
        return t != OBJECT && t != NESTED && t != UNSUPPORTED;
    }

    public static boolean isNull(DataType t) {
        return t == NULL;
    }

    public static boolean isNullOrNumeric(DataType t) {
        return t.isNumeric() || isNull(t);
    }

    public static boolean isSigned(DataType t) {
        return t.isNumeric();
    }

    public static boolean areCompatible(DataType left, DataType right) {
        if (left == right) {
            return true;
        } else {
            return
                (left == NULL || right == NULL)
                    || (isString(left) && isString(right))
                    || (left.isNumeric() && right.isNumeric())
                    || (left == DATETIME && right == DATETIME);
        }
    }
}<|MERGE_RESOLUTION|>--- conflicted
+++ resolved
@@ -40,11 +40,7 @@
     // date
     public static final DataType DATETIME         = new DataType("DATETIME", "date",  Long.BYTES,        false, false, true);
     // ip
-<<<<<<< HEAD
-    public static final DataType IP               = new DataType("ip",                39,                false, false, true);
-=======
     public static final DataType IP           = new DataType("ip",                45,                false, false, true);
->>>>>>> cd5910bd
     // binary
     public static final DataType BINARY           = new DataType("binary",            Integer.MAX_VALUE, false, false, true);
     // complex types
