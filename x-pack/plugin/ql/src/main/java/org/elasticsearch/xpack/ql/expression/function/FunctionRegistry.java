--- conflicted
+++ resolved
@@ -422,10 +422,6 @@
         T build(Source source, Expression expression, DataType dataType);
     }
 
-<<<<<<< HEAD
-
-=======
->>>>>>> 5dc43d28
     @SuppressWarnings("overloads")  // These are ambiguous if you aren't using ctor references but we always do
     public static <T extends Function> FunctionDefinition def(Class<T> function,
                                                               TwoParametersVariadicBuilder<T> ctorRef, String... names) {
@@ -445,10 +441,6 @@
     }
 
     protected interface TwoParametersVariadicBuilder<T> {
-<<<<<<< HEAD
-        T build(Source source, Expression expression, List<Expression> remaining);
-=======
         T build(Source source, Expression src, List<Expression> remaining);
->>>>>>> 5dc43d28
     }
 }