/*
 * Copyright Elasticsearch B.V. and/or licensed to Elasticsearch B.V. under one
 * or more contributor license agreements. Licensed under the Elastic License
 * 2.0; you may not use this file except in compliance with the Elastic License
 * 2.0.
 */
package org.elasticsearch.xpack.ql.execution.search.extractor;

import org.elasticsearch.common.document.DocumentField;
import org.elasticsearch.common.io.stream.StreamInput;
import org.elasticsearch.common.io.stream.StreamOutput;
import org.elasticsearch.search.SearchHit;
import org.elasticsearch.xpack.ql.QlIllegalArgumentException;
import org.elasticsearch.xpack.ql.type.DataType;
import org.elasticsearch.xpack.ql.type.DataTypes;

<<<<<<< HEAD
import static org.elasticsearch.xpack.ql.type.DataTypes.DATETIME;
import static org.elasticsearch.xpack.ql.type.DataTypes.KEYWORD;
import static org.elasticsearch.xpack.ql.type.DataTypes.SCALED_FLOAT;
=======
import java.io.IOException;
import java.time.ZoneId;
import java.util.List;
import java.util.Map;
import java.util.Objects;
>>>>>>> 0c1d7998

/**
 * Extractor for ES fields. Works for both 'normal' fields but also nested ones (which require hitName to be set).
 * The latter is used as metadata in assembling the results in the tabular response.
 */
public abstract class AbstractFieldHitExtractor implements HitExtractor {

    private final String fieldName, hitName;
    private final DataType dataType;
    private final ZoneId zoneId;
    private final boolean arrayLeniency;

    protected AbstractFieldHitExtractor(String name, DataType dataType, ZoneId zoneId) {
        this(name, dataType, zoneId, null, false);
    }

    protected AbstractFieldHitExtractor(String name, DataType dataType, ZoneId zoneId, boolean arrayLeniency) {
        this(name, dataType, zoneId, null, arrayLeniency);
    }

    protected AbstractFieldHitExtractor(String name, DataType dataType, ZoneId zoneId, String hitName, boolean arrayLeniency) {
        this.fieldName = name;
        this.dataType = dataType;
        this.zoneId = zoneId;
        this.arrayLeniency = arrayLeniency;
        this.hitName = hitName;

        if (hitName != null) {
            if (name.contains(hitName) == false) {
                throw new QlIllegalArgumentException("Hitname [{}] specified but not part of the name [{}]", hitName, name);
            }
        }
    }

    protected AbstractFieldHitExtractor(StreamInput in) throws IOException {
        fieldName = in.readString();
        String typeName = in.readOptionalString();
        dataType = typeName != null ? loadTypeFromName(typeName) : null;
        hitName = in.readOptionalString();
        arrayLeniency = in.readBoolean();
        zoneId = readZoneId(in);
    }

    protected DataType loadTypeFromName(String typeName) {
        return DataTypes.fromTypeName(typeName);
    }

    protected abstract ZoneId readZoneId(StreamInput in) throws IOException;

    @Override
    public void writeTo(StreamOutput out) throws IOException {
        out.writeString(fieldName);
        out.writeOptionalString(dataType == null ? null : dataType.typeName());
        out.writeOptionalString(hitName);
        out.writeBoolean(arrayLeniency);
    }

    @Override
    public Object extract(SearchHit hit) {
        Object value = null;
        DocumentField field = null;
        if (hitName != null) {
            // a nested field value is grouped under the nested parent name (ie dep.dep_name lives under "dep":[{dep_name:value}])
            field = hit.field(hitName);
        } else {
            field = hit.field(fieldName);
        }
        if (field != null) {
            value = unwrapFieldsMultiValue(field.getValues());
        }
        return value;
    }

    protected Object unwrapFieldsMultiValue(Object values) {
        if (values == null) {
            return null;
        }
        if (values instanceof Map && hitName != null) {
            // extract the sub-field from a nested field (dep.dep_name -> dep_name)
            return unwrapFieldsMultiValue(((Map<?,?>) values).get(fieldName.substring(hitName.length() + 1)));
        }
        if (values instanceof List) {
            List<?> list = (List<?>) values;
            if (list.isEmpty()) {
                return null;
            } else {
                if (isPrimitive(list) == false) {
                    if (list.size() == 1 || arrayLeniency) {
                        return unwrapFieldsMultiValue(list.get(0));
                    } else {
                        throw new QlIllegalArgumentException("Arrays (returned by [{}]) are not supported", fieldName);
                    }
                }
            }
        }

        Object unwrapped = unwrapCustomValue(values);
        if (unwrapped != null) {
            return unwrapped;
        }

<<<<<<< HEAD
        // The Jackson json parser can generate for numerics - Integers, Longs, BigIntegers (if Long is not enough)
        // and BigDecimal (if Double is not enough)
        if (values instanceof Number || values instanceof String || values instanceof Boolean) {
            if (dataType == null) {
                return values;
            }
            if (dataType.isNumeric() && isFromDocValuesOnly(dataType) == false) {
                if (dataType == DataTypes.DOUBLE || dataType == DataTypes.FLOAT || dataType == DataTypes.HALF_FLOAT) {
                    Number result = null;
                    try {
                        result = numberType(dataType).parse(values, true);
                    } catch(IllegalArgumentException iae) {
                        return null;
                    }
                    // docvalue_fields is always returning a Double value even if the underlying floating point data type is not Double
                    // even if we don't extract from docvalue_fields anymore, the behavior should be consistent
                    return result.doubleValue();
                } else {
                    Number result = null;
                    try {
                        result = numberType(dataType).parse(values, true);
                    } catch(IllegalArgumentException iae) {
                        return null;
                    }
                    return result;
                }
            } else if (DataTypes.isString(dataType) || dataType == DataTypes.IP) {
                return values.toString();
            } else {
                return values;
            }
        }
        throw new QlIllegalArgumentException("Type {} (returned by [{}]) is not supported", values.getClass().getSimpleName(), fieldName);
    }

    protected boolean isFromDocValuesOnly(DataType dataType) {
        return dataType == KEYWORD // because of ignore_above.
                    || dataType == DATETIME
                    || dataType == SCALED_FLOAT; // because of scaling_factor
    }

    private static NumberType numberType(DataType dataType) {
        return NumberType.valueOf(dataType.esType().toUpperCase(Locale.ROOT));
=======
        return values;
>>>>>>> 0c1d7998
    }

    protected abstract Object unwrapCustomValue(Object values);

    protected abstract boolean isPrimitive(List<?> list);

    @Override
    public String hitName() {
        return hitName;
    }

    public String fieldName() {
        return fieldName;
    }

    public ZoneId zoneId() {
        return zoneId;
    }

    public DataType dataType() {
        return dataType;
    }

    public boolean arrayLeniency() {
        return arrayLeniency;
    }

    @Override
    public String toString() {
        return fieldName + "@" + hitName + "@" + zoneId;
    }

    @Override
    public boolean equals(Object obj) {
        if (obj == null || obj.getClass() != getClass()) {
            return false;
        }
        AbstractFieldHitExtractor other = (AbstractFieldHitExtractor) obj;
        return fieldName.equals(other.fieldName)
                && hitName.equals(other.hitName)
                && arrayLeniency == other.arrayLeniency;
    }

    @Override
    public int hashCode() {
        return Objects.hash(fieldName, hitName, arrayLeniency);
    }
}<|MERGE_RESOLUTION|>--- conflicted
+++ resolved
@@ -6,25 +6,25 @@
  */
 package org.elasticsearch.xpack.ql.execution.search.extractor;
 
+import java.io.IOException;
+import java.time.ZoneId;
+import java.util.List;
+import java.util.Locale;
+import java.util.Map;
+import java.util.Objects;
+
 import org.elasticsearch.common.document.DocumentField;
 import org.elasticsearch.common.io.stream.StreamInput;
 import org.elasticsearch.common.io.stream.StreamOutput;
+import org.elasticsearch.index.mapper.NumberFieldMapper.NumberType;
 import org.elasticsearch.search.SearchHit;
 import org.elasticsearch.xpack.ql.QlIllegalArgumentException;
 import org.elasticsearch.xpack.ql.type.DataType;
 import org.elasticsearch.xpack.ql.type.DataTypes;
 
-<<<<<<< HEAD
 import static org.elasticsearch.xpack.ql.type.DataTypes.DATETIME;
 import static org.elasticsearch.xpack.ql.type.DataTypes.KEYWORD;
 import static org.elasticsearch.xpack.ql.type.DataTypes.SCALED_FLOAT;
-=======
-import java.io.IOException;
-import java.time.ZoneId;
-import java.util.List;
-import java.util.Map;
-import java.util.Objects;
->>>>>>> 0c1d7998
 
 /**
  * Extractor for ES fields. Works for both 'normal' fields but also nested ones (which require hitName to be set).
@@ -126,7 +126,6 @@
             return unwrapped;
         }
 
-<<<<<<< HEAD
         // The Jackson json parser can generate for numerics - Integers, Longs, BigIntegers (if Long is not enough)
         // and BigDecimal (if Double is not enough)
         if (values instanceof Number || values instanceof String || values instanceof Boolean) {
@@ -170,9 +169,6 @@
 
     private static NumberType numberType(DataType dataType) {
         return NumberType.valueOf(dataType.esType().toUpperCase(Locale.ROOT));
-=======
-        return values;
->>>>>>> 0c1d7998
     }
 
     protected abstract Object unwrapCustomValue(Object values);
