--- conflicted
+++ resolved
@@ -783,15 +783,8 @@
 
         boolean tryRead(ByteBuffer buf, long offset) throws IOException {
             int startingPos = buf.position();
-<<<<<<< HEAD
-            try (SharedBytes.IO fileChannel = sharedBytes.getFileChannel(sharedBytesPos)) {
-                fileChannel.read(buf, physicalStartOffset() + getRegionRelativePosition(offset));
-            }
+            sharedBytes.getFileChannel(sharedBytesPos).read(buf, physicalStartOffset() + getRegionRelativePosition(offset));
             if (isEvicted() || hasReferences() == false) {
-=======
-            sharedBytes.getFileChannel(sharedBytesPos).read(buf, physicalStartOffset() + getRegionRelativePosition(offset));
-            if (evicted.get() || hasReferences() == false) {
->>>>>>> 60935c68
                 buf.position(startingPos);
                 return false;
             }
