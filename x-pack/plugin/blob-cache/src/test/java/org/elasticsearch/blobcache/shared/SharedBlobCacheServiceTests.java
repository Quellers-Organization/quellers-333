/*
 * Copyright Elasticsearch B.V. and/or licensed to Elasticsearch B.V. under one
 * or more contributor license agreements. Licensed under the Elastic License
 * 2.0; you may not use this file except in compliance with the Elastic License
 * 2.0.
 */

package org.elasticsearch.blobcache.shared;

import org.apache.lucene.store.AlreadyClosedException;
import org.elasticsearch.action.ActionListener;
import org.elasticsearch.action.support.GroupedActionListener;
import org.elasticsearch.action.support.PlainActionFuture;
import org.elasticsearch.blobcache.BlobCacheMetrics;
import org.elasticsearch.blobcache.BlobCacheUtils;
import org.elasticsearch.blobcache.common.ByteRange;
import org.elasticsearch.cluster.node.DiscoveryNodeRole;
import org.elasticsearch.common.settings.Setting;
import org.elasticsearch.common.settings.Settings;
import org.elasticsearch.common.settings.SettingsException;
import org.elasticsearch.common.unit.ByteSizeUnit;
import org.elasticsearch.common.unit.ByteSizeValue;
import org.elasticsearch.common.unit.RatioValue;
import org.elasticsearch.common.unit.RelativeByteSizeValue;
import org.elasticsearch.common.util.concurrent.DeterministicTaskQueue;
import org.elasticsearch.common.util.concurrent.StoppableExecutorServiceWrapper;
import org.elasticsearch.common.util.set.Sets;
import org.elasticsearch.env.Environment;
import org.elasticsearch.env.NodeEnvironment;
import org.elasticsearch.env.TestEnvironment;
import org.elasticsearch.node.NodeRoleSettings;
import org.elasticsearch.test.ESTestCase;
import org.elasticsearch.threadpool.TestThreadPool;
import org.elasticsearch.threadpool.ThreadPool;

import java.io.IOException;
import java.util.Collection;
import java.util.HashMap;
import java.util.HashSet;
import java.util.List;
import java.util.Map;
import java.util.Set;
import java.util.concurrent.BrokenBarrierException;
import java.util.concurrent.CyclicBarrier;
import java.util.concurrent.TimeUnit;
import java.util.concurrent.atomic.AtomicInteger;
import java.util.concurrent.atomic.AtomicLong;
import java.util.stream.Collectors;
import java.util.stream.IntStream;

import static org.elasticsearch.node.Node.NODE_NAME_SETTING;
import static org.hamcrest.Matchers.equalTo;
import static org.hamcrest.Matchers.greaterThanOrEqualTo;
import static org.hamcrest.Matchers.instanceOf;
import static org.hamcrest.Matchers.is;
import static org.hamcrest.Matchers.notNullValue;

public class SharedBlobCacheServiceTests extends ESTestCase {

    private static long size(long numPages) {
        return numPages * SharedBytes.PAGE_SIZE;
    }

    public void testBasicEviction() throws IOException {
        Settings settings = Settings.builder()
            .put(NODE_NAME_SETTING.getKey(), "node")
            .put(SharedBlobCacheService.SHARED_CACHE_SIZE_SETTING.getKey(), ByteSizeValue.ofBytes(size(500)).getStringRep())
            .put(SharedBlobCacheService.SHARED_CACHE_REGION_SIZE_SETTING.getKey(), ByteSizeValue.ofBytes(size(100)).getStringRep())
            .put("path.home", createTempDir())
            .build();
        final DeterministicTaskQueue taskQueue = new DeterministicTaskQueue();
        try (
            NodeEnvironment environment = new NodeEnvironment(settings, TestEnvironment.newEnvironment(settings));
            var cacheService = new SharedBlobCacheService<>(
                environment,
                settings,
                taskQueue.getThreadPool(),
                ThreadPool.Names.GENERIC,
                BlobCacheMetrics.NOOP
            )
        ) {
            final var cacheKey = generateCacheKey();
            assertEquals(5, cacheService.freeRegionCount());
            final var region0 = cacheService.get(cacheKey, size(250), 0);
            assertEquals(size(100), region0.tracker.getLength());
            assertEquals(4, cacheService.freeRegionCount());
            final var region1 = cacheService.get(cacheKey, size(250), 1);
            assertEquals(size(100), region1.tracker.getLength());
            assertEquals(3, cacheService.freeRegionCount());
            final var region2 = cacheService.get(cacheKey, size(250), 2);
            assertEquals(size(50), region2.tracker.getLength());
            assertEquals(2, cacheService.freeRegionCount());

            synchronized (cacheService) {
                assertTrue(tryEvict(region1));
            }
            assertEquals(3, cacheService.freeRegionCount());
            synchronized (cacheService) {
                assertFalse(tryEvict(region1));
            }
            assertEquals(3, cacheService.freeRegionCount());
            final var bytesReadFuture = new PlainActionFuture<Integer>();
            region0.populateAndRead(
                ByteRange.of(0L, 1L),
                ByteRange.of(0L, 1L),
                (channel, channelPos, relativePos, length) -> 1,
                (channel, channelPos, relativePos, length, progressUpdater, completed) -> {
                    progressUpdater.accept(length);
                    completed.onResponse(null);
                },
                taskQueue.getThreadPool().generic(),
                bytesReadFuture
            );
            synchronized (cacheService) {
                assertFalse(tryEvict(region0));
            }
            assertEquals(3, cacheService.freeRegionCount());
            assertFalse(bytesReadFuture.isDone());
            taskQueue.runAllRunnableTasks();
            synchronized (cacheService) {
                assertTrue(tryEvict(region0));
            }
            assertEquals(4, cacheService.freeRegionCount());
            synchronized (cacheService) {
                assertTrue(tryEvict(region2));
            }
            assertEquals(5, cacheService.freeRegionCount());
            assertTrue(bytesReadFuture.isDone());
            assertEquals(Integer.valueOf(1), bytesReadFuture.actionGet());
        }
    }

    private static boolean tryEvict(SharedBlobCacheService<Object>.CacheFileRegion region1) {
        if (randomBoolean()) {
            return region1.tryEvict();
        } else {
            boolean result = region1.tryEvictNoDecRef();
            if (result) {
                region1.decRef();
            }
            return result;
        }
    }

    public void testAutoEviction() throws IOException {
        Settings settings = Settings.builder()
            .put(NODE_NAME_SETTING.getKey(), "node")
            .put(SharedBlobCacheService.SHARED_CACHE_SIZE_SETTING.getKey(), ByteSizeValue.ofBytes(size(200)).getStringRep())
            .put(SharedBlobCacheService.SHARED_CACHE_REGION_SIZE_SETTING.getKey(), ByteSizeValue.ofBytes(size(100)).getStringRep())
            .put("path.home", createTempDir())
            .build();
        final DeterministicTaskQueue taskQueue = new DeterministicTaskQueue();
        try (
            NodeEnvironment environment = new NodeEnvironment(settings, TestEnvironment.newEnvironment(settings));
            var cacheService = new SharedBlobCacheService<>(
                environment,
                settings,
                taskQueue.getThreadPool(),
                ThreadPool.Names.GENERIC,
                BlobCacheMetrics.NOOP
            )
        ) {
            final var cacheKey = generateCacheKey();
            assertEquals(2, cacheService.freeRegionCount());
            final var region0 = cacheService.get(cacheKey, size(250), 0);
            assertEquals(size(100), region0.tracker.getLength());
            assertEquals(1, cacheService.freeRegionCount());
            final var region1 = cacheService.get(cacheKey, size(250), 1);
            assertEquals(size(100), region1.tracker.getLength());
            assertEquals(0, cacheService.freeRegionCount());
            assertFalse(region0.isEvicted());
            assertFalse(region1.isEvicted());

            // acquire region 2, which should evict region 0 (oldest)
            final var region2 = cacheService.get(cacheKey, size(250), 2);
            assertEquals(size(50), region2.tracker.getLength());
            assertEquals(0, cacheService.freeRegionCount());
            assertTrue(region0.isEvicted());
            assertFalse(region1.isEvicted());

            // explicitly evict region 1
            synchronized (cacheService) {
                assertTrue(tryEvict(region1));
            }
            assertEquals(1, cacheService.freeRegionCount());
        }
    }

    public void testForceEviction() throws IOException {
        Settings settings = Settings.builder()
            .put(NODE_NAME_SETTING.getKey(), "node")
            .put(SharedBlobCacheService.SHARED_CACHE_SIZE_SETTING.getKey(), ByteSizeValue.ofBytes(size(500)).getStringRep())
            .put(SharedBlobCacheService.SHARED_CACHE_REGION_SIZE_SETTING.getKey(), ByteSizeValue.ofBytes(size(100)).getStringRep())
            .put("path.home", createTempDir())
            .build();
        final DeterministicTaskQueue taskQueue = new DeterministicTaskQueue();
        try (
            NodeEnvironment environment = new NodeEnvironment(settings, TestEnvironment.newEnvironment(settings));
            var cacheService = new SharedBlobCacheService<>(
                environment,
                settings,
                taskQueue.getThreadPool(),
                ThreadPool.Names.GENERIC,
                BlobCacheMetrics.NOOP
            )
        ) {
            final var cacheKey1 = generateCacheKey();
            final var cacheKey2 = generateCacheKey();
            assertEquals(5, cacheService.freeRegionCount());
            final var region0 = cacheService.get(cacheKey1, size(250), 0);
            assertEquals(4, cacheService.freeRegionCount());
            final var region1 = cacheService.get(cacheKey2, size(250), 1);
            assertEquals(3, cacheService.freeRegionCount());
            assertFalse(region0.isEvicted());
            assertFalse(region1.isEvicted());
            cacheService.removeFromCache(cacheKey1);
            assertTrue(region0.isEvicted());
            assertFalse(region1.isEvicted());
            assertEquals(4, cacheService.freeRegionCount());
        }
    }

    public void testForceEvictResponse() throws IOException {
        Settings settings = Settings.builder()
            .put(NODE_NAME_SETTING.getKey(), "node")
            .put(SharedBlobCacheService.SHARED_CACHE_SIZE_SETTING.getKey(), ByteSizeValue.ofBytes(size(500)).getStringRep())
            .put(SharedBlobCacheService.SHARED_CACHE_REGION_SIZE_SETTING.getKey(), ByteSizeValue.ofBytes(size(100)).getStringRep())
            .put("path.home", createTempDir())
            .build();
        final DeterministicTaskQueue taskQueue = new DeterministicTaskQueue();
        try (
            NodeEnvironment environment = new NodeEnvironment(settings, TestEnvironment.newEnvironment(settings));
            var cacheService = new SharedBlobCacheService<>(
                environment,
                settings,
                taskQueue.getThreadPool(),
                ThreadPool.Names.GENERIC,
                BlobCacheMetrics.NOOP
            )
        ) {
            final var cacheKey1 = generateCacheKey();
            final var cacheKey2 = generateCacheKey();
            assertEquals(5, cacheService.freeRegionCount());
            final var region0 = cacheService.get(cacheKey1, size(250), 0);
            assertEquals(4, cacheService.freeRegionCount());
            final var region1 = cacheService.get(cacheKey2, size(250), 1);
            assertEquals(3, cacheService.freeRegionCount());
            assertFalse(region0.isEvicted());
            assertFalse(region1.isEvicted());

            assertEquals(1, cacheService.forceEvict(cK -> cK == cacheKey1));
            assertEquals(1, cacheService.forceEvict(e -> true));
        }
    }

    public void testDecay() throws IOException {
        // we have 8 regions
        Settings settings = Settings.builder()
            .put(NODE_NAME_SETTING.getKey(), "node")
            .put(SharedBlobCacheService.SHARED_CACHE_SIZE_SETTING.getKey(), ByteSizeValue.ofBytes(size(400)).getStringRep())
            .put(SharedBlobCacheService.SHARED_CACHE_REGION_SIZE_SETTING.getKey(), ByteSizeValue.ofBytes(size(100)).getStringRep())
            .put("path.home", createTempDir())
            .build();
        final DeterministicTaskQueue taskQueue = new DeterministicTaskQueue();
        try (
            NodeEnvironment environment = new NodeEnvironment(settings, TestEnvironment.newEnvironment(settings));
            var cacheService = new SharedBlobCacheService<>(
                environment,
                settings,
                taskQueue.getThreadPool(),
                ThreadPool.Names.GENERIC,
                BlobCacheMetrics.NOOP
            )
        ) {
            assertEquals(4, cacheService.freeRegionCount());

            final var cacheKey1 = generateCacheKey();
            final var cacheKey2 = generateCacheKey();
            final var cacheKey3 = generateCacheKey();
            // add a region that we can evict when provoking first decay
            cacheService.get("evictkey", size(250), 0);
            assertEquals(3, cacheService.freeRegionCount());
            final var region0 = cacheService.get(cacheKey1, size(250), 0);
            assertEquals(2, cacheService.freeRegionCount());
            final var region1 = cacheService.get(cacheKey2, size(250), 1);
            assertEquals(1, cacheService.freeRegionCount());
            final var region2 = cacheService.get(cacheKey3, size(250), 1);
            assertEquals(0, cacheService.freeRegionCount());

            assertEquals(1, cacheService.getFreq(region0));
            assertEquals(1, cacheService.getFreq(region1));
            assertEquals(1, cacheService.getFreq(region2));
            AtomicLong expectedEpoch = new AtomicLong();
            Runnable triggerDecay = () -> {
                assertThat(taskQueue.hasRunnableTasks(), is(false));
                cacheService.get(expectedEpoch.toString(), size(250), 0);
                assertThat(taskQueue.hasRunnableTasks(), is(true));
                taskQueue.runAllRunnableTasks();
                assertThat(cacheService.epoch(), equalTo(expectedEpoch.incrementAndGet()));
            };

            triggerDecay.run();

            cacheService.get(cacheKey1, size(250), 0);
            cacheService.get(cacheKey2, size(250), 1);
            cacheService.get(cacheKey3, size(250), 1);

            triggerDecay.run();

            final var region0Again = cacheService.get(cacheKey1, size(250), 0);
            assertSame(region0Again, region0);
            assertEquals(3, cacheService.getFreq(region0));
            assertEquals(1, cacheService.getFreq(region1));
            assertEquals(1, cacheService.getFreq(region2));

            triggerDecay.run();

            cacheService.get(cacheKey1, size(250), 0);
            assertEquals(4, cacheService.getFreq(region0));
            cacheService.get(cacheKey1, size(250), 0);
            assertEquals(4, cacheService.getFreq(region0));
            assertEquals(0, cacheService.getFreq(region1));
            assertEquals(0, cacheService.getFreq(region2));

            // ensure no freq=0 entries
            cacheService.get(cacheKey2, size(250), 1);
            cacheService.get(cacheKey3, size(250), 1);
            assertEquals(2, cacheService.getFreq(region1));
            assertEquals(2, cacheService.getFreq(region2));

            triggerDecay.run();

            assertEquals(3, cacheService.getFreq(region0));
            assertEquals(1, cacheService.getFreq(region1));
            assertEquals(1, cacheService.getFreq(region2));

            triggerDecay.run();
            assertEquals(2, cacheService.getFreq(region0));
            assertEquals(0, cacheService.getFreq(region1));
            assertEquals(0, cacheService.getFreq(region2));

            // ensure no freq=0 entries
            cacheService.get(cacheKey2, size(250), 1);
            cacheService.get(cacheKey3, size(250), 1);
            assertEquals(2, cacheService.getFreq(region1));
            assertEquals(2, cacheService.getFreq(region2));

            triggerDecay.run();
            assertEquals(1, cacheService.getFreq(region0));
            assertEquals(1, cacheService.getFreq(region1));
            assertEquals(1, cacheService.getFreq(region2));

            triggerDecay.run();
            assertEquals(0, cacheService.getFreq(region0));
            assertEquals(0, cacheService.getFreq(region1));
            assertEquals(0, cacheService.getFreq(region2));
        }
    }

    /**
     * Test when many objects need to decay, in particular useful to measure how long the decay task takes.
     * For 1M objects (with no assertions) it took 26ms locally.
     */
    public void testMassiveDecay() throws IOException {
        int regions = 1024; // to measure decay time, increase to 1024*1024 and disable assertions.
        Settings settings = Settings.builder()
            .put(NODE_NAME_SETTING.getKey(), "node")
            .put(SharedBlobCacheService.SHARED_CACHE_SIZE_SETTING.getKey(), ByteSizeValue.ofBytes(size(regions)).getStringRep())
            .put(SharedBlobCacheService.SHARED_CACHE_REGION_SIZE_SETTING.getKey(), ByteSizeValue.ofBytes(size(1)).getStringRep())
            .put("path.home", createTempDir())
            .build();
        final DeterministicTaskQueue taskQueue = new DeterministicTaskQueue();
        try (
            NodeEnvironment environment = new NodeEnvironment(settings, TestEnvironment.newEnvironment(settings));
            var cacheService = new SharedBlobCacheService<>(
                environment,
                settings,
                taskQueue.getThreadPool(),
                ThreadPool.Names.GENERIC,
                BlobCacheMetrics.NOOP
            )
        ) {
            Runnable decay = () -> {
                assertThat(taskQueue.hasRunnableTasks(), is(true));
                long before = System.currentTimeMillis();
                taskQueue.runAllRunnableTasks();
                long after = System.currentTimeMillis();
                logger.debug("took {} ms", (after - before));
            };
            long fileLength = size(regions + 100);
            Object cacheKey = new Object();
            for (int i = 0; i < regions; ++i) {
                cacheService.get(cacheKey, fileLength, i);
                if (Integer.bitCount(i) == 1) {
                    logger.debug("did {} gets", i);
                }
            }
            assertThat(taskQueue.hasRunnableTasks(), is(false));
            cacheService.get(cacheKey, fileLength, regions);
            decay.run();
            int maxRounds = 5;
            for (int round = 2; round <= maxRounds; ++round) {
                for (int i = round; i < regions + round; ++i) {
                    cacheService.get(cacheKey, fileLength, i);
                    if (Integer.bitCount(i) == 1) {
                        logger.debug("did {} gets", i);
                    }
                }
                decay.run();
            }

            Map<Integer, Integer> freqs = new HashMap<>();
            for (int i = maxRounds; i < regions + maxRounds; ++i) {
                int freq = cacheService.getFreq(cacheService.get(cacheKey, fileLength, i)) - 2;
                freqs.compute(freq, (k, v) -> v == null ? 1 : v + 1);
                if (Integer.bitCount(i) == 1) {
                    logger.debug("did {} gets", i);
                }
            }
            assertThat(freqs.get(4), equalTo(regions - maxRounds + 1));
        }
    }

    /**
     * Exercise SharedBlobCacheService#get in multiple threads to trigger any assertion errors.
     * @throws IOException
     */
    public void testGetMultiThreaded() throws IOException {
        final int threads = between(2, 10);
        final int regionCount = between(1, 20);
        final boolean incRef = randomBoolean();
        // if we have enough regions, a get should always have a result (except for explicit evict interference)
        // if we incRef, we risk the eviction racing against that, leading to no available region, so allow
        // the already closed exception in that case.
        final boolean allowAlreadyClosed = regionCount < threads || incRef;

        logger.info("{} {} {}", threads, regionCount, allowAlreadyClosed);
        Settings settings = Settings.builder()
            .put(NODE_NAME_SETTING.getKey(), "node")
            .put(SharedBlobCacheService.SHARED_CACHE_SIZE_SETTING.getKey(), ByteSizeValue.ofBytes(size(regionCount * 100L)).getStringRep())
            .put(SharedBlobCacheService.SHARED_CACHE_REGION_SIZE_SETTING.getKey(), ByteSizeValue.ofBytes(size(100)).getStringRep())
            .put(SharedBlobCacheService.SHARED_CACHE_MIN_TIME_DELTA_SETTING.getKey(), randomFrom("0", "1ms", "10s"))
            .put("path.home", createTempDir())
            .build();
        long fileLength = size(500);
        ThreadPool threadPool = new TestThreadPool("testGetMultiThreaded");
        Set<String> files = randomSet(1, 10, () -> randomAlphaOfLength(5));
        try (
            NodeEnvironment environment = new NodeEnvironment(settings, TestEnvironment.newEnvironment(settings));
            var cacheService = new SharedBlobCacheService<String>(
                environment,
                settings,
                threadPool,
                ThreadPool.Names.GENERIC,
                BlobCacheMetrics.NOOP
            )
        ) {
            CyclicBarrier ready = new CyclicBarrier(threads);
            List<Thread> threadList = IntStream.range(0, threads).mapToObj(no -> {
                int iterations = between(100, 500);
                String[] cacheKeys = IntStream.range(0, iterations).mapToObj(ignore -> randomFrom(files)).toArray(String[]::new);
                int[] regions = IntStream.range(0, iterations).map(ignore -> between(0, 4)).toArray();
                int[] yield = IntStream.range(0, iterations).map(ignore -> between(0, 9)).toArray();
                int[] evict = IntStream.range(0, iterations).map(ignore -> between(0, 99)).toArray();
                return new Thread(() -> {
                    try {
                        ready.await();
                        for (int i = 0; i < iterations; ++i) {
                            try {
                                SharedBlobCacheService<String>.CacheFileRegion cacheFileRegion;
                                try {
                                    cacheFileRegion = cacheService.get(cacheKeys[i], fileLength, regions[i]);
                                } catch (AlreadyClosedException e) {
                                    assert allowAlreadyClosed || e.getMessage().equals("evicted during free region allocation") : e;
                                    throw e;
                                }
                                if (incRef && cacheFileRegion.tryIncRef()) {
                                    if (yield[i] == 0) {
                                        Thread.yield();
                                    }
                                    cacheFileRegion.decRef();
                                }
                                if (evict[i] == 0) {
                                    cacheService.forceEvict(x -> true);
                                }
                            } catch (AlreadyClosedException e) {
                                // ignore
                            }
                        }
                    } catch (InterruptedException | BrokenBarrierException e) {
                        assert false;
                        throw new RuntimeException(e);
                    }
                });
            }).toList();
            threadList.forEach(Thread::start);
            threadList.forEach(thread -> {
                try {
                    thread.join();
                } catch (InterruptedException e) {
                    Thread.currentThread().interrupt();
                    throw new RuntimeException(e);
                }
            });
        } finally {
            threadPool.shutdownNow();
        }
    }

    public void testFetchFullCacheEntry() throws Exception {
        Settings settings = Settings.builder()
            .put(NODE_NAME_SETTING.getKey(), "node")
            .put(SharedBlobCacheService.SHARED_CACHE_SIZE_SETTING.getKey(), ByteSizeValue.ofBytes(size(500)).getStringRep())
            .put(SharedBlobCacheService.SHARED_CACHE_REGION_SIZE_SETTING.getKey(), ByteSizeValue.ofBytes(size(100)).getStringRep())
            .put("path.home", createTempDir())
            .build();

        final var bulkTaskCount = new AtomicInteger(0);
        final var threadPool = new TestThreadPool("test");
        final var bulkExecutor = new StoppableExecutorServiceWrapper(threadPool.generic()) {
            @Override
            public void execute(Runnable command) {
                super.execute(command);
                bulkTaskCount.incrementAndGet();
            }
        };

        try (
            NodeEnvironment environment = new NodeEnvironment(settings, TestEnvironment.newEnvironment(settings));
            var cacheService = new SharedBlobCacheService<>(
                environment,
                settings,
                threadPool,
                ThreadPool.Names.GENERIC,
                BlobCacheMetrics.NOOP
            )
        ) {
            {
                final var cacheKey = generateCacheKey();
                assertEquals(5, cacheService.freeRegionCount());
                final long size = size(250);
                AtomicLong bytesRead = new AtomicLong(size);
                final PlainActionFuture<Void> future = new PlainActionFuture<>();
                cacheService.maybeFetchFullEntry(cacheKey, size, (channel, channelPos, relativePos, length, progressUpdater, completed) -> {
                    bytesRead.addAndGet(-length);
                    progressUpdater.accept(length);
                    completed.onResponse(null);
                }, bulkExecutor, future);

                future.get(10, TimeUnit.SECONDS);
                assertEquals(0L, bytesRead.get());
                assertEquals(2, cacheService.freeRegionCount());
                assertEquals(3, bulkTaskCount.get());
            }
            {
                // a download that would use up all regions should not run
                final var cacheKey = generateCacheKey();
                assertEquals(2, cacheService.freeRegionCount());
                var configured = cacheService.maybeFetchFullEntry(cacheKey, size(500), (ch, chPos, relPos, len, update, completion) -> {
                    throw new AssertionError("Should never reach here");
                }, bulkExecutor, ActionListener.noop());
                assertFalse(configured);
                assertEquals(2, cacheService.freeRegionCount());
            }
        }

        threadPool.shutdown();
    }

    public void testFetchFullCacheEntryConcurrently() throws Exception {
        Settings settings = Settings.builder()
            .put(NODE_NAME_SETTING.getKey(), "node")
            .put(SharedBlobCacheService.SHARED_CACHE_SIZE_SETTING.getKey(), ByteSizeValue.ofBytes(size(500)).getStringRep())
            .put(SharedBlobCacheService.SHARED_CACHE_REGION_SIZE_SETTING.getKey(), ByteSizeValue.ofBytes(size(100)).getStringRep())
            .put("path.home", createTempDir())
            .build();

        final var threadPool = new TestThreadPool("test");
        final var bulkExecutor = new StoppableExecutorServiceWrapper(threadPool.generic());

        try (
            NodeEnvironment environment = new NodeEnvironment(settings, TestEnvironment.newEnvironment(settings));
            var cacheService = new SharedBlobCacheService<>(
                environment,
                settings,
                threadPool,
                ThreadPool.Names.GENERIC,
                BlobCacheMetrics.NOOP
            )
        ) {

            final long size = size(randomIntBetween(1, 100));
            final Thread[] threads = new Thread[10];
            for (int i = 0; i < threads.length; i++) {
                threads[i] = new Thread(() -> {
                    for (int j = 0; j < 1000; j++) {
                        final var cacheKey = generateCacheKey();
<<<<<<< HEAD
                        try {
                            PlainActionFuture.<Void, Exception>get(
                                f -> cacheService.maybeFetchFullEntry(
                                    cacheKey,
                                    size,
                                    (channel, channelPos, relativePos, length, progressUpdater, completed) -> {
                                        progressUpdater.accept(length);
                                        completed.onResponse(null);
                                    },
                                    bulkExecutor,
                                    f
                                )
                            );
                        } catch (Exception e) {
                            throw new AssertionError(e);
                        }
=======
                        safeAwait(
                            (ActionListener<Void> listener) -> cacheService.maybeFetchFullEntry(
                                cacheKey,
                                size,
                                (channel, channelPos, relativePos, length, progressUpdater) -> progressUpdater.accept(length),
                                bulkExecutor,
                                listener
                            )
                        );
>>>>>>> 13367d00
                    }
                });
            }
            for (Thread thread : threads) {
                thread.start();
            }
            for (Thread thread : threads) {
                thread.join();
            }
        } finally {
            assertTrue(ThreadPool.terminate(threadPool, 10L, TimeUnit.SECONDS));
        }
    }

    public void testCacheSizeRejectedOnNonFrozenNodes() {
        String cacheSize = randomBoolean()
            ? ByteSizeValue.ofBytes(size(500)).getStringRep()
            : (new RatioValue(between(1, 100))).formatNoTrailingZerosPercent();
        final Settings settings = Settings.builder()
            .put(SharedBlobCacheService.SHARED_CACHE_SIZE_SETTING.getKey(), cacheSize)
            .put(SharedBlobCacheService.SHARED_CACHE_REGION_SIZE_SETTING.getKey(), ByteSizeValue.ofBytes(size(100)).getStringRep())
            .putList(NodeRoleSettings.NODE_ROLES_SETTING.getKey(), DiscoveryNodeRole.DATA_HOT_NODE_ROLE.roleName())
            .build();
        final IllegalArgumentException e = expectThrows(
            IllegalArgumentException.class,
            () -> SharedBlobCacheService.SHARED_CACHE_SIZE_SETTING.get(settings)
        );
        assertThat(e.getCause(), notNullValue());
        assertThat(e.getCause(), instanceOf(SettingsException.class));
        assertThat(
            e.getCause().getMessage(),
            is(
                "Setting ["
                    + SharedBlobCacheService.SHARED_CACHE_SIZE_SETTING.getKey()
                    + "] to be positive ["
                    + cacheSize
                    + "] is only permitted on nodes with the data_frozen, search, or indexing role. Roles are [data_hot]"
            )
        );
    }

    public void testMultipleDataPathsRejectedOnFrozenNodes() {
        final Settings settings = Settings.builder()
            .put(SharedBlobCacheService.SHARED_CACHE_SIZE_SETTING.getKey(), ByteSizeValue.ofBytes(size(500)).getStringRep())
            .putList(NodeRoleSettings.NODE_ROLES_SETTING.getKey(), DiscoveryNodeRole.DATA_FROZEN_NODE_ROLE.roleName())
            .putList(Environment.PATH_DATA_SETTING.getKey(), List.of("a", "b"))
            .build();
        final IllegalArgumentException e = expectThrows(
            IllegalArgumentException.class,
            () -> SharedBlobCacheService.SHARED_CACHE_SIZE_SETTING.get(settings)
        );
        assertThat(e.getCause(), notNullValue());
        assertThat(e.getCause(), instanceOf(SettingsException.class));
        assertThat(
            e.getCause().getMessage(),
            is(
                "setting ["
                    + SharedBlobCacheService.SHARED_CACHE_SIZE_SETTING.getKey()
                    + "="
                    + ByteSizeValue.ofBytes(size(500)).getStringRep()
                    + "] is not permitted on nodes with multiple data paths [a,b]"
            )
        );
    }

    public void testDedicateFrozenCacheSizeDefaults() {
        final Settings settings = Settings.builder()
            .putList(NodeRoleSettings.NODE_ROLES_SETTING.getKey(), DiscoveryNodeRole.DATA_FROZEN_NODE_ROLE.roleName())
            .build();

        RelativeByteSizeValue relativeCacheSize = SharedBlobCacheService.SHARED_CACHE_SIZE_SETTING.get(settings);
        assertThat(relativeCacheSize.isAbsolute(), is(false));
        assertThat(relativeCacheSize.isNonZeroSize(), is(true));
        assertThat(relativeCacheSize.calculateValue(ByteSizeValue.ofBytes(10000), null), equalTo(ByteSizeValue.ofBytes(9000)));
        assertThat(SharedBlobCacheService.SHARED_CACHE_SIZE_MAX_HEADROOM_SETTING.get(settings), equalTo(ByteSizeValue.ofGb(100)));
    }

    public void testNotDedicatedFrozenCacheSizeDefaults() {
        final Settings settings = Settings.builder()
            .putList(
                NodeRoleSettings.NODE_ROLES_SETTING.getKey(),
                Sets.union(
                    Set.of(
                        randomFrom(
                            DiscoveryNodeRole.DATA_HOT_NODE_ROLE,
                            DiscoveryNodeRole.DATA_COLD_NODE_ROLE,
                            DiscoveryNodeRole.DATA_WARM_NODE_ROLE,
                            DiscoveryNodeRole.DATA_CONTENT_NODE_ROLE
                        )
                    ),
                    new HashSet<>(
                        randomSubsetOf(
                            between(0, 3),
                            DiscoveryNodeRole.DATA_FROZEN_NODE_ROLE,
                            DiscoveryNodeRole.INGEST_ROLE,
                            DiscoveryNodeRole.MASTER_ROLE
                        )
                    )
                ).stream().map(DiscoveryNodeRole::roleName).collect(Collectors.toList())
            )
            .build();

        RelativeByteSizeValue relativeCacheSize = SharedBlobCacheService.SHARED_CACHE_SIZE_SETTING.get(settings);
        assertThat(relativeCacheSize.isNonZeroSize(), is(false));
        assertThat(relativeCacheSize.isAbsolute(), is(true));
        assertThat(relativeCacheSize.getAbsolute(), equalTo(ByteSizeValue.ZERO));
        assertThat(SharedBlobCacheService.SHARED_CACHE_SIZE_MAX_HEADROOM_SETTING.get(settings), equalTo(ByteSizeValue.ofBytes(-1)));
    }

    public void testSearchOrIndexNodeCacheSizeDefaults() {
        final Settings settings = Settings.builder()
            .putList(
                NodeRoleSettings.NODE_ROLES_SETTING.getKey(),
                randomFrom(DiscoveryNodeRole.SEARCH_ROLE, DiscoveryNodeRole.INDEX_ROLE).roleName()
            )
            .build();

        RelativeByteSizeValue relativeCacheSize = SharedBlobCacheService.SHARED_CACHE_SIZE_SETTING.get(settings);
        assertThat(relativeCacheSize.isAbsolute(), is(false));
        assertThat(relativeCacheSize.isNonZeroSize(), is(true));
        assertThat(relativeCacheSize.calculateValue(ByteSizeValue.ofBytes(10000), null), equalTo(ByteSizeValue.ofBytes(9000)));
        assertThat(SharedBlobCacheService.SHARED_CACHE_SIZE_MAX_HEADROOM_SETTING.get(settings), equalTo(ByteSizeValue.ofGb(100)));
    }

    public void testMaxHeadroomRejectedForAbsoluteCacheSize() {
        String cacheSize = ByteSizeValue.ofBytes(size(500)).getStringRep();
        final Settings settings = Settings.builder()
            .put(SharedBlobCacheService.SHARED_CACHE_SIZE_SETTING.getKey(), cacheSize)
            .put(SharedBlobCacheService.SHARED_CACHE_SIZE_MAX_HEADROOM_SETTING.getKey(), ByteSizeValue.ofBytes(size(100)).getStringRep())
            .putList(NodeRoleSettings.NODE_ROLES_SETTING.getKey(), DiscoveryNodeRole.DATA_FROZEN_NODE_ROLE.roleName())
            .build();
        final IllegalArgumentException e = expectThrows(
            IllegalArgumentException.class,
            () -> SharedBlobCacheService.SHARED_CACHE_SIZE_MAX_HEADROOM_SETTING.get(settings)
        );
        assertThat(e.getCause(), notNullValue());
        assertThat(e.getCause(), instanceOf(SettingsException.class));
        assertThat(
            e.getCause().getMessage(),
            is(
                "setting ["
                    + SharedBlobCacheService.SHARED_CACHE_SIZE_MAX_HEADROOM_SETTING.getKey()
                    + "] cannot be specified for absolute ["
                    + SharedBlobCacheService.SHARED_CACHE_SIZE_SETTING.getKey()
                    + "="
                    + cacheSize
                    + "]"
            )
        );
    }

    public void testCalculateCacheSize() {
        long smallSize = 10000;
        long largeSize = ByteSizeValue.ofTb(10).getBytes();
        assertThat(SharedBlobCacheService.calculateCacheSize(Settings.EMPTY, smallSize), equalTo(0L));
        final Settings settings = Settings.builder()
            .putList(NodeRoleSettings.NODE_ROLES_SETTING.getKey(), DiscoveryNodeRole.DATA_FROZEN_NODE_ROLE.roleName())
            .build();
        assertThat(SharedBlobCacheService.calculateCacheSize(settings, smallSize), equalTo(9000L));
        assertThat(SharedBlobCacheService.calculateCacheSize(settings, largeSize), equalTo(largeSize - ByteSizeValue.ofGb(100).getBytes()));
    }

    private static Object generateCacheKey() {
        return new Object();
    }

    public void testCacheSizeChanges() throws IOException {
        ByteSizeValue val1 = new ByteSizeValue(randomIntBetween(1, 5), ByteSizeUnit.MB);
        Settings settings = Settings.builder()
            .put(NODE_NAME_SETTING.getKey(), "node")
            .put(SharedBlobCacheService.SHARED_CACHE_SIZE_SETTING.getKey(), val1.getStringRep())
            .put(SharedBlobCacheService.SHARED_CACHE_REGION_SIZE_SETTING.getKey(), ByteSizeValue.ofBytes(size(100)).getStringRep())
            .put("path.home", createTempDir())
            .build();
        final DeterministicTaskQueue taskQueue = new DeterministicTaskQueue();
        try (
            NodeEnvironment environment = new NodeEnvironment(settings, TestEnvironment.newEnvironment(settings));
            SharedBlobCacheService<?> cacheService = new SharedBlobCacheService<>(
                environment,
                settings,
                taskQueue.getThreadPool(),
                ThreadPool.Names.GENERIC,
                BlobCacheMetrics.NOOP
            )
        ) {
            assertEquals(val1.getBytes(), cacheService.getStats().size());
        }

        ByteSizeValue val2 = new ByteSizeValue(randomIntBetween(1, 5), ByteSizeUnit.MB);
        settings = Settings.builder()
            .put(settings)
            .put(SharedBlobCacheService.SHARED_CACHE_SIZE_SETTING.getKey(), val2.getStringRep())
            .build();
        try (
            NodeEnvironment environment = new NodeEnvironment(settings, TestEnvironment.newEnvironment(settings));
            SharedBlobCacheService<?> cacheService = new SharedBlobCacheService<>(
                environment,
                settings,
                taskQueue.getThreadPool(),
                ThreadPool.Names.GENERIC,
                BlobCacheMetrics.NOOP
            )
        ) {
            assertEquals(val2.getBytes(), cacheService.getStats().size());
        }
    }

    public void testMaybeEvictLeastUsed() throws Exception {
        final int numRegions = 10;
        final long regionSize = size(1L);
        Settings settings = Settings.builder()
            .put(NODE_NAME_SETTING.getKey(), "node")
            .put(SharedBlobCacheService.SHARED_CACHE_SIZE_SETTING.getKey(), ByteSizeValue.ofBytes(size(numRegions)).getStringRep())
            .put(SharedBlobCacheService.SHARED_CACHE_REGION_SIZE_SETTING.getKey(), ByteSizeValue.ofBytes(regionSize).getStringRep())
            .put("path.home", createTempDir())
            .build();

        final DeterministicTaskQueue taskQueue = new DeterministicTaskQueue();
        try (
            NodeEnvironment environment = new NodeEnvironment(settings, TestEnvironment.newEnvironment(settings));
            var cacheService = new SharedBlobCacheService<>(
                environment,
                settings,
                taskQueue.getThreadPool(),
                ThreadPool.Names.GENERIC,
                BlobCacheMetrics.NOOP
            )
        ) {
            final Map<Object, SharedBlobCacheService<Object>.CacheFileRegion> cacheEntries = new HashMap<>();

            assertThat("All regions are free", cacheService.freeRegionCount(), equalTo(numRegions));
            assertThat("Cache has no entries", cacheService.maybeEvictLeastUsed(), is(false));

            // use all regions in cache
            for (int i = 0; i < numRegions; i++) {
                final var cacheKey = generateCacheKey();
                var entry = cacheService.get(cacheKey, regionSize, 0);
                entry.populate(ByteRange.of(0L, regionSize), (channel, channelPos, relativePos, length, progressUpdater, completed) -> {
                    progressUpdater.accept(length);
                    completed.onResponse(null);
                }, taskQueue.getThreadPool().generic(), ActionListener.noop());
                assertThat(cacheService.getFreq(entry), equalTo(1));
                cacheEntries.put(cacheKey, entry);
            }

            assertThat("All regions are used", cacheService.freeRegionCount(), equalTo(0));
            assertThat("Cache entries are not old enough to be evicted", cacheService.maybeEvictLeastUsed(), is(false));

            taskQueue.runAllRunnableTasks();

            assertThat("All regions are used", cacheService.freeRegionCount(), equalTo(0));
            assertThat("Cache entries are not old enough to be evicted", cacheService.maybeEvictLeastUsed(), is(false));

            cacheService.maybeScheduleDecayAndNewEpoch();
            taskQueue.runAllRunnableTasks();

            cacheEntries.keySet().forEach(key -> cacheService.get(key, regionSize, 0));
            cacheService.maybeScheduleDecayAndNewEpoch();
            taskQueue.runAllRunnableTasks();

            // touch some random cache entries
            var usedCacheKeys = Set.copyOf(randomSubsetOf(cacheEntries.keySet()));
            usedCacheKeys.forEach(key -> cacheService.get(key, regionSize, 0));

            cacheEntries.forEach(
                (key, entry) -> assertThat(cacheService.getFreq(entry), usedCacheKeys.contains(key) ? equalTo(3) : equalTo(1))
            );

            assertThat("All regions are used", cacheService.freeRegionCount(), equalTo(0));
            assertThat("Cache entries are not old enough to be evicted", cacheService.maybeEvictLeastUsed(), is(false));

            cacheService.maybeScheduleDecayAndNewEpoch();
            taskQueue.runAllRunnableTasks();

            assertThat("All regions are used", cacheService.freeRegionCount(), equalTo(0));
            cacheEntries.forEach(
                (key, entry) -> assertThat(cacheService.getFreq(entry), usedCacheKeys.contains(key) ? equalTo(2) : equalTo(0))
            );

            var zeroFrequencyCacheEntries = cacheEntries.size() - usedCacheKeys.size();
            for (int i = 0; i < zeroFrequencyCacheEntries; i++) {
                assertThat(cacheService.freeRegionCount(), equalTo(i));
                assertThat("Cache entry is old enough to be evicted", cacheService.maybeEvictLeastUsed(), is(true));
                assertThat(cacheService.freeRegionCount(), equalTo(i + 1));
            }

            assertThat("No more cache entries old enough to be evicted", cacheService.maybeEvictLeastUsed(), is(false));
            assertThat(cacheService.freeRegionCount(), equalTo(zeroFrequencyCacheEntries));
        }
    }

    public void testMaybeFetchRegion() throws Exception {
        final long cacheSize = size(500L);
        final long regionSize = size(100L);
        Settings settings = Settings.builder()
            .put(NODE_NAME_SETTING.getKey(), "node")
            .put(SharedBlobCacheService.SHARED_CACHE_SIZE_SETTING.getKey(), ByteSizeValue.ofBytes(cacheSize).getStringRep())
            .put(SharedBlobCacheService.SHARED_CACHE_REGION_SIZE_SETTING.getKey(), ByteSizeValue.ofBytes(regionSize).getStringRep())
            .put("path.home", createTempDir())
            .build();

        final var bulkTaskCount = new AtomicInteger(0);
        final var threadPool = new TestThreadPool("test");
        final var bulkExecutor = new StoppableExecutorServiceWrapper(threadPool.generic()) {
            @Override
            public void execute(Runnable command) {
                super.execute(command);
                bulkTaskCount.incrementAndGet();
            }
        };

        try (
            NodeEnvironment environment = new NodeEnvironment(settings, TestEnvironment.newEnvironment(settings));
            var cacheService = new SharedBlobCacheService<>(
                environment,
                settings,
                threadPool,
                ThreadPool.Names.GENERIC,
                BlobCacheMetrics.NOOP
            )
        ) {
            {
                // fetch a single region
                final var cacheKey = generateCacheKey();
                assertEquals(5, cacheService.freeRegionCount());
                final long blobLength = size(250); // 3 regions
                AtomicLong bytesRead = new AtomicLong(0L);
                final PlainActionFuture<Boolean> future = new PlainActionFuture<>();
                cacheService.maybeFetchRegion(
                    cacheKey,
                    0,
                    blobLength,
                    (channel, channelPos, relativePos, length, progressUpdater, completed) -> {
                        bytesRead.addAndGet(length);
                        progressUpdater.accept(length);
                        completed.onResponse(null);
                    },
                    bulkExecutor,
                    future
                );

                var fetched = future.get(10, TimeUnit.SECONDS);
                assertThat("Region has been fetched", fetched, is(true));
                assertEquals(regionSize, bytesRead.get());
                assertEquals(4, cacheService.freeRegionCount());
                assertEquals(1, bulkTaskCount.get());
            }
            {
                // fetch multiple regions to used all the cache
                final int remainingFreeRegions = cacheService.freeRegionCount();
                assertEquals(4, cacheService.freeRegionCount());

                final var cacheKey = generateCacheKey();
                final long blobLength = regionSize * remainingFreeRegions;
                AtomicLong bytesRead = new AtomicLong(0L);

                final PlainActionFuture<Collection<Boolean>> future = new PlainActionFuture<>();
                final var listener = new GroupedActionListener<>(remainingFreeRegions, future);
                for (int region = 0; region < remainingFreeRegions; region++) {
                    cacheService.maybeFetchRegion(
                        cacheKey,
                        region,
                        blobLength,
                        (channel, channelPos, relativePos, length, progressUpdater, completed) -> {
                            bytesRead.addAndGet(length);
                            progressUpdater.accept(length);
                            completed.onResponse(null);
                        },
                        bulkExecutor,
                        listener
                    );
                }

                var results = future.get(10, TimeUnit.SECONDS);
                assertThat(results.stream().allMatch(result -> result), is(true));
                assertEquals(blobLength, bytesRead.get());
                assertEquals(0, cacheService.freeRegionCount());
                assertEquals(1 + remainingFreeRegions, bulkTaskCount.get());
            }
            {
                // cache fully used, no entry old enough to be evicted
                assertEquals(0, cacheService.freeRegionCount());
                final var cacheKey = generateCacheKey();
                final PlainActionFuture<Boolean> future = new PlainActionFuture<>();
                cacheService.maybeFetchRegion(
                    cacheKey,
                    randomIntBetween(0, 10),
                    randomLongBetween(1L, regionSize),
                    (channel, channelPos, relativePos, length, progressUpdater, completed) -> {
                        throw new AssertionError("should not be executed");
                    },
                    bulkExecutor,
                    future
                );
                assertThat("Listener is immediately completed", future.isDone(), is(true));
                assertThat("Region already exists in cache", future.get(), is(false));
            }
            {
                cacheService.computeDecay();

                // fetch one more region should evict an old cache entry
                final var cacheKey = generateCacheKey();
                assertEquals(0, cacheService.freeRegionCount());
                long blobLength = randomLongBetween(1L, regionSize);
                AtomicLong bytesRead = new AtomicLong(0L);
                final PlainActionFuture<Boolean> future = new PlainActionFuture<>();
                cacheService.maybeFetchRegion(
                    cacheKey,
                    0,
                    blobLength,
                    (channel, channelPos, relativePos, length, progressUpdater, completed) -> {
                        bytesRead.addAndGet(length);
                        progressUpdater.accept(length);
                        completed.onResponse(null);
                    },
                    bulkExecutor,
                    future
                );

                var fetched = future.get(10, TimeUnit.SECONDS);
                assertThat("Region has been fetched", fetched, is(true));
                assertEquals(blobLength, bytesRead.get());
                assertEquals(0, cacheService.freeRegionCount());
            }
        }

        threadPool.shutdown();
    }

    public void testMaybeFetchRange() throws Exception {
        final long cacheSize = size(500L);
        final long regionSize = size(100L);
        Settings settings = Settings.builder()
            .put(NODE_NAME_SETTING.getKey(), "node")
            .put(SharedBlobCacheService.SHARED_CACHE_SIZE_SETTING.getKey(), ByteSizeValue.ofBytes(cacheSize).getStringRep())
            .put(SharedBlobCacheService.SHARED_CACHE_REGION_SIZE_SETTING.getKey(), ByteSizeValue.ofBytes(regionSize).getStringRep())
            .put("path.home", createTempDir())
            .build();

        final var bulkTaskCount = new AtomicInteger(0);
        final var threadPool = new TestThreadPool("test");
        final var bulkExecutor = new StoppableExecutorServiceWrapper(threadPool.generic()) {
            @Override
            public void execute(Runnable command) {
                super.execute(command);
                bulkTaskCount.incrementAndGet();
            }
        };

        try (
            NodeEnvironment environment = new NodeEnvironment(settings, TestEnvironment.newEnvironment(settings));
            var cacheService = new SharedBlobCacheService<>(
                environment,
                settings,
                threadPool,
                ThreadPool.Names.GENERIC,
                BlobCacheMetrics.NOOP
            )
        ) {
            {
                // fetch a random range in a random region of the blob
                final var cacheKey = generateCacheKey();
                assertEquals(5, cacheService.freeRegionCount());

                // blobLength is 1024000 bytes and requires 3 regions
                final long blobLength = size(250);
                final var regions = List.of(
                    // region 0: 0-409600
                    ByteRange.of(cacheService.getRegionStart(0), cacheService.getRegionEnd(0)),
                    // region 1: 409600-819200
                    ByteRange.of(cacheService.getRegionStart(1), cacheService.getRegionEnd(1)),
                    // region 2: 819200-1228800
                    ByteRange.of(cacheService.getRegionStart(2), cacheService.getRegionEnd(2))
                );

                long pos = randomLongBetween(0, blobLength - 1L);
                long len = randomLongBetween(1, blobLength - pos);
                var range = ByteRange.of(pos, pos + len);
                var region = between(0, regions.size() - 1);
                var regionRange = cacheService.mapSubRangeToRegion(range, region);

                var bytesCopied = new AtomicLong(0L);
                var future = new PlainActionFuture<Boolean>();
                cacheService.maybeFetchRange(
                    cacheKey,
                    region,
                    range,
                    blobLength,
                    (channel, channelPos, relativePos, length, progressUpdater, completed) -> {
                        assertThat(range.start() + relativePos, equalTo(cacheService.getRegionStart(region) + regionRange.start()));
                        assertThat(channelPos, equalTo(Math.toIntExact(regionRange.start())));
                        assertThat(length, equalTo(Math.toIntExact(regionRange.length())));
                        bytesCopied.addAndGet(length);
                        completed.onResponse(null);
                    },
                    bulkExecutor,
                    future
                );
                var fetched = future.get(10, TimeUnit.SECONDS);

                assertThat(regionRange.length(), equalTo(bytesCopied.get()));
                if (regionRange.isEmpty()) {
                    assertThat(fetched, is(false));
                    assertEquals(5, cacheService.freeRegionCount());
                    assertEquals(0, bulkTaskCount.get());
                } else {
                    assertThat(fetched, is(true));
                    assertEquals(4, cacheService.freeRegionCount());
                    assertEquals(1, bulkTaskCount.get());
                }
            }
            {
                // fetch multiple ranges to use all the cache
                final int remainingFreeRegions = cacheService.freeRegionCount();
                assertThat(remainingFreeRegions, greaterThanOrEqualTo(4));
                bulkTaskCount.set(0);

                final var cacheKey = generateCacheKey();
                final long blobLength = regionSize * remainingFreeRegions;
                AtomicLong bytesCopied = new AtomicLong(0L);

                final PlainActionFuture<Collection<Boolean>> future = new PlainActionFuture<>();
                final var listener = new GroupedActionListener<>(remainingFreeRegions, future);
                for (int region = 0; region < remainingFreeRegions; region++) {
                    cacheService.maybeFetchRange(
                        cacheKey,
                        region,
                        ByteRange.of(0L, blobLength),
                        blobLength,
                        (channel, channelPos, relativePos, length, progressUpdater, completed) -> {
                            bytesCopied.addAndGet(length);
                            completed.onResponse(null);
                        },
                        bulkExecutor,
                        listener
                    );
                }

                var results = future.get(10, TimeUnit.SECONDS);
                assertThat(results.stream().allMatch(result -> result), is(true));
                assertEquals(blobLength, bytesCopied.get());
                assertEquals(0, cacheService.freeRegionCount());
                assertEquals(remainingFreeRegions, bulkTaskCount.get());
            }
            {
                // cache fully used, no entry old enough to be evicted
                assertEquals(0, cacheService.freeRegionCount());
                final var cacheKey = generateCacheKey();
                final var blobLength = randomLongBetween(1L, regionSize);
                final PlainActionFuture<Boolean> future = new PlainActionFuture<>();
                cacheService.maybeFetchRange(
                    cacheKey,
                    randomIntBetween(0, 10),
                    ByteRange.of(0L, blobLength),
                    blobLength,
                    (channel, channelPos, relativePos, length, progressUpdater, completed) -> {
                        throw new AssertionError("should not be executed");
                    },
                    bulkExecutor,
                    future
                );
                assertThat("Listener is immediately completed", future.isDone(), is(true));
                assertThat("Region already exists in cache", future.get(), is(false));
            }
            {
                cacheService.computeDecay();

                // fetch one more range should evict an old cache entry
                final var cacheKey = generateCacheKey();
                assertEquals(0, cacheService.freeRegionCount());
                long blobLength = randomLongBetween(1L, regionSize);
                AtomicLong bytesCopied = new AtomicLong(0L);
                final PlainActionFuture<Boolean> future = new PlainActionFuture<>();
                cacheService.maybeFetchRange(
                    cacheKey,
                    0,
                    ByteRange.of(0L, blobLength),
                    blobLength,
                    (channel, channelPos, relativePos, length, progressUpdater, completed) -> {
                        bytesCopied.addAndGet(length);
                        completed.onResponse(null);
                    },
                    bulkExecutor,
                    future
                );

                var fetched = future.get(10, TimeUnit.SECONDS);
                assertThat("Region has been fetched", fetched, is(true));
                assertEquals(blobLength, bytesCopied.get());
                assertEquals(0, cacheService.freeRegionCount());
            }
        }
        threadPool.shutdown();
    }

    public void testPopulate() throws Exception {
        final long regionSize = size(1L);
        Settings settings = Settings.builder()
            .put(NODE_NAME_SETTING.getKey(), "node")
            .put(SharedBlobCacheService.SHARED_CACHE_SIZE_SETTING.getKey(), ByteSizeValue.ofBytes(size(100)).getStringRep())
            .put(SharedBlobCacheService.SHARED_CACHE_REGION_SIZE_SETTING.getKey(), ByteSizeValue.ofBytes(regionSize).getStringRep())
            .put("path.home", createTempDir())
            .build();

        final DeterministicTaskQueue taskQueue = new DeterministicTaskQueue();
        try (
            NodeEnvironment environment = new NodeEnvironment(settings, TestEnvironment.newEnvironment(settings));
            var cacheService = new SharedBlobCacheService<>(
                environment,
                settings,
                taskQueue.getThreadPool(),
                ThreadPool.Names.GENERIC,
                BlobCacheMetrics.NOOP
            )
        ) {
            final var cacheKey = generateCacheKey();
            final var blobLength = size(12L);

            // start populating the first region
            var entry = cacheService.get(cacheKey, blobLength, 0);
            AtomicLong bytesWritten = new AtomicLong(0L);
            final PlainActionFuture<Boolean> future1 = new PlainActionFuture<>();
            entry.populate(ByteRange.of(0, regionSize - 1), (channel, channelPos, relativePos, length, progressUpdater, completed) -> {
                bytesWritten.addAndGet(length);
                progressUpdater.accept(length);
                completed.onResponse(null);
            }, taskQueue.getThreadPool().generic(), future1);

            assertThat(future1.isDone(), is(false));
            assertThat(taskQueue.hasRunnableTasks(), is(true));

            // start populating the second region
            entry = cacheService.get(cacheKey, blobLength, 1);
            final PlainActionFuture<Boolean> future2 = new PlainActionFuture<>();
            entry.populate(ByteRange.of(0, regionSize - 1), (channel, channelPos, relativePos, length, progressUpdater, completed) -> {
                bytesWritten.addAndGet(length);
                progressUpdater.accept(length);
                completed.onResponse(null);
            }, taskQueue.getThreadPool().generic(), future2);

            // start populating again the first region, listener should be called immediately
            entry = cacheService.get(cacheKey, blobLength, 0);
            final PlainActionFuture<Boolean> future3 = new PlainActionFuture<>();
            entry.populate(ByteRange.of(0, regionSize - 1), (channel, channelPos, relativePos, length, progressUpdater, completed) -> {
                bytesWritten.addAndGet(length);
                progressUpdater.accept(length);
                completed.onResponse(null);
            }, taskQueue.getThreadPool().generic(), future3);

            assertThat(future3.isDone(), is(true));
            var written = future3.get(10L, TimeUnit.SECONDS);
            assertThat(written, is(false));

            taskQueue.runAllRunnableTasks();

            written = future1.get(10L, TimeUnit.SECONDS);
            assertThat(future1.isDone(), is(true));
            assertThat(written, is(true));
            written = future2.get(10L, TimeUnit.SECONDS);
            assertThat(future2.isDone(), is(true));
            assertThat(written, is(true));
        }
    }

    private void assertThatNonPositiveRecoveryRangeSizeRejected(Setting<ByteSizeValue> setting) {
        final String value = randomFrom(ByteSizeValue.MINUS_ONE, ByteSizeValue.ZERO).getStringRep();
        final Settings settings = Settings.builder()
            .put(SharedBlobCacheService.SHARED_CACHE_SIZE_SETTING.getKey(), ByteSizeValue.ofBytes(size(100)).getStringRep())
            .putList(NodeRoleSettings.NODE_ROLES_SETTING.getKey(), DiscoveryNodeRole.DATA_FROZEN_NODE_ROLE.roleName())
            .put(setting.getKey(), value)
            .build();
        final IllegalArgumentException e = expectThrows(IllegalArgumentException.class, () -> setting.get(settings));
        assertThat(e.getCause(), notNullValue());
        assertThat(e.getCause(), instanceOf(SettingsException.class));
        assertThat(e.getCause().getMessage(), is("setting [" + setting.getKey() + "] must be greater than zero"));
    }

    public void testNonPositiveRegionSizeRejected() {
        assertThatNonPositiveRecoveryRangeSizeRejected(SharedBlobCacheService.SHARED_CACHE_REGION_SIZE_SETTING);
    }

    public void testNonPositiveRangeSizeRejected() {
        assertThatNonPositiveRecoveryRangeSizeRejected(SharedBlobCacheService.SHARED_CACHE_RANGE_SIZE_SETTING);
    }

    public void testNonPositiveRecoveryRangeSizeRejected() {
        assertThatNonPositiveRecoveryRangeSizeRejected(SharedBlobCacheService.SHARED_CACHE_RECOVERY_RANGE_SIZE_SETTING);
    }

    public void testUseFullRegionSize() throws IOException {
        final long regionSize = size(randomIntBetween(1, 100));
        final long cacheSize = regionSize * randomIntBetween(1, 10);

        Settings settings = Settings.builder()
            .put(NODE_NAME_SETTING.getKey(), "node")
            .put(SharedBlobCacheService.SHARED_CACHE_REGION_SIZE_SETTING.getKey(), ByteSizeValue.ofBytes(regionSize).getStringRep())
            .put(SharedBlobCacheService.SHARED_CACHE_SIZE_SETTING.getKey(), ByteSizeValue.ofBytes(cacheSize).getStringRep())
            .put("path.home", createTempDir())
            .build();
        final DeterministicTaskQueue taskQueue = new DeterministicTaskQueue();
        try (
            NodeEnvironment environment = new NodeEnvironment(settings, TestEnvironment.newEnvironment(settings));
            var cacheService = new SharedBlobCacheService<>(
                environment,
                settings,
                taskQueue.getThreadPool(),
                ThreadPool.Names.GENERIC,
                BlobCacheMetrics.NOOP
            ) {
                @Override
                protected int computeCacheFileRegionSize(long fileLength, int region) {
                    // use full region
                    return super.getRegionSize();
                }
            }
        ) {
            final var cacheKey = generateCacheKey();
            final var blobLength = randomLongBetween(1L, cacheSize);

            int regions = Math.toIntExact(blobLength / regionSize);
            regions += (blobLength % regionSize == 0L ? 0L : 1L);
            assertThat(
                cacheService.computeCacheFileRegionSize(blobLength, randomFrom(regions)),
                equalTo(BlobCacheUtils.toIntBytes(regionSize))
            );
            for (int region = 0; region < regions; region++) {
                var cacheFileRegion = cacheService.get(cacheKey, blobLength, region);
                assertThat(cacheFileRegion.tracker.getLength(), equalTo(regionSize));
            }
        }
    }
}<|MERGE_RESOLUTION|>--- conflicted
+++ resolved
@@ -595,34 +595,17 @@
                 threads[i] = new Thread(() -> {
                     for (int j = 0; j < 1000; j++) {
                         final var cacheKey = generateCacheKey();
-<<<<<<< HEAD
-                        try {
-                            PlainActionFuture.<Void, Exception>get(
-                                f -> cacheService.maybeFetchFullEntry(
-                                    cacheKey,
-                                    size,
-                                    (channel, channelPos, relativePos, length, progressUpdater, completed) -> {
-                                        progressUpdater.accept(length);
-                                        completed.onResponse(null);
-                                    },
-                                    bulkExecutor,
-                                    f
-                                )
-                            );
-                        } catch (Exception e) {
-                            throw new AssertionError(e);
-                        }
-=======
                         safeAwait(
                             (ActionListener<Void> listener) -> cacheService.maybeFetchFullEntry(
                                 cacheKey,
                                 size,
-                                (channel, channelPos, relativePos, length, progressUpdater) -> progressUpdater.accept(length),
-                                bulkExecutor,
+                                (channel, channelPos, relativePos, length, progressUpdater, completed) -> {
+                                    progressUpdater.accept(length);
+                                    completed.onResponse(null);
+                                },                                bulkExecutor,
                                 listener
                             )
                         );
->>>>>>> 13367d00
                     }
                 });
             }
