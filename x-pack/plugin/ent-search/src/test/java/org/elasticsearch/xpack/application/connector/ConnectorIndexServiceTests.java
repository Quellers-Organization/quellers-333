/*
 * Copyright Elasticsearch B.V. and/or licensed to Elasticsearch B.V. under one
 * or more contributor license agreements. Licensed under the Elastic License
 * 2.0; you may not use this file except in compliance with the Elastic License
 * 2.0.
 */

package org.elasticsearch.xpack.application.connector;

import org.elasticsearch.ElasticsearchStatusException;
import org.elasticsearch.ResourceNotFoundException;
import org.elasticsearch.action.ActionListener;
import org.elasticsearch.action.DocWriteResponse;
import org.elasticsearch.action.delete.DeleteResponse;
import org.elasticsearch.action.update.UpdateResponse;
import org.elasticsearch.common.settings.Settings;
import org.elasticsearch.plugins.Plugin;
import org.elasticsearch.rest.RestStatus;
import org.elasticsearch.script.MockScriptEngine;
import org.elasticsearch.script.MockScriptPlugin;
import org.elasticsearch.script.ScriptContext;
import org.elasticsearch.script.ScriptEngine;
import org.elasticsearch.script.UpdateScript;
import org.elasticsearch.test.ESSingleNodeTestCase;
import org.elasticsearch.xcontent.XContentType;
import org.elasticsearch.xpack.application.connector.action.PostConnectorAction;
import org.elasticsearch.xpack.application.connector.action.PutConnectorAction;
import org.elasticsearch.xpack.application.connector.action.UpdateConnectorApiKeyIdAction;
import org.elasticsearch.xpack.application.connector.action.UpdateConnectorConfigurationAction;
import org.elasticsearch.xpack.application.connector.action.UpdateConnectorErrorAction;
import org.elasticsearch.xpack.application.connector.action.UpdateConnectorFilteringAction;
import org.elasticsearch.xpack.application.connector.action.UpdateConnectorIndexNameAction;
import org.elasticsearch.xpack.application.connector.action.UpdateConnectorLastSeenAction;
import org.elasticsearch.xpack.application.connector.action.UpdateConnectorLastSyncStatsAction;
import org.elasticsearch.xpack.application.connector.action.UpdateConnectorNameAction;
import org.elasticsearch.xpack.application.connector.action.UpdateConnectorNativeAction;
import org.elasticsearch.xpack.application.connector.action.UpdateConnectorPipelineAction;
import org.elasticsearch.xpack.application.connector.action.UpdateConnectorSchedulingAction;
import org.elasticsearch.xpack.application.connector.action.UpdateConnectorServiceTypeAction;
import org.elasticsearch.xpack.application.connector.action.UpdateConnectorStatusAction;
import org.junit.Before;

import java.util.ArrayList;
import java.util.Collection;
import java.util.Collections;
import java.util.List;
import java.util.Map;
import java.util.concurrent.CountDownLatch;
import java.util.concurrent.TimeUnit;
import java.util.concurrent.atomic.AtomicReference;
import java.util.function.Function;
import java.util.stream.Collectors;
import java.util.stream.IntStream;

import static org.hamcrest.CoreMatchers.anyOf;
import static org.hamcrest.CoreMatchers.equalTo;

public class ConnectorIndexServiceTests extends ESSingleNodeTestCase {

    private static final int REQUEST_TIMEOUT_SECONDS = 10;

    private ConnectorIndexService connectorIndexService;

    @Before
    public void setup() {
        this.connectorIndexService = new ConnectorIndexService(client());
    }

    @Override
    protected Collection<Class<? extends Plugin>> getPlugins() {
        List<Class<? extends Plugin>> plugins = new ArrayList<>(super.getPlugins());
        plugins.add(MockPainlessScriptEngine.TestPlugin.class);
        return plugins;
    }

    public void testPutConnector() throws Exception {
        Connector connector = ConnectorTestUtils.getRandomConnector();
        String connectorId = randomUUID();
        DocWriteResponse resp = buildRequestAndAwaitPutConnector(connectorId, connector);
        assertThat(resp.status(), anyOf(equalTo(RestStatus.CREATED), equalTo(RestStatus.OK)));

        Connector indexedConnector = awaitGetConnector(connectorId);
        assertThat(connectorId, equalTo(indexedConnector.getConnectorId()));
    }

    public void testPostConnector() throws Exception {
        Connector connector = ConnectorTestUtils.getRandomConnector();
        PostConnectorAction.Response resp = buildRequestAndAwaitPostConnector(connector);

        Connector indexedConnector = awaitGetConnector(resp.getId());
        assertThat(resp.getId(), equalTo(indexedConnector.getConnectorId()));
    }

    public void testDeleteConnector() throws Exception {
        int numConnectors = 5;
        List<String> connectorIds = new ArrayList<>();
        for (int i = 0; i < numConnectors; i++) {
            Connector connector = ConnectorTestUtils.getRandomConnector();
            PostConnectorAction.Response resp = buildRequestAndAwaitPostConnector(connector);
            connectorIds.add(resp.getId());
        }

        String connectorIdToDelete = connectorIds.get(0);
        DeleteResponse resp = awaitDeleteConnector(connectorIdToDelete);
        assertThat(resp.status(), equalTo(RestStatus.OK));
        expectThrows(ResourceNotFoundException.class, () -> awaitGetConnector(connectorIdToDelete));

        expectThrows(ResourceNotFoundException.class, () -> awaitDeleteConnector(connectorIdToDelete));
    }

    public void testUpdateConnectorConfiguration() throws Exception {
        Connector connector = ConnectorTestUtils.getRandomConnector();
        String connectorId = randomUUID();
        DocWriteResponse resp = buildRequestAndAwaitPutConnector(connectorId, connector);
        assertThat(resp.status(), anyOf(equalTo(RestStatus.CREATED), equalTo(RestStatus.OK)));

        UpdateConnectorConfigurationAction.Request updateConfigurationRequest = new UpdateConnectorConfigurationAction.Request(
            connectorId,
            connector.getConfiguration()
        );

        DocWriteResponse updateResponse = awaitUpdateConnectorConfiguration(updateConfigurationRequest);
        assertThat(updateResponse.status(), equalTo(RestStatus.OK));

        // Configuration update is handled via painless script. ScriptEngine is mocked for unit tests.
        // More comprehensive tests are defined in yamlRestTest.
    }

    public void testUpdateConnectorPipeline() throws Exception {
        Connector connector = ConnectorTestUtils.getRandomConnector();
        String connectorId = randomUUID();
        DocWriteResponse resp = buildRequestAndAwaitPutConnector(connectorId, connector);
        assertThat(resp.status(), anyOf(equalTo(RestStatus.CREATED), equalTo(RestStatus.OK)));

        ConnectorIngestPipeline updatedPipeline = new ConnectorIngestPipeline.Builder().setName("test-pipeline")
            .setExtractBinaryContent(false)
            .setReduceWhitespace(true)
            .setRunMlInference(false)
            .build();

        UpdateConnectorPipelineAction.Request updatePipelineRequest = new UpdateConnectorPipelineAction.Request(
            connectorId,
            updatedPipeline
        );

        DocWriteResponse updateResponse = awaitUpdateConnectorPipeline(updatePipelineRequest);
        assertThat(updateResponse.status(), equalTo(RestStatus.OK));
        Connector indexedConnector = awaitGetConnector(connectorId);
        assertThat(updatedPipeline, equalTo(indexedConnector.getPipeline()));
    }

    public void testUpdateConnectorFiltering() throws Exception {
        Connector connector = ConnectorTestUtils.getRandomConnector();
        String connectorId = randomUUID();

        DocWriteResponse resp = buildRequestAndAwaitPutConnector(connectorId, connector);
        assertThat(resp.status(), anyOf(equalTo(RestStatus.CREATED), equalTo(RestStatus.OK)));

        List<ConnectorFiltering> filteringList = IntStream.range(0, 10)
            .mapToObj((i) -> ConnectorTestUtils.getRandomConnectorFiltering())
            .collect(Collectors.toList());

        UpdateConnectorFilteringAction.Request updateFilteringRequest = new UpdateConnectorFilteringAction.Request(
            connectorId,
            filteringList
        );

        DocWriteResponse updateResponse = awaitUpdateConnectorFiltering(updateFilteringRequest);
        assertThat(updateResponse.status(), equalTo(RestStatus.OK));
        Connector indexedConnector = awaitGetConnector(connectorId);
        assertThat(filteringList, equalTo(indexedConnector.getFiltering()));
    }

    public void testUpdateConnectorLastSeen() throws Exception {
        Connector connector = ConnectorTestUtils.getRandomConnector();
        String connectorId = randomUUID();

        DocWriteResponse resp = buildRequestAndAwaitPutConnector(connectorId, connector);
        assertThat(resp.status(), anyOf(equalTo(RestStatus.CREATED), equalTo(RestStatus.OK)));

        UpdateConnectorLastSeenAction.Request checkInRequest = new UpdateConnectorLastSeenAction.Request(connectorId);
        DocWriteResponse updateResponse = awaitUpdateConnectorLastSeen(checkInRequest);
        assertThat(updateResponse.status(), equalTo(RestStatus.OK));

        Connector indexedConnectorTime1 = awaitGetConnector(connectorId);
        assertNotNull(indexedConnectorTime1.getLastSeen());

        checkInRequest = new UpdateConnectorLastSeenAction.Request(connectorId);
        updateResponse = awaitUpdateConnectorLastSeen(checkInRequest);
        assertThat(updateResponse.status(), equalTo(RestStatus.OK));

        Connector indexedConnectorTime2 = awaitGetConnector(connectorId);
        assertNotNull(indexedConnectorTime2.getLastSeen());
        assertTrue(indexedConnectorTime2.getLastSeen().isAfter(indexedConnectorTime1.getLastSeen()));

    }

    public void testUpdateConnectorLastSyncStats() throws Exception {
        Connector connector = ConnectorTestUtils.getRandomConnector();
        String connectorId = randomUUID();

        DocWriteResponse resp = buildRequestAndAwaitPutConnector(connectorId, connector);
        assertThat(resp.status(), anyOf(equalTo(RestStatus.CREATED), equalTo(RestStatus.OK)));

        ConnectorSyncInfo syncStats = ConnectorTestUtils.getRandomConnectorSyncInfo();

        UpdateConnectorLastSyncStatsAction.Request lastSyncStats = new UpdateConnectorLastSyncStatsAction.Request(connectorId, syncStats);

        DocWriteResponse updateResponse = awaitUpdateConnectorLastSyncStats(lastSyncStats);
        assertThat(updateResponse.status(), equalTo(RestStatus.OK));

        Connector indexedConnector = awaitGetConnector(connectorId);

        assertThat(syncStats, equalTo(indexedConnector.getSyncInfo()));
    }

    public void testUpdateConnectorScheduling() throws Exception {
        Connector connector = ConnectorTestUtils.getRandomConnector();
        String connectorId = randomUUID();

        DocWriteResponse resp = buildRequestAndAwaitPutConnector(connectorId, connector);
        assertThat(resp.status(), anyOf(equalTo(RestStatus.CREATED), equalTo(RestStatus.OK)));

        ConnectorScheduling updatedScheduling = ConnectorTestUtils.getRandomConnectorScheduling();

        UpdateConnectorSchedulingAction.Request updateSchedulingRequest = new UpdateConnectorSchedulingAction.Request(
            connectorId,
            updatedScheduling
        );

        DocWriteResponse updateResponse = awaitUpdateConnectorScheduling(updateSchedulingRequest);
        assertThat(updateResponse.status(), equalTo(RestStatus.OK));

        Connector indexedConnector = awaitGetConnector(connectorId);
        assertThat(updatedScheduling, equalTo(indexedConnector.getScheduling()));
    }

    public void testUpdateConnectorIndexName() throws Exception {
        Connector connector = ConnectorTestUtils.getRandomConnector();
        String connectorId = randomUUID();

        DocWriteResponse resp = buildRequestAndAwaitPutConnector(connectorId, connector);
        assertThat(resp.status(), anyOf(equalTo(RestStatus.CREATED), equalTo(RestStatus.OK)));

        String newIndexName = randomAlphaOfLengthBetween(3, 10);

        UpdateConnectorIndexNameAction.Request updateIndexNameRequest = new UpdateConnectorIndexNameAction.Request(
            connectorId,
            newIndexName
        );

        DocWriteResponse updateResponse = awaitUpdateConnectorIndexName(updateIndexNameRequest);
        assertThat(updateResponse.status(), equalTo(RestStatus.OK));

        Connector indexedConnector = awaitGetConnector(connectorId);
        assertThat(newIndexName, equalTo(indexedConnector.getIndexName()));
    }

    public void testUpdateConnectorIndexName_WithTheSameIndexName() throws Exception {
        Connector connector = ConnectorTestUtils.getRandomConnector();
        String connectorId = randomUUID();

        DocWriteResponse resp = buildRequestAndAwaitPutConnector(connectorId, connector);
        assertThat(resp.status(), anyOf(equalTo(RestStatus.CREATED), equalTo(RestStatus.OK)));

        UpdateConnectorIndexNameAction.Request updateIndexNameRequest = new UpdateConnectorIndexNameAction.Request(
            connectorId,
            connector.getIndexName()
        );

        DocWriteResponse updateResponse = awaitUpdateConnectorIndexName(updateIndexNameRequest);
        assertThat(updateResponse.getResult(), equalTo(DocWriteResponse.Result.NOOP));
    }

    public void testUpdateConnectorServiceType() throws Exception {
        Connector connector = ConnectorTestUtils.getRandomConnector();
        String connectorId = randomUUID();

        DocWriteResponse resp = buildRequestAndAwaitPutConnector(connectorId, connector);
        assertThat(resp.status(), anyOf(equalTo(RestStatus.CREATED), equalTo(RestStatus.OK)));

        String newServiceType = randomAlphaOfLengthBetween(3, 10);

        UpdateConnectorServiceTypeAction.Request updateServiceTypeRequest = new UpdateConnectorServiceTypeAction.Request(
            connectorId,
            newServiceType
        );

        DocWriteResponse updateResponse = awaitUpdateConnectorServiceType(updateServiceTypeRequest);
        assertThat(updateResponse.status(), equalTo(RestStatus.OK));

        Connector indexedConnector = awaitGetConnector(connectorId);
        assertThat(newServiceType, equalTo(indexedConnector.getServiceType()));
    }

    public void testUpdateConnectorError() throws Exception {
        Connector connector = ConnectorTestUtils.getRandomConnector();
        String connectorId = randomUUID();
        DocWriteResponse resp = buildRequestAndAwaitPutConnector(connectorId, connector);
        assertThat(resp.status(), anyOf(equalTo(RestStatus.CREATED), equalTo(RestStatus.OK)));

        UpdateConnectorErrorAction.Request updateErrorRequest = new UpdateConnectorErrorAction.Request(
            connectorId,
            randomAlphaOfLengthBetween(5, 15)
        );

        DocWriteResponse updateResponse = awaitUpdateConnectorError(updateErrorRequest);
        assertThat(updateResponse.status(), equalTo(RestStatus.OK));

        Connector indexedConnector = awaitGetConnector(connectorId);
        assertThat(updateErrorRequest.getError(), equalTo(indexedConnector.getError()));
    }

    public void testUpdateConnectorNameOrDescription() throws Exception {
        Connector connector = ConnectorTestUtils.getRandomConnector();
        String connectorId = randomUUID();
        DocWriteResponse resp = buildRequestAndAwaitPutConnector(connectorId, connector);
        assertThat(resp.status(), anyOf(equalTo(RestStatus.CREATED), equalTo(RestStatus.OK)));

        UpdateConnectorNameAction.Request updateNameDescriptionRequest = new UpdateConnectorNameAction.Request(
            connectorId,
            randomAlphaOfLengthBetween(5, 15),
            randomAlphaOfLengthBetween(5, 15)
        );

        DocWriteResponse updateResponse = awaitUpdateConnectorName(updateNameDescriptionRequest);
        assertThat(updateResponse.status(), equalTo(RestStatus.OK));

        Connector indexedConnector = awaitGetConnector(connectorId);
        assertThat(updateNameDescriptionRequest.getName(), equalTo(indexedConnector.getName()));
        assertThat(updateNameDescriptionRequest.getDescription(), equalTo(indexedConnector.getDescription()));
    }

    public void testUpdateConnectorNative() throws Exception {
        Connector connector = ConnectorTestUtils.getRandomConnector();
        String connectorId = randomUUID();

        DocWriteResponse resp = buildRequestAndAwaitPutConnector(connectorId, connector);
        assertThat(resp.status(), anyOf(equalTo(RestStatus.CREATED), equalTo(RestStatus.OK)));

        boolean isNative = randomBoolean();

        UpdateConnectorNativeAction.Request updateNativeRequest = new UpdateConnectorNativeAction.Request(connectorId, isNative);

        DocWriteResponse updateResponse = awaitUpdateConnectorNative(updateNativeRequest);
        assertThat(updateResponse.status(), equalTo(RestStatus.OK));

        Connector indexedConnector = awaitGetConnector(connectorId);
        assertThat(isNative, equalTo(indexedConnector.isNative()));
    }

    public void testUpdateConnectorStatus() throws Exception {
        Connector connector = ConnectorTestUtils.getRandomConnector();
        String connectorId = randomUUID();

        DocWriteResponse resp = buildRequestAndAwaitPutConnector(connectorId, connector);
        assertThat(resp.status(), anyOf(equalTo(RestStatus.CREATED), equalTo(RestStatus.OK)));

        Connector indexedConnector = awaitGetConnector(connectorId);

        ConnectorStatus newStatus = ConnectorTestUtils.getRandomConnectorNextStatus(indexedConnector.getStatus());

        UpdateConnectorStatusAction.Request updateStatusRequest = new UpdateConnectorStatusAction.Request(connectorId, newStatus);

        DocWriteResponse updateResponse = awaitUpdateConnectorStatus(updateStatusRequest);
        assertThat(updateResponse.status(), equalTo(RestStatus.OK));

        indexedConnector = awaitGetConnector(connectorId);
        assertThat(newStatus, equalTo(indexedConnector.getStatus()));
    }

    public void testUpdateConnectorStatus_WithInvalidStatus() throws Exception {
        Connector connector = ConnectorTestUtils.getRandomConnector();
        String connectorId = randomUUID();

        DocWriteResponse resp = buildRequestAndAwaitPutConnector(connectorId, connector);
        Connector indexedConnector = awaitGetConnector(connectorId);

        ConnectorStatus newInvalidStatus = ConnectorTestUtils.getRandomInvalidConnectorNextStatus(indexedConnector.getStatus());

        UpdateConnectorStatusAction.Request updateStatusRequest = new UpdateConnectorStatusAction.Request(connectorId, newInvalidStatus);

        expectThrows(ElasticsearchStatusException.class, () -> awaitUpdateConnectorStatus(updateStatusRequest));
    }

    public void testUpdateConnectorApiKeyIdOrApiKeySecretId() throws Exception {
        Connector connector = ConnectorTestUtils.getRandomConnector();
        String connectorId = randomUUID();
        DocWriteResponse resp = buildRequestAndAwaitPutConnector(connectorId, connector);
        assertThat(resp.status(), anyOf(equalTo(RestStatus.CREATED), equalTo(RestStatus.OK)));

        UpdateConnectorApiKeyIdAction.Request updateApiKeyIdRequest = new UpdateConnectorApiKeyIdAction.Request(
            connectorId,
            randomAlphaOfLengthBetween(5, 15),
            randomAlphaOfLengthBetween(5, 15)
        );

        DocWriteResponse updateResponse = awaitUpdateConnectorApiKeyIdOrApiKeySecretId(updateApiKeyIdRequest);
        assertThat(updateResponse.status(), equalTo(RestStatus.OK));

        Connector indexedConnector = awaitGetConnector(connectorId);
        assertThat(updateApiKeyIdRequest.getApiKeyId(), equalTo(indexedConnector.getApiKeyId()));
        assertThat(updateApiKeyIdRequest.getApiKeySecretId(), equalTo(indexedConnector.getApiKeySecretId()));
    }

    private DeleteResponse awaitDeleteConnector(String connectorId) throws Exception {
        CountDownLatch latch = new CountDownLatch(1);
        final AtomicReference<DeleteResponse> resp = new AtomicReference<>(null);
        final AtomicReference<Exception> exc = new AtomicReference<>(null);
        connectorIndexService.deleteConnector(connectorId, new ActionListener<>() {
            @Override
            public void onResponse(DeleteResponse deleteResponse) {
                resp.set(deleteResponse);
                latch.countDown();
            }

            @Override
            public void onFailure(Exception e) {
                exc.set(e);
                latch.countDown();
            }
        });
        assertTrue("Timeout waiting for delete request", latch.await(REQUEST_TIMEOUT_SECONDS, TimeUnit.SECONDS));
        if (exc.get() != null) {
            throw exc.get();
        }
        assertNotNull("Received null response from delete request", resp.get());
        return resp.get();
    }

    private DocWriteResponse buildRequestAndAwaitPutConnector(String docId, Connector connector) throws Exception {
        PutConnectorAction.Request putConnectorRequest = new PutConnectorAction.Request(
            docId,
            connector.getDescription(),
            connector.getIndexName(),
            connector.isNative(),
            connector.getLanguage(),
            connector.getName(),
            connector.getServiceType()
        );
        return awaitPutConnector(putConnectorRequest);
    }

    private DocWriteResponse awaitPutConnector(PutConnectorAction.Request request) throws Exception {
        CountDownLatch latch = new CountDownLatch(1);
        final AtomicReference<DocWriteResponse> resp = new AtomicReference<>(null);
        final AtomicReference<Exception> exc = new AtomicReference<>(null);
        connectorIndexService.createConnectorWithDocId(request, new ActionListener<>() {
            @Override
            public void onResponse(DocWriteResponse indexResponse) {
                resp.set(indexResponse);
                latch.countDown();
            }

            @Override
            public void onFailure(Exception e) {
                exc.set(e);
                latch.countDown();
            }
        });
        assertTrue("Timeout waiting for put request", latch.await(REQUEST_TIMEOUT_SECONDS, TimeUnit.SECONDS));
        if (exc.get() != null) {
            throw exc.get();
        }
        assertNotNull("Received null response from put request", resp.get());
        return resp.get();
    }

    private PostConnectorAction.Response buildRequestAndAwaitPostConnector(Connector connector) throws Exception {
        PostConnectorAction.Request postConnectorRequest = new PostConnectorAction.Request(
            connector.getDescription(),
            connector.getIndexName(),
            connector.isNative(),
            connector.getLanguage(),
            connector.getName(),
            connector.getServiceType()
        );
        return awaitPostConnector(postConnectorRequest);
    }

    private PostConnectorAction.Response awaitPostConnector(PostConnectorAction.Request request) throws Exception {
        CountDownLatch latch = new CountDownLatch(1);
        final AtomicReference<PostConnectorAction.Response> resp = new AtomicReference<>(null);
        final AtomicReference<Exception> exc = new AtomicReference<>(null);
        connectorIndexService.createConnectorWithAutoGeneratedId(request, new ActionListener<>() {
            @Override
            public void onResponse(PostConnectorAction.Response indexResponse) {
                resp.set(indexResponse);
                latch.countDown();
            }

            @Override
            public void onFailure(Exception e) {
                exc.set(e);
                latch.countDown();
            }
        });
        assertTrue("Timeout waiting for post connector request", latch.await(REQUEST_TIMEOUT_SECONDS, TimeUnit.SECONDS));
        if (exc.get() != null) {
            throw exc.get();
        }
        assertNotNull("Received null response from post connector request", resp.get());
        return resp.get();
    }

    private Connector awaitGetConnector(String connectorId) throws Exception {
        CountDownLatch latch = new CountDownLatch(1);
        final AtomicReference<Connector> resp = new AtomicReference<>(null);
        final AtomicReference<Exception> exc = new AtomicReference<>(null);
        connectorIndexService.getConnector(connectorId, new ActionListener<>() {
            @Override
            public void onResponse(ConnectorSearchResult connectorResult) {
                // Serialize the sourceRef to Connector class for unit tests
                Connector connector = Connector.fromXContentBytes(
                    connectorResult.getSourceRef(),
                    connectorResult.getDocId(),
                    XContentType.JSON
                );
                resp.set(connector);
                latch.countDown();
            }

            @Override
            public void onFailure(Exception e) {
                exc.set(e);
                latch.countDown();
            }
        });
        assertTrue("Timeout waiting for get request", latch.await(REQUEST_TIMEOUT_SECONDS, TimeUnit.SECONDS));
        if (exc.get() != null) {
            throw exc.get();
        }
        assertNotNull("Received null response from get request", resp.get());
        return resp.get();
    }

    private ConnectorIndexService.ConnectorResult awaitListConnector(int from, int size) throws Exception {
        CountDownLatch latch = new CountDownLatch(1);
        final AtomicReference<ConnectorIndexService.ConnectorResult> resp = new AtomicReference<>(null);
        final AtomicReference<Exception> exc = new AtomicReference<>(null);
        connectorIndexService.listConnectors(from, size, new ActionListener<>() {
            @Override
            public void onResponse(ConnectorIndexService.ConnectorResult result) {
                resp.set(result);
                latch.countDown();
            }

            @Override
            public void onFailure(Exception e) {
                exc.set(e);
                latch.countDown();
            }
        });
        assertTrue("Timeout waiting for list request", latch.await(REQUEST_TIMEOUT_SECONDS, TimeUnit.SECONDS));
        if (exc.get() != null) {
            throw exc.get();
        }
        assertNotNull("Received null response from list request", resp.get());
        return resp.get();
    }

    private UpdateResponse awaitUpdateConnectorConfiguration(UpdateConnectorConfigurationAction.Request updateConfiguration)
        throws Exception {
        CountDownLatch latch = new CountDownLatch(1);
        final AtomicReference<UpdateResponse> resp = new AtomicReference<>(null);
        final AtomicReference<Exception> exc = new AtomicReference<>(null);
        connectorIndexService.updateConnectorConfiguration(updateConfiguration, new ActionListener<>() {
            @Override
            public void onResponse(UpdateResponse indexResponse) {
                resp.set(indexResponse);
                latch.countDown();
            }

            @Override
            public void onFailure(Exception e) {
                exc.set(e);
                latch.countDown();
            }
        });
        assertTrue("Timeout waiting for update configuration request", latch.await(REQUEST_TIMEOUT_SECONDS, TimeUnit.SECONDS));
        if (exc.get() != null) {
            throw exc.get();
        }
        assertNotNull("Received null response from update configuration request", resp.get());
        return resp.get();
    }

    private UpdateResponse awaitUpdateConnectorFiltering(UpdateConnectorFilteringAction.Request updateFiltering) throws Exception {
        CountDownLatch latch = new CountDownLatch(1);
        final AtomicReference<UpdateResponse> resp = new AtomicReference<>(null);
        final AtomicReference<Exception> exc = new AtomicReference<>(null);
        connectorIndexService.updateConnectorFiltering(updateFiltering, new ActionListener<>() {

            @Override
            public void onResponse(UpdateResponse indexResponse) {
                resp.set(indexResponse);
                latch.countDown();
            }

            @Override
            public void onFailure(Exception e) {
                exc.set(e);
                latch.countDown();
            }
        });

        assertTrue("Timeout waiting for update filtering request", latch.await(REQUEST_TIMEOUT_SECONDS, TimeUnit.SECONDS));
        if (exc.get() != null) {
            throw exc.get();
        }
        assertNotNull("Received null response from update filtering request", resp.get());
        return resp.get();
    }

<<<<<<< HEAD
    private UpdateResponse awaitUpdateConnectorIndexName(UpdateConnectorIndexNameAction.Request updateIndexNameRequest) throws Exception {
        CountDownLatch latch = new CountDownLatch(1);
        final AtomicReference<UpdateResponse> resp = new AtomicReference<>(null);
        final AtomicReference<Exception> exc = new AtomicReference<>(null);
        connectorIndexService.updateConnectorIndexName(updateIndexNameRequest, new ActionListener<>() {
=======
    private UpdateResponse awaitUpdateConnectorStatus(UpdateConnectorStatusAction.Request updateStatusRequest) throws Exception {
        CountDownLatch latch = new CountDownLatch(1);
        final AtomicReference<UpdateResponse> resp = new AtomicReference<>(null);
        final AtomicReference<Exception> exc = new AtomicReference<>(null);
        connectorIndexService.updateConnectorStatus(updateStatusRequest, new ActionListener<>() {
>>>>>>> 75e11814
            @Override
            public void onResponse(UpdateResponse indexResponse) {
                resp.set(indexResponse);
                latch.countDown();
            }

            @Override
            public void onFailure(Exception e) {
                exc.set(e);
                latch.countDown();
            }
        });
<<<<<<< HEAD
        assertTrue("Timeout waiting for update index name request", latch.await(REQUEST_TIMEOUT_SECONDS, TimeUnit.SECONDS));
        if (exc.get() != null) {
            throw exc.get();
        }
        assertNotNull("Received null response from update index name request", resp.get());
=======
        assertTrue("Timeout waiting for update status request", latch.await(REQUEST_TIMEOUT_SECONDS, TimeUnit.SECONDS));
        if (exc.get() != null) {
            throw exc.get();
        }
        assertNotNull("Received null response from update status request", resp.get());
>>>>>>> 75e11814
        return resp.get();
    }

    private UpdateResponse awaitUpdateConnectorLastSeen(UpdateConnectorLastSeenAction.Request checkIn) throws Exception {
        CountDownLatch latch = new CountDownLatch(1);
        final AtomicReference<UpdateResponse> resp = new AtomicReference<>(null);
        final AtomicReference<Exception> exc = new AtomicReference<>(null);
        connectorIndexService.checkInConnector(checkIn.getConnectorId(), new ActionListener<>() {
            @Override
            public void onResponse(UpdateResponse indexResponse) {
                resp.set(indexResponse);
                latch.countDown();
            }

            @Override
            public void onFailure(Exception e) {
                exc.set(e);
                latch.countDown();
            }
        });
        assertTrue("Timeout waiting for check-in request", latch.await(REQUEST_TIMEOUT_SECONDS, TimeUnit.SECONDS));
        if (exc.get() != null) {
            throw exc.get();
        }
        assertNotNull("Received null response from check-in request", resp.get());
        return resp.get();
    }

    private UpdateResponse awaitUpdateConnectorLastSyncStats(UpdateConnectorLastSyncStatsAction.Request updateLastSyncStats)
        throws Exception {
        CountDownLatch latch = new CountDownLatch(1);
        final AtomicReference<UpdateResponse> resp = new AtomicReference<>(null);
        final AtomicReference<Exception> exc = new AtomicReference<>(null);
        connectorIndexService.updateConnectorLastSyncStats(updateLastSyncStats, new ActionListener<>() {
            @Override
            public void onResponse(UpdateResponse indexResponse) {
                resp.set(indexResponse);
                latch.countDown();
            }

            @Override
            public void onFailure(Exception e) {
                exc.set(e);
                latch.countDown();
            }
        });
        assertTrue("Timeout waiting for update last sync stats request", latch.await(REQUEST_TIMEOUT_SECONDS, TimeUnit.SECONDS));
        if (exc.get() != null) {
            throw exc.get();
        }
        assertNotNull("Received null response from update last sync stats request", resp.get());
        return resp.get();
    }

    private UpdateResponse awaitUpdateConnectorNative(UpdateConnectorNativeAction.Request updateIndexNameRequest) throws Exception {
        CountDownLatch latch = new CountDownLatch(1);
        final AtomicReference<UpdateResponse> resp = new AtomicReference<>(null);
        final AtomicReference<Exception> exc = new AtomicReference<>(null);
        connectorIndexService.updateConnectorNative(updateIndexNameRequest, new ActionListener<>() {
            @Override
            public void onResponse(UpdateResponse indexResponse) {
                resp.set(indexResponse);
                latch.countDown();
            }

            @Override
            public void onFailure(Exception e) {
                exc.set(e);
                latch.countDown();
            }
        });
        assertTrue("Timeout waiting for update is_native request", latch.await(REQUEST_TIMEOUT_SECONDS, TimeUnit.SECONDS));
        if (exc.get() != null) {
            throw exc.get();
        }
        assertNotNull("Received null response from update is_native request", resp.get());
        return resp.get();
    }

    private UpdateResponse awaitUpdateConnectorPipeline(UpdateConnectorPipelineAction.Request updatePipeline) throws Exception {
        CountDownLatch latch = new CountDownLatch(1);
        final AtomicReference<UpdateResponse> resp = new AtomicReference<>(null);
        final AtomicReference<Exception> exc = new AtomicReference<>(null);
        connectorIndexService.updateConnectorPipeline(updatePipeline, new ActionListener<>() {
            @Override
            public void onResponse(UpdateResponse indexResponse) {
                resp.set(indexResponse);
                latch.countDown();
            }

            @Override
            public void onFailure(Exception e) {
                exc.set(e);
                latch.countDown();
            }
        });
        assertTrue("Timeout waiting for update pipeline request", latch.await(REQUEST_TIMEOUT_SECONDS, TimeUnit.SECONDS));
        if (exc.get() != null) {
            throw exc.get();
        }
        assertNotNull("Received null response from update pipeline request", resp.get());
        return resp.get();
    }

    private UpdateResponse awaitUpdateConnectorScheduling(UpdateConnectorSchedulingAction.Request updatedScheduling) throws Exception {
        CountDownLatch latch = new CountDownLatch(1);
        final AtomicReference<UpdateResponse> resp = new AtomicReference<>(null);
        final AtomicReference<Exception> exc = new AtomicReference<>(null);
        connectorIndexService.updateConnectorScheduling(updatedScheduling, new ActionListener<>() {
            @Override
            public void onResponse(UpdateResponse indexResponse) {
                resp.set(indexResponse);
                latch.countDown();
            }

            @Override
            public void onFailure(Exception e) {
                exc.set(e);
                latch.countDown();
            }
        });
        assertTrue("Timeout waiting for update scheduling request", latch.await(REQUEST_TIMEOUT_SECONDS, TimeUnit.SECONDS));
        if (exc.get() != null) {
            throw exc.get();
        }
        assertNotNull("Received null response from update scheduling request", resp.get());
        return resp.get();
    }

    private UpdateResponse awaitUpdateConnectorServiceType(UpdateConnectorServiceTypeAction.Request updateServiceTypeRequest)
        throws Exception {
        CountDownLatch latch = new CountDownLatch(1);
        final AtomicReference<UpdateResponse> resp = new AtomicReference<>(null);
        final AtomicReference<Exception> exc = new AtomicReference<>(null);
        connectorIndexService.updateConnectorServiceType(updateServiceTypeRequest, new ActionListener<>() {
            @Override
            public void onResponse(UpdateResponse indexResponse) {
                resp.set(indexResponse);
                latch.countDown();
            }

            @Override
            public void onFailure(Exception e) {
                exc.set(e);
                latch.countDown();
            }
        });
        assertTrue("Timeout waiting for update service type request", latch.await(REQUEST_TIMEOUT_SECONDS, TimeUnit.SECONDS));
        if (exc.get() != null) {
            throw exc.get();
        }
        assertNotNull("Received null response from update service type request", resp.get());
        return resp.get();
    }

    private UpdateResponse awaitUpdateConnectorName(UpdateConnectorNameAction.Request updatedNameOrDescription) throws Exception {
        CountDownLatch latch = new CountDownLatch(1);
        final AtomicReference<UpdateResponse> resp = new AtomicReference<>(null);
        final AtomicReference<Exception> exc = new AtomicReference<>(null);
        connectorIndexService.updateConnectorNameOrDescription(updatedNameOrDescription, new ActionListener<>() {
            @Override
            public void onResponse(UpdateResponse indexResponse) {
                resp.set(indexResponse);
                latch.countDown();
            }

            @Override
            public void onFailure(Exception e) {
                exc.set(e);
                latch.countDown();
            }
        });
        assertTrue("Timeout waiting for update name request", latch.await(REQUEST_TIMEOUT_SECONDS, TimeUnit.SECONDS));
        if (exc.get() != null) {
            throw exc.get();
        }
        assertNotNull("Received null response from update name request", resp.get());
        return resp.get();
    }

    private UpdateResponse awaitUpdateConnectorError(UpdateConnectorErrorAction.Request updatedError) throws Exception {
        CountDownLatch latch = new CountDownLatch(1);
        final AtomicReference<UpdateResponse> resp = new AtomicReference<>(null);
        final AtomicReference<Exception> exc = new AtomicReference<>(null);
        connectorIndexService.updateConnectorError(updatedError, new ActionListener<>() {
            @Override
            public void onResponse(UpdateResponse indexResponse) {
                resp.set(indexResponse);
                latch.countDown();
            }

            @Override
            public void onFailure(Exception e) {
                exc.set(e);
                latch.countDown();
            }
        });
        assertTrue("Timeout waiting for update error request", latch.await(REQUEST_TIMEOUT_SECONDS, TimeUnit.SECONDS));
        if (exc.get() != null) {
            throw exc.get();
        }
        assertNotNull("Received null response from update error request", resp.get());
        return resp.get();
    }

    private UpdateResponse awaitUpdateConnectorApiKeyIdOrApiKeySecretId(
        UpdateConnectorApiKeyIdAction.Request updatedApiKeyIdOrApiKeySecretId
    ) throws Exception {
        CountDownLatch latch = new CountDownLatch(1);
        final AtomicReference<UpdateResponse> resp = new AtomicReference<>(null);
        final AtomicReference<Exception> exc = new AtomicReference<>(null);
        connectorIndexService.updateConnectorApiKeyIdOrApiKeySecretId(updatedApiKeyIdOrApiKeySecretId, new ActionListener<>() {
            @Override
            public void onResponse(UpdateResponse indexResponse) {
                resp.set(indexResponse);
                latch.countDown();
            }

            @Override
            public void onFailure(Exception e) {
                exc.set(e);
                latch.countDown();
            }
        });
        assertTrue("Timeout waiting for update api key id request", latch.await(REQUEST_TIMEOUT_SECONDS, TimeUnit.SECONDS));
        if (exc.get() != null) {
            throw exc.get();
        }
        assertNotNull("Received null response from update api key id request", resp.get());
        return resp.get();
    }

    /**
     * Update configuration action is handled via painless script. This implementation mocks the painless script engine
     * for unit tests.
     */
    private static class MockPainlessScriptEngine extends MockScriptEngine {

        public static final String NAME = "painless";

        public static class TestPlugin extends MockScriptPlugin {
            @Override
            public ScriptEngine getScriptEngine(Settings settings, Collection<ScriptContext<?>> contexts) {
                return new ConnectorIndexServiceTests.MockPainlessScriptEngine();
            }

            @Override
            protected Map<String, Function<Map<String, Object>, Object>> pluginScripts() {
                return Collections.emptyMap();
            }
        }

        @Override
        public String getType() {
            return NAME;
        }

        @Override
        public <T> T compile(String name, String script, ScriptContext<T> context, Map<String, String> options) {
            if (context.instanceClazz.equals(UpdateScript.class)) {
                UpdateScript.Factory factory = (params, ctx) -> new UpdateScript(params, ctx) {
                    @Override
                    public void execute() {

                    }
                };
                return context.factoryClazz.cast(factory);
            }
            throw new IllegalArgumentException("mock painless does not know how to handle context [" + context.name + "]");
        }
    }

}<|MERGE_RESOLUTION|>--- conflicted
+++ resolved
@@ -612,44 +612,57 @@
         return resp.get();
     }
 
-<<<<<<< HEAD
     private UpdateResponse awaitUpdateConnectorIndexName(UpdateConnectorIndexNameAction.Request updateIndexNameRequest) throws Exception {
         CountDownLatch latch = new CountDownLatch(1);
         final AtomicReference<UpdateResponse> resp = new AtomicReference<>(null);
         final AtomicReference<Exception> exc = new AtomicReference<>(null);
         connectorIndexService.updateConnectorIndexName(updateIndexNameRequest, new ActionListener<>() {
-=======
+            @Override
+            public void onResponse(UpdateResponse indexResponse) {
+                resp.set(indexResponse);
+                latch.countDown();
+            }
+
+            @Override
+            public void onFailure(Exception e) {
+                exc.set(e);
+                latch.countDown();
+            }
+        });
+
+        assertTrue("Timeout waiting for update index name request", latch.await(REQUEST_TIMEOUT_SECONDS, TimeUnit.SECONDS));
+        if (exc.get() != null) {
+            throw exc.get();
+        }
+        assertNotNull("Received null response from update index name request", resp.get());
+
+        return resp.get();
+    }
+
     private UpdateResponse awaitUpdateConnectorStatus(UpdateConnectorStatusAction.Request updateStatusRequest) throws Exception {
         CountDownLatch latch = new CountDownLatch(1);
         final AtomicReference<UpdateResponse> resp = new AtomicReference<>(null);
         final AtomicReference<Exception> exc = new AtomicReference<>(null);
         connectorIndexService.updateConnectorStatus(updateStatusRequest, new ActionListener<>() {
->>>>>>> 75e11814
-            @Override
-            public void onResponse(UpdateResponse indexResponse) {
-                resp.set(indexResponse);
-                latch.countDown();
-            }
-
-            @Override
-            public void onFailure(Exception e) {
-                exc.set(e);
-                latch.countDown();
-            }
-        });
-<<<<<<< HEAD
-        assertTrue("Timeout waiting for update index name request", latch.await(REQUEST_TIMEOUT_SECONDS, TimeUnit.SECONDS));
-        if (exc.get() != null) {
-            throw exc.get();
-        }
-        assertNotNull("Received null response from update index name request", resp.get());
-=======
+            @Override
+            public void onResponse(UpdateResponse indexResponse) {
+                resp.set(indexResponse);
+                latch.countDown();
+            }
+
+            @Override
+            public void onFailure(Exception e) {
+                exc.set(e);
+                latch.countDown();
+            }
+        });
+
         assertTrue("Timeout waiting for update status request", latch.await(REQUEST_TIMEOUT_SECONDS, TimeUnit.SECONDS));
         if (exc.get() != null) {
             throw exc.get();
         }
         assertNotNull("Received null response from update status request", resp.get());
->>>>>>> 75e11814
+
         return resp.get();
     }
 
