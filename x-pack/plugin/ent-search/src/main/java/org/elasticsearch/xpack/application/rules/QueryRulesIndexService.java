/*
 * Copyright Elasticsearch B.V. and/or licensed to Elasticsearch B.V. under one
 * or more contributor license agreements. Licensed under the Elastic License
 * 2.0; you may not use this file except in compliance with the Elastic License
 * 2.0.
 */

package org.elasticsearch.xpack.application.rules;

import org.elasticsearch.ResourceNotFoundException;
import org.elasticsearch.Version;
import org.elasticsearch.action.ActionListener;
import org.elasticsearch.action.DelegatingActionListener;
import org.elasticsearch.action.DocWriteRequest;
import org.elasticsearch.action.DocWriteResponse;
import org.elasticsearch.action.delete.DeleteRequest;
import org.elasticsearch.action.delete.DeleteResponse;
import org.elasticsearch.action.get.GetRequest;
import org.elasticsearch.action.index.IndexRequest;
import org.elasticsearch.action.index.IndexResponse;
import org.elasticsearch.action.search.SearchRequest;
import org.elasticsearch.action.search.SearchResponse;
import org.elasticsearch.action.support.WriteRequest;
import org.elasticsearch.client.internal.Client;
import org.elasticsearch.client.internal.OriginSettingClient;
import org.elasticsearch.cluster.metadata.IndexMetadata;
import org.elasticsearch.common.settings.ClusterSettings;
import org.elasticsearch.common.settings.Setting;
import org.elasticsearch.common.settings.Settings;
import org.elasticsearch.index.IndexNotFoundException;
import org.elasticsearch.index.query.MatchAllQueryBuilder;
import org.elasticsearch.indices.ExecutorNames;
import org.elasticsearch.indices.SystemIndexDescriptor;
import org.elasticsearch.logging.LogManager;
import org.elasticsearch.logging.Logger;
import org.elasticsearch.search.SearchHit;
import org.elasticsearch.search.builder.SearchSourceBuilder;
import org.elasticsearch.search.sort.SortOrder;
import org.elasticsearch.xcontent.ToXContent;
import org.elasticsearch.xcontent.XContentBuilder;

import java.io.IOException;
import java.io.UncheckedIOException;
import java.util.ArrayList;
import java.util.Arrays;
import java.util.Collections;
import java.util.List;
import java.util.Map;
import java.util.Objects;
import java.util.function.BiConsumer;
import java.util.stream.Collectors;

import static org.elasticsearch.xcontent.XContentFactory.jsonBuilder;
import static org.elasticsearch.xpack.application.rules.QueryRule.QueryRuleType;
import static org.elasticsearch.xpack.core.ClientHelper.ENT_SEARCH_ORIGIN;

/**
 * A service that manages persistent {@link QueryRuleset} configurations.
 */
public class QueryRulesIndexService {
    private static final Logger logger = LogManager.getLogger(QueryRulesIndexService.class);
    public static final String QUERY_RULES_ALIAS_NAME = ".query-rules";
    public static final String QUERY_RULES_CONCRETE_INDEX_NAME = ".query-rules-1";
    public static final String QUERY_RULES_INDEX_NAME_PATTERN = ".query-rules-*";
    private final Client clientWithOrigin;
    private final ClusterSettings clusterSettings;

    public QueryRulesIndexService(Client client, ClusterSettings clusterSettings) {
        this.clientWithOrigin = new OriginSettingClient(client, ENT_SEARCH_ORIGIN);
        this.clusterSettings = clusterSettings;
    }

    /**
     * Returns the {@link SystemIndexDescriptor} for the {@link QueryRuleset} system index.
     *
     * @return The {@link SystemIndexDescriptor} for the {@link QueryRuleset} system index.
     */
    public static SystemIndexDescriptor getSystemIndexDescriptor() {
        return SystemIndexDescriptor.builder()
            .setIndexPattern(QUERY_RULES_INDEX_NAME_PATTERN)
            .setPrimaryIndex(QUERY_RULES_CONCRETE_INDEX_NAME)
            .setDescription("Contains query ruleset configuration for query rules")
            .setMappings(getIndexMappings())
            .setSettings(getIndexSettings())
            .setAliasName(QUERY_RULES_ALIAS_NAME)
            .setVersionMetaKey("version")
            .setOrigin(ENT_SEARCH_ORIGIN)
            .setThreadPools(ExecutorNames.DEFAULT_SYSTEM_INDEX_THREAD_POOLS)
            .build();
    }

    private static Settings getIndexSettings() {
        return Settings.builder()
            .put(IndexMetadata.SETTING_NUMBER_OF_SHARDS, 1)
            .put(IndexMetadata.SETTING_NUMBER_OF_REPLICAS, 0)
            .put(IndexMetadata.SETTING_AUTO_EXPAND_REPLICAS, "0-1")
            .put(IndexMetadata.SETTING_PRIORITY, 100)
            .put("index.refresh_interval", "1s")
            .build();
    }

    private static XContentBuilder getIndexMappings() {
        try {
            final XContentBuilder builder = jsonBuilder();
            builder.startObject();
            {
                builder.startObject("_meta");
                builder.field("version", Version.CURRENT.toString());
                builder.endObject();

                builder.field("dynamic", "strict");
                builder.startObject("properties");
                {
                    builder.startObject(QueryRuleset.ID_FIELD.getPreferredName());
                    builder.field("type", "keyword");
                    builder.endObject();

                    builder.startObject(QueryRuleset.RULES_FIELD.getPreferredName());
                    builder.startObject("properties");
                    {
                        builder.startObject(QueryRule.ID_FIELD.getPreferredName());
                        builder.field("type", "keyword");
                        builder.endObject();

                        builder.startObject(QueryRule.TYPE_FIELD.getPreferredName());
                        builder.field("type", "keyword");
                        builder.endObject();

                        builder.startObject(QueryRule.CRITERIA_FIELD.getPreferredName());
                        builder.startObject("properties");
                        {
                            builder.startObject(QueryRuleCriteria.TYPE_FIELD.getPreferredName());
                            builder.field("type", "keyword");
                            builder.endObject();

                            builder.startObject(QueryRuleCriteria.METADATA_FIELD.getPreferredName());
                            builder.field("type", "keyword");
                            builder.endObject();

                            builder.startObject(QueryRuleCriteria.VALUES_FIELD.getPreferredName());
                            builder.field("type", "object");
                            builder.field("enabled", false);
                            builder.endObject();
                        }
                        builder.endObject();
                        builder.endObject();

                        builder.startObject(QueryRule.ACTIONS_FIELD.getPreferredName());
                        builder.field("type", "object");
                        builder.field("enabled", false);
                        builder.endObject();
                    }
                    builder.endObject();
                    builder.endObject();

                }
                builder.endObject();
            }
            builder.endObject();
            return builder;
        } catch (IOException e) {
            logger.fatal("Failed to build " + QUERY_RULES_CONCRETE_INDEX_NAME + " index mappings", e);
            throw new UncheckedIOException("Failed to build " + QUERY_RULES_CONCRETE_INDEX_NAME + " index mappings", e);
        }
    }

    /**
     * Gets the {@link QueryRuleset} from the index if present, or delegate a {@link ResourceNotFoundException} failure to the provided
     * listener if not.
     *
     * @param resourceName The resource name.
     * @param listener The action listener to invoke on response/failure.
     */
    public void getQueryRuleset(String resourceName, ActionListener<QueryRuleset> listener) {
        final GetRequest getRequest = new GetRequest(QUERY_RULES_ALIAS_NAME).id(resourceName).realtime(true);
        clientWithOrigin.get(getRequest, new DelegatingIndexNotFoundActionListener<>(resourceName, listener, (l, getResponse) -> {
            if (getResponse.isExists() == false) {
                l.onFailure(new ResourceNotFoundException(resourceName));
                return;
            }
            final Map<String, Object> source = getResponse.getSource();
            @SuppressWarnings("unchecked")
            final List<QueryRule> rules = ((List<Map<String, Object>>) source.get(QueryRuleset.RULES_FIELD.getPreferredName())).stream()
                .map(
                    rule -> new QueryRule(
                        (String) rule.get(QueryRule.ID_FIELD.getPreferredName()),
                        QueryRuleType.queryRuleType((String) rule.get(QueryRule.TYPE_FIELD.getPreferredName())),
                        parseCriteria((List<Map<String, Object>>) rule.get(QueryRule.CRITERIA_FIELD.getPreferredName())),
                        (Map<String, Object>) rule.get(QueryRule.ACTIONS_FIELD.getPreferredName())
                    )
                )
                .collect(Collectors.toList());
            final QueryRuleset res = new QueryRuleset(resourceName, rules);
            l.onResponse(res);
        }));
    }

<<<<<<< HEAD
    private static List<QueryRuleCriteria> parseCriteria(List<Map<String, Object>> rawCriteria) {
=======
    @SuppressWarnings("unchecked")
    private List<QueryRuleCriteria> parseCriteria(List<Map<String, Object>> rawCriteria) {
>>>>>>> 93ba2769
        List<QueryRuleCriteria> criteria = new ArrayList<>(rawCriteria.size());
        for (Map<String, Object> entry : rawCriteria) {
            criteria.add(
                new QueryRuleCriteria(
                    QueryRuleCriteriaType.type((String) entry.get(QueryRuleCriteria.TYPE_FIELD.getPreferredName())),
                    (String) entry.get(QueryRuleCriteria.METADATA_FIELD.getPreferredName()),
                    (List<Object>) entry.get(QueryRuleCriteria.VALUES_FIELD.getPreferredName())
                )
            );
        }
        return criteria;
    }

    /**
     * Creates or updates the {@link QueryRuleset} in the underlying index.
     *
     * @param queryRuleset The query ruleset object.
     * @param listener The action listener to invoke on response/failure.
     */
    public void putQueryRuleset(QueryRuleset queryRuleset, ActionListener<IndexResponse> listener) {
        try {
            validateQueryRuleset(queryRuleset);
            final IndexRequest indexRequest = new IndexRequest(QUERY_RULES_ALIAS_NAME).opType(DocWriteRequest.OpType.INDEX)
                .id(queryRuleset.id())
                .opType(DocWriteRequest.OpType.INDEX)
                .setRefreshPolicy(WriteRequest.RefreshPolicy.IMMEDIATE)
                .source(queryRuleset.toXContent(jsonBuilder(), ToXContent.EMPTY_PARAMS));
            clientWithOrigin.index(indexRequest, listener);
        } catch (Exception e) {
            listener.onFailure(e);
        }

    }

    private void validateQueryRuleset(QueryRuleset queryRuleset) {
        @SuppressWarnings("unchecked")
        Setting<Integer> maxRuleLimitSetting = (Setting<Integer>) clusterSettings.get(QueryRulesConfig.MAX_RULE_LIMIT_SETTING.getKey());
        int maxRuleLimit = clusterSettings.get(Objects.requireNonNull(maxRuleLimitSetting));
        if (queryRuleset.rules().size() > maxRuleLimit) {
            throw new IllegalArgumentException(
                "The number of rules in a ruleset cannot exceed ["
                    + maxRuleLimit
                    + "]."
                    + "This maximum can be set by changing the ["
                    + QueryRulesConfig.MAX_RULE_LIMIT_SETTING.getKey()
                    + "] setting."
            );
        }
    }

    public void deleteQueryRuleset(String resourceName, ActionListener<DeleteResponse> listener) {
        try {
            final DeleteRequest deleteRequest = new DeleteRequest(QUERY_RULES_ALIAS_NAME).id(resourceName)
                .setRefreshPolicy(WriteRequest.RefreshPolicy.IMMEDIATE);
            clientWithOrigin.delete(
                deleteRequest,
                new DelegatingIndexNotFoundActionListener<>(resourceName, listener, (l, deleteResponse) -> {
                    if (deleteResponse.getResult() == DocWriteResponse.Result.NOT_FOUND) {
                        l.onFailure(new ResourceNotFoundException(resourceName));
                        return;
                    }
                    l.onResponse(deleteResponse);
                })
            );
        } catch (Exception e) {
            listener.onFailure(e);
        }
    }

    /**
     * List the {@link QueryRuleset} in ascending order of their ids.
     *
     * @param from From index to start the search from.
     * @param size The maximum number of {@link QueryRuleset}s to return.
     * @param listener The action listener to invoke on response/failure.
     */
    public void listQueryRulesets(int from, int size, ActionListener<QueryRulesetResult> listener) {
        try {
            final SearchSourceBuilder source = new SearchSourceBuilder().from(from)
                .size(size)
                .query(new MatchAllQueryBuilder())
                .fetchSource(new String[] { QueryRuleset.ID_FIELD.getPreferredName(), QueryRuleset.RULES_FIELD.getPreferredName() }, null)
                .sort(QueryRuleset.ID_FIELD.getPreferredName(), SortOrder.ASC);
            final SearchRequest req = new SearchRequest(QUERY_RULES_ALIAS_NAME).source(source);
            clientWithOrigin.search(req, new ActionListener<>() {
                @Override
                public void onResponse(SearchResponse searchResponse) {
                    listener.onResponse(mapSearchResponseToQueryRulesetList(searchResponse));
                }

                @Override
                public void onFailure(Exception e) {
                    if (e instanceof IndexNotFoundException) {
                        listener.onResponse(new QueryRulesetResult(Collections.emptyList(), 0L));
                        return;
                    }
                    listener.onFailure(e);
                }
            });
        } catch (Exception e) {
            listener.onFailure(e);
        }
    }

    private static QueryRulesetResult mapSearchResponseToQueryRulesetList(SearchResponse response) {
        final List<QueryRulesetListItem> rulesetResults = Arrays.stream(response.getHits().getHits())
            .map(QueryRulesIndexService::hitToQueryRulesetListItem)
            .toList();
        return new QueryRulesetResult(rulesetResults, (int) response.getHits().getTotalHits().value);
    }

    private static QueryRulesetListItem hitToQueryRulesetListItem(SearchHit searchHit) {
        final Map<String, Object> sourceMap = searchHit.getSourceAsMap();
        final String rulesetId = (String) sourceMap.get(QueryRuleset.ID_FIELD.getPreferredName());
        @SuppressWarnings("unchecked")
        final int numRules = ((List<QueryRule>) sourceMap.get(QueryRuleset.RULES_FIELD.getPreferredName())).size();

        return new QueryRulesetListItem(rulesetId, numRules);
    }

    static class DelegatingIndexNotFoundActionListener<T, R> extends DelegatingActionListener<T, R> {
        private final BiConsumer<ActionListener<R>, T> bc;
        private final String resourceName;

        DelegatingIndexNotFoundActionListener(String resourceName, ActionListener<R> delegate, BiConsumer<ActionListener<R>, T> bc) {
            super(delegate);
            this.bc = bc;
            this.resourceName = resourceName;
        }

        @Override
        public void onResponse(T t) {
            bc.accept(delegate, t);
        }

        @Override
        public void onFailure(Exception e) {
            if (e instanceof IndexNotFoundException) {
                delegate.onFailure(new ResourceNotFoundException(resourceName, e));
                return;
            }
            delegate.onFailure(e);
        }
    }

    public record QueryRulesetResult(List<QueryRulesetListItem> rulesets, long totalResults) {}
}<|MERGE_RESOLUTION|>--- conflicted
+++ resolved
@@ -195,12 +195,8 @@
         }));
     }
 
-<<<<<<< HEAD
+    @SuppressWarnings("unchecked")
     private static List<QueryRuleCriteria> parseCriteria(List<Map<String, Object>> rawCriteria) {
-=======
-    @SuppressWarnings("unchecked")
-    private List<QueryRuleCriteria> parseCriteria(List<Map<String, Object>> rawCriteria) {
->>>>>>> 93ba2769
         List<QueryRuleCriteria> criteria = new ArrayList<>(rawCriteria.size());
         for (Map<String, Object> entry : rawCriteria) {
             criteria.add(
