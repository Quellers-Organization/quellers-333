--- conflicted
+++ resolved
@@ -90,30 +90,16 @@
         this.lastSynced = in.readOptionalInstant();
     }
 
-<<<<<<< HEAD
     public static final ParseField LAST_ACCESS_CONTROL_SYNC_ERROR = new ParseField("last_access_control_sync_error");
     public static final ParseField LAST_ACCESS_CONTROL_SYNC_STATUS_FIELD = new ParseField("last_access_control_sync_status");
     public static final ParseField LAST_ACCESS_CONTROL_SYNC_SCHEDULED_AT_FIELD = new ParseField("last_access_control_sync_scheduled_at");
     public static final ParseField LAST_DELETED_DOCUMENT_COUNT_FIELD = new ParseField("last_deleted_document_count");
     public static final ParseField LAST_INCREMENTAL_SYNC_SCHEDULED_AT_FIELD = new ParseField("last_incremental_sync_scheduled_at");
     public static final ParseField LAST_INDEXED_DOCUMENT_COUNT_FIELD = new ParseField("last_indexed_document_count");
-    public static final ParseField LAST_SEEN_FIELD = new ParseField("last_seen");
     public static final ParseField LAST_SYNC_ERROR_FIELD = new ParseField("last_sync_error");
     public static final ParseField LAST_SYNC_SCHEDULED_AT_FIELD = new ParseField("last_sync_scheduled_at");
     public static final ParseField LAST_SYNC_STATUS_FIELD = new ParseField("last_sync_status");
     public static final ParseField LAST_SYNCED_FIELD = new ParseField("last_synced");
-=======
-    static final ParseField LAST_ACCESS_CONTROL_SYNC_ERROR = new ParseField("last_access_control_sync_error");
-    static final ParseField LAST_ACCESS_CONTROL_SYNC_STATUS_FIELD = new ParseField("last_access_control_sync_status");
-    static final ParseField LAST_ACCESS_CONTROL_SYNC_SCHEDULED_AT_FIELD = new ParseField("last_access_control_sync_scheduled_at");
-    static final ParseField LAST_DELETED_DOCUMENT_COUNT_FIELD = new ParseField("last_deleted_document_count");
-    static final ParseField LAST_INCREMENTAL_SYNC_SCHEDULED_AT_FIELD = new ParseField("last_incremental_sync_scheduled_at");
-    static final ParseField LAST_INDEXED_DOCUMENT_COUNT_FIELD = new ParseField("last_indexed_document_count");
-    static final ParseField LAST_SYNC_ERROR_FIELD = new ParseField("last_sync_error");
-    static final ParseField LAST_SYNC_SCHEDULED_AT_FIELD = new ParseField("last_sync_scheduled_at");
-    static final ParseField LAST_SYNC_STATUS_FIELD = new ParseField("last_sync_status");
-    static final ParseField LAST_SYNCED_FIELD = new ParseField("last_synced");
->>>>>>> c4e369da
 
     @Override
     public XContentBuilder toXContent(XContentBuilder builder, Params params) throws IOException {
@@ -127,27 +113,10 @@
         if (lastIndexedDocumentCount != null) {
             builder.field(LAST_INDEXED_DOCUMENT_COUNT_FIELD.getPreferredName(), lastIndexedDocumentCount);
         }
-<<<<<<< HEAD
-        builder.field(LAST_SEEN_FIELD.getPreferredName(), lastSeen);
         builder.field(LAST_SYNC_ERROR_FIELD.getPreferredName(), lastSyncError);
         builder.field(LAST_SYNC_SCHEDULED_AT_FIELD.getPreferredName(), lastSyncScheduledAt);
         builder.field(LAST_SYNC_STATUS_FIELD.getPreferredName(), lastSyncStatus);
         builder.field(LAST_SYNCED_FIELD.getPreferredName(), lastSynced);
-=======
-        if (lastSyncError != null) {
-            builder.field(LAST_SYNC_ERROR_FIELD.getPreferredName(), lastSyncError);
-        }
-        if (lastSyncScheduledAt != null) {
-            builder.field(LAST_SYNC_SCHEDULED_AT_FIELD.getPreferredName(), lastSyncScheduledAt);
-        }
-        if (lastSyncStatus != null) {
-            builder.field(LAST_SYNC_STATUS_FIELD.getPreferredName(), lastSyncStatus);
-        }
-        if (lastSynced != null) {
-            builder.field(LAST_SYNCED_FIELD.getPreferredName(), lastSynced);
-        }
-
->>>>>>> c4e369da
         return builder;
     }
 
