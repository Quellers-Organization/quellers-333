/*
 * Copyright Elasticsearch B.V. and/or licensed to Elasticsearch B.V. under one
 * or more contributor license agreements. Licensed under the Elastic License
 * 2.0; you may not use this file except in compliance with the Elastic License
 * 2.0.
 */

package org.elasticsearch.xpack.application.connector;

import org.elasticsearch.ElasticsearchStatusException;
import org.elasticsearch.ExceptionsHelper;
import org.elasticsearch.ResourceNotFoundException;
import org.elasticsearch.action.ActionListener;
import org.elasticsearch.action.DelegatingActionListener;
import org.elasticsearch.action.DocWriteRequest;
import org.elasticsearch.action.DocWriteResponse;
import org.elasticsearch.action.delete.DeleteRequest;
import org.elasticsearch.action.delete.DeleteResponse;
import org.elasticsearch.action.get.GetRequest;
import org.elasticsearch.action.index.IndexRequest;
import org.elasticsearch.action.search.SearchRequest;
import org.elasticsearch.action.search.SearchResponse;
import org.elasticsearch.action.support.WriteRequest;
import org.elasticsearch.action.update.UpdateRequest;
import org.elasticsearch.action.update.UpdateResponse;
import org.elasticsearch.client.internal.Client;
import org.elasticsearch.client.internal.OriginSettingClient;
import org.elasticsearch.index.IndexNotFoundException;
import org.elasticsearch.index.query.MatchAllQueryBuilder;
<<<<<<< HEAD
import org.elasticsearch.rest.RestStatus;
=======
import org.elasticsearch.script.Script;
import org.elasticsearch.script.ScriptType;
>>>>>>> 06a25b60
import org.elasticsearch.search.SearchHit;
import org.elasticsearch.search.builder.SearchSourceBuilder;
import org.elasticsearch.search.sort.SortOrder;
import org.elasticsearch.xcontent.ToXContent;
import org.elasticsearch.xpack.application.connector.action.PostConnectorAction;
import org.elasticsearch.xpack.application.connector.action.PutConnectorAction;
import org.elasticsearch.xpack.application.connector.action.UpdateConnectorConfigurationAction;
import org.elasticsearch.xpack.application.connector.action.UpdateConnectorErrorAction;
import org.elasticsearch.xpack.application.connector.action.UpdateConnectorFilteringAction;
import org.elasticsearch.xpack.application.connector.action.UpdateConnectorLastSyncStatsAction;
import org.elasticsearch.xpack.application.connector.action.UpdateConnectorNameAction;
import org.elasticsearch.xpack.application.connector.action.UpdateConnectorNativeAction;
import org.elasticsearch.xpack.application.connector.action.UpdateConnectorPipelineAction;
import org.elasticsearch.xpack.application.connector.action.UpdateConnectorSchedulingAction;
import org.elasticsearch.xpack.application.connector.action.UpdateConnectorServiceTypeAction;
import org.elasticsearch.xpack.application.connector.action.UpdateConnectorStatusAction;

import java.time.Instant;
import java.util.Arrays;
import java.util.Collections;
import java.util.List;
import java.util.Locale;
import java.util.Map;
import java.util.Objects;
import java.util.function.BiConsumer;

import static org.elasticsearch.xcontent.XContentFactory.jsonBuilder;
import static org.elasticsearch.xpack.core.ClientHelper.CONNECTORS_ORIGIN;

/**
 * A service that manages persistent {@link Connector} configurations.
 */
public class ConnectorIndexService {

    private final Client clientWithOrigin;

    public static final String CONNECTOR_INDEX_NAME = ConnectorTemplateRegistry.CONNECTOR_INDEX_NAME_PATTERN;

    /**
     * @param client A client for executing actions on the connector index
     */
    public ConnectorIndexService(Client client) {
        this.clientWithOrigin = new OriginSettingClient(client, CONNECTORS_ORIGIN);
    }

    /**
     * Creates or updates the {@link Connector} in the underlying index with a specific doc ID.
     *
     * @param request   Request for creating the connector.
     * @param listener  The action listener to invoke on response/failure.
     */
    public void createConnectorWithDocId(PutConnectorAction.Request request, ActionListener<DocWriteResponse> listener) {

        Connector connector = createConnectorWithDefaultValues(
            request.getDescription(),
            request.getIndexName(),
            request.getIsNative(),
            request.getLanguage(),
            request.getName(),
            request.getServiceType()
        );

        try {
            final IndexRequest indexRequest = new IndexRequest(CONNECTOR_INDEX_NAME).opType(DocWriteRequest.OpType.INDEX)
                .id(request.getConnectorId())
                .setRefreshPolicy(WriteRequest.RefreshPolicy.IMMEDIATE)
                .source(connector.toXContent(jsonBuilder(), ToXContent.EMPTY_PARAMS));
            clientWithOrigin.index(indexRequest, listener);
        } catch (Exception e) {
            listener.onFailure(e);
        }
    }

    /**
     * Creates or updates the {@link Connector} in the underlying index with an auto-generated doc ID.
     *
     * @param request   Request for creating the connector.
     * @param listener  The action listener to invoke on response/failure.
     */
    public void createConnectorWithAutoGeneratedId(
        PostConnectorAction.Request request,
        ActionListener<PostConnectorAction.Response> listener
    ) {

        Connector connector = createConnectorWithDefaultValues(
            request.getDescription(),
            request.getIndexName(),
            request.getIsNative(),
            request.getLanguage(),
            request.getName(),
            request.getServiceType()
        );

        try {
            final IndexRequest indexRequest = new IndexRequest(CONNECTOR_INDEX_NAME).opType(DocWriteRequest.OpType.INDEX)
                .setRefreshPolicy(WriteRequest.RefreshPolicy.IMMEDIATE)
                .source(connector.toXContent(jsonBuilder(), ToXContent.EMPTY_PARAMS));

            clientWithOrigin.index(
                indexRequest,
                listener.delegateFailureAndWrap((l, indexResponse) -> l.onResponse(new PostConnectorAction.Response(indexResponse.getId())))
            );
        } catch (Exception e) {
            listener.onFailure(e);
        }
    }

    /**
     * Creates a Connector with default values and specified parameters.
     *
     * @param description The description of the connector.
     * @param indexName   The name of the index associated with the connector.
     * @param isNative    Flag indicating if the connector is native; defaults to false if null.
     * @param language    The language supported by the connector.
     * @param name        The name of the connector; defaults to an empty string if null.
     * @param serviceType The type of service the connector integrates with.
     * @return A new instance of Connector with the specified values and default settings.
     */
    private Connector createConnectorWithDefaultValues(
        String description,
        String indexName,
        Boolean isNative,
        String language,
        String name,
        String serviceType
    ) {
        boolean isNativeConnector = Objects.requireNonNullElse(isNative, false);
        ConnectorStatus status = isNativeConnector ? ConnectorStatus.NEEDS_CONFIGURATION : ConnectorStatus.CREATED;

        return new Connector.Builder().setConfiguration(Collections.emptyMap())
            .setCustomScheduling(Collections.emptyMap())
            .setDescription(description)
            .setFiltering(List.of(ConnectorFiltering.getDefaultConnectorFilteringConfig()))
            .setIndexName(indexName)
            .setIsNative(isNativeConnector)
            .setLanguage(language)
            .setSyncInfo(new ConnectorSyncInfo.Builder().build())
            .setName(Objects.requireNonNullElse(name, ""))
            .setScheduling(ConnectorScheduling.getDefaultConnectorScheduling())
            .setServiceType(serviceType)
            .setStatus(status)
            .build();
    }

    /**
     * Gets the {@link Connector} from the underlying index.
     *
     * @param connectorId The id of the connector object.
     * @param listener    The action listener to invoke on response/failure.
     */
    public void getConnector(String connectorId, ActionListener<ConnectorSearchResult> listener) {
        try {
            final GetRequest getRequest = new GetRequest(CONNECTOR_INDEX_NAME).id(connectorId).realtime(true);

            clientWithOrigin.get(getRequest, new DelegatingIndexNotFoundActionListener<>(connectorId, listener, (l, getResponse) -> {
                if (getResponse.isExists() == false) {
                    l.onFailure(new ResourceNotFoundException(connectorId));
                    return;
                }
                try {
                    final ConnectorSearchResult connector = new ConnectorSearchResult.Builder().setId(connectorId)
                        .setResultBytes(getResponse.getSourceAsBytesRef())
                        .setResultMap(getResponse.getSourceAsMap())
                        .build();

                    l.onResponse(connector);
                } catch (Exception e) {
                    listener.onFailure(e);
                }
            }));
        } catch (Exception e) {
            listener.onFailure(e);
        }
    }

    /**
     * Deletes the {@link Connector} in the underlying index.
     *
     * @param connectorId The id of the connector object.
     * @param listener    The action listener to invoke on response/failure.
     */
    public void deleteConnector(String connectorId, ActionListener<DeleteResponse> listener) {

        final DeleteRequest deleteRequest = new DeleteRequest(CONNECTOR_INDEX_NAME).id(connectorId)
            .setRefreshPolicy(WriteRequest.RefreshPolicy.IMMEDIATE);

        try {
            clientWithOrigin.delete(
                deleteRequest,
                new DelegatingIndexNotFoundActionListener<>(connectorId, listener, (l, deleteResponse) -> {
                    if (deleteResponse.getResult() == DocWriteResponse.Result.NOT_FOUND) {
                        l.onFailure(new ResourceNotFoundException(connectorId));
                        return;
                    }
                    l.onResponse(deleteResponse);
                })
            );
        } catch (Exception e) {
            listener.onFailure(e);
        }

    }

    /**
     * List the {@link Connector} in ascending order of their index names.
     *
     * @param from From index to start the search from.
     * @param size The maximum number of {@link Connector}s to return.
     * @param listener The action listener to invoke on response/failure.
     */
    public void listConnectors(int from, int size, ActionListener<ConnectorIndexService.ConnectorResult> listener) {
        try {
            final SearchSourceBuilder source = new SearchSourceBuilder().from(from)
                .size(size)
                .query(new MatchAllQueryBuilder())
                .fetchSource(true)
                .sort(Connector.INDEX_NAME_FIELD.getPreferredName(), SortOrder.ASC);
            final SearchRequest req = new SearchRequest(CONNECTOR_INDEX_NAME).source(source);
            clientWithOrigin.search(req, new ActionListener<>() {
                @Override
                public void onResponse(SearchResponse searchResponse) {
                    try {
                        listener.onResponse(mapSearchResponseToConnectorList(searchResponse));
                    } catch (Exception e) {
                        listener.onFailure(e);
                    }
                }

                @Override
                public void onFailure(Exception e) {
                    if (e instanceof IndexNotFoundException) {
                        listener.onResponse(new ConnectorIndexService.ConnectorResult(Collections.emptyList(), 0L));
                        return;
                    }
                    listener.onFailure(e);
                }
            });
        } catch (Exception e) {
            listener.onFailure(e);
        }
    }

    /**
     * Updates the {@link ConnectorConfiguration} property of a {@link Connector}.
     * The update process is non-additive; it completely replaces all existing configuration fields with the new configuration mapping,
     * thereby deleting any old configurations.
     *
     * @param request   Request for updating connector configuration property.
     * @param listener  Listener to respond to a successful response or an error.
     */
    public void updateConnectorConfiguration(UpdateConnectorConfigurationAction.Request request, ActionListener<UpdateResponse> listener) {
        try {
            String connectorId = request.getConnectorId();

            String updateConfigurationScript = String.format(
                Locale.ROOT,
                """
                    ctx._source.%s = params.%s;
                    ctx._source.%s = params.%s;
                    """,
                Connector.CONFIGURATION_FIELD.getPreferredName(),
                Connector.CONFIGURATION_FIELD.getPreferredName(),
                Connector.STATUS_FIELD.getPreferredName(),
                Connector.STATUS_FIELD.getPreferredName()
            );
            Script script = new Script(
                ScriptType.INLINE,
                "painless",
                updateConfigurationScript,
                Map.of(
                    Connector.CONFIGURATION_FIELD.getPreferredName(),
                    request.getConfiguration(),
                    Connector.STATUS_FIELD.getPreferredName(),
                    ConnectorStatus.CONFIGURED.toString()
                )
            );
            final UpdateRequest updateRequest = new UpdateRequest(CONNECTOR_INDEX_NAME, connectorId).script(script)
                .setRefreshPolicy(WriteRequest.RefreshPolicy.IMMEDIATE);

            clientWithOrigin.update(
                updateRequest,
                new DelegatingIndexNotFoundActionListener<>(connectorId, listener, (l, updateResponse) -> {
                    if (updateResponse.getResult() == UpdateResponse.Result.NOT_FOUND) {
                        l.onFailure(new ResourceNotFoundException(connectorId));
                        return;
                    }
                    l.onResponse(updateResponse);
                })
            );
        } catch (Exception e) {
            listener.onFailure(e);
        }
    }

    /**
     * Updates the error property of a {@link Connector}.
     *
     * @param request  The request for updating the connector's error.
     * @param listener The listener for handling responses, including successful updates or errors.
     */
    public void updateConnectorError(UpdateConnectorErrorAction.Request request, ActionListener<UpdateResponse> listener) {
        try {
            String connectorId = request.getConnectorId();
            final UpdateRequest updateRequest = new UpdateRequest(CONNECTOR_INDEX_NAME, connectorId).doc(
                new IndexRequest(CONNECTOR_INDEX_NAME).opType(DocWriteRequest.OpType.INDEX)
                    .id(connectorId)
                    .setRefreshPolicy(WriteRequest.RefreshPolicy.IMMEDIATE)
                    .source(Map.of(Connector.ERROR_FIELD.getPreferredName(), request.getError()))
            );
            clientWithOrigin.update(
                updateRequest,
                new DelegatingIndexNotFoundActionListener<>(connectorId, listener, (l, updateResponse) -> {
                    if (updateResponse.getResult() == UpdateResponse.Result.NOT_FOUND) {
                        l.onFailure(new ResourceNotFoundException(connectorId));
                        return;
                    }
                    l.onResponse(updateResponse);
                })
            );
        } catch (Exception e) {
            listener.onFailure(e);
        }
    }

    /**
     * Updates the name and/or description property of a {@link Connector}.
     *
     * @param request  The request for updating the connector's name and/or description.
     * @param listener The listener for handling responses, including successful updates or errors.
     */
    public void updateConnectorNameOrDescription(UpdateConnectorNameAction.Request request, ActionListener<UpdateResponse> listener) {
        try {
            String connectorId = request.getConnectorId();

            final UpdateRequest updateRequest = new UpdateRequest(CONNECTOR_INDEX_NAME, connectorId).doc(
                new IndexRequest(CONNECTOR_INDEX_NAME).opType(DocWriteRequest.OpType.INDEX)
                    .id(connectorId)
                    .setRefreshPolicy(WriteRequest.RefreshPolicy.IMMEDIATE)
                    .source(request.toXContent(jsonBuilder(), ToXContent.EMPTY_PARAMS))
            );
            clientWithOrigin.update(
                updateRequest,
                new DelegatingIndexNotFoundActionListener<>(connectorId, listener, (l, updateResponse) -> {
                    if (updateResponse.getResult() == UpdateResponse.Result.NOT_FOUND) {
                        l.onFailure(new ResourceNotFoundException(connectorId));
                        return;
                    }
                    l.onResponse(updateResponse);
                })
            );
        } catch (Exception e) {
            listener.onFailure(e);
        }
    }

    /**
     * Updates the {@link ConnectorFiltering} property of a {@link Connector}.
     *
     * @param request   Request for updating connector filtering property.
     * @param listener  Listener to respond to a successful response or an error.
     */
    public void updateConnectorFiltering(UpdateConnectorFilteringAction.Request request, ActionListener<UpdateResponse> listener) {
        try {
            String connectorId = request.getConnectorId();
            final UpdateRequest updateRequest = new UpdateRequest(CONNECTOR_INDEX_NAME, connectorId).doc(
                new IndexRequest(CONNECTOR_INDEX_NAME).opType(DocWriteRequest.OpType.INDEX)
                    .id(connectorId)
                    .setRefreshPolicy(WriteRequest.RefreshPolicy.IMMEDIATE)
                    .source(Map.of(Connector.FILTERING_FIELD.getPreferredName(), request.getFiltering()))
            );
            clientWithOrigin.update(
                updateRequest,
                new DelegatingIndexNotFoundActionListener<>(connectorId, listener, (l, updateResponse) -> {
                    if (updateResponse.getResult() == UpdateResponse.Result.NOT_FOUND) {
                        l.onFailure(new ResourceNotFoundException(connectorId));
                        return;
                    }
                    l.onResponse(updateResponse);
                })
            );
        } catch (Exception e) {
            listener.onFailure(e);
        }
    }

    /**
     * Updates the lastSeen property of a {@link Connector}.
     *
     * @param connectorId The id of the connector object.
     * @param listener    The listener for handling responses, including successful updates or errors.
     */
    public void checkInConnector(String connectorId, ActionListener<UpdateResponse> listener) {
        try {
            final UpdateRequest updateRequest = new UpdateRequest(CONNECTOR_INDEX_NAME, connectorId).doc(
                new IndexRequest(CONNECTOR_INDEX_NAME).opType(DocWriteRequest.OpType.INDEX)
                    .id(connectorId)
                    .setRefreshPolicy(WriteRequest.RefreshPolicy.IMMEDIATE)
                    .source(Map.of(Connector.LAST_SEEN_FIELD.getPreferredName(), Instant.now()))
            );
            clientWithOrigin.update(
                updateRequest,
                new DelegatingIndexNotFoundActionListener<>(connectorId, listener, (l, updateResponse) -> {
                    if (updateResponse.getResult() == UpdateResponse.Result.NOT_FOUND) {
                        l.onFailure(new ResourceNotFoundException(connectorId));
                        return;
                    }
                    l.onResponse(updateResponse);
                })
            );
        } catch (Exception e) {
            listener.onFailure(e);
        }
    }

    /**
     * Updates the {@link ConnectorSyncInfo} properties in a {@link Connector}.
     *
     * @param request   Request for updating connector last sync stats properties.
     * @param listener  Listener to respond to a successful response or an error.
     */
    public void updateConnectorLastSyncStats(UpdateConnectorLastSyncStatsAction.Request request, ActionListener<UpdateResponse> listener) {
        try {
            String connectorId = request.getConnectorId();
            final UpdateRequest updateRequest = new UpdateRequest(CONNECTOR_INDEX_NAME, connectorId).doc(
                new IndexRequest(CONNECTOR_INDEX_NAME).opType(DocWriteRequest.OpType.INDEX)
                    .id(connectorId)
                    .setRefreshPolicy(WriteRequest.RefreshPolicy.IMMEDIATE)
                    .source(request.toXContent(jsonBuilder(), ToXContent.EMPTY_PARAMS))
            );
            clientWithOrigin.update(
                updateRequest,
                new DelegatingIndexNotFoundActionListener<>(connectorId, listener, (l, updateResponse) -> {
                    if (updateResponse.getResult() == UpdateResponse.Result.NOT_FOUND) {
                        l.onFailure(new ResourceNotFoundException(connectorId));
                        return;
                    }
                    l.onResponse(updateResponse);
                })
            );
        } catch (Exception e) {
            listener.onFailure(e);
        }
    }

    /**
     * Updates the is_native property of a {@link Connector}. It always sets the {@link ConnectorStatus} to
     * CONFIGURED.
     *
     * @param request  The request for updating the connector's is_native property.
     * @param listener The listener for handling responses, including successful updates or errors.
     */
    public void updateConnectorNative(UpdateConnectorNativeAction.Request request, ActionListener<UpdateResponse> listener) {
        try {
            String connectorId = request.getConnectorId();

            final UpdateRequest updateRequest = new UpdateRequest(CONNECTOR_INDEX_NAME, connectorId).doc(
                new IndexRequest(CONNECTOR_INDEX_NAME).opType(DocWriteRequest.OpType.INDEX)
                    .id(connectorId)
                    .setRefreshPolicy(WriteRequest.RefreshPolicy.IMMEDIATE)
                    .source(
                        Map.of(
                            Connector.IS_NATIVE_FIELD.getPreferredName(),
                            request.isNative(),
                            Connector.STATUS_FIELD.getPreferredName(),
                            ConnectorStatus.CONFIGURED
                        )
                    )

            );
            clientWithOrigin.update(
                updateRequest,
                new DelegatingIndexNotFoundActionListener<>(connectorId, listener, (l, updateResponse) -> {
                    if (updateResponse.getResult() == UpdateResponse.Result.NOT_FOUND) {
                        l.onFailure(new ResourceNotFoundException(connectorId));
                        return;
                    }
                    l.onResponse(updateResponse);
                })
            );

        } catch (Exception e) {
            listener.onFailure(e);
        }
    }

    /**
     * Updates the {@link ConnectorIngestPipeline} property of a {@link Connector}.
     *
     * @param request   Request for updating connector ingest pipeline property.
     * @param listener  Listener to respond to a successful response or an error.
     */
    public void updateConnectorPipeline(UpdateConnectorPipelineAction.Request request, ActionListener<UpdateResponse> listener) {
        try {
            String connectorId = request.getConnectorId();
            final UpdateRequest updateRequest = new UpdateRequest(CONNECTOR_INDEX_NAME, connectorId).doc(
                new IndexRequest(CONNECTOR_INDEX_NAME).opType(DocWriteRequest.OpType.INDEX)
                    .id(connectorId)
                    .setRefreshPolicy(WriteRequest.RefreshPolicy.IMMEDIATE)
                    .source(Map.of(Connector.PIPELINE_FIELD.getPreferredName(), request.getPipeline()))
                    .source(request.toXContent(jsonBuilder(), ToXContent.EMPTY_PARAMS))
            );
            clientWithOrigin.update(
                updateRequest,
                new DelegatingIndexNotFoundActionListener<>(connectorId, listener, (l, updateResponse) -> {
                    if (updateResponse.getResult() == UpdateResponse.Result.NOT_FOUND) {
                        l.onFailure(new ResourceNotFoundException(connectorId));
                        return;
                    }
                    l.onResponse(updateResponse);
                })
            );
        } catch (Exception e) {
            listener.onFailure(e);
        }
    }

    /**
     * Updates the {@link ConnectorScheduling} property of a {@link Connector}.
     *
     * @param request  The request for updating the connector's scheduling.
     * @param listener The listener for handling responses, including successful updates or errors.
     */
    public void updateConnectorScheduling(UpdateConnectorSchedulingAction.Request request, ActionListener<UpdateResponse> listener) {
        try {
            String connectorId = request.getConnectorId();
            final UpdateRequest updateRequest = new UpdateRequest(CONNECTOR_INDEX_NAME, connectorId).doc(
                new IndexRequest(CONNECTOR_INDEX_NAME).opType(DocWriteRequest.OpType.INDEX)
                    .id(connectorId)
                    .setRefreshPolicy(WriteRequest.RefreshPolicy.IMMEDIATE)
                    .source(Map.of(Connector.SCHEDULING_FIELD.getPreferredName(), request.getScheduling()))
            );
            clientWithOrigin.update(
                updateRequest,
                new DelegatingIndexNotFoundActionListener<>(connectorId, listener, (l, updateResponse) -> {
                    if (updateResponse.getResult() == UpdateResponse.Result.NOT_FOUND) {
                        l.onFailure(new ResourceNotFoundException(connectorId));
                        return;
                    }
                    l.onResponse(updateResponse);
                })
            );
        } catch (Exception e) {
            listener.onFailure(e);
        }
    }

    /**
     * Updates the service type property of a {@link Connector} and its {@link ConnectorStatus}.
     *
     * @param request  The request for updating the connector's service type.
     * @param listener The listener for handling responses, including successful updates or errors.
     */
    public void updateConnectorServiceType(UpdateConnectorServiceTypeAction.Request request, ActionListener<UpdateResponse> listener) {
        try {
            String connectorId = request.getConnectorId();
            getConnector(connectorId, listener.delegateFailure((l, connector) -> {

                ConnectorStatus prevStatus = ConnectorStatus.connectorStatus(
                    (String) connector.getResultMap().get(Connector.STATUS_FIELD.getPreferredName())
                );
                ConnectorStatus newStatus = prevStatus == ConnectorStatus.CREATED
                    ? ConnectorStatus.CREATED
                    : ConnectorStatus.NEEDS_CONFIGURATION;

                final UpdateRequest updateRequest = new UpdateRequest(CONNECTOR_INDEX_NAME, connectorId).doc(
                    new IndexRequest(CONNECTOR_INDEX_NAME).opType(DocWriteRequest.OpType.INDEX)
                        .id(connectorId)
                        .setRefreshPolicy(WriteRequest.RefreshPolicy.IMMEDIATE)
                        .source(
                            Map.of(
                                Connector.SERVICE_TYPE_FIELD.getPreferredName(),
                                request.getServiceType(),
                                Connector.STATUS_FIELD.getPreferredName(),
                                newStatus
                            )
                        )

                );
                clientWithOrigin.update(
                    updateRequest,
                    new DelegatingIndexNotFoundActionListener<>(connectorId, listener, (updateListener, updateResponse) -> {
                        if (updateResponse.getResult() == UpdateResponse.Result.NOT_FOUND) {
                            updateListener.onFailure(new ResourceNotFoundException(connectorId));
                            return;
                        }
                        updateListener.onResponse(updateResponse);
                    })
                );
            }));
        } catch (Exception e) {
            listener.onFailure(e);
        }
    }

    /**
     * Updates the {@link ConnectorStatus} property of a {@link Connector}.
     *
     * @param request  The request for updating the connector's status.
     * @param listener The listener for handling responses, including successful updates or errors.
     */
    public void updateConnectorStatus(UpdateConnectorStatusAction.Request request, ActionListener<UpdateResponse> listener) {
        try {
            String connectorId = request.getConnectorId();
            ConnectorStatus newStatus = request.getStatus();
            getConnector(connectorId, listener.delegateFailure((l, connector) -> {

                ConnectorStatus prevStatus = connector.getStatus();

                try {
                    ConnectorStateMachine.assertValidStateTransition(prevStatus, newStatus);
                } catch (ConnectorInvalidStatusTransitionException e) {
                    l.onFailure(new ElasticsearchStatusException(e.getMessage(), RestStatus.BAD_REQUEST, e));
                    return;
                }

                final UpdateRequest updateRequest = new UpdateRequest(CONNECTOR_INDEX_NAME, connectorId).doc(
                    new IndexRequest(CONNECTOR_INDEX_NAME).opType(DocWriteRequest.OpType.INDEX)
                        .id(connectorId)
                        .setRefreshPolicy(WriteRequest.RefreshPolicy.IMMEDIATE)
                        .source(Map.of(Connector.STATUS_FIELD.getPreferredName(), request.getStatus()))
                );
                clientWithOrigin.update(
                    updateRequest,
                    new DelegatingIndexNotFoundActionListener<>(connectorId, listener, (updateListener, updateResponse) -> {
                        if (updateResponse.getResult() == UpdateResponse.Result.NOT_FOUND) {
                            updateListener.onFailure(new ResourceNotFoundException(connectorId));
                            return;
                        }
                        updateListener.onResponse(updateResponse);
                    })
                );
            }));
        } catch (Exception e) {
            listener.onFailure(e);
        }
    }

    private static ConnectorIndexService.ConnectorResult mapSearchResponseToConnectorList(SearchResponse response) {
        final List<ConnectorSearchResult> connectorResults = Arrays.stream(response.getHits().getHits())
            .map(ConnectorIndexService::hitToConnector)
            .toList();
        return new ConnectorIndexService.ConnectorResult(connectorResults, (int) response.getHits().getTotalHits().value);
    }

    private static ConnectorSearchResult hitToConnector(SearchHit searchHit) {

        // todo: don't return sensitive data from configuration in list endpoint

        return new ConnectorSearchResult.Builder().setId(searchHit.getId())
            .setResultBytes(searchHit.getSourceRef())
            .setResultMap(searchHit.getSourceAsMap())
            .build();
    }

    public record ConnectorResult(List<ConnectorSearchResult> connectors, long totalResults) {}

    /**
     * Listeners that checks failures for IndexNotFoundException, and transforms them in ResourceNotFoundException,
     * invoking onFailure on the delegate listener
     */
    static class DelegatingIndexNotFoundActionListener<T, R> extends DelegatingActionListener<T, R> {

        private final BiConsumer<ActionListener<R>, T> bc;
        private final String connectorId;

        DelegatingIndexNotFoundActionListener(String connectorId, ActionListener<R> delegate, BiConsumer<ActionListener<R>, T> bc) {
            super(delegate);
            this.bc = bc;
            this.connectorId = connectorId;
        }

        @Override
        public void onResponse(T t) {
            bc.accept(delegate, t);
        }

        @Override
        public void onFailure(Exception e) {
            Throwable cause = ExceptionsHelper.unwrapCause(e);
            if (cause instanceof IndexNotFoundException) {
                delegate.onFailure(new ResourceNotFoundException("connector [" + connectorId + "] not found"));
                return;
            }
            delegate.onFailure(e);
        }
    }
}<|MERGE_RESOLUTION|>--- conflicted
+++ resolved
@@ -27,12 +27,9 @@
 import org.elasticsearch.client.internal.OriginSettingClient;
 import org.elasticsearch.index.IndexNotFoundException;
 import org.elasticsearch.index.query.MatchAllQueryBuilder;
-<<<<<<< HEAD
 import org.elasticsearch.rest.RestStatus;
-=======
 import org.elasticsearch.script.Script;
 import org.elasticsearch.script.ScriptType;
->>>>>>> 06a25b60
 import org.elasticsearch.search.SearchHit;
 import org.elasticsearch.search.builder.SearchSourceBuilder;
 import org.elasticsearch.search.sort.SortOrder;
@@ -590,9 +587,7 @@
             String connectorId = request.getConnectorId();
             getConnector(connectorId, listener.delegateFailure((l, connector) -> {
 
-                ConnectorStatus prevStatus = ConnectorStatus.connectorStatus(
-                    (String) connector.getResultMap().get(Connector.STATUS_FIELD.getPreferredName())
-                );
+                ConnectorStatus prevStatus = getConnectorStatusFromSearchResult(connector);
                 ConnectorStatus newStatus = prevStatus == ConnectorStatus.CREATED
                     ? ConnectorStatus.CREATED
                     : ConnectorStatus.NEEDS_CONFIGURATION;
@@ -639,7 +634,7 @@
             ConnectorStatus newStatus = request.getStatus();
             getConnector(connectorId, listener.delegateFailure((l, connector) -> {
 
-                ConnectorStatus prevStatus = connector.getStatus();
+                ConnectorStatus prevStatus = getConnectorStatusFromSearchResult(connector);
 
                 try {
                     ConnectorStateMachine.assertValidStateTransition(prevStatus, newStatus);
@@ -670,6 +665,10 @@
         }
     }
 
+    private ConnectorStatus getConnectorStatusFromSearchResult(ConnectorSearchResult searchResult) {
+        return ConnectorStatus.connectorStatus((String) searchResult.getResultMap().get(Connector.STATUS_FIELD.getPreferredName()));
+    }
+
     private static ConnectorIndexService.ConnectorResult mapSearchResponseToConnectorList(SearchResponse response) {
         final List<ConnectorSearchResult> connectorResults = Arrays.stream(response.getHits().getHits())
             .map(ConnectorIndexService::hitToConnector)
