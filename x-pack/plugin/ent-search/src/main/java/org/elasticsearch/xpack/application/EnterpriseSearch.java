--- conflicted
+++ resolved
@@ -55,14 +55,11 @@
 import org.elasticsearch.xpack.application.connector.action.TransportGetConnectorAction;
 import org.elasticsearch.xpack.application.connector.action.TransportListConnectorAction;
 import org.elasticsearch.xpack.application.connector.action.TransportPutConnectorAction;
-<<<<<<< HEAD
 import org.elasticsearch.xpack.application.connector.action.TransportUpdateConnectorSchedulingAction;
 import org.elasticsearch.xpack.application.connector.action.UpdateConnectorSchedulingAction;
-=======
 import org.elasticsearch.xpack.application.connector.syncjob.action.PostConnectorSyncJobAction;
 import org.elasticsearch.xpack.application.connector.syncjob.action.RestPostConnectorSyncJobAction;
 import org.elasticsearch.xpack.application.connector.syncjob.action.TransportPostConnectorSyncJobAction;
->>>>>>> e931376e
 import org.elasticsearch.xpack.application.rules.QueryRulesConfig;
 import org.elasticsearch.xpack.application.rules.QueryRulesIndexService;
 import org.elasticsearch.xpack.application.rules.RuleQueryBuilder;
@@ -176,14 +173,17 @@
         if (ConnectorAPIFeature.isEnabled()) {
             actionHandlers.addAll(
                 List.of(
+                    // Connector API
                     new ActionHandler<>(DeleteConnectorAction.INSTANCE, TransportDeleteConnectorAction.class),
                     new ActionHandler<>(GetConnectorAction.INSTANCE, TransportGetConnectorAction.class),
                     new ActionHandler<>(ListConnectorAction.INSTANCE, TransportListConnectorAction.class),
                     new ActionHandler<>(PutConnectorAction.INSTANCE, TransportPutConnectorAction.class),
-                    new ActionHandler<>(UpdateConnectorSchedulingAction.INSTANCE, TransportUpdateConnectorSchedulingAction.class)
+                    new ActionHandler<>(UpdateConnectorSchedulingAction.INSTANCE, TransportUpdateConnectorSchedulingAction.class),
+
+                    // SyncJob API
+                    new ActionHandler<>(PostConnectorSyncJobAction.INSTANCE, TransportPostConnectorSyncJobAction.class)
                 )
             );
-            actionHandlers.add(new ActionHandler<>(PostConnectorSyncJobAction.INSTANCE, TransportPostConnectorSyncJobAction.class));
         }
 
         return Collections.unmodifiableList(actionHandlers);
@@ -232,14 +232,17 @@
         if (ConnectorAPIFeature.isEnabled()) {
             restHandlers.addAll(
                 List.of(
+                    // Connector API
                     new RestDeleteConnectorAction(),
                     new RestGetConnectorAction(),
                     new RestListConnectorAction(),
                     new RestPutConnectorAction(),
-                    new RestUpdateConnectorSchedulingAction()
+                    new RestUpdateConnectorSchedulingAction(),
+
+                    // SyncJob API
+                    new RestPostConnectorSyncJobAction()
                 )
             );
-            restHandlers.add(new RestPostConnectorSyncJobAction());
         }
 
         return Collections.unmodifiableList(restHandlers);
