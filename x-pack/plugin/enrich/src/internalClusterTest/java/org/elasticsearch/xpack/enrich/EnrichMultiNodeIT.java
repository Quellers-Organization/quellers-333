--- conflicted
+++ resolved
@@ -232,14 +232,19 @@
     }
 
     private static void enrich(List<String> keys, String coordinatingNode) {
-<<<<<<< HEAD
-        int numDocs = 256;
+        enrich(Map.of(PIPELINE_NAME, keys), coordinatingNode, 256);
+    }
+
+    private static void enrich(Map<String, List<String>> keys, String coordinatingNode, int numDocs) {
+        final String[] executedPipeline = new String[2 * numDocs];
         try (BulkRequest bulkRequest = new BulkRequest("my-index")) {
             for (int i = 0; i < numDocs; i++) {
+                final String pipeline = randomFrom(keys.keySet());
+                executedPipeline[i] = pipeline;
                 IndexRequest indexRequest = new IndexRequest();
                 indexRequest.id(Integer.toString(i));
-                indexRequest.setPipeline(PIPELINE_NAME);
-                indexRequest.source(Map.of(MATCH_FIELD, randomFrom(keys)));
+                indexRequest.setPipeline(pipeline);
+                indexRequest.source(Map.of(MATCH_FIELD, randomFrom(keys.get(pipeline))));
                 bulkRequest.add(indexRequest);
             }
             BulkResponse bulkResponse = client(coordinatingNode).bulk(bulkRequest).actionGet();
@@ -248,51 +253,29 @@
             for (BulkItemResponse itemResponse : bulkResponse) {
                 assertThat(itemResponse.getId(), equalTo(Integer.toString(expectedId++)));
             }
-=======
-        enrich(Map.of(PIPELINE_NAME, keys), coordinatingNode, 256);
-    }
-
-    private static void enrich(Map<String, List<String>> keys, String coordinatingNode, int numDocs) {
-        final String[] executedPipeline = new String[2 * numDocs];
-        BulkRequest bulkRequest = new BulkRequest("my-index");
-        for (int i = 0; i < numDocs; i++) {
-            final String pipeline = randomFrom(keys.keySet());
-            executedPipeline[i] = pipeline;
-            IndexRequest indexRequest = new IndexRequest();
-            indexRequest.id(Integer.toString(i));
-            indexRequest.setPipeline(pipeline);
-            indexRequest.source(Map.of(MATCH_FIELD, randomFrom(keys.get(pipeline))));
-            bulkRequest.add(indexRequest);
-        }
-        BulkResponse bulkResponse = client(coordinatingNode).bulk(bulkRequest).actionGet();
-        assertThat("Expected no failure, but " + bulkResponse.buildFailureMessage(), bulkResponse.hasFailures(), is(false));
-        int expectedId = 0;
-        for (BulkItemResponse itemResponse : bulkResponse) {
-            assertThat(itemResponse.getId(), equalTo(Integer.toString(expectedId++)));
->>>>>>> 6787765c
-        }
-
-        for (int i = 0; i < numDocs; i++) {
-            GetResponse getResponse = client().get(new GetRequest("my-index", Integer.toString(i))).actionGet();
-            Map<String, Object> source = getResponse.getSourceAsMap();
-            Map<?, ?> userEntry = (Map<?, ?>) source.get("user");
-            assertThat(userEntry.size(), equalTo(DECORATE_FIELDS.length + 1));
-            assertThat(keys.get(executedPipeline[i]), containsInRelativeOrder(userEntry.get(MATCH_FIELD)));
-            for (String field : DECORATE_FIELDS) {
-                assertThat(userEntry.get(field), notNullValue());
+
+            for (int i = 0; i < numDocs; i++) {
+                GetResponse getResponse = client().get(new GetRequest("my-index", Integer.toString(i))).actionGet();
+                Map<String, Object> source = getResponse.getSourceAsMap();
+                Map<?, ?> userEntry = (Map<?, ?>) source.get("user");
+                assertThat(userEntry.size(), equalTo(DECORATE_FIELDS.length + 1));
+                assertThat(keys.get(executedPipeline[i]), containsInRelativeOrder(userEntry.get(MATCH_FIELD)));
+                for (String field : DECORATE_FIELDS) {
+                    assertThat(userEntry.get(field), notNullValue());
+                }
             }
-        }
-
-        EnrichStatsAction.Response statsResponse = client().execute(EnrichStatsAction.INSTANCE, new EnrichStatsAction.Request())
-            .actionGet();
-        assertThat(statsResponse.getCoordinatorStats().size(), equalTo(internalCluster().size()));
-        String nodeId = internalCluster().getInstance(ClusterService.class, coordinatingNode).localNode().getId();
-        CoordinatorStats stats = statsResponse.getCoordinatorStats().stream().filter(s -> s.getNodeId().equals(nodeId)).findAny().get();
-        assertThat(stats.getNodeId(), equalTo(nodeId));
-        assertThat(stats.getRemoteRequestsTotal(), greaterThanOrEqualTo(1L));
-        // 'numDocs' lookups are done, but not 'numDocs' searches, because searches may get cached:
-        // and not all enrichments may happen via the same node.
-        assertThat(stats.getExecutedSearchesTotal(), allOf(greaterThanOrEqualTo(0L), lessThanOrEqualTo((long) numDocs)));
+
+            EnrichStatsAction.Response statsResponse = client().execute(EnrichStatsAction.INSTANCE, new EnrichStatsAction.Request())
+                .actionGet();
+            assertThat(statsResponse.getCoordinatorStats().size(), equalTo(internalCluster().size()));
+            String nodeId = internalCluster().getInstance(ClusterService.class, coordinatingNode).localNode().getId();
+            CoordinatorStats stats = statsResponse.getCoordinatorStats().stream().filter(s -> s.getNodeId().equals(nodeId)).findAny().get();
+            assertThat(stats.getNodeId(), equalTo(nodeId));
+            assertThat(stats.getRemoteRequestsTotal(), greaterThanOrEqualTo(1L));
+            // 'numDocs' lookups are done, but not 'numDocs' searches, because searches may get cached:
+            // and not all enrichments may happen via the same node.
+            assertThat(stats.getExecutedSearchesTotal(), allOf(greaterThanOrEqualTo(0L), lessThanOrEqualTo((long) numDocs)));
+        }
     }
 
     private static List<String> createSourceIndex(int numDocs) {
