/*
 * Copyright Elasticsearch B.V. and/or licensed to Elasticsearch B.V. under one
 * or more contributor license agreements. Licensed under the Elastic License
 * 2.0; you may not use this file except in compliance with the Elastic License
 * 2.0.
 */
package org.elasticsearch.xpack.enrich;

import org.apache.logging.log4j.LogManager;
import org.apache.logging.log4j.Logger;
import org.elasticsearch.ElasticsearchException;
import org.elasticsearch.ResourceNotFoundException;
import org.elasticsearch.action.ActionListener;
import org.elasticsearch.action.ActionRequest;
import org.elasticsearch.action.ActionResponse;
import org.elasticsearch.action.ActionType;
import org.elasticsearch.action.DelegatingActionListener;
import org.elasticsearch.action.admin.cluster.health.ClusterHealthRequest;
import org.elasticsearch.action.admin.indices.alias.IndicesAliasesRequest;
import org.elasticsearch.action.admin.indices.alias.get.GetAliasesRequest;
import org.elasticsearch.action.admin.indices.create.CreateIndexRequest;
import org.elasticsearch.action.admin.indices.forcemerge.ForceMergeRequest;
import org.elasticsearch.action.admin.indices.get.GetIndexRequest;
import org.elasticsearch.action.admin.indices.get.GetIndexResponse;
import org.elasticsearch.action.admin.indices.refresh.RefreshRequest;
import org.elasticsearch.action.admin.indices.segments.IndexSegments;
import org.elasticsearch.action.admin.indices.segments.IndexShardSegments;
import org.elasticsearch.action.admin.indices.segments.IndicesSegmentsRequest;
import org.elasticsearch.action.admin.indices.segments.ShardSegments;
import org.elasticsearch.action.admin.indices.settings.put.UpdateSettingsRequest;
import org.elasticsearch.action.bulk.BulkItemResponse;
import org.elasticsearch.action.support.DefaultShardOperationFailedException;
import org.elasticsearch.client.internal.Client;
import org.elasticsearch.client.internal.FilterClient;
import org.elasticsearch.client.internal.OriginSettingClient;
import org.elasticsearch.cluster.ClusterState;
import org.elasticsearch.cluster.metadata.IndexMetadata;
import org.elasticsearch.cluster.metadata.IndexNameExpressionResolver;
import org.elasticsearch.cluster.metadata.MappingMetadata;
import org.elasticsearch.cluster.service.ClusterService;
import org.elasticsearch.common.Strings;
import org.elasticsearch.common.UUIDs;
import org.elasticsearch.common.bytes.BytesArray;
import org.elasticsearch.common.settings.Settings;
import org.elasticsearch.common.util.Maps;
import org.elasticsearch.common.util.iterable.Iterables;
import org.elasticsearch.index.IndexNotFoundException;
import org.elasticsearch.index.IndexVersion;
import org.elasticsearch.index.mapper.Mapper;
import org.elasticsearch.index.mapper.MapperParsingException;
import org.elasticsearch.index.mapper.MapperService;
import org.elasticsearch.index.query.QueryBuilders;
import org.elasticsearch.index.reindex.BulkByScrollResponse;
import org.elasticsearch.index.reindex.ReindexRequest;
import org.elasticsearch.index.reindex.ScrollableHitSource;
import org.elasticsearch.indices.IndicesService;
import org.elasticsearch.search.builder.SearchSourceBuilder;
import org.elasticsearch.tasks.TaskCancelledException;
import org.elasticsearch.xcontent.XContentBuilder;
import org.elasticsearch.xcontent.XContentType;
import org.elasticsearch.xcontent.json.JsonXContent;
import org.elasticsearch.xpack.core.enrich.EnrichPolicy;
import org.elasticsearch.xpack.core.enrich.action.ExecuteEnrichPolicyStatus;
import org.elasticsearch.xpack.enrich.action.EnrichReindexAction;

import java.io.IOException;
import java.io.UncheckedIOException;
import java.util.HashMap;
import java.util.HashSet;
import java.util.List;
import java.util.Map;
import java.util.Objects;
import java.util.Set;
import java.util.stream.Collectors;

import static org.elasticsearch.core.Strings.format;
import static org.elasticsearch.xpack.core.ClientHelper.ENRICH_ORIGIN;

public class EnrichPolicyRunner {

    private static final Logger logger = LogManager.getLogger(EnrichPolicyRunner.class);

    static final String ENRICH_POLICY_NAME_FIELD_NAME = "enrich_policy_name";
    static final String ENRICH_POLICY_TYPE_FIELD_NAME = "enrich_policy_type";
    static final String ENRICH_MATCH_FIELD_NAME = "enrich_match_field";
    static final String ENRICH_README_FIELD_NAME = "enrich_readme";

    public static final String ENRICH_MIN_NUMBER_OF_REPLICAS_NAME = "enrich.min_number_of_replicas";

    static final String ENRICH_INDEX_README_TEXT = "This index is managed by Elasticsearch and should not be modified in any way.";

    private final String policyName;
    private final EnrichPolicy policy;
    private final ExecuteEnrichPolicyTask task;
    private final ClusterService clusterService;
    private final IndicesService indicesService;
    private final Client client;
    private final IndexNameExpressionResolver indexNameExpressionResolver;
    private final String enrichIndexName;
    private final int fetchSize;
    private final int maxForceMergeAttempts;

    EnrichPolicyRunner(
        String policyName,
        EnrichPolicy policy,
        ExecuteEnrichPolicyTask task,
        ClusterService clusterService,
        IndicesService indicesService,
        Client client,
        IndexNameExpressionResolver indexNameExpressionResolver,
        String enrichIndexName,
        int fetchSize,
        int maxForceMergeAttempts
    ) {
        this.policyName = Objects.requireNonNull(policyName);
        this.policy = Objects.requireNonNull(policy);
        this.task = Objects.requireNonNull(task);
        this.clusterService = Objects.requireNonNull(clusterService);
        this.indicesService = indicesService;
        this.client = wrapClient(client, policyName, task, clusterService);
        this.indexNameExpressionResolver = Objects.requireNonNull(indexNameExpressionResolver);
        this.enrichIndexName = enrichIndexName;
        this.fetchSize = fetchSize;
        this.maxForceMergeAttempts = maxForceMergeAttempts;
    }

    public void run(ActionListener<ExecuteEnrichPolicyStatus> listener) {
        try {
            logger.info("Policy [{}]: Running enrich policy", policyName);
            task.setStatus(new ExecuteEnrichPolicyStatus(ExecuteEnrichPolicyStatus.PolicyPhases.RUNNING));
            // Collect the source index information
            final String[] sourceIndices = policy.getIndices().toArray(new String[0]);
            logger.debug("Policy [{}]: Checking source indices [{}]", policyName, sourceIndices);
            GetIndexRequest getIndexRequest = new GetIndexRequest().indices(sourceIndices);
            // This call does not set the origin to ensure that the user executing the policy has permission to access the source index
            client.admin().indices().getIndex(getIndexRequest, listener.delegateFailureAndWrap((l, getIndexResponse) -> {
                validateMappings(getIndexResponse);
                prepareAndCreateEnrichIndex(toMappings(getIndexResponse), clusterService.getSettings(), l);
            }));
        } catch (Exception e) {
            listener.onFailure(e);
        }
    }

    private static List<Map<String, Object>> toMappings(GetIndexResponse response) {
        return response.mappings().values().stream().map(MappingMetadata::getSourceAsMap).collect(Collectors.toList());
    }

    private Map<String, Object> getMappings(final GetIndexResponse getIndexResponse, final String sourceIndexName) {
        Map<String, MappingMetadata> mappings = getIndexResponse.mappings();
        MappingMetadata indexMapping = mappings.get(sourceIndexName);
        if (indexMapping == MappingMetadata.EMPTY_MAPPINGS) {
            throw new ElasticsearchException(
                "Enrich policy execution for [{}] failed. No mapping available on source [{}] included in [{}]",
                policyName,
                sourceIndexName,
                policy.getIndices()
            );
        }
        return indexMapping.sourceAsMap();
    }

    private void validateMappings(final GetIndexResponse getIndexResponse) {
        String[] sourceIndices = getIndexResponse.getIndices();
        logger.debug("Policy [{}]: Validating [{}] source mappings", policyName, sourceIndices);
        for (String sourceIndex : sourceIndices) {
            Map<String, Object> mapping = getMappings(getIndexResponse, sourceIndex);
            validateMappings(policyName, policy, sourceIndex, mapping);
        }
    }

    static void validateMappings(
        final String policyName,
        final EnrichPolicy policy,
        final String sourceIndex,
        final Map<String, Object> mapping
    ) {
        // First ensure mapping is set
        if (mapping.get("properties") == null) {
            throw new ElasticsearchException(
                "Enrich policy execution for [{}] failed. Could not read mapping for source [{}] included by pattern [{}]",
                policyName,
                sourceIndex,
                policy.getIndices()
            );
        }
        // Validate the key and values
        try {
            validateAndGetMappingTypeAndFormat(mapping, policy.getMatchField(), true);
            for (String valueFieldName : policy.getEnrichFields()) {
                validateAndGetMappingTypeAndFormat(mapping, valueFieldName, false);
            }
        } catch (ElasticsearchException e) {
            throw new ElasticsearchException(
                "Enrich policy execution for [{}] failed while validating field mappings for index [{}]",
                e,
                policyName,
                sourceIndex
            );
        }
    }

    private record MappingTypeAndFormat(String type, String format) {}

    private static MappingTypeAndFormat validateAndGetMappingTypeAndFormat(
        String fieldName,
        EnrichPolicy policy,
        boolean strictlyRequired,
        List<Map<String, Object>> sourceMappings
    ) {
        var fieldMappings = sourceMappings.stream()
            .map(mapping -> validateAndGetMappingTypeAndFormat(mapping, fieldName, strictlyRequired))
            .filter(Objects::nonNull)
            .toList();
        Set<String> types = fieldMappings.stream().map(tf -> tf.type).collect(Collectors.toSet());
        if (types.size() > 1) {
            if (strictlyRequired) {
                throw new ElasticsearchException(
                    "Multiple distinct mapping types for field '{}' - indices({})  types({})",
                    fieldName,
                    Strings.collectionToCommaDelimitedString(policy.getIndices()),
                    Strings.collectionToCommaDelimitedString(types)
                );
            }
            return null;
        }
        if (types.isEmpty()) {
            return null;
        }
        Set<String> formats = fieldMappings.stream().map(tf -> tf.format).filter(Objects::nonNull).collect(Collectors.toSet());
        if (formats.size() > 1) {
            if (strictlyRequired) {
                throw new ElasticsearchException(
                    "Multiple distinct formats specified for field '{}' - indices({})  format entries({})",
                    policy.getMatchField(),
                    Strings.collectionToCommaDelimitedString(policy.getIndices()),
                    Strings.collectionToCommaDelimitedString(formats)
                );
            }
            return null;
        }
        return new MappingTypeAndFormat(Iterables.get(types, 0), formats.isEmpty() ? null : Iterables.get(formats, 0));
    }

    @SuppressWarnings("unchecked")
    private static <T> T extractValues(Map<String, Object> properties, String path) {
        return (T) properties.get(path);
    }

    private static MappingTypeAndFormat validateAndGetMappingTypeAndFormat(
        Map<String, Object> properties,
        String fieldName,
        boolean fieldRequired
    ) {
        assert Strings.isEmpty(fieldName) == false : "Field name cannot be null or empty";
        String[] fieldParts = fieldName.split("\\.");
        StringBuilder parent = new StringBuilder();
        Map<String, Object> currentField = properties;
        boolean onRoot = true;
        for (String fieldPart : fieldParts) {
            // Ensure that the current field is of object type only (not a nested type or a non compound field)
            Object type = currentField.get("type");
            if (type != null && "object".equals(type) == false) {
                throw new ElasticsearchException(
                    "Could not traverse mapping to field [{}]. The [{}] field must be regular object but was [{}].",
                    fieldName,
                    onRoot ? "root" : parent.toString(),
                    type
                );
            }
            Map<String, Object> currentProperties = extractValues(currentField, "properties");
            if (currentProperties == null) {
                if (fieldRequired) {
                    throw new ElasticsearchException(
                        "Could not traverse mapping to field [{}]. Expected the [{}] field to have sub fields but none were configured.",
                        fieldName,
                        onRoot ? "root" : parent.toString()
                    );
                } else {
                    return null;
                }
            }
            currentField = extractValues(currentProperties, fieldPart);
            if (currentField == null) {
                if (fieldRequired) {
                    throw new ElasticsearchException(
                        "Could not traverse mapping to field [{}]. Could not find the [{}] field under [{}]",
                        fieldName,
                        fieldPart,
                        onRoot ? "root" : parent.toString()
                    );
                } else {
                    return null;
                }
            }
            if (onRoot) {
                onRoot = false;
            } else {
                parent.append(".");
            }
            parent.append(fieldPart);
        }
        if (currentField == null) {
            return null;
        }
        final String type = (String) currentField.getOrDefault("type", "object");
        final String format = (String) currentField.get("format");
        return new MappingTypeAndFormat(type, format);
    }

    static final Set<String> RANGE_TYPES = Set.of("integer_range", "float_range", "long_range", "double_range", "ip_range", "date_range");

    static Map<String, Object> mappingForMatchField(EnrichPolicy policy, List<Map<String, Object>> sourceMappings) {
        MappingTypeAndFormat typeAndFormat = validateAndGetMappingTypeAndFormat(policy.getMatchField(), policy, true, sourceMappings);
        if (typeAndFormat == null) {
            throw new ElasticsearchException(
                "Match field '{}' doesn't have a correct mapping type for policy type '{}'",
                policy.getMatchField(),
                policy.getType()
            );
        }
        return switch (policy.getType()) {
            case EnrichPolicy.MATCH_TYPE -> Map.of("type", "keyword", "doc_values", false);
            case EnrichPolicy.GEO_MATCH_TYPE -> Map.of("type", "geo_shape");
            case EnrichPolicy.RANGE_TYPE -> {
                if (RANGE_TYPES.contains(typeAndFormat.type) == false) {
                    throw new ElasticsearchException(
                        "Field '{}' has type [{}] which doesn't appear to be a range type",
                        policy.getMatchField(),
                        typeAndFormat.type
                    );
                }
                Map<String, Object> mapping = Maps.newMapWithExpectedSize(3);
                mapping.put("type", typeAndFormat.type);
                mapping.put("doc_values", false);
                if (typeAndFormat.format != null) {
                    mapping.put("format", typeAndFormat.format);
                }
                yield mapping;
            }
            default -> throw new ElasticsearchException("Unrecognized enrich policy type [{}]", policy.getType());
        };
    }

    private XContentBuilder createEnrichMapping(List<Map<String, Object>> sourceMappings) {
        Map<String, Map<String, Object>> fieldMappings = new HashMap<>();
        Map<String, Object> mappingForMatchField = mappingForMatchField(policy, sourceMappings);
        MapperService mapperService = createMapperServiceForValidation(indicesService, enrichIndexName);
        for (String enrichField : policy.getEnrichFields()) {
            if (enrichField.equals(policy.getMatchField())) {
                mappingForMatchField = new HashMap<>(mappingForMatchField);
                mappingForMatchField.remove("doc_values"); // enable doc_values
            } else {
                var typeAndFormat = validateAndGetMappingTypeAndFormat(enrichField, policy, false, sourceMappings);
                if (typeAndFormat != null) {
                    Map<String, Object> mapping = Maps.newMapWithExpectedSize(3);
                    mapping.put("type", typeAndFormat.type);
                    if (typeAndFormat.format != null) {
                        mapping.put("format", typeAndFormat.format);
                    }
                    if (isIndexableField(mapperService, enrichField, typeAndFormat.type, mapping)) {
                        mapping.put("index", false);
                    }
                    fieldMappings.put(enrichField, mapping);
                }
            }
        }
        fieldMappings.put(policy.getMatchField(), mappingForMatchField);

        // Enable _source on enrich index. Explicitly mark key mapping type.
        try {
            XContentBuilder builder = JsonXContent.contentBuilder();
            builder.startObject();
            {
                builder.startObject(MapperService.SINGLE_MAPPING_NAME);
                {
                    builder.field("dynamic", false);
                    builder.startObject("_source");
                    {
                        builder.field("enabled", true);
                    }
                    builder.endObject();
                    builder.startObject("properties");
                    {
                        builder.mapContents(fieldMappings);
                    }
                    builder.endObject();
                    builder.startObject("_meta");
                    {
                        builder.field(ENRICH_README_FIELD_NAME, ENRICH_INDEX_README_TEXT);
                        builder.field(ENRICH_POLICY_NAME_FIELD_NAME, policyName);
                        builder.field(ENRICH_MATCH_FIELD_NAME, policy.getMatchField());
                        builder.field(ENRICH_POLICY_TYPE_FIELD_NAME, policy.getType());
                    }
                    builder.endObject();
                }
                builder.endObject();
            }
            builder.endObject();
            return builder;
        } catch (IOException ioe) {
            throw new UncheckedIOException("Could not render enrich mapping", ioe);
        }
    }

    private static MapperService createMapperServiceForValidation(IndicesService indicesService, String index) {
        try {
            final Settings idxSettings = Settings.builder()
                .put(IndexMetadata.SETTING_VERSION_CREATED, IndexVersion.current())
                .put(IndexMetadata.SETTING_INDEX_UUID, UUIDs.randomBase64UUID())
                .build();
            IndexMetadata indexMetadata = IndexMetadata.builder(index).settings(idxSettings).numberOfShards(1).numberOfReplicas(0).build();
            return indicesService.createIndexMapperServiceForValidation(indexMetadata);
        } catch (IOException e) {
            throw new UncheckedIOException(e);
        }
    }

    static boolean isIndexableField(MapperService mapperService, String field, String type, Map<String, Object> properties) {
        var withIndexParameter = new HashMap<>(properties);
        withIndexParameter.put("index", false);
        Mapper.TypeParser parser = mapperService.getMapperRegistry().getMapperParser(type, IndexVersion.current());
        try {
            parser.parse(field, withIndexParameter, mapperService.parserContext());
            return withIndexParameter.containsKey("index") == false;
        } catch (MapperParsingException e) {
            // hitting the mapper parsing exception means this field doesn't accept `index:false`.
            assert e.getMessage().contains("unknown parameter [index]") : e;
            return false;
        }
    }

    private void prepareAndCreateEnrichIndex(
        List<Map<String, Object>> mappings,
        Settings settings,
        ActionListener<ExecuteEnrichPolicyStatus> listener
    ) {
        int numberOfReplicas = settings.getAsInt(ENRICH_MIN_NUMBER_OF_REPLICAS_NAME, 0);
        Settings enrichIndexSettings = Settings.builder()
            .put("index.number_of_shards", 1)
            .put("index.number_of_replicas", numberOfReplicas)
            // No changes will be made to an enrich index after policy execution, so need to enable automatic refresh interval:
            .put("index.refresh_interval", -1)
            // This disables eager global ordinals loading for all fields:
            .put("index.warmer.enabled", false)
            .build();
        CreateIndexRequest createEnrichIndexRequest = new CreateIndexRequest(enrichIndexName, enrichIndexSettings);
        createEnrichIndexRequest.mapping(createEnrichMapping(mappings));
        logger.debug("Policy [{}]: Creating new enrich index [{}]", policyName, enrichIndexName);
        enrichOriginClient().admin()
            .indices()
            .create(
                createEnrichIndexRequest,
                listener.delegateFailure((l, createIndexResponse) -> prepareReindexOperation(enrichIndexName, l))
            );
    }

    private void prepareReindexOperation(final String destinationIndexName, ActionListener<ExecuteEnrichPolicyStatus> listener) {
        // Check to make sure that the enrich pipeline exists, and create it if it is missing.
        if (EnrichPolicyReindexPipeline.exists(clusterService.state()) == false) {
            EnrichPolicyReindexPipeline.create(
                enrichOriginClient(),
                listener.delegateFailure((l, r) -> transferDataToEnrichIndex(destinationIndexName, l))
            );
        } else {
            transferDataToEnrichIndex(destinationIndexName, listener);
        }
    }

    private void transferDataToEnrichIndex(final String destinationIndexName, ActionListener<ExecuteEnrichPolicyStatus> listener) {
        logger.debug("Policy [{}]: Transferring source data to new enrich index [{}]", policyName, destinationIndexName);
        // Filter down the source fields to just the ones required by the policy
        final Set<String> retainFields = new HashSet<>();
        retainFields.add(policy.getMatchField());
        retainFields.addAll(policy.getEnrichFields());
        SearchSourceBuilder searchSourceBuilder = new SearchSourceBuilder();
        searchSourceBuilder.size(fetchSize);
        searchSourceBuilder.fetchSource(retainFields.toArray(new String[0]), new String[0]);
        if (policy.getQuery() != null) {
            searchSourceBuilder.query(QueryBuilders.wrapperQuery(policy.getQuery().getQuery()));
        }
        ReindexRequest reindexRequest = new ReindexRequest().setDestIndex(destinationIndexName)
            .setSourceIndices(policy.getIndices().toArray(new String[0]));
        reindexRequest.getSearchRequest().source(searchSourceBuilder);
        reindexRequest.getDestination().source(new BytesArray(new byte[0]), XContentType.SMILE);
        reindexRequest.getDestination().routing("discard");
        reindexRequest.getDestination().setPipeline(EnrichPolicyReindexPipeline.pipelineName());

        client.execute(EnrichReindexAction.INSTANCE, reindexRequest, new DelegatingActionListener<>(listener) {
            @Override
            public void onResponse(BulkByScrollResponse bulkByScrollResponse) {
                // Do we want to fail the request if there were failures during the reindex process?
                if (bulkByScrollResponse.getBulkFailures().size() > 0) {
                    logger.warn(
                        "Policy [{}]: encountered [{}] bulk failures. Turn on DEBUG logging for details.",
                        policyName,
                        bulkByScrollResponse.getBulkFailures().size()
                    );
                    if (logger.isDebugEnabled()) {
                        for (BulkItemResponse.Failure failure : bulkByScrollResponse.getBulkFailures()) {
                            logger.debug(
                                () -> format(
                                    "Policy [%s]: bulk index failed for index [%s], id [%s]",
                                    policyName,
                                    failure.getIndex(),
                                    failure.getId()
                                ),
                                failure.getCause()
                            );
                        }
                    }
                    delegate.onFailure(new ElasticsearchException("Encountered bulk failures during reindex process"));
                } else if (bulkByScrollResponse.getSearchFailures().size() > 0) {
                    logger.warn(
                        "Policy [{}]: encountered [{}] search failures. Turn on DEBUG logging for details.",
                        policyName,
                        bulkByScrollResponse.getSearchFailures().size()
                    );
                    if (logger.isDebugEnabled()) {
                        for (ScrollableHitSource.SearchFailure failure : bulkByScrollResponse.getSearchFailures()) {
                            logger.debug(
                                () -> format(
                                    "Policy [%s]: search failed for index [%s], shard [%s] on node [%s]",
                                    policyName,
                                    failure.getIndex(),
                                    failure.getShardId(),
                                    failure.getNodeId()
                                ),
                                failure.getReason()
                            );
                        }
                    }
                    delegate.onFailure(new ElasticsearchException("Encountered search failures during reindex process"));
                } else {
                    logger.info(
                        "Policy [{}]: Transferred [{}] documents to enrich index [{}]",
                        policyName,
                        bulkByScrollResponse.getCreated(),
                        destinationIndexName
                    );
                    forceMergeEnrichIndex(destinationIndexName, 1, delegate);
                }
            }
        });
    }

    private void forceMergeEnrichIndex(
        final String destinationIndexName,
        final int attempt,
        ActionListener<ExecuteEnrichPolicyStatus> listener
    ) {
        logger.debug(
            "Policy [{}]: Force merging newly created enrich index [{}] (Attempt {}/{})",
            policyName,
            destinationIndexName,
            attempt,
            maxForceMergeAttempts
        );
        enrichOriginClient().admin()
            .indices()
            .forceMerge(
                new ForceMergeRequest(destinationIndexName).maxNumSegments(1),
                listener.delegateFailure((l, r) -> refreshEnrichIndex(destinationIndexName, attempt, l))
            );
    }

    private void refreshEnrichIndex(
        final String destinationIndexName,
        final int attempt,
        ActionListener<ExecuteEnrichPolicyStatus> listener
    ) {
        logger.debug("Policy [{}]: Refreshing enrich index [{}]", policyName, destinationIndexName);
        enrichOriginClient().admin()
            .indices()
            .refresh(
                new RefreshRequest(destinationIndexName),
                listener.delegateFailure((l, r) -> ensureSingleSegment(destinationIndexName, attempt, l))
            );
    }

    protected void ensureSingleSegment(
        final String destinationIndexName,
        final int attempt,
        ActionListener<ExecuteEnrichPolicyStatus> listener
    ) {
        enrichOriginClient().admin()
            .indices()
            .segments(new IndicesSegmentsRequest(destinationIndexName), listener.delegateFailureAndWrap((l, indicesSegmentResponse) -> {
                int failedShards = indicesSegmentResponse.getFailedShards();
                if (failedShards > 0) {
                    // Encountered a problem while querying the segments for the enrich index. Try and surface the problem in the log.
                    logger.warn(
                        "Policy [{}]: Encountered [{}] shard level failures while querying the segments for enrich index [{}]. "
                            + "Turn on DEBUG logging for details.",
                        policyName,
                        failedShards,
                        enrichIndexName
                    );
                    if (logger.isDebugEnabled()) {
                        DefaultShardOperationFailedException[] shardFailures = indicesSegmentResponse.getShardFailures();
                        int failureNumber = 1;
                        String logPrefix = "Policy [" + policyName + "]: Encountered shard failure [";
                        String logSuffix = " of "
                            + shardFailures.length
                            + "] while querying segments for enrich index ["
                            + enrichIndexName
                            + "]. Shard [";
                        for (DefaultShardOperationFailedException shardFailure : shardFailures) {
                            logger.debug(
                                logPrefix + failureNumber + logSuffix + shardFailure.index() + "][" + shardFailure.shardId() + "]",
                                shardFailure.getCause()
                            );
                            failureNumber++;
                        }
                    }
                }
                IndexSegments indexSegments = indicesSegmentResponse.getIndices().get(destinationIndexName);
                if (indexSegments == null) {
                    if (indicesSegmentResponse.getShardFailures().length == 0) {
                        throw new ElasticsearchException(
                            "Could not locate segment information for newly created index [{}]",
                            destinationIndexName
                        );
                    } else {
                        DefaultShardOperationFailedException shardFailure = indicesSegmentResponse.getShardFailures()[0];
                        throw new ElasticsearchException(
                            "Could not obtain segment information for newly created index [{}]; shard info [{}][{}]",
                            shardFailure.getCause(),
                            destinationIndexName,
                            shardFailure.index(),
                            shardFailure.shardId()
                        );
                    }
<<<<<<< HEAD
                    Map<Integer, IndexShardSegments> indexShards = indexSegments.getShards();
                    assert indexShards.size() == 1 : "Expected enrich index to contain only one shard";
                    ShardSegments[] shardSegments = indexShards.get(0).shards();
                    assert shardSegments.length == 1 : "Expected enrich index to contain no replicas at this point";
                    ShardSegments primarySegments = shardSegments[0];
                    if (primarySegments.getSegments().size() > 1) {
                        int nextAttempt = attempt + 1;
                        if (nextAttempt > maxForceMergeAttempts) {
                            delegate.onFailure(
                                new ElasticsearchException(
                                    "Force merging index [{}] attempted [{}] times but did not result in one segment.",
                                    destinationIndexName,
                                    attempt,
                                    maxForceMergeAttempts
                                )
                            );
                        } else {
                            logger.debug(
                                "Policy [{}]: Force merge result contains more than one segment [{}], retrying (attempt {}/{})",
                                policyName,
                                primarySegments.getSegments().size(),
                                nextAttempt,
                                maxForceMergeAttempts
                            );
                            forceMergeEnrichIndex(destinationIndexName, nextAttempt, listener);
                        }
                    } else {
                        // Force merge down to one segment successful
                        setIndexReadOnly(destinationIndexName, listener);
=======
                }
                Map<Integer, IndexShardSegments> indexShards = indexSegments.getShards();
                assert indexShards.size() == 1 : "Expected enrich index to contain only one shard";
                ShardSegments[] shardSegments = indexShards.get(0).shards();
                assert shardSegments.length == 1 : "Expected enrich index to contain no replicas at this point";
                ShardSegments primarySegments = shardSegments[0];
                if (primarySegments.getSegments().size() > 1) {
                    int nextAttempt = attempt + 1;
                    if (nextAttempt > maxForceMergeAttempts) {
                        throw new ElasticsearchException(
                            "Force merging index [{}] attempted [{}] times but did not result in one segment.",
                            destinationIndexName,
                            attempt,
                            maxForceMergeAttempts
                        );
                    } else {
                        logger.debug(
                            "Policy [{}]: Force merge result contains more than one segment [{}], retrying (attempt {}/{})",
                            policyName,
                            primarySegments.getSegments().size(),
                            nextAttempt,
                            maxForceMergeAttempts
                        );
                        forceMergeEnrichIndex(destinationIndexName, nextAttempt);
>>>>>>> 5be31ace
                    }
                } else {
                    // Force merge down to one segment successful
                    setIndexReadOnly(destinationIndexName);
                }
            }));
    }

    private void setIndexReadOnly(final String destinationIndexName, ActionListener<ExecuteEnrichPolicyStatus> listener) {
        logger.debug("Policy [{}]: Setting new enrich index [{}] to be read only", policyName, destinationIndexName);
        UpdateSettingsRequest request = new UpdateSettingsRequest(destinationIndexName).setPreserveExisting(true)
            .settings(Settings.builder().put("index.auto_expand_replicas", "0-all").put("index.blocks.write", "true"));
        enrichOriginClient().admin()
            .indices()
            .updateSettings(request, listener.delegateFailure((l, r) -> waitForIndexGreen(destinationIndexName, l)));
    }

    private void waitForIndexGreen(final String destinationIndexName, ActionListener<ExecuteEnrichPolicyStatus> listener) {
        ClusterHealthRequest request = new ClusterHealthRequest(destinationIndexName).waitForGreenStatus();
        enrichOriginClient().admin()
            .cluster()
            .health(request, listener.delegateFailureAndWrap((l, r) -> updateEnrichPolicyAlias(destinationIndexName, l)));
    }

    /**
     * Ensures that the index we are about to promote at the end of a policy execution exists, is intact, and has not been damaged
     * during the policy execution. In some cases, it is possible for the index being constructed to be deleted during the policy execution
     * and recreated with invalid mappings/data. We validate that the mapping exists and that it contains the expected meta fields on it to
     * guard against accidental removal and recreation during policy execution.
     */
    private void validateIndexBeforePromotion(String destinationIndexName, ClusterState clusterState) {
        IndexMetadata destinationIndex = clusterState.metadata().index(destinationIndexName);
        if (destinationIndex == null) {
            throw new IndexNotFoundException(
                "was not able to promote it as part of executing enrich policy [" + policyName + "]",
                destinationIndexName
            );
        }
        MappingMetadata mapping = destinationIndex.mapping();
        if (mapping == null) {
            throw new ResourceNotFoundException(
                "Could not locate mapping for enrich index [{}] while completing [{}] policy run",
                destinationIndexName,
                policyName
            );
        }
        Map<String, Object> mappingSource = mapping.sourceAsMap();
        Object meta = mappingSource.get("_meta");
        if (meta instanceof Map<?, ?> metaMap) {
            Object policyNameMetaField = metaMap.get(ENRICH_POLICY_NAME_FIELD_NAME);
            if (policyNameMetaField == null) {
                throw new ElasticsearchException(
                    "Could not verify enrich index [{}] metadata before completing [{}] policy run: policy name meta field missing",
                    destinationIndexName,
                    policyName
                );
            } else if (policyName.equals(policyNameMetaField) == false) {
                throw new ElasticsearchException(
                    "Could not verify enrich index [{}] metadata before completing [{}] policy run: policy name meta field does not "
                        + "match expected value of [{}], was [{}]",
                    destinationIndexName,
                    policyName,
                    policyName,
                    policyNameMetaField.toString()
                );
            }
        } else {
            throw new ElasticsearchException(
                "Could not verify enrich index [{}] metadata before completing [{}] policy run: mapping meta field missing",
                destinationIndexName,
                policyName
            );
        }
    }

    private void updateEnrichPolicyAlias(final String destinationIndexName, ActionListener<ExecuteEnrichPolicyStatus> listener) {
        String enrichIndexBase = EnrichPolicy.getBaseName(policyName);
        logger.debug("Policy [{}]: Promoting new enrich index [{}] to alias [{}]", policyName, destinationIndexName, enrichIndexBase);
        GetAliasesRequest aliasRequest = new GetAliasesRequest(enrichIndexBase);
        ClusterState clusterState = clusterService.state();
        validateIndexBeforePromotion(destinationIndexName, clusterState);
        String[] concreteIndices = indexNameExpressionResolver.concreteIndexNamesWithSystemIndexAccess(clusterState, aliasRequest);
        String[] aliases = aliasRequest.aliases();
        IndicesAliasesRequest aliasToggleRequest = new IndicesAliasesRequest();
        String[] indices = clusterState.metadata().findAliases(aliases, concreteIndices).keySet().toArray(new String[0]);
        if (indices.length > 0) {
            aliasToggleRequest.addAliasAction(IndicesAliasesRequest.AliasActions.remove().indices(indices).alias(enrichIndexBase));
        }
        aliasToggleRequest.addAliasAction(IndicesAliasesRequest.AliasActions.add().index(destinationIndexName).alias(enrichIndexBase));
        enrichOriginClient().admin().indices().aliases(aliasToggleRequest, listener.safeMap(r -> {
            logger.info("Policy [{}]: Policy execution complete", policyName);
            ExecuteEnrichPolicyStatus completeStatus = new ExecuteEnrichPolicyStatus(ExecuteEnrichPolicyStatus.PolicyPhases.COMPLETE);
            task.setStatus(completeStatus);
            return completeStatus;
        }));
    }

    /**
     * Use this client to access information at the access level of the Enrich plugin, rather than at the access level of the user.
     * For example, use this client to access system indices (such as `.enrich*` indices).
     */
    private Client enrichOriginClient() {
        return new OriginSettingClient(client, ENRICH_ORIGIN);
    }

    private static Client wrapClient(Client in, String policyName, ExecuteEnrichPolicyTask task, ClusterService clusterService) {
        // Filter client in order to:
        // 1) Check on transport action call that policy runner does whether the task has been cancelled
        // 2) Set the enrich policy task as parent task, so if other API calls (e.g. reindex) are cancellable then
        // the corresponding tasks of these API calls get cancelled as well.
        return new FilterClient(in) {

            @Override
            protected <Request extends ActionRequest, Response extends ActionResponse> void doExecute(
                ActionType<Response> action,
                Request request,
                ActionListener<Response> listener
            ) {
                String requestStep = request.getClass().getSimpleName();
                task.setStep(requestStep);
                if (task.isCancelled()) {
                    String message = "cancelled policy execution [" + policyName + "], status [" + Strings.toString(task.getStatus()) + "]";
                    listener.onFailure(new TaskCancelledException(message));
                    return;
                }
                request.setParentTask(clusterService.localNode().getId(), task.getId());
                super.doExecute(action, request, listener);
            }
        };
    }
}<|MERGE_RESOLUTION|>--- conflicted
+++ resolved
@@ -631,37 +631,6 @@
                             shardFailure.shardId()
                         );
                     }
-<<<<<<< HEAD
-                    Map<Integer, IndexShardSegments> indexShards = indexSegments.getShards();
-                    assert indexShards.size() == 1 : "Expected enrich index to contain only one shard";
-                    ShardSegments[] shardSegments = indexShards.get(0).shards();
-                    assert shardSegments.length == 1 : "Expected enrich index to contain no replicas at this point";
-                    ShardSegments primarySegments = shardSegments[0];
-                    if (primarySegments.getSegments().size() > 1) {
-                        int nextAttempt = attempt + 1;
-                        if (nextAttempt > maxForceMergeAttempts) {
-                            delegate.onFailure(
-                                new ElasticsearchException(
-                                    "Force merging index [{}] attempted [{}] times but did not result in one segment.",
-                                    destinationIndexName,
-                                    attempt,
-                                    maxForceMergeAttempts
-                                )
-                            );
-                        } else {
-                            logger.debug(
-                                "Policy [{}]: Force merge result contains more than one segment [{}], retrying (attempt {}/{})",
-                                policyName,
-                                primarySegments.getSegments().size(),
-                                nextAttempt,
-                                maxForceMergeAttempts
-                            );
-                            forceMergeEnrichIndex(destinationIndexName, nextAttempt, listener);
-                        }
-                    } else {
-                        // Force merge down to one segment successful
-                        setIndexReadOnly(destinationIndexName, listener);
-=======
                 }
                 Map<Integer, IndexShardSegments> indexShards = indexSegments.getShards();
                 assert indexShards.size() == 1 : "Expected enrich index to contain only one shard";
@@ -685,12 +654,11 @@
                             nextAttempt,
                             maxForceMergeAttempts
                         );
-                        forceMergeEnrichIndex(destinationIndexName, nextAttempt);
->>>>>>> 5be31ace
+                        forceMergeEnrichIndex(destinationIndexName, nextAttempt, listener);
                     }
                 } else {
                     // Force merge down to one segment successful
-                    setIndexReadOnly(destinationIndexName);
+                    setIndexReadOnly(destinationIndexName, listener);
                 }
             }));
     }
