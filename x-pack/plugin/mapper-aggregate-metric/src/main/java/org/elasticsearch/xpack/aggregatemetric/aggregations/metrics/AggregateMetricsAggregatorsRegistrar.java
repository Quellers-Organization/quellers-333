/*
 * Copyright Elasticsearch B.V. and/or licensed to Elasticsearch B.V. under one
 * or more contributor license agreements. Licensed under the Elastic License;
 * you may not use this file except in compliance with the Elastic License.
 */
package org.elasticsearch.xpack.aggregatemetric.aggregations.metrics;

import org.elasticsearch.search.aggregations.metrics.AvgAggregationBuilder;
import org.elasticsearch.search.aggregations.metrics.MaxAggregationBuilder;
import org.elasticsearch.search.aggregations.metrics.MetricAggregatorSupplier;
import org.elasticsearch.search.aggregations.metrics.MinAggregationBuilder;
import org.elasticsearch.search.aggregations.metrics.MinMaxAggregatorSupplier;
import org.elasticsearch.search.aggregations.metrics.SumAggregationBuilder;
import org.elasticsearch.search.aggregations.metrics.ValueCountAggregationBuilder;
import org.elasticsearch.search.aggregations.support.ValuesSourceRegistry;
import org.elasticsearch.xpack.aggregatemetric.aggregations.support.AggregateMetricsValuesSource;
import org.elasticsearch.xpack.aggregatemetric.aggregations.support.AggregateMetricsValuesSourceType;

/**
 * Utility class providing static methods to register aggregators for the aggregate_metric values source
 */
public class AggregateMetricsAggregatorsRegistrar {

<<<<<<< HEAD
    /**
     * Register the Sum aggregator
     */
    public static void registerSumAggregator(ValuesSourceRegistry valuesSourceRegistry) {
        valuesSourceRegistry.register(
=======
    public static void registerSumAggregator(ValuesSourceRegistry.Builder builder) {
        builder.register(
>>>>>>> 4e3538a6
            SumAggregationBuilder.NAME,
            AggregateMetricsValuesSourceType.AGGREGATE_METRIC,
            (MetricAggregatorSupplier) (name, valuesSource, formatter, context, parent, metadata) -> new AggregateMetricBackedSumAggregator(
                name,
                (AggregateMetricsValuesSource.AggregateDoubleMetric) valuesSource,
                formatter,
                context,
                parent,
                metadata
            )
        );
    }

<<<<<<< HEAD
    /**
     * Register the Average aggregator
     */
    public static void registerAvgAggregator(ValuesSourceRegistry valuesSourceRegistry) {
        valuesSourceRegistry.register(
=======
    public static void registerAvgAggregator(ValuesSourceRegistry.Builder builder) {
        builder.register(
>>>>>>> 4e3538a6
            AvgAggregationBuilder.NAME,
            AggregateMetricsValuesSourceType.AGGREGATE_METRIC,
            (MetricAggregatorSupplier) (name, valuesSource, formatter, context, parent, metadata) -> new AggregateMetricBackedAvgAggregator(
                name,
                (AggregateMetricsValuesSource.AggregateDoubleMetric) valuesSource,
                formatter,
                context,
                parent,
                metadata
            )
        );
    }

<<<<<<< HEAD
    /**
     * Register the Min aggregator
     */
    public static void registerMinAggregator(ValuesSourceRegistry valuesSourceRegistry) {
        valuesSourceRegistry.register(
=======
    public static void registerMinAggregator(ValuesSourceRegistry.Builder builder) {
        builder.register(
>>>>>>> 4e3538a6
            MinAggregationBuilder.NAME,
            AggregateMetricsValuesSourceType.AGGREGATE_METRIC,
            (MinMaxAggregatorSupplier) (
                name,
                valuesSourceConfig,
                valuesSource,
                context,
                parent,
                metadata) -> new AggregateMetricBackedMinAggregator(
                    name,
                    valuesSourceConfig,
                    (AggregateMetricsValuesSource.AggregateDoubleMetric) valuesSource,
                    context,
                    parent,
                    metadata
                )
        );
    }

<<<<<<< HEAD
    /**
     * Register the Max aggregator
     */
    public static void registerMaxAggregator(ValuesSourceRegistry valuesSourceRegistry) {
        valuesSourceRegistry.register(
=======
    public static void registerMaxAggregator(ValuesSourceRegistry.Builder builder) {
        builder.register(
>>>>>>> 4e3538a6
            MaxAggregationBuilder.NAME,
            AggregateMetricsValuesSourceType.AGGREGATE_METRIC,
            (MinMaxAggregatorSupplier) (name, config, valuesSource, context, parent, metadata) -> new AggregateMetricBackedMaxAggregator(
                name,
                config,
                (AggregateMetricsValuesSource.AggregateDoubleMetric) valuesSource,
                context,
                parent,
                metadata
            )
        );
    }

    /**
     * Register the ValueCount aggregator
     */
    public static void registerValueCountAggregator(ValuesSourceRegistry valuesSourceRegistry) {
        valuesSourceRegistry.register(
            ValueCountAggregationBuilder.NAME,
            AggregateMetricsValuesSourceType.AGGREGATE_METRIC,
            (MetricAggregatorSupplier) (
                name,
                valuesSource,
                formatter,
                context,
                parent,
                pipelineAggregators,
                metaData) -> new AggregateMetricBackedValueCountAggregator(
                    name,
                    (AggregateMetricsValuesSource.AggregateDoubleMetric) valuesSource,
                    context,
                    parent,
                    pipelineAggregators,
                    metaData
                )
        );
    }
}<|MERGE_RESOLUTION|>--- conflicted
+++ resolved
@@ -21,16 +21,8 @@
  */
 public class AggregateMetricsAggregatorsRegistrar {
 
-<<<<<<< HEAD
-    /**
-     * Register the Sum aggregator
-     */
-    public static void registerSumAggregator(ValuesSourceRegistry valuesSourceRegistry) {
-        valuesSourceRegistry.register(
-=======
     public static void registerSumAggregator(ValuesSourceRegistry.Builder builder) {
         builder.register(
->>>>>>> 4e3538a6
             SumAggregationBuilder.NAME,
             AggregateMetricsValuesSourceType.AGGREGATE_METRIC,
             (MetricAggregatorSupplier) (name, valuesSource, formatter, context, parent, metadata) -> new AggregateMetricBackedSumAggregator(
@@ -44,16 +36,8 @@
         );
     }
 
-<<<<<<< HEAD
-    /**
-     * Register the Average aggregator
-     */
-    public static void registerAvgAggregator(ValuesSourceRegistry valuesSourceRegistry) {
-        valuesSourceRegistry.register(
-=======
     public static void registerAvgAggregator(ValuesSourceRegistry.Builder builder) {
         builder.register(
->>>>>>> 4e3538a6
             AvgAggregationBuilder.NAME,
             AggregateMetricsValuesSourceType.AGGREGATE_METRIC,
             (MetricAggregatorSupplier) (name, valuesSource, formatter, context, parent, metadata) -> new AggregateMetricBackedAvgAggregator(
@@ -67,16 +51,8 @@
         );
     }
 
-<<<<<<< HEAD
-    /**
-     * Register the Min aggregator
-     */
-    public static void registerMinAggregator(ValuesSourceRegistry valuesSourceRegistry) {
-        valuesSourceRegistry.register(
-=======
     public static void registerMinAggregator(ValuesSourceRegistry.Builder builder) {
         builder.register(
->>>>>>> 4e3538a6
             MinAggregationBuilder.NAME,
             AggregateMetricsValuesSourceType.AGGREGATE_METRIC,
             (MinMaxAggregatorSupplier) (
@@ -96,16 +72,8 @@
         );
     }
 
-<<<<<<< HEAD
-    /**
-     * Register the Max aggregator
-     */
-    public static void registerMaxAggregator(ValuesSourceRegistry valuesSourceRegistry) {
-        valuesSourceRegistry.register(
-=======
     public static void registerMaxAggregator(ValuesSourceRegistry.Builder builder) {
         builder.register(
->>>>>>> 4e3538a6
             MaxAggregationBuilder.NAME,
             AggregateMetricsValuesSourceType.AGGREGATE_METRIC,
             (MinMaxAggregatorSupplier) (name, config, valuesSource, context, parent, metadata) -> new AggregateMetricBackedMaxAggregator(
@@ -118,12 +86,8 @@
             )
         );
     }
-
-    /**
-     * Register the ValueCount aggregator
-     */
-    public static void registerValueCountAggregator(ValuesSourceRegistry valuesSourceRegistry) {
-        valuesSourceRegistry.register(
+    public static void registerValueCountAggregator(ValuesSourceRegistry.Builder builder) {
+        builder.register(
             ValueCountAggregationBuilder.NAME,
             AggregateMetricsValuesSourceType.AGGREGATE_METRIC,
             (MetricAggregatorSupplier) (
@@ -132,14 +96,12 @@
                 formatter,
                 context,
                 parent,
-                pipelineAggregators,
-                metaData) -> new AggregateMetricBackedValueCountAggregator(
+                metadata) -> new AggregateMetricBackedValueCountAggregator(
                     name,
                     (AggregateMetricsValuesSource.AggregateDoubleMetric) valuesSource,
                     context,
                     parent,
-                    pipelineAggregators,
-                    metaData
+                    metadata
                 )
         );
     }
