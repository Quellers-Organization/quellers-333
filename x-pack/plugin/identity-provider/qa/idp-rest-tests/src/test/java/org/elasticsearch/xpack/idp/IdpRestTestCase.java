/*
 * Copyright Elasticsearch B.V. and/or licensed to Elasticsearch B.V. under one
 * or more contributor license agreements. Licensed under the Elastic License;
 * you may not use this file except in compliance with the Elastic License.
 */
package org.elasticsearch.xpack.idp;

import org.elasticsearch.client.RequestOptions;
import org.elasticsearch.client.RestHighLevelClient;
<<<<<<< HEAD
import org.elasticsearch.client.security.ChangePasswordRequest;
import org.elasticsearch.client.security.RefreshPolicy;
=======
import org.elasticsearch.client.security.DeleteRoleRequest;
import org.elasticsearch.client.security.DeleteUserRequest;
import org.elasticsearch.client.security.PutRoleRequest;
import org.elasticsearch.client.security.PutUserRequest;
import org.elasticsearch.client.security.RefreshPolicy;
import org.elasticsearch.client.security.user.User;
import org.elasticsearch.client.security.user.privileges.ApplicationResourcePrivileges;
import org.elasticsearch.client.security.user.privileges.IndicesPrivileges;
import org.elasticsearch.client.security.user.privileges.Role;
>>>>>>> 6365f717
import org.elasticsearch.common.settings.SecureString;
import org.elasticsearch.common.settings.Settings;
import org.elasticsearch.common.util.concurrent.ThreadContext;
import org.elasticsearch.test.rest.ESRestTestCase;

import java.io.IOException;
<<<<<<< HEAD
import java.util.List;
=======
import java.util.Collection;
import java.util.List;
import java.util.Map;
>>>>>>> 6365f717

import static org.elasticsearch.xpack.core.security.authc.support.UsernamePasswordToken.basicAuthHeaderValue;

public abstract class IdpRestTestCase extends ESRestTestCase {

    private RestHighLevelClient highLevelAdminClient;

    @Override
    protected Settings restAdminSettings() {
        String token = basicAuthHeaderValue("admin_user", new SecureString("admin-password".toCharArray()));
        return Settings.builder()
            .put(ThreadContext.PREFIX + ".Authorization", token)
            .build();
    }

    @Override
    protected Settings restClientSettings() {
        String token = basicAuthHeaderValue("idp_admin", new SecureString("idp-password".toCharArray()));
        return Settings.builder()
            .put(ThreadContext.PREFIX + ".Authorization", token)
            .build();
    }

<<<<<<< HEAD
    protected void setUserPassword(String username, SecureString password) throws IOException {
        final RestHighLevelClient client = getHighLevelAdminClient();
        ChangePasswordRequest request = new ChangePasswordRequest(username, password.getChars(), RefreshPolicy.NONE);
        client.security().changePassword(request, RequestOptions.DEFAULT);
    }

    private RestHighLevelClient getHighLevelAdminClient() {
        return new RestHighLevelClient(
            adminClient(),
            ignore -> {
            },
            List.of()) {
        };
    }

=======
    private RestHighLevelClient getHighLevelAdminClient() {
        if (highLevelAdminClient == null) {
            highLevelAdminClient = new RestHighLevelClient(
                adminClient(),
                ignore -> {
                },
                List.of()) {
            };
        }
        return highLevelAdminClient;
    }

    protected User createUser(String username, SecureString password, String... roles) throws IOException {
        final RestHighLevelClient client = getHighLevelAdminClient();
        final User user = new User(username, List.of(roles), Map.of(), username + " in " + getTestName(), username + "@test.example.com");
        final PutUserRequest request = PutUserRequest.withPassword(user, password.getChars(), true, RefreshPolicy.WAIT_UNTIL);
        client.security().putUser(request, RequestOptions.DEFAULT);
        return user;
    }

    protected void deleteUser(String username) throws IOException {
        final RestHighLevelClient client = getHighLevelAdminClient();
        final DeleteUserRequest request = new DeleteUserRequest(username, RefreshPolicy.WAIT_UNTIL);
        client.security().deleteUser(request, RequestOptions.DEFAULT);
    }

    protected void createRole(String name, Collection<String> clusterPrivileges, Collection<IndicesPrivileges> indicesPrivileges,
                              Collection<ApplicationResourcePrivileges> applicationPrivileges) throws IOException {
        final RestHighLevelClient client = getHighLevelAdminClient();
        final Role role = Role.builder()
            .name(name)
            .clusterPrivileges(clusterPrivileges)
            .indicesPrivileges(indicesPrivileges)
            .applicationResourcePrivileges(applicationPrivileges)
            .build();
        client.security().putRole(new PutRoleRequest(role, null), RequestOptions.DEFAULT);
    }

    protected void deleteRole(String name) throws IOException {
        final RestHighLevelClient client = getHighLevelAdminClient();
        final DeleteRoleRequest request = new DeleteRoleRequest(name, RefreshPolicy.WAIT_UNTIL);
        client.security().deleteRole(request, RequestOptions.DEFAULT);
    }
>>>>>>> 6365f717
}<|MERGE_RESOLUTION|>--- conflicted
+++ resolved
@@ -7,10 +7,7 @@
 
 import org.elasticsearch.client.RequestOptions;
 import org.elasticsearch.client.RestHighLevelClient;
-<<<<<<< HEAD
 import org.elasticsearch.client.security.ChangePasswordRequest;
-import org.elasticsearch.client.security.RefreshPolicy;
-=======
 import org.elasticsearch.client.security.DeleteRoleRequest;
 import org.elasticsearch.client.security.DeleteUserRequest;
 import org.elasticsearch.client.security.PutRoleRequest;
@@ -20,20 +17,15 @@
 import org.elasticsearch.client.security.user.privileges.ApplicationResourcePrivileges;
 import org.elasticsearch.client.security.user.privileges.IndicesPrivileges;
 import org.elasticsearch.client.security.user.privileges.Role;
->>>>>>> 6365f717
 import org.elasticsearch.common.settings.SecureString;
 import org.elasticsearch.common.settings.Settings;
 import org.elasticsearch.common.util.concurrent.ThreadContext;
 import org.elasticsearch.test.rest.ESRestTestCase;
 
 import java.io.IOException;
-<<<<<<< HEAD
-import java.util.List;
-=======
 import java.util.Collection;
 import java.util.List;
 import java.util.Map;
->>>>>>> 6365f717
 
 import static org.elasticsearch.xpack.core.security.authc.support.UsernamePasswordToken.basicAuthHeaderValue;
 
@@ -57,23 +49,6 @@
             .build();
     }
 
-<<<<<<< HEAD
-    protected void setUserPassword(String username, SecureString password) throws IOException {
-        final RestHighLevelClient client = getHighLevelAdminClient();
-        ChangePasswordRequest request = new ChangePasswordRequest(username, password.getChars(), RefreshPolicy.NONE);
-        client.security().changePassword(request, RequestOptions.DEFAULT);
-    }
-
-    private RestHighLevelClient getHighLevelAdminClient() {
-        return new RestHighLevelClient(
-            adminClient(),
-            ignore -> {
-            },
-            List.of()) {
-        };
-    }
-
-=======
     private RestHighLevelClient getHighLevelAdminClient() {
         if (highLevelAdminClient == null) {
             highLevelAdminClient = new RestHighLevelClient(
@@ -117,5 +92,10 @@
         final DeleteRoleRequest request = new DeleteRoleRequest(name, RefreshPolicy.WAIT_UNTIL);
         client.security().deleteRole(request, RequestOptions.DEFAULT);
     }
->>>>>>> 6365f717
+
+    protected void setUserPassword(String username, SecureString password) throws IOException {
+        final RestHighLevelClient client = getHighLevelAdminClient();
+        final ChangePasswordRequest request = new ChangePasswordRequest(username, password.getChars(), RefreshPolicy.NONE);
+        client.security().changePassword(request, RequestOptions.DEFAULT);
+    }
 }