--- conflicted
+++ resolved
@@ -24,11 +24,8 @@
 import java.util.Locale;
 import java.util.Map;
 import java.util.Objects;
-<<<<<<< HEAD
 
 import static org.opensaml.saml.saml2.core.NameIDType.TRANSIENT;
-=======
->>>>>>> 72b19214
 
 /**
  * SAML 2.0 configuration information about this IdP
@@ -107,31 +104,6 @@
      *                 {@link ActionListener#onFailure} is only used for fatal errors (e.g. being unable to access
      *                 the backing store (elasticsearch index) that hold the SP data).
      */
-<<<<<<< HEAD
-    public void getRegisteredServiceProvider(String spEntityId, ActionListener<SamlServiceProvider> listener) {
-        // TODO use resolver
-        listener.onResponse(registeredServiceProviders.get(spEntityId));
-    }
-
-    private Map<String, SamlServiceProvider> gatherRegisteredServiceProviders() {
-        // TODO Fetch all the registered service providers from the index (?) they are persisted.
-        // For now hardcode something to use.
-        Map<String, SamlServiceProvider> registeredSps = new HashMap<>();
-        try {
-            registeredSps.put("https://sp.some.org",
-                new CloudServiceProvider("https://sp.some.org", new URL("https://sp.some.org/api/security/v1/saml"), TRANSIENT,
-                    Duration.standardMinutes(5), null,
-                    new SamlServiceProvider.AttributeNames(
-                        "https://saml.elasticsearch.org/attributes/principal",
-                        "https://saml.elasticsearch.org/attributes/name",
-                        "https://saml.elasticsearch.org/attributes/email",
-                        "https://saml.elasticsearch.org/attributes/roles"),
-                    null, false, false));
-        } catch (MalformedURLException e) {
-            throw new UncheckedIOException(e);
-        }
-        return registeredSps;
-=======
     public void getRegisteredServiceProvider(String spEntityId, boolean allowDisabled, ActionListener<SamlServiceProvider> listener) {
         serviceProviderResolver.resolve(spEntityId, ActionListener.wrap(
             sp -> {
@@ -148,7 +120,6 @@
             },
             listener::onFailure
         ));
->>>>>>> 72b19214
     }
 
     @Override
