--- conflicted
+++ resolved
@@ -42,23 +42,10 @@
     @Override
     protected RestChannelConsumer prepareRequest(RestRequest restRequest, NodeClient client) throws IOException {
         final String entityId = restRequest.param("sp_entity_id");
-<<<<<<< HEAD
-
-        final WriteRequest.RefreshPolicy refreshPolicy;
-        if (restRequest.hasParam("refresh")) {
-            refreshPolicy = WriteRequest.RefreshPolicy.parse(restRequest.param("refresh"));
-        } else {
-            refreshPolicy = WriteRequest.RefreshPolicy.IMMEDIATE;
-        }
-        try (XContentParser parser = restRequest.contentParser()) {
-            final PutSamlServiceProviderRequest request = PutSamlServiceProviderRequest.fromXContent(entityId, refreshPolicy, parser);
-=======
         final WriteRequest.RefreshPolicy refreshPolicy = restRequest.hasParam("refresh")
             ? WriteRequest.RefreshPolicy.parse(restRequest.param("refresh")) : PutSamlServiceProviderRequest.DEFAULT_REFRESH_POLICY;
         try (XContentParser parser = restRequest.contentParser()) {
-            final PutSamlServiceProviderRequest request = PutSamlServiceProviderRequest.fromXContent(entityId, parser);
-            request.setRefreshPolicy(refreshPolicy);
->>>>>>> 2f8fb1fe
+            final PutSamlServiceProviderRequest request = PutSamlServiceProviderRequest.fromXContent(entityId, refreshPolicy, parser);
             return channel -> client.execute(PutSamlServiceProviderAction.INSTANCE, request,
                 new RestBuilderListener<>(channel) {
                     @Override
