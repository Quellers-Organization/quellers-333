/*
 * Copyright Elasticsearch B.V. and/or licensed to Elasticsearch B.V. under one
 * or more contributor license agreements. Licensed under the Elastic License;
 * you may not use this file except in compliance with the Elastic License.
 */
package org.elasticsearch.xpack.idp.action;

import org.apache.logging.log4j.LogManager;
import org.apache.logging.log4j.Logger;
import org.elasticsearch.action.ActionListener;
import org.elasticsearch.action.support.ActionFilters;
import org.elasticsearch.action.support.HandledTransportAction;
import org.elasticsearch.common.ValidationException;
import org.elasticsearch.common.inject.Inject;
import org.elasticsearch.tasks.Task;
import org.elasticsearch.transport.TransportService;
import org.elasticsearch.xpack.core.security.SecurityContext;
import org.elasticsearch.xpack.core.security.authc.Authentication;
import org.elasticsearch.xpack.core.security.authc.support.SecondaryAuthentication;
import org.elasticsearch.xpack.core.security.user.User;
import org.elasticsearch.xpack.idp.saml.authn.FailedAuthenticationResponseMessageBuilder;
import org.elasticsearch.xpack.idp.saml.authn.SuccessfulAuthenticationResponseMessageBuilder;
import org.elasticsearch.xpack.idp.saml.authn.UserServiceAuthentication;
import org.elasticsearch.xpack.idp.saml.idp.SamlIdentityProvider;
import org.elasticsearch.xpack.idp.saml.sp.SamlServiceProvider;
import org.elasticsearch.xpack.idp.saml.support.SamlAuthenticationState;
import org.elasticsearch.xpack.idp.saml.support.SamlFactory;
import org.opensaml.saml.saml2.core.Response;
import org.opensaml.saml.saml2.core.StatusCode;

import java.time.Clock;
import java.util.Arrays;
import java.util.HashSet;
import java.util.Set;

public class TransportSamlInitiateSingleSignOnAction
    extends HandledTransportAction<SamlInitiateSingleSignOnRequest, SamlInitiateSingleSignOnResponse> {

    private final Logger logger = LogManager.getLogger(TransportSamlInitiateSingleSignOnAction.class);

    private final SecurityContext securityContext;
    private final SamlIdentityProvider identityProvider;
    private final SamlFactory samlFactory;

    @Inject
    public TransportSamlInitiateSingleSignOnAction(TransportService transportService, ActionFilters actionFilters,
                                                   SecurityContext securityContext, SamlIdentityProvider idp, SamlFactory factory) {
        super(SamlInitiateSingleSignOnAction.NAME, transportService, actionFilters, SamlInitiateSingleSignOnRequest::new);
        this.securityContext = securityContext;
        this.identityProvider = idp;
        this.samlFactory = factory;
    }

    @Override
    protected void doExecute(Task task, SamlInitiateSingleSignOnRequest request,
                             ActionListener<SamlInitiateSingleSignOnResponse> listener) {
<<<<<<< HEAD
        // TODO : Inject this IDP from the plugin
        final SamlIdentityProvider idp = new CloudIdp(env, env.settings());
        final SamlAuthenticationState authenticationState = request.getSamlAuthenticationState();
        if (authenticationState != null) {
            final ValidationException validationException = authenticationState.validate();
            if (validationException != null) {
                listener.onFailure(validationException);
                return;
            }
        }
        idp.getRegisteredServiceProvider(request.getSpEntityId(), ActionListener.wrap(
=======
        identityProvider.getRegisteredServiceProvider(request.getSpEntityId(), ActionListener.wrap(
>>>>>>> 0af00f88
            sp -> {
                if (null == sp) {
                    final String message = "Service Provider with Entity ID [" + request.getSpEntityId()
                        + "] is not registered with this Identity Provider";
                    logger.debug(message);
                    listener.onFailure(new IllegalArgumentException(message));
                    return;
                }
                final SecondaryAuthentication secondaryAuthentication = SecondaryAuthentication.readFromContext(securityContext);
                if (secondaryAuthentication == null) {
                    if (authenticationState != null) {
                        final FailedAuthenticationResponseMessageBuilder builder =
                            new FailedAuthenticationResponseMessageBuilder(samlFactory, Clock.systemUTC(), idp)
                                .setInResponseTo(authenticationState.getAuthnRequestId())
                                .setAcsUrl(authenticationState.getRequestedAcsUrl())
                                .setPrimaryStatusCode(StatusCode.REQUESTER)
                                .setSecondaryStatusCode(StatusCode.AUTHN_FAILED);
                        final Response response = builder.build();
                        listener.onResponse(new SamlInitiateSingleSignOnResponse(
                            authenticationState.getRequestedAcsUrl(),
                            samlFactory.getXmlContent(response),
                            authenticationState.getEntityId()));
                        return;
                    } else {
                        listener.onFailure(new IllegalStateException("Request is missing secondary authentication"));
                        return;
                    }
<<<<<<< HEAD
                }
                final UserServiceAuthentication user = buildUserFromAuthentication(secondaryAuthentication.getAuthentication(), sp);
                final SuccessfulAuthenticationResponseMessageBuilder builder = new SuccessfulAuthenticationResponseMessageBuilder(
                    samlFactory, Clock.systemUTC(), idp);
                final Response response = builder.build(user, request.getSamlAuthenticationState());
                listener.onResponse(new SamlInitiateSingleSignOnResponse(
                    user.getServiceProvider().getAssertionConsumerService().toString(),
                    samlFactory.getXmlContent(response),
                    user.getServiceProvider().getEntityId()));
            },
            e -> {
                if (authenticationState != null) {
                    final FailedAuthenticationResponseMessageBuilder builder =
                        new FailedAuthenticationResponseMessageBuilder(samlFactory, Clock.systemUTC(), idp)
                            .setInResponseTo(authenticationState.getAuthnRequestId())
                            .setAcsUrl(authenticationState.getRequestedAcsUrl())
                            .setPrimaryStatusCode(StatusCode.RESPONDER);
                    final Response response = builder.build();
=======
                    final UserServiceAuthentication user = buildUserFromAuthentication(secondaryAuthentication.getAuthentication(), sp);
                    final SuccessfulAuthenticationResponseMessageBuilder builder = new SuccessfulAuthenticationResponseMessageBuilder(
                        samlFactory, Clock.systemUTC(), identityProvider);
                    final Response response = builder.build(user, null);
>>>>>>> 0af00f88
                    listener.onResponse(new SamlInitiateSingleSignOnResponse(
                        authenticationState.getRequestedAcsUrl(),
                        samlFactory.getXmlContent(response),
                        authenticationState.getEntityId()));
                } else {
                    listener.onFailure(e);
                }
            }
        ));
    }

    private UserServiceAuthentication buildUserFromAuthentication(Authentication authentication, SamlServiceProvider sp) {
        final User authenticatedUser = authentication.getUser();
        final Set<String> groups = new HashSet<>(Arrays.asList(authenticatedUser.roles()));
        return new UserServiceAuthentication(authenticatedUser.principal(), groups, sp);
    }
}<|MERGE_RESOLUTION|>--- conflicted
+++ resolved
@@ -54,9 +54,6 @@
     @Override
     protected void doExecute(Task task, SamlInitiateSingleSignOnRequest request,
                              ActionListener<SamlInitiateSingleSignOnResponse> listener) {
-<<<<<<< HEAD
-        // TODO : Inject this IDP from the plugin
-        final SamlIdentityProvider idp = new CloudIdp(env, env.settings());
         final SamlAuthenticationState authenticationState = request.getSamlAuthenticationState();
         if (authenticationState != null) {
             final ValidationException validationException = authenticationState.validate();
@@ -65,10 +62,7 @@
                 return;
             }
         }
-        idp.getRegisteredServiceProvider(request.getSpEntityId(), ActionListener.wrap(
-=======
         identityProvider.getRegisteredServiceProvider(request.getSpEntityId(), ActionListener.wrap(
->>>>>>> 0af00f88
             sp -> {
                 if (null == sp) {
                     final String message = "Service Provider with Entity ID [" + request.getSpEntityId()
@@ -81,7 +75,7 @@
                 if (secondaryAuthentication == null) {
                     if (authenticationState != null) {
                         final FailedAuthenticationResponseMessageBuilder builder =
-                            new FailedAuthenticationResponseMessageBuilder(samlFactory, Clock.systemUTC(), idp)
+                            new FailedAuthenticationResponseMessageBuilder(samlFactory, Clock.systemUTC(), identityProvider)
                                 .setInResponseTo(authenticationState.getAuthnRequestId())
                                 .setAcsUrl(authenticationState.getRequestedAcsUrl())
                                 .setPrimaryStatusCode(StatusCode.REQUESTER)
@@ -96,11 +90,10 @@
                         listener.onFailure(new IllegalStateException("Request is missing secondary authentication"));
                         return;
                     }
-<<<<<<< HEAD
                 }
                 final UserServiceAuthentication user = buildUserFromAuthentication(secondaryAuthentication.getAuthentication(), sp);
                 final SuccessfulAuthenticationResponseMessageBuilder builder = new SuccessfulAuthenticationResponseMessageBuilder(
-                    samlFactory, Clock.systemUTC(), idp);
+                    samlFactory, Clock.systemUTC(), identityProvider);
                 final Response response = builder.build(user, request.getSamlAuthenticationState());
                 listener.onResponse(new SamlInitiateSingleSignOnResponse(
                     user.getServiceProvider().getAssertionConsumerService().toString(),
@@ -110,17 +103,11 @@
             e -> {
                 if (authenticationState != null) {
                     final FailedAuthenticationResponseMessageBuilder builder =
-                        new FailedAuthenticationResponseMessageBuilder(samlFactory, Clock.systemUTC(), idp)
+                        new FailedAuthenticationResponseMessageBuilder(samlFactory, Clock.systemUTC(), identityProvider)
                             .setInResponseTo(authenticationState.getAuthnRequestId())
                             .setAcsUrl(authenticationState.getRequestedAcsUrl())
                             .setPrimaryStatusCode(StatusCode.RESPONDER);
                     final Response response = builder.build();
-=======
-                    final UserServiceAuthentication user = buildUserFromAuthentication(secondaryAuthentication.getAuthentication(), sp);
-                    final SuccessfulAuthenticationResponseMessageBuilder builder = new SuccessfulAuthenticationResponseMessageBuilder(
-                        samlFactory, Clock.systemUTC(), identityProvider);
-                    final Response response = builder.build(user, null);
->>>>>>> 0af00f88
                     listener.onResponse(new SamlInitiateSingleSignOnResponse(
                         authenticationState.getRequestedAcsUrl(),
                         samlFactory.getXmlContent(response),
