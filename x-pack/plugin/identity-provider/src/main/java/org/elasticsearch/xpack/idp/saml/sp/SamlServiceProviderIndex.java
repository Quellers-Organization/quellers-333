/*
 * Copyright Elasticsearch B.V. and/or licensed to Elasticsearch B.V. under one
 * or more contributor license agreements. Licensed under the Elastic License;
 * you may not use this file except in compliance with the Elastic License.
 */

package org.elasticsearch.xpack.idp.saml.sp;

import org.apache.logging.log4j.LogManager;
import org.apache.logging.log4j.Logger;
import org.apache.logging.log4j.message.ParameterizedMessage;
import org.elasticsearch.Version;
import org.elasticsearch.action.ActionListener;
import org.elasticsearch.action.DocWriteRequest;
import org.elasticsearch.action.DocWriteResponse;
import org.elasticsearch.action.admin.indices.refresh.RefreshRequest;
import org.elasticsearch.action.admin.indices.template.put.PutIndexTemplateRequest;
import org.elasticsearch.action.delete.DeleteRequest;
import org.elasticsearch.action.delete.DeleteResponse;
import org.elasticsearch.action.get.GetRequest;
import org.elasticsearch.action.get.GetResponse;
import org.elasticsearch.action.index.IndexRequest;
import org.elasticsearch.action.search.SearchRequest;
import org.elasticsearch.action.support.WriteRequest;
import org.elasticsearch.client.Client;
import org.elasticsearch.client.OriginSettingClient;
import org.elasticsearch.cluster.ClusterChangedEvent;
import org.elasticsearch.cluster.ClusterState;
import org.elasticsearch.cluster.ClusterStateListener;
import org.elasticsearch.cluster.metadata.AliasOrIndex;
import org.elasticsearch.cluster.service.ClusterService;
import org.elasticsearch.common.Strings;
import org.elasticsearch.common.ValidationException;
import org.elasticsearch.common.bytes.BytesReference;
import org.elasticsearch.common.io.stream.StreamInput;
import org.elasticsearch.common.util.CachedSupplier;
import org.elasticsearch.common.xcontent.LoggingDeprecationHandler;
import org.elasticsearch.common.xcontent.NamedXContentRegistry;
import org.elasticsearch.common.xcontent.ToXContent;
import org.elasticsearch.common.xcontent.XContentBuilder;
import org.elasticsearch.common.xcontent.XContentParser;
import org.elasticsearch.common.xcontent.XContentType;
import org.elasticsearch.gateway.GatewayService;
import org.elasticsearch.index.IndexNotFoundException;
import org.elasticsearch.index.get.GetResult;
import org.elasticsearch.index.query.QueryBuilder;
import org.elasticsearch.index.query.QueryBuilders;
import org.elasticsearch.search.SearchHit;
import org.elasticsearch.xpack.core.ClientHelper;
import org.elasticsearch.xpack.core.template.TemplateUtils;

import java.io.ByteArrayOutputStream;
import java.io.Closeable;
import java.io.IOException;
import java.io.UncheckedIOException;
import java.util.Arrays;
import java.util.Objects;
import java.util.Set;
import java.util.function.Supplier;
import java.util.stream.Collectors;
import java.util.stream.Stream;

/**
 * This class provides utility methods to read/write {@link SamlServiceProviderDocument} to an Elasticsearch index.
 */
public class SamlServiceProviderIndex implements Closeable {

    private final Logger logger = LogManager.getLogger();

    private final Client client;
    private final ClusterService clusterService;
    private final ClusterStateListener clusterStateListener;
    private volatile boolean aliasExists;
    private volatile boolean templateInstalled;

    public static final String ALIAS_NAME = "saml-service-provider";
    public static final String INDEX_NAME = "saml-service-provider-v1";
    static final String TEMPLATE_NAME = ALIAS_NAME;

    private static final String TEMPLATE_RESOURCE = "/org/elasticsearch/xpack/idp/saml-service-provider-template.json";
    private static final String TEMPLATE_META_VERSION_KEY = "idp-version";
    private static final String TEMPLATE_VERSION_SUBSTITUTE = "idp.template.version";

    public static final class DocumentVersion {
        public final String id;
        public final long primaryTerm;
        public final long seqNo;

        public DocumentVersion(String id, long primaryTerm, long seqNo) {
            this.id = id;
            this.primaryTerm = primaryTerm;
            this.seqNo = seqNo;
        }

        public DocumentVersion(GetResponse get) {
            this(get.getId(), get.getPrimaryTerm(), get.getSeqNo());
        }

        public DocumentVersion(GetResult get) {
            this(get.getId(), get.getPrimaryTerm(), get.getSeqNo());
        }

        public DocumentVersion(SearchHit hit) {
            this(hit.getId(), hit.getPrimaryTerm(), hit.getSeqNo());
        }

        @Override
        public boolean equals(Object o) {
            if (this == o) return true;
            if (o == null || getClass() != o.getClass()) return false;
            final DocumentVersion that = (DocumentVersion) o;
            return Objects.equals(this.id, that.id) && primaryTerm == that.primaryTerm &&
                seqNo == that.seqNo;
        }

        @Override
        public int hashCode() {
            return Objects.hash(id, primaryTerm, seqNo);
        }
    }

    public static final class DocumentSupplier {
        public final DocumentVersion version;
        public final Supplier<SamlServiceProviderDocument> document;

        public DocumentSupplier(DocumentVersion version, Supplier<SamlServiceProviderDocument> document) {
            this.version = version;
            this.document = new CachedSupplier<>(document);
        }

        public SamlServiceProviderDocument getDocument() {
            return document.get();
        }
    }

    public SamlServiceProviderIndex(Client client, ClusterService clusterService) {
        this.client = new OriginSettingClient(client, ClientHelper.IDP_ORIGIN);
        this.clusterService = clusterService;
        this.clusterStateListener = this::clusterChanged;
        clusterService.addListener(clusterStateListener);
    }

    private void clusterChanged(ClusterChangedEvent clusterChangedEvent) {
        final ClusterState state = clusterChangedEvent.state();
        installTemplateIfRequired(state);
        checkForAliasStateChange(state);
    }

    private void installTemplateIfRequired(ClusterState state) {
        if (templateInstalled) {
            return;
        }
        if (state.blocks().hasGlobalBlock(GatewayService.STATE_NOT_RECOVERED_BLOCK)) {
            return;
        }
        if (isTemplateUpToDate(state)) {
            templateInstalled = true;
            return;
        }
        if (state.nodes().isLocalNodeElectedMaster() == false) {
            return;
        }
        installIndexTemplate(ActionListener.wrap(
            installed -> {
                templateInstalled = true;
                if (installed) {
                    logger.debug("Template [{}] has been updated", TEMPLATE_NAME);
                } else {
                    logger.debug("Template [{}] appears to be up to date", TEMPLATE_NAME);
                }
            }, e -> logger.warn(new ParameterizedMessage("Failed to install template [{}]", TEMPLATE_NAME), e)
        ));
    }

    private void checkForAliasStateChange(ClusterState state) {
        final AliasOrIndex aliasInfo = state.getMetaData().getAliasAndIndexLookup().get(ALIAS_NAME);
        final boolean previousState = aliasExists;
        this.aliasExists = aliasInfo != null;
        if (aliasExists != previousState) {
            logChangedAliasState(aliasInfo);
        }
    }

    @Override
    public void close() {
        logger.debug("Closing ... removing cluster state listener");
        clusterService.removeListener(clusterStateListener);
    }

    private void logChangedAliasState(AliasOrIndex aliasInfo) {
        if (aliasInfo == null) {
            logger.warn("service provider index/alias [{}] no longer exists", ALIAS_NAME);
        } else if (aliasInfo.isAlias() == false) {
            logger.warn("service provider index [{}] exists as a concrete index, but it should be an alias", ALIAS_NAME);
        } else if (aliasInfo.getIndices().size() != 1) {
            logger.warn("service provider alias [{}] refers to multiple indices [{}] - this is unexpected and is likely to cause problems",
                ALIAS_NAME, Strings.collectionToCommaDelimitedString(aliasInfo.getIndices()));
        } else {
            logger.info("service provider alias [{}] refers to [{}]", ALIAS_NAME, aliasInfo.getIndices().get(0).getIndex());
        }
    }

    public void installIndexTemplate(ActionListener<Boolean> listener) {
        final ClusterState state = clusterService.state();
        if (isTemplateUpToDate(state)) {
            listener.onResponse(false);
        }
        final String template = TemplateUtils.loadTemplate(TEMPLATE_RESOURCE, Version.CURRENT.toString(), TEMPLATE_VERSION_SUBSTITUTE);
        final PutIndexTemplateRequest request = new PutIndexTemplateRequest(TEMPLATE_NAME).source(template, XContentType.JSON);
        client.admin().indices().putTemplate(request, ActionListener.wrap(response -> {
            logger.info("Installed template [{}]", TEMPLATE_NAME);
            listener.onResponse(true);
        }, listener::onFailure));
    }

    private boolean isTemplateUpToDate(ClusterState state) {
        return TemplateUtils.checkTemplateExistsAndIsUpToDate(TEMPLATE_NAME, TEMPLATE_META_VERSION_KEY, state, logger);
    }

    public void deleteDocument(DocumentVersion version, WriteRequest.RefreshPolicy refreshPolicy, ActionListener<DeleteResponse> listener) {
        final DeleteRequest request = new DeleteRequest(aliasExists ? ALIAS_NAME : INDEX_NAME)
            .id(version.id)
            .setIfSeqNo(version.seqNo)
            .setIfPrimaryTerm(version.primaryTerm)
            .setRefreshPolicy(refreshPolicy);
        client.delete(request, ActionListener.wrap(response -> {
            logger.debug("Deleted service provider document [{}] ({})", version.id, response.getResult());
            listener.onResponse(response);
        }, listener::onFailure));
    }

    public void writeDocument(SamlServiceProviderDocument document, DocWriteRequest.OpType opType,
                              WriteRequest.RefreshPolicy refreshPolicy, ActionListener<DocWriteResponse> listener) {
        final ValidationException exception = document.validate();
        if (exception != null) {
            listener.onFailure(exception);
            return;
        }

        if (templateInstalled) {
            _writeDocument(document, opType, refreshPolicy, listener);
        } else {
            installIndexTemplate(ActionListener.wrap(installed ->
                _writeDocument(document, opType, refreshPolicy, listener), listener::onFailure));
        }
    }

    private void _writeDocument(SamlServiceProviderDocument document, DocWriteRequest.OpType opType,
                                WriteRequest.RefreshPolicy refreshPolicy, ActionListener<DocWriteResponse> listener) {
        try (ByteArrayOutputStream out = new ByteArrayOutputStream();
             XContentBuilder xContentBuilder = new XContentBuilder(XContentType.JSON.xContent(), out)) {
            document.toXContent(xContentBuilder, ToXContent.EMPTY_PARAMS);
            // Due to the lack of "alias templates" (at the current time), we cannot write to the alias if it doesn't exist yet
            // - that would cause the alias to be created as a concrete index, which is not what we want.
            // So, until we know that the alias exists we have to write to the expected index name instead.
            final IndexRequest request = new IndexRequest(aliasExists ? ALIAS_NAME : INDEX_NAME)
                .opType(opType)
                .source(xContentBuilder)
                .id(document.docId)
<<<<<<< HEAD
                .setRefreshPolicy(WriteRequest.RefreshPolicy.WAIT_UNTIL);
=======
                .setRefreshPolicy(refreshPolicy);
>>>>>>> 031bd2e5
            client.index(request, ActionListener.wrap(response -> {
                logger.debug("Wrote service provider [{}][{}] as document [{}] ({})",
                    document.name, document.entityId, response.getId(), response.getResult());
                listener.onResponse(response);
            }, listener::onFailure));
        } catch (IOException e) {
            listener.onFailure(e);
        }
    }

    public void readDocument(String documentId, ActionListener<DocumentSupplier> listener) {
        final GetRequest request = new GetRequest(ALIAS_NAME, documentId);
        client.get(request, ActionListener.wrap(response -> {
            if (response.isExists()) {
                listener.onResponse(
                    new DocumentSupplier(new DocumentVersion(response), () -> toDocument(documentId, response.getSourceAsBytesRef()))
                );
            } else {
                listener.onResponse(null);
            }
        }, listener::onFailure));
    }

    public void findByEntityId(String entityId, ActionListener<Set<DocumentSupplier>> listener) {
        final QueryBuilder query = QueryBuilders.termQuery(SamlServiceProviderDocument.Fields.ENTITY_ID.getPreferredName(), entityId);
        findDocuments(query, listener);
    }

    public void findAll(ActionListener<Set<DocumentSupplier>> listener) {
        final QueryBuilder query = QueryBuilders.matchAllQuery();
        findDocuments(query, listener);
    }

    public void refresh(ActionListener<Void> listener) {
        client.admin().indices().refresh(new RefreshRequest(ALIAS_NAME), ActionListener.wrap(
            response -> listener.onResponse(null), listener::onFailure));
    }

    private void findDocuments(QueryBuilder query, ActionListener<Set<DocumentSupplier>> listener) {
        logger.trace("Searching [{}] for [{}]", ALIAS_NAME, query);
        final SearchRequest request = client.prepareSearch(ALIAS_NAME)
            .setQuery(query)
            .setSize(1000)
            .setFetchSource(true)
            .request();
        client.search(request, ActionListener.wrap(response -> {
            if (logger.isTraceEnabled()) {
                logger.trace("Search hits: [{}] [{}]", response.getHits().getTotalHits(), Arrays.toString(response.getHits().getHits()));
            }
            final Set<DocumentSupplier> docs = Stream.of(response.getHits().getHits())
                .map(hit -> new DocumentSupplier(new DocumentVersion(hit), () -> toDocument(hit.getId(), hit.getSourceRef())))
                .collect(Collectors.toUnmodifiableSet());
            listener.onResponse(docs);
        }, ex -> {
            if (ex instanceof IndexNotFoundException) {
                listener.onResponse(Set.of());
            } else {
                listener.onFailure(ex);
            }
        }));
    }

    private SamlServiceProviderDocument toDocument(String documentId, BytesReference source) {
        try (StreamInput in = source.streamInput();
             XContentParser parser = XContentType.JSON.xContent().createParser(
                 NamedXContentRegistry.EMPTY, LoggingDeprecationHandler.INSTANCE, in)) {
            return SamlServiceProviderDocument.fromXContent(documentId, parser);
        } catch (IOException e) {
            throw new UncheckedIOException("failed to parse document [" + documentId + "]", e);
        }
    }

    @Override
    public String toString() {
        return getClass().getSimpleName() + "{alias=" + ALIAS_NAME + " [" + (aliasExists ? "exists" : "not-found") + "]}";
    }
}<|MERGE_RESOLUTION|>--- conflicted
+++ resolved
@@ -257,11 +257,7 @@
                 .opType(opType)
                 .source(xContentBuilder)
                 .id(document.docId)
-<<<<<<< HEAD
-                .setRefreshPolicy(WriteRequest.RefreshPolicy.WAIT_UNTIL);
-=======
                 .setRefreshPolicy(refreshPolicy);
->>>>>>> 031bd2e5
             client.index(request, ActionListener.wrap(response -> {
                 logger.debug("Wrote service provider [{}][{}] as document [{}] ({})",
                     document.name, document.entityId, response.getId(), response.getResult());
