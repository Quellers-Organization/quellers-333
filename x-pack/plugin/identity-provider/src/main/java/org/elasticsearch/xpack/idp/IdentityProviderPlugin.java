--- conflicted
+++ resolved
@@ -88,13 +88,8 @@
         final SecurityContext securityContext = new SecurityContext(settings, threadPool.getThreadContext());
         final UserPrivilegeResolver userPrivilegeResolver = new UserPrivilegeResolver(client, securityContext);
 
-<<<<<<< HEAD
+
         final ServiceProviderDefaults serviceProviderDefaults = ServiceProviderDefaults.forSettings(settings);
-=======
-        // TODO
-        final ServiceProviderDefaults serviceProviderDefaults = new ServiceProviderDefaults("elastic-cloud",
-                NameID.TRANSIENT, Duration.standardMinutes(5));
->>>>>>> 6a757b41
         final SamlServiceProviderResolver resolver = new SamlServiceProviderResolver(settings, index, serviceProviderDefaults);
         final SamlIdentityProvider idp = SamlIdentityProvider.builder(resolver)
             .fromSettings(environment)
