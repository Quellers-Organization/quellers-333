--- conflicted
+++ resolved
@@ -80,18 +80,14 @@
         }
 
         SamlInit.initialize();
-<<<<<<< HEAD
         final SamlIdentityProvider idp = SamlIdentityProvider.builder().fromSettings(environment).build();
+        final SamlServiceProviderIndex index = new SamlServiceProviderIndex(client, clusterService);
         final SamlFactory factory = new SamlFactory();
         return List.of(
             idp,
+            index,
             factory
         );
-=======
-        CloudIdp idp = new CloudIdp(environment, settings);
-        SamlServiceProviderIndex index = new SamlServiceProviderIndex(client, clusterService);
-        return List.of(index);
->>>>>>> 2f285374
     }
 
     @Override
