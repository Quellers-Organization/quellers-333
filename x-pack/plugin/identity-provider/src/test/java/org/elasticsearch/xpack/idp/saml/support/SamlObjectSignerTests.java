--- conflicted
+++ resolved
@@ -38,17 +38,11 @@
 
 public class SamlObjectSignerTests extends IdpSamlTestCase {
 
-<<<<<<< HEAD
-    @Before
-    public void setupState() {
-        SamlUtils.initialize();
-=======
     private SamlFactory samlFactory;
     @Before
     public void setupState() {
         SamlInit.initialize();
         samlFactory = new SamlFactory();
->>>>>>> eef3dd60
     }
 
     public void testSignLogoutRequest() throws Exception {
@@ -112,11 +106,7 @@
     private Element sign(SignableSAMLObject request, String entityId, X509Credential credential) {
         SamlIdentityProvider idp = buildIdP(entityId, credential);
 
-<<<<<<< HEAD
-        SamlObjectSigner signer = new SamlObjectSigner(idp);
-=======
         SamlObjectSigner signer = new SamlObjectSigner(samlFactory, idp);
->>>>>>> eef3dd60
         return signer.sign(request);
     }
 
@@ -129,51 +119,26 @@
     }
 
     private LogoutRequest createLogoutRequest(String entityId) {
-<<<<<<< HEAD
-        final LogoutRequest request = SamlUtils.buildObject(LogoutRequest.class, LogoutRequest.DEFAULT_ELEMENT_NAME);
-        request.setNotOnOrAfter(DateTime.now().plusMinutes(15));
-
-        final NameID nameID = SamlUtils.buildObject(NameID.class, NameID.DEFAULT_ELEMENT_NAME);
-=======
         final LogoutRequest request = samlFactory.buildObject(LogoutRequest.class, LogoutRequest.DEFAULT_ELEMENT_NAME);
         request.setNotOnOrAfter(DateTime.now().plusMinutes(15));
 
         final NameID nameID = samlFactory.buildObject(NameID.class, NameID.DEFAULT_ELEMENT_NAME);
->>>>>>> eef3dd60
         nameID.setFormat(NameIDType.TRANSIENT);
         nameID.setValue(randomAlphaOfLengthBetween(24, 64));
         request.setNameID(nameID);
 
-<<<<<<< HEAD
-        final Issuer issuer = SamlUtils.buildObject(Issuer.class, Issuer.DEFAULT_ELEMENT_NAME);
-=======
         final Issuer issuer = samlFactory.buildObject(Issuer.class, Issuer.DEFAULT_ELEMENT_NAME);
->>>>>>> eef3dd60
         issuer.setValue(entityId);
         request.setIssuer(issuer);
         return request;
     }
 
     private Response createAuthnResponse(String entityId) {
-<<<<<<< HEAD
-        final Response response = SamlUtils.buildObject(Response.class, Response.DEFAULT_ELEMENT_NAME);
-=======
         final Response response = samlFactory.buildObject(Response.class, Response.DEFAULT_ELEMENT_NAME);
->>>>>>> eef3dd60
         final DateTime now = DateTime.now();
         response.setIssueInstant(now);
         response.setID(randomAlphaOfLength(24));
 
-<<<<<<< HEAD
-        final StatusCode code = SamlUtils.buildObject(StatusCode.class, StatusCode.DEFAULT_ELEMENT_NAME);
-        code.setValue(StatusCode.AUTHN_FAILED);
-
-        Status status = SamlUtils.buildObject(Status.class, Status.DEFAULT_ELEMENT_NAME);
-        status.setStatusCode(code);
-        response.setStatus(status);
-
-        final Issuer issuer = SamlUtils.buildObject(Issuer.class, Issuer.DEFAULT_ELEMENT_NAME);
-=======
         final StatusCode code = samlFactory.buildObject(StatusCode.class, StatusCode.DEFAULT_ELEMENT_NAME);
         code.setValue(StatusCode.AUTHN_FAILED);
 
@@ -182,7 +147,6 @@
         response.setStatus(status);
 
         final Issuer issuer = samlFactory.buildObject(Issuer.class, Issuer.DEFAULT_ELEMENT_NAME);
->>>>>>> eef3dd60
         issuer.setValue(entityId);
         response.setIssuer(issuer);
         return response;
