--- conflicted
+++ resolved
@@ -148,13 +148,8 @@
         final String defaultNameId = NameID.TRANSIENT;
         final String defaultApplication = randomAlphaOfLengthBetween(4, 12);
         final Duration defaultExpiry = Duration.standardMinutes(12);
-<<<<<<< HEAD
         final ServiceProviderDefaults defaults = new ServiceProviderDefaults(
-            defaultApplication, defaultLoginAction, defaultNameId, defaultExpiry);
-=======
-        final SamlIdentityProvider.ServiceProviderDefaults defaults = new SamlIdentityProvider.ServiceProviderDefaults(
             defaultApplication, defaultNameId, defaultExpiry);
->>>>>>> 6a757b41
         when(identityProvider.getServiceProviderDefaults()).thenReturn(defaults);
         return defaults;
     }
