/*
 * Copyright Elasticsearch B.V. and/or licensed to Elasticsearch B.V. under one
 * or more contributor license agreements. Licensed under the Elastic License;
 * you may not use this file except in compliance with the Elastic License.
 */

package org.elasticsearch.xpack.idp.saml.sp;

import org.elasticsearch.action.ActionListener;
import org.elasticsearch.action.support.PlainActionFuture;
import org.elasticsearch.common.settings.Settings;
import org.elasticsearch.test.ESTestCase;
import org.elasticsearch.xpack.idp.saml.idp.SamlIdentityProvider;
import org.elasticsearch.xpack.idp.saml.sp.SamlServiceProviderIndex.DocumentVersion;
import org.hamcrest.Matchers;
import org.joda.time.Duration;
import org.junit.Before;
import org.opensaml.saml.saml2.core.NameID;

import java.net.URL;
import java.util.Map;
import java.util.Set;

import static org.hamcrest.Matchers.emptyIterable;
import static org.hamcrest.Matchers.equalTo;
import static org.hamcrest.Matchers.not;
import static org.hamcrest.Matchers.notNullValue;
import static org.hamcrest.Matchers.nullValue;
import static org.hamcrest.Matchers.sameInstance;
import static org.mockito.Matchers.any;
import static org.mockito.Matchers.anyString;
import static org.mockito.Mockito.doAnswer;
import static org.mockito.Mockito.mock;
import static org.mockito.Mockito.when;

public class SamlServiceProviderResolverTests extends ESTestCase {

    private SamlServiceProviderIndex index;
    private ServiceProviderDefaults serviceProviderDefaults;
    private SamlIdentityProvider identityProvider;
    private SamlServiceProviderResolver resolver;

    @Before
    public void setupMocks() {
        index = mock(SamlServiceProviderIndex.class);
        identityProvider = mock(SamlIdentityProvider.class);
        serviceProviderDefaults = configureIdentityProviderDefaults();
        resolver = new SamlServiceProviderResolver(Settings.EMPTY, index, serviceProviderDefaults);
    }

    public void testResolveWithoutCache() throws Exception {

        final String entityId = "https://" + randomAlphaOfLength(12) + ".elastic-cloud.com/";
        final URL acs = new URL(entityId + "saml/acs");

        final String principalAttribute = randomAlphaOfLengthBetween(6, 36);
        final String rolesAttribute = randomAlphaOfLengthBetween(6, 36);
        final String resource = "ece:" + randomAlphaOfLengthBetween(6, 12);
        final Map<String, String> rolePrivileges = Map.of(randomAlphaOfLengthBetween(3, 6), "role:" + randomAlphaOfLengthBetween(4, 8));

        final DocumentVersion docVersion = new DocumentVersion(
            randomAlphaOfLength(12), randomNonNegativeLong(), randomNonNegativeLong());
        final SamlServiceProviderDocument document = new SamlServiceProviderDocument();
        document.setEntityId(entityId);
        document.setAuthenticationExpiry(null);
        document.setAcs(acs.toString());
        document.privileges.setResource(resource);
        document.privileges.setRoleActions(rolePrivileges);
        document.attributeNames.setPrincipal(principalAttribute);
        document.attributeNames.setRoles(rolesAttribute);

        mockDocument(entityId, docVersion, document);

        final SamlServiceProvider serviceProvider = resolveServiceProvider(entityId);
        assertThat(serviceProvider.getEntityId(), equalTo(entityId));
        assertThat(serviceProvider.getAssertionConsumerService(), equalTo(acs));
<<<<<<< HEAD
        assertThat(serviceProvider.getAllowedNameIdFormat(), equalTo(defaults.nameIdFormat));
        assertThat(serviceProvider.getAuthnExpiry(), equalTo(defaults.authenticationExpiry));
=======
        assertThat(serviceProvider.getAllowedNameIdFormats(), contains(serviceProviderDefaults.nameIdFormat));
        assertThat(serviceProvider.getAuthnExpiry(), equalTo(serviceProviderDefaults.authenticationExpiry));
>>>>>>> 72b19214
        assertThat(serviceProvider.getSpSigningCredentials(), emptyIterable());
        assertThat(serviceProvider.shouldSignAuthnRequests(), equalTo(false));
        assertThat(serviceProvider.shouldSignLogoutRequests(), equalTo(false));

        assertThat(serviceProvider.getAttributeNames(), notNullValue());
        assertThat(serviceProvider.getAttributeNames().principal, equalTo(principalAttribute));
        assertThat(serviceProvider.getAttributeNames().name, nullValue());
        assertThat(serviceProvider.getAttributeNames().email, nullValue());
        assertThat(serviceProvider.getAttributeNames().roles, equalTo(rolesAttribute));

        assertThat(serviceProvider.getPrivileges(), notNullValue());
        assertThat(serviceProvider.getPrivileges().getApplicationName(), equalTo(serviceProviderDefaults.applicationName));
        assertThat(serviceProvider.getPrivileges().getResource(), equalTo(resource));
        assertThat(serviceProvider.getPrivileges().getRoleActions(), equalTo(rolePrivileges));
    }

    public void testResolveReturnsCachedObject() throws Exception {
        final SamlServiceProviderDocument document1 = SamlServiceProviderIndexTests.randomDocument(1);
        final SamlServiceProviderDocument document2 = SamlServiceProviderIndexTests.randomDocument(2);
        document2.entityId = document1.entityId;

        final DocumentVersion docVersion = new DocumentVersion(randomAlphaOfLength(12), 1, 1);

        mockDocument(document1.entityId, docVersion, document1);
        final SamlServiceProvider serviceProvider1 = resolveServiceProvider(document1.entityId);

        mockDocument(document1.entityId, docVersion, document2);
        final SamlServiceProvider serviceProvider2 = resolveServiceProvider(document1.entityId);

        assertThat(serviceProvider2, sameInstance(serviceProvider1));
    }

    public void testResolveIgnoresCacheWhenDocumentVersionChanges() throws Exception {
        final SamlServiceProviderDocument document1 = SamlServiceProviderIndexTests.randomDocument(1);
        final SamlServiceProviderDocument document2 = SamlServiceProviderIndexTests.randomDocument(2);
        document2.entityId = document1.entityId;

        final DocumentVersion docVersion1 = new DocumentVersion(randomAlphaOfLength(12), 1, 1);
        final DocumentVersion docVersion2 = new DocumentVersion(randomAlphaOfLength(12), randomIntBetween(2, 10), randomIntBetween(1, 10));

        mockDocument(document1.entityId, docVersion1, document1);
        final SamlServiceProvider serviceProvider1a = resolveServiceProvider(document1.entityId);
        final SamlServiceProvider serviceProvider1b = resolveServiceProvider(document1.entityId);
        assertThat(serviceProvider1b, sameInstance(serviceProvider1a));

        mockDocument(document1.entityId, docVersion2, document2);
        final SamlServiceProvider serviceProvider2 = resolveServiceProvider(document1.entityId);

        assertThat(serviceProvider2, not(sameInstance(serviceProvider1a)));
        assertThat(serviceProvider2.getEntityId(), equalTo(document2.entityId));
        assertThat(serviceProvider2.getAssertionConsumerService().toString(), equalTo(document2.acs));
        assertThat(serviceProvider2.getAttributeNames().principal, equalTo(document2.attributeNames.principal));
        assertThat(serviceProvider2.getAttributeNames().name, equalTo(document2.attributeNames.name));
        assertThat(serviceProvider2.getAttributeNames().email, equalTo(document2.attributeNames.email));
        assertThat(serviceProvider2.getAttributeNames().roles, equalTo(document2.attributeNames.roles));
        assertThat(serviceProvider2.getPrivileges().getResource(), equalTo(document2.privileges.resource));
    }

    private SamlServiceProvider resolveServiceProvider(String entityId) {
        final PlainActionFuture<SamlServiceProvider> future = new PlainActionFuture<>();
        resolver.resolve(entityId, future);

        final SamlServiceProvider serviceProvider = future.actionGet();
        assertThat(serviceProvider, notNullValue());
        return serviceProvider;
    }

    private ServiceProviderDefaults configureIdentityProviderDefaults() {
        final String defaultNameId = NameID.TRANSIENT;
        final String defaultApplication = randomAlphaOfLengthBetween(4, 12);
        final Duration defaultExpiry = Duration.standardMinutes(12);
        final ServiceProviderDefaults defaults = new ServiceProviderDefaults(
            defaultApplication, defaultNameId, defaultExpiry);
        when(identityProvider.getServiceProviderDefaults()).thenReturn(defaults);
        return defaults;
    }

    private void mockDocument(String entityId, DocumentVersion docVersion, SamlServiceProviderDocument document) {
        doAnswer(inv -> {
            final Object[] args = inv.getArguments();
            assertThat(args, Matchers.arrayWithSize(2));

            assertThat(args[0], equalTo(entityId));

            ActionListener<Set<SamlServiceProviderIndex.DocumentSupplier>> listener
                = (ActionListener<Set<SamlServiceProviderIndex.DocumentSupplier>>) args[args.length - 1];
            listener.onResponse(Set.of(new SamlServiceProviderIndex.DocumentSupplier(docVersion, () -> document)));
            return null;
        }).when(index).findByEntityId(anyString(), any(ActionListener.class));
    }
}<|MERGE_RESOLUTION|>--- conflicted
+++ resolved
@@ -74,13 +74,8 @@
         final SamlServiceProvider serviceProvider = resolveServiceProvider(entityId);
         assertThat(serviceProvider.getEntityId(), equalTo(entityId));
         assertThat(serviceProvider.getAssertionConsumerService(), equalTo(acs));
-<<<<<<< HEAD
-        assertThat(serviceProvider.getAllowedNameIdFormat(), equalTo(defaults.nameIdFormat));
-        assertThat(serviceProvider.getAuthnExpiry(), equalTo(defaults.authenticationExpiry));
-=======
-        assertThat(serviceProvider.getAllowedNameIdFormats(), contains(serviceProviderDefaults.nameIdFormat));
+        assertThat(serviceProvider.getAllowedNameIdFormat(), equalTo(serviceProviderDefaults.nameIdFormat));
         assertThat(serviceProvider.getAuthnExpiry(), equalTo(serviceProviderDefaults.authenticationExpiry));
->>>>>>> 72b19214
         assertThat(serviceProvider.getSpSigningCredentials(), emptyIterable());
         assertThat(serviceProvider.shouldSignAuthnRequests(), equalTo(false));
         assertThat(serviceProvider.shouldSignLogoutRequests(), equalTo(false));
