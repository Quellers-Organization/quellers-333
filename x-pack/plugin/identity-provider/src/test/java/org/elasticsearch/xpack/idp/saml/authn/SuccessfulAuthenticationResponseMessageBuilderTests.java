/*
 * Copyright Elasticsearch B.V. and/or licensed to Elasticsearch B.V. under one
 * or more contributor license agreements. Licensed under the Elastic License;
 * you may not use this file except in compliance with the Elastic License.
 */

package org.elasticsearch.xpack.idp.saml.authn;

import org.elasticsearch.xpack.idp.saml.idp.SamlIdentityProvider;
import org.elasticsearch.xpack.idp.saml.sp.SamlServiceProvider;
<<<<<<< HEAD
=======
import org.elasticsearch.xpack.idp.saml.support.SamlFactory;
import org.elasticsearch.xpack.idp.saml.support.SamlObjectSigner;
>>>>>>> eb88cdd6
import org.elasticsearch.xpack.idp.saml.support.XmlValidator;
import org.elasticsearch.xpack.idp.saml.test.IdpSamlTestCase;
import org.joda.time.Duration;
import org.junit.Before;
import org.opensaml.saml.saml2.core.Response;
import org.w3c.dom.Element;

<<<<<<< HEAD
import java.io.ByteArrayInputStream;
import java.nio.charset.StandardCharsets;
=======
import java.net.URI;
import java.net.URISyntaxException;
>>>>>>> eb88cdd6
import java.time.Clock;
import java.util.Set;

import static org.hamcrest.Matchers.containsString;
import static org.hamcrest.Matchers.not;
import static org.mockito.Mockito.mock;
import static org.mockito.Mockito.when;

public class SuccessfulAuthenticationResponseMessageBuilderTests extends IdpSamlTestCase {

<<<<<<< HEAD
    public void testResponseIsValidAgainstXmlSchema() throws Exception {
        final Clock clock = Clock.systemUTC();
=======
    private SamlIdentityProvider idp;
    private SamlFactory samlFactory;
    private XmlValidator validator;

    @Before
    public void setupSaml() throws Exception {
        samlFactory = new SamlFactory();
        validator = new XmlValidator("saml-schema-protocol-2.0.xsd");

        idp = mock(SamlIdentityProvider.class);
        when(idp.getEntityId()).thenReturn("https://cloud.elastic.co/saml/idp");
        when(idp.getSigningCredential()).thenReturn(readCredentials("RSA", 2048));
    }

    public void testUnsignedResponseIsValidAgainstXmlSchema() throws Exception {
        final Response response = buildResponse();

        final String xml = super.toString(response);
        assertThat(xml, not(containsString("SignedInfo>")));
        validator.validate(xml);
    }

    public void testSignedResponseIsValidAgainstXmlSchema() throws Exception {
        final SamlObjectSigner signer = new SamlObjectSigner(samlFactory, idp);
        final Response response = buildResponse();

        final Element signed = signer.sign(response);
        final String xml = super.toString(signed);
        assertThat(xml, containsString("SignedInfo>"));
        validator.validate(xml);
    }
>>>>>>> eb88cdd6

    private Response buildResponse() throws URISyntaxException {
        final Clock clock = Clock.systemUTC();

        final SamlServiceProvider sp = mock(SamlServiceProvider.class);
        final String baseServiceUrl = "https://" + randomAlphaOfLength(32) + ".us-east-1.aws.found.io/";
<<<<<<< HEAD
        final String acs = baseServiceUrl + "api/security/saml/callback";
        Mockito.when(sp.getEntityId()).thenReturn(baseServiceUrl);
        Mockito.when(sp.getAssertionConsumerService()).thenReturn(acs);
        Mockito.when(sp.getAuthnExpiry()).thenReturn(Duration.standardMinutes(10));
        Mockito.when(sp.getAttributeNames()).thenReturn(new SamlServiceProvider.AttributeNames());

        final UserServiceAuthentication user = Mockito.mock(UserServiceAuthentication.class);
        Mockito.when(user.getPrincipal()).thenReturn(randomAlphaOfLengthBetween(4, 12));
        Mockito.when(user.getGroups()).thenReturn(Set.of(randomArray(1, 5, String[]::new, () -> randomAlphaOfLengthBetween(4, 12))));
        Mockito.when(user.getServiceProvider()).thenReturn(sp);

        SuccessfulAuthenticationResponseMessageBuilder builder = new SuccessfulAuthenticationResponseMessageBuilder(clock, idp);
        final Response response = builder.build(user, null);
=======
        final URI acs = new URI(baseServiceUrl + "api/security/saml/callback");
        when(sp.getEntityId()).thenReturn(baseServiceUrl);
        when(sp.getAssertionConsumerService()).thenReturn(acs);
        when(sp.getAuthnExpiry()).thenReturn(Duration.standardMinutes(10));
        when(sp.getAttributeNames()).thenReturn(new SamlServiceProvider.AttributeNames());

        final UserServiceAuthentication user = mock(UserServiceAuthentication.class);
        when(user.getPrincipal()).thenReturn(randomAlphaOfLengthBetween(4, 12));
        when(user.getGroups()).thenReturn(Set.of(randomArray(1, 5, String[]::new, () -> randomAlphaOfLengthBetween(4, 12))));
        when(user.getServiceProvider()).thenReturn(sp);
>>>>>>> eb88cdd6

        final SuccessfulAuthenticationResponseMessageBuilder builder = new SuccessfulAuthenticationResponseMessageBuilder(samlFactory,
            clock, idp);
        return builder.build(user, null);
    }


}<|MERGE_RESOLUTION|>--- conflicted
+++ resolved
@@ -8,11 +8,8 @@
 
 import org.elasticsearch.xpack.idp.saml.idp.SamlIdentityProvider;
 import org.elasticsearch.xpack.idp.saml.sp.SamlServiceProvider;
-<<<<<<< HEAD
-=======
-import org.elasticsearch.xpack.idp.saml.support.SamlFactory;
 import org.elasticsearch.xpack.idp.saml.support.SamlObjectSigner;
->>>>>>> eb88cdd6
+import org.elasticsearch.xpack.idp.saml.support.SamlUtils;
 import org.elasticsearch.xpack.idp.saml.support.XmlValidator;
 import org.elasticsearch.xpack.idp.saml.test.IdpSamlTestCase;
 import org.joda.time.Duration;
@@ -20,13 +17,7 @@
 import org.opensaml.saml.saml2.core.Response;
 import org.w3c.dom.Element;
 
-<<<<<<< HEAD
-import java.io.ByteArrayInputStream;
-import java.nio.charset.StandardCharsets;
-=======
-import java.net.URI;
 import java.net.URISyntaxException;
->>>>>>> eb88cdd6
 import java.time.Clock;
 import java.util.Set;
 
@@ -37,17 +28,12 @@
 
 public class SuccessfulAuthenticationResponseMessageBuilderTests extends IdpSamlTestCase {
 
-<<<<<<< HEAD
-    public void testResponseIsValidAgainstXmlSchema() throws Exception {
-        final Clock clock = Clock.systemUTC();
-=======
     private SamlIdentityProvider idp;
-    private SamlFactory samlFactory;
     private XmlValidator validator;
 
     @Before
     public void setupSaml() throws Exception {
-        samlFactory = new SamlFactory();
+        SamlUtils.initialize();
         validator = new XmlValidator("saml-schema-protocol-2.0.xsd");
 
         idp = mock(SamlIdentityProvider.class);
@@ -64,7 +50,7 @@
     }
 
     public void testSignedResponseIsValidAgainstXmlSchema() throws Exception {
-        final SamlObjectSigner signer = new SamlObjectSigner(samlFactory, idp);
+        final SamlObjectSigner signer = new SamlObjectSigner(idp);
         final Response response = buildResponse();
 
         final Element signed = signer.sign(response);
@@ -72,29 +58,13 @@
         assertThat(xml, containsString("SignedInfo>"));
         validator.validate(xml);
     }
->>>>>>> eb88cdd6
 
     private Response buildResponse() throws URISyntaxException {
         final Clock clock = Clock.systemUTC();
 
         final SamlServiceProvider sp = mock(SamlServiceProvider.class);
         final String baseServiceUrl = "https://" + randomAlphaOfLength(32) + ".us-east-1.aws.found.io/";
-<<<<<<< HEAD
         final String acs = baseServiceUrl + "api/security/saml/callback";
-        Mockito.when(sp.getEntityId()).thenReturn(baseServiceUrl);
-        Mockito.when(sp.getAssertionConsumerService()).thenReturn(acs);
-        Mockito.when(sp.getAuthnExpiry()).thenReturn(Duration.standardMinutes(10));
-        Mockito.when(sp.getAttributeNames()).thenReturn(new SamlServiceProvider.AttributeNames());
-
-        final UserServiceAuthentication user = Mockito.mock(UserServiceAuthentication.class);
-        Mockito.when(user.getPrincipal()).thenReturn(randomAlphaOfLengthBetween(4, 12));
-        Mockito.when(user.getGroups()).thenReturn(Set.of(randomArray(1, 5, String[]::new, () -> randomAlphaOfLengthBetween(4, 12))));
-        Mockito.when(user.getServiceProvider()).thenReturn(sp);
-
-        SuccessfulAuthenticationResponseMessageBuilder builder = new SuccessfulAuthenticationResponseMessageBuilder(clock, idp);
-        final Response response = builder.build(user, null);
-=======
-        final URI acs = new URI(baseServiceUrl + "api/security/saml/callback");
         when(sp.getEntityId()).thenReturn(baseServiceUrl);
         when(sp.getAssertionConsumerService()).thenReturn(acs);
         when(sp.getAuthnExpiry()).thenReturn(Duration.standardMinutes(10));
@@ -104,10 +74,8 @@
         when(user.getPrincipal()).thenReturn(randomAlphaOfLengthBetween(4, 12));
         when(user.getGroups()).thenReturn(Set.of(randomArray(1, 5, String[]::new, () -> randomAlphaOfLengthBetween(4, 12))));
         when(user.getServiceProvider()).thenReturn(sp);
->>>>>>> eb88cdd6
 
-        final SuccessfulAuthenticationResponseMessageBuilder builder = new SuccessfulAuthenticationResponseMessageBuilder(samlFactory,
-            clock, idp);
+        final SuccessfulAuthenticationResponseMessageBuilder builder = new SuccessfulAuthenticationResponseMessageBuilder(clock, idp);
         return builder.build(user, null);
     }
 
