--- conflicted
+++ resolved
@@ -35,6 +35,7 @@
 import org.locationtech.jts.geom.GeometryFactory;
 import org.locationtech.jts.geom.LineString;
 
+import java.util.ArrayList;
 import java.util.List;
 
 /**
@@ -42,13 +43,11 @@
  */
 public class FeatureFactory {
 
-    private static final byte[] EMPTY = new byte[0];
-
     private final IGeometryFilter acceptAllGeomFilter = geometry -> true;
+    private final IUserDataConverter userDataIgnoreConverter = new UserDataIgnoreConverter();
     private final MvtLayerParams layerParams;
     private final GeometryFactory geomFactory = new GeometryFactory();
     private final MvtLayerProps layerProps = new MvtLayerProps();
-    private final IUserDataConverter ignoreDataConverter = new UserDataIgnoreConverter();
     private final JTSGeometryBuilder builder;
 
     private final Envelope tileEnvelope;
@@ -64,13 +63,8 @@
         this.layerParams = new MvtLayerParams(extent, extent);
     }
 
-<<<<<<< HEAD
-    public byte[] getFeature(Geometry geometry) {
-        TileGeomResult tileGeom = JtsAdapter.createTileGeom(
-=======
-    public List<VectorTile.Tile.Feature> getFeatures(Geometry geometry, IUserDataConverter userData) {
+    public List<Object> getFeatures(Geometry geometry) {
         final TileGeomResult tileGeom = JtsAdapter.createTileGeom(
->>>>>>> dd2dff41
             JtsAdapter.flatFeatureList(geometry.visit(builder)),
             tileEnvelope,
             clipEnvelope,
@@ -79,8 +73,10 @@
             acceptAllGeomFilter
         );
         // MVT tile geometry to MVT features
-        List<VectorTile.Tile.Feature> features = JtsAdapter.toFeatures(tileGeom.mvtGeoms, layerProps, ignoreDataConverter);
-        return features.size() == 0 ? EMPTY : features.get(0).toByteArray();
+        final List<VectorTile.Tile.Feature> features = JtsAdapter.toFeatures(tileGeom.mvtGeoms, layerProps, userDataIgnoreConverter);
+        final List<Object> byteFeatures = new ArrayList<>(features.size());
+        features.forEach(f -> byteFeatures.add(f.toByteArray()));
+        return byteFeatures;
     }
 
     private static class JTSGeometryBuilder implements GeometryVisitor<org.locationtech.jts.geom.Geometry, IllegalArgumentException> {
