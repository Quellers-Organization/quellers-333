/*
 * Copyright Elasticsearch B.V. and/or licensed to Elasticsearch B.V. under one
 * or more contributor license agreements. Licensed under the Elastic License
 * 2.0; you may not use this file except in compliance with the Elastic License
 * 2.0.
 */

package org.elasticsearch.xpack.vectortile;

import com.wdtinc.mapbox_vector_tile.VectorTile;

import org.apache.http.HttpStatus;
import org.apache.http.client.methods.HttpDelete;
import org.apache.http.client.methods.HttpGet;
import org.apache.http.client.methods.HttpPost;
import org.apache.http.client.methods.HttpPut;
import org.elasticsearch.client.Request;
import org.elasticsearch.client.Response;
import org.elasticsearch.client.ResponseException;
import org.elasticsearch.geometry.Geometry;
import org.elasticsearch.geometry.LinearRing;
import org.elasticsearch.geometry.MultiPolygon;
import org.elasticsearch.geometry.Polygon;
import org.elasticsearch.geometry.Rectangle;
import org.elasticsearch.geometry.utils.WellKnownText;
import org.elasticsearch.search.aggregations.bucket.geogrid.GeoTileUtils;
import org.elasticsearch.test.rest.ESRestTestCase;
import org.hamcrest.Matchers;
import org.junit.AfterClass;
import org.junit.Before;

import java.io.IOException;
import java.io.InputStream;
import java.util.List;

/**
 * Rest test for _mvt end point. The test only check that the structure of the vector tiles is sound in
 * respect to the number of layers returned and the number of features abd tags in each layer.
 */
public class VectorTileRestIT extends ESRestTestCase {

    private static final String INDEX_POINTS = "index-points";
    private static final String INDEX_POLYGON = "index-polygon";
    private static final String INDEX_COLLECTION = "index-collection";
    private static final String INDEX_POINTS_SHAPES = INDEX_POINTS + "," + INDEX_POLYGON;
    private static final String INDEX_ALL = "index*";
    private static final String META_LAYER = "meta";
    private static final String HITS_LAYER = "hits";
    private static final String AGGS_LAYER = "aggs";

    private static boolean oneTimeSetup = false;
    private static int x, y, z;

    @Before
    public void indexDocuments() throws IOException {
        if (oneTimeSetup == false) {
            z = randomIntBetween(1, GeoTileUtils.MAX_ZOOM - 10);
            x = randomIntBetween(0, (1 << z) - 1);
            y = randomIntBetween(0, (1 << z) - 1);
            indexPoints();
            indexShapes();
            indexCollection();
            oneTimeSetup = true;
        }
    }

    private void indexPoints() throws IOException {
        final Request createRequest = new Request(HttpPut.METHOD_NAME, INDEX_POINTS);
        Response response = client().performRequest(createRequest);
        assertThat(response.getStatusLine().getStatusCode(), Matchers.equalTo(HttpStatus.SC_OK));
        final Request mappingRequest = new Request(HttpPut.METHOD_NAME, INDEX_POINTS + "/_mapping");
        mappingRequest.setJsonEntity("""
            {
              "properties": {
                "location": {
                  "type": "geo_point"
                },
                "name": {
                  "type": "keyword"
                }
              }
            }""");
        response = client().performRequest(mappingRequest);
        assertThat(response.getStatusLine().getStatusCode(), Matchers.equalTo(HttpStatus.SC_OK));
        final Rectangle r = GeoTileUtils.toBoundingBox(x, y, z);
        double x2 = (r.getMaxX() + r.getMinX()) / 2;
        double y2 = (r.getMaxY() + r.getMinY()) / 2;
        for (int i = 0; i < 30; i += 10) {
            for (int j = 0; j <= i; j++) {
                final Request putRequest = new Request(HttpPost.METHOD_NAME, INDEX_POINTS + "/_doc/");
<<<<<<< HEAD
                putRequest.setJsonEntity(
                    "{\n"
                        + "  \"location\": \"POINT("
                        + x2
                        + " "
                        + y2
                        + ")\", \"name\": \"point"
                        + i
                        + "\""
                        + ", \"value1\": "
                        + i
                        + ", \"value2\": "
                        + (i + 1)
                        + "\n"
                        + "}"
                );
=======
                putRequest.setJsonEntity("""
                    {
                      "location": "POINT(%s %s)", "name": "point%s", "value1": %s, "value2": %s
                    }""".formatted(x, y, i, i, i + 1));
>>>>>>> 11b52619
                response = client().performRequest(putRequest);
                assertThat(response.getStatusLine().getStatusCode(), Matchers.equalTo(HttpStatus.SC_CREATED));
            }
        }

        final Request flushRequest = new Request(HttpPost.METHOD_NAME, INDEX_POINTS + "/_refresh");
        response = client().performRequest(flushRequest);
        assertThat(response.getStatusLine().getStatusCode(), Matchers.equalTo(HttpStatus.SC_OK));
    }

    private void indexShapes() throws IOException {
        final Rectangle r = GeoTileUtils.toBoundingBox(x, y, z);
        createIndexAndPutGeometry(INDEX_POLYGON, toPolygon(r), "polygon");
    }

    private void createIndexAndPutGeometry(String indexName, Geometry geometry, String id) throws IOException {
        final Request createRequest = new Request(HttpPut.METHOD_NAME, indexName);
        Response response = client().performRequest(createRequest);
        assertThat(response.getStatusLine().getStatusCode(), Matchers.equalTo(HttpStatus.SC_OK));
        final Request mappingRequest = new Request(HttpPut.METHOD_NAME, indexName + "/_mapping");
        mappingRequest.setJsonEntity("""
            {
              "properties": {
                "location": {
                  "type": "geo_shape"
                },
                "name": {
                  "type": "keyword"
                }
              }
            }""");
        response = client().performRequest(mappingRequest);
        assertThat(response.getStatusLine().getStatusCode(), Matchers.equalTo(HttpStatus.SC_OK));

        final Request putRequest = new Request(HttpPost.METHOD_NAME, indexName + "/_doc/" + id);
        putRequest.setJsonEntity("""
            {
              "location": "%s", "name": "geometry", "value1": %s, "value2": %s
            }""".formatted(WellKnownText.toWKT(geometry), 1, 2));
        response = client().performRequest(putRequest);
        assertThat(response.getStatusLine().getStatusCode(), Matchers.equalTo(HttpStatus.SC_CREATED));

        final Request flushRequest = new Request(HttpPost.METHOD_NAME, indexName + "/_refresh");
        response = client().performRequest(flushRequest);
        assertThat(response.getStatusLine().getStatusCode(), Matchers.equalTo(HttpStatus.SC_OK));
    }

    private Polygon toPolygon(Rectangle r) {
        return new Polygon(
            new LinearRing(
                new double[] { r.getMinX(), r.getMaxX(), r.getMaxX(), r.getMinX(), r.getMinX() },
                new double[] { r.getMinY(), r.getMinY(), r.getMaxY(), r.getMaxY(), r.getMinY() }
            )
        );
    }

    private void indexCollection() throws IOException {
        final Request createRequest = new Request(HttpPut.METHOD_NAME, INDEX_COLLECTION);
        Response response = client().performRequest(createRequest);
        assertThat(response.getStatusLine().getStatusCode(), Matchers.equalTo(HttpStatus.SC_OK));
        final Request mappingRequest = new Request(HttpPut.METHOD_NAME, INDEX_COLLECTION + "/_mapping");
        mappingRequest.setJsonEntity("""
            {
              "properties": {
                "location": {
                  "type": "geo_shape"
                },
                "name": {
                  "type": "keyword"
                }
              }
            }""");
        response = client().performRequest(mappingRequest);
        assertThat(response.getStatusLine().getStatusCode(), Matchers.equalTo(HttpStatus.SC_OK));

        final Rectangle r = GeoTileUtils.toBoundingBox(x, y, z);
        double x2 = (r.getMaxX() + r.getMinX()) / 2;
        double y2 = (r.getMaxY() + r.getMinY()) / 2;
        final Request putRequest = new Request(HttpPost.METHOD_NAME, INDEX_COLLECTION + "/_doc");
        String collection = "GEOMETRYCOLLECTION (BBOX ("
            + r.getMinLon()
            + ", "
            + r.getMaxLon()
            + ","
            + r.getMaxLat()
            + ","
            + r.getMinLat()
            + "), POINT("
            + x2
            + " "
            + y2
            + "))";
        putRequest.setJsonEntity("""
            {
              "location": "%s", "name": "collection", "value1": %s, "value2": %s
            }""".formatted(collection, 1, 2));
        response = client().performRequest(putRequest);
        assertThat(response.getStatusLine().getStatusCode(), Matchers.equalTo(HttpStatus.SC_CREATED));

        final Request flushRequest = new Request(HttpPost.METHOD_NAME, INDEX_COLLECTION + "/_refresh");
        response = client().performRequest(flushRequest);
        assertThat(response.getStatusLine().getStatusCode(), Matchers.equalTo(HttpStatus.SC_OK));
    }

    @AfterClass
    public static void deleteData() throws IOException {
        try {
            wipeAllIndices();
        } finally {
            // Clear the setup state
            oneTimeSetup = false;
        }
    }

    @Override
    protected boolean preserveIndicesUponCompletion() {
        return true;
    }

    public void testBasicGet() throws Exception {
        final Request mvtRequest = new Request(getHttpMethod(), INDEX_POINTS + "/_mvt/location/" + z + "/" + x + "/" + y);
        mvtRequest.setJsonEntity("{\"size\" : 100}");
        final VectorTile.Tile tile = execute(mvtRequest);
        assertThat(tile.getLayersCount(), Matchers.equalTo(3));
        assertLayer(tile, HITS_LAYER, 4096, 33, 2);
        assertLayer(tile, AGGS_LAYER, 4096, 1, 2);
        assertLayer(tile, META_LAYER, 4096, 1, 13);
    }

    public void testIndexAllGet() throws Exception {
        final Request mvtRequest = new Request(getHttpMethod(), INDEX_ALL + "/_mvt/location/" + z + "/" + x + "/" + y);
        mvtRequest.setJsonEntity("{\"size\" : 100}");
        final VectorTile.Tile tile = execute(mvtRequest);
        assertThat(tile.getLayersCount(), Matchers.equalTo(3));
        // 33 points, 1 polygon and two from geometry collection
        assertLayer(tile, HITS_LAYER, 4096, 36, 2);
        assertLayer(tile, AGGS_LAYER, 4096, 256 * 256, 2);
        assertLayer(tile, META_LAYER, 4096, 1, 13);
    }

    public void testExtent() throws Exception {
        final Request mvtRequest = new Request(getHttpMethod(), INDEX_POINTS + "/_mvt/location/" + z + "/" + x + "/" + y);
        mvtRequest.setJsonEntity("{\"size\" : 100, \"extent\" : 256}");
        final VectorTile.Tile tile = execute(mvtRequest);
        assertThat(tile.getLayersCount(), Matchers.equalTo(3));
        assertLayer(tile, HITS_LAYER, 256, 33, 2);
        assertLayer(tile, AGGS_LAYER, 256, 1, 2);
        assertLayer(tile, META_LAYER, 256, 1, 13);
    }

    public void testExtentURL() throws Exception {
        final Request mvtRequest = new Request(
            getHttpMethod(),
            INDEX_POINTS + "/_mvt/location/" + z + "/" + x + "/" + y + "?extent=" + 512
        );
        mvtRequest.setJsonEntity("{\"size\" : 100, \"extent\" : 256}");
        final VectorTile.Tile tile = execute(mvtRequest);
        assertThat(tile.getLayersCount(), Matchers.equalTo(3));
        assertLayer(tile, HITS_LAYER, 512, 33, 2);
        assertLayer(tile, AGGS_LAYER, 512, 1, 2);
        assertLayer(tile, META_LAYER, 512, 1, 13);
    }

    public void testExactBounds() throws Exception {
        {
            final Request mvtRequest = new Request(getHttpMethod(), INDEX_POINTS + "/_mvt/location/" + z + "/" + x + "/" + y);
            mvtRequest.setJsonEntity("{\"size\" : 0, \"grid_precision\" : 0}");
            final VectorTile.Tile tile = execute(mvtRequest);
            assertThat(tile.getLayersCount(), Matchers.equalTo(1));
            assertLayer(tile, META_LAYER, 4096, 1, 8);
            final VectorTile.Tile.Layer layer = getLayer(tile, META_LAYER);
            assertThat(layer.getFeatures(0).getType(), Matchers.equalTo(VectorTile.Tile.GeomType.POLYGON));

        }
        {
            final Request mvtRequest = new Request(getHttpMethod(), INDEX_POINTS + "/_mvt/location/" + z + "/" + x + "/" + y);
            mvtRequest.setJsonEntity("{\"size\" : 0, \"grid_precision\" : 0, \"exact_bounds\" : true}");
            final VectorTile.Tile tile = execute(mvtRequest);
            assertThat(tile.getLayersCount(), Matchers.equalTo(1));
            assertLayer(tile, META_LAYER, 4096, 1, 8);
            final VectorTile.Tile.Layer layer = getLayer(tile, META_LAYER);
            // edge case: because all points are the same, the bounding box is a point and cannot be expressed as a polygon.
            // Therefore the feature ends-up without a geometry.
            assertThat(layer.getFeatures(0).hasType(), Matchers.equalTo(false));
        }
        {
            final Request mvtRequest = new Request(
                getHttpMethod(),
                INDEX_POINTS + "/_mvt/location/" + z + "/" + x + "/" + y + "?exact_bounds=false"
            );
            mvtRequest.setJsonEntity("{\"size\" : 0, \"grid_precision\" : 0, \"exact_bounds\" : true}");
            final VectorTile.Tile tile = execute(mvtRequest);
            assertThat(tile.getLayersCount(), Matchers.equalTo(1));
            assertLayer(tile, META_LAYER, 4096, 1, 8);
            final VectorTile.Tile.Layer layer = getLayer(tile, META_LAYER);
            assertThat(layer.getFeatures(0).getType(), Matchers.equalTo(VectorTile.Tile.GeomType.POLYGON));

        }
    }

    public void testEmpty() throws Exception {
        final int newY = (1 << z) - 1 == y ? y - 1 : y + 1;
        final Request mvtRequest = new Request(getHttpMethod(), INDEX_POINTS + "/_mvt/location/" + z + "/" + x + "/" + newY);
        final VectorTile.Tile tile = execute(mvtRequest);
        assertThat(tile.getLayersCount(), Matchers.equalTo(1));
        assertLayer(tile, META_LAYER, 4096, 1, 10);
    }

    public void testGridPrecision() throws Exception {
        {
            final Request mvtRequest = new Request(getHttpMethod(), INDEX_POINTS + "/_mvt/location/" + z + "/" + x + "/" + y);
            mvtRequest.setJsonEntity("{\"size\" : 100, \"grid_precision\": 7 }");
            final VectorTile.Tile tile = execute(mvtRequest);
            assertThat(tile.getLayersCount(), Matchers.equalTo(3));
            assertLayer(tile, HITS_LAYER, 4096, 33, 2);
            assertLayer(tile, AGGS_LAYER, 4096, 1, 2);
            assertLayer(tile, META_LAYER, 4096, 1, 13);
        }
        {
            final Request mvtRequest = new Request(getHttpMethod(), INDEX_POINTS + "/_mvt/location/" + z + "/" + x + "/" + y);
            mvtRequest.setJsonEntity("{\"grid_precision\": 9 }");
            final ResponseException ex = expectThrows(ResponseException.class, () -> execute(mvtRequest));
            assertThat(ex.getResponse().getStatusLine().getStatusCode(), Matchers.equalTo(HttpStatus.SC_BAD_REQUEST));
        }
    }

    public void testGridType() throws Exception {
        {
            final Request mvtRequest = new Request(getHttpMethod(), INDEX_POINTS + "/_mvt/location/" + z + "/" + x + "/" + y);
            mvtRequest.setJsonEntity("{\"size\" : 100, \"grid_type\": \"point\" }");
            final VectorTile.Tile tile = execute(mvtRequest);
            assertThat(tile.getLayersCount(), Matchers.equalTo(3));
            assertLayer(tile, HITS_LAYER, 4096, 33, 2);
            assertLayer(tile, AGGS_LAYER, 4096, 1, 2);
            assertLayer(tile, META_LAYER, 4096, 1, 13);
            assertFeatureType(tile, AGGS_LAYER, VectorTile.Tile.GeomType.POINT);
        }
        {
            final Request mvtRequest = new Request(getHttpMethod(), INDEX_POINTS + "/_mvt/location/" + z + "/" + x + "/" + y);
            mvtRequest.setJsonEntity("{\"size\" : 100, \"grid_type\": \"grid\" }");
            final VectorTile.Tile tile = execute(mvtRequest);
            assertThat(tile.getLayersCount(), Matchers.equalTo(3));
            assertLayer(tile, HITS_LAYER, 4096, 33, 2);
            assertLayer(tile, AGGS_LAYER, 4096, 1, 2);
            assertLayer(tile, META_LAYER, 4096, 1, 13);
            assertFeatureType(tile, AGGS_LAYER, VectorTile.Tile.GeomType.POLYGON);
        }
        {
            final Request mvtRequest = new Request(getHttpMethod(), INDEX_POINTS + "/_mvt/location/" + z + "/" + x + "/" + y);
            mvtRequest.setJsonEntity("{\"size\" : 100, \"grid_type\": \"centroid\" }");
            final VectorTile.Tile tile = execute(mvtRequest);
            assertThat(tile.getLayersCount(), Matchers.equalTo(3));
            assertLayer(tile, HITS_LAYER, 4096, 33, 2);
            assertLayer(tile, AGGS_LAYER, 4096, 1, 2);
            assertLayer(tile, META_LAYER, 4096, 1, 13);
            assertFeatureType(tile, AGGS_LAYER, VectorTile.Tile.GeomType.POINT);
        }
        {
            final Request mvtRequest = new Request(getHttpMethod(), INDEX_POINTS + "/_mvt/location/" + z + "/" + x + "/" + y);
            mvtRequest.setJsonEntity("{\"grid_type\": \"invalid_type\" }");
            final ResponseException ex = expectThrows(ResponseException.class, () -> execute(mvtRequest));
            assertThat(ex.getResponse().getStatusLine().getStatusCode(), Matchers.equalTo(HttpStatus.SC_BAD_REQUEST));
        }
    }

    public void testInvalidAggName() {
        final Request mvtRequest = new Request(getHttpMethod(), INDEX_POINTS + "/_mvt/location/" + z + "/" + x + "/" + y);
        mvtRequest.setJsonEntity("""
            {"size" : 0,  "aggs": {
                "_mvt_name": {
                  "min": {
                     "field": "value1"
                    }
                }
              }
            }""");
        ResponseException ex = expectThrows(ResponseException.class, () -> execute(mvtRequest));
        // the prefix '_mvt_' is reserved for internal aggregations
        assertThat(ex.getMessage(), Matchers.containsString("Invalid aggregation name [_mvt_name]"));
    }

    public void testCentroidGridTypeOnPolygon() throws Exception {
        final Request mvtRequest = new Request(getHttpMethod(), INDEX_POLYGON + "/_mvt/location/" + (z + 2) + "/" + 4 * x + "/" + 4 * y);
        mvtRequest.setJsonEntity("{\"size\" : 0, \"grid_type\": \"centroid\",  \"grid_precision\": 2}");
        final VectorTile.Tile tile = execute(mvtRequest);
        assertThat(tile.getLayersCount(), Matchers.equalTo(2));
        assertLayer(tile, AGGS_LAYER, 4096, 4 * 4, 2);
        assertLayer(tile, META_LAYER, 4096, 1, 13);
        assertFeatureType(tile, AGGS_LAYER, VectorTile.Tile.GeomType.POINT);
    }

    public void testTrackTotalHitsAsBoolean() throws Exception {
        {
            final Request mvtRequest = new Request(
                getHttpMethod(),
                INDEX_POINTS + "/_mvt/location/" + z + "/" + x + "/" + y + "?track_total_hits=true"
            );
            final VectorTile.Tile tile = execute(mvtRequest);
            assertThat(tile.getLayersCount(), Matchers.equalTo(3));
            assertLayer(tile, HITS_LAYER, 4096, 33, 2);
            assertLayer(tile, AGGS_LAYER, 4096, 1, 2);
            assertLayer(tile, META_LAYER, 4096, 1, 13);
            assertStringTag(getLayer(tile, META_LAYER), getLayer(tile, META_LAYER).getFeatures(0), "hits.total.relation", "eq");
            assertSintTag(getLayer(tile, META_LAYER), getLayer(tile, META_LAYER).getFeatures(0), "hits.total.value", 33);
        }
        {
            final Request mvtRequest = new Request(getHttpMethod(), INDEX_POINTS + "/_mvt/location/" + z + "/" + x + "/" + y);
            mvtRequest.setJsonEntity("{\"track_total_hits\": false }");
            final VectorTile.Tile tile = execute(mvtRequest);
            assertThat(tile.getLayersCount(), Matchers.equalTo(3));
            assertLayer(tile, HITS_LAYER, 4096, 33, 2);
            assertLayer(tile, AGGS_LAYER, 4096, 1, 2);
            assertLayer(tile, META_LAYER, 4096, 1, 11);
        }
    }

    public void testTrackTotalHitsAsInt() throws Exception {
        {
            final Request mvtRequest = new Request(
                getHttpMethod(),
                INDEX_POINTS + "/_mvt/location/" + z + "/" + x + "/" + y + "?track_total_hits=100"
            );
            final VectorTile.Tile tile = execute(mvtRequest);
            assertThat(tile.getLayersCount(), Matchers.equalTo(3));
            assertLayer(tile, HITS_LAYER, 4096, 33, 2);
            assertLayer(tile, AGGS_LAYER, 4096, 1, 2);
            assertLayer(tile, META_LAYER, 4096, 1, 13);
            assertStringTag(getLayer(tile, META_LAYER), getLayer(tile, META_LAYER).getFeatures(0), "hits.total.relation", "eq");
            assertSintTag(getLayer(tile, META_LAYER), getLayer(tile, META_LAYER).getFeatures(0), "hits.total.value", 33);
        }
        {
            final Request mvtRequest = new Request(getHttpMethod(), INDEX_POINTS + "/_mvt/location/" + z + "/" + x + "/" + y);
            mvtRequest.setJsonEntity("{\"track_total_hits\": 1 }");
            final VectorTile.Tile tile = execute(mvtRequest);
            assertThat(tile.getLayersCount(), Matchers.equalTo(3));
            assertLayer(tile, HITS_LAYER, 4096, 33, 2);
            assertLayer(tile, AGGS_LAYER, 4096, 1, 2);
            assertLayer(tile, META_LAYER, 4096, 1, 13);
            assertStringTag(getLayer(tile, META_LAYER), getLayer(tile, META_LAYER).getFeatures(0), "hits.total.relation", "gte");
            assertSintTag(getLayer(tile, META_LAYER), getLayer(tile, META_LAYER).getFeatures(0), "hits.total.value", 1);
        }
    }

    public void testGridTypeURL() throws Exception {
        final Request mvtRequest = new Request(
            getHttpMethod(),
            INDEX_POINTS + "/_mvt/location/" + z + "/" + x + "/" + y + "?grid_type=grid"
        );
        mvtRequest.setJsonEntity("{\"size\" : 100, \"grid_type\": \"point\" }");
        final VectorTile.Tile tile = execute(mvtRequest);
        assertThat(tile.getLayersCount(), Matchers.equalTo(3));
        assertLayer(tile, HITS_LAYER, 4096, 33, 2);
        assertLayer(tile, AGGS_LAYER, 4096, 1, 2);
        assertLayer(tile, META_LAYER, 4096, 1, 13);
        assertFeatureType(tile, AGGS_LAYER, VectorTile.Tile.GeomType.POLYGON);
    }

    public void testNoAggLayer() throws Exception {
        final Request mvtRequest = new Request(getHttpMethod(), INDEX_POINTS + "/_mvt/location/" + z + "/" + x + "/" + y);
        mvtRequest.setJsonEntity("{\"size\" : 100, \"grid_precision\": 0 }");
        final VectorTile.Tile tile = execute(mvtRequest);
        assertThat(tile.getLayersCount(), Matchers.equalTo(2));
        assertLayer(tile, HITS_LAYER, 4096, 33, 2);
        assertLayer(tile, META_LAYER, 4096, 1, 8);
    }

    public void testNoAggLayerURL() throws Exception {
        final Request mvtRequest = new Request(
            getHttpMethod(),
            INDEX_POINTS + "/_mvt/location/" + z + "/" + x + "/" + y + "?grid_precision=" + 0
        );
        mvtRequest.setJsonEntity("{\"size\" : 100, \"grid_precision\": 4 }");
        final VectorTile.Tile tile = execute(mvtRequest);
        assertThat(tile.getLayersCount(), Matchers.equalTo(2));
        assertLayer(tile, HITS_LAYER, 4096, 33, 2);
        assertLayer(tile, META_LAYER, 4096, 1, 8);
    }

    public void testNoHitsLayer() throws Exception {
        final Request mvtRequest = new Request(getHttpMethod(), INDEX_POINTS + "/_mvt/location/" + z + "/" + x + "/" + y);
        mvtRequest.setJsonEntity("{\"size\": 0 }");
        final VectorTile.Tile tile = execute(mvtRequest);
        assertThat(tile.getLayersCount(), Matchers.equalTo(2));
        assertLayer(tile, AGGS_LAYER, 4096, 1, 2);
        assertLayer(tile, META_LAYER, 4096, 1, 13);
    }

    public void testNoHitsLayerURL() throws Exception {
        final Request mvtRequest = new Request(getHttpMethod(), INDEX_POINTS + "/_mvt/location/" + z + "/" + x + "/" + y + "?size=" + 0);
        mvtRequest.setJsonEntity("{\"size\": 100 }");
        final VectorTile.Tile tile = execute(mvtRequest);
        assertThat(tile.getLayersCount(), Matchers.equalTo(2));
        assertLayer(tile, AGGS_LAYER, 4096, 1, 2);
        assertLayer(tile, META_LAYER, 4096, 1, 13);
    }

    public void testDefaultSort() throws Exception {
        {
            final Request mvtRequest = new Request(getHttpMethod(), INDEX_POINTS_SHAPES + "/_mvt/location/" + z + "/" + x + "/" + y);
            mvtRequest.setJsonEntity("{\"size\": 100 }");
            final VectorTile.Tile tile = execute(mvtRequest);
            assertThat(tile.getLayersCount(), Matchers.equalTo(3));
            assertLayer(tile, HITS_LAYER, 4096, 34, 2);
            final VectorTile.Tile.Layer layer = getLayer(tile, HITS_LAYER);
            assertThat(layer.getFeatures(0).getType(), Matchers.equalTo(VectorTile.Tile.GeomType.POLYGON));
            assertLayer(tile, AGGS_LAYER, 4096, 256 * 256, 2);
            assertLayer(tile, META_LAYER, 4096, 1, 13);
        }
        {
            final Request mvtRequest = new Request(getHttpMethod(), INDEX_POINTS_SHAPES + "/_mvt/location/" + z + "/" + x + "/" + y);
            mvtRequest.setJsonEntity("{\"size\": 100, \"sort\" : []}"); // override default sort
            final VectorTile.Tile tile = execute(mvtRequest);
            assertThat(tile.getLayersCount(), Matchers.equalTo(3));
            assertLayer(tile, HITS_LAYER, 4096, 34, 2);
            final VectorTile.Tile.Layer layer = getLayer(tile, HITS_LAYER);
            assertThat(layer.getFeatures(0).getType(), Matchers.equalTo(VectorTile.Tile.GeomType.POINT));
            assertLayer(tile, AGGS_LAYER, 4096, 256 * 256, 2);
            assertLayer(tile, META_LAYER, 4096, 1, 14);
        }
    }

    public void testRuntimeFieldWithSort() throws Exception {
        String runtimeMapping = """
            "runtime_mappings": {
              "width": {
                "script": "emit(doc['location'].getBoundingBox().bottomRight().getLon() - doc['location'].getBoundingBox().topLeft()\
            .getLon())",
                "type": "double"
              }
            }
            """;
        {
            // desc order, polygon should be the first hit
            final Request mvtRequest = new Request(getHttpMethod(), INDEX_POINTS_SHAPES + "/_mvt/location/" + z + "/" + x + "/" + y);
            mvtRequest.setJsonEntity("""
                {
                  "size" : 100,
                  "grid_precision" : 0,
                %s,  "sort" : [
                    {
                      "width": {
                        "order": "desc"
                      }
                    }
                ]}
                """.formatted(runtimeMapping));

            final VectorTile.Tile tile = execute(mvtRequest);
            assertThat(tile.getLayersCount(), Matchers.equalTo(2));
            assertLayer(tile, HITS_LAYER, 4096, 34, 2);
            final VectorTile.Tile.Layer layer = getLayer(tile, HITS_LAYER);
            assertThat(layer.getFeatures(0).getType(), Matchers.equalTo(VectorTile.Tile.GeomType.POLYGON));
            assertLayer(tile, META_LAYER, 4096, 1, 8);
        }
        {
            // asc order, polygon should be the last hit
            final Request mvtRequest = new Request(getHttpMethod(), INDEX_POINTS_SHAPES + "/_mvt/location/" + z + "/" + x + "/" + y);
            mvtRequest.setJsonEntity("""
                {
                  "size" : 100,
                  "grid_precision" : 0,
                   %s,
                  "sort" : [
                    {
                      "width": {
                        "order": "asc"
                      }
                    }
                  ]}
                """.formatted(runtimeMapping));

            final VectorTile.Tile tile = execute(mvtRequest);
            assertThat(tile.getLayersCount(), Matchers.equalTo(2));
            assertLayer(tile, HITS_LAYER, 4096, 34, 2);
            final VectorTile.Tile.Layer layer = getLayer(tile, HITS_LAYER);
            assertThat(layer.getFeatures(33).getType(), Matchers.equalTo(VectorTile.Tile.GeomType.POLYGON));
            assertLayer(tile, META_LAYER, 4096, 1, 8);
        }
    }

    public void testBasicQueryGet() throws Exception {
        final Request mvtRequest = new Request(getHttpMethod(), INDEX_POINTS + "/_mvt/location/" + z + "/" + x + "/" + y);
        mvtRequest.setJsonEntity("""
            {
              "query": {
                "term": {
                  "name": {
                     "value": "point0"
                    }
                }
              }
            }""");
        final VectorTile.Tile tile = execute(mvtRequest);
        assertThat(tile.getLayersCount(), Matchers.equalTo(3));
        assertLayer(tile, HITS_LAYER, 4096, 1, 2);
        assertLayer(tile, AGGS_LAYER, 4096, 1, 2);
        assertLayer(tile, META_LAYER, 4096, 1, 13);
        assertStringTag(getLayer(tile, HITS_LAYER), getLayer(tile, HITS_LAYER).getFeatures(0), "_index", INDEX_POINTS);
    }

    public void testBasicShape() throws Exception {
        final Request mvtRequest = new Request(getHttpMethod(), INDEX_POLYGON + "/_mvt/location/" + z + "/" + x + "/" + y);
        final VectorTile.Tile tile = execute(mvtRequest);
        assertThat(tile.getLayersCount(), Matchers.equalTo(3));
        assertLayer(tile, HITS_LAYER, 4096, 1, 2);
        assertLayer(tile, AGGS_LAYER, 4096, 256 * 256, 2);
        assertLayer(tile, META_LAYER, 4096, 1, 13);
        assertStringTag(getLayer(tile, HITS_LAYER), getLayer(tile, HITS_LAYER).getFeatures(0), "_index", INDEX_POLYGON);
        assertStringTag(getLayer(tile, HITS_LAYER), getLayer(tile, HITS_LAYER).getFeatures(0), "_id", "polygon");
        // check we add right values to the aggs layer
        final VectorTile.Tile.Layer aggsLayer = getLayer(tile, AGGS_LAYER);
        for (int i = 0; i < 256 * 256; i++) {
            final VectorTile.Tile.Feature feature = aggsLayer.getFeatures(i);
            assertSintTag(aggsLayer, feature, "_count", 1);
            assertBucketKeyTag(aggsLayer, feature);
        }
    }

    public void testWithFields() throws Exception {
        final Request mvtRequest = new Request(getHttpMethod(), INDEX_POLYGON + "/_mvt/location/" + z + "/" + x + "/" + y);
        mvtRequest.setJsonEntity("{\"fields\": [\"name\", \"value1\"] }");
        final VectorTile.Tile tile = execute(mvtRequest);
        assertThat(tile.getLayersCount(), Matchers.equalTo(3));
        assertLayer(tile, HITS_LAYER, 4096, 1, 4);
        assertLayer(tile, AGGS_LAYER, 4096, 256 * 256, 2);
        assertLayer(tile, META_LAYER, 4096, 1, 13);
    }

    public void testSingleValueAgg() throws Exception {
        final Request mvtRequest = new Request(getHttpMethod(), INDEX_POLYGON + "/_mvt/location/" + z + "/" + x + "/" + y);
        mvtRequest.setJsonEntity("""
            {
              "aggs": {
                "minVal": {
                  "min": {
                     "field": "value1"
                    }
                }
              }
            }""");
        final VectorTile.Tile tile = execute(mvtRequest);
        assertThat(tile.getLayersCount(), Matchers.equalTo(3));
        assertLayer(tile, HITS_LAYER, 4096, 1, 2);
        assertLayer(tile, AGGS_LAYER, 4096, 256 * 256, 3);
        assertLayer(tile, META_LAYER, 4096, 1, 18);
        // check pipeline aggregation values
        final VectorTile.Tile.Layer metaLayer = getLayer(tile, META_LAYER);
        assertDoubleTag(metaLayer, metaLayer.getFeatures(0), "aggregations.minVal.min", 1.0);
        assertDoubleTag(metaLayer, metaLayer.getFeatures(0), "aggregations.minVal.max", 1.0);
    }

    public void testMultiValueAgg() throws Exception {
        final Request mvtRequest = new Request(getHttpMethod(), INDEX_POLYGON + "/_mvt/location/" + z + "/" + x + "/" + y);
        mvtRequest.setJsonEntity("""
            {
              "aggs": {
                "percentilesAgg": {
                  "percentiles": {
                     "field": "value1",
                     "percents": [95, 99, 99.9]
                    }
                }
              }
            }""");
        final VectorTile.Tile tile = execute(mvtRequest);
        assertThat(tile.getLayersCount(), Matchers.equalTo(3));
        assertLayer(tile, HITS_LAYER, 4096, 1, 2);
        assertLayer(tile, AGGS_LAYER, 4096, 256 * 256, 5);
        assertLayer(tile, META_LAYER, 4096, 1, 28);
        // check pipeline aggregation values
        final VectorTile.Tile.Layer metaLayer = getLayer(tile, META_LAYER);
        assertDoubleTag(metaLayer, metaLayer.getFeatures(0), "aggregations.percentilesAgg.95.0.min", 1.0);
        assertDoubleTag(metaLayer, metaLayer.getFeatures(0), "aggregations.percentilesAgg.95.0.max", 1.0);
        assertDoubleTag(metaLayer, metaLayer.getFeatures(0), "aggregations.percentilesAgg.99.0.min", 1.0);
        assertDoubleTag(metaLayer, metaLayer.getFeatures(0), "aggregations.percentilesAgg.99.0.max", 1.0);
        assertDoubleTag(metaLayer, metaLayer.getFeatures(0), "aggregations.percentilesAgg.99.9.min", 1.0);
        assertDoubleTag(metaLayer, metaLayer.getFeatures(0), "aggregations.percentilesAgg.99.9.max", 1.0);
    }

    public void testOverlappingMultipolygon() throws Exception {
        // Overlapping multipolygon are accepted by Elasticsearch but is invalid for JTS. This
        // causes and error in the mvt library that gets logged using slf4j
        final String index = "overlapping_multipolygon";
        final Rectangle r1 = new Rectangle(-160, 160, 80, -80);
        final Rectangle r2 = new Rectangle(-159, 161, 79, -81);
        createIndexAndPutGeometry(index, new MultiPolygon(List.of(toPolygon(r1), toPolygon(r2))), "multi_polygon");
        final Request mvtRequest = new Request(getHttpMethod(), index + "/_mvt/location/0/0/0?grid_precision=0");
        final VectorTile.Tile tile = execute(mvtRequest);
        assertThat(tile.getLayersCount(), Matchers.equalTo(2));
        assertLayer(tile, HITS_LAYER, 4096, 0, 0);
        assertLayer(tile, META_LAYER, 4096, 1, 8);
        final Response response = client().performRequest(new Request(HttpDelete.METHOD_NAME, index));
        assertThat(response.getStatusLine().getStatusCode(), Matchers.equalTo(HttpStatus.SC_OK));
    }

    private String getHttpMethod() {
        return random().nextBoolean() ? HttpGet.METHOD_NAME : HttpPost.METHOD_NAME;
    }

    private void assertFeatureType(VectorTile.Tile tile, String name, VectorTile.Tile.GeomType type) {
        final VectorTile.Tile.Layer layer = getLayer(tile, name);
        for (int i = 0; i < layer.getFeaturesCount(); i++) {
            final VectorTile.Tile.Feature feature = layer.getFeatures(i);
            assertThat(feature.getType(), Matchers.equalTo(type));
        }
    }

    private void assertLayer(VectorTile.Tile tile, String name, int extent, int numFeatures, int numTags) {
        final VectorTile.Tile.Layer layer = getLayer(tile, name);
        assertThat(layer.getExtent(), Matchers.equalTo(extent));
        assertThat(layer.getFeaturesCount(), Matchers.equalTo(numFeatures));
        assertThat(layer.getKeysCount(), Matchers.equalTo(numTags));
    }

    private void assertSintTag(VectorTile.Tile.Layer layer, VectorTile.Tile.Feature feature, String tag, long value) {
        for (int i = 0; i < feature.getTagsCount(); i += 2) {
            String thisTag = layer.getKeys(feature.getTags(i));
            if (tag.equals(thisTag)) {
                VectorTile.Tile.Value thisValue = layer.getValues(feature.getTags(i + 1));
                assertThat(value, Matchers.equalTo(thisValue.getSintValue()));
                return;
            }
        }
        fail("Could not find tag [" + tag + "]");
    }

    private void assertDoubleTag(VectorTile.Tile.Layer layer, VectorTile.Tile.Feature feature, String tag, double value) {
        for (int i = 0; i < feature.getTagsCount(); i += 2) {
            String thisTag = layer.getKeys(feature.getTags(i));
            if (tag.equals(thisTag)) {
                VectorTile.Tile.Value thisValue = layer.getValues(feature.getTags(i + 1));
                assertThat(value, Matchers.equalTo(thisValue.getDoubleValue()));
                return;
            }
        }
        fail("Could not find tag [" + tag + "]");
    }

    private void assertStringTag(VectorTile.Tile.Layer layer, VectorTile.Tile.Feature feature, String tag, String value) {
        for (int i = 0; i < feature.getTagsCount(); i += 2) {
            String thisTag = layer.getKeys(feature.getTags(i));
            if (tag.equals(thisTag)) {
                VectorTile.Tile.Value thisValue = layer.getValues(feature.getTags(i + 1));
                assertEquals(thisValue.getStringValue(), value);
                return;
            }
        }
        fail("Could not find tag [" + tag + "]");
    }

    private void assertBucketKeyTag(VectorTile.Tile.Layer layer, VectorTile.Tile.Feature feature) {
        for (int i = 0; i < feature.getTagsCount(); i += 2) {
            String thisTag = layer.getKeys(feature.getTags(i));
            if ("_key".equals(thisTag)) {
                VectorTile.Tile.Value thisValue = layer.getValues(feature.getTags(i + 1));
                // just make sure it can be parsed
                GeoTileUtils.longEncode(thisValue.getStringValue());
                return;
            }
        }
        fail("Could not find tag [|_key]");
    }

    private VectorTile.Tile execute(Request mvtRequest) throws IOException {
        final Response response = client().performRequest(mvtRequest);
        final InputStream inputStream = response.getEntity().getContent();
        assertThat(response.getStatusLine().getStatusCode(), Matchers.equalTo(HttpStatus.SC_OK));
        return VectorTile.Tile.parseFrom(inputStream);
    }

    private VectorTile.Tile.Layer getLayer(VectorTile.Tile tile, String layerName) {
        for (int i = 0; i < tile.getLayersCount(); i++) {
            final VectorTile.Tile.Layer layer = tile.getLayers(i);
            if (layerName.equals(layer.getName())) {
                return layer;
            }
        }
        fail("Could not find layer " + layerName);
        return null;
    }
}<|MERGE_RESOLUTION|>--- conflicted
+++ resolved
@@ -83,34 +83,15 @@
         response = client().performRequest(mappingRequest);
         assertThat(response.getStatusLine().getStatusCode(), Matchers.equalTo(HttpStatus.SC_OK));
         final Rectangle r = GeoTileUtils.toBoundingBox(x, y, z);
-        double x2 = (r.getMaxX() + r.getMinX()) / 2;
-        double y2 = (r.getMaxY() + r.getMinY()) / 2;
+        double x = (r.getMaxX() + r.getMinX()) / 2;
+        double y = (r.getMaxY() + r.getMinY()) / 2;
         for (int i = 0; i < 30; i += 10) {
             for (int j = 0; j <= i; j++) {
                 final Request putRequest = new Request(HttpPost.METHOD_NAME, INDEX_POINTS + "/_doc/");
-<<<<<<< HEAD
-                putRequest.setJsonEntity(
-                    "{\n"
-                        + "  \"location\": \"POINT("
-                        + x2
-                        + " "
-                        + y2
-                        + ")\", \"name\": \"point"
-                        + i
-                        + "\""
-                        + ", \"value1\": "
-                        + i
-                        + ", \"value2\": "
-                        + (i + 1)
-                        + "\n"
-                        + "}"
-                );
-=======
                 putRequest.setJsonEntity("""
                     {
                       "location": "POINT(%s %s)", "name": "point%s", "value1": %s, "value2": %s
                     }""".formatted(x, y, i, i, i + 1));
->>>>>>> 11b52619
                 response = client().performRequest(putRequest);
                 assertThat(response.getStatusLine().getStatusCode(), Matchers.equalTo(HttpStatus.SC_CREATED));
             }
@@ -187,8 +168,8 @@
         assertThat(response.getStatusLine().getStatusCode(), Matchers.equalTo(HttpStatus.SC_OK));
 
         final Rectangle r = GeoTileUtils.toBoundingBox(x, y, z);
-        double x2 = (r.getMaxX() + r.getMinX()) / 2;
-        double y2 = (r.getMaxY() + r.getMinY()) / 2;
+        double x = (r.getMaxX() + r.getMinX()) / 2;
+        double y = (r.getMaxY() + r.getMinY()) / 2;
         final Request putRequest = new Request(HttpPost.METHOD_NAME, INDEX_COLLECTION + "/_doc");
         String collection = "GEOMETRYCOLLECTION (BBOX ("
             + r.getMinLon()
@@ -199,9 +180,9 @@
             + ","
             + r.getMinLat()
             + "), POINT("
-            + x2
+            + x
             + " "
-            + y2
+            + y
             + "))";
         putRequest.setJsonEntity("""
             {
