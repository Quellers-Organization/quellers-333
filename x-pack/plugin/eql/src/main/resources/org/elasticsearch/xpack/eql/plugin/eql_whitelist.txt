--- conflicted
+++ resolved
@@ -55,10 +55,7 @@
 #
 # ASCII Functions
 # 
-<<<<<<< HEAD
+  Integer length(String)
   Boolean startsWith(String, String)
-=======
-  Integer length(String)
->>>>>>> 18493467
   String  substring(String, Number, Number)
 }