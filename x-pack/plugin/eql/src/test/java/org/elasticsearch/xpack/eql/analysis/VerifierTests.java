--- conflicted
+++ resolved
@@ -131,15 +131,6 @@
 
     // Test the known EQL functions that are not supported
     public void testFunctionVerificationUnknown() {
-<<<<<<< HEAD
-        assertEquals("1:25: Unknown function [endsWith]",
-                error("file where opcode=0 and endsWith(file_name, 'loREr.exe')"));
-        assertEquals("1:25: Unknown function [startsWith]",
-                error("file where opcode=0 and startsWith(file_name, 'explORER.EXE')"));
-=======
-        assertEquals("1:25: Unknown function [stringContains]",
-                error("file where opcode=0 and stringContains('ABCDEFGHIexplorer.exeJKLMNOP', file_name)"));
->>>>>>> 5dc43d28
         assertEquals("1:25: Unknown function [indexOf]",
                 error("file where opcode=0 and indexOf(file_name, 'plore') == 2"));
         assertEquals("1:15: Unknown function [add]",
