/*
 * Copyright Elasticsearch B.V. and/or licensed to Elasticsearch B.V. under one
 * or more contributor license agreements. Licensed under the Elastic License;
 * you may not use this file except in compliance with the Elastic License.
 */
package org.elasticsearch.xpack.eql.analysis;

import org.elasticsearch.test.ESTestCase;
import org.elasticsearch.xpack.eql.expression.function.EqlFunctionRegistry;
import org.elasticsearch.xpack.eql.parser.EqlParser;
import org.elasticsearch.xpack.eql.parser.ParsingException;
import org.elasticsearch.xpack.ql.index.EsIndex;
import org.elasticsearch.xpack.ql.index.IndexResolution;
import org.elasticsearch.xpack.ql.plan.logical.LogicalPlan;
import org.elasticsearch.xpack.ql.type.EsField;
import org.elasticsearch.xpack.ql.type.TypesTests;

import java.util.Map;

public class VerifierTests extends ESTestCase {

    private static final String INDEX_NAME = "test";

    private EqlParser parser = new EqlParser();

    private IndexResolution index = loadIndexResolution("mapping-default.json");

    private static Map<String, EsField> loadEqlMapping(String name) {
        return TypesTests.loadMapping(name);
    }

    private IndexResolution loadIndexResolution(String name) {
        return IndexResolution.valid(new EsIndex(INDEX_NAME, loadEqlMapping(name)));
    }

    private LogicalPlan accept(IndexResolution resolution, String eql) {
        PreAnalyzer preAnalyzer = new PreAnalyzer();
        Analyzer analyzer = new Analyzer(new EqlFunctionRegistry(), new Verifier());
        return analyzer.analyze(preAnalyzer.preAnalyze(parser.createStatement(eql), resolution));
    }

    private LogicalPlan accept(String eql) {
        return accept(index, eql);
    }

    private String error(String sql) {
        return error(index, sql);
    }

    private String error(IndexResolution resolution, String eql) {
        VerificationException e = expectThrows(VerificationException.class, () -> accept(resolution, eql));
        assertTrue(e.getMessage().startsWith("Found "));
        final String header = "Found 1 problem\nline ";
        return e.getMessage().substring(header.length());
    }

    private String errorParsing(String sql) {
        return errorParsing(index, sql);
    }

    private String errorParsing(IndexResolution resolution, String eql) {
        ParsingException e = expectThrows(ParsingException.class, () -> accept(resolution, eql));
        final String header = "line ";
        assertTrue(e.getMessage().startsWith(header));
        return e.getMessage().substring(header.length());
    }

    public void testBasicQuery() {
        accept("foo where true");
    }

    public void testQueryStartsWithNumber() {
        assertEquals("1:1: no viable alternative at input '42'", errorParsing("42 where true"));
        assertEquals("1:1: no viable alternative at input ''42''", errorParsing("'42' where true"));
    }

    public void testMissingColumn() {
        assertEquals("1:11: Unknown column [xxx]", error("foo where xxx == 100"));
    }

    public void testMisspelledColumn() {
        assertEquals("1:11: Unknown column [md4], did you mean [md5]?", error("foo where md4 == 1"));
    }

    public void testMisspelledColumnWithMultipleOptions() {
        assertEquals("1:11: Unknown column [pib], did you mean any of [pid, ppid]?", error("foo where pib == 1"));
    }

    public void testPipesUnsupported() {
        assertEquals("1:20: Pipes are not supported", errorParsing("process where true | head 6"));
    }

    public void testProcessRelationshipsUnsupported() {
        assertEquals("2:7: Process relationships are not supported",
                errorParsing("process where opcode=1 and process_name == \"csrss.exe\"\n" +
                        "  and descendant of [file where file_name == \"csrss.exe\" and opcode=0]"));
        assertEquals("2:7: Process relationships are not supported",
                errorParsing("process where process_name=\"svchost.exe\"\n" +
                        "  and child of [file where file_name=\"svchost.exe\" and opcode=0]"));
    }

    // Some functions fail with "Unsupported" message at the parse stage
    public void testArrayFunctionsUnsupported() {
        assertEquals("1:16: Unknown function [arrayContains]",
                error("registry where arrayContains(bytes_written_string_list, 'En')"));
        assertEquals("1:16: Unknown function [arraySearch]",
            error("registry where arraySearch(bytes_written_string_list, bytes_written_string, true)"));
        assertEquals("1:16: Unknown function [arrayCount]",
            error("registry where arrayCount(bytes_written_string_list, bytes_written_string, true) == 1"));
    }

    // Some functions fail with "Unknown" message at the parse stage
    public void testFunctionParsingUnknown() {
        assertEquals("1:15: Unknown function [matchLite]",
                error("process where matchLite(?'.*?net1\\s+localgroup\\s+.*?', command_line)"));
        assertEquals("1:15: Unknown function [safe]",
                error("network where safe(process_name)"));
    }

    // Test the known EQL functions that are not supported
    public void testFunctionVerificationUnknown() {
        assertEquals("1:25: Unknown function [stringContains]",
                error("file where opcode=0 and stringContains('ABCDEFGHIexplorer.exeJKLMNOP', file_name)"));
        assertEquals("1:25: Unknown function [indexOf]",
                error("file where opcode=0 and indexOf(file_name, 'plore') == 2"));
        assertEquals("1:15: Unknown function [add]",
                error("process where add(serial_event_id, 0) == 1"));
        assertEquals("1:15: Unknown function [subtract], did you mean [substring]?",
                error("process where subtract(serial_event_id, -5) == 6"));
        assertEquals("1:15: Unknown function [multiply]",
                error("process where multiply(6, serial_event_id) == 30"));
        assertEquals("1:15: Unknown function [divide]",
                error("process where divide(30, 4.0) == 7.5"));
        assertEquals("1:34: Unknown function [number]",
                error("process where serial_event_id == number('5')"));
        assertEquals("1:15: Unknown function [concat]",
                error("process where concat(serial_event_id, ':', process_name, opcode) == '5:winINIT.exe3'"));
<<<<<<< HEAD
        assertEquals("1:15: Unknown function [between]",
                error("process where between(process_name, \"s\", \"e\") == \"yst\""));
        assertEquals("1:22: Unknown function [between]",
                error("process where length(between(process_name, 'g', 'e')) > 0"));
=======
        assertEquals("1:15: Unknown function [cidrMatch]",
                error("network where cidrMatch(source_address, \"192.168.0.0/16\", \"10.6.48.157/8\")"));
>>>>>>> 5bb7a199
    }

    // Test unsupported array indexes
    public void testArrayIndexesUnsupported() {
        assertEquals("1:84: Array indexes are not supported",
                errorParsing("registry where length(bytes_written_string_list) > 0 and bytes_written_string_list[0] == 'EN-us"));
    }

    // Test valid/supported queries
    public void testQueryOk() {
        // Mismatched type, still ok
        accept("process where serial_event_id = 'abcdef'");

        // Equals condition
        accept("process where serial_event_id = 1");

        // Less then condition
        accept("process where serial_event_id < 4");

        // Greater than
        accept("process where exit_code > -1");
        accept("process where -1 < exit_code");

        // Or and And/And Not
        accept("process where process_name == \"impossible name\" or (serial_event_id < 4.5 and serial_event_id >= 3.1)");
        accept("process where (serial_event_id<=8 and not serial_event_id > 7) and (opcode=3 and opcode>2)");

        // In statement
        accept("process where not (exit_code > -1)\n" +
                "  and serial_event_id in (58, 64, 69, 74, 80, 85, 90, 93, 94)");

        // Combination
        accept("file where serial_event_id == 82 and (true == (process_name in ('svchost.EXE', 'bad.exe', 'bad2.exe')))");

        // String handling
        accept("process where process_path == \"*\\\\MACHINE\\\\SAM\\\\SAM\\\\*\\\\Account\\\\Us*ers\\\\00*03E9\\\\F\"");

        // Arithmetic operators
        accept("file where serial_event_id - 1 == 81");
        accept("file where serial_event_id + 1 == 83");
        accept("file where serial_event_id * 2 == 164");
        accept("file where serial_event_id / 2 == 41");
        accept("file where serial_event_id % 40 == 2");
    }

    // Test mapping that doesn't have property event.category defined
    public void testMissingEventCategory() {
        final IndexResolution idxr = loadIndexResolution("mapping-missing-event-category.json");
        assertEquals("1:1: Unknown column [event.category]", error(idxr, "foo where true"));
    }

    public void testAliasErrors() {
        final IndexResolution idxr = loadIndexResolution("mapping-alias.json");

        // Check unsupported
        assertEquals("1:11: Cannot use field [user_name_alias] with unsupported type [alias]",
                error(idxr, "foo where user_name_alias == 'bob'"));

        // Check alias name typo
        assertEquals("1:11: Unknown column [user_name_alia], did you mean any of [user_name, user_domain]?",
                error(idxr, "foo where user_name_alia == 'bob'"));
    }

    // Test all elasticsearch numeric field types
    public void testNumeric() {
        final IndexResolution idxr = loadIndexResolution("mapping-numeric.json");
        accept(idxr, "foo where long_field == 0");
        accept(idxr, "foo where integer_field == 0");
        accept(idxr, "foo where short_field == 0");
        accept(idxr, "foo where byte_field == 0");
        accept(idxr, "foo where double_field == 0");
        accept(idxr, "foo where float_field == 0");
        accept(idxr, "foo where half_float_field == 0");
        accept(idxr, "foo where scaled_float_field == 0");

        // Test query against unsupported field type int
        assertEquals("1:11: Cannot use field [wrong_int_type_field] with unsupported type [int]",
                error(idxr, "foo where wrong_int_type_field == 0"));
    }

    public void testNoDoc() {
        final IndexResolution idxr = loadIndexResolution("mapping-nodoc.json");
        accept(idxr, "foo where description_nodoc == ''");
        // TODO: add sort test on nodoc field once we have pipes support
    }

    public void testDate() {
        final IndexResolution idxr = loadIndexResolution("mapping-date.json");
        accept(idxr, "foo where date == ''");
        accept(idxr, "foo where date == '2020-02-02'");
        accept(idxr, "foo where date == '2020-02-41'");
        accept(idxr, "foo where date == '20200241'");

        accept(idxr, "foo where date_with_format == ''");
        accept(idxr, "foo where date_with_format == '2020-02-02'");
        accept(idxr, "foo where date_with_format == '2020-02-41'");
        accept(idxr, "foo where date_with_format == '20200241'");

        accept(idxr, "foo where date_with_multi_format == ''");
        accept(idxr, "foo where date_with_multi_format == '2020-02-02'");
        accept(idxr, "foo where date_with_multi_format == '2020-02-41'");
        accept(idxr, "foo where date_with_multi_format == '20200241'");
        accept(idxr, "foo where date_with_multi_format == '11:12:13'");

        // Test query against unsupported field type date_nanos
        assertEquals("1:11: Cannot use field [date_nanos_field] with unsupported type [date_nanos]",
                error(idxr, "foo where date_nanos_field == ''"));
    }

    public void testBoolean() {
        final IndexResolution idxr = loadIndexResolution("mapping-boolean.json");
        accept(idxr, "foo where boolean_field == true");
        accept(idxr, "foo where boolean_field == 'bar'");
        accept(idxr, "foo where boolean_field == 0");
        accept(idxr, "foo where boolean_field == 123456");
    }

    public void testBinary() {
        final IndexResolution idxr = loadIndexResolution("mapping-binary.json");
        accept(idxr, "foo where blob == ''");
        accept(idxr, "foo where blob == 'bar'");
        accept(idxr, "foo where blob == 0");
        accept(idxr, "foo where blob == 123456");
    }

    public void testRange() {
        final IndexResolution idxr = loadIndexResolution("mapping-range.json");
        assertEquals("1:11: Cannot use field [integer_range_field] with unsupported type [integer_range]",
                error(idxr, "foo where integer_range_field == ''"));
        assertEquals("1:11: Cannot use field [float_range_field] with unsupported type [float_range]",
                error(idxr, "foo where float_range_field == ''"));
        assertEquals("1:11: Cannot use field [long_range_field] with unsupported type [long_range]",
                error(idxr, "foo where long_range_field == ''"));
        assertEquals("1:11: Cannot use field [double_range_field] with unsupported type [double_range]",
                error(idxr, "foo where double_range_field == ''"));
        assertEquals("1:11: Cannot use field [date_range_field] with unsupported type [date_range]",
                error(idxr, "foo where date_range_field == ''"));
        assertEquals("1:11: Cannot use field [ip_range_field] with unsupported type [ip_range]",
                error(idxr, "foo where ip_range_field == ''"));
    }

    public void testMixedSet() {
        final IndexResolution idxr = loadIndexResolution("mapping-numeric.json");
        assertEquals("1:11: 2nd argument of [long_field in (1, 'string')] must be [long], found value ['string'] type [keyword]",
            error(idxr, "foo where long_field in (1, 'string')"));
    }

    public void testObject() {
        final IndexResolution idxr = loadIndexResolution("mapping-object.json");
        accept(idxr, "foo where endgame.pid == 0");

        assertEquals("1:11: Unknown column [endgame.pi], did you mean [endgame.pid]?",
                error(idxr, "foo where endgame.pi == 0"));
    }

    public void testNested() {
        final IndexResolution idxr = loadIndexResolution("mapping-nested.json");
        accept(idxr, "foo where processes.pid == 0");

        assertEquals("1:11: Unknown column [processe.pid], did you mean any of [processes.pid, processes.path, processes.path.keyword]?",
                error(idxr, "foo where processe.pid == 0"));
    }

    public void testGeo() {
        final IndexResolution idxr = loadIndexResolution("mapping-geo.json");
        assertEquals("1:11: Cannot use field [location] with unsupported type [geo_point]",
                error(idxr, "foo where location == 0"));
        assertEquals("1:11: Cannot use field [site] with unsupported type [geo_shape]",
                error(idxr, "foo where site == 0"));
    }

    public void testIP() {
        final IndexResolution idxr = loadIndexResolution("mapping-ip.json");
        accept(idxr, "foo where ip_addr == 0");
    }

    public void testJoin() {
        final IndexResolution idxr = loadIndexResolution("mapping-join.json");
        accept(idxr, "foo where serial_event_id == 0");
    }

    public void testMultiField() {
        final IndexResolution idxr = loadIndexResolution("mapping-multi-field.json");
        accept(idxr, "foo where multi_field.raw == 'bar'");

        assertEquals("1:11: [multi_field.english == 'bar'] cannot operate on first argument field of data type [text]: " +
                        "No keyword/multi-field defined exact matches for [english]; define one or use MATCH/QUERY instead",
                error(idxr, "foo where multi_field.english == 'bar'"));

        accept(idxr, "foo where multi_field_options.raw == 'bar'");
        accept(idxr, "foo where multi_field_options.key == 'bar'");

        accept(idxr, "foo where multi_field_ambiguous.one == 'bar'");
        accept(idxr, "foo where multi_field_ambiguous.two == 'bar'");
        assertEquals("1:11: [multi_field_ambiguous.normalized == 'bar'] cannot operate on first argument field of data type [keyword]: " +
                        "Normalized keyword field cannot be used for exact match operations",
                error(idxr, "foo where multi_field_ambiguous.normalized == 'bar'"));

        assertEquals("1:11: [multi_field_nested.dep_name == 'bar'] cannot operate on first argument field of data type [text]: " +
                        "No keyword/multi-field defined exact matches for [dep_name]; define one or use MATCH/QUERY instead",
                error(idxr, "foo where multi_field_nested.dep_name == 'bar'"));

        accept(idxr, "foo where multi_field_nested.dep_id.keyword == 'bar'");
        accept(idxr, "foo where multi_field_nested.end_date == ''");
        accept(idxr, "foo where multi_field_nested.start_date == 'bar'");
    }
}<|MERGE_RESOLUTION|>--- conflicted
+++ resolved
@@ -135,15 +135,6 @@
                 error("process where serial_event_id == number('5')"));
         assertEquals("1:15: Unknown function [concat]",
                 error("process where concat(serial_event_id, ':', process_name, opcode) == '5:winINIT.exe3'"));
-<<<<<<< HEAD
-        assertEquals("1:15: Unknown function [between]",
-                error("process where between(process_name, \"s\", \"e\") == \"yst\""));
-        assertEquals("1:22: Unknown function [between]",
-                error("process where length(between(process_name, 'g', 'e')) > 0"));
-=======
-        assertEquals("1:15: Unknown function [cidrMatch]",
-                error("network where cidrMatch(source_address, \"192.168.0.0/16\", \"10.6.48.157/8\")"));
->>>>>>> 5bb7a199
     }
 
     // Test unsupported array indexes
