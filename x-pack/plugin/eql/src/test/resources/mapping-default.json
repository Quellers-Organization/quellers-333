{
    "properties" : {
        "bytes_written_string" : {
            "type" : "keyword"
        },
        "bytes_written_string_list" : {
            "type" : "keyword"
        },
        "command_line" : {
            "type" : "keyword"
        },
        "event" : {
            "properties" : {
                "category" : {
                    "type" : "keyword"
                }
            }
        },
        "md5" : {
            "type" : "keyword"
        },
        "parent_process_name": {
            "type" : "keyword"
        },
        "parent_process_path": {
            "type" : "keyword"
        },
        "pid" : {
            "type" : "long"
        },
        "ppid" : {
            "type" : "long"
        },
        "process_name": {
            "type" : "keyword"
        },
        "process_path": {
            "type" : "keyword"
        },
        "subtype" : {
            "type" : "keyword"
        },
        "@timestamp" : {
            "type" : "date"
        },
        "user" : {
            "type" : "keyword"
        },
        "user_name" : {
            "type" : "keyword"
        },
        "user_domain": {
            "type" : "keyword"
        },
        "hostname" : {
            "type" : "text",
            "fields" : {
                "keyword" : {
                    "type" : "keyword",
                    "ignore_above" : 256
                }
            }
        },
        "opcode" : {
            "type" : "long"
        },
        "file_name" : {
            "type" : "text",
            "fields" : {
                "keyword" : {
                    "type" : "keyword",
                    "ignore_above" : 256
                }
            }
        },
        "serial_event_id" : {
            "type" : "long"
        },
        "source_address" : {
            "type" : "ip"
        },
        "exit_code" : {
            "type" : "long"
        },
        "plain_text" : {
            "type" : "text"
<<<<<<< HEAD
=======
        },
        "constant_keyword" : {
            "type" : "constant_keyword"
>>>>>>> 2a77551b
        }
    }
}<|MERGE_RESOLUTION|>--- conflicted
+++ resolved
@@ -84,12 +84,9 @@
         },
         "plain_text" : {
             "type" : "text"
-<<<<<<< HEAD
-=======
         },
         "constant_keyword" : {
             "type" : "constant_keyword"
->>>>>>> 2a77551b
         }
     }
 }