--- conflicted
+++ resolved
@@ -16,12 +16,7 @@
 
 public class EqlExtraIT extends EqlExtraSpecTestCase {
 
-<<<<<<< HEAD
-    public EqlExtraIT(String query, String name, long[] eventIds, String[] joinKeys, Integer size) {
+    public EqlExtraIT(String query, String name, List<long[]> eventIds, String[] joinKeys, Integer size) {
         super(remoteClusterIndex(TEST_EXTRA_INDEX), query, name, eventIds, joinKeys, size);
-=======
-    public EqlExtraIT(String query, String name, List<long[]> eventIds, String[] joinKeys) {
-        super(remoteClusterIndex(TEST_EXTRA_INDEX), query, name, eventIds, joinKeys);
->>>>>>> 2202e30b
     }
 }