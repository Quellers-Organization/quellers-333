--- conflicted
+++ resolved
@@ -13,13 +13,8 @@
 
 public class EqlSampleIT extends EqlSampleTestCase {
 
-<<<<<<< HEAD
-    public EqlSampleIT(String query, String name, long[] eventIds, String[] joinKeys, Integer size) {
+    public EqlSampleIT(String query, String name, List<long[]> eventIds, String[] joinKeys, Integer size) {
         super(query, name, eventIds, joinKeys, size);
-=======
-    public EqlSampleIT(String query, String name, List<long[]> eventIds, String[] joinKeys) {
-        super(query, name, eventIds, joinKeys);
->>>>>>> 2202e30b
     }
 
 }