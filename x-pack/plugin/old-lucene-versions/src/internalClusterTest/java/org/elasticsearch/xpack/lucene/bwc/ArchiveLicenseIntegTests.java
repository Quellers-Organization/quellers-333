/*
 * Copyright Elasticsearch B.V. and/or licensed to Elasticsearch B.V. under one
 * or more contributor license agreements. Licensed under the Elastic License
 * 2.0; you may not use this file except in compliance with the Elastic License
 * 2.0.
 */

package org.elasticsearch.xpack.lucene.bwc;

import org.elasticsearch.ElasticsearchSecurityException;
import org.elasticsearch.Version;
import org.elasticsearch.action.admin.cluster.snapshots.restore.RestoreSnapshotRequest;
import org.elasticsearch.action.admin.cluster.snapshots.restore.RestoreSnapshotResponse;
import org.elasticsearch.action.support.master.AcknowledgedRequest;
import org.elasticsearch.cluster.ClusterState;
import org.elasticsearch.cluster.health.ClusterHealthStatus;
import org.elasticsearch.cluster.metadata.Metadata;
import org.elasticsearch.common.settings.Settings;
import org.elasticsearch.license.License;
import org.elasticsearch.license.LicensesMetadata;
import org.elasticsearch.license.PostStartBasicAction;
import org.elasticsearch.license.PostStartBasicRequest;
import org.elasticsearch.license.PostStartTrialAction;
import org.elasticsearch.license.PostStartTrialRequest;
import org.elasticsearch.license.PostStartTrialResponse;
import org.elasticsearch.license.TransportDeleteLicenseAction;
import org.elasticsearch.protocol.xpack.XPackUsageRequest;
import org.elasticsearch.snapshots.SnapshotRestoreException;
import org.elasticsearch.xpack.core.action.XPackUsageFeatureAction;
import org.elasticsearch.xpack.core.action.XPackUsageFeatureResponse;
import org.elasticsearch.xpack.core.archive.ArchiveFeatureSetUsage;

import static org.elasticsearch.test.hamcrest.ElasticsearchAssertions.assertAcked;
import static org.hamcrest.Matchers.containsString;
import static org.hamcrest.Matchers.equalTo;
import static org.hamcrest.Matchers.instanceOf;
import static org.hamcrest.Matchers.oneOf;

public class ArchiveLicenseIntegTests extends AbstractArchiveTestCase {

    public void testFeatureUsage() throws Exception {
        XPackUsageFeatureResponse usage = client().execute(XPackUsageFeatureAction.ARCHIVE, new XPackUsageRequest()).get();
        assertThat(usage.getUsage(), instanceOf(ArchiveFeatureSetUsage.class));
        ArchiveFeatureSetUsage archiveUsage = (ArchiveFeatureSetUsage) usage.getUsage();
        assertEquals(0, archiveUsage.getNumberOfArchiveIndices());

        final RestoreSnapshotRequest req = new RestoreSnapshotRequest(repoName, snapshotName).indices(indexName).waitForCompletion(true);

        final RestoreSnapshotResponse restoreSnapshotResponse = clusterAdmin().restoreSnapshot(req).get();
        assertThat(restoreSnapshotResponse.getRestoreInfo().failedShards(), equalTo(0));
        ensureGreen(indexName);

        usage = client().execute(XPackUsageFeatureAction.ARCHIVE, new XPackUsageRequest()).get();
        assertThat(usage.getUsage(), instanceOf(ArchiveFeatureSetUsage.class));
        archiveUsage = (ArchiveFeatureSetUsage) usage.getUsage();
        assertEquals(1, archiveUsage.getNumberOfArchiveIndices());
    }

    public void testFailRestoreOnInvalidLicense() throws Exception {
<<<<<<< HEAD
        assertAcked(client().execute(DeleteLicenseAction.INSTANCE, new AcknowledgedRequest.Plain()).get());
=======
        assertAcked(client().execute(TransportDeleteLicenseAction.TYPE, new DeleteLicenseRequest()).get());
>>>>>>> 97e4414d
        assertAcked(client().execute(PostStartBasicAction.INSTANCE, new PostStartBasicRequest()).get());

        ensureClusterSizeConsistency();
        ensureClusterStateConsistency();

        final RestoreSnapshotRequest req = new RestoreSnapshotRequest(repoName, snapshotName).indices(indexName).waitForCompletion(true);
        ElasticsearchSecurityException e = expectThrows(
            ElasticsearchSecurityException.class,
            () -> clusterAdmin().restoreSnapshot(req).actionGet()
        );
        assertThat(e.getMessage(), containsString("current license is non-compliant for [archive]"));
    }

    public void testFailRestoreOnTooOldVersion() {
        createRepository(
            repoName,
            TestRepositoryPlugin.FAKE_VERSIONS_TYPE,
            Settings.builder().put(getRepositoryOnMaster(repoName).getMetadata().settings()).put("version", Version.fromString("2.0.0").id)
        );
        final RestoreSnapshotRequest req = new RestoreSnapshotRequest(repoName, snapshotName).indices(indexName).waitForCompletion(true);
        SnapshotRestoreException e = expectThrows(SnapshotRestoreException.class, () -> clusterAdmin().restoreSnapshot(req).actionGet());
        assertThat(
            e.getMessage(),
            containsString("the snapshot has indices of version [2000099] which isn't supported by the archive functionality")
        );
    }

    // checks that shards are failed if license becomes invalid after successful restore
    public void testShardAllocationOnInvalidLicense() throws Exception {
        final RestoreSnapshotRequest req = new RestoreSnapshotRequest(repoName, snapshotName).indices(indexName).waitForCompletion(true);

        final RestoreSnapshotResponse restoreSnapshotResponse = clusterAdmin().restoreSnapshot(req).get();
        assertThat(restoreSnapshotResponse.getRestoreInfo().failedShards(), equalTo(0));
        ensureGreen(indexName);

<<<<<<< HEAD
        assertAcked(client().execute(DeleteLicenseAction.INSTANCE, new AcknowledgedRequest.Plain()).get());
=======
        assertAcked(client().execute(TransportDeleteLicenseAction.TYPE, new DeleteLicenseRequest()).get());
>>>>>>> 97e4414d
        assertAcked(client().execute(PostStartBasicAction.INSTANCE, new PostStartBasicRequest()).get());

        ensureClusterSizeConsistency();
        ensureClusterStateConsistency();

        // check that shards have been failed as part of invalid license
        assertBusy(
            () -> assertEquals(
                ClusterHealthStatus.RED,
                clusterAdmin().prepareHealth(indexName).get().getIndices().get(indexName).getStatus()
            )
        );

        waitNoPendingTasksOnAll();
        ensureClusterStateConsistency();

        // add a valid license again
        // This is a bit of a hack in tests, as we can't readd a trial license
        // We force this by clearing the existing basic license first
        updateClusterState(
            currentState -> ClusterState.builder(currentState)
                .metadata(Metadata.builder(currentState.metadata()).removeCustom(LicensesMetadata.TYPE).build())
                .build()
        );

        waitNoPendingTasksOnAll();
        ensureClusterStateConsistency();

        PostStartTrialRequest request = new PostStartTrialRequest().setType(License.LicenseType.TRIAL.getTypeName()).acknowledge(true);
        final PostStartTrialResponse response = client().execute(PostStartTrialAction.INSTANCE, request).get();
        assertThat(
            response.getStatus(),
            oneOf(
                PostStartTrialResponse.Status.UPGRADED_TO_TRIAL,
                // The LicenceService automatically generates a license of {@link LicenceService#SELF_GENERATED_LICENSE_TYPE} type
                // if there is no license found in the cluster state (see {@link LicenceService#registerOrUpdateSelfGeneratedLicense).
                // Since this test explicitly removes the LicensesMetadata from cluster state it is possible that the self generated
                // license is created before the PostStartTrialRequest is acked.
                PostStartTrialResponse.Status.TRIAL_ALREADY_ACTIVATED
            )
        );
        // check if cluster goes green again after valid license has been put in place
        ensureGreen(indexName);
    }
}<|MERGE_RESOLUTION|>--- conflicted
+++ resolved
@@ -57,11 +57,7 @@
     }
 
     public void testFailRestoreOnInvalidLicense() throws Exception {
-<<<<<<< HEAD
-        assertAcked(client().execute(DeleteLicenseAction.INSTANCE, new AcknowledgedRequest.Plain()).get());
-=======
-        assertAcked(client().execute(TransportDeleteLicenseAction.TYPE, new DeleteLicenseRequest()).get());
->>>>>>> 97e4414d
+        assertAcked(client().execute(TransportDeleteLicenseAction.TYPE, new AcknowledgedRequest.Plain()).get());
         assertAcked(client().execute(PostStartBasicAction.INSTANCE, new PostStartBasicRequest()).get());
 
         ensureClusterSizeConsistency();
@@ -97,11 +93,7 @@
         assertThat(restoreSnapshotResponse.getRestoreInfo().failedShards(), equalTo(0));
         ensureGreen(indexName);
 
-<<<<<<< HEAD
-        assertAcked(client().execute(DeleteLicenseAction.INSTANCE, new AcknowledgedRequest.Plain()).get());
-=======
-        assertAcked(client().execute(TransportDeleteLicenseAction.TYPE, new DeleteLicenseRequest()).get());
->>>>>>> 97e4414d
+        assertAcked(client().execute(TransportDeleteLicenseAction.TYPE, new AcknowledgedRequest.Plain()).get());
         assertAcked(client().execute(PostStartBasicAction.INSTANCE, new PostStartBasicRequest()).get());
 
         ensureClusterSizeConsistency();
