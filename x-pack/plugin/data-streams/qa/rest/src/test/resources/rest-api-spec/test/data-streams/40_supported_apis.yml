--- conflicted
+++ resolved
@@ -2,8 +2,6 @@
 setup:
   - skip:
       features: allowed_warnings
-      version: " - 7.9.99"
-      reason: "enable in 7.9+ when backported"
   - do:
       allowed_warnings:
         - "index template [logs_template] has index patterns [logs-foobar] matching patterns from existing older templates [global] with patterns (global => [*]); this template [logs_template] will take precedence during new index creation"
@@ -26,8 +24,8 @@
 ---
 "Verify get index api":
   - skip:
-      version: " - 7.9.99"
-      reason: "enable in 7.9+ when backported"
+      version: " - 7.8.99"
+      reason: "data streams only supported in 7.9+"
 
   - do:
       indices.get:
@@ -39,8 +37,8 @@
 ---
 "Verify get mapping api":
   - skip:
-      version: " - 7.9.99"
-      reason: "enable in 7.9+ when backported"
+      version: " - 7.8.99"
+      reason: "data streams only supported in 7.9+"
 
   - do:
       indices.get_mapping:
@@ -51,13 +49,8 @@
 ---
 "Verify shard stores api":
   - skip:
-<<<<<<< HEAD
-      version: " - 7.8.99"
-      reason: "data streams available in 7.9+"
-=======
-      version: " - 7.9.99"
-      reason: "change to 7.8.99 after backport"
->>>>>>> 909de777
+      version: " - 7.8.99"
+      reason: "data streams available in 7.9+"
       features: allowed_warnings
 
   - do:
