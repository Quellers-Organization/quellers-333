/*
 * Copyright Elasticsearch B.V. and/or licensed to Elasticsearch B.V. under one
 * or more contributor license agreements. Licensed under the Elastic License;
 * you may not use this file except in compliance with the Elastic License.
 */

package org.elasticsearch.xpack.autoscaling;

import org.elasticsearch.common.settings.Settings;
import org.elasticsearch.xpack.core.LocalStateCompositeXPackPlugin;

public class LocalStateAutoscaling extends LocalStateCompositeXPackPlugin {

    public LocalStateAutoscaling(final Settings settings) {
        super(settings, null);
<<<<<<< HEAD
        plugins.add(new Autoscaling(settings, new AutoscalingLicenseChecker(() -> true)));
=======
        plugins.add(new Autoscaling() {

            @Override
            protected XPackLicenseState getLicenseState() {
                return LocalStateAutoscaling.this.getLicenseState();
            }

        });
>>>>>>> 6ff54c0b
    }

}<|MERGE_RESOLUTION|>--- conflicted
+++ resolved
@@ -13,18 +13,7 @@
 
     public LocalStateAutoscaling(final Settings settings) {
         super(settings, null);
-<<<<<<< HEAD
-        plugins.add(new Autoscaling(settings, new AutoscalingLicenseChecker(() -> true)));
-=======
-        plugins.add(new Autoscaling() {
-
-            @Override
-            protected XPackLicenseState getLicenseState() {
-                return LocalStateAutoscaling.this.getLicenseState();
-            }
-
-        });
->>>>>>> 6ff54c0b
+        plugins.add(new Autoscaling(new AutoscalingLicenseChecker(() -> true)));
     }
 
 }