--- conflicted
+++ resolved
@@ -864,10 +864,6 @@
     }
 
     private static Set<ShardId> shardIds(Iterable<ShardRouting> candidateShards) {
-<<<<<<< HEAD
-        return Iterables.stream(candidateShards).map(ShardRouting::shardId).collect(Collectors.toSet());
-=======
-        return StreamSupport.stream(candidateShards.spliterator(), false).map(ShardRouting::shardId).collect(toSet());
->>>>>>> 08c40511
+        return Iterables.stream(candidateShards).map(ShardRouting::shardId).collect(toSet());
     }
 }