--- conflicted
+++ resolved
@@ -118,7 +118,10 @@
             )
             .build();
 
-        assertThat(service.calculate(state, ClusterInfo.EMPTY).get("test").results().keySet(), equalTo(Set.of(defaultOn.name())));
+        assertThat(
+            service.calculate(state, ClusterInfo.EMPTY, SnapshotShardSizeInfo.EMPTY).get("test").results().keySet(),
+            equalTo(Set.of(defaultOn.name()))
+        );
     }
 
     private SortedMap<String, Settings> randomFixedDeciders() {
@@ -230,8 +233,7 @@
         assertThat(capacity.total().storage(), equalTo(new ByteSizeValue(sumTotal)));
         // todo: fix these once we know memory of all nodes on master.
         assertThat(capacity.node().memory(), equalTo(ByteSizeValue.ZERO));
-<<<<<<< HEAD
-        assertThat(capacity.tier().memory(), equalTo(ByteSizeValue.ZERO));
+        assertThat(capacity.total().memory(), equalTo(ByteSizeValue.ZERO));
 
         if (expectedNodes.isEmpty() == false) {
             String multiPathNodeId = randomFrom(expectedNodes).getId();
@@ -253,9 +255,6 @@
             assertThat(context.nodes(), equalTo(expectedNodes));
             assertThat(context.currentCapacity(), is(nullValue()));
         }
-=======
-        assertThat(capacity.total().memory(), equalTo(ByteSizeValue.ZERO));
->>>>>>> 91595657
     }
 
     public void testValidateDeciderName() {
