/*
 * Copyright Elasticsearch B.V. and/or licensed to Elasticsearch B.V. under one
 * or more contributor license agreements. Licensed under the Elastic License
 * 2.0; you may not use this file except in compliance with the Elastic License
 * 2.0.
 */

package org.elasticsearch.xpack.autoscaling.storage;

import org.elasticsearch.TransportVersion;
import org.elasticsearch.TransportVersions;
import org.elasticsearch.cluster.ClusterInfo;
import org.elasticsearch.cluster.ClusterState;
import org.elasticsearch.cluster.DiskUsage;
import org.elasticsearch.cluster.metadata.DataStream;
import org.elasticsearch.cluster.metadata.DataStreamMetadata;
import org.elasticsearch.cluster.metadata.DesiredNodes;
import org.elasticsearch.cluster.metadata.IndexMetadata;
import org.elasticsearch.cluster.metadata.Metadata;
import org.elasticsearch.cluster.metadata.NodesShutdownMetadata;
import org.elasticsearch.cluster.node.DiscoveryNode;
import org.elasticsearch.cluster.node.DiscoveryNodeFilters;
import org.elasticsearch.cluster.node.DiscoveryNodeRole;
import org.elasticsearch.cluster.node.DiscoveryNodes;
import org.elasticsearch.cluster.routing.IndexRoutingTable;
import org.elasticsearch.cluster.routing.RecoverySource;
import org.elasticsearch.cluster.routing.RoutingNode;
import org.elasticsearch.cluster.routing.RoutingNodes;
import org.elasticsearch.cluster.routing.RoutingTable;
import org.elasticsearch.cluster.routing.ShardRouting;
import org.elasticsearch.cluster.routing.ShardRoutingRoleStrategy;
import org.elasticsearch.cluster.routing.allocation.DataTier;
import org.elasticsearch.cluster.routing.allocation.DiskThresholdSettings;
import org.elasticsearch.cluster.routing.allocation.RoutingAllocation;
import org.elasticsearch.cluster.routing.allocation.decider.AllocationDeciders;
import org.elasticsearch.cluster.routing.allocation.decider.Decision;
import org.elasticsearch.cluster.routing.allocation.decider.DiskThresholdDecider;
import org.elasticsearch.cluster.routing.allocation.decider.FilterAllocationDecider;
import org.elasticsearch.cluster.routing.allocation.decider.ResizeAllocationDecider;
import org.elasticsearch.cluster.routing.allocation.decider.SameShardAllocationDecider;
import org.elasticsearch.common.Strings;
import org.elasticsearch.common.UUIDs;
import org.elasticsearch.common.io.stream.StreamInput;
import org.elasticsearch.common.io.stream.StreamOutput;
import org.elasticsearch.common.settings.ClusterSettings;
import org.elasticsearch.common.settings.Setting;
import org.elasticsearch.common.settings.Settings;
import org.elasticsearch.common.unit.ByteSizeUnit;
import org.elasticsearch.common.unit.ByteSizeValue;
import org.elasticsearch.core.Tuple;
import org.elasticsearch.index.Index;
import org.elasticsearch.index.shard.ShardId;
import org.elasticsearch.snapshots.SnapshotShardSizeInfo;
import org.elasticsearch.xcontent.ToXContent;
import org.elasticsearch.xcontent.XContentBuilder;
import org.elasticsearch.xpack.autoscaling.capacity.AutoscalingCapacity;
import org.elasticsearch.xpack.autoscaling.capacity.AutoscalingDeciderContext;
import org.elasticsearch.xpack.autoscaling.capacity.AutoscalingDeciderResult;
import org.elasticsearch.xpack.autoscaling.capacity.AutoscalingDeciderService;
import org.elasticsearch.xpack.cluster.routing.allocation.DataTierAllocationDecider;

import java.io.IOException;
import java.math.BigInteger;
import java.util.Collection;
import java.util.Collections;
import java.util.HashMap;
import java.util.Iterator;
import java.util.LinkedList;
import java.util.List;
import java.util.Map;
import java.util.Objects;
import java.util.Optional;
import java.util.Set;
import java.util.SortedMap;
import java.util.SortedSet;
import java.util.TreeMap;
import java.util.TreeSet;
import java.util.function.Function;
import java.util.function.Predicate;
import java.util.function.Supplier;
import java.util.stream.Collector;
import java.util.stream.Collectors;
import java.util.stream.Stream;
import java.util.stream.StreamSupport;

import static java.util.stream.Collectors.toMap;

public class ReactiveStorageDeciderService implements AutoscalingDeciderService {
    public static final String NAME = "reactive_storage";
    /**
     * An estimate of what space other things than accounted for by shard sizes in ClusterInfo use on disk.
     * Set conservatively low for now.
     */
    static final long NODE_DISK_OVERHEAD = ByteSizeValue.ofMb(10).getBytes();

    private final DiskThresholdSettings diskThresholdSettings;
    private final AllocationDeciders allocationDeciders;
    private final ShardRoutingRoleStrategy shardRoutingRoleStrategy;

    private static final Predicate<String> REMOVE_NODE_LOCKED_FILTER_INITIAL = removeNodeLockedFilterPredicate(
        IndexMetadata.INDEX_ROUTING_INITIAL_RECOVERY_GROUP_SETTING.getKey()
    );

    private static final Predicate<String> REMOVE_NODE_LOCKED_FILTER_REQUIRE = removeNodeLockedFilterPredicate(
        IndexMetadata.INDEX_ROUTING_REQUIRE_GROUP_SETTING.getKey()
    );

    private static final Predicate<String> REMOVE_NODE_LOCKED_FILTER_INCLUDE = removeNodeLockedFilterPredicate(
        IndexMetadata.INDEX_ROUTING_INCLUDE_GROUP_SETTING.getKey()
    );

    private static Predicate<String> removeNodeLockedFilterPredicate(String settingPrefix) {
        return Predicate.not(
            DiscoveryNodeFilters.SINGLE_NODE_NAMES.stream().map(settingPrefix::concat).collect(Collectors.toSet())::contains
        );
    }

    public ReactiveStorageDeciderService(
        Settings settings,
        ClusterSettings clusterSettings,
        AllocationDeciders allocationDeciders,
        ShardRoutingRoleStrategy shardRoutingRoleStrategy
    ) {
        this.diskThresholdSettings = new DiskThresholdSettings(settings, clusterSettings);
        this.allocationDeciders = allocationDeciders;
        this.shardRoutingRoleStrategy = shardRoutingRoleStrategy;
    }

    @Override
    public String name() {
        return NAME;
    }

    @Override
    public List<Setting<?>> deciderSettings() {
        return List.of();
    }

    @Override
    public List<DiscoveryNodeRole> roles() {
        return List.of(
            DiscoveryNodeRole.DATA_ROLE,
            DiscoveryNodeRole.DATA_CONTENT_NODE_ROLE,
            DiscoveryNodeRole.DATA_HOT_NODE_ROLE,
            DiscoveryNodeRole.DATA_WARM_NODE_ROLE,
            DiscoveryNodeRole.DATA_COLD_NODE_ROLE
        );
    }

    @Override
    public AutoscalingDeciderResult scale(Settings configuration, AutoscalingDeciderContext context) {
        AutoscalingCapacity autoscalingCapacity = context.currentCapacity();
        if (autoscalingCapacity == null || autoscalingCapacity.total().storage() == null) {
            return new AutoscalingDeciderResult(null, new ReactiveReason("current capacity not available", -1, -1));
        }

        AllocationState allocationState = allocationState(context);
        var assignedBytesUnmovableShards = allocationState.storagePreventsRemainOrMove();
        long assignedBytes = assignedBytesUnmovableShards.sizeInBytes();
        var unassignedBytesUnassignedShards = allocationState.storagePreventsAllocation();
        long unassignedBytes = unassignedBytesUnassignedShards.sizeInBytes();
        long maxShardSize = allocationState.maxShardSize();
        long maxNodeLockedSize = allocationState.maxNodeLockedSize();
        assert assignedBytes >= 0;
        assert unassignedBytes >= 0;
        assert maxShardSize >= 0;
        String message = message(unassignedBytes, assignedBytes);
        long requiredTotalStorage = autoscalingCapacity.total().storage().getBytes() + unassignedBytes + assignedBytes;
        long minimumNodeSize = requiredTotalStorage > 0L
            ? nodeSizeForDataBelowLowWatermark(Math.max(maxShardSize, maxNodeLockedSize), diskThresholdSettings) + NODE_DISK_OVERHEAD
            : 0L;
        AutoscalingCapacity requiredCapacity = AutoscalingCapacity.builder()
            .total(requiredTotalStorage, null, null)
            .node(minimumNodeSize, null, null)
            .build();
        return new AutoscalingDeciderResult(
            requiredCapacity,
            new ReactiveReason(
                message,
                unassignedBytes,
                unassignedBytesUnassignedShards.shardIds(),
                assignedBytes,
                assignedBytesUnmovableShards.shardIds(),
                unassignedBytesUnassignedShards.shardNodeDecisions(),
                assignedBytesUnmovableShards.shardNodeDecisions()
            )
        );
    }

    AllocationState allocationState(AutoscalingDeciderContext context) {
        return new AllocationState(context, diskThresholdSettings, allocationDeciders, shardRoutingRoleStrategy);
    }

    static String message(long unassignedBytes, long assignedBytes) {
        return unassignedBytes > 0 || assignedBytes > 0
            ? "not enough storage available, needs " + ByteSizeValue.ofBytes(unassignedBytes + assignedBytes)
            : "storage ok";
    }

    static boolean isDiskOnlyNoDecision(Decision decision) {
        return singleNoDecision(decision, single -> true).map(DiskThresholdDecider.NAME::equals).orElse(false);
    }

    static boolean isResizeOnlyNoDecision(Decision decision) {
        return singleNoDecision(decision, single -> true).map(ResizeAllocationDecider.NAME::equals).orElse(false);
    }

    static boolean isFilterTierOnlyDecision(Decision decision, IndexMetadata indexMetadata) {
        // only primary shards are handled here, allowing us to disregard same shard allocation decider.
        return singleNoDecision(decision, single -> SameShardAllocationDecider.NAME.equals(single.label()) == false).filter(
            FilterAllocationDecider.NAME::equals
        ).map(d -> filterLooksLikeTier(indexMetadata)).orElse(false);
    }

    static boolean filterLooksLikeTier(IndexMetadata indexMetadata) {
        return isOnlyAttributeValueFilter(indexMetadata.requireFilters())
            && isOnlyAttributeValueFilter(indexMetadata.includeFilters())
            && isOnlyAttributeValueFilter(indexMetadata.excludeFilters());
    }

    private static boolean isOnlyAttributeValueFilter(DiscoveryNodeFilters filters) {
        if (filters == null) {
            return true;
        } else {
            return DiscoveryNodeFilters.trimTier(filters).isOnlyAttributeValueFilter();
        }
    }

    static Optional<String> singleNoDecision(Decision decision, Predicate<Decision> predicate) {
        List<Decision> nos = decision.getDecisions()
            .stream()
            .filter(single -> single.type() == Decision.Type.NO)
            .filter(predicate)
            .toList();

        if (nos.size() == 1) {
            return Optional.ofNullable(nos.get(0).label());
        } else {
            return Optional.empty();
        }
    }

    static long nodeSizeForDataBelowLowWatermark(long neededBytes, DiskThresholdSettings thresholdSettings) {
        return thresholdSettings.getMinimumTotalSizeForBelowLowWatermark(ByteSizeValue.ofBytes(neededBytes)).getBytes();
    }

    // todo: move this to top level class.
    public static class AllocationState {

        static final int MAX_AMOUNT_OF_SHARD_DECISIONS = 5;

        private final ClusterState state;
        private final ClusterState originalState;
        private final AllocationDeciders allocationDeciders;
        private final ShardRoutingRoleStrategy shardRoutingRoleStrategy;
        private final DiskThresholdSettings diskThresholdSettings;
        private final ClusterInfo info;
        private final SnapshotShardSizeInfo shardSizeInfo;
        private final Predicate<DiscoveryNode> nodeTierPredicate;
        private final Set<DiscoveryNode> nodes;
        private final Set<String> nodeIds;
        private final Set<DiscoveryNodeRole> roles;

        AllocationState(
            AutoscalingDeciderContext context,
            DiskThresholdSettings diskThresholdSettings,
            AllocationDeciders allocationDeciders,
            ShardRoutingRoleStrategy shardRoutingRoleStrategy
        ) {
            this(
                context.state(),
                allocationDeciders,
                shardRoutingRoleStrategy,
                diskThresholdSettings,
                context.info(),
                context.snapshotShardSizeInfo(),
                context.nodes(),
                context.roles()
            );
        }

        AllocationState(
            ClusterState state,
            AllocationDeciders allocationDeciders,
            ShardRoutingRoleStrategy shardRoutingRoleStrategy,
            DiskThresholdSettings diskThresholdSettings,
            ClusterInfo info,
            SnapshotShardSizeInfo shardSizeInfo,
            Set<DiscoveryNode> nodes,
            Set<DiscoveryNodeRole> roles
        ) {
            this.state = removeNodeLockFilters(state);
            this.originalState = state;
            this.allocationDeciders = allocationDeciders;
            this.shardRoutingRoleStrategy = shardRoutingRoleStrategy;
            this.diskThresholdSettings = diskThresholdSettings;
            this.info = info;
            this.shardSizeInfo = shardSizeInfo;
            this.nodes = nodes;
            this.nodeIds = nodes.stream().map(DiscoveryNode::getId).collect(Collectors.toSet());
            this.nodeTierPredicate = nodes::contains;
            this.roles = roles;
        }

        private interface ShardNodeDecision {
            ShardRouting shard();
        }

        record ShardNodeAllocationDecision(ShardRouting shard, List<NodeDecision> nodeDecisions) implements ShardNodeDecision {}

        record ShardNodeRemainDecision(ShardRouting shard, NodeDecision nodeDecision) implements ShardNodeDecision {}

        static <T extends ShardNodeDecision> T preferPrimary(T snd1, T snd2) {
            return snd1.shard().primary() ? snd1 : snd2;
        }

        public ShardsAllocationResults storagePreventsAllocation() {
            RoutingAllocation allocation = new RoutingAllocation(allocationDeciders, state, info, shardSizeInfo, System.nanoTime());
            List<ShardNodeAllocationDecision> unassignedShards = state.getRoutingNodes()
                .unassigned()
                .stream()
                .filter(shard -> canAllocate(shard, allocation) == false)
                .flatMap(shard -> cannotAllocateDueToStorage(shard, allocation).stream())
                .toList();
            return new ShardsAllocationResults(
                unassignedShards.stream().map(e -> e.shard).mapToLong(this::sizeOf).sum(),
                unassignedShards.stream().map(e -> e.shard.shardId()).collect(Collectors.toCollection(TreeSet::new)),
                unassignedShards.stream()
                    .filter(shardNodeDecisions -> shardNodeDecisions.nodeDecisions.size() > 0)
                    .collect(toSortedMap(snd -> snd.shard.shardId(), snd -> new NodeDecisions(snd.nodeDecisions, null)))
                    .entrySet()
                    .stream()
                    .limit(MAX_AMOUNT_OF_SHARD_DECISIONS)
                    .collect(toSortedMap(Map.Entry::getKey, Map.Entry::getValue))
            );
        }

        public ShardsAllocationResults storagePreventsRemainOrMove() {
            RoutingAllocation allocation = new RoutingAllocation(allocationDeciders, state, info, shardSizeInfo, System.nanoTime());

            List<ShardRouting> candidates = new LinkedList<>();
            for (RoutingNode routingNode : state.getRoutingNodes()) {
                for (ShardRouting shard : routingNode) {
                    if (shard.started()
                        && canRemainOnlyHighestTierPreference(shard, allocation) == false
                        && canAllocate(shard, allocation) == false) {
                        candidates.add(shard);
                    }
                }
            }

            // track these to ensure we do not double account if they both cannot remain and allocated due to storage.
            List<ShardNodeRemainDecision> unmovableShardNodeDecisions = candidates.stream()
                .filter(s -> allocatedToTier(s, allocation))
                .flatMap(shard -> cannotRemainDueToStorage(shard, allocation).stream())
                .toList();
            Map<ShardId, ShardNodeRemainDecision> perShardIdUnmovable = unmovableShardNodeDecisions.stream()
                .collect(toMap(snd -> snd.shard().shardId(), Function.identity(), AllocationState::preferPrimary, TreeMap::new));
            Map<ShardId, NodeDecisions> otherNodesOnTierAllocationDecisions = perShardIdUnmovable.values()
                .stream()
                .limit(MAX_AMOUNT_OF_SHARD_DECISIONS)
                .collect(
                    toMap(
                        snd -> snd.shard().shardId(),
                        snd -> new NodeDecisions(canAllocateDecisions(allocation, snd.shard()), snd.nodeDecision())
                    )
                );
            Set<ShardRouting> unmovableShards = unmovableShardNodeDecisions.stream().map(e -> e.shard).collect(Collectors.toSet());

            long unmovableBytes = unmovableShards.stream()
                .collect(Collectors.groupingBy(ShardRouting::currentNodeId))
                .entrySet()
                .stream()
                .mapToLong(e -> unmovableSize(e.getKey(), e.getValue()))
                .sum();

            List<ShardNodeAllocationDecision> unallocatedShardNodeDecisions = candidates.stream()
                .filter(Predicate.not(unmovableShards::contains))
                .flatMap(shard -> cannotAllocateDueToStorage(shard, allocation).stream())
                .toList();
            Map<ShardId, ShardNodeAllocationDecision> perShardIdUnallocated = unallocatedShardNodeDecisions.stream()
                .collect(toMap(snd -> snd.shard().shardId(), Function.identity(), AllocationState::preferPrimary, TreeMap::new));
            Map<ShardId, NodeDecisions> canRemainDecisionsForUnallocatedShards = perShardIdUnallocated.values()
                .stream()
                .limit(MAX_AMOUNT_OF_SHARD_DECISIONS)
                .collect(
                    toMap(
                        snd -> snd.shard().shardId(),
                        snd -> new NodeDecisions(snd.nodeDecisions(), canRemainDecision(allocation, snd.shard()))
                    )
                );
            long unallocatableBytes = unallocatedShardNodeDecisions.stream().map(e -> e.shard).mapToLong(this::sizeOf).sum();

            Map<ShardId, NodeDecisions> shardDecisions = Stream.concat(
                canRemainDecisionsForUnallocatedShards.entrySet().stream(),
                otherNodesOnTierAllocationDecisions.entrySet().stream()
            )
                .collect(toSortedMap(Map.Entry::getKey, Map.Entry::getValue))
                .entrySet()
                .stream()
                .limit(MAX_AMOUNT_OF_SHARD_DECISIONS)
                .collect(toSortedMap(Map.Entry::getKey, Map.Entry::getValue));
            return new ShardsAllocationResults(
                unallocatableBytes + unmovableBytes,
                Stream.concat(unmovableShardNodeDecisions.stream(), unallocatedShardNodeDecisions.stream())
                    .map(e -> e.shard().shardId())
                    .collect(Collectors.toCollection(TreeSet::new)),
                shardDecisions
            );
        }

        private List<NodeDecision> canAllocateDecisions(RoutingAllocation allocation, ShardRouting shardRouting) {
            return state.getRoutingNodes()
                .stream()
                .filter(n -> nodeTierPredicate.test(n.node()))
                .filter(n -> shardRouting.currentNodeId().equals(n.nodeId()) == false)
                .map(
                    n -> new NodeDecision(
                        n.node(),
                        withAllocationDebugEnabled(allocation, () -> allocationDeciders.canAllocate(shardRouting, n, allocation))
                    )
                )
                .toList();
        }

        private NodeDecision canRemainDecision(RoutingAllocation allocation, ShardRouting shard) {
            return new NodeDecision(
                allocation.routingNodes().node(shard.currentNodeId()).node(),
                withAllocationDebugEnabled(
                    allocation,
                    () -> allocationDeciders.canRemain(shard, allocation.routingNodes().node(shard.currentNodeId()), allocation)
                )
            );
        }

        private static <T extends Decision> T withAllocationDebugEnabled(RoutingAllocation allocation, Supplier<T> supplier) {
            assert allocation.debugDecision() == false;
            allocation.debugDecision(true);
            try {
                return supplier.get();
            } finally {
                allocation.debugDecision(false);
            }
        }

        private static <T> Collector<T, ?, SortedMap<ShardId, NodeDecisions>> toSortedMap(
            Function<T, ShardId> keyMapper,
            Function<T, NodeDecisions> valueMapper
        ) {
            return toMap(keyMapper, valueMapper, (a, b) -> b, TreeMap::new);
        }

        /**
         * Check if shard can remain where it is, with the additional check that the DataTierAllocationDecider did not allow it to stay
         * on a node in a lower preference tier.
         */
        public boolean canRemainOnlyHighestTierPreference(ShardRouting shard, RoutingAllocation allocation) {
            boolean result = allocationDeciders.canRemain(
                shard,
                allocation.routingNodes().node(shard.currentNodeId()),
                allocation
            ) != Decision.NO;
            if (result
                && nodes.isEmpty()
                && Strings.hasText(DataTier.TIER_PREFERENCE_SETTING.get(indexMetadata(shard, allocation).getSettings()))) {
                // The data tier decider allows a shard to remain on a lower preference tier when no nodes exists on higher preference
                // tiers.
                // Here we ensure that if our policy governs the highest preference tier, we assume the shard needs to move to that tier
                // once a node is started for it.
                // In the case of overlapping policies, this is consistent with double accounting of unassigned.
                return isAssignedToTier(shard, allocation) == false;
            }
            return result;
        }

        private boolean allocatedToTier(ShardRouting s, RoutingAllocation allocation) {
            return nodeTierPredicate.test(allocation.routingNodes().node(s.currentNodeId()).node());
        }

        /**
         * Check that disk decider is only decider for a node preventing allocation of the shard.
         * @return Non-empty {@link ShardNodeAllocationDecision} if and only if a node exists in the tier
         *         where only disk decider prevents allocation
         */
        private Optional<ShardNodeAllocationDecision> cannotAllocateDueToStorage(ShardRouting shard, RoutingAllocation allocation) {
            if (nodeIds.isEmpty() && needsThisTier(shard, allocation)) {
                return Optional.of(new ShardNodeAllocationDecision(shard, List.of()));
            }
            assert allocation.debugDecision() == false;
            // enable debug decisions to see all decisions and preserve the allocation decision label
            allocation.debugDecision(true);
            try {
                List<NodeDecision> nodeDecisions = nodesInTier(allocation.routingNodes()).map(
                    node -> new NodeDecision(node.node(), allocationDeciders.canAllocate(shard, node, allocation))
                ).toList();
                List<NodeDecision> diskOnly = nodeDecisions.stream()
                    .filter(nar -> ReactiveStorageDeciderService.isDiskOnlyNoDecision(nar.decision()))
                    .toList();
                if (diskOnly.size() > 0 && shard.unassigned() && shard.recoverySource().getType() == RecoverySource.Type.LOCAL_SHARDS) {
                    // For resize shards only allow autoscaling if there is no other node where the shard could fit had it not been
                    // a resize shard. Notice that we already removed any initial_recovery filters.
                    boolean hasResizeOnly = nodesInTier(allocation.routingNodes()).map(
                        node -> allocationDeciders.canAllocate(shard, node, allocation)
                    ).anyMatch(ReactiveStorageDeciderService::isResizeOnlyNoDecision);
                    if (hasResizeOnly) {
                        return Optional.empty();
                    }
                }
                return diskOnly.size() > 0 ? Optional.of(new ShardNodeAllocationDecision(shard, nodeDecisions)) : Optional.empty();
            } finally {
                allocation.debugDecision(false);
            }
        }

        /**
         * Check that the disk decider is only decider that says NO to let shard remain on current node.
         * @return Non-empty {@link ShardNodeAllocationDecision} if and only if disk decider is only decider that says NO to canRemain.
         */
        private Optional<ShardNodeRemainDecision> cannotRemainDueToStorage(ShardRouting shard, RoutingAllocation allocation) {
            assert allocation.debugDecision() == false;
            // enable debug decisions to see all decisions and preserve the allocation decision label
            allocation.debugDecision(true);
            try {
                RoutingNode node = allocation.routingNodes().node(shard.currentNodeId());
                Decision decision = allocationDeciders.canRemain(shard, node, allocation);
                return isDiskOnlyNoDecision(decision)
                    ? Optional.of(new ShardNodeRemainDecision(shard, new NodeDecision(node.node(), decision)))
                    : Optional.empty();
            } finally {
                allocation.debugDecision(false);
            }
        }

        private boolean canAllocate(ShardRouting shard, RoutingAllocation allocation) {
            return nodesInTier(allocation.routingNodes()).anyMatch(
                node -> allocationDeciders.canAllocate(shard, node, allocation) != Decision.NO
            );
        }

        boolean needsThisTier(ShardRouting shard, RoutingAllocation allocation) {
            if (isAssignedToTier(shard, allocation) == false) {
                return false;
            }
            IndexMetadata indexMetadata = indexMetadata(shard, allocation);
            Set<Decision.Type> decisionTypes = allocation.routingNodes()
                .stream()
                .map(node -> DataTierAllocationDecider.shouldFilter(indexMetadata, node.node(), this::highestPreferenceTier, allocation))
                .map(Decision::type)
                .collect(Collectors.toSet());
            if (decisionTypes.contains(Decision.Type.NO)) {
                // we know we have some filter and can respond. Only need this tier if ALL responses where NO.
                return decisionTypes.size() == 1;
            }

            // check for using allocation filters for data tiers. For simplicity, only scale up new tier based on primary shard
            if (shard.primary() == false) {
                return false;
            }
            assert allocation.debugDecision() == false;
            // enable debug decisions to see all decisions and preserve the allocation decision label
            allocation.debugDecision(true);
            try {
                // check that it does not belong on any existing node, i.e., there must be only a tier like reason it cannot be allocated
                return allocation.routingNodes()
                    .stream()
                    .anyMatch(node -> isFilterTierOnlyDecision(allocationDeciders.canAllocate(shard, node, allocation), indexMetadata));
            } finally {
                allocation.debugDecision(false);
            }
        }

        private boolean isAssignedToTier(ShardRouting shard, RoutingAllocation allocation) {
            IndexMetadata indexMetadata = indexMetadata(shard, allocation);
            return isAssignedToTier(indexMetadata, roles);
        }

        private static boolean isAssignedToTier(IndexMetadata indexMetadata, Set<DiscoveryNodeRole> roles) {
            List<String> tierPreference = indexMetadata.getTierPreference();
            return tierPreference.isEmpty() || DataTierAllocationDecider.allocationAllowed(highestPreferenceTier(tierPreference), roles);
        }

        private IndexMetadata indexMetadata(ShardRouting shard, RoutingAllocation allocation) {
            return allocation.metadata().getIndexSafe(shard.index());
        }

        private Optional<String> highestPreferenceTier(
            List<String> preferredTiers,
            DiscoveryNodes unused,
            DesiredNodes desiredNodes,
            NodesShutdownMetadata shutdownMetadata
        ) {
            return Optional.of(highestPreferenceTier(preferredTiers));
        }

        private static String highestPreferenceTier(List<String> preferredTiers) {
            assert preferredTiers.isEmpty() == false;
            return preferredTiers.get(0);
        }

        public long maxShardSize() {
            return nodesInTier(state.getRoutingNodes()).flatMap(rn -> StreamSupport.stream(rn.spliterator(), false))
                .mapToLong(this::sizeOf)
                .max()
                .orElse(0L);
        }

        public long maxNodeLockedSize() {
            Metadata metadata = originalState.getMetadata();
            return metadata.indices().values().stream().mapToLong(imd -> nodeLockedSize(imd, metadata)).max().orElse(0L);
        }

        private long nodeLockedSize(IndexMetadata indexMetadata, Metadata metadata) {
            if (isNodeLocked(indexMetadata)) {
                IndexRoutingTable indexRoutingTable = state.getRoutingTable().index(indexMetadata.getIndex());
                long sum = 0;
                for (int s = 0; s < indexMetadata.getNumberOfShards(); ++s) {
                    ShardRouting shard = indexRoutingTable.shard(s).primaryShard();
                    long size = sizeOf(shard);
                    sum += size;
                }
                if (indexMetadata.getResizeSourceIndex() != null) {
                    // since we only report the max size for an index, count a shrink/clone/split 2x if it is node locked.
                    sum = sum * 2;
                }
                return sum;
            } else {
                Index resizeSourceIndex = indexMetadata.getResizeSourceIndex();
                if (resizeSourceIndex != null) {
                    IndexMetadata sourceIndexMetadata = metadata.index(resizeSourceIndex);
                    // source indicators stay on the index even after started and also after source is deleted.
                    if (sourceIndexMetadata != null) {
                        // ResizeAllocationDecider only handles clone or split, do the same here.
                        if (indexMetadata.getNumberOfShards() >= sourceIndexMetadata.getNumberOfShards()) {
                            IndexRoutingTable indexRoutingTable = state.getRoutingTable().index(resizeSourceIndex);
                            long max = 0;
                            for (int s = 0; s < sourceIndexMetadata.getNumberOfShards(); ++s) {
                                ShardRouting shard = indexRoutingTable.shard(s).primaryShard();
                                long size = sizeOf(shard);
                                max = Math.max(max, size);
                            }

                            // 2x to account for the extra copy residing on the same node
                            return max * 2;
                        }
                    }
                }
            }

            return 0;
        }

        long sizeOf(ShardRouting shard) {
            long expectedShardSize = getExpectedShardSize(shard);
            if (expectedShardSize == 0L && shard.primary() == false) {
                ShardRouting primary = state.getRoutingNodes().activePrimary(shard.shardId());
                if (primary != null) {
                    expectedShardSize = getExpectedShardSize(primary);
                }
            }
            assert expectedShardSize >= 0;
            // todo: we should ideally not have the level of uncertainty we have here.
            return expectedShardSize == 0L ? ByteSizeUnit.KB.toBytes(1) : expectedShardSize;
        }

        private long getExpectedShardSize(ShardRouting shard) {
            return DiskThresholdDecider.getExpectedShardSize(shard, 0L, info, shardSizeInfo, state.metadata(), state.routingTable());
        }

        long unmovableSize(String nodeId, Collection<ShardRouting> shards) {
            DiskUsage diskUsage = this.info.getNodeMostAvailableDiskUsages().get(nodeId);
            if (diskUsage == null) {
                // do not want to scale up then, since this should only happen when node has just joined (clearly edge case).
                return 0;
            }

            long threshold = diskThresholdSettings.getFreeBytesThresholdHighStage(ByteSizeValue.ofBytes(diskUsage.getTotalBytes()))
                .getBytes();
            long missing = threshold - diskUsage.getFreeBytes();
            return Math.max(missing, shards.stream().mapToLong(this::sizeOf).min().orElseThrow());
        }

        Stream<RoutingNode> nodesInTier(RoutingNodes routingNodes) {
            return nodeIds.stream().map(routingNodes::node);
        }

        private static class SingleForecast {
            private final Map<IndexMetadata, Long> additionalIndices;
            private final DataStream updatedDataStream;

            private SingleForecast(Map<IndexMetadata, Long> additionalIndices, DataStream updatedDataStream) {
                this.additionalIndices = additionalIndices;
                this.updatedDataStream = updatedDataStream;
            }

            public void applyRouting(RoutingTable.Builder routing) {
                additionalIndices.keySet().forEach(indexMetadata -> routing.addAsNew(indexMetadata));
            }

            public void applyMetadata(Metadata.Builder metadataBuilder) {
                additionalIndices.keySet().forEach(imd -> metadataBuilder.put(imd, false));
                metadataBuilder.put(updatedDataStream);
            }

            public void applySize(Map<String, Long> builder, RoutingTable updatedRoutingTable) {
                for (Map.Entry<IndexMetadata, Long> entry : additionalIndices.entrySet()) {
                    List<ShardRouting> shardRoutings = updatedRoutingTable.allShards(entry.getKey().getIndex().getName());
                    long size = entry.getValue() / shardRoutings.size();
                    shardRoutings.forEach(s -> builder.put(ClusterInfo.shardIdentifierFromRouting(s), size));
                }
            }
        }

        public AllocationState forecast(long forecastWindow, long now) {
            if (forecastWindow == 0) {
                return this;
            }
            // for now we only look at data-streams. We might want to also detect alias based time-based indices.
            DataStreamMetadata dataStreamMetadata = state.metadata().custom(DataStreamMetadata.TYPE);
            if (dataStreamMetadata == null) {
                return this;
            }
            List<SingleForecast> singleForecasts = dataStreamMetadata.dataStreams()
                .keySet()
                .stream()
                .map(state.metadata().getIndicesLookup()::get)
                .map(DataStream.class::cast)
                .map(ds -> forecast(state.metadata(), ds, forecastWindow, now))
                .filter(Objects::nonNull)
                .toList();
            if (singleForecasts.isEmpty()) {
                return this;
            }
            Metadata.Builder metadataBuilder = Metadata.builder(state.metadata());
            RoutingTable.Builder routingTableBuilder = RoutingTable.builder(shardRoutingRoleStrategy, state.routingTable());
            Map<String, Long> sizeBuilder = new HashMap<>();
            singleForecasts.forEach(p -> p.applyMetadata(metadataBuilder));
            singleForecasts.forEach(p -> p.applyRouting(routingTableBuilder));
            RoutingTable routingTable = routingTableBuilder.build();
            singleForecasts.forEach(p -> p.applySize(sizeBuilder, routingTable));
            ClusterState forecastClusterState = ClusterState.builder(state).metadata(metadataBuilder).routingTable(routingTable).build();
            ClusterInfo forecastInfo = new ExtendedClusterInfo(Collections.unmodifiableMap(sizeBuilder), AllocationState.this.info);

            return new AllocationState(
                forecastClusterState,
                allocationDeciders,
                shardRoutingRoleStrategy,
                diskThresholdSettings,
                forecastInfo,
                shardSizeInfo,
                nodes,
                roles
            );
        }

        private SingleForecast forecast(Metadata metadata, DataStream stream, long forecastWindow, long now) {
            List<Index> indices = stream.getIndices();
            if (dataStreamAllocatedToNodes(metadata, indices) == false) return null;
            long minCreationDate = Long.MAX_VALUE;
            long totalSize = 0;
            int count = 0;
            while (count < indices.size()) {
                ++count;
                IndexMetadata indexMetadata = metadata.index(indices.get(indices.size() - count));
                long creationDate = indexMetadata.getCreationDate();
                if (creationDate < 0) {
                    return null;
                }
                minCreationDate = Math.min(minCreationDate, creationDate);
                totalSize += state.getRoutingTable().allShards(indexMetadata.getIndex().getName()).stream().mapToLong(this::sizeOf).sum();
                // we terminate loop after collecting data to ensure we consider at least the forecast window (and likely some more).
                if (creationDate <= now - forecastWindow) {
                    break;
                }
            }

            if (totalSize == 0) {
                return null;
            }

            // round up
            long avgSizeCeil = (totalSize - 1) / count + 1;

            long actualWindow = now - minCreationDate;
            if (actualWindow == 0) {
                return null;
            }

            // rather than simulate rollover, we copy the index meta data and do minimal adjustments.
            long scaledTotalSize;
            int numberNewIndices;
            if (actualWindow > forecastWindow) {
                scaledTotalSize = BigInteger.valueOf(totalSize)
                    .multiply(BigInteger.valueOf(forecastWindow))
                    .divide(BigInteger.valueOf(actualWindow))
                    .longValueExact();
                // round up
                numberNewIndices = (int) Math.min((scaledTotalSize - 1) / avgSizeCeil + 1, indices.size());
                if (scaledTotalSize == 0) {
                    return null;
                }
            } else {
                numberNewIndices = count;
                scaledTotalSize = totalSize;
            }

            IndexMetadata writeIndex = metadata.index(stream.getWriteIndex());

            Map<IndexMetadata, Long> newIndices = new HashMap<>();
            for (int i = 0; i < numberNewIndices; ++i) {
                final String uuid = UUIDs.randomBase64UUID();
                final Tuple<String, Long> rolledDataStreamInfo = stream.unsafeNextWriteIndexAndGeneration(state.metadata());
                stream = stream.unsafeRollover(new Index(rolledDataStreamInfo.v1(), uuid), rolledDataStreamInfo.v2(), false);

                // this unintentionally copies the in-sync allocation ids too. This has the fortunate effect of these indices
                // not being regarded new by the disk threshold decider, thereby respecting the low watermark threshold even for primaries.
                // This is highly desirable so fixing this to clear the in-sync allocation ids will require a more elaborate solution,
                // ensuring at least that when replicas are involved, we still respect the low watermark. This is therefore left as is
                // for now with the intention to fix in a follow-up.
                IndexMetadata newIndex = IndexMetadata.builder(writeIndex)
                    .index(stream.getWriteIndex().getName())
                    .settings(Settings.builder().put(writeIndex.getSettings()).put(IndexMetadata.SETTING_INDEX_UUID, uuid))
                    .build();
                long size = Math.min(avgSizeCeil, scaledTotalSize - (avgSizeCeil * i));
                assert size > 0;
                newIndices.put(newIndex, size);
            }

            return new SingleForecast(newIndices, stream);
        }

        /**
         * Check that at least one shard is on the set of nodes. If they are all unallocated, we do not want to make any prediction to not
         * hit the wrong policy.
         * @param indices the indices of the data stream, in original order from data stream meta.
         * @return true if the first allocated index is allocated only to the set of nodes.
         */
        private boolean dataStreamAllocatedToNodes(Metadata metadata, List<Index> indices) {
            for (int i = 0; i < indices.size(); ++i) {
                IndexMetadata indexMetadata = metadata.index(indices.get(indices.size() - i - 1));
                Set<Boolean> inNodes = state.getRoutingTable()
                    .allShards(indexMetadata.getIndex().getName())
                    .stream()
                    .map(ShardRouting::currentNodeId)
                    .filter(Objects::nonNull)
                    .map(nodeIds::contains)
                    .collect(Collectors.toSet());
                if (inNodes.contains(false)) {
                    return false;
                }
                if (inNodes.contains(true)) {
                    return true;
                }
            }
            return false;
        }

        // for tests
        ClusterState state() {
            return state;
        }

        ClusterInfo info() {
            return info;
        }

        private static ClusterState removeNodeLockFilters(ClusterState state) {
            ClusterState.Builder builder = ClusterState.builder(state);
            builder.metadata(removeNodeLockFilters(state.metadata()));
            return builder.build();
        }

        private static Metadata removeNodeLockFilters(Metadata metadata) {
            Metadata.Builder builder = Metadata.builder(metadata);
            metadata.stream()
                .filter(AllocationState::isNodeLocked)
                .map(AllocationState::removeNodeLockFilters)
                .forEach(imd -> builder.put(imd, false));
            return builder.build();
        }

        private static IndexMetadata removeNodeLockFilters(IndexMetadata indexMetadata) {
            Settings settings = indexMetadata.getSettings();
            settings = removeNodeLockFilters(settings, REMOVE_NODE_LOCKED_FILTER_INITIAL, indexMetadata.getInitialRecoveryFilters());
            settings = removeNodeLockFilters(settings, REMOVE_NODE_LOCKED_FILTER_REQUIRE, indexMetadata.requireFilters());
            settings = removeNodeLockFilters(settings, REMOVE_NODE_LOCKED_FILTER_INCLUDE, indexMetadata.includeFilters());
            return IndexMetadata.builder(indexMetadata).settings(settings).build();
        }

        private static Settings removeNodeLockFilters(Settings settings, Predicate<String> predicate, DiscoveryNodeFilters filters) {
            // only filter if it is a single node filter - otherwise removing it risks narrowing legal nodes for OR filters.
            if (filters != null && filters.isSingleNodeFilter()) {
                return settings.filter(predicate);
            } else {
                return settings;
            }
        }

        private static boolean isNodeLocked(IndexMetadata indexMetadata) {
            return isNodeLocked(indexMetadata.requireFilters())
                || isNodeLocked(indexMetadata.includeFilters())
                || isNodeLocked(indexMetadata.getInitialRecoveryFilters());
        }

        private static boolean isNodeLocked(DiscoveryNodeFilters filters) {
            return filters != null && filters.isSingleNodeFilter();
        }

        private static class ExtendedClusterInfo extends ClusterInfo {
            private final ClusterInfo delegate;

            private ExtendedClusterInfo(Map<String, Long> extraShardSizes, ClusterInfo info) {
                super(
                    info.getNodeLeastAvailableDiskUsages(),
                    info.getNodeMostAvailableDiskUsages(),
                    extraShardSizes,
                    Map.of(),
                    Map.of(),
                    Map.of()
                );
                this.delegate = info;
            }

            @Override
            public Long getShardSize(ShardRouting shardRouting) {
                Long shardSize = super.getShardSize(shardRouting);
                if (shardSize != null) {
                    return shardSize;
                } else {
                    return delegate.getShardSize(shardRouting);
                }
            }

            @Override
            public long getShardSize(ShardRouting shardRouting, long defaultValue) {
                Long shardSize = super.getShardSize(shardRouting);
                if (shardSize != null) {
                    return shardSize;
                } else {
                    return delegate.getShardSize(shardRouting, defaultValue);
                }
            }

            @Override
            public Optional<Long> getShardDataSetSize(ShardId shardId) {
                return delegate.getShardDataSetSize(shardId);
            }

            @Override
            public String getDataPath(ShardRouting shardRouting) {
                return delegate.getDataPath(shardRouting);
            }

            @Override
            public ReservedSpace getReservedSpace(String nodeId, String dataPath) {
                return delegate.getReservedSpace(nodeId, dataPath);
            }

            @Override
            public void writeTo(StreamOutput out) throws IOException {
                throw new UnsupportedOperationException();
            }

            @Override
            public Iterator<? extends ToXContent> toXContentChunked(ToXContent.Params params) {
                throw new UnsupportedOperationException();
            }
        }

    }

    public static class ReactiveReason implements AutoscalingDeciderResult.Reason {

        static final int MAX_AMOUNT_OF_SHARDS = 512;
<<<<<<< HEAD
        private static final TransportVersion SHARD_IDS_OUTPUT_VERSION = TransportVersions.V_8_4_0;
        private static final TransportVersion UNASSIGNED_NODE_DECISIONS_OUTPUT_VERSION = TransportVersions.V_8_500_010;
=======
        private static final TransportVersion SHARD_IDS_OUTPUT_VERSION = TransportVersion.V_8_4_0;
        private static final TransportVersion UNASSIGNED_NODE_DECISIONS_OUTPUT_VERSION = TransportVersion.V_8_500_020;
>>>>>>> 8752d804

        private final String reason;
        private final long unassigned;
        private final long assigned;
        private final SortedSet<ShardId> unassignedShardIds;
        private final SortedSet<ShardId> assignedShardIds;
        private final Map<ShardId, NodeDecisions> unassignedNodeDecisions;
        private final Map<ShardId, NodeDecisions> assignedNodeDecisions;

        public ReactiveReason(String reason, long unassigned, long assigned) {
            this(reason, unassigned, Collections.emptySortedSet(), assigned, Collections.emptySortedSet(), Map.of(), Map.of());
        }

        ReactiveReason(
            String reason,
            long unassigned,
            SortedSet<ShardId> unassignedShardIds,
            long assigned,
            SortedSet<ShardId> assignedShardIds,
            Map<ShardId, NodeDecisions> unassignedNodeDecisions,
            Map<ShardId, NodeDecisions> assignedNodeDecisions
        ) {
            this.reason = reason;
            this.unassigned = unassigned;
            this.assigned = assigned;
            this.unassignedShardIds = unassignedShardIds;
            this.assignedShardIds = assignedShardIds;
            this.unassignedNodeDecisions = Objects.requireNonNull(unassignedNodeDecisions);
            this.assignedNodeDecisions = Objects.requireNonNull(assignedNodeDecisions);
        }

        public ReactiveReason(StreamInput in) throws IOException {
            this.reason = in.readString();
            this.unassigned = in.readLong();
            this.assigned = in.readLong();
            if (in.getTransportVersion().onOrAfter(SHARD_IDS_OUTPUT_VERSION)) {
                unassignedShardIds = Collections.unmodifiableSortedSet(new TreeSet<>(in.readCollectionAsSet(ShardId::new)));
                assignedShardIds = Collections.unmodifiableSortedSet(new TreeSet<>(in.readCollectionAsSet(ShardId::new)));
            } else {
                unassignedShardIds = Collections.emptySortedSet();
                assignedShardIds = Collections.emptySortedSet();
            }
            if (in.getTransportVersion().onOrAfter(UNASSIGNED_NODE_DECISIONS_OUTPUT_VERSION)) {
                unassignedNodeDecisions = in.readMap(ShardId::new, NodeDecisions::new);
                assignedNodeDecisions = in.readMap(ShardId::new, NodeDecisions::new);
            } else {
                unassignedNodeDecisions = Map.of();
                assignedNodeDecisions = Map.of();
            }
        }

        @Override
        public String summary() {
            return reason;
        }

        public long unassigned() {
            return unassigned;
        }

        public long assigned() {
            return assigned;
        }

        public SortedSet<ShardId> unassignedShardIds() {
            return unassignedShardIds;
        }

        public SortedSet<ShardId> assignedShardIds() {
            return assignedShardIds;
        }

        public Map<ShardId, NodeDecisions> unassignedNodeDecisions() {
            return unassignedNodeDecisions;
        }

        public Map<ShardId, NodeDecisions> assignedNodeDecisions() {
            return assignedNodeDecisions;
        }

        @Override
        public String getWriteableName() {
            return ReactiveStorageDeciderService.NAME;
        }

        @Override
        public void writeTo(StreamOutput out) throws IOException {
            out.writeString(reason);
            out.writeLong(unassigned);
            out.writeLong(assigned);
            if (out.getTransportVersion().onOrAfter(SHARD_IDS_OUTPUT_VERSION)) {
                out.writeCollection(unassignedShardIds);
                out.writeCollection(assignedShardIds);
            }
            if (out.getTransportVersion().onOrAfter(UNASSIGNED_NODE_DECISIONS_OUTPUT_VERSION)) {
                out.writeMap(unassignedNodeDecisions);
                out.writeMap(assignedNodeDecisions);
            }
        }

        @Override
        public XContentBuilder toXContent(XContentBuilder builder, Params params) throws IOException {
            builder.startObject();
            builder.field("reason", reason);
            builder.field("unassigned", unassigned);
            builder.field("unassigned_shards", unassignedShardIds.stream().limit(MAX_AMOUNT_OF_SHARDS).toList());
            builder.field("unassigned_shards_count", unassignedShardIds.size());
            builder.field("assigned", assigned);
            builder.field("assigned_shards", assignedShardIds.stream().limit(MAX_AMOUNT_OF_SHARDS).toList());
            builder.field("assigned_shards_count", assignedShardIds.size());
            builder.xContentValuesMap(
                "unassigned_node_decisions",
                unassignedNodeDecisions.entrySet().stream().collect(toMap(e -> e.getKey().toString(), Map.Entry::getValue))
            );
            builder.xContentValuesMap(
                "assigned_node_decisions",
                assignedNodeDecisions.entrySet().stream().collect(toMap(e -> e.getKey().toString(), Map.Entry::getValue))
            );
            builder.endObject();
            return builder;
        }

        @Override
        public boolean equals(Object o) {
            if (this == o) return true;
            if (o == null || getClass() != o.getClass()) return false;
            ReactiveReason that = (ReactiveReason) o;
            return unassigned == that.unassigned
                && assigned == that.assigned
                && reason.equals(that.reason)
                && unassignedShardIds.equals(that.unassignedShardIds)
                && assignedShardIds.equals(that.assignedShardIds)
                && Objects.equals(unassignedNodeDecisions, that.unassignedNodeDecisions)
                && Objects.equals(assignedNodeDecisions, that.assignedNodeDecisions);
        }

        @Override
        public int hashCode() {
            return Objects.hash(
                reason,
                unassigned,
                assigned,
                unassignedShardIds,
                assignedShardIds,
                unassignedNodeDecisions,
                assignedNodeDecisions
            );
        }
    }
}<|MERGE_RESOLUTION|>--- conflicted
+++ resolved
@@ -971,13 +971,8 @@
     public static class ReactiveReason implements AutoscalingDeciderResult.Reason {
 
         static final int MAX_AMOUNT_OF_SHARDS = 512;
-<<<<<<< HEAD
         private static final TransportVersion SHARD_IDS_OUTPUT_VERSION = TransportVersions.V_8_4_0;
-        private static final TransportVersion UNASSIGNED_NODE_DECISIONS_OUTPUT_VERSION = TransportVersions.V_8_500_010;
-=======
-        private static final TransportVersion SHARD_IDS_OUTPUT_VERSION = TransportVersion.V_8_4_0;
-        private static final TransportVersion UNASSIGNED_NODE_DECISIONS_OUTPUT_VERSION = TransportVersion.V_8_500_020;
->>>>>>> 8752d804
+        private static final TransportVersion UNASSIGNED_NODE_DECISIONS_OUTPUT_VERSION = TransportVersions.V_8_500_020;
 
         private final String reason;
         private final long unassigned;
