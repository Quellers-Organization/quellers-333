--- conflicted
+++ resolved
@@ -72,31 +72,16 @@
         }
     }
 
-<<<<<<< HEAD
-    public static final Setting<Boolean> AUTOSCALING_ENABLED_SETTING = Setting.boolSetting(
-        "xpack.autoscaling.enabled",
-        true,
-        Setting.Property.NodeScope
-    );
-
-    private final boolean enabled;
-=======
->>>>>>> 6ff54c0b
     private final List<AutoscalingExtension> autoscalingExtensions;
     private final SetOnce<ClusterService> clusterService = new SetOnce<>();
     private final SetOnce<AllocationDeciders> allocationDeciders = new SetOnce<>();
     private final AutoscalingLicenseChecker autoscalingLicenseChecker;
 
-<<<<<<< HEAD
-    public Autoscaling(final Settings settings) {
-        this(settings, new AutoscalingLicenseChecker());
+    public Autoscaling() {
+        this(new AutoscalingLicenseChecker());
     }
 
-    Autoscaling(final Settings settings, final AutoscalingLicenseChecker autoscalingLicenseChecker) {
-        this.enabled = AUTOSCALING_ENABLED_SETTING.get(settings);
-=======
-    public Autoscaling() {
->>>>>>> 6ff54c0b
+    public Autoscaling(final AutoscalingLicenseChecker autoscalingLicenseChecker) {
         this.autoscalingExtensions = new ArrayList<>(List.of(this));
         this.autoscalingLicenseChecker = Objects.requireNonNull(autoscalingLicenseChecker);
     }
