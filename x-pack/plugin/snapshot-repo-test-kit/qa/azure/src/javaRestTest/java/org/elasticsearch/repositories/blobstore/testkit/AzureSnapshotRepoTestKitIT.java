--- conflicted
+++ resolved
@@ -29,28 +29,17 @@
     private static final String AZURE_TEST_CONTAINER = System.getProperty("test.azure.container");
     private static final String AZURE_TEST_KEY = System.getProperty("test.azure.key");
     private static final String AZURE_TEST_SASTOKEN = System.getProperty("test.azure.sas_token");
-<<<<<<< HEAD
     private static final String AZURE_TEST_TENANT_ID = System.getProperty("test.azure.tenant_id");
     private static final String AZURE_TEST_CLIENT_ID = System.getProperty("test.azure.client_id");
     private static final AzureHttpFixture fixture = new AzureHttpFixture(
-        USE_FIXTURE ? AzureHttpFixture.Protocol.HTTPS : AzureHttpFixture.Protocol.NONE,
+        USE_FIXTURE
+            ? ESTestCase.inFipsJvm() ? AzureHttpFixture.Protocol.HTTP : AzureHttpFixture.Protocol.HTTPS
+            : AzureHttpFixture.Protocol.NONE,
         AZURE_TEST_ACCOUNT,
         AZURE_TEST_CONTAINER,
         AZURE_TEST_TENANT_ID,
         AZURE_TEST_CLIENT_ID,
         decideAuthHeaderPredicate()
-=======
-
-    private static AzureHttpFixture fixture = new AzureHttpFixture(
-        USE_FIXTURE
-            ? ESTestCase.inFipsJvm() ? AzureHttpFixture.Protocol.HTTP : AzureHttpFixture.Protocol.HTTPS
-            : AzureHttpFixture.Protocol.NONE,
-        AZURE_TEST_ACCOUNT,
-        AZURE_TEST_CONTAINER,
-        Strings.hasText(AZURE_TEST_KEY) || Strings.hasText(AZURE_TEST_SASTOKEN)
-            ? AzureHttpFixture.sharedKeyForAccountPredicate(AZURE_TEST_ACCOUNT)
-            : AzureHttpFixture.MANAGED_IDENTITY_BEARER_TOKEN_PREDICATE
->>>>>>> 78003b8f
     );
 
     private static Predicate<String> decideAuthHeaderPredicate() {
@@ -85,7 +74,6 @@
                 c.systemProperty("test.repository_test_kit.skip_cas", "true");
             }
         })
-<<<<<<< HEAD
         .systemProperty("AZURE_POD_IDENTITY_AUTHORITY_HOST", fixture::getMetadataAddress, s -> USE_FIXTURE)
         .systemProperty("AZURE_AUTHORITY_HOST", fixture::getOAuthTokenServiceAddress, s -> USE_FIXTURE)
         .systemProperty("AZURE_CLIENT_ID", () -> AZURE_TEST_CLIENT_ID, s -> notNullOrEmpty(AZURE_TEST_CLIENT_ID))
@@ -95,15 +83,11 @@
             () -> fixture.getFederatedTokenPath().toString(),
             s -> USE_FIXTURE && notNullOrEmpty(AZURE_TEST_CLIENT_ID) && notNullOrEmpty(AZURE_TEST_TENANT_ID)
         )
-        .systemProperty("javax.net.ssl.trustStore", () -> trustStore.getTrustStorePath().toString(), s -> USE_FIXTURE)
-=======
-        .systemProperty("AZURE_POD_IDENTITY_AUTHORITY_HOST", () -> fixture.getMetadataAddress(), s -> USE_FIXTURE)
         .systemProperty(
             "javax.net.ssl.trustStore",
             () -> trustStore.getTrustStorePath().toString(),
             s -> USE_FIXTURE && ESTestCase.inFipsJvm() == false
         )
->>>>>>> 78003b8f
         .build();
 
     @ClassRule(order = 1)
