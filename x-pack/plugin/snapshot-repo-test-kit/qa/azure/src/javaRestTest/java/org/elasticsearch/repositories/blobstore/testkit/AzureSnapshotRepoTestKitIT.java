/*
 * Copyright Elasticsearch B.V. and/or licensed to Elasticsearch B.V. under one
 * or more contributor license agreements. Licensed under the Elastic License
 * 2.0; you may not use this file except in compliance with the Elastic License
 * 2.0.
 */
package org.elasticsearch.repositories.blobstore.testkit;

import fixture.azure.AzureHttpFixture;

import org.elasticsearch.common.Strings;
import org.elasticsearch.common.settings.Settings;
import org.elasticsearch.core.Booleans;
import org.elasticsearch.test.ESTestCase;
import org.elasticsearch.test.TestTrustStore;
import org.elasticsearch.test.cluster.ElasticsearchCluster;
import org.junit.ClassRule;
import org.junit.rules.RuleChain;
import org.junit.rules.TestRule;

import static org.hamcrest.Matchers.blankOrNullString;
import static org.hamcrest.Matchers.not;

public class AzureSnapshotRepoTestKitIT extends AbstractSnapshotRepoTestKitRestTestCase {
    private static final boolean USE_FIXTURE = Booleans.parseBoolean(System.getProperty("test.azure.fixture", "true"));
    private static final String AZURE_TEST_ACCOUNT = System.getProperty("test.azure.account");
    private static final String AZURE_TEST_CONTAINER = System.getProperty("test.azure.container");
    private static final String AZURE_TEST_KEY = System.getProperty("test.azure.key");
    private static final String AZURE_TEST_SASTOKEN = System.getProperty("test.azure.sas_token");

    private static AzureHttpFixture fixture = new AzureHttpFixture(
        USE_FIXTURE
            ? ESTestCase.inFipsJvm() ? AzureHttpFixture.Protocol.HTTP : AzureHttpFixture.Protocol.HTTPS
            : AzureHttpFixture.Protocol.NONE,
        AZURE_TEST_ACCOUNT,
        AZURE_TEST_CONTAINER,
        Strings.hasText(AZURE_TEST_KEY) || Strings.hasText(AZURE_TEST_SASTOKEN)
            ? AzureHttpFixture.sharedKeyForAccountPredicate(AZURE_TEST_ACCOUNT)
            : AzureHttpFixture.MANAGED_IDENTITY_BEARER_TOKEN_PREDICATE
    );

    private static TestTrustStore trustStore = new TestTrustStore(
        () -> AzureHttpFixture.class.getResourceAsStream("azure-http-fixture.pem")
    );

    private static ElasticsearchCluster cluster = ElasticsearchCluster.local()
        .module("repository-azure")
        .module("snapshot-repo-test-kit")
        .keystore("azure.client.repository_test_kit.account", AZURE_TEST_ACCOUNT)
        .keystore(
            "azure.client.repository_test_kit.key",
            () -> AZURE_TEST_KEY,
            s -> AZURE_TEST_KEY != null && AZURE_TEST_KEY.isEmpty() == false
        )
        .keystore(
            "azure.client.repository_test_kit.sas_token",
            () -> AZURE_TEST_SASTOKEN,
            s -> AZURE_TEST_SASTOKEN != null && AZURE_TEST_SASTOKEN.isEmpty() == false
        )
        .setting(
            "azure.client.repository_test_kit.endpoint_suffix",
            () -> "ignored;DefaultEndpointsProtocol=http;BlobEndpoint=" + fixture.getAddress(),
            s -> USE_FIXTURE
        )
        .apply(c -> {
            if (USE_FIXTURE) {
                // test fixture does not support CAS yet; TODO fix this
                c.systemProperty("test.repository_test_kit.skip_cas", "true");
            }
        })
<<<<<<< HEAD
        .systemProperty("AZURE_POD_IDENTITY_AUTHORITY_HOST", () -> fixture.getMetadataAddress(), s -> USE_FIXTURE)
        .systemProperty("javax.net.ssl.trustStore", () -> trustStore.getTrustStorePath().toString(), s -> USE_FIXTURE)
=======
        .systemProperty(
            "javax.net.ssl.trustStore",
            () -> trustStore.getTrustStorePath().toString(),
            s -> USE_FIXTURE && ESTestCase.inFipsJvm() == false
        )
>>>>>>> 8d831384
        .build();

    @ClassRule(order = 1)
    public static TestRule ruleChain = RuleChain.outerRule(fixture).around(trustStore).around(cluster);

    @Override
    protected String getTestRestCluster() {
        return cluster.getHttpAddresses();
    }

    @Override
    protected String repositoryType() {
        return "azure";
    }

    @Override
    protected Settings repositorySettings() {
        final String container = System.getProperty("test.azure.container");
        assertThat(container, not(blankOrNullString()));

        final String basePath = System.getProperty("test.azure.base_path");
        assertThat(basePath, not(blankOrNullString()));

        return Settings.builder().put("client", "repository_test_kit").put("container", container).put("base_path", basePath).build();
    }
}<|MERGE_RESOLUTION|>--- conflicted
+++ resolved
@@ -68,16 +68,12 @@
                 c.systemProperty("test.repository_test_kit.skip_cas", "true");
             }
         })
-<<<<<<< HEAD
         .systemProperty("AZURE_POD_IDENTITY_AUTHORITY_HOST", () -> fixture.getMetadataAddress(), s -> USE_FIXTURE)
-        .systemProperty("javax.net.ssl.trustStore", () -> trustStore.getTrustStorePath().toString(), s -> USE_FIXTURE)
-=======
         .systemProperty(
             "javax.net.ssl.trustStore",
             () -> trustStore.getTrustStorePath().toString(),
             s -> USE_FIXTURE && ESTestCase.inFipsJvm() == false
         )
->>>>>>> 8d831384
         .build();
 
     @ClassRule(order = 1)
