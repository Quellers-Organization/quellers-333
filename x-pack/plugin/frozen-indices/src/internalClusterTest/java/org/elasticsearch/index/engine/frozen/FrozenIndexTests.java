/*
 * Copyright Elasticsearch B.V. and/or licensed to Elasticsearch B.V. under one
 * or more contributor license agreements. Licensed under the Elastic License
 * 2.0; you may not use this file except in compliance with the Elastic License
 * 2.0.
 */
package org.elasticsearch.index.engine.frozen;

import org.elasticsearch.ResourceNotFoundException;
import org.elasticsearch.action.DocWriteResponse;
import org.elasticsearch.action.OriginalIndices;
import org.elasticsearch.action.admin.cluster.state.ClusterStateResponse;
import org.elasticsearch.action.admin.indices.stats.IndicesStatsResponse;
import org.elasticsearch.action.delete.DeleteResponse;
import org.elasticsearch.action.search.ClosePointInTimeAction;
import org.elasticsearch.action.search.ClosePointInTimeRequest;
import org.elasticsearch.action.search.OpenPointInTimeAction;
import org.elasticsearch.action.search.OpenPointInTimeRequest;
import org.elasticsearch.action.search.OpenPointInTimeResponse;
import org.elasticsearch.action.search.SearchRequest;
import org.elasticsearch.action.search.SearchResponse;
import org.elasticsearch.action.search.SearchType;
import org.elasticsearch.action.search.TransportSearchAction;
import org.elasticsearch.action.support.IndicesOptions;
import org.elasticsearch.action.support.PlainActionFuture;
import org.elasticsearch.cluster.block.ClusterBlockException;
import org.elasticsearch.cluster.metadata.DataStream;
import org.elasticsearch.cluster.metadata.IndexMetadata;
import org.elasticsearch.cluster.routing.RecoverySource;
import org.elasticsearch.common.settings.Settings;
import org.elasticsearch.core.TimeValue;
import org.elasticsearch.index.Index;
import org.elasticsearch.index.IndexNotFoundException;
import org.elasticsearch.index.IndexService;
import org.elasticsearch.index.engine.Engine;
import org.elasticsearch.index.engine.InternalEngine;
import org.elasticsearch.index.mapper.DateFieldMapper;
import org.elasticsearch.index.query.MatchAllQueryBuilder;
import org.elasticsearch.index.query.QueryBuilders;
import org.elasticsearch.index.shard.IndexLongFieldRange;
import org.elasticsearch.index.shard.IndexShard;
import org.elasticsearch.index.shard.IndexShardTestCase;
import org.elasticsearch.indices.IndicesService;
import org.elasticsearch.indices.recovery.RecoveryState;
import org.elasticsearch.plugins.Plugin;
import org.elasticsearch.protocol.xpack.frozen.FreezeRequest;
import org.elasticsearch.rest.RestStatus;
import org.elasticsearch.search.SearchContextMissingException;
import org.elasticsearch.search.SearchService;
import org.elasticsearch.search.builder.PointInTimeBuilder;
import org.elasticsearch.search.builder.SearchSourceBuilder;
import org.elasticsearch.search.internal.AliasFilter;
import org.elasticsearch.search.internal.ShardSearchContextId;
import org.elasticsearch.search.internal.ShardSearchRequest;
import org.elasticsearch.test.ESSingleNodeTestCase;
import org.elasticsearch.xcontent.XContentBuilder;
import org.elasticsearch.xcontent.XContentFactory;
import org.elasticsearch.xpack.core.LocalStateCompositeXPackPlugin;
import org.elasticsearch.xpack.core.frozen.action.FreezeIndexAction;
import org.elasticsearch.xpack.frozen.FrozenIndices;
import org.hamcrest.Matchers;

import java.io.IOException;
import java.time.Instant;
import java.util.Collection;
import java.util.EnumSet;

import static org.elasticsearch.action.support.WriteRequest.RefreshPolicy.IMMEDIATE;
import static org.elasticsearch.test.hamcrest.ElasticsearchAssertions.assertAcked;
import static org.elasticsearch.test.hamcrest.ElasticsearchAssertions.assertHitCount;
import static org.hamcrest.Matchers.equalTo;
import static org.hamcrest.Matchers.greaterThan;
import static org.hamcrest.Matchers.greaterThanOrEqualTo;
import static org.hamcrest.Matchers.is;
import static org.hamcrest.Matchers.not;
import static org.hamcrest.Matchers.notNullValue;
import static org.hamcrest.Matchers.sameInstance;

public class FrozenIndexTests extends ESSingleNodeTestCase {

    @Override
    protected Collection<Class<? extends Plugin>> getPlugins() {
        return pluginList(FrozenIndices.class, LocalStateCompositeXPackPlugin.class);
    }

    String openReaders(TimeValue keepAlive, String... indices) {
        OpenPointInTimeRequest request = new OpenPointInTimeRequest(indices).indicesOptions(IndicesOptions.STRICT_EXPAND_OPEN_FORBID_CLOSED)
            .keepAlive(keepAlive);
        final OpenPointInTimeResponse response = client().execute(OpenPointInTimeAction.INSTANCE, request).actionGet();
        return response.getPointInTimeId();
    }

    public void testCloseFreezeAndOpen() throws Exception {
        String indexName = "index";
        createIndex(indexName, Settings.builder().put("index.number_of_shards", 2).build());
        prepareIndex(indexName).setId("1").setSource("field", "value").setRefreshPolicy(IMMEDIATE).get();
        prepareIndex(indexName).setId("2").setSource("field", "value").setRefreshPolicy(IMMEDIATE).get();
        prepareIndex(indexName).setId("3").setSource("field", "value").setRefreshPolicy(IMMEDIATE).get();
        assertAcked(client().execute(FreezeIndexAction.INSTANCE, new FreezeRequest(indexName)).actionGet());
        expectThrows(
            ClusterBlockException.class,
            () -> prepareIndex(indexName).setId("4").setSource("field", "value").setRefreshPolicy(IMMEDIATE).get()
        );
        IndicesService indexServices = getInstanceFromNode(IndicesService.class);
        Index index = resolveIndex(indexName);
        IndexService indexService = indexServices.indexServiceSafe(index);
        IndexShard shard = indexService.getShard(0);
        Engine engine = IndexShardTestCase.getEngine(shard);
        assertEquals(0, shard.refreshStats().getTotal());
        boolean useDFS = randomBoolean();
        assertHitCount(
            client().prepareSearch()
                .setIndicesOptions(IndicesOptions.STRICT_EXPAND_OPEN_FORBID_CLOSED)
                .setSearchType(useDFS ? SearchType.DFS_QUERY_THEN_FETCH : SearchType.QUERY_THEN_FETCH),
            3
        );
        assertThat(engine, Matchers.instanceOf(FrozenEngine.class));
        assertEquals(useDFS ? 3 : 2, shard.refreshStats().getTotal());
        assertFalse(((FrozenEngine) engine).isReaderOpen());
        assertTrue(indexService.getIndexSettings().isSearchThrottled());

        // now scroll
        SearchResponse searchResponse = client().prepareSearch()
            .setIndicesOptions(IndicesOptions.STRICT_EXPAND_OPEN_FORBID_CLOSED)
            .setScroll(TimeValue.timeValueMinutes(1))
            .setSize(1)
            .get();
        do {
            assertHitCount(searchResponse, 3);
            assertEquals(1, searchResponse.getHits().getHits().length);
            SearchService searchService = getInstanceFromNode(SearchService.class);
            assertThat(searchService.getActiveContexts(), Matchers.greaterThanOrEqualTo(1));
            for (int i = 0; i < 2; i++) {
                shard = indexService.getShard(i);
                engine = IndexShardTestCase.getEngine(shard);
                // scrolls keep the reader open
                assertTrue(((FrozenEngine) engine).isReaderOpen());
            }
            searchResponse = client().prepareSearchScroll(searchResponse.getScrollId()).setScroll(TimeValue.timeValueMinutes(1)).get();
        } while (searchResponse.getHits().getHits().length > 0);
        client().prepareClearScroll().addScrollId(searchResponse.getScrollId()).get();

        String pitId = openReaders(TimeValue.timeValueMinutes(1), indexName);
        try {
            for (int from = 0; from < 3; from++) {
                searchResponse = client().prepareSearch()
                    .setIndicesOptions(IndicesOptions.STRICT_EXPAND_OPEN_FORBID_CLOSED)
                    .setPointInTime(new PointInTimeBuilder(pitId))
                    .setSize(1)
                    .setFrom(from)
                    .get();
                assertHitCount(searchResponse, 3);
                assertEquals(1, searchResponse.getHits().getHits().length);
                SearchService searchService = getInstanceFromNode(SearchService.class);
                assertThat(searchService.getActiveContexts(), Matchers.greaterThanOrEqualTo(1));
                for (int i = 0; i < 2; i++) {
                    shard = indexService.getShard(i);
                    engine = IndexShardTestCase.getEngine(shard);
                    assertFalse(((FrozenEngine) engine).isReaderOpen());
                }
            }
            assertWarnings(TransportSearchAction.FROZEN_INDICES_DEPRECATION_MESSAGE.replace("{}", indexName));
        } finally {
            client().execute(ClosePointInTimeAction.INSTANCE, new ClosePointInTimeRequest(pitId)).get();
        }
    }

    public void testSearchAndGetAPIsAreThrottled() throws IOException {
        XContentBuilder mapping = XContentFactory.jsonBuilder()
            .startObject()
            .startObject("_doc")
            .startObject("properties")
            .startObject("field")
            .field("type", "text")
            .field("term_vector", "with_positions_offsets_payloads")
            .endObject()
            .endObject()
            .endObject()
            .endObject();
        String indexName = "index";
        createIndex(indexName, Settings.builder().put("index.number_of_shards", 2).build(), mapping);
        for (int i = 0; i < 10; i++) {
            prepareIndex(indexName).setId("" + i).setSource("field", "foo bar baz").get();
        }
        assertAcked(client().execute(FreezeIndexAction.INSTANCE, new FreezeRequest(indexName)).actionGet());
        int numRequests = randomIntBetween(20, 50);
        int numRefreshes = 0;
        int numSearches = 0;
        for (int i = 0; i < numRequests; i++) {
            numRefreshes++;
            // make sure that we don't share the frozen reader in concurrent requests since we acquire the
            // searcher and rewrite the request outside of the search-throttle thread pool
            switch (between(0, 3)) {
                case 0 -> client().prepareGet(indexName, "" + randomIntBetween(0, 9)).get();
                case 1 -> {
                    numSearches++;
                    client().prepareSearch(indexName)
                        .setIndicesOptions(IndicesOptions.STRICT_EXPAND_OPEN_FORBID_CLOSED)
                        .setSearchType(SearchType.QUERY_THEN_FETCH)
                        .get();
                    // in total 4 refreshes 1x query & 1x fetch per shard (we have 2)
                    numRefreshes += 3;
                }
                case 2 -> client().prepareTermVectors(indexName, "" + randomIntBetween(0, 9)).get();
                case 3 -> client().prepareExplain(indexName, "" + randomIntBetween(0, 9)).setQuery(new MatchAllQueryBuilder()).get();
                default -> throw new AssertionError("unexpected value");
            }
        }
        IndicesStatsResponse index = indicesAdmin().prepareStats(indexName).clear().setRefresh(true).get();
        assertEquals(numRefreshes, index.getTotal().refresh.getTotal());
        if (numSearches > 0) {
            assertWarnings(TransportSearchAction.FROZEN_INDICES_DEPRECATION_MESSAGE.replace("{}", indexName));
        }
    }

    public void testFreezeAndUnfreeze() {
        final IndexService originalIndexService = createIndex("index", Settings.builder().put("index.number_of_shards", 2).build());
        assertThat(originalIndexService.getMetadata().getTimestampRange(), sameInstance(IndexLongFieldRange.UNKNOWN));

        prepareIndex("index").setId("1").setSource("field", "value").setRefreshPolicy(IMMEDIATE).get();
        prepareIndex("index").setId("2").setSource("field", "value").setRefreshPolicy(IMMEDIATE).get();
        prepareIndex("index").setId("3").setSource("field", "value").setRefreshPolicy(IMMEDIATE).get();

        if (randomBoolean()) {
            // sometimes close it
            assertAcked(indicesAdmin().prepareClose("index").get());
        }
        assertAcked(client().execute(FreezeIndexAction.INSTANCE, new FreezeRequest("index")).actionGet());
        {
            IndicesService indexServices = getInstanceFromNode(IndicesService.class);
            Index index = resolveIndex("index");
            IndexService indexService = indexServices.indexServiceSafe(index);
            assertTrue(indexService.getIndexSettings().isSearchThrottled());
            assertTrue(FrozenEngine.INDEX_FROZEN.get(indexService.getIndexSettings().getSettings()));
            assertTrue(FrozenEngine.INDEX_FROZEN.exists(indexService.getIndexSettings().getSettings()));
            IndexShard shard = indexService.getShard(0);
            assertEquals(0, shard.refreshStats().getTotal());
            assertThat(indexService.getMetadata().getTimestampRange(), sameInstance(IndexLongFieldRange.UNKNOWN));
        }
        assertAcked(client().execute(FreezeIndexAction.INSTANCE, new FreezeRequest("index").setFreeze(false)).actionGet());
        {
            IndicesService indexServices = getInstanceFromNode(IndicesService.class);
            Index index = resolveIndex("index");
            IndexService indexService = indexServices.indexServiceSafe(index);
            assertFalse(indexService.getIndexSettings().isSearchThrottled());
            assertFalse(FrozenEngine.INDEX_FROZEN.get(indexService.getIndexSettings().getSettings()));
            assertFalse(FrozenEngine.INDEX_FROZEN.exists(indexService.getIndexSettings().getSettings()));
            IndexShard shard = indexService.getShard(0);
            Engine engine = IndexShardTestCase.getEngine(shard);
            assertThat(engine, Matchers.instanceOf(InternalEngine.class));
            assertThat(indexService.getMetadata().getTimestampRange(), sameInstance(IndexLongFieldRange.UNKNOWN));
        }
        prepareIndex("index").setId("4").setSource("field", "value").setRefreshPolicy(IMMEDIATE).get();
    }

    private void assertIndexFrozen(String idx) {
        IndicesService indexServices = getInstanceFromNode(IndicesService.class);
        Index index = resolveIndex(idx);
        IndexService indexService = indexServices.indexServiceSafe(index);
        assertTrue(indexService.getIndexSettings().isSearchThrottled());
        assertTrue(FrozenEngine.INDEX_FROZEN.get(indexService.getIndexSettings().getSettings()));
    }

    public void testDoubleFreeze() {
        createIndex("test-idx", Settings.builder().put("index.number_of_shards", 2).build());
        assertAcked(client().execute(FreezeIndexAction.INSTANCE, new FreezeRequest("test-idx")).actionGet());
        ResourceNotFoundException exception = expectThrows(
            ResourceNotFoundException.class,
            () -> client().execute(
                FreezeIndexAction.INSTANCE,
                new FreezeRequest("test-idx").indicesOptions(
                    new IndicesOptions(EnumSet.noneOf(IndicesOptions.Option.class), EnumSet.of(IndicesOptions.WildcardStates.OPEN))
                )
            ).actionGet()
        );
        assertEquals("no index found to freeze", exception.getMessage());
    }

    public void testUnfreezeClosedIndices() {
        createIndex("idx", Settings.builder().put("index.number_of_shards", 1).build());
        prepareIndex("idx").setId("1").setSource("field", "value").setRefreshPolicy(IMMEDIATE).get();
        createIndex("idx-closed", Settings.builder().put("index.number_of_shards", 1).build());
        prepareIndex("idx-closed").setId("1").setSource("field", "value").setRefreshPolicy(IMMEDIATE).get();
        assertAcked(client().execute(FreezeIndexAction.INSTANCE, new FreezeRequest("idx")).actionGet());
        assertAcked(indicesAdmin().prepareClose("idx-closed").get());
        assertAcked(
            client().execute(
                FreezeIndexAction.INSTANCE,
                new FreezeRequest("idx*").setFreeze(false).indicesOptions(IndicesOptions.strictExpand())
            )
        );
        ClusterStateResponse stateResponse = clusterAdmin().prepareState().get();
        assertEquals(IndexMetadata.State.CLOSE, stateResponse.getState().getMetadata().index("idx-closed").getState());
        assertEquals(IndexMetadata.State.OPEN, stateResponse.getState().getMetadata().index("idx").getState());
        assertHitCount(client().prepareSearch(), 1L);
    }

    public void testFreezePattern() {
        String indexName = "test-idx";
        createIndex(indexName, Settings.builder().put("index.number_of_shards", 1).build());
        prepareIndex(indexName).setId("1").setSource("field", "value").setRefreshPolicy(IMMEDIATE).get();
        createIndex("test-idx-1", Settings.builder().put("index.number_of_shards", 1).build());
        prepareIndex("test-idx-1").setId("1").setSource("field", "value").setRefreshPolicy(IMMEDIATE).get();
        assertAcked(client().execute(FreezeIndexAction.INSTANCE, new FreezeRequest(indexName)).actionGet());
        assertIndexFrozen(indexName);

        IndicesStatsResponse index = indicesAdmin().prepareStats(indexName).clear().setRefresh(true).get();
        assertEquals(0, index.getTotal().refresh.getTotal());
        assertHitCount(client().prepareSearch(indexName).setIndicesOptions(IndicesOptions.STRICT_EXPAND_OPEN_FORBID_CLOSED), 1);
        index = indicesAdmin().prepareStats(indexName).clear().setRefresh(true).get();
        assertEquals(1, index.getTotal().refresh.getTotal());

        assertAcked(client().execute(FreezeIndexAction.INSTANCE, new FreezeRequest("test*")).actionGet());
        assertIndexFrozen(indexName);
        assertIndexFrozen("test-idx-1");
        index = indicesAdmin().prepareStats(indexName).clear().setRefresh(true).get();
        assertEquals(1, index.getTotal().refresh.getTotal());
        index = indicesAdmin().prepareStats("test-idx-1").clear().setRefresh(true).get();
        assertEquals(0, index.getTotal().refresh.getTotal());
        assertWarnings(TransportSearchAction.FROZEN_INDICES_DEPRECATION_MESSAGE.replace("{}", indexName));
    }

    public void testCanMatch() throws IOException {
        createIndex("index");
<<<<<<< HEAD
        prepareIndex("index").setId("1").setSource("field", "2010-01-05T02:00").setRefreshPolicy(IMMEDIATE).execute().actionGet();
        prepareIndex("index").setId("2").setSource("field", "2010-01-06T02:00").setRefreshPolicy(IMMEDIATE).execute().actionGet();
=======
        client().prepareIndex("index").setId("1").setSource("field", "2010-01-05T02:00").setRefreshPolicy(IMMEDIATE).get();
        client().prepareIndex("index").setId("2").setSource("field", "2010-01-06T02:00").setRefreshPolicy(IMMEDIATE).get();
>>>>>>> 484bde9f
        {
            IndicesService indexServices = getInstanceFromNode(IndicesService.class);
            Index index = resolveIndex("index");
            IndexService indexService = indexServices.indexServiceSafe(index);
            IndexShard shard = indexService.getShard(0);
            assertFalse(indexService.getIndexSettings().isSearchThrottled());
            SearchService searchService = getInstanceFromNode(SearchService.class);
            SearchRequest searchRequest = new SearchRequest().allowPartialSearchResults(true);
            assertTrue(
                searchService.canMatch(
                    new ShardSearchRequest(OriginalIndices.NONE, searchRequest, shard.shardId(), 0, 1, AliasFilter.EMPTY, 1f, -1, null)
                ).canMatch()
            );

            SearchSourceBuilder sourceBuilder = new SearchSourceBuilder();
            searchRequest.source(sourceBuilder);
            sourceBuilder.query(QueryBuilders.rangeQuery("field").gte("2010-01-03||+2d").lte("2010-01-04||+2d/d"));
            assertTrue(
                searchService.canMatch(
                    new ShardSearchRequest(OriginalIndices.NONE, searchRequest, shard.shardId(), 0, 1, AliasFilter.EMPTY, 1f, -1, null)
                ).canMatch()
            );

            sourceBuilder.query(QueryBuilders.rangeQuery("field").gt("2010-01-06T02:00").lt("2010-01-07T02:00"));
            assertFalse(
                searchService.canMatch(
                    new ShardSearchRequest(OriginalIndices.NONE, searchRequest, shard.shardId(), 0, 1, AliasFilter.EMPTY, 1f, -1, null)
                ).canMatch()
            );
        }

        assertAcked(client().execute(FreezeIndexAction.INSTANCE, new FreezeRequest("index")).actionGet());
        {

            IndicesService indexServices = getInstanceFromNode(IndicesService.class);
            Index index = resolveIndex("index");
            IndexService indexService = indexServices.indexServiceSafe(index);
            IndexShard shard = indexService.getShard(0);
            assertTrue(indexService.getIndexSettings().isSearchThrottled());
            SearchService searchService = getInstanceFromNode(SearchService.class);
            SearchRequest searchRequest = new SearchRequest().allowPartialSearchResults(true);
            assertTrue(
                searchService.canMatch(
                    new ShardSearchRequest(OriginalIndices.NONE, searchRequest, shard.shardId(), 0, 1, AliasFilter.EMPTY, 1f, -1, null)
                ).canMatch()
            );

            SearchSourceBuilder sourceBuilder = new SearchSourceBuilder();
            sourceBuilder.query(QueryBuilders.rangeQuery("field").gte("2010-01-03||+2d").lte("2010-01-04||+2d/d"));
            searchRequest.source(sourceBuilder);
            assertTrue(
                searchService.canMatch(
                    new ShardSearchRequest(OriginalIndices.NONE, searchRequest, shard.shardId(), 0, 1, AliasFilter.EMPTY, 1f, -1, null)
                ).canMatch()
            );

            sourceBuilder.query(QueryBuilders.rangeQuery("field").gt("2010-01-06T02:00").lt("2010-01-07T02:00"));
            assertFalse(
                searchService.canMatch(
                    new ShardSearchRequest(OriginalIndices.NONE, searchRequest, shard.shardId(), 0, 1, AliasFilter.EMPTY, 1f, -1, null)
                ).canMatch()
            );

            IndicesStatsResponse response = indicesAdmin().prepareStats("index").clear().setRefresh(true).get();
            assertEquals(0, response.getTotal().refresh.getTotal());

            // Retry with point in time
            PlainActionFuture<ShardSearchContextId> openContextFuture = new PlainActionFuture<>();
            searchService.openReaderContext(shard.shardId(), TimeValue.timeValueSeconds(60), openContextFuture);
            final ShardSearchContextId contextId = openContextFuture.actionGet(TimeValue.timeValueSeconds(60));
            assertNotNull(contextId.getSearcherId());
            sourceBuilder.query(QueryBuilders.rangeQuery("field").gt("2010-01-06T02:00").lt("2010-01-07T02:00"));
            assertFalse(
                searchService.canMatch(
                    new ShardSearchRequest(
                        OriginalIndices.NONE,
                        searchRequest,
                        shard.shardId(),
                        0,
                        1,
                        AliasFilter.EMPTY,
                        1f,
                        -1,
                        null,
                        contextId,
                        null
                    )
                ).canMatch()
            );

            assertTrue(searchService.freeReaderContext(contextId));
            sourceBuilder.query(QueryBuilders.rangeQuery("field").gt("2010-01-06T02:00").lt("2010-01-07T02:00"));
            assertFalse(
                searchService.canMatch(
                    new ShardSearchRequest(
                        OriginalIndices.NONE,
                        searchRequest,
                        shard.shardId(),
                        0,
                        1,
                        AliasFilter.EMPTY,
                        1f,
                        -1,
                        null,
                        contextId,
                        null
                    )
                ).canMatch()
            );

            expectThrows(SearchContextMissingException.class, () -> {
                ShardSearchContextId withoutCommitId = new ShardSearchContextId(contextId.getSessionId(), contextId.getId(), null);
                sourceBuilder.query(QueryBuilders.rangeQuery("field").gt("2010-01-06T02:00").lt("2010-01-07T02:00"));
                assertFalse(
                    searchService.canMatch(
                        new ShardSearchRequest(
                            OriginalIndices.NONE,
                            searchRequest,
                            shard.shardId(),
                            0,
                            1,
                            AliasFilter.EMPTY,
                            1f,
                            -1,
                            null,
                            withoutCommitId,
                            null
                        )
                    ).canMatch()
                );
            });
        }
    }

    public void testWriteToFrozenIndex() {
        createIndex("idx", Settings.builder().put("index.number_of_shards", 1).build());
        prepareIndex("idx").setId("1").setSource("field", "value").setRefreshPolicy(IMMEDIATE).get();
        assertAcked(client().execute(FreezeIndexAction.INSTANCE, new FreezeRequest("idx")).actionGet());
        assertIndexFrozen("idx");
        expectThrows(
            ClusterBlockException.class,
            () -> prepareIndex("idx").setId("2").setSource("field", "value").setRefreshPolicy(IMMEDIATE).get()
        );
    }

    public void testIgnoreUnavailable() {
        createIndex("idx", Settings.builder().put("index.number_of_shards", 1).build());
        createIndex("idx-close", Settings.builder().put("index.number_of_shards", 1).build());
        assertAcked(indicesAdmin().prepareClose("idx-close"));
        assertAcked(
            client().execute(
                FreezeIndexAction.INSTANCE,
                new FreezeRequest("idx*", "not_available").indicesOptions(
                    IndicesOptions.fromParameters(null, "true", null, null, IndicesOptions.strictExpandOpen())
                )
            )
        );
        assertIndexFrozen("idx");
        assertEquals(IndexMetadata.State.CLOSE, clusterAdmin().prepareState().get().getState().metadata().index("idx-close").getState());
    }

    public void testUnfreezeClosedIndex() {
        createIndex("idx", Settings.builder().put("index.number_of_shards", 1).build());
        assertAcked(client().execute(FreezeIndexAction.INSTANCE, new FreezeRequest("idx")).actionGet());
        assertAcked(indicesAdmin().prepareClose("idx"));
        assertEquals(IndexMetadata.State.CLOSE, clusterAdmin().prepareState().get().getState().metadata().index("idx").getState());
        expectThrows(
            IndexNotFoundException.class,
            () -> client().execute(
                FreezeIndexAction.INSTANCE,
                new FreezeRequest("id*").setFreeze(false)
                    .indicesOptions(
                        new IndicesOptions(EnumSet.noneOf(IndicesOptions.Option.class), EnumSet.of(IndicesOptions.WildcardStates.OPEN))
                    )
            ).actionGet()
        );
        // we don't resolve to closed indices
        assertAcked(client().execute(FreezeIndexAction.INSTANCE, new FreezeRequest("idx").setFreeze(false)).actionGet());
        assertEquals(IndexMetadata.State.OPEN, clusterAdmin().prepareState().get().getState().metadata().index("idx").getState());
    }

    public void testFreezeIndexIncreasesIndexSettingsVersion() {
        final String index = "test";
        createIndex(index, indexSettings(1, 0).build());
<<<<<<< HEAD
        prepareIndex(index).setSource("field", "value").execute().actionGet();
=======
        client().prepareIndex(index).setSource("field", "value").get();
>>>>>>> 484bde9f

        final long settingsVersion = clusterAdmin().prepareState().get().getState().metadata().index(index).getSettingsVersion();

        assertAcked(client().execute(FreezeIndexAction.INSTANCE, new FreezeRequest(index)).actionGet());
        assertIndexFrozen(index);
        assertThat(
            clusterAdmin().prepareState().get().getState().metadata().index(index).getSettingsVersion(),
            greaterThan(settingsVersion)
        );
    }

    public void testFreezeEmptyIndexWithTranslogOps() throws Exception {
        final String indexName = "empty";
        createIndex(indexName, indexSettings(1, 0).put("index.refresh_interval", TimeValue.MINUS_ONE).build());

        final long nbNoOps = randomIntBetween(1, 10);
        for (long i = 0; i < nbNoOps; i++) {
            final DeleteResponse deleteResponse = client().prepareDelete(indexName, Long.toString(i)).get();
            assertThat(deleteResponse.status(), is(RestStatus.NOT_FOUND));
        }

        final IndicesService indicesService = getInstanceFromNode(IndicesService.class);
        assertBusy(() -> {
            final Index index = clusterAdmin().prepareState().get().getState().metadata().index(indexName).getIndex();
            final IndexService indexService = indicesService.indexService(index);
            assertThat(indexService.hasShard(0), is(true));
            assertThat(indexService.getShard(0).getLastKnownGlobalCheckpoint(), greaterThanOrEqualTo(nbNoOps - 1L));
        });

        assertAcked(client().execute(FreezeIndexAction.INSTANCE, new FreezeRequest(indexName)).actionGet());
        assertIndexFrozen(indexName);
    }

    public void testRecoveryState() {
        final String indexName = "index_recovery_state";
        createIndex(indexName, Settings.builder().put("index.number_of_replicas", 0).build());

        final long nbDocs = randomIntBetween(0, 50);
        for (long i = 0; i < nbDocs; i++) {
            final DocWriteResponse indexResponse = prepareIndex(indexName).setId(Long.toString(i)).setSource("field", i).get();
            assertThat(indexResponse.status(), is(RestStatus.CREATED));
        }

        assertAcked(client().execute(FreezeIndexAction.INSTANCE, new FreezeRequest(indexName)).actionGet());
        assertIndexFrozen(indexName);

        final IndexMetadata indexMetadata = clusterAdmin().prepareState().get().getState().metadata().index(indexName);
        final IndexService indexService = getInstanceFromNode(IndicesService.class).indexService(indexMetadata.getIndex());
        for (int i = 0; i < indexMetadata.getNumberOfShards(); i++) {
            final IndexShard indexShard = indexService.getShardOrNull(i);
            assertThat("Shard [" + i + "] is missing for index " + indexMetadata.getIndex(), indexShard, notNullValue());
            final RecoveryState recoveryState = indexShard.recoveryState();
            assertThat(recoveryState.getRecoverySource(), is(RecoverySource.ExistingStoreRecoverySource.INSTANCE));
            assertThat(recoveryState.getStage(), is(RecoveryState.Stage.DONE));
            assertThat(recoveryState.getTargetNode(), notNullValue());
            assertThat(recoveryState.getIndex().totalFileCount(), greaterThan(0));
            assertThat(recoveryState.getIndex().reusedFileCount(), greaterThan(0));
            assertThat(recoveryState.getTranslog().recoveredOperations(), equalTo(0));
            assertThat(recoveryState.getTranslog().totalOperations(), equalTo(0));
            assertThat(recoveryState.getTranslog().recoveredPercent(), equalTo(100.0f));
        }
    }

    public void testTranslogStats() {
        final String indexName = "test";
        IndexService indexService = createIndex(indexName, Settings.builder().put(IndexMetadata.SETTING_NUMBER_OF_REPLICAS, 0).build());

        final int nbDocs = randomIntBetween(0, 50);
        int uncommittedOps = 0;
        for (long i = 0; i < nbDocs; i++) {
            final DocWriteResponse indexResponse = prepareIndex(indexName).setId(Long.toString(i)).setSource("field", i).get();
            assertThat(indexResponse.status(), is(RestStatus.CREATED));
            if (rarely()) {
                indicesAdmin().prepareFlush(indexName).get();
                uncommittedOps = 0;
            } else {
                uncommittedOps += 1;
            }
        }

        IndicesStatsResponse stats = indicesAdmin().prepareStats(indexName).clear().setTranslog(true).get();
        assertThat(stats.getIndex(indexName), notNullValue());
        assertThat(
            stats.getIndex(indexName).getPrimaries().getTranslog().estimatedNumberOfOperations(),
            equalTo(indexService.getIndexSettings().isSoftDeleteEnabled() ? uncommittedOps : nbDocs)
        );
        assertThat(stats.getIndex(indexName).getPrimaries().getTranslog().getUncommittedOperations(), equalTo(uncommittedOps));

        assertAcked(client().execute(FreezeIndexAction.INSTANCE, new FreezeRequest(indexName)).actionGet());
        assertIndexFrozen(indexName);

        IndicesOptions indicesOptions = IndicesOptions.STRICT_EXPAND_OPEN;
        stats = indicesAdmin().prepareStats(indexName).setIndicesOptions(indicesOptions).clear().setTranslog(true).get();
        assertThat(stats.getIndex(indexName), notNullValue());
        assertThat(
            stats.getIndex(indexName).getPrimaries().getTranslog().estimatedNumberOfOperations(),
            equalTo(indexService.getIndexSettings().isSoftDeleteEnabled() ? 0 : nbDocs)
        );
        assertThat(stats.getIndex(indexName).getPrimaries().getTranslog().getUncommittedOperations(), equalTo(0));
    }

    public void testComputesTimestampRangeFromMilliseconds() {
        final int shardCount = between(1, 3);
        createIndex("index", Settings.builder().put(IndexMetadata.SETTING_NUMBER_OF_SHARDS, shardCount).build());
        prepareIndex("index").setSource(DataStream.TIMESTAMP_FIELD_NAME, "2010-01-05T01:02:03.456Z").get();
        prepareIndex("index").setSource(DataStream.TIMESTAMP_FIELD_NAME, "2010-01-06T02:03:04.567Z").get();

        assertAcked(client().execute(FreezeIndexAction.INSTANCE, new FreezeRequest("index")).actionGet());

        final IndexLongFieldRange timestampFieldRange = clusterAdmin().prepareState()
            .get()
            .getState()
            .metadata()
            .index("index")
            .getTimestampRange();
        assertThat(timestampFieldRange, not(sameInstance(IndexLongFieldRange.UNKNOWN)));
        assertThat(timestampFieldRange, not(sameInstance(IndexLongFieldRange.EMPTY)));
        assertTrue(timestampFieldRange.isComplete());
        assertThat(timestampFieldRange.getMin(), equalTo(Instant.parse("2010-01-05T01:02:03.456Z").toEpochMilli()));
        assertThat(timestampFieldRange.getMax(), equalTo(Instant.parse("2010-01-06T02:03:04.567Z").toEpochMilli()));
    }

    public void testComputesTimestampRangeFromNanoseconds() throws IOException {

        final XContentBuilder mapping = XContentFactory.jsonBuilder()
            .startObject()
            .startObject("properties")
            .startObject(DataStream.TIMESTAMP_FIELD_NAME)
            .field("type", "date_nanos")
            .field("format", "strict_date_optional_time_nanos")
            .endObject()
            .endObject()
            .endObject();

        final int shardCount = between(1, 3);
        createIndex("index", Settings.builder().put(IndexMetadata.SETTING_NUMBER_OF_SHARDS, shardCount).build(), mapping);
        prepareIndex("index").setSource(DataStream.TIMESTAMP_FIELD_NAME, "2010-01-05T01:02:03.456789012Z").get();
        prepareIndex("index").setSource(DataStream.TIMESTAMP_FIELD_NAME, "2010-01-06T02:03:04.567890123Z").get();

        assertAcked(client().execute(FreezeIndexAction.INSTANCE, new FreezeRequest("index")).actionGet());

        final IndexLongFieldRange timestampFieldRange = clusterAdmin().prepareState()
            .get()
            .getState()
            .metadata()
            .index("index")
            .getTimestampRange();
        assertThat(timestampFieldRange, not(sameInstance(IndexLongFieldRange.UNKNOWN)));
        assertThat(timestampFieldRange, not(sameInstance(IndexLongFieldRange.EMPTY)));
        assertTrue(timestampFieldRange.isComplete());
        final DateFieldMapper.Resolution resolution = DateFieldMapper.Resolution.NANOSECONDS;
        assertThat(timestampFieldRange.getMin(), equalTo(resolution.convert(Instant.parse("2010-01-05T01:02:03.456789012Z"))));
        assertThat(timestampFieldRange.getMax(), equalTo(resolution.convert(Instant.parse("2010-01-06T02:03:04.567890123Z"))));
    }

}<|MERGE_RESOLUTION|>--- conflicted
+++ resolved
@@ -322,13 +322,8 @@
 
     public void testCanMatch() throws IOException {
         createIndex("index");
-<<<<<<< HEAD
-        prepareIndex("index").setId("1").setSource("field", "2010-01-05T02:00").setRefreshPolicy(IMMEDIATE).execute().actionGet();
-        prepareIndex("index").setId("2").setSource("field", "2010-01-06T02:00").setRefreshPolicy(IMMEDIATE).execute().actionGet();
-=======
-        client().prepareIndex("index").setId("1").setSource("field", "2010-01-05T02:00").setRefreshPolicy(IMMEDIATE).get();
-        client().prepareIndex("index").setId("2").setSource("field", "2010-01-06T02:00").setRefreshPolicy(IMMEDIATE).get();
->>>>>>> 484bde9f
+        prepareIndex("index").setId("1").setSource("field", "2010-01-05T02:00").setRefreshPolicy(IMMEDIATE).get();
+        prepareIndex("index").setId("2").setSource("field", "2010-01-06T02:00").setRefreshPolicy(IMMEDIATE).get();
         {
             IndicesService indexServices = getInstanceFromNode(IndicesService.class);
             Index index = resolveIndex("index");
@@ -513,11 +508,7 @@
     public void testFreezeIndexIncreasesIndexSettingsVersion() {
         final String index = "test";
         createIndex(index, indexSettings(1, 0).build());
-<<<<<<< HEAD
-        prepareIndex(index).setSource("field", "value").execute().actionGet();
-=======
-        client().prepareIndex(index).setSource("field", "value").get();
->>>>>>> 484bde9f
+        prepareIndex(index).setSource("field", "value").get();
 
         final long settingsVersion = clusterAdmin().prepareState().get().getState().metadata().index(index).getSettingsVersion();
 
