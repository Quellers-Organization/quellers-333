/*
 * Copyright Elasticsearch B.V. and/or licensed to Elasticsearch B.V. under one
 * or more contributor license agreements. Licensed under the Elastic License
 * 2.0 and the Server Side Public License, v 1; you may not use this file except
 * in compliance with, at your election, the Elastic License 2.0 or the Server
 * Side Public License, v 1.
 */

import com.avast.gradle.dockercompose.tasks.ComposePull
import com.fasterxml.jackson.databind.JsonNode
import com.fasterxml.jackson.databind.ObjectMapper
import com.github.jengelman.gradle.plugins.shadow.ShadowPlugin
import de.thetaphi.forbiddenapis.gradle.ForbiddenApisPlugin
import org.elasticsearch.gradle.internal.BuildPlugin
import org.elasticsearch.gradle.Version
import org.elasticsearch.gradle.VersionProperties
import org.elasticsearch.gradle.internal.BwcVersions
import org.elasticsearch.gradle.internal.info.BuildParams
import org.elasticsearch.gradle.plugin.PluginBuildPlugin
import org.gradle.plugins.ide.eclipse.model.AccessRule
import org.gradle.util.DistributionLocator
import org.gradle.util.GradleVersion
import static org.elasticsearch.gradle.util.GradleUtils.maybeConfigure
import org.gradle.plugins.ide.eclipse.model.ProjectDependency
import org.elasticsearch.gradle.internal.InternalPluginBuildPlugin
import org.elasticsearch.gradle.internal.ResolveAllDependencies
import java.nio.file.Files
import static java.nio.file.StandardCopyOption.REPLACE_EXISTING;

plugins {
  id 'lifecycle-base'
  id 'elasticsearch.docker-support'
  id 'elasticsearch.global-build-info'
  id 'elasticsearch.build-scan'
  id 'elasticsearch.build-complete'
  id 'elasticsearch.jdk-download'
  id 'elasticsearch.internal-distribution-download'
  id 'elasticsearch.runtime-jdk-provision'
  id 'elasticsearch.ide'
  id 'elasticsearch.forbidden-dependencies'
  id 'elasticsearch.formatting'
  id 'elasticsearch.local-distribution'
  id 'elasticsearch.fips'
  id 'elasticsearch.internal-testclusters'
  id 'elasticsearch.run'
  id "com.diffplug.spotless" version "5.12.5" apply false
}

String licenseCommit
if (VersionProperties.elasticsearch.toString().endsWith('-SNAPSHOT')) {
  licenseCommit = BuildParams.gitRevision ?: "master" // leniency for non git builds
} else {
  licenseCommit = "v${version}"
}

/**
 * This is a convenient method for declaring test artifact dependencies provided by the internal
 * test artifact plugin. It replaces basically the longer dependency notation with explicit capability
 * declaration like this:
 *
 * testImplementation(project(xpackModule('repositories-metering-api'))) {
 *    capabilities {
 *         requireCapability("org.elasticsearch.gradle:repositories-metering-api-test-artifacts")
 *    }
 * }
 *
 * */
ext.testArtifact = { p, String name = "test" ->
  def projectDependency = p.dependencies.create(p)
  projectDependency.capabilities {
    requireCapabilities("org.elasticsearch.gradle:${projectDependency.name}-${name}-artifacts")
  };
}

tasks.register("updateCIBwcVersions") {
  doLast {
    File yml = file(".ci/bwcVersions")
    yml.text = ""
    yml << "BWC_VERSION:\n"
    BuildParams.bwcVersions.indexCompatible.each {
      yml << "  - \"$it\"\n"
    }
  }
}

//TODO port buildMetaData to use provider api
String buildMetadataValue = providers.environmentVariable('BUILD_METADATA').forUseAtConfigurationTime().orElse("").get()
Map<String, String> buildMetadataMap = buildMetadataValue.tokenize(';').collectEntries {
  def (String key, String value) = it.split('=')
  return [key, value]
}

tasks.register("verifyVersions") {
  doLast {
    if (gradle.startParameter.isOffline()) {
      throw new GradleException("Must run in online mode to verify versions")
    }
    // Read the list from maven central.
    // Fetch the metadata and parse the xml into Version instances because it's more straight forward here
    // rather than bwcVersion ( VersionCollection ).
    new URL('https://repo1.maven.org/maven2/org/elasticsearch/elasticsearch/maven-metadata.xml').openStream().withStream { s ->
      BuildParams.bwcVersions.compareToAuthoritative(
        new XmlParser().parse(s)
          .versioning.versions.version
          .collect { it.text() }.findAll { it ==~ /\d+\.\d+\.\d+/ }
          .collect { Version.fromString(it) }
      )
    }
    String ciYml = file(".ci/bwcVersions").text
    BuildParams.bwcVersions.indexCompatible.each {
      if (ciYml.contains("\"$it\"\n") == false) {
        throw new Exception(".ci/bwcVersions is outdated, run `./gradlew updateCIBwcVersions` and check in the results");
      }
    }

    // Make sure backport bot config file is up to date
    JsonNode backportConfig = new ObjectMapper().readTree(file(".backportrc.json"))
    List<BwcVersions.UnreleasedVersionInfo> unreleased = BuildParams.bwcVersions.unreleased.collect { BuildParams.bwcVersions.unreleasedInfo(it) }
    unreleased.each { unreleasedVersion ->
      boolean valid = backportConfig.get("targetBranchChoices").elements().any { branchChoice ->
        if (branchChoice.isObject()) {
          return branchChoice.get("name").textValue() == unreleasedVersion.branch
        } else {
          return branchChoice.textValue() == unreleasedVersion.branch
        }
      }
      if (valid == false) {
        throw new GradleException("No branch choice exists for development branch ${unreleasedVersion.branch} in .backportrc.json.")
      }
    }
    BwcVersions.UnreleasedVersionInfo nextMinor = unreleased.find { it.branch.endsWith("x") }
    String versionMapping = backportConfig.get("branchLabelMapping").fields().find { it.value.textValue() == nextMinor.branch }.key
    if (versionMapping != "^v${nextMinor.version}\$") {
      throw new GradleException("Backport label mapping for branch ${nextMinor.branch} is '${versionMapping}' but should be " +
        "'^v${nextMinor.version}\$'. Update .backportrc.json.")
    }
  }
}

/*
 * When adding backcompat behavior that spans major versions, temporarily
 * disabling the backcompat tests is necessary. This flag controls
 * the enabled state of every bwc task. It should be set back to true
 * after the backport of the backcompat code is complete.
 */

boolean bwc_tests_enabled = false
// place a PR link here when committing bwc changes:
<<<<<<< HEAD
String bwc_tests_disabled_issue = "https://github.com/elastic/elasticsearch/pull/75017"
=======
String bwc_tests_disabled_issue = "https://github.com/elastic/elasticsearch/pull/75067"
>>>>>>> 37b66dd4
/*
 * FIPS 140-2 behavior was fixed in 7.11.0. Before that there is no way to run elasticsearch in a
 * JVM that is properly configured to be in fips mode with BCFIPS. For now we need to disable
 * all bwc testing in fips mode.
 */

if ( BuildParams.inFipsJvm ) {
  bwc_tests_enabled = false
  bwc_tests_disabled_issue = "https://github.com/elastic/elasticsearch/issues/66772"
}
if (bwc_tests_enabled == false) {
  if (bwc_tests_disabled_issue.isEmpty()) {
    throw new GradleException("bwc_tests_disabled_issue must be set when bwc_tests_enabled == false")
  }
  println "========================= WARNING ========================="
  println "         Backwards compatibility tests are disabled!"
  println "See ${bwc_tests_disabled_issue}"
  println "==========================================================="
}
if (project.gradle.startParameter.taskNames.find { it.startsWith("checkPart") } != null) {
  // Disable BWC tests for checkPart* tasks as it's expected that this will run un it's own check
  bwc_tests_enabled = false
}

allprojects {
  // common maven publishing configuration
  group = 'org.elasticsearch'
  version = VersionProperties.elasticsearch
  description = "Elasticsearch subproject ${project.path}"

  // We disable this plugin for now till we shaked out the issues we see
  // e.g. see https://github.com/elastic/elasticsearch/issues/72169
  // apply plugin:'elasticsearch.internal-test-rerun'
  plugins.withType(BuildPlugin).whenPluginAdded {
    project.licenseFile = project.rootProject.file('licenses/SSPL-1.0+ELASTIC-LICENSE-2.0.txt')
    project.noticeFile = project.rootProject.file('NOTICE.txt')
  }

  plugins.withType(InternalPluginBuildPlugin).whenPluginAdded {
    project.dependencies {
      compileOnly project(":server")
      testImplementation project(":test:framework")
    }
  }

  // injecting groovy property variables into all projects
  project.ext {
    // for ide hacks...
    isEclipse = System.getProperty("eclipse.launcher") != null ||   // Detects gradle launched from Eclipse's IDE
            System.getProperty("eclipse.application") != null ||    // Detects gradle launched from the Eclipse compiler server
            gradle.startParameter.taskNames.contains('eclipse') ||  // Detects gradle launched from the command line to do eclipse stuff
            gradle.startParameter.taskNames.contains('cleanEclipse')

    buildMetadata = buildMetadataMap
  }

  ext.bwc_tests_enabled = bwc_tests_enabled

  // ignore missing javadocs
  tasks.withType(Javadoc).configureEach { Javadoc javadoc ->
    // the -quiet here is because of a bug in gradle, in that adding a string option
    // by itself is not added to the options. By adding quiet, both this option and
    // the "value" -quiet is added, separated by a space. This is ok since the javadoc
    // command already adds -quiet, so we are just duplicating it
    // see https://discuss.gradle.org/t/add-custom-javadoc-option-that-does-not-take-an-argument/5959
    javadoc.options.encoding = 'UTF8'
    javadoc.options.addStringOption('Xdoclint:all,-missing', '-quiet')
  }

  // eclipse configuration
  apply plugin: 'elasticsearch.eclipse'

  /*
   * Allow accessing com/sun/net/httpserver in projects that have
   * configured forbidden apis to allow it.
   */
  plugins.withType(ForbiddenApisPlugin) {
    eclipse.classpath.file.whenMerged { classpath ->
      if (false == forbiddenApisTest.bundledSignatures.contains('jdk-non-portable')) {
        classpath.entries
                .findAll { it.kind == "con" && it.toString().contains("org.eclipse.jdt.launching.JRE_CONTAINER") }
                .each {
                  it.accessRules.add(new AccessRule("accessible", "com/sun/net/httpserver/*"))
                }
      }
    }
  }

  tasks.register('resolveAllDependencies', ResolveAllDependencies) {
    configs = project.configurations
    if (project.path.contains("fixture")) {
      dependsOn tasks.withType(ComposePull)
    }
  }

  def checkPart1 = tasks.register('checkPart1')
  def checkPart2 = tasks.register('checkPart2')
  plugins.withId('lifecycle-base') {
    if (project.path.startsWith(":x-pack:")) {
      checkPart2.configure { dependsOn 'check' }
    } else {
      checkPart1.configure { dependsOn 'check' }
    }
  }

  project.ext.disableTasks = { String... tasknames ->
    for (String taskname : tasknames) {
      project.tasks.named(taskname).configure { enabled = false }
    }
  }

  /*
   * Remove assemble/dependenciesInfo on all qa projects because we don't
   * need to publish artifacts for them.
   */
  if (project.name.equals('qa') || project.path.contains(':qa:')) {
    maybeConfigure(project.tasks, 'assemble') {
      it.enabled = false
    }
    maybeConfigure(project.tasks, 'dependenciesInfo') {
      it.enabled = false
    }
    maybeConfigure(project.tasks, 'dependenciesGraph') {
      it.enabled = false
    }
  }

  project.afterEvaluate {
    // Ensure similar tasks in dependent projects run first. The projectsEvaluated here is
    // important because, while dependencies.all will pickup future dependencies,
    // it is not necessarily true that the task exists in both projects at the time
    // the dependency is added.
    if (project.path == ':test:framework') {
      // :test:framework:test cannot run before and after :server:test
      return
    }
    tasks.matching { it.name.equals('integTest')}.configureEach {integTestTask ->
      integTestTask.mustRunAfter tasks.matching { it.name.equals("test") }
    }

    configurations.matching { it.canBeResolved }.all { Configuration configuration ->
      dependencies.matching { it instanceof ProjectDependency }.all { ProjectDependency dep ->
        Project upstreamProject = dep.dependencyProject
        if (project.path != upstreamProject?.path) {
          for (String taskName : ['test', 'integTest']) {
            project.tasks.matching { it.name == taskName }.configureEach {task ->
              task.shouldRunAfter(upstreamProject.tasks.matching { upStreamTask -> upStreamTask.name == taskName })
            }
          }
        }
      }
    }


    // Handle javadoc dependencies across projects. Order matters: the linksOffline for
    // org.elasticsearch:elasticsearch must be the last one or all the links for the
    // other packages (e.g org.elasticsearch.client) will point to server rather than
    // their own artifacts.
    if (project.plugins.hasPlugin(BuildPlugin) || project.plugins.hasPlugin(PluginBuildPlugin)) {
      String artifactsHost = VersionProperties.elasticsearch.endsWith("-SNAPSHOT") ? "https://snapshots.elastic.co" : "https://artifacts.elastic.co"
      Closure sortClosure = { a, b -> b.group <=> a.group }
      Closure depJavadocClosure = { shadowed, dep ->
        if ((dep instanceof ProjectDependency) == false) {
          return
        }
        Project upstreamProject = dep.dependencyProject
        if (upstreamProject == null) {
          return
        }
        if (shadowed) {
          /*
           * Include the source of shadowed upstream projects so we don't
           * have to publish their javadoc.
           */
          project.evaluationDependsOn(upstreamProject.path)
          project.javadoc.source += upstreamProject.javadoc.source
          /*
           * Instead we need the upstream project's javadoc classpath so
           * we don't barf on the classes that it references.
           */
          project.javadoc.classpath += upstreamProject.javadoc.classpath
        } else {
          // Link to non-shadowed dependant projects
          project.javadoc.dependsOn "${upstreamProject.path}:javadoc"
          String externalLinkName = upstreamProject.archivesBaseName
          String artifactPath = dep.group.replaceAll('\\.', '/') + '/' + externalLinkName.replaceAll('\\.', '/') + '/' + dep.version
          project.javadoc.options.linksOffline artifactsHost + "/javadoc/" + artifactPath, "${upstreamProject.buildDir}/docs/javadoc/"
        }
      }
      boolean hasShadow = project.plugins.hasPlugin(ShadowPlugin)
      project.configurations.compileClasspath.dependencies
              .findAll()
              .toSorted(sortClosure)
              .each({ c -> depJavadocClosure(hasShadow, c) })
      project.configurations.compileOnly.dependencies
              .findAll()
              .toSorted(sortClosure)
              .each({ c -> depJavadocClosure(false, c) })
      if (hasShadow) {
        // include any dependencies for shadow JAR projects that are *not* bundled in the shadow JAR
        project.configurations.shadow.dependencies
                .findAll()
                .toSorted(sortClosure)
                .each({ c -> depJavadocClosure(false, c) })
      }
    }
  }

}


tasks.register("verifyBwcTestsEnabled") {
  doLast {
    if (bwc_tests_enabled == false) {
      throw new GradleException('Bwc tests are disabled. They must be re-enabled after completing backcompat behavior backporting.')
    }
  }
}

tasks.register("branchConsistency") {
  description 'Ensures this branch is internally consistent. For example, that versions constants match released versions.'
  group 'Verification'
  dependsOn ":verifyVersions", ":verifyBwcTestsEnabled"
}

tasks.named("wrapper").configure {
  distributionType = 'ALL'
  doLast {
    final DistributionLocator locator = new DistributionLocator()
    final GradleVersion version = GradleVersion.version(wrapper.gradleVersion)
    final URI distributionUri = locator.getDistributionFor(version, wrapper.distributionType.name().toLowerCase(Locale.ENGLISH))
    final URI sha256Uri = new URI(distributionUri.toString() + ".sha256")
    final String sha256Sum = new String(sha256Uri.toURL().bytes)
    wrapper.getPropertiesFile() << "distributionSha256Sum=${sha256Sum}\n"
    println "Added checksum to wrapper properties"
    // copy wrapper properties file to build-tools-internal to allow seamless idea integration
    def file = new File("build-tools-internal/gradle/wrapper/gradle-wrapper.properties")
    Files.copy(wrapper.getPropertiesFile().toPath(), file.toPath(), REPLACE_EXISTING)
    // Update build-tools to reflect the Gradle upgrade
    // TODO: we can remove this once we have tests to make sure older versions work.
    project.file('build-tools-internal/src/main/resources/minimumGradleVersion').text = gradleVersion
    println "Updated minimum Gradle Version"
  }
}

gradle.projectsEvaluated {
  // Having the same group and name for distinct projects causes Gradle to consider them equal when resolving
  // dependencies leading to hard to debug failures. Run a check across all project to prevent this from happening.
  // see: https://github.com/gradle/gradle/issues/847
  Map coordsToProject = [:]
  project.allprojects.forEach { p ->
    String coords = "${p.group}:${p.name}"
    if (false == coordsToProject.putIfAbsent(coords, p)) {
      throw new GradleException(
        "Detected that two projects: ${p.path} and ${coordsToProject[coords].path} " +
          "have the same name and group: ${coords}. " +
          "This doesn't currently work correctly in Gradle, see: " +
          "https://github.com/gradle/gradle/issues/847"
      )
    }
  }
}

tasks.register("precommit") {
  dependsOn gradle.includedBuild('build-tools').task(':precommit')
  dependsOn gradle.includedBuild('build-tools-internal').task(':precommit')
}

tasks.named("checkPart1").configure {
  dependsOn gradle.includedBuild('build-tools').task(':check')
  dependsOn gradle.includedBuild('build-tools-internal').task(':check')
}

tasks.named("assemble").configure {
  dependsOn gradle.includedBuild('build-tools').task(':assemble')
}

tasks.named("cleanEclipse").configure {
  dependsOn gradle.includedBuild('build-conventions').task(':cleanEclipse')
  dependsOn gradle.includedBuild('build-tools').task(':cleanEclipse')
  dependsOn gradle.includedBuild('build-tools-internal').task(':cleanEclipse')
}

tasks.named("eclipse").configure {
  dependsOn gradle.includedBuild('build-conventions').task(':eclipse')
  dependsOn gradle.includedBuild('build-tools').task(':eclipse')
  dependsOn gradle.includedBuild('build-tools-internal').task(':eclipse')
}<|MERGE_RESOLUTION|>--- conflicted
+++ resolved
@@ -146,11 +146,7 @@
 
 boolean bwc_tests_enabled = false
 // place a PR link here when committing bwc changes:
-<<<<<<< HEAD
-String bwc_tests_disabled_issue = "https://github.com/elastic/elasticsearch/pull/75017"
-=======
 String bwc_tests_disabled_issue = "https://github.com/elastic/elasticsearch/pull/75067"
->>>>>>> 37b66dd4
 /*
  * FIPS 140-2 behavior was fixed in 7.11.0. Before that there is no way to run elasticsearch in a
  * JVM that is properly configured to be in fips mode with BCFIPS. For now we need to disable
