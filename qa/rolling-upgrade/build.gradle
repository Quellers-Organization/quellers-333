/*
 * Licensed to Elasticsearch under one or more contributor
 * license agreements. See the NOTICE file distributed with
 * this work for additional information regarding copyright
 * ownership. Elasticsearch licenses this file to you under
 * the Apache License, Version 2.0 (the "License"); you may
 * not use this file except in compliance with the License.
 * You may obtain a copy of the License at
 *
 *    http://www.apache.org/licenses/LICENSE-2.0
 *
 * Unless required by applicable law or agreed to in writing,
 * software distributed under the License is distributed on an
 * "AS IS" BASIS, WITHOUT WARRANTIES OR CONDITIONS OF ANY
 * KIND, either express or implied.  See the License for the
 * specific language governing permissions and limitations
 * under the License.
 */

import org.elasticsearch.gradle.test.RestIntegTestTask
import org.elasticsearch.gradle.Version

apply plugin: 'elasticsearch.standalone-test'

// This is a top level task which we will add dependencies to below.
// It is a single task that can be used to backcompat tests against all versions.
task bwcTest {
  description = 'Runs backwards compatibility tests.'
  group = 'verification'
}

for (Version version : bwcVersions.wireCompatible) {
  /*
   * The goal here is to:
   * <ul>
   *  <li>start three nodes on the old version
   *  <li>run tests with systemProperty 'tests.rest.suite', 'old_cluster'
   *  <li>shut down one node
   *  <li>start a node with the new version
   *  <li>run tests with systemProperty 'tests.rest.suite', 'mixed_cluster'
   *  <li>shut down one node on the old version
   *  <li>start a node with the new version
   *  <li>run tests with systemProperty 'tests.rest.suite', 'mixed_cluster' again
   *  <li>shut down the last node with the old version
   *  <li>start a node with the new version
   *  <li>run tests with systemProperty 'tests.rest.suite', 'upgraded_cluster'
   *  <li>shut down the entire cluster
   * </ul>
   *
   * Be careful: gradle dry run spits out tasks in the wrong order but,
   * strangely, running the tasks works properly.
   */
  String baseName = "v${version}"

  Task oldClusterTest = tasks.create(name: "${baseName}#oldClusterTest", type: RestIntegTestTask) {
    mustRunAfter(precommit)
  }

  configure(extensions.findByName("${baseName}#oldClusterTestCluster")) {
    bwcVersion = version
    numBwcNodes = 3
    numNodes = 3
    clusterName = 'rolling-upgrade'
    setting 'repositories.url.allowed_urls', 'http://snapshot.test*'
    setting 'node.attr.gen', 'old'
<<<<<<< HEAD
=======
    setting 'logger.level', 'DEBUG'
>>>>>>> 0c7f6570
    if (version.onOrAfter('5.3.0')) {
      setting 'http.content_type.required', 'true'
    }
  }

  Task oldClusterTestRunner = tasks.getByName("${baseName}#oldClusterTestRunner")
  oldClusterTestRunner.configure {
    systemProperty 'tests.rest.suite', 'old_cluster'
    systemProperty 'tests.upgrade_from_version', version.toString().replace('-SNAPSHOT', '')
  }

<<<<<<< HEAD
  Closure configureUpgradeCluster = {String name, Task lastRunner, int stopNode, Closure unicastSeed ->
    configure(extensions.findByName("${baseName}#${name}")) {
      dependsOn lastRunner, "${baseName}#oldClusterTestCluster#node${stopNode}.stop"
      clusterName = 'rolling-upgrade'
      unicastTransportUri = { seedNode, node, ant -> unicastSeed() }
      minimumMasterNodes = { 3 }
=======
  Closure configureUpgradeCluster = {String name, Task lastRunner, int stopNode, Closure getOtherUnicastHostAddresses ->
    configure(extensions.findByName("${baseName}#${name}")) {
      dependsOn lastRunner, "${baseName}#oldClusterTestCluster#node${stopNode}.stop"
      clusterName = 'rolling-upgrade'
      otherUnicastHostAddresses = { getOtherUnicastHostAddresses() }
      minimumMasterNodes = { 2 }
>>>>>>> 0c7f6570
      /* Override the data directory so the new node always gets the node we
      * just stopped's data directory. */
      dataDir = { nodeNumber -> oldClusterTest.nodes[stopNode].dataDir }
      setting 'repositories.url.allowed_urls', 'http://snapshot.test*'
<<<<<<< HEAD
=======
      setting 'node.name', "upgraded-node-${stopNode}"
      setting 'logger.level', 'DEBUG'
>>>>>>> 0c7f6570
    }
  }

  Task oneThirdUpgradedTest = tasks.create(name: "${baseName}#oneThirdUpgradedTest", type: RestIntegTestTask)

<<<<<<< HEAD
  configureUpgradeCluster("oneThirdUpgradedTestCluster", oldClusterTestRunner,
      0, { oldClusterTest.nodes.get(1).transportUri() })
=======
  configureUpgradeCluster("oneThirdUpgradedTestCluster", oldClusterTestRunner, 0,
    // Use all running nodes as seed nodes so there is no race between pinging and the tests
    { [oldClusterTest.nodes.get(1).transportUri(), oldClusterTest.nodes.get(2).transportUri()] })
>>>>>>> 0c7f6570

  Task oneThirdUpgradedTestRunner = tasks.getByName("${baseName}#oneThirdUpgradedTestRunner")
  oneThirdUpgradedTestRunner.configure {
    systemProperty 'tests.rest.suite', 'mixed_cluster'
    systemProperty 'tests.first_round', 'true'
    systemProperty 'tests.upgrade_from_version', version.toString().replace('-SNAPSHOT', '')
    finalizedBy "${baseName}#oldClusterTestCluster#node1.stop"
  }

  Task twoThirdsUpgradedTest = tasks.create(name: "${baseName}#twoThirdsUpgradedTest", type: RestIntegTestTask)

<<<<<<< HEAD
  configureUpgradeCluster("twoThirdsUpgradedTestCluster", oneThirdUpgradedTestRunner,
      1, { oneThirdUpgradedTest.nodes.get(0).transportUri() })
=======
  configureUpgradeCluster("twoThirdsUpgradedTestCluster", oneThirdUpgradedTestRunner, 1,
    // Use all running nodes as seed nodes so there is no race between pinging and the tests
    { [oldClusterTest.nodes.get(2).transportUri(), oneThirdUpgradedTest.nodes.get(0).transportUri()] })
>>>>>>> 0c7f6570

  Task twoThirdsUpgradedTestRunner = tasks.getByName("${baseName}#twoThirdsUpgradedTestRunner")
  twoThirdsUpgradedTestRunner.configure {
    systemProperty 'tests.rest.suite', 'mixed_cluster'
    systemProperty 'tests.first_round', 'false'
    systemProperty 'tests.upgrade_from_version', version.toString().replace('-SNAPSHOT', '')
    finalizedBy "${baseName}#oldClusterTestCluster#node2.stop"
  }

  Task upgradedClusterTest = tasks.create(name: "${baseName}#upgradedClusterTest", type: RestIntegTestTask)

<<<<<<< HEAD
  configureUpgradeCluster("upgradedClusterTestCluster", twoThirdsUpgradedTestRunner,
      2, { twoThirdsUpgradedTest.nodes.get(0).transportUri() })
=======
  configureUpgradeCluster("upgradedClusterTestCluster", twoThirdsUpgradedTestRunner, 2,
    // Use all running nodes as seed nodes so there is no race between pinging and the tests
    { [oneThirdUpgradedTest.nodes.get(0).transportUri(), twoThirdsUpgradedTest.nodes.get(0).transportUri()] })
>>>>>>> 0c7f6570

  Task upgradedClusterTestRunner = tasks.getByName("${baseName}#upgradedClusterTestRunner")
  upgradedClusterTestRunner.configure {
    systemProperty 'tests.rest.suite', 'upgraded_cluster'
    systemProperty 'tests.upgrade_from_version', version.toString().replace('-SNAPSHOT', '')
    /*
     * Force stopping all the upgraded nodes after the test runner
     * so they are alive during the test.
     */
    finalizedBy "${baseName}#oneThirdUpgradedTestCluster#stop"
    finalizedBy "${baseName}#twoThirdsUpgradedTestCluster#stop"
  }

  Task versionBwcTest = tasks.create(name: "${baseName}#bwcTest") {
    enabled = project.bwc_tests_enabled
    dependsOn = [upgradedClusterTest]
  }

  if (project.bwc_tests_enabled) {
    bwcTest.dependsOn(versionBwcTest)
  }
}

test.enabled = false // no unit tests for rolling upgrades, only the rest integration test

// basic integ tests includes testing bwc against the most recent version
task integTest {
  if (project.bwc_tests_enabled) {
    for (final def version : bwcVersions.unreleasedWireCompatible) {
      dependsOn "v${version}#bwcTest"
    }
  }
}

check.dependsOn(integTest)<|MERGE_RESOLUTION|>--- conflicted
+++ resolved
@@ -63,10 +63,7 @@
     clusterName = 'rolling-upgrade'
     setting 'repositories.url.allowed_urls', 'http://snapshot.test*'
     setting 'node.attr.gen', 'old'
-<<<<<<< HEAD
-=======
     setting 'logger.level', 'DEBUG'
->>>>>>> 0c7f6570
     if (version.onOrAfter('5.3.0')) {
       setting 'http.content_type.required', 'true'
     }
@@ -78,43 +75,26 @@
     systemProperty 'tests.upgrade_from_version', version.toString().replace('-SNAPSHOT', '')
   }
 
-<<<<<<< HEAD
-  Closure configureUpgradeCluster = {String name, Task lastRunner, int stopNode, Closure unicastSeed ->
-    configure(extensions.findByName("${baseName}#${name}")) {
-      dependsOn lastRunner, "${baseName}#oldClusterTestCluster#node${stopNode}.stop"
-      clusterName = 'rolling-upgrade'
-      unicastTransportUri = { seedNode, node, ant -> unicastSeed() }
-      minimumMasterNodes = { 3 }
-=======
   Closure configureUpgradeCluster = {String name, Task lastRunner, int stopNode, Closure getOtherUnicastHostAddresses ->
     configure(extensions.findByName("${baseName}#${name}")) {
       dependsOn lastRunner, "${baseName}#oldClusterTestCluster#node${stopNode}.stop"
       clusterName = 'rolling-upgrade'
       otherUnicastHostAddresses = { getOtherUnicastHostAddresses() }
       minimumMasterNodes = { 2 }
->>>>>>> 0c7f6570
       /* Override the data directory so the new node always gets the node we
       * just stopped's data directory. */
       dataDir = { nodeNumber -> oldClusterTest.nodes[stopNode].dataDir }
       setting 'repositories.url.allowed_urls', 'http://snapshot.test*'
-<<<<<<< HEAD
-=======
       setting 'node.name', "upgraded-node-${stopNode}"
       setting 'logger.level', 'DEBUG'
->>>>>>> 0c7f6570
     }
   }
 
   Task oneThirdUpgradedTest = tasks.create(name: "${baseName}#oneThirdUpgradedTest", type: RestIntegTestTask)
 
-<<<<<<< HEAD
-  configureUpgradeCluster("oneThirdUpgradedTestCluster", oldClusterTestRunner,
-      0, { oldClusterTest.nodes.get(1).transportUri() })
-=======
   configureUpgradeCluster("oneThirdUpgradedTestCluster", oldClusterTestRunner, 0,
     // Use all running nodes as seed nodes so there is no race between pinging and the tests
     { [oldClusterTest.nodes.get(1).transportUri(), oldClusterTest.nodes.get(2).transportUri()] })
->>>>>>> 0c7f6570
 
   Task oneThirdUpgradedTestRunner = tasks.getByName("${baseName}#oneThirdUpgradedTestRunner")
   oneThirdUpgradedTestRunner.configure {
@@ -126,14 +106,9 @@
 
   Task twoThirdsUpgradedTest = tasks.create(name: "${baseName}#twoThirdsUpgradedTest", type: RestIntegTestTask)
 
-<<<<<<< HEAD
-  configureUpgradeCluster("twoThirdsUpgradedTestCluster", oneThirdUpgradedTestRunner,
-      1, { oneThirdUpgradedTest.nodes.get(0).transportUri() })
-=======
   configureUpgradeCluster("twoThirdsUpgradedTestCluster", oneThirdUpgradedTestRunner, 1,
     // Use all running nodes as seed nodes so there is no race between pinging and the tests
     { [oldClusterTest.nodes.get(2).transportUri(), oneThirdUpgradedTest.nodes.get(0).transportUri()] })
->>>>>>> 0c7f6570
 
   Task twoThirdsUpgradedTestRunner = tasks.getByName("${baseName}#twoThirdsUpgradedTestRunner")
   twoThirdsUpgradedTestRunner.configure {
@@ -145,14 +120,9 @@
 
   Task upgradedClusterTest = tasks.create(name: "${baseName}#upgradedClusterTest", type: RestIntegTestTask)
 
-<<<<<<< HEAD
-  configureUpgradeCluster("upgradedClusterTestCluster", twoThirdsUpgradedTestRunner,
-      2, { twoThirdsUpgradedTest.nodes.get(0).transportUri() })
-=======
   configureUpgradeCluster("upgradedClusterTestCluster", twoThirdsUpgradedTestRunner, 2,
     // Use all running nodes as seed nodes so there is no race between pinging and the tests
     { [oneThirdUpgradedTest.nodes.get(0).transportUri(), twoThirdsUpgradedTest.nodes.get(0).transportUri()] })
->>>>>>> 0c7f6570
 
   Task upgradedClusterTestRunner = tasks.getByName("${baseName}#upgradedClusterTestRunner")
   upgradedClusterTestRunner.configure {
