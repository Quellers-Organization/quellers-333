/*
 * Copyright Elasticsearch B.V. and/or licensed to Elasticsearch B.V. under one
 * or more contributor license agreements. Licensed under the Elastic License
 * 2.0 and the Server Side Public License, v 1; you may not use this file except
 * in compliance with, at your election, the Elastic License 2.0 or the Server
 * Side Public License, v 1.
 */

package org.elasticsearch.packaging.util;

import org.elasticsearch.core.Nullable;

import java.nio.file.Path;
import java.nio.file.Paths;

/**
 * Represents an installation of Elasticsearch
 */
public class Installation {

    // in the future we'll run as a role user on Windows
    public static final String ARCHIVE_OWNER = Platforms.WINDOWS ? System.getenv("username") : "elasticsearch";

    private final Shell sh;
    public final Distribution distribution;
    public final Path home;
    public final Path bin; // this isn't a first-class installation feature but we include it for convenience
    public final Path lib; // same
    public final Path bundledJdk;
    public final Path config;
    public final Path data;
    public final Path logs;
    public final Path plugins;
    public final Path modules;
    public final Path pidDir;
    public final Path envFile;
    @Nullable
    private String elasticPassword; // auto-configured password upon installation

    private Installation(
        Shell sh,
        Distribution distribution,
        Path home,
        Path config,
        Path data,
        Path logs,
        Path plugins,
        Path modules,
        Path pidDir,
        Path envFile
    ) {
        this.sh = sh;
        this.distribution = distribution;
        this.home = home;
        this.bin = home.resolve("bin");
        this.lib = home.resolve("lib");
        this.bundledJdk = home.resolve("jdk");
        this.config = config;
        this.data = data;
        this.logs = logs;
        this.plugins = plugins;
        this.modules = modules;
        this.pidDir = pidDir;
        this.envFile = envFile;
        this.elasticPassword = null;
    }

    public static Installation ofArchive(Shell sh, Distribution distribution, Path home) {
        return new Installation(
            sh,
            distribution,
            home,
            home.resolve("config"),
            home.resolve("data"),
            home.resolve("logs"),
            home.resolve("plugins"),
            home.resolve("modules"),
            null,
            null
        );
    }

    public static Installation ofPackage(Shell sh, Distribution distribution) {

        final Path envFile = (distribution.packaging == Distribution.Packaging.RPM)
            ? Paths.get("/etc/sysconfig/elasticsearch")
            : Paths.get("/etc/default/elasticsearch");

        return new Installation(
            sh,
            distribution,
            Paths.get("/usr/share/elasticsearch"),
            Paths.get("/etc/elasticsearch"),
            Paths.get("/var/lib/elasticsearch"),
            Paths.get("/var/log/elasticsearch"),
            Paths.get("/usr/share/elasticsearch/plugins"),
            Paths.get("/usr/share/elasticsearch/modules"),
            Paths.get("/var/run/elasticsearch"),
            envFile
        );
    }

    public static Installation ofContainer(Shell sh, Distribution distribution) {
        String root = "/usr/share/elasticsearch";
        return new Installation(
            sh,
            distribution,
            Paths.get(root),
            Paths.get(root + "/config"),
            Paths.get(root + "/data"),
            Paths.get(root + "/logs"),
            Paths.get(root + "/plugins"),
            Paths.get(root + "/modules"),
            null,
            null
        );
    }

    /**
     * Returns the user that owns this installation.
     *
     * For packages this is root, and for archives it is the user doing the installation.
     */
    public String getOwner() {
        if (Platforms.WINDOWS) {
            // windows is always administrator, since there is no sudo
            return "BUILTIN\\Administrators";
        }
        return distribution.isArchive() ? ARCHIVE_OWNER : "root";
    }

    public Path bin(String executableName) {
        return bin.resolve(executableName);
    }

    public Path config(String configFileName) {
        return config.resolve(configFileName);
    }

    public Path config(Path configFileName) {
        return config.resolve(configFileName);
    }

    public String getElasticPassword() {
        return this.elasticPassword;
    }

    public void setElasticPassword(String password) {
        this.elasticPassword = password;
    }

    public Executables executables() {
        return new Executables();
    }

    public class Executable {
        public final Path path;

        private Executable(String name) {
            final String platformExecutableName = Platforms.WINDOWS ? name + ".bat" : name;
            this.path = bin(platformExecutableName);
        }

        @Override
        public String toString() {
            return path.toString();
        }

        public Shell.Result run(String args) {
            return run(args, null);
        }

        public Shell.Result run(String args, String input) {
<<<<<<< HEAD
            Shell.Result result = runIgnoreExitCode(args, input);
            if (result.isSuccess() == false) {
                throw new Shell.ShellException("Command was not successful: [" + path + "]\n   result: " + result);
            }
            return result;
        }

        public Shell.Result runIgnoreExitCode(String args) {
            return runIgnoreExitCode(args, null);
        }

        public Shell.Result runIgnoreExitCode(String args, String input) {
=======
            return run(args, input, false);
        }

        public Shell.Result run(String args, String input, boolean ignoreExitCode) {
>>>>>>> d90fa4eb
            String command = path.toString();
            if (Platforms.WINDOWS) {
                command = "& '" + command + "'";
            } else {
                command = "\"" + command + "\"";
                if (distribution.isArchive()) {
                    command = "sudo -E -u " + ARCHIVE_OWNER + " " + command;
                }
            }

            if (input != null) {
                command = "echo \"" + input + "\" | " + command;
            }
            if (ignoreExitCode) {
                return sh.runIgnoreExitCode(command + " " + args);
            }
            return sh.run(command + " " + args);
        }
    }

    public class Executables {

        public final Executable elasticsearch = new Executable("elasticsearch");
        public final Executable pluginTool = new Executable("elasticsearch-plugin");
        public final Executable keystoreTool = new Executable("elasticsearch-keystore");
        public final Executable certutilTool = new Executable("elasticsearch-certutil");
        public final Executable certgenTool = new Executable("elasticsearch-certgen");
        public final Executable cronevalTool = new Executable("elasticsearch-croneval");
        public final Executable shardTool = new Executable("elasticsearch-shard");
        public final Executable nodeTool = new Executable("elasticsearch-node");
        public final Executable setupPasswordsTool = new Executable("elasticsearch-setup-passwords");
        public final Executable resetPasswordTool = new Executable("elasticsearch-reset-password");
        public final Executable createEnrollmentToken = new Executable("elasticsearch-create-enrollment-token");
        public final Executable nodeReconfigureTool = new Executable("elasticsearch-reconfigure-node");
        public final Executable sqlCli = new Executable("elasticsearch-sql-cli");
        public final Executable syskeygenTool = new Executable("elasticsearch-syskeygen");
        public final Executable usersTool = new Executable("elasticsearch-users");
        public final Executable serviceTokensTool = new Executable("elasticsearch-service-tokens");
    }
}<|MERGE_RESOLUTION|>--- conflicted
+++ resolved
@@ -171,25 +171,10 @@
         }
 
         public Shell.Result run(String args, String input) {
-<<<<<<< HEAD
-            Shell.Result result = runIgnoreExitCode(args, input);
-            if (result.isSuccess() == false) {
-                throw new Shell.ShellException("Command was not successful: [" + path + "]\n   result: " + result);
-            }
-            return result;
-        }
-
-        public Shell.Result runIgnoreExitCode(String args) {
-            return runIgnoreExitCode(args, null);
-        }
-
-        public Shell.Result runIgnoreExitCode(String args, String input) {
-=======
             return run(args, input, false);
         }
 
         public Shell.Result run(String args, String input, boolean ignoreExitCode) {
->>>>>>> d90fa4eb
             String command = path.toString();
             if (Platforms.WINDOWS) {
                 command = "& '" + command + "'";
