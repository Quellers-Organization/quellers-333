/*
 * Copyright Elasticsearch B.V. and/or licensed to Elasticsearch B.V. under one
 * or more contributor license agreements. Licensed under the Elastic License
 * 2.0 and the Server Side Public License, v 1; you may not use this file except
 * in compliance with, at your election, the Elastic License 2.0 or the Server
 * Side Public License, v 1.
 */

package org.elasticsearch.packaging.util;

import com.fasterxml.jackson.databind.JsonNode;
import com.fasterxml.jackson.databind.ObjectMapper;
import org.apache.commons.logging.Log;
import org.apache.commons.logging.LogFactory;
import org.apache.http.client.fluent.Request;
import org.elasticsearch.common.CheckedRunnable;

import java.nio.file.Path;
import java.nio.file.Paths;
import java.nio.file.attribute.PosixFileAttributes;
import java.nio.file.attribute.PosixFilePermission;
import java.util.ArrayList;
import java.util.HashMap;
import java.util.List;
import java.util.Map;
import java.util.Objects;
import java.util.Set;
import java.util.stream.Stream;

import static java.nio.file.attribute.PosixFilePermissions.fromString;
import static org.elasticsearch.packaging.util.DockerRun.getImageName;
import static org.elasticsearch.packaging.util.FileMatcher.p644;
import static org.elasticsearch.packaging.util.FileMatcher.p664;
import static org.elasticsearch.packaging.util.FileMatcher.p755;
import static org.elasticsearch.packaging.util.FileMatcher.p770;
import static org.elasticsearch.packaging.util.FileMatcher.p775;
import static org.elasticsearch.packaging.util.FileUtils.getCurrentVersion;
import static org.elasticsearch.packaging.util.ServerUtils.makeRequest;
import static org.hamcrest.MatcherAssert.assertThat;
import static org.hamcrest.Matchers.containsString;
import static org.hamcrest.Matchers.equalTo;
import static org.junit.Assert.assertEquals;
import static org.junit.Assert.assertTrue;
import static org.junit.Assert.fail;

/**
 * Utilities for running packaging tests against the Elasticsearch Docker images.
 */
public class Docker {
    private static final Log logger = LogFactory.getLog(Docker.class);

    static final Shell sh = new Shell();
    private static final DockerShell dockerShell = new DockerShell();
    public static final int STARTUP_SLEEP_INTERVAL_MILLISECONDS = 1000;
    public static final int STARTUP_ATTEMPTS_MAX = 10;

    /**
     * Tracks the currently running Docker image. An earlier implementation used a fixed container name,
     * but that appeared to cause problems with repeatedly destroying and recreating containers with
     * the same name.
     */
    private static String containerId = null;

    /**
     * Checks whether the required Docker image exists. If not, the image is loaded from disk. No check is made
     * to see whether the image is up-to-date.
     * @param distribution details about the docker image to potentially load.
     */
    public static void ensureImageIsLoaded(Distribution distribution) {
        final long count = sh.run("docker image ls --format '{{.Repository}}' " + getImageName(distribution)).stdout.lines().count();

        if (count != 0) {
            return;
        }

        logger.info("Loading Docker image: " + distribution.path);
        sh.run("docker load -i " + distribution.path);
    }

    /**
     * Runs an Elasticsearch Docker container, and checks that it has started up
     * successfully.
     *
     * @param distribution details about the docker image being tested
     * @return an installation that models the running container
     */
    public static Installation runContainer(Distribution distribution) {
        return runContainer(distribution, DockerRun.builder());
    }

    /**
     * Runs an Elasticsearch Docker container, and checks that it has started up
     * successfully.
     *
     * @param distribution details about the docker image being tested
     * @param builder the command to run
     * @return an installation that models the running container
     */
    public static Installation runContainer(Distribution distribution, DockerRun builder) {
        executeDockerRun(distribution, builder);

        waitForElasticsearchToStart();

        return Installation.ofContainer(dockerShell, distribution);
    }

    /**
     * Similar to {@link #runContainer(Distribution, DockerRun)} in that it runs an Elasticsearch Docker
     * container, expect that the container expecting it to exit e.g. due to configuration problem.
     *
     * @param distribution details about the docker image being tested.
     * @param builder the command to run
     * @return the docker logs of the container
     */
    public static Shell.Result runContainerExpectingFailure(Distribution distribution, DockerRun builder) {
        executeDockerRun(distribution, builder);

        waitForElasticsearchToExit();

        return getContainerLogs();
    }

    private static void executeDockerRun(Distribution distribution, DockerRun builder) {
        removeContainer();

        final String command = builder.distribution(distribution).build();

        logger.info("Running command: " + command);
        containerId = sh.run(command).stdout.trim();
    }

    /**
     * Waits for the Elasticsearch process to start executing in the container.
     * This is called every time a container is started.
     */
    public static void waitForElasticsearchToStart() {
        boolean isElasticsearchRunning = false;
        int attempt = 0;

        String psOutput = null;

        do {
            try {
                // Give the container a chance to crash out
                Thread.sleep(STARTUP_SLEEP_INTERVAL_MILLISECONDS);

                // Set COLUMNS so that `ps` doesn't truncate its output
                psOutput = dockerShell.run("bash -c 'COLUMNS=2000 ps ax'").stdout;

                if (psOutput.contains("org.elasticsearch.bootstrap.Elasticsearch")) {
                    isElasticsearchRunning = true;
                    break;
                }
            } catch (Exception e) {
                logger.warn("Caught exception while waiting for ES to start", e);
            }
        } while (attempt++ < STARTUP_ATTEMPTS_MAX);

        if (isElasticsearchRunning == false) {
            final Shell.Result dockerLogs = getContainerLogs();
            fail(
                "Elasticsearch container did not start successfully.\n\nps output:\n"
                    + psOutput
                    + "\n\nStdout:\n"
                    + dockerLogs.stdout
                    + "\n\nStderr:\n"
                    + dockerLogs.stderr
            );
        }
    }

    /**
     * Waits for the Elasticsearch container to exit.
     */
    private static void waitForElasticsearchToExit() {
        boolean isElasticsearchRunning = true;
        int attempt = 0;

        do {
            try {
                // Give the container a chance to exit out
                Thread.sleep(1000);

                if (sh.run("docker ps --quiet --no-trunc").stdout.contains(containerId) == false) {
                    isElasticsearchRunning = false;
                    break;
                }
            } catch (Exception e) {
                logger.warn("Caught exception while waiting for ES to exit", e);
            }
        } while (attempt++ < 5);

        if (isElasticsearchRunning) {
            final Shell.Result dockerLogs = getContainerLogs();
            fail("Elasticsearch container didn't exit.\n\nStdout:\n" + dockerLogs.stdout + "\n\nStderr:\n" + dockerLogs.stderr);
        }
    }

    /**
     * Removes the currently running container.
     */
    public static void removeContainer() {
        if (containerId != null) {
            try {
                // Remove the container, forcibly killing it if necessary
                logger.debug("Removing container " + containerId);
                final String command = "docker rm -f " + containerId;
                final Shell.Result result = sh.runIgnoreExitCode(command);

                if (result.isSuccess() == false) {
                    boolean isErrorAcceptable = result.stderr.contains("removal of container " + containerId + " is already in progress")
                        || result.stderr.contains("Error: No such container: " + containerId);

                    // I'm not sure why we're already removing this container, but that's OK.
                    if (isErrorAcceptable == false) {
                        throw new RuntimeException("Command was not successful: [" + command + "] result: " + result.toString());
                    }
                }
            } finally {
                // Null out the containerId under all circumstances, so that even if the remove command fails
                // for some reason, the other tests will still proceed. Otherwise they can get stuck, continually
                // trying to remove a non-existent container ID.
                containerId = null;
            }
        }
    }

    /**
     * Copies a file from the container into the local filesystem
     * @param from the file to copy in the container
     * @param to the location to place the copy
     */
    public static void copyFromContainer(Path from, Path to) {
        final String script = "docker cp " + containerId + ":" + from + " " + to;
        logger.debug("Copying file from container with: " + script);
        sh.run(script);
    }

    /**
     * Extends {@link Shell} so that executed commands happen in the currently running Docker container.
     */
    public static class DockerShell extends Shell {
        @Override
        protected String[] getScriptCommand(String script) {
            assert containerId != null;

            List<String> cmd = new ArrayList<>();
            cmd.add("docker");
            cmd.add("exec");
            cmd.add("--user");
            cmd.add("elasticsearch:root");
            cmd.add("--tty");

            env.forEach((key, value) -> cmd.add("--env " + key + "=\"" + value + "\""));

            cmd.add(containerId);
            cmd.add(script);

            return super.getScriptCommand(String.join(" ", cmd));
        }

        /**
         * Overrides {@link Shell#run(String)} to attempt to collect Docker container
         * logs when a command fails to execute successfully.
         * @param script the command to run
         * @return the command's output
         */
        @Override
        public Result run(String script) {
            try {
                return super.run(script);
            } catch (ShellException e) {
                try {
                    final Shell.Result dockerLogs = getContainerLogs();
                    logger.error(
                        "Command [{}] failed.\n\nContainer stdout: [{}]\n\nContainer stderr: [{}]",
                        script,
                        dockerLogs.stdout,
                        dockerLogs.stderr
                    );
                } catch (ShellException shellException) {
                    logger.error(
                        "Command [{}] failed.\n\nTried to dump container logs but that failed too: [{}]",
                        script,
                        shellException.getMessage()
                    );
                }
                throw e;
            }
        }
    }

    /**
     * Checks whether a path exists in the Docker container.
     * @param path the path that ought to exist
     * @return whether the path exists
     */
    public static boolean existsInContainer(Path path) {
        return existsInContainer(path.toString());
    }

    /**
     * Checks whether a path exists in the Docker container.
     * @param path the path that ought to exist
     * @return whether the path exists
     */
    public static boolean existsInContainer(String path) {
        logger.debug("Checking whether file " + path + " exists in container");
        final Shell.Result result = dockerShell.runIgnoreExitCode("test -e " + path);

        return result.isSuccess();
    }

    /**
     * Run privilege escalated shell command on the local file system via a bind mount inside a Docker container.
     * @param shellCmd The shell command to execute on the localPath e.g. `mkdir /containerPath/dir`.
     * @param localPath The local path where shellCmd will be executed on (inside a container).
     * @param containerPath The path to mount localPath inside the container.
     */
    private static void executePrivilegeEscalatedShellCmd(String shellCmd, Path localPath, Path containerPath) {
        final List<String> args = new ArrayList<>();

        args.add("docker run");

        // Don't leave orphaned containers
        args.add("--rm");

        // Mount localPath to a known location inside the container, so that we can execute shell commands on it later
        args.add("--volume \"" + localPath.getParent() + ":" + containerPath.getParent() + "\"");

        // Use a lightweight musl libc based small image
        args.add("alpine");

        // And run inline commands via the POSIX shell
        args.add("/bin/sh -c \"" + shellCmd + "\"");

        final String command = String.join(" ", args);
        logger.info("Running command: " + command);
        sh.run(command);
    }

    /**
     * Create a directory with specified uid/gid using Docker backed privilege escalation.
     * @param localPath The path to the directory to create.
     * @param uid The numeric id for localPath
     * @param gid The numeric id for localPath
     */
    public static void mkDirWithPrivilegeEscalation(Path localPath, int uid, int gid) {
        final Path containerBasePath = Paths.get("/mount");
        final Path containerPath = containerBasePath.resolve(Paths.get("/").relativize(localPath));
        final List<String> args = new ArrayList<>();

        args.add("mkdir " + containerPath.toAbsolutePath());
        args.add("&&");
        args.add("chown " + uid + ":" + gid + " " + containerPath.toAbsolutePath());
        args.add("&&");
        args.add("chmod 0770 " + containerPath.toAbsolutePath());
        final String command = String.join(" ", args);
        executePrivilegeEscalatedShellCmd(command, localPath, containerPath);

        final PosixFileAttributes dirAttributes = FileUtils.getPosixFileAttributes(localPath);
        final Map<String, Integer> numericPathOwnership = FileUtils.getNumericUnixPathOwnership(localPath);
        assertThat(localPath + " has wrong uid", numericPathOwnership.get("uid"), equalTo(uid));
        assertThat(localPath + " has wrong gid", numericPathOwnership.get("gid"), equalTo(gid));
        assertThat(localPath + " has wrong permissions", dirAttributes.permissions(), equalTo(p770));
    }

    /**
     * Delete a directory using Docker backed privilege escalation.
     * @param localPath The path to the directory to delete.
     */
    public static void rmDirWithPrivilegeEscalation(Path localPath) {
        final Path containerBasePath = Paths.get("/mount");
        final Path containerPath = containerBasePath.resolve(localPath.getParent().getFileName());
        final List<String> args = new ArrayList<>();

        args.add("cd " + containerBasePath.toAbsolutePath());
        args.add("&&");
        args.add("rm -rf " + localPath.getFileName());
        final String command = String.join(" ", args);
        executePrivilegeEscalatedShellCmd(command, localPath, containerPath);
    }

    /**
     * Change the ownership of a path using Docker backed privilege escalation.
     * @param localPath The path to the file or directory to change.
     * @param ownership the ownership to apply. Can either be just the user, or the user and group, separated by a colon (":"),
     *                  or just the group if prefixed with a colon.
     */
    public static void chownWithPrivilegeEscalation(Path localPath, String ownership) {
        final Path containerBasePath = Paths.get("/mount");
        final Path containerPath = containerBasePath.resolve(localPath.getParent().getFileName());
        final List<String> args = new ArrayList<>();

        args.add("cd " + containerBasePath.toAbsolutePath());
        args.add("&&");
        args.add("chown -R " + ownership + " " + localPath.getFileName());
        final String command = String.join(" ", args);
        executePrivilegeEscalatedShellCmd(command, localPath, containerPath);
    }

    /**
     * Checks that the specified path's permissions and ownership match those specified.
     * @param path the path to check
     * @param expectedPermissions the unix permissions that the path ought to have
     */
    public static void assertPermissionsAndOwnership(Path path, Set<PosixFilePermission> expectedPermissions) {
        logger.debug("Checking permissions and ownership of [" + path + "]");

        final String[] components = dockerShell.run("stat -c \"%U %G %A\" " + path).stdout.split("\\s+");

        final String username = components[0];
        final String group = components[1];
        final String permissions = components[2];

        // The final substring() is because we don't check the directory bit, and we
        // also don't want any SELinux security context indicator.
        Set<PosixFilePermission> actualPermissions = fromString(permissions.substring(1, 10));

        assertEquals("Permissions of " + path + " are wrong", expectedPermissions, actualPermissions);
        assertThat("File owner of " + path + " is wrong", username, equalTo("elasticsearch"));
        assertThat("File group of " + path + " is wrong", group, equalTo("root"));
    }

    /**
     * Waits for up to 20 seconds for a path to exist in the container.
     * @param path the path to await
     */
    public static void waitForPathToExist(Path path) throws InterruptedException {
        int attempt = 0;

        do {
            if (existsInContainer(path)) {
                return;
            }

            Thread.sleep(1000);
        } while (attempt++ < 20);

        fail(path + " failed to exist after 5000ms");
    }

    /**
     * Perform a variety of checks on an installation. If the current distribution is not OSS, additional checks are carried out.
     * @param installation the installation to verify
     * @param distribution the distribution to verify
     */
    public static void verifyContainerInstallation(Installation installation, Distribution distribution) {
        verifyOssInstallation(installation);
        verifyDefaultInstallation(installation);
    }

    private static void verifyOssInstallation(Installation es) {
        dockerShell.run("id elasticsearch");
        dockerShell.run("getent group elasticsearch");

        final Shell.Result passwdResult = dockerShell.run("getent passwd elasticsearch");
        final String homeDir = passwdResult.stdout.trim().split(":")[5];
        assertThat(homeDir, equalTo("/usr/share/elasticsearch"));

        Stream.of(es.home, es.data, es.logs, es.config, es.plugins).forEach(dir -> assertPermissionsAndOwnership(dir, p775));

        Stream.of(es.modules).forEach(dir -> assertPermissionsAndOwnership(dir, p755));

        Stream.of("elasticsearch.yml", "jvm.options", "log4j2.properties")
            .forEach(configFile -> assertPermissionsAndOwnership(es.config(configFile), p664));

        assertThat(dockerShell.run(es.bin("elasticsearch-keystore") + " list").stdout, containsString("keystore.seed"));

        Stream.of(es.bin, es.lib).forEach(dir -> assertPermissionsAndOwnership(dir, p755));

        Stream.of(
            "elasticsearch",
            "elasticsearch-cli",
            "elasticsearch-env",
            "elasticsearch-keystore",
            "elasticsearch-node",
            "elasticsearch-plugin",
            "elasticsearch-shard"
        ).forEach(executable -> assertPermissionsAndOwnership(es.bin(executable), p755));

        Stream.of("LICENSE.txt", "NOTICE.txt", "README.asciidoc").forEach(doc -> assertPermissionsAndOwnership(es.home.resolve(doc), p644));

        // nc is useful for checking network issues
        // zip/unzip are installed to help users who are working with certificates.
        Stream.of("nc", "unzip", "zip")
            .forEach(
                cliBinary -> assertTrue(
                    cliBinary + " ought to be available.",
                    dockerShell.runIgnoreExitCode("hash " + cliBinary).isSuccess()
                )
            );
    }

    private static void verifyDefaultInstallation(Installation es) {
        Stream.of(
            "elasticsearch-certgen",
            "elasticsearch-certutil",
            "elasticsearch-croneval",
            "elasticsearch-saml-metadata",
            "elasticsearch-setup-passwords",
            "elasticsearch-sql-cli",
            "elasticsearch-syskeygen",
            "elasticsearch-users",
            "x-pack-env",
            "x-pack-security-env",
            "x-pack-watcher-env"
        ).forEach(executable -> assertPermissionsAndOwnership(es.bin(executable), p755));

        // at this time we only install the current version of archive distributions, but if that changes we'll need to pass
        // the version through here
        assertPermissionsAndOwnership(es.bin("elasticsearch-sql-cli-" + getCurrentVersion() + ".jar"), p755);

        Stream.of("role_mapping.yml", "roles.yml", "users", "users_roles")
            .forEach(configFile -> assertPermissionsAndOwnership(es.config(configFile), p664));
    }

    public static void waitForElasticsearch(Installation installation) throws Exception {
        withLogging(() -> ServerUtils.waitForElasticsearch(installation));
    }

    public static void waitForElasticsearch(String status, String index, Installation installation, String username, String password)
        throws Exception {
        withLogging(() -> ServerUtils.waitForElasticsearch(status, index, installation, username, password));
    }

    /**
     * Runs the provided closure, and captures logging information if an exception is thrown.
     * @param r the closure to run
     * @throws Exception any exception encountered while running the closure are propagated.
     */
    private static <E extends Exception> void withLogging(CheckedRunnable<E> r) throws Exception {
        try {
            r.run();
        } catch (Exception e) {
            final Shell.Result logs = getContainerLogs();
            logger.warn("Elasticsearch container failed to start.\n\nStdout:\n" + logs.stdout + "\n\nStderr:\n" + logs.stderr);
            throw e;
        }
    }

    /**
     * @return The ID of the container that this class will be operating on.
     */
    public static String getContainerId() {
        return containerId;
    }

    /**
     * Performs an HTTP GET to <code>http://localhost:9200/</code> with the supplied path.
     * @param path the path to fetch, which must start with <code>/</code>
     * @return the parsed response
     */
    public static JsonNode getJson(String path) throws Exception {
        path = Objects.requireNonNull(path).trim();
        if (path.isEmpty()) {
            throw new IllegalArgumentException("path must be supplied");
        }
        if (path.startsWith("/") == false) {
            throw new IllegalArgumentException("path must start with /");
        }
        final String pluginsResponse = makeRequest(Request.Get("http://localhost:9200" + path));

        ObjectMapper mapper = new ObjectMapper();

        return mapper.readTree(pluginsResponse);
    }

    /**
     * Fetches all the labels for a Docker image
     * @param distribution required to derive the image name
     * @return a mapping from label name to value
     */
    public static Map<String, String> getImageLabels(Distribution distribution) throws Exception {
        // The format below extracts the .Config.Labels value, and prints it as json. Without the json
        // modifier, a stringified Go map is printed instead, which isn't helpful.
        String labelsJson = sh.run("docker inspect -f '{{json .Config.Labels}}' " + getImageName(distribution)).stdout;

        ObjectMapper mapper = new ObjectMapper();

        final JsonNode jsonNode = mapper.readTree(labelsJson);

        Map<String, String> labels = new HashMap<>();

        jsonNode.fieldNames().forEachRemaining(field -> labels.put(field, jsonNode.get(field).asText()));

        return labels;
    }

    public static Shell.Result getContainerLogs() {
        return sh.run("docker logs " + containerId);
    }

<<<<<<< HEAD
=======
    public static String getImageName(Distribution distribution) {
        return "elasticsearch" + (distribution.packaging == Distribution.Packaging.DOCKER_UBI ? "-ubi8" : "") + ":test";
    }
>>>>>>> 6e1eb44b
}<|MERGE_RESOLUTION|>--- conflicted
+++ resolved
@@ -590,11 +590,4 @@
     public static Shell.Result getContainerLogs() {
         return sh.run("docker logs " + containerId);
     }
-
-<<<<<<< HEAD
-=======
-    public static String getImageName(Distribution distribution) {
-        return "elasticsearch" + (distribution.packaging == Distribution.Packaging.DOCKER_UBI ? "-ubi8" : "") + ":test";
-    }
->>>>>>> 6e1eb44b
 }