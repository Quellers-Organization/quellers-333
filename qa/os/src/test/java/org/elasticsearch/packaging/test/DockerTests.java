/*
 * Copyright Elasticsearch B.V. and/or licensed to Elasticsearch B.V. under one
 * or more contributor license agreements. Licensed under the Elastic License
 * 2.0 and the Server Side Public License, v 1; you may not use this file except
 * in compliance with, at your election, the Elastic License 2.0 or the Server
 * Side Public License, v 1.
 */

package org.elasticsearch.packaging.test;

import com.fasterxml.jackson.databind.JsonNode;
import com.fasterxml.jackson.databind.ObjectMapper;

import org.apache.http.client.fluent.Request;
import org.elasticsearch.packaging.util.Installation;
import org.elasticsearch.packaging.util.Platforms;
import org.elasticsearch.packaging.util.ProcessInfo;
import org.elasticsearch.packaging.util.ServerUtils;
import org.elasticsearch.packaging.util.Shell;
import org.elasticsearch.packaging.util.Shell.Result;
import org.elasticsearch.packaging.util.docker.DockerRun;
import org.junit.After;
import org.junit.Before;
import org.junit.BeforeClass;

import java.io.IOException;
import java.nio.file.Files;
import java.nio.file.Path;
import java.util.Arrays;
import java.util.HashMap;
import java.util.List;
import java.util.Map;
import java.util.Optional;
import java.util.Set;
import java.util.stream.Collectors;

import static java.nio.file.attribute.PosixFilePermissions.fromString;
import static org.elasticsearch.packaging.util.Distribution.Packaging;
import static org.elasticsearch.packaging.util.FileMatcher.Fileness.Directory;
import static org.elasticsearch.packaging.util.FileMatcher.Fileness.File;
import static org.elasticsearch.packaging.util.FileMatcher.p600;
import static org.elasticsearch.packaging.util.FileMatcher.p644;
import static org.elasticsearch.packaging.util.FileMatcher.p660;
import static org.elasticsearch.packaging.util.FileMatcher.p755;
import static org.elasticsearch.packaging.util.FileMatcher.p775;
import static org.elasticsearch.packaging.util.FileUtils.append;
import static org.elasticsearch.packaging.util.FileUtils.rm;
import static org.elasticsearch.packaging.util.docker.Docker.chownWithPrivilegeEscalation;
import static org.elasticsearch.packaging.util.docker.Docker.copyFromContainer;
import static org.elasticsearch.packaging.util.docker.Docker.existsInContainer;
import static org.elasticsearch.packaging.util.docker.Docker.getContainerLogs;
import static org.elasticsearch.packaging.util.docker.Docker.getImageHealthcheck;
import static org.elasticsearch.packaging.util.docker.Docker.getImageLabels;
import static org.elasticsearch.packaging.util.docker.Docker.getJson;
import static org.elasticsearch.packaging.util.docker.Docker.mkDirWithPrivilegeEscalation;
import static org.elasticsearch.packaging.util.docker.Docker.removeContainer;
import static org.elasticsearch.packaging.util.docker.Docker.restartContainer;
import static org.elasticsearch.packaging.util.docker.Docker.rmDirWithPrivilegeEscalation;
import static org.elasticsearch.packaging.util.docker.Docker.runContainer;
import static org.elasticsearch.packaging.util.docker.Docker.runContainerExpectingFailure;
import static org.elasticsearch.packaging.util.docker.Docker.verifyContainerInstallation;
import static org.elasticsearch.packaging.util.docker.Docker.waitForElasticsearch;
import static org.elasticsearch.packaging.util.docker.DockerFileMatcher.file;
import static org.elasticsearch.packaging.util.docker.DockerRun.builder;
import static org.hamcrest.Matchers.arrayContaining;
import static org.hamcrest.Matchers.contains;
import static org.hamcrest.Matchers.containsString;
import static org.hamcrest.Matchers.emptyString;
import static org.hamcrest.Matchers.equalTo;
import static org.hamcrest.Matchers.hasItems;
import static org.hamcrest.Matchers.hasKey;
import static org.hamcrest.Matchers.is;
import static org.hamcrest.Matchers.matchesPattern;
import static org.hamcrest.Matchers.not;
import static org.hamcrest.Matchers.nullValue;
import static org.hamcrest.Matchers.startsWith;
import static org.junit.Assume.assumeFalse;
import static org.junit.Assume.assumeTrue;

/**
 * This class tests the Elasticsearch Docker images. We have more than one because we build
 * an image with a custom, small base image, and an image based on RedHat's UBI.
 */
public class DockerTests extends PackagingTestCase {
    private Path tempDir;
    private static final String USERNAME = "elastic";
    private static final String PASSWORD = "nothunter2";

    @BeforeClass
    public static void filterDistros() {
        assumeTrue("only Docker", distribution().isDocker());
    }

    @Before
    public void setupTest() throws IOException {
        installation = runContainer(
            distribution(),
            builder().envVars(Map.of("ingest.geoip.downloader.enabled", "false", "ELASTIC_PASSWORD", PASSWORD))
        );
        tempDir = createTempDir(DockerTests.class.getSimpleName());
    }

    @After
    public void teardownTest() {
        removeContainer();
        rm(tempDir);
    }

    /**
     * Checks that the Docker image can be run, and that it passes various checks.
     */
    public void test010Install() {
        verifyContainerInstallation(installation);
    }

    /**
     * Check that security is enabled
     */
    public void test011SecurityEnabledStatus() throws Exception {
        waitForElasticsearch(installation, USERNAME, PASSWORD);
        final int statusCode = ServerUtils.makeRequestAndGetStatus(Request.Get("http://localhost:9200"), USERNAME, "wrong_password", null);
        assertThat(statusCode, equalTo(401));

        // restart container with security disabled
        runContainer(distribution(), builder().envVars(Map.of("xpack.security.enabled", "false")));
        waitForElasticsearch(installation);
        final int unauthStatusCode = ServerUtils.makeRequestAndGetStatus(Request.Get("http://localhost:9200"), null, null, null);
        assertThat(unauthStatusCode, equalTo(200));
    }

    /**
     * Checks that no plugins are initially active.
     */
    public void test020PluginsListWithNoPlugins() {
        assumeTrue("Only applies to non-Cloud images", distribution.packaging != Packaging.DOCKER_CLOUD);

        final Installation.Executables bin = installation.executables();
        final Result r = sh.run(bin.pluginTool + " list");

        assertThat("Expected no plugins to be listed", r.stdout, emptyString());
    }

    /**
     * Checks that no plugins are initially active.
     */
    public void test021PluginsListWithPlugins() {
        assumeTrue("Only applies to Cloud images", distribution.packaging == Packaging.DOCKER_CLOUD);

        final Installation.Executables bin = installation.executables();
        final List<String> plugins = sh.run(bin.pluginTool + " list").stdout.lines().collect(Collectors.toList());

        assertThat(
            "Expected standard plugins to be listed",
            plugins,
            equalTo(List.of("repository-azure", "repository-gcs", "repository-s3"))
        );
    }

    /**
     * Check that the JDK's cacerts file is a symlink to the copy provided by the operating system.
     */
    public void test040JavaUsesTheOsProvidedKeystore() {
        final String path = sh.run("realpath jdk/lib/security/cacerts").stdout;

        assertThat(path, equalTo("/etc/pki/ca-trust/extracted/java/cacerts"));
    }

    /**
     * Checks that there are Amazon trusted certificates in the cacaerts keystore.
     */
    public void test041AmazonCaCertsAreInTheKeystore() {
        final boolean matches = sh.run("jdk/bin/keytool -cacerts -storepass changeit -list | grep trustedCertEntry").stdout.lines()
            .anyMatch(line -> line.contains("amazonrootca"));

        assertTrue("Expected Amazon trusted cert in cacerts", matches);
    }

    /**
     * Check that when the keystore is created on startup, it is created with the correct permissions.
     */
    public void test042KeystorePermissionsAreCorrect() throws Exception {
        waitForElasticsearch(installation, USERNAME, PASSWORD);

<<<<<<< HEAD
        assertThat(installation.config("elasticsearch.keystore"), file(p660));
=======
        assertPermissionsAndOwnership(installation.config("elasticsearch.keystore"), "elasticsearch", "root", p660);
>>>>>>> b9d875bf
    }

    /**
     * Send some basic index, count and delete requests, in order to check that the installation
     * is minimally functional.
     */
    public void test050BasicApiTests() throws Exception {
        waitForElasticsearch(installation, USERNAME, PASSWORD);

        assertTrue(existsInContainer(installation.logs.resolve("gc.log")));

        ServerUtils.runElasticsearchTests(USERNAME, PASSWORD);
    }

    /**
     * Check that the default config can be overridden using a bind mount, and that env vars are respected
     */
    public void test070BindMountCustomPathConfAndJvmOptions() throws Exception {
        copyFromContainer(installation.config("elasticsearch.yml"), tempDir.resolve("elasticsearch.yml"));
        copyFromContainer(installation.config("log4j2.properties"), tempDir.resolve("log4j2.properties"));

        // we have to disable Log4j from using JMX lest it will hit a security
        // manager exception before we have configured logging; this will fail
        // startup since we detect usages of logging before it is configured
        final String jvmOptions = "-Xms512m\n-Xmx512m\n-Dlog4j2.disable.jmx=true\n";
        append(tempDir.resolve("jvm.options"), jvmOptions);

        // Make the temp directory and contents accessible when bind-mounted.
        Files.setPosixFilePermissions(tempDir, fromString("rwxrwxrwx"));
        // These permissions are necessary to run the tests under Vagrant
        Files.setPosixFilePermissions(tempDir.resolve("elasticsearch.yml"), p644);
        Files.setPosixFilePermissions(tempDir.resolve("log4j2.properties"), p644);

        // Restart the container
        final Map<Path, Path> volumes = Map.of(tempDir, Path.of("/usr/share/elasticsearch/config"));
        runContainer(
            distribution(),
            builder().volumes(volumes)
                .envVars(
                    Map.of(
                        "ES_JAVA_OPTS",
                        "-XX:-UseCompressedOops",
                        "ingest.geoip.downloader.enabled",
                        "false",
                        "ELASTIC_PASSWORD",
                        PASSWORD
                    )
                )
        );

        waitForElasticsearch(installation, USERNAME, PASSWORD);

        final JsonNode nodes = getJson("/_nodes", USERNAME, PASSWORD).get("nodes");
        final String nodeId = nodes.fieldNames().next();

        final int heapSize = nodes.at("/" + nodeId + "/jvm/mem/heap_init_in_bytes").intValue();
        final boolean usingCompressedPointers = nodes.at("/" + nodeId + "/jvm/using_compressed_ordinary_object_pointers").asBoolean();

        logger.warn(nodes.at("/" + nodeId + "/jvm/mem/heap_init_in_bytes"));

        assertThat("heap_init_in_bytes", heapSize, equalTo(536870912));
        assertThat("using_compressed_ordinary_object_pointers", usingCompressedPointers, equalTo(false));
    }

    /**
     * Check that the default config can be overridden using a bind mount, and that env vars are respected.
     */
    public void test071BindMountCustomPathWithDifferentUID() throws Exception {
        Platforms.onLinux(() -> {
            final Path tempEsDataDir = tempDir.resolve("esDataDir");
            // Make the local directory and contents accessible when bind-mounted
            mkDirWithPrivilegeEscalation(tempEsDataDir, 1500, 0);

            // Restart the container
            final Map<Path, Path> volumes = Map.of(tempEsDataDir.toAbsolutePath(), installation.data);

            runContainer(
                distribution(),
                builder().volumes(volumes).envVars(Map.of("ingest.geoip.downloader.enabled", "false", "ELASTIC_PASSWORD", PASSWORD))
            );

            waitForElasticsearch(installation, USERNAME, PASSWORD);

            final JsonNode nodes = getJson("/_nodes", USERNAME, PASSWORD);

            assertThat(nodes.at("/_nodes/total").intValue(), equalTo(1));
            assertThat(nodes.at("/_nodes/successful").intValue(), equalTo(1));
            assertThat(nodes.at("/_nodes/failed").intValue(), equalTo(0));

            // Ensure container is stopped before we remove tempEsDataDir, so nothing
            // is using the directory.
            removeContainer();

            rmDirWithPrivilegeEscalation(tempEsDataDir);
        });
    }

    /**
     * Check that it is possible to run Elasticsearch under a different user and group to the default.
     * Note that while the default configuration files are world-readable, when we execute Elasticsearch
     * it will attempt to create a keystore under the `config` directory. This will fail unless
     * we also bind-mount the config dir.
     */
    public void test072RunEsAsDifferentUserAndGroup() throws Exception {
        assumeFalse(Platforms.WINDOWS);

        final Path tempEsDataDir = tempDir.resolve("esDataDir");
        final Path tempEsConfigDir = tempDir.resolve("esConfDir");
        final Path tempEsLogsDir = tempDir.resolve("esLogsDir");

        Files.createDirectory(tempEsConfigDir);
        Files.createDirectory(tempEsConfigDir.resolve("jvm.options.d"));
        Files.createDirectory(tempEsDataDir);
        Files.createDirectory(tempEsLogsDir);

        copyFromContainer(installation.config("elasticsearch.yml"), tempEsConfigDir);
        copyFromContainer(installation.config("jvm.options"), tempEsConfigDir);
        copyFromContainer(installation.config("log4j2.properties"), tempEsConfigDir);

        chownWithPrivilegeEscalation(tempEsConfigDir, "501:501");
        chownWithPrivilegeEscalation(tempEsDataDir, "501:501");
        chownWithPrivilegeEscalation(tempEsLogsDir, "501:501");

        // Define the bind mounts
        final Map<Path, Path> volumes = new HashMap<>();
        volumes.put(tempEsDataDir.toAbsolutePath(), installation.data);
        volumes.put(tempEsConfigDir.toAbsolutePath(), installation.config);
        volumes.put(tempEsLogsDir.toAbsolutePath(), installation.logs);

        // Restart the container
        runContainer(
            distribution(),
            builder().volumes(volumes)
                .envVars(Map.of("ingest.geoip.downloader.enabled", "false", "ELASTIC_PASSWORD", PASSWORD))
                .uid(501, 501)
        );

        waitForElasticsearch(installation, USERNAME, PASSWORD);
    }

    /**
     * Check that it is possible to run Elasticsearch under a different user and group to the default,
     * without bind-mounting any directories, provided the container user is added to the `root` group.
     */
    public void test073RunEsAsDifferentUserAndGroupWithoutBindMounting() throws Exception {
        // Restart the container
        runContainer(
            distribution(),
            builder().envVars(Map.of("ingest.geoip.downloader.enabled", "false", "ELASTIC_PASSWORD", PASSWORD))
                .uid(501, 501)
                .extraArgs("--group-add 0")
        );

        waitForElasticsearch(installation, USERNAME, PASSWORD);
    }

    /**
     * Check that the elastic user's password can be configured via a file and the ELASTIC_PASSWORD_FILE environment variable.
     */
    public void test080ConfigurePasswordThroughEnvironmentVariableFile() throws Exception {
        final String xpackPassword = "hunter2";
        final String passwordFilename = "password.txt";

        // ELASTIC_PASSWORD_FILE
        Files.writeString(tempDir.resolve(passwordFilename), xpackPassword + "\n");

        Map<String, String> envVars = Map.of("ELASTIC_PASSWORD_FILE", "/run/secrets/" + passwordFilename);

        // File permissions need to be secured in order for the ES wrapper to accept
        // them for populating env var values
        Files.setPosixFilePermissions(tempDir.resolve(passwordFilename), p600);
        // But when running in Vagrant, also ensure ES can actually access the file
        chownWithPrivilegeEscalation(tempDir.resolve(passwordFilename), "1000:0");

        final Map<Path, Path> volumes = Map.of(tempDir, Path.of("/run/secrets"));

        // Restart the container
        runContainer(distribution(), builder().volumes(volumes).envVars(envVars));

        // If we configured security correctly, then this call will only work if we specify the correct credentials.
        try {
            waitForElasticsearch("green", null, installation, "elastic", "hunter2");
        } catch (Exception e) {
            throw new AssertionError(
                "Failed to check whether Elasticsearch had started. This could be because "
                    + "authentication isn't working properly. Check the container logs",
                e
            );
        }

        // Also check that an unauthenticated call fails
        final int statusCode = Request.Get("http://localhost:9200/_nodes").execute().returnResponse().getStatusLine().getStatusCode();
        assertThat("Expected server to require authentication", statusCode, equalTo(401));
    }

    /**
     * Check that when verifying the file permissions of _FILE environment variables, symlinks
     * are followed.
     */
    public void test081SymlinksAreFollowedWithEnvironmentVariableFiles() throws Exception {
        // Test relies on symlinks
        assumeFalse(Platforms.WINDOWS);

        final String xpackPassword = "hunter2";
        final String passwordFilename = "password.txt";
        final String symlinkFilename = "password_symlink";

        // ELASTIC_PASSWORD_FILE
        Files.writeString(tempDir.resolve(passwordFilename), xpackPassword + "\n");

        // Link to the password file. We can't use an absolute path for the target, because
        // it won't resolve inside the container.
        Files.createSymbolicLink(tempDir.resolve(symlinkFilename), Path.of(passwordFilename));

        Map<String, String> envVars = Map.of("ELASTIC_PASSWORD_FILE", "/run/secrets/" + symlinkFilename);

        // File permissions need to be secured in order for the ES wrapper to accept
        // them for populating env var values. The wrapper will resolve the symlink
        // and check the target's permissions.
        Files.setPosixFilePermissions(tempDir.resolve(passwordFilename), p600);

        final Map<Path, Path> volumes = Map.of(tempDir, Path.of("/run/secrets"));

        // Restart the container - this will check that Elasticsearch started correctly,
        // and didn't fail to follow the symlink and check the file permissions
        runContainer(distribution(), builder().volumes(volumes).envVars(envVars));
    }

    /**
     * Check that environment variables cannot be used with _FILE environment variables.
     */
    public void test082CannotUseEnvVarsAndFiles() throws Exception {
        final String passwordFilename = "password.txt";

        Files.writeString(tempDir.resolve(passwordFilename), "other_hunter2\n");

        Map<String, String> envVars = new HashMap<>();
        envVars.put("ELASTIC_PASSWORD", "hunter2");
        envVars.put("ELASTIC_PASSWORD_FILE", "/run/secrets/" + passwordFilename);

        // File permissions need to be secured in order for the ES wrapper to accept
        // them for populating env var values
        Files.setPosixFilePermissions(tempDir.resolve(passwordFilename), p600);

        final Map<Path, Path> volumes = Map.of(tempDir, Path.of("/run/secrets"));

        final Result dockerLogs = runContainerExpectingFailure(distribution, builder().volumes(volumes).envVars(envVars));

        assertThat(
            dockerLogs.stderr,
            containsString("ERROR: Both ELASTIC_PASSWORD_FILE and ELASTIC_PASSWORD are set. These are mutually exclusive.")
        );
    }

    /**
     * Check that when populating environment variables by setting variables with the suffix "_FILE",
     * the files' permissions are checked.
     */
    public void test083EnvironmentVariablesUsingFilesHaveCorrectPermissions() throws Exception {
        final String passwordFilename = "password.txt";

        Files.writeString(tempDir.resolve(passwordFilename), "hunter2\n");

        Map<String, String> envVars = Map.of("ELASTIC_PASSWORD_FILE", "/run/secrets/" + passwordFilename);

        // Set invalid file permissions
        Files.setPosixFilePermissions(tempDir.resolve(passwordFilename), p660);

        final Map<Path, Path> volumes = Map.of(tempDir, Path.of("/run/secrets"));

        // Restart the container
        final Result dockerLogs = runContainerExpectingFailure(distribution(), builder().volumes(volumes).envVars(envVars));

        assertThat(
            dockerLogs.stderr,
            containsString(
                "ERROR: File /run/secrets/" + passwordFilename + " from ELASTIC_PASSWORD_FILE must have file permissions 400 or 600"
            )
        );
    }

    /**
     * Check that when verifying the file permissions of _FILE environment variables, symlinks
     * are followed, and that invalid target permissions are detected.
     */
    public void test084SymlinkToFileWithInvalidPermissionsIsRejected() throws Exception {
        // Test relies on symlinks
        assumeFalse(Platforms.WINDOWS);

        final String xpackPassword = "hunter2";
        final String passwordFilename = "password.txt";
        final String symlinkFilename = "password_symlink";

        // ELASTIC_PASSWORD_FILE
        Files.writeString(tempDir.resolve(passwordFilename), xpackPassword + "\n");

        // Link to the password file. We can't use an absolute path for the target, because
        // it won't resolve inside the container.
        Files.createSymbolicLink(tempDir.resolve(symlinkFilename), Path.of(passwordFilename));

        Map<String, String> envVars = Map.of("ELASTIC_PASSWORD_FILE", "/run/secrets/" + symlinkFilename);

        // Set invalid permissions on the file that the symlink targets
        Files.setPosixFilePermissions(tempDir.resolve(passwordFilename), p775);

        final Map<Path, Path> volumes = Map.of(tempDir, Path.of("/run/secrets"));

        // Restart the container
        final Result dockerLogs = runContainerExpectingFailure(distribution(), builder().volumes(volumes).envVars(envVars));

        assertThat(
            dockerLogs.stderr,
            containsString(
                "ERROR: File "
                    + passwordFilename
                    + " (target of symlink /run/secrets/"
                    + symlinkFilename
                    + " from ELASTIC_PASSWORD_FILE) must have file permissions 400 or 600, but actually has: 775"
            )
        );
    }

    /**
     * Check that environment variables are translated to -E options even for commands invoked under
     * `docker exec`, where the Docker image's entrypoint is not executed.
     */
    public void test085EnvironmentVariablesAreRespectedUnderDockerExec() throws Exception {
        installation = runContainer(distribution(), builder().envVars(Map.of("ELASTIC_PASSWORD", "hunter2")));

        // The tool below requires a keystore, so ensure that ES is fully initialised before proceeding.
        waitForElasticsearch("green", null, installation, "elastic", "hunter2");

        sh.getEnv().put("http.host", "this.is.not.valid");

        // This will fail because of the extra env var
        final Result result = sh.runIgnoreExitCode("bash -c 'echo y | elasticsearch-setup-passwords auto'");

        assertFalse("elasticsearch-setup-passwords command should have failed", result.isSuccess());
        assertThat(result.stdout, containsString("java.net.UnknownHostException: this.is.not.valid"));
    }

    /**
     * Check that settings are applied when they are supplied as environment variables with names that are:
     * <ul>
     *     <li>Prefixed with {@code ES_SETTING_}</li>
     *     <li>All uppercase</li>
     *     <li>Dots (periods) are converted to underscores</li>
     *     <li>Underscores in setting names are escaped by doubling them</li>
     * </ul>
     */
    public void test086EnvironmentVariablesInSnakeCaseAreTranslated() {
        // Note the double-underscore in the var name here, which retains the underscore in translation
        installation = runContainer(distribution(), builder().envVars(Map.of("ES_SETTING_XPACK_SECURITY_FIPS__MODE_ENABLED", "false")));

        final Optional<String> commandLine = sh.run("bash -c 'COLUMNS=2000 ps ax'").stdout.lines()
            .filter(line -> line.contains("org.elasticsearch.bootstrap.Elasticsearch"))
            .findFirst();

        assertThat(commandLine.isPresent(), equalTo(true));

        assertThat(commandLine.get(), containsString("-Expack.security.fips_mode.enabled=false"));
    }

    /**
     * Check that environment variables that do not match the criteria for translation to settings are ignored.
     */
    public void test087EnvironmentVariablesInIncorrectFormatAreIgnored() {
        final Map<String, String> envVars = new HashMap<>();
        // No ES_SETTING_ prefix
        envVars.put("XPACK_SECURITY_FIPS__MODE_ENABLED", "false");
        // Incomplete prefix
        envVars.put("ES_XPACK_SECURITY_FIPS__MODE_ENABLED", "false");
        // Not underscore-separated
        envVars.put("ES.XPACK.SECURITY.FIPS_MODE.ENABLED", "false");
        // Not uppercase
        envVars.put("es_xpack_security_fips__mode_enabled", "false");
        installation = runContainer(distribution(), builder().envVars(envVars));

        final Optional<String> commandLine = sh.run("bash -c 'COLUMNS=2000 ps ax'").stdout.lines()
            .filter(line -> line.contains("org.elasticsearch.bootstrap.Elasticsearch"))
            .findFirst();

        assertThat(commandLine.isPresent(), equalTo(true));

        assertThat(commandLine.get(), not(containsString("-Expack.security.fips_mode.enabled=false")));
    }

    /**
     * Check whether the elasticsearch-certutil tool has been shipped correctly,
     * and if present then it can execute.
     */
    public void test090SecurityCliPackaging() {
        final Installation.Executables bin = installation.executables();

        final Path securityCli = installation.lib.resolve("tools").resolve("security-cli");

        assertTrue(existsInContainer(securityCli));

        Result result = sh.run(bin.certutilTool + " --help");
        assertThat(result.stdout, containsString("Simplifies certificate creation for use with the Elastic Stack"));

        // Ensure that the exit code from the java command is passed back up through the shell script
        result = sh.runIgnoreExitCode(bin.certutilTool + " invalid-command");
        assertThat(result.isSuccess(), is(false));
        assertThat(result.stdout, containsString("Unknown command [invalid-command]"));
    }

    /**
     * Check that the elasticsearch-shard tool is shipped in the Docker image and is executable.
     */
    public void test091ElasticsearchShardCliPackaging() {
        final Installation.Executables bin = installation.executables();

        final Result result = sh.run(bin.shardTool + " -h");
        assertThat(result.stdout, containsString("A CLI tool to remove corrupted parts of unrecoverable shards"));
    }

    /**
     * Check that the elasticsearch-node tool is shipped in the Docker image and is executable.
     */
    public void test092ElasticsearchNodeCliPackaging() {
        final Installation.Executables bin = installation.executables();

        final Result result = sh.run(bin.nodeTool + " -h");
        assertThat(
            "Failed to find expected message about the elasticsearch-node CLI tool",
            result.stdout,
            containsString("A CLI tool to do unsafe cluster and index manipulations on current node")
        );
    }

    /**
     * Check that no core dumps have been accidentally included in the Docker image.
     */
    public void test100NoCoreFilesInImage() {
        assertFalse("Unexpected core dump found in Docker image", existsInContainer("/core*"));
    }

    /**
     * Check that there are no files with a GID other than 0.
     */
    public void test101AllFilesAreGroupZero() {
        // Run a `find` command in a new container without Elasticsearch running, so
        // that the results aren't subject to sporadic failures from files appearing /
        // disappearing while `find` is traversing the filesystem.
        //
        // We also create a file under `data/` to ensure that files are created with the
        // expected group.
        final Shell localSh = new Shell();
        final String findResults = localSh.run(
            "docker run --rm --tty " + DockerRun.getImageName(distribution) + " bash -c ' touch data/test && find . \\! -group 0 ' "
        ).stdout;

        assertThat("Found some files whose GID != 0", findResults, is(emptyString()));
    }

    /**
     * Check that the Docker image has the expected "Label Schema" labels.
     * @see <a href="http://label-schema.org/">Label Schema website</a>
     */
    public void test110OrgLabelSchemaLabels() throws Exception {
        assumeTrue(distribution.packaging != Packaging.DOCKER_IRON_BANK);

        final Map<String, String> labels = getImageLabels(distribution);

        final Map<String, String> staticLabels = new HashMap<>();
        staticLabels.put("name", "Elasticsearch");
        staticLabels.put("schema-version", "1.0");
        staticLabels.put("url", "https://www.elastic.co/products/elasticsearch");
        staticLabels.put("usage", "https://www.elastic.co/guide/en/elasticsearch/reference/index.html");
        staticLabels.put("vcs-url", "https://github.com/elastic/elasticsearch");
        staticLabels.put("vendor", "Elastic");
        staticLabels.put("license", "Elastic-License-2.0");

        // TODO: we should check the actual version value
        final Set<String> dynamicLabels = Set.of("build-date", "vcs-ref", "version");

        final String prefix = "org.label-schema";

        staticLabels.forEach((suffix, value) -> {
            String key = prefix + "." + suffix;
            assertThat(labels, hasKey(key));
            assertThat(labels.get(key), equalTo(value));
        });

        dynamicLabels.forEach(label -> {
            String key = prefix + "." + label;
            assertThat(labels, hasKey(key));
        });
    }

    /**
     * Check that the Docker image has the expected "Open Containers Annotations" labels.
     * @see <a href="https://github.com/opencontainers/image-spec/blob/master/annotations.md">Open Containers Annotations</a>
     */
    public void test110OrgOpencontainersLabels() throws Exception {
        assumeTrue(distribution.packaging != Packaging.DOCKER_IRON_BANK);

        final Map<String, String> labels = getImageLabels(distribution);

        final Map<String, String> staticLabels = new HashMap<>();
        staticLabels.put("title", "Elasticsearch");
        staticLabels.put("url", "https://www.elastic.co/products/elasticsearch");
        staticLabels.put("documentation", "https://www.elastic.co/guide/en/elasticsearch/reference/index.html");
        staticLabels.put("source", "https://github.com/elastic/elasticsearch");
        staticLabels.put("vendor", "Elastic");
        staticLabels.put("licenses", "Elastic-License-2.0");

        // TODO: we should check the actual version value
        final Set<String> dynamicLabels = Set.of("created", "revision", "version");

        final String prefix = "org.opencontainers.image";

        staticLabels.forEach((suffix, value) -> {
            String key = prefix + "." + suffix;
            assertThat(labels, hasKey(key));
            assertThat(labels.get(key), equalTo(value));
        });

        dynamicLabels.forEach(label -> {
            String key = prefix + "." + label;
            assertThat(labels, hasKey(key));
        });
    }

    /**
     * Check that the container logs contain the expected content for Elasticsearch itself.
     */
    public void test120DockerLogsIncludeElasticsearchLogs() throws Exception {
        waitForElasticsearch(installation, USERNAME, PASSWORD);
        final Result containerLogs = getContainerLogs();

        assertThat("Container logs should contain full class names", containerLogs.stdout, containsString("org.elasticsearch.node.Node"));
        assertThat("Container logs don't contain INFO level messages", containerLogs.stdout, containsString("INFO"));
    }

    /**
     * Check that it is possible to write logs to disk
     */
    public void test121CanUseStackLoggingConfig() throws Exception {
        runContainer(
            distribution(),
            builder().envVars(Map.of("ES_LOG_STYLE", "file", "ingest.geoip.downloader.enabled", "false", "ELASTIC_PASSWORD", PASSWORD))
        );

        waitForElasticsearch(installation, USERNAME, PASSWORD);

        final Result containerLogs = getContainerLogs();
        final List<String> stdout = containerLogs.stdout.lines().collect(Collectors.toList());

        assertThat(
            "Container logs should be formatted using the stack config",
            stdout.get(stdout.size() - 1),
            matchesPattern("^\\[\\d\\d\\d\\d-.*")
        );
        assertThat("[logs/docker-cluster.log] should exist but it doesn't", existsInContainer("logs/docker-cluster.log"), is(true));
    }

    /**
     * Check that the default logging config can be explicitly selected.
     */
    public void test122CanUseDockerLoggingConfig() throws Exception {
        runContainer(
            distribution(),
            builder().envVars(Map.of("ES_LOG_STYLE", "console", "ingest.geoip.downloader.enabled", "false", "ELASTIC_PASSWORD", PASSWORD))
        );

        waitForElasticsearch(installation, USERNAME, PASSWORD);

        final Result containerLogs = getContainerLogs();
        final List<String> stdout = containerLogs.stdout.lines().collect(Collectors.toList());

        assertThat("Container logs should be formatted using the docker config", stdout.get(stdout.size() - 1), startsWith("{\""));
        assertThat("[logs/docker-cluster.log] shouldn't exist but it does", existsInContainer("logs/docker-cluster.log"), is(false));
    }

    /**
     * Check that an unknown logging config is rejected
     */
    public void test123CannotUseUnknownLoggingConfig() {
        final Result result = runContainerExpectingFailure(distribution(), builder().envVars(Map.of("ES_LOG_STYLE", "unknown")));

        assertThat(result.stderr, containsString("ERROR: ES_LOG_STYLE set to [unknown]. Expected [console] or [file]"));
    }

    /**
     * Check that it when configuring logging to write to disk, the container can be restarted.
     */
    public void test124CanRestartContainerWithStackLoggingConfig() throws Exception {
        runContainer(distribution(), builder().envVars(Map.of("ES_LOG_STYLE", "file", "ELASTIC_PASSWORD", PASSWORD)));

        waitForElasticsearch(installation, USERNAME, PASSWORD);

        restartContainer();

        // If something went wrong running Elasticsearch the second time, this will fail.
        waitForElasticsearch(installation, USERNAME, PASSWORD);
    }

    /**
     * Check that the Java process running inside the container has the expected UID, GID and username.
     */
    public void test130JavaHasCorrectOwnership() {
        final ProcessInfo info = ProcessInfo.getProcessInfo(sh, "java");

        assertThat("Incorrect UID", info.uid, equalTo(1000));
        assertThat("Incorrect username", info.username, equalTo("elasticsearch"));

        assertThat("Incorrect GID", info.gid, equalTo(0));
        assertThat("Incorrect group", info.group, equalTo("root"));
    }

    /**
     * Check that the init process running inside the container has the expected PID, UID, GID and user.
     * The PID is particularly important because PID 1 handles signal forwarding and child reaping.
     */
    public void test131InitProcessHasCorrectPID() {
        final ProcessInfo info = ProcessInfo.getProcessInfo(sh, "tini");

        assertThat("Incorrect PID", info.pid, equalTo(1));

        assertThat("Incorrect UID", info.uid, equalTo(1000));
        assertThat("Incorrect username", info.username, equalTo("elasticsearch"));

        assertThat("Incorrect GID", info.gid, equalTo(0));
        assertThat("Incorrect group", info.group, equalTo("root"));
    }

    /**
     * Check that Elasticsearch reports per-node cgroup information.
     */
    public void test140CgroupOsStatsAreAvailable() throws Exception {
        waitForElasticsearch(installation, USERNAME, PASSWORD);

        final JsonNode nodes = getJson("/_nodes/stats/os", USERNAME, PASSWORD).get("nodes");

        final String nodeId = nodes.fieldNames().next();

        final JsonNode cgroupStats = nodes.at("/" + nodeId + "/os/cgroup");
        assertFalse("Couldn't find /nodes/{nodeId}/os/cgroup in API response", cgroupStats.isMissingNode());

        assertThat("Failed to find [cpu] in node OS cgroup stats", cgroupStats.get("cpu"), not(nullValue()));
        assertThat("Failed to find [cpuacct] in node OS cgroup stats", cgroupStats.get("cpuacct"), not(nullValue()));
    }

    /**
     * Check that when available system memory is constrained by Docker, the machine-dependant heap sizing
     * logic sets the correct heap size, based on the container limits.
     */
    public void test150MachineDependentHeap() throws Exception {
        // Start by ensuring `jvm.options` doesn't define any heap options
        final Path jvmOptionsPath = tempDir.resolve("jvm.options");
        final Path containerJvmOptionsPath = installation.config("jvm.options");
        copyFromContainer(containerJvmOptionsPath, jvmOptionsPath);

        final List<String> jvmOptions = Files.readAllLines(jvmOptionsPath)
            .stream()
            .filter(line -> (line.startsWith("-Xms") || line.startsWith("-Xmx")) == false)
            .collect(Collectors.toList());

        Files.writeString(jvmOptionsPath, String.join("\n", jvmOptions));

        // Now run the container, being explicit about the available memory
        runContainer(
            distribution(),
            builder().memory("942m")
                .volumes(Map.of(jvmOptionsPath, containerJvmOptionsPath))
                .envVars(Map.of("ingest.geoip.downloader.enabled", "false", "ELASTIC_PASSWORD", PASSWORD))
        );
        waitForElasticsearch(installation, USERNAME, PASSWORD);

        // Grab the container output and find the line where it print the JVM arguments. This will
        // let us see what the automatic heap sizing calculated.
        final Optional<String> jvmArgumentsLine = getContainerLogs().stdout.lines()
            .filter(line -> line.contains("JVM arguments"))
            .findFirst();
        assertThat("Failed to find jvmArguments in container logs", jvmArgumentsLine.isPresent(), is(true));

        final JsonNode jsonNode = new ObjectMapper().readTree(jvmArgumentsLine.get());

        final String argsStr = jsonNode.get("message").textValue();
        final List<String> xArgs = Arrays.stream(argsStr.substring(1, argsStr.length() - 1).split(",\\s*"))
            .filter(arg -> arg.startsWith("-X"))
            .collect(Collectors.toList());

        // This is roughly 0.4 * 942
        assertThat(xArgs, hasItems("-Xms376m", "-Xmx376m"));
    }

    /**
     * Checks that the image has an appropriate <code>HEALTHCHECK</code> definition for the current distribution.
     */
    public void test160CheckImageHealthcheckDefinition() throws Exception {
        final List<String> imageHealthcheck = getImageHealthcheck(distribution);

        if (distribution.packaging == Packaging.DOCKER_IRON_BANK) {
            assertThat(imageHealthcheck, contains("CMD-SHELL", "curl -I -f --max-time 5 http://localhost:9200 || exit 1"));
        } else {
            assertThat(imageHealthcheck, nullValue());
        }
    }

    /**
     * Check that the UBI images has the correct license information in the correct place.
     */
    public void test200UbiImagesHaveLicenseDirectory() {
        assumeTrue(distribution.packaging == Packaging.DOCKER_UBI);

        final String[] files = sh.run("find /licenses -type f").stdout.split("\n");
        assertThat(files, arrayContaining("/licenses/LICENSE"));

        // UBI image doesn't contain `diff`
        final String ubiLicense = sh.run("cat /licenses/LICENSE").stdout;
        final String distroLicense = sh.run("cat /usr/share/elasticsearch/LICENSE.txt").stdout;
        assertThat(ubiLicense, equalTo(distroLicense));
    }

    /**
     * Check that the UBI image has the expected labels
     */
    public void test210UbiLabels() throws Exception {
        assumeTrue(distribution.packaging == Packaging.DOCKER_UBI);

        final Map<String, String> labels = getImageLabels(distribution);

        final Map<String, String> staticLabels = new HashMap<>();
        staticLabels.put("name", "Elasticsearch");
        staticLabels.put("maintainer", "infra@elastic.co");
        staticLabels.put("vendor", "Elastic");
        staticLabels.put("summary", "Elasticsearch");
        staticLabels.put("description", "You know, for search.");

        final Set<String> dynamicLabels = Set.of("release", "version");

        staticLabels.forEach((key, value) -> {
            assertThat(labels, hasKey(key));
            assertThat(labels.get(key), equalTo(value));
        });

        dynamicLabels.forEach(key -> assertThat(labels, hasKey(key)));
    }

    /**
     * Check that the Iron Bank image has the correct license information in the correct place.
     */
    public void test300IronBankImagesHaveLicenseDirectory() {
        assumeTrue(distribution.packaging == Packaging.DOCKER_IRON_BANK);

        final String[] files = sh.run("find /licenses -type f").stdout.split("\n");
        assertThat(files, arrayContaining("/licenses/LICENSE", "/licenses/LICENSE.addendum"));

        // Image doesn't contain `diff`
        final String ubiLicense = sh.run("cat /licenses/LICENSE").stdout;
        final String distroLicense = sh.run("cat /usr/share/elasticsearch/LICENSE.txt").stdout;
        assertThat(ubiLicense, equalTo(distroLicense));
    }

    /**
     * Check that the Iron Bank image doesn't define extra labels
     */
    public void test310IronBankImageHasNoAdditionalLabels() throws Exception {
        assumeTrue(distribution.packaging == Packaging.DOCKER_IRON_BANK);

        final Map<String, String> labels = getImageLabels(distribution);

        final Set<String> labelKeys = labels.keySet();

        // We can't just assert that the labels map is empty, because it can inherit labels from its base.
        // This is certainly the case when we build the Iron Bank image using a UBI base. It is unknown
        // if that is true for genuine Iron Bank builds.
        assertFalse(labelKeys.stream().anyMatch(l -> l.startsWith("org.label-schema.")));
        assertFalse(labelKeys.stream().anyMatch(l -> l.startsWith("org.opencontainers.")));
    }

    /**
     * Check that the Cloud image contains the required Beats
     */
    public void test400CloudImageBundlesBeats() {
        assumeTrue(distribution.packaging == Packaging.DOCKER_CLOUD);

        final List<String> contents = sh.run("ls -1 --color=never /opt").stdout.lines().collect(Collectors.toList());
        assertThat("Incorrect contents of /opt", contents, equalTo(List.of("filebeat", "metricbeat")));

        contents.forEach(beat -> {
            assertThat(Path.of("/opt/" + beat), file(Directory, "root", "root", p755));
            assertThat(Path.of("/opt/" + beat + "/" + beat), file(File, "root", "root", p755));
            assertThat(Path.of("/opt/" + beat + "/module"), file(Directory, "root", "root", p755));
            assertThat(Path.of("/opt/" + beat + "/modules.d"), file(Directory, "root", "root", p755));
        });
    }
}<|MERGE_RESOLUTION|>--- conflicted
+++ resolved
@@ -181,11 +181,7 @@
     public void test042KeystorePermissionsAreCorrect() throws Exception {
         waitForElasticsearch(installation, USERNAME, PASSWORD);
 
-<<<<<<< HEAD
         assertThat(installation.config("elasticsearch.keystore"), file(p660));
-=======
-        assertPermissionsAndOwnership(installation.config("elasticsearch.keystore"), "elasticsearch", "root", p660);
->>>>>>> b9d875bf
     }
 
     /**
