/*
 * Licensed to Elasticsearch under one or more contributor
 * license agreements. See the NOTICE file distributed with
 * this work for additional information regarding copyright
 * ownership. Elasticsearch licenses this file to you under
 * the Apache License, Version 2.0 (the "License"); you may
 * not use this file except in compliance with the License.
 * You may obtain a copy of the License at
 *
 *    http://www.apache.org/licenses/LICENSE-2.0
 *
 * Unless required by applicable law or agreed to in writing,
 * software distributed under the License is distributed on an
 * "AS IS" BASIS, WITHOUT WARRANTIES OR CONDITIONS OF ANY
 * KIND, either express or implied.  See the License for the
 * specific language governing permissions and limitations
 * under the License.
 */

package org.elasticsearch.packaging.test;

import com.fasterxml.jackson.databind.JsonNode;
import org.apache.http.client.fluent.Request;
import org.elasticsearch.packaging.util.Distribution;
import org.elasticsearch.packaging.util.Docker.DockerShell;
import org.elasticsearch.packaging.util.Installation;
import org.elasticsearch.packaging.util.Platforms;
import org.elasticsearch.packaging.util.ServerUtils;
import org.elasticsearch.packaging.util.Shell.Result;
import org.junit.After;
import org.junit.AfterClass;
import org.junit.Before;
import org.junit.BeforeClass;

import java.io.IOException;
import java.nio.file.Files;
import java.nio.file.Path;
import java.util.HashMap;
import java.util.List;
import java.util.Map;
import java.util.Set;
import java.util.stream.Collectors;

import static java.nio.file.attribute.PosixFilePermissions.fromString;
import static org.elasticsearch.packaging.util.Docker.assertPermissionsAndOwnership;
import static org.elasticsearch.packaging.util.Docker.copyFromContainer;
import static org.elasticsearch.packaging.util.Docker.ensureImageIsLoaded;
import static org.elasticsearch.packaging.util.Docker.existsInContainer;
import static org.elasticsearch.packaging.util.Docker.getContainerLogs;
import static org.elasticsearch.packaging.util.Docker.getImageLabels;
import static org.elasticsearch.packaging.util.Docker.getJson;
import static org.elasticsearch.packaging.util.Docker.mkDirWithPrivilegeEscalation;
import static org.elasticsearch.packaging.util.Docker.removeContainer;
import static org.elasticsearch.packaging.util.Docker.rmDirWithPrivilegeEscalation;
import static org.elasticsearch.packaging.util.Docker.runContainer;
import static org.elasticsearch.packaging.util.Docker.runContainerExpectingFailure;
import static org.elasticsearch.packaging.util.Docker.verifyContainerInstallation;
import static org.elasticsearch.packaging.util.Docker.waitForElasticsearch;
import static org.elasticsearch.packaging.util.Docker.waitForPathToExist;
import static org.elasticsearch.packaging.util.FileMatcher.p600;
import static org.elasticsearch.packaging.util.FileMatcher.p660;
import static org.elasticsearch.packaging.util.FileUtils.append;
import static org.elasticsearch.packaging.util.FileUtils.getTempDir;
import static org.elasticsearch.packaging.util.FileUtils.rm;
import static org.elasticsearch.packaging.util.ServerUtils.makeRequest;
import static org.hamcrest.Matchers.arrayWithSize;
import static org.hamcrest.Matchers.containsString;
import static org.hamcrest.Matchers.emptyString;
import static org.hamcrest.Matchers.equalTo;
import static org.hamcrest.Matchers.greaterThanOrEqualTo;
import static org.hamcrest.Matchers.hasKey;
import static org.hamcrest.Matchers.hasSize;
import static org.hamcrest.Matchers.is;
import static org.hamcrest.Matchers.not;
import static org.hamcrest.Matchers.nullValue;
import static org.junit.Assume.assumeTrue;

public class DockerTests extends PackagingTestCase {
    protected DockerShell sh;
    private Path tempDir;

    @BeforeClass
    public static void filterDistros() {
        assumeTrue("only Docker", distribution.packaging == Distribution.Packaging.DOCKER);

        ensureImageIsLoaded(distribution);
    }

    @AfterClass
    public static void cleanup() {
        // runContainer also calls this, so we don't need this method to be annotated as `@After`
        removeContainer();
    }

    @Before
    public void setupTest() throws IOException {
        sh = new DockerShell();
        installation = runContainer(distribution());
        tempDir = Files.createTempDirectory(getTempDir(), DockerTests.class.getSimpleName());
    }

    @After
    public void teardownTest() {
        rm(tempDir);
    }

    /**
     * Checks that the Docker image can be run, and that it passes various checks.
     */
    public void test010Install() {
        verifyContainerInstallation(installation, distribution());
    }

    /**
     * Check that the /_xpack API endpoint's presence is correct for the type of distribution being tested.
     */
    public void test011PresenceOfXpack() throws Exception {
        waitForElasticsearch(installation);
        final int statusCode = Request.Get("http://localhost:9200/_xpack").execute().returnResponse().getStatusLine().getStatusCode();

        if (distribution.isOSS()) {
            assertThat(statusCode, greaterThanOrEqualTo(400));
        } else {
            assertThat(statusCode, equalTo(200));
        }
    }

    /**
     * Checks that no plugins are initially active.
     */
    public void test020PluginsListWithNoPlugins() {
        final Installation.Executables bin = installation.executables();
        final Result r = sh.run(bin.pluginTool + " list");

        assertThat("Expected no plugins to be listed", r.stdout, emptyString());
    }

    /**
     * Check that a keystore can be manually created using the provided CLI tool.
     */
    public void test040CreateKeystoreManually() throws InterruptedException {
        final Installation.Executables bin = installation.executables();

        final Path keystorePath = installation.config("elasticsearch.keystore");

        waitForPathToExist(keystorePath);

        // Move the auto-created one out of the way, or else the CLI prompts asks us to confirm
        sh.run("mv " + keystorePath + " " + keystorePath + ".bak");

        sh.run(bin.keystoreTool + " create");

        final Result r = sh.run(bin.keystoreTool + " list");
        assertThat(r.stdout, containsString("keystore.seed"));
    }

    /**
     * Check that the default keystore is automatically created
     */
    public void test041AutoCreateKeystore() throws Exception {
        final Path keystorePath = installation.config("elasticsearch.keystore");

        waitForPathToExist(keystorePath);

        assertPermissionsAndOwnership(keystorePath, p660);

        final Installation.Executables bin = installation.executables();
        final Result result = sh.run(bin.keystoreTool + " list");
        assertThat(result.stdout, containsString("keystore.seed"));
    }

    /**
     * Check that the JDK's cacerts file is a symlink to the copy provided by the operating system.
     */
    public void test042JavaUsesTheOsProvidedKeystore() {
        final String path = sh.run("realpath jdk/lib/security/cacerts").stdout;

        assertThat(path, equalTo("/etc/pki/ca-trust/extracted/java/cacerts"));
    }

    /**
     * Checks that there are Amazon trusted certificates in the cacaerts keystore.
     */
    public void test043AmazonCaCertsAreInTheKeystore() {
        final boolean matches = sh.run("jdk/bin/keytool -cacerts -storepass changeit -list | grep trustedCertEntry").stdout.lines()
            .anyMatch(line -> line.contains("amazonrootca"));

        assertTrue("Expected Amazon trusted cert in cacerts", matches);
    }

    /**
     * Send some basic index, count and delete requests, in order to check that the installation
     * is minimally functional.
     */
    public void test050BasicApiTests() throws Exception {
        waitForElasticsearch(installation);

        assertTrue(existsInContainer(installation.logs.resolve("gc.log")));

        ServerUtils.runElasticsearchTests();
    }

    /**
     * Check that the default config can be overridden using a bind mount, and that env vars are respected
     */
    public void test070BindMountCustomPathConfAndJvmOptions() throws Exception {
        copyFromContainer(installation.config("elasticsearch.yml"), tempDir.resolve("elasticsearch.yml"));
        copyFromContainer(installation.config("log4j2.properties"), tempDir.resolve("log4j2.properties"));

        // we have to disable Log4j from using JMX lest it will hit a security
        // manager exception before we have configured logging; this will fail
        // startup since we detect usages of logging before it is configured
        final String jvmOptions = "-Xms512m\n-Xmx512m\n-Dlog4j2.disable.jmx=true\n";
        append(tempDir.resolve("jvm.options"), jvmOptions);

        // Make the temp directory and contents accessible when bind-mounted
        Files.setPosixFilePermissions(tempDir, fromString("rwxrwxrwx"));

        // Restart the container
        final Map<Path, Path> volumes = Map.of(tempDir, Path.of("/usr/share/elasticsearch/config"));
        runContainer(distribution(), volumes, Map.of("ES_JAVA_OPTS", "-XX:-UseCompressedOops"));

        waitForElasticsearch(installation);

        final JsonNode nodes = getJson("_nodes").get("nodes");
        final String nodeId = nodes.fieldNames().next();

        final int heapSize = nodes.at("/" + nodeId + "/jvm/mem/heap_init_in_bytes").intValue();
        final boolean usingCompressedPointers = nodes.at("/" + nodeId + "/jvm/using_compressed_ordinary_object_pointers").asBoolean();

        logger.warn(nodes.at("/" + nodeId + "/jvm/mem/heap_init_in_bytes"));

        assertThat("heap_init_in_bytes", heapSize, equalTo(536870912));
        assertThat("using_compressed_ordinary_object_pointers", usingCompressedPointers, equalTo(false));
    }

    /**
     * Check that the default config can be overridden using a bind mount, and that env vars are respected.
     */
    public void test071BindMountCustomPathWithDifferentUID() throws Exception {
        Platforms.onLinux(() -> {
            final Path tempEsDataDir = tempDir.resolve("esDataDir");
            // Make the local directory and contents accessible when bind-mounted
            mkDirWithPrivilegeEscalation(tempEsDataDir, 1500, 0);

            // Restart the container
            final Map<Path, Path> volumes = Map.of(tempEsDataDir.toAbsolutePath(), installation.data);

            runContainer(distribution(), volumes, null);

            waitForElasticsearch(installation);

            final JsonNode nodes = getJson("_nodes");

            assertThat(nodes.at("/_nodes/total").intValue(), equalTo(1));
            assertThat(nodes.at("/_nodes/successful").intValue(), equalTo(1));
            assertThat(nodes.at("/_nodes/failed").intValue(), equalTo(0));

            rmDirWithPrivilegeEscalation(tempEsDataDir);
        });
    }

    /**
     * Check that environment variables can be populated by setting variables with the suffix "_FILE",
     * which point to files that hold the required values.
     */
    public void test080SetEnvironmentVariablesUsingFiles() throws Exception {
        final String optionsFilename = "esJavaOpts.txt";

        // ES_JAVA_OPTS_FILE
        Files.writeString(tempDir.resolve(optionsFilename), "-XX:-UseCompressedOops\n");

        Map<String, String> envVars = Map.of("ES_JAVA_OPTS_FILE", "/run/secrets/" + optionsFilename);

        // File permissions need to be secured in order for the ES wrapper to accept
        // them for populating env var values
        Files.setPosixFilePermissions(tempDir.resolve(optionsFilename), p600);

        final Map<Path, Path> volumes = Map.of(tempDir, Path.of("/run/secrets"));

        // Restart the container
        runContainer(distribution(), volumes, envVars);

        waitForElasticsearch(installation);

        final String nodesResponse = makeRequest(Request.Get("http://localhost:9200/_nodes"));

        assertThat(nodesResponse, containsString("\"using_compressed_ordinary_object_pointers\":\"false\""));
    }

    /**
     * Check that the elastic user's password can be configured via a file and the ELASTIC_PASSWORD_FILE environment variable.
     */
    public void test081ConfigurePasswordThroughEnvironmentVariableFile() throws Exception {
        // Test relies on configuring security
        assumeTrue(distribution.isDefault());

        final String xpackPassword = "hunter2";
        final String passwordFilename = "password.txt";

        // ELASTIC_PASSWORD_FILE
        Files.writeString(tempDir.resolve(passwordFilename), xpackPassword + "\n");

        Map<String, String> envVars = Map.of(
            "ELASTIC_PASSWORD_FILE",
            "/run/secrets/" + passwordFilename,
            // Enable security so that we can test that the password has been used
            "xpack.security.enabled",
            "true"
        );

        // File permissions need to be secured in order for the ES wrapper to accept
        // them for populating env var values
        Files.setPosixFilePermissions(tempDir.resolve(passwordFilename), p600);

        final Map<Path, Path> volumes = Map.of(tempDir, Path.of("/run/secrets"));

        // Restart the container
        runContainer(distribution(), volumes, envVars);

        // If we configured security correctly, then this call will only work if we specify the correct credentials.
        try {
            waitForElasticsearch("green", null, installation, "elastic", "hunter2");
        } catch (Exception e) {
            throw new AssertionError(
                "Failed to check whether Elasticsearch had started. This could be because "
                    + "authentication isn't working properly. Check the container logs",
                e
            );
        }

        // Also check that an unauthenticated call fails
        final int statusCode = Request.Get("http://localhost:9200/_nodes").execute().returnResponse().getStatusLine().getStatusCode();
        assertThat("Expected server to require authentication", statusCode, equalTo(401));
    }

    /**
     * Check that environment variables cannot be used with _FILE environment variables.
     */
    public void test081CannotUseEnvVarsAndFiles() throws Exception {
        final String optionsFilename = "esJavaOpts.txt";

        // ES_JAVA_OPTS_FILE
        Files.writeString(tempDir.resolve(optionsFilename), "-XX:-UseCompressedOops\n");

        Map<String, String> envVars = Map.of(
            "ES_JAVA_OPTS",
            "-XX:+UseCompressedOops",
            "ES_JAVA_OPTS_FILE",
            "/run/secrets/" + optionsFilename
        );

        // File permissions need to be secured in order for the ES wrapper to accept
        // them for populating env var values
        Files.setPosixFilePermissions(tempDir.resolve(optionsFilename), p600);

        final Map<Path, Path> volumes = Map.of(tempDir, Path.of("/run/secrets"));

        final Result dockerLogs = runContainerExpectingFailure(distribution, volumes, envVars);

        assertThat(
            dockerLogs.stderr,
            containsString("ERROR: Both ES_JAVA_OPTS_FILE and ES_JAVA_OPTS are set. These are mutually exclusive.")
        );
    }

    /**
     * Check that when populating environment variables by setting variables with the suffix "_FILE",
     * the files' permissions are checked.
     */
    public void test082EnvironmentVariablesUsingFilesHaveCorrectPermissions() throws Exception {
        final String optionsFilename = "esJavaOpts.txt";

        // ES_JAVA_OPTS_FILE
        Files.writeString(tempDir.resolve(optionsFilename), "-XX:-UseCompressedOops\n");

        Map<String, String> envVars = Map.of("ES_JAVA_OPTS_FILE", "/run/secrets/" + optionsFilename);

        // Set invalid file permissions
        Files.setPosixFilePermissions(tempDir.resolve(optionsFilename), p660);

        final Map<Path, Path> volumes = Map.of(tempDir, Path.of("/run/secrets"));

        // Restart the container
        final Result dockerLogs = runContainerExpectingFailure(distribution(), volumes, envVars);

        assertThat(
            dockerLogs.stderr,
            containsString("ERROR: File /run/secrets/" + optionsFilename + " from ES_JAVA_OPTS_FILE must have file permissions 400 or 600")
        );
    }

    /**
     * Check whether the elasticsearch-certutil tool has been shipped correctly,
     * and if present then it can execute.
     */
    public void test090SecurityCliPackaging() {
        final Installation.Executables bin = installation.executables();

        final Path securityCli = installation.lib.resolve("tools").resolve("security-cli");

        if (distribution().isDefault()) {
            assertTrue(existsInContainer(securityCli));

            Result result = sh.run(bin.certutilTool + " --help");
            assertThat(result.stdout, containsString("Simplifies certificate creation for use with the Elastic Stack"));

            // Ensure that the exit code from the java command is passed back up through the shell script
            result = sh.runIgnoreExitCode(bin.certutilTool + " invalid-command");
            assertThat(result.isSuccess(), is(false));
            assertThat(result.stdout, containsString("Unknown command [invalid-command]"));
        } else {
            assertFalse(existsInContainer(securityCli));
        }
    }

    /**
     * Check that the elasticsearch-shard tool is shipped in the Docker image and is executable.
     */
    public void test091ElasticsearchShardCliPackaging() {
        final Installation.Executables bin = installation.executables();

        final Result result = sh.run(bin.shardTool + " -h");
        assertThat(result.stdout, containsString("A CLI tool to remove corrupted parts of unrecoverable shards"));
    }

    /**
     * Check that the elasticsearch-node tool is shipped in the Docker image and is executable.
     */
    public void test092ElasticsearchNodeCliPackaging() {
        final Installation.Executables bin = installation.executables();

<<<<<<< HEAD
        final Result result = sh.run(bin.nodeTool + " -h");
        assertThat(result.stdout, containsString("A CLI tool to do unsafe cluster and index manipulations on current node"));
=======
        final Result result = sh.run(bin.elasticsearchNode + " -h");
        assertThat(
            "Failed to find expected message about the elasticsearch-node CLI tool",
            result.stdout,
            containsString("A CLI tool to do unsafe cluster and index manipulations on current node")
        );
    }

    /**
     * Check that no core dumps have been accidentally included in the Docker image.
     */
    public void test100NoCoreFilesInImage() {
        assertFalse("Unexpected core dump found in Docker image", existsInContainer("/core*"));
    }

    /**
     * Check that there are no files with a GID other than 0.
     */
    public void test101AllFilesAreGroupZero() {
        final String findResults = sh.run("find . -not -gid 0").stdout;

        assertThat("Found some files whose GID != 0", findResults, is(emptyString()));
    }

    /**
     * Check that the Docker image has the expected "Label Schema" labels.
     * @see <a href="http://label-schema.org/">Label Schema website</a>
     */
    public void test110OrgLabelSchemaLabels() throws Exception {
        final Map<String, String> labels = getImageLabels(distribution);

        final Map<String, String> staticLabels = new HashMap<>();
        staticLabels.put("name", "Elasticsearch");
        staticLabels.put("schema-version", "1.0");
        staticLabels.put("url", "https://www.elastic.co/products/elasticsearch");
        staticLabels.put("usage", "https://www.elastic.co/guide/en/elasticsearch/reference/index.html");
        staticLabels.put("vcs-url", "https://github.com/elastic/elasticsearch");
        staticLabels.put("vendor", "Elastic");

        if (distribution.isOSS()) {
            staticLabels.put("license", "Apache-2.0");
        } else {
            staticLabels.put("license", "Elastic-License");
        }

        // TODO: we should check the actual version value
        final Set<String> dynamicLabels = Set.of("build-date", "vcs-ref", "version");

        final String prefix = "org.label-schema";

        staticLabels.forEach((suffix, value) -> {
            String key = prefix + "." + suffix;
            assertThat(labels, hasKey(key));
            assertThat(labels.get(key), equalTo(value));
        });

        dynamicLabels.forEach(label -> {
            String key = prefix + "." + label;
            assertThat(labels, hasKey(key));
        });
    }

    /**
     * Check that the Docker image has the expected "Open Containers Annotations" labels.
     * @see <a href="https://github.com/opencontainers/image-spec/blob/master/annotations.md">Open Containers Annotations</a>
     */
    public void test110OrgOpencontainersLabels() throws Exception {
        final Map<String, String> labels = getImageLabels(distribution);

        final Map<String, String> staticLabels = new HashMap<>();
        staticLabels.put("title", "Elasticsearch");
        staticLabels.put("url", "https://www.elastic.co/products/elasticsearch");
        staticLabels.put("documentation", "https://www.elastic.co/guide/en/elasticsearch/reference/index.html");
        staticLabels.put("source", "https://github.com/elastic/elasticsearch");
        staticLabels.put("vendor", "Elastic");

        if (distribution.isOSS()) {
            staticLabels.put("licenses", "Apache-2.0");
        } else {
            staticLabels.put("licenses", "Elastic-License");
        }

        // TODO: we should check the actual version value
        final Set<String> dynamicLabels = Set.of("created", "revision", "version");

        final String prefix = "org.opencontainers.image";

        staticLabels.forEach((suffix, value) -> {
            String key = prefix + "." + suffix;
            assertThat(labels, hasKey(key));
            assertThat(labels.get(key), equalTo(value));
        });

        dynamicLabels.forEach(label -> {
            String key = prefix + "." + label;
            assertThat(labels, hasKey(key));
        });
    }

    /**
     * Check that the container logs contain the expected content for Elasticsearch itself.
     */
    public void test120DockerLogsIncludeElasticsearchLogs() throws Exception {
        waitForElasticsearch(installation);
        final Result containerLogs = getContainerLogs();

        assertThat("Container logs don't contain abbreviated class names", containerLogs.stdout, containsString("o.e.n.Node"));
        assertThat("Container logs don't contain INFO level messages", containerLogs.stdout, containsString("INFO"));
    }

    /**
     * Check that the Java process running inside the container has the expect PID, UID and username.
     */
    public void test130JavaHasCorrectPidAndOwnership() {
        final List<String> processes = sh.run("ps -o pid,uid,user -C java").stdout.lines().skip(1).collect(Collectors.toList());

        assertThat("Expected a single java process", processes, hasSize(1));

        final String[] fields = processes.get(0).trim().split("\\s+");

        assertThat(fields, arrayWithSize(3));
        assertThat("Incorrect PID", fields[0], equalTo("1"));
        assertThat("Incorrect UID", fields[1], equalTo("1000"));
        assertThat("Incorrect username", fields[2], equalTo("elasticsearch"));
    }

    public void test140CgroupOsStatsAreAvailable() throws Exception {
        waitForElasticsearch(installation);

        final JsonNode nodes = getJson("_nodes/stats/os").get("nodes");

        final String nodeId = nodes.fieldNames().next();

        final JsonNode cgroupStats = nodes.at("/" + nodeId + "/os/cgroup");
        assertFalse("Couldn't find /nodes/{nodeId}/os/cgroup in API response", cgroupStats.isMissingNode());

        assertThat("Failed to find [cpu] in node OS cgroup stats", cgroupStats.get("cpu"), not(nullValue()));
        assertThat("Failed to find [cpuacct] in node OS cgroup stats", cgroupStats.get("cpuacct"), not(nullValue()));
>>>>>>> e191c943
    }
}<|MERGE_RESOLUTION|>--- conflicted
+++ resolved
@@ -430,11 +430,7 @@
     public void test092ElasticsearchNodeCliPackaging() {
         final Installation.Executables bin = installation.executables();
 
-<<<<<<< HEAD
         final Result result = sh.run(bin.nodeTool + " -h");
-        assertThat(result.stdout, containsString("A CLI tool to do unsafe cluster and index manipulations on current node"));
-=======
-        final Result result = sh.run(bin.elasticsearchNode + " -h");
         assertThat(
             "Failed to find expected message about the elasticsearch-node CLI tool",
             result.stdout,
@@ -572,6 +568,5 @@
 
         assertThat("Failed to find [cpu] in node OS cgroup stats", cgroupStats.get("cpu"), not(nullValue()));
         assertThat("Failed to find [cpuacct] in node OS cgroup stats", cgroupStats.get("cpuacct"), not(nullValue()));
->>>>>>> e191c943
     }
 }