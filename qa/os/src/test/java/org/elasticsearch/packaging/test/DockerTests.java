--- conflicted
+++ resolved
@@ -18,25 +18,6 @@
  */
 
 package org.elasticsearch.packaging.test;
-
-import com.fasterxml.jackson.databind.JsonNode;
-import org.apache.http.client.fluent.Request;
-import org.elasticsearch.packaging.util.Distribution;
-import org.elasticsearch.packaging.util.Installation;
-import org.elasticsearch.packaging.util.Platforms;
-import org.elasticsearch.packaging.util.ProcessInfo;
-import org.elasticsearch.packaging.util.ServerUtils;
-import org.elasticsearch.packaging.util.Shell.Result;
-import org.junit.After;
-import org.junit.Before;
-import org.junit.BeforeClass;
-
-import java.io.IOException;
-import java.nio.file.Files;
-import java.nio.file.Path;
-import java.util.HashMap;
-import java.util.Map;
-import java.util.Set;
 
 import static java.nio.file.attribute.PosixFilePermissions.fromString;
 import static org.elasticsearch.packaging.util.Docker.chownWithPrivilegeEscalation;
@@ -58,11 +39,7 @@
 import static org.elasticsearch.packaging.util.FileMatcher.p775;
 import static org.elasticsearch.packaging.util.FileUtils.append;
 import static org.elasticsearch.packaging.util.FileUtils.rm;
-<<<<<<< HEAD
-=======
 import static org.hamcrest.Matchers.arrayContaining;
-import static org.hamcrest.Matchers.arrayWithSize;
->>>>>>> 607b7c36
 import static org.hamcrest.Matchers.containsString;
 import static org.hamcrest.Matchers.emptyString;
 import static org.hamcrest.Matchers.equalTo;
@@ -74,6 +51,26 @@
 import static org.junit.Assume.assumeFalse;
 import static org.junit.Assume.assumeTrue;
 
+import java.io.IOException;
+import java.nio.file.Files;
+import java.nio.file.Path;
+import java.util.HashMap;
+import java.util.Map;
+import java.util.Set;
+
+import org.apache.http.client.fluent.Request;
+import org.elasticsearch.packaging.util.Distribution;
+import org.elasticsearch.packaging.util.Installation;
+import org.elasticsearch.packaging.util.Platforms;
+import org.elasticsearch.packaging.util.ProcessInfo;
+import org.elasticsearch.packaging.util.ServerUtils;
+import org.elasticsearch.packaging.util.Shell.Result;
+import org.junit.After;
+import org.junit.Before;
+import org.junit.BeforeClass;
+
+import com.fasterxml.jackson.databind.JsonNode;
+
 public class DockerTests extends PackagingTestCase {
     private Path tempDir;
 
@@ -464,7 +461,7 @@
         final Result result = sh.runIgnoreExitCode("elasticsearch-setup-passwords auto");
 
         assertFalse("elasticsearch-setup-passwords command should have failed", result.isSuccess());
-        assertThat(result.stdout, containsString("java.net.UnknownHostException: this.is.not.valid: Name or service not known"));
+        assertThat(result.stdout, containsString("java.net.UnknownHostException: this.is.not.valid"));
     }
 
     /**
@@ -525,17 +522,12 @@
     /**
      * Check that there are no files with a GID other than 0.
      */
-<<<<<<< HEAD
-    public void test101AllFilesAreGroupZero() {
-        final String findResults = sh.run("find . \\! -group 0").stdout;
-=======
     public void test101AllFilesAreGroupZero() throws Exception {
         // We wait for Elasticsearch to finish starting up in order to avoid the situation where `find` traverses the filesystem
         // and sees files in a directory listing, which have disappeared by the time `find` tries to examine them. This periodically
         // happened with the keystore, for example.
         waitForElasticsearch(installation);
-        final String findResults = sh.run("find . -not -gid 0").stdout;
->>>>>>> 607b7c36
+        final String findResults = sh.run("find . \\! -group 0").stdout;
 
         assertThat("Found some files whose GID != 0", findResults, is(emptyString()));
     }
