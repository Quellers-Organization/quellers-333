--- conflicted
+++ resolved
@@ -429,12 +429,7 @@
         copyFromContainer(installation.config("elasticsearch.yml"), tempDir.resolve("elasticsearch.yml"));
         copyFromContainer(installation.config("elasticsearch.keystore"), tempDir.resolve("elasticsearch.keystore"));
         copyFromContainer(installation.config("log4j2.properties"), tempDir.resolve("log4j2.properties"));
-<<<<<<< HEAD
-        final Path autoConfigurationDir = findInContainer(installation.config, "d", "\"tls_auto_config_*\"");
-        assertThat(autoConfigurationDir, notNullValue());
-=======
         final Path autoConfigurationDir = findInContainer(installation.config, "d", "\"certs\"");
->>>>>>> c55a4607
         final String autoConfigurationDirName = autoConfigurationDir.getFileName().toString();
         copyFromContainer(autoConfigurationDir, tempDir.resolve(autoConfigurationDirName));
 
