/*
 * Licensed to Elasticsearch under one or more contributor
 * license agreements. See the NOTICE file distributed with
 * this work for additional information regarding copyright
 * ownership. Elasticsearch licenses this file to you under
 * the Apache License, Version 2.0 (the "License"); you may
 * not use this file except in compliance with the License.
 * You may obtain a copy of the License at
 *
 *    http://www.apache.org/licenses/LICENSE-2.0
 *
 * Unless required by applicable law or agreed to in writing,
 * software distributed under the License is distributed on an
 * "AS IS" BASIS, WITHOUT WARRANTIES OR CONDITIONS OF ANY
 * KIND, either express or implied.  See the License for the
 * specific language governing permissions and limitations
 * under the License.
 */

package org.elasticsearch.common.logging;

import org.apache.logging.log4j.Level;
import org.apache.logging.log4j.LogManager;
import org.apache.logging.log4j.Logger;
import org.apache.logging.log4j.core.Appender;
import org.apache.logging.log4j.core.LoggerContext;
import org.apache.logging.log4j.core.appender.ConsoleAppender;
import org.apache.logging.log4j.core.appender.CountingNoOpAppender;
import org.apache.logging.log4j.core.config.Configurator;
import org.apache.logging.log4j.message.ParameterizedMessage;
import org.elasticsearch.cli.UserException;
import org.elasticsearch.cluster.ClusterName;
import org.elasticsearch.common.io.PathUtils;
import org.elasticsearch.common.settings.Settings;
import org.elasticsearch.env.Environment;
import org.elasticsearch.node.Node;
import org.elasticsearch.test.ESTestCase;
import org.elasticsearch.test.hamcrest.RegexMatcher;

import java.io.IOException;
import java.io.PrintWriter;
import java.io.StringWriter;
import java.nio.file.Files;
import java.nio.file.Path;
import java.util.List;
import java.util.regex.Matcher;
import java.util.regex.Pattern;

import static org.hamcrest.Matchers.equalTo;
import static org.hamcrest.Matchers.startsWith;

public class EvilLoggerTests extends ESTestCase {

    @Override
    public void setUp() throws Exception {
        super.setUp();
        LogConfigurator.registerErrorListener();
    }

    @Override
    public void tearDown() throws Exception {
        LoggerContext context = (LoggerContext) LogManager.getContext(false);
        Configurator.shutdown(context);
        super.tearDown();
    }

    public void testLocationInfoTest() throws IOException, UserException {
        setupLogging("location_info");

        final Logger testLogger = ESLoggerFactory.getLogger("test");

        testLogger.error("This is an error message");
        testLogger.warn("This is a warning message");
        testLogger.info("This is an info message");
        testLogger.debug("This is a debug message");
        testLogger.trace("This is a trace message");
        final String path =
            System.getProperty("es.logs.base_path") +
                System.getProperty("file.separator") +
                System.getProperty("es.logs.cluster_name") +
                ".log";
        final List<String> events = Files.readAllLines(PathUtils.get(path));
        assertThat(events.size(), equalTo(5));
        final String location = "org.elasticsearch.common.logging.EvilLoggerTests.testLocationInfoTest";
        // the first message is a warning for unsupported configuration files
        assertLogLine(events.get(0), Level.ERROR, location, "This is an error message");
        assertLogLine(events.get(1), Level.WARN, location, "This is a warning message");
        assertLogLine(events.get(2), Level.INFO, location, "This is an info message");
        assertLogLine(events.get(3), Level.DEBUG, location, "This is a debug message");
        assertLogLine(events.get(4), Level.TRACE, location, "This is a trace message");
    }

    public void testDeprecationLogger() throws IOException, UserException {
        setupLogging("deprecation");

        final DeprecationLogger deprecationLogger = new DeprecationLogger(ESLoggerFactory.getLogger("deprecation"));

        deprecationLogger.deprecated("This is a deprecation message");
        final String deprecationPath =
            System.getProperty("es.logs.base_path") +
                System.getProperty("file.separator") +
                System.getProperty("es.logs.cluster_name") +
                "_deprecation.log";
        final List<String> deprecationEvents = Files.readAllLines(PathUtils.get(deprecationPath));
        assertThat(deprecationEvents.size(), equalTo(1));
        assertLogLine(
            deprecationEvents.get(0),
            Level.WARN,
            "org.elasticsearch.common.logging.DeprecationLogger.deprecated",
            "This is a deprecation message");
        assertWarnings("This is a deprecation message");
    }

    public void testFindAppender() throws IOException, UserException {
        setupLogging("find_appender");

        final Logger hasConsoleAppender = ESLoggerFactory.getLogger("has_console_appender");

        final Appender testLoggerConsoleAppender = Loggers.findAppender(hasConsoleAppender, ConsoleAppender.class);
        assertNotNull(testLoggerConsoleAppender);
        assertThat(testLoggerConsoleAppender.getName(), equalTo("console"));
        final Logger hasCountingNoOpAppender = ESLoggerFactory.getLogger("has_counting_no_op_appender");
        assertNull(Loggers.findAppender(hasCountingNoOpAppender, ConsoleAppender.class));
        final Appender countingNoOpAppender = Loggers.findAppender(hasCountingNoOpAppender, CountingNoOpAppender.class);
        assertThat(countingNoOpAppender.getName(), equalTo("counting_no_op"));
    }

    public void testPrefixLogger() throws IOException, IllegalAccessException, UserException {
        setupLogging("prefix");

        final String prefix = randomBoolean() ? null : randomAlphaOfLength(16);
        final Logger logger = Loggers.getLogger("prefix", prefix);
        logger.info("test");
        logger.info("{}", "test");
        final Exception e = new Exception("exception");
        logger.info(new ParameterizedMessage("{}", "test"), e);

        final String path =
            System.getProperty("es.logs.base_path") +
                System.getProperty("file.separator") +
                System.getProperty("es.logs.cluster_name") +
                ".log";
        final List<String> events = Files.readAllLines(PathUtils.get(path));

        final StringWriter sw = new StringWriter();
        final PrintWriter pw = new PrintWriter(sw);
        e.printStackTrace(pw);
        final int stackTraceLength = sw.toString().split(System.getProperty("line.separator")).length;
        final int expectedLogLines = 3;
        assertThat(events.size(), equalTo(expectedLogLines + stackTraceLength));
        for (int i = 0; i < expectedLogLines; i++) {
            if (prefix == null) {
                assertThat(events.get(i), startsWith("test"));
            } else {
                assertThat(events.get(i), startsWith("[" + prefix + "] test"));
            }
        }
    }

<<<<<<< HEAD
    public void testPrefixLoggerMarkersCanBeCollected() throws IOException, UserException {
        setupLogging("prefix");

        for (int i = 0; i < 1 << 20; i++) {
            // this has the side effect of caching a marker with this prefix
            Loggers.getLogger("prefix" + i, "prefix" + i);
        }

        // this will free the weakly referenced keys in the marker cache
        System.gc();
        assertThat(PrefixLogger.markersSize() < 1 << 20, equalTo(true));
    }
=======
    public void testProperties() throws IOException, UserException {
        final Settings.Builder builder = Settings.builder().put("cluster.name", randomAlphaOfLength(16));
        if (randomBoolean()) {
            builder.put("node.name", randomAlphaOfLength(16));
        }
        final Settings settings = builder.build();
        setupLogging("minimal", settings);
>>>>>>> 5cdbebec

        assertNotNull(System.getProperty("es.logs.base_path"));

        assertThat(System.getProperty("es.logs.cluster_name"), equalTo(ClusterName.CLUSTER_NAME_SETTING.get(settings).value()));
        if (Node.NODE_NAME_SETTING.exists(settings)) {
            assertThat(System.getProperty("es.logs.node_name"), equalTo(Node.NODE_NAME_SETTING.get(settings)));
        } else {
            assertNull(System.getProperty("es.logs.node_name"));
        }
    }

    private void setupLogging(final String config) throws IOException, UserException {
        setupLogging(config, Settings.EMPTY);
    }

    private void setupLogging(final String config, final Settings settings) throws IOException, UserException {
        assert !Environment.PATH_CONF_SETTING.exists(settings);
        assert !Environment.PATH_HOME_SETTING.exists(settings);
        final Path configDir = getDataPath(config);
        // need to set custom path.conf so we can use a custom log4j2.properties file for the test
        final Settings mergedSettings = Settings.builder()
            .put(settings)
            .put(Environment.PATH_CONF_SETTING.getKey(), configDir.toAbsolutePath())
            .put(Environment.PATH_HOME_SETTING.getKey(), createTempDir().toString())
            .build();
        final Environment environment = new Environment(mergedSettings);
        LogConfigurator.configure(environment);
    }

    private void assertLogLine(final String logLine, final Level level, final String location, final String message) {
        final Matcher matcher = Pattern.compile("\\[(.*)\\]\\[(.*)\\(.*\\)\\] (.*)").matcher(logLine);
        assertTrue(logLine, matcher.matches());
        assertThat(matcher.group(1), equalTo(level.toString()));
        assertThat(matcher.group(2), RegexMatcher.matches(location));
        assertThat(matcher.group(3), RegexMatcher.matches(message));
    }

}<|MERGE_RESOLUTION|>--- conflicted
+++ resolved
@@ -47,6 +47,7 @@
 import java.util.regex.Pattern;
 
 import static org.hamcrest.Matchers.equalTo;
+import static org.hamcrest.Matchers.lessThan;
 import static org.hamcrest.Matchers.startsWith;
 
 public class EvilLoggerTests extends ESTestCase {
@@ -157,7 +158,6 @@
         }
     }
 
-<<<<<<< HEAD
     public void testPrefixLoggerMarkersCanBeCollected() throws IOException, UserException {
         setupLogging("prefix");
 
@@ -168,9 +168,9 @@
 
         // this will free the weakly referenced keys in the marker cache
         System.gc();
-        assertThat(PrefixLogger.markersSize() < 1 << 20, equalTo(true));
-    }
-=======
+        assertThat(PrefixLogger.markersSize(), lessThan(1 << 20));
+    }
+
     public void testProperties() throws IOException, UserException {
         final Settings.Builder builder = Settings.builder().put("cluster.name", randomAlphaOfLength(16));
         if (randomBoolean()) {
@@ -178,7 +178,6 @@
         }
         final Settings settings = builder.build();
         setupLogging("minimal", settings);
->>>>>>> 5cdbebec
 
         assertNotNull(System.getProperty("es.logs.base_path"));
 
