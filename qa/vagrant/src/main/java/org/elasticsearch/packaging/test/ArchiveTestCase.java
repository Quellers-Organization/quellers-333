--- conflicted
+++ resolved
@@ -156,13 +156,8 @@
         Archives.stopElasticsearch(installation);
     }
 
-<<<<<<< HEAD
     public void assertRunsWithJavaHome() throws Exception {
-        Shell sh = new Shell();
-=======
-    public void assertRunsWithJavaHome() throws IOException {
         Shell sh = newShell();
->>>>>>> 3eb9736f
 
         Platforms.onLinux(() -> {
             String systemJavaHome = sh.run("echo $SYSTEM_JAVA_HOME").stdout.trim();
@@ -404,11 +399,7 @@
         }
     }
 
-<<<<<<< HEAD
-    public void test100ElasticsearchShardCliPackaging() throws Exception {
-=======
-    public void test91ElasticsearchShardCliPackaging() {
->>>>>>> 3eb9736f
+    public void test91ElasticsearchShardCliPackaging() throws Exception {
         assumeThat(installation, is(notNullValue()));
 
         final Installation.Executables bin = installation.executables();
@@ -425,11 +416,7 @@
         }
     }
 
-<<<<<<< HEAD
-    public void test110ElasticsearchNodeCliPackaging() throws Exception {
-=======
-    public void test92ElasticsearchNodeCliPackaging() {
->>>>>>> 3eb9736f
+    public void test92ElasticsearchNodeCliPackaging() throws Exception {
         assumeThat(installation, is(notNullValue()));
 
         final Installation.Executables bin = installation.executables();
@@ -447,7 +434,7 @@
         }
     }
 
-    public void test93ElasticsearchNodeCustomDataPathAndNotEsHomeWorkDir() throws IOException {
+    public void test93ElasticsearchNodeCustomDataPathAndNotEsHomeWorkDir() throws Exception {
         assumeThat(installation, is(notNullValue()));
 
         Path relativeDataPath = installation.data.relativize(installation.home);
