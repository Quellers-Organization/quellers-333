/*
 * Copyright Elasticsearch B.V. and/or licensed to Elasticsearch B.V. under one
 * or more contributor license agreements. Licensed under the "Elastic License
 * 2.0", the "GNU Affero General Public License v3.0 only", and the "Server Side
 * Public License v 1"; you may not use this file except in compliance with, at
 * your election, the "Elastic License 2.0", the "GNU Affero General Public
 * License v3.0 only", or the "Server Side Public License, v 1".
 */

package org.elasticsearch.upgrades;

import io.netty.handler.codec.http.HttpMethod;

import com.carrotsearch.randomizedtesting.annotations.Name;

import org.apache.http.util.EntityUtils;
import org.elasticsearch.Build;
import org.elasticsearch.client.Request;
import org.elasticsearch.client.Response;
import org.elasticsearch.client.ResponseException;
import org.elasticsearch.client.RestClient;
import org.elasticsearch.cluster.metadata.IndexMetadata;
import org.elasticsearch.cluster.metadata.MetadataIndexStateService;
import org.elasticsearch.common.Strings;
import org.elasticsearch.common.settings.Settings;
import org.elasticsearch.common.time.DateUtils;
import org.elasticsearch.common.xcontent.support.XContentMapValues;
import org.elasticsearch.core.Booleans;
import org.elasticsearch.core.CheckedFunction;
import org.elasticsearch.core.UpdateForV9;
import org.elasticsearch.index.IndexSettings;
import org.elasticsearch.index.IndexVersion;
import org.elasticsearch.index.IndexVersions;
import org.elasticsearch.index.mapper.DateFieldMapper;
import org.elasticsearch.rest.action.admin.indices.RestPutIndexTemplateAction;
import org.elasticsearch.search.SearchFeatures;
import org.elasticsearch.test.NotEqualMessageBuilder;
import org.elasticsearch.test.XContentTestUtils;
import org.elasticsearch.test.cluster.ElasticsearchCluster;
import org.elasticsearch.test.cluster.FeatureFlag;
import org.elasticsearch.test.cluster.local.LocalClusterConfigProvider;
import org.elasticsearch.test.cluster.local.distribution.DistributionType;
import org.elasticsearch.test.rest.ESRestTestCase;
import org.elasticsearch.test.rest.ObjectPath;
import org.elasticsearch.test.rest.RestTestLegacyFeatures;
import org.elasticsearch.test.rest.TestResponseParsers;
import org.elasticsearch.transport.Compression;
import org.elasticsearch.xcontent.ToXContent;
import org.elasticsearch.xcontent.XContentBuilder;
import org.elasticsearch.xcontent.XContentParser;
import org.elasticsearch.xcontent.XContentType;
import org.elasticsearch.xcontent.json.JsonXContent;
import org.junit.Before;
import org.junit.ClassRule;
import org.junit.rules.RuleChain;
import org.junit.rules.TemporaryFolder;
import org.junit.rules.TestRule;

import java.io.IOException;
import java.util.ArrayList;
import java.util.Base64;
import java.util.Collection;
import java.util.Collections;
import java.util.HashMap;
import java.util.HashSet;
import java.util.List;
import java.util.Map;
import java.util.Set;
import java.util.concurrent.TimeUnit;
import java.util.regex.Matcher;
import java.util.regex.Pattern;
import java.util.stream.IntStream;

import static java.util.Collections.emptyMap;
import static java.util.Collections.singletonList;
import static java.util.Collections.singletonMap;
import static java.util.stream.Collectors.toList;
import static org.elasticsearch.cluster.metadata.IndexNameExpressionResolver.SYSTEM_INDEX_ENFORCEMENT_INDEX_VERSION;
import static org.elasticsearch.cluster.routing.UnassignedInfo.INDEX_DELAYED_NODE_LEFT_TIMEOUT_SETTING;
import static org.elasticsearch.cluster.routing.allocation.decider.MaxRetryAllocationDecider.SETTING_ALLOCATION_MAX_RETRY;
import static org.elasticsearch.test.MapMatcher.assertMap;
import static org.elasticsearch.test.MapMatcher.matchesMap;
import static org.elasticsearch.transport.RemoteClusterService.REMOTE_CLUSTER_COMPRESS;
import static org.elasticsearch.xcontent.XContentFactory.jsonBuilder;
import static org.hamcrest.Matchers.anyOf;
import static org.hamcrest.Matchers.containsString;
import static org.hamcrest.Matchers.equalTo;
import static org.hamcrest.Matchers.greaterThan;
import static org.hamcrest.Matchers.greaterThanOrEqualTo;
import static org.hamcrest.Matchers.hasKey;
import static org.hamcrest.Matchers.hasSize;
import static org.hamcrest.Matchers.is;
import static org.hamcrest.Matchers.notNullValue;
import static org.hamcrest.Matchers.nullValue;

/**
 * Tests to run before and after a full cluster restart. This is run twice,
 * one with {@code tests.is_old_cluster} set to {@code true} against a cluster
 * of an older version. The cluster is shutdown and a cluster of the new
 * version is started with the same data directories and then this is rerun
 * with {@code tests.is_old_cluster} set to {@code false}.
 */
public class FullClusterRestartIT extends ParameterizedFullClusterRestartTestCase {

    private static TemporaryFolder repoDirectory = new TemporaryFolder();

    protected static LocalClusterConfigProvider clusterConfig = c -> {};

    private static ElasticsearchCluster cluster = ElasticsearchCluster.local()
        .distribution(DistributionType.DEFAULT)
        .version(getOldClusterTestVersion())
        .nodes(2)
        .setting("path.repo", () -> repoDirectory.getRoot().getPath())
        .setting("xpack.security.enabled", "false")
        // some tests rely on the translog not being flushed
        .setting("indices.memory.shard_inactive_time", "60m")
        .apply(() -> clusterConfig)
        .feature(FeatureFlag.TIME_SERIES_MODE)
        .feature(FeatureFlag.FAILURE_STORE_ENABLED)
        .build();

    @ClassRule
    public static TestRule ruleChain = RuleChain.outerRule(repoDirectory).around(cluster);

    private String index;

    public FullClusterRestartIT(@Name("cluster") FullClusterRestartUpgradeStatus upgradeStatus) {
        super(upgradeStatus);
    }

    @Override
    protected ElasticsearchCluster getUpgradeCluster() {
        return cluster;
    }

    @Before
    public void setIndex() {
        index = getRootTestName();
    }

    public void testSearch() throws Exception {
        int count;
        if (isRunningAgainstOldCluster()) {
            final var createIndex = newXContentRequest(HttpMethod.PUT, "/" + index, (mappingsAndSettings, params) -> {
                mappingsAndSettings.startObject("settings");
                mappingsAndSettings.field("number_of_shards", 1);
                mappingsAndSettings.field("number_of_replicas", 0);
                mappingsAndSettings.endObject();

                mappingsAndSettings.startObject("mappings");
                mappingsAndSettings.startObject("properties");
                {
                    mappingsAndSettings.startObject("string");
                    mappingsAndSettings.field("type", "text");
                    mappingsAndSettings.endObject();
                }
                {
                    mappingsAndSettings.startObject("dots_in_field_names");
                    mappingsAndSettings.field("type", "text");
                    mappingsAndSettings.endObject();
                }
                {
                    mappingsAndSettings.startObject("binary");
                    mappingsAndSettings.field("type", "binary");
                    mappingsAndSettings.field("store", "true");
                    mappingsAndSettings.endObject();
                }
                mappingsAndSettings.endObject();
                mappingsAndSettings.endObject();
                return mappingsAndSettings;
            });
            client().performRequest(createIndex);

            count = randomIntBetween(2000, 3000);
            byte[] randomByteArray = new byte[16];
            random().nextBytes(randomByteArray);
            indexRandomDocuments(
                count,
                true,
                true,
                randomBoolean(),
                i -> JsonXContent.contentBuilder()
                    .startObject()
                    .field("string", randomAlphaOfLength(10))
                    .field("int", randomInt(100))
                    .field("float", randomFloat())
                    // be sure to create a "proper" boolean (True, False) for the first document so that automapping is correct
                    .field("bool", i > 0 && randomBoolean())
                    .field("field.with.dots", randomAlphaOfLength(10))
                    .field("binary", Base64.getEncoder().encodeToString(randomByteArray))
                    .endObject()
            );
            refreshAllIndices();
        } else {
            count = countOfIndexedRandomDocuments();
        }

        ensureGreenLongWait(index);
        assertBasicSearchWorks(count);
        assertAllSearchWorks(count);
        assertBasicAggregationWorks();
        assertRealtimeGetWorks();
        assertStoredBinaryFields(count);
    }

    public void testNewReplicas() throws Exception {
        if (isRunningAgainstOldCluster()) {
            final var createIndex = newXContentRequest(HttpMethod.PUT, "/" + index, (mappingsAndSettings, params) -> {
                mappingsAndSettings.startObject("settings");
                mappingsAndSettings.field("number_of_shards", 1);
                mappingsAndSettings.field("number_of_replicas", 0);
                mappingsAndSettings.endObject();

                mappingsAndSettings.startObject("mappings");
                mappingsAndSettings.startObject("properties");
                {
                    mappingsAndSettings.startObject("field");
                    mappingsAndSettings.field("type", "text");
                    mappingsAndSettings.endObject();
                }
                mappingsAndSettings.endObject();
                mappingsAndSettings.endObject();
                return mappingsAndSettings;
            });
            client().performRequest(createIndex);

            int numDocs = randomIntBetween(2000, 3000);
            indexRandomDocuments(
                numDocs,
                true,
                false,
                randomBoolean(),
                i -> JsonXContent.contentBuilder().startObject().field("field", "value").endObject()
            );
            logger.info("Refreshing [{}]", index);
            client().performRequest(new Request("POST", "/" + index + "/_refresh"));
        } else {
            // The test runs with two nodes so this should still go green.
            final int numReplicas = 1;
            final long startTime = System.currentTimeMillis();
            logger.debug("--> creating [{}] replicas for index [{}]", numReplicas, index);
            Request setNumberOfReplicas = newXContentRequest(
                HttpMethod.PUT,
                "/" + index + "/_settings",
                (builder, params) -> builder.startObject("index").field("number_of_replicas", numReplicas).endObject()
            );
            client().performRequest(setNumberOfReplicas);

            ensureGreenLongWait(index);

            logger.debug("--> index [{}] is green, took [{}] ms", index, (System.currentTimeMillis() - startTime));
            Map<String, Object> recoverRsp = entityAsMap(client().performRequest(new Request("GET", "/" + index + "/_recovery")));
            logger.debug("--> recovery status:\n{}", recoverRsp);

            Set<Integer> counts = new HashSet<>();
            for (String node : dataNodes(index, client())) {
                Request search = new Request("GET", "/" + index + "/_search");
                search.addParameter("preference", "_only_nodes:" + node);
                Map<String, Object> responseBody = entityAsMap(client().performRequest(search));
                assertNoFailures(responseBody);
                int hits = extractTotalHits(responseBody);
                counts.add(hits);
            }
            assertEquals("All nodes should have a consistent number of documents", 1, counts.size());
        }
    }

    public void testSearchTimeSeriesMode() throws Exception {
        assumeTrue("indexing time series indices changed in 8.2.0", oldClusterHasFeature(RestTestLegacyFeatures.TSDB_NEW_INDEX_FORMAT));
        int numDocs;
        if (isRunningAgainstOldCluster()) {
            numDocs = createTimeSeriesModeIndex(1);
        } else {
            numDocs = countOfIndexedRandomDocuments();
        }
        assertCountAll(numDocs);
        Request request = newXContentRequest(HttpMethod.GET, "/" + index + "/_search", (body, params) -> {
            body.field("size", 0);
            body.startObject("aggs").startObject("check").startObject("scripted_metric");
            body.field("init_script", "state.timeSeries = new HashSet()");
            body.field("map_script", "state.timeSeries.add(doc['dim'].value)");
            body.field("combine_script", "return state.timeSeries");
            body.field("reduce_script", """
                Set timeSeries = new TreeSet();
                for (s in states) {
                  for (ts in s) {
                    boolean newTs = timeSeries.add(ts);
                    if (false == newTs) {
                      throw new IllegalArgumentException(ts + ' appeared in two shards');
                    }
                  }
                }
                return timeSeries;""");
            body.endObject().endObject().endObject();
            return body;
        });
        Map<String, Object> response = entityAsMap(client().performRequest(request));
        assertMap(
            response,
            matchesMap().extraOk()
                .entry("hits", matchesMap().extraOk().entry("total", Map.of("value", numDocs, "relation", "eq")))
                .entry("aggregations", Map.of("check", Map.of("value", IntStream.range(0, 10).mapToObj(i -> "dim" + i).collect(toList()))))
        );
    }

    public void testNewReplicasTimeSeriesMode() throws Exception {
        assumeTrue("indexing time series indices changed in 8.2.0", oldClusterHasFeature(RestTestLegacyFeatures.TSDB_NEW_INDEX_FORMAT));
        if (isRunningAgainstOldCluster()) {
            createTimeSeriesModeIndex(0);
        } else {
            // The test runs with two nodes so this should still go green.
            final int numReplicas = 1;
            final long startTime = System.currentTimeMillis();
            logger.debug("--> creating [{}] replicas for index [{}]", numReplicas, index);
            Request setNumberOfReplicas = newXContentRequest(
                HttpMethod.PUT,
                "/" + index + "/_settings",
                (builder, params) -> builder.startObject("index").field("number_of_replicas", numReplicas).endObject()
            );
            client().performRequest(setNumberOfReplicas);

            ensureGreenLongWait(index);

            logger.debug("--> index [{}] is green, took [{}] ms", index, (System.currentTimeMillis() - startTime));
            Map<String, Object> recoverRsp = entityAsMap(client().performRequest(new Request("GET", "/" + index + "/_recovery")));
            logger.debug("--> recovery status:\n{}", recoverRsp);

            Set<Integer> counts = new HashSet<>();
            for (String node : dataNodes(index, client())) {
                Request search = new Request("GET", "/" + index + "/_search");
                search.addParameter("preference", "_only_nodes:" + node);
                Map<String, Object> responseBody = entityAsMap(client().performRequest(search));
                assertNoFailures(responseBody);
                int hits = extractTotalHits(responseBody);
                counts.add(hits);
            }
            assertEquals("All nodes should have a consistent number of documents", 1, counts.size());
        }
    }

    private int createTimeSeriesModeIndex(int replicas) throws IOException {
        final var createIndex = newXContentRequest(HttpMethod.PUT, "/" + index, (mappingsAndSettings, params) -> {
            mappingsAndSettings.startObject("settings");
            mappingsAndSettings.field("number_of_shards", 1);
            mappingsAndSettings.field("number_of_replicas", replicas);
            mappingsAndSettings.field("mode", "time_series");
            mappingsAndSettings.field("routing_path", "dim");
            mappingsAndSettings.field("time_series.start_time", 1L);
            mappingsAndSettings.field("time_series.end_time", DateUtils.MAX_MILLIS_BEFORE_9999 - 1);
            mappingsAndSettings.endObject();

            mappingsAndSettings.startObject("mappings");
            mappingsAndSettings.startObject("properties");
            {
                mappingsAndSettings.startObject("@timestamp").field("type", "date").endObject();
                mappingsAndSettings.startObject("dim").field("type", "keyword").field("time_series_dimension", true).endObject();
            }
            mappingsAndSettings.endObject();
            mappingsAndSettings.endObject();
            return mappingsAndSettings;
        });
        client().performRequest(createIndex);

        int numDocs = randomIntBetween(2000, 3000);
        long basetime = DateFieldMapper.DEFAULT_DATE_TIME_FORMATTER.parseMillis("2021-01-01T00:00:00Z");
        indexRandomDocuments(
            numDocs,
            true,
            true,
            false,
            i -> JsonXContent.contentBuilder()
                .startObject()
                .field("@timestamp", basetime + TimeUnit.MINUTES.toMillis(i))
                .field("dim", "dim" + (i % 10))
                .endObject()
        );
        logger.info("Refreshing [{}]", index);
        client().performRequest(new Request("POST", "/" + index + "/_refresh"));
        return numDocs;
    }

    public void testClusterState() throws Exception {
        if (isRunningAgainstOldCluster()) {
            final Request createTemplate = newXContentRequest(HttpMethod.PUT, "/_template/template_1", (mappingsAndSettings, params) -> {
                mappingsAndSettings.field("index_patterns", index);
                mappingsAndSettings.field("order", "1000");
                mappingsAndSettings.startObject("settings");
                mappingsAndSettings.field("number_of_shards", 1);
                mappingsAndSettings.field("number_of_replicas", 0);
                mappingsAndSettings.endObject();
                return mappingsAndSettings;
            });
            createTemplate.setOptions(expectWarnings(RestPutIndexTemplateAction.DEPRECATION_WARNING));
            client().performRequest(createTemplate);
            client().performRequest(new Request("PUT", "/" + index));
        }

        // verifying if we can still read some properties from cluster state api:
        Map<String, Object> clusterState = entityAsMap(client().performRequest(new Request("GET", "/_cluster/state")));

        // Check some global properties:
        String numberOfShards = (String) XContentMapValues.extractValue(
            "metadata.templates.template_1.settings.index.number_of_shards",
            clusterState
        );
        assertEquals("1", numberOfShards);
        String numberOfReplicas = (String) XContentMapValues.extractValue(
            "metadata.templates.template_1.settings.index.number_of_replicas",
            clusterState
        );
        assertEquals("0", numberOfReplicas);

        // Check some index properties:
        numberOfShards = (String) XContentMapValues.extractValue(
            "metadata.indices." + index + ".settings.index.number_of_shards",
            clusterState
        );
        assertEquals("1", numberOfShards);
        numberOfReplicas = (String) XContentMapValues.extractValue(
            "metadata.indices." + index + ".settings.index.number_of_replicas",
            clusterState
        );
        assertEquals("0", numberOfReplicas);
        IndexVersion version = IndexVersion.fromId(
            Integer.valueOf(
                (String) XContentMapValues.extractValue("metadata.indices." + index + ".settings.index.version.created", clusterState)
            )
        );
        assertEquals(getOldClusterIndexVersion(), version);

    }

    public void testShrink() throws IOException {
        String shrunkenIndex = index + "_shrunk";
        int numDocs;
        if (isRunningAgainstOldCluster()) {
            final var createIndex = newXContentRequest(HttpMethod.PUT, "/" + index, (mappingsAndSettings, params) -> {
                mappingsAndSettings.startObject("mappings");
                {
                    mappingsAndSettings.startObject("properties");
                    {
                        mappingsAndSettings.startObject("field");
                        {
                            mappingsAndSettings.field("type", "text");
                        }
                        mappingsAndSettings.endObject();
                    }
                    mappingsAndSettings.endObject();
                }
                mappingsAndSettings.endObject();

                mappingsAndSettings.startObject("settings");
                {
                    mappingsAndSettings.field("index.number_of_shards", 5);
                }
                mappingsAndSettings.endObject();
                return mappingsAndSettings;
            });
            client().performRequest(createIndex);

            numDocs = randomIntBetween(512, 1024);
            indexRandomDocuments(
                numDocs,
                true,
                true,
                randomBoolean(),
                i -> JsonXContent.contentBuilder().startObject().field("field", "value").endObject()
            );

            ensureGreen(index); // wait for source index to be available on both nodes before starting shrink

            client().performRequest(
                newXContentRequest(
                    HttpMethod.PUT,
                    "/" + index + "/_settings",
                    (builder, params) -> builder.startObject("settings").field("index.blocks.write", true).endObject()
                )
            );

            client().performRequest(
                newXContentRequest(
                    HttpMethod.PUT,
                    "/" + index + "/_shrink/" + shrunkenIndex,
                    (builder, params) -> builder.startObject("settings").field("index.number_of_shards", 1).endObject()
                )
            );

            refreshAllIndices();
        } else {
            numDocs = countOfIndexedRandomDocuments();
        }

        Map<?, ?> response = entityAsMap(client().performRequest(new Request("GET", "/" + index + "/_search")));
        assertNoFailures(response);
        int totalShards = (int) XContentMapValues.extractValue("_shards.total", response);
        assertThat(totalShards, greaterThan(1));
        int successfulShards = (int) XContentMapValues.extractValue("_shards.successful", response);
        assertEquals(totalShards, successfulShards);
        int totalHits = extractTotalHits(response);
        assertEquals(numDocs, totalHits);

        response = entityAsMap(client().performRequest(new Request("GET", "/" + shrunkenIndex + "/_search")));
        assertNoFailures(response);
        totalShards = (int) XContentMapValues.extractValue("_shards.total", response);
        assertEquals(1, totalShards);
        successfulShards = (int) XContentMapValues.extractValue("_shards.successful", response);
        assertEquals(1, successfulShards);
        totalHits = extractTotalHits(response);
        assertEquals(numDocs, totalHits);
    }

    public void testShrinkAfterUpgrade() throws IOException {
        String shrunkenIndex = index + "_shrunk";
        int numDocs;
        if (isRunningAgainstOldCluster()) {
            final var createIndex = newXContentRequest(HttpMethod.PUT, "/" + index, (mappingsAndSettings, params) -> {
                mappingsAndSettings.startObject("mappings");
                {
                    mappingsAndSettings.startObject("properties");
                    {
                        mappingsAndSettings.startObject("field");
                        {
                            mappingsAndSettings.field("type", "text");
                        }
                        mappingsAndSettings.endObject();
                    }
                    mappingsAndSettings.endObject();
                }
                mappingsAndSettings.endObject();
                // the default number of shards is now one so we have to set the number of shards to be more than one explicitly
                mappingsAndSettings.startObject("settings");
                mappingsAndSettings.field("index.number_of_shards", 5);
                mappingsAndSettings.endObject();
                return mappingsAndSettings;
            });
            client().performRequest(createIndex);

            numDocs = randomIntBetween(512, 1024);
            indexRandomDocuments(
                numDocs,
                true,
                true,
                randomBoolean(),
                i -> JsonXContent.contentBuilder().startObject().field("field", "value").endObject()
            );
        } else {
            ensureGreen(index); // wait for source index to be available on both nodes before starting shrink

            client().performRequest(
                newXContentRequest(
                    HttpMethod.PUT,
                    "/" + index + "/_settings",
                    (builder, params) -> builder.startObject("settings").field("index.blocks.write", true).endObject()
                )
            );

            client().performRequest(
                newXContentRequest(
                    HttpMethod.PUT,
                    "/" + index + "/_shrink/" + shrunkenIndex,
                    (builder, params) -> builder.startObject("settings").field("index.number_of_shards", 1).endObject()
                )
            );

            numDocs = countOfIndexedRandomDocuments();
        }

        refreshAllIndices();

        Map<?, ?> response = entityAsMap(client().performRequest(new Request("GET", "/" + index + "/_search")));
        assertNoFailures(response);
        int totalShards = (int) XContentMapValues.extractValue("_shards.total", response);
        assertThat(totalShards, greaterThan(1));
        int successfulShards = (int) XContentMapValues.extractValue("_shards.successful", response);
        assertEquals(totalShards, successfulShards);
        int totalHits = extractTotalHits(response);
        assertEquals(numDocs, totalHits);

        if (isRunningAgainstOldCluster() == false) {
            response = entityAsMap(client().performRequest(new Request("GET", "/" + shrunkenIndex + "/_search")));
            assertNoFailures(response);
            totalShards = (int) XContentMapValues.extractValue("_shards.total", response);
            assertEquals(1, totalShards);
            successfulShards = (int) XContentMapValues.extractValue("_shards.successful", response);
            assertEquals(1, successfulShards);
            totalHits = extractTotalHits(response);
            assertEquals(numDocs, totalHits);
        }
    }

    /**
     * Test upgrading after a rollover. Specifically:
     * <ol>
     *  <li>Create an index with a write alias
     *  <li>Write some documents to the write alias
     *  <li>Roll over the index
     *  <li>Make sure the document count is correct
     *  <li>Upgrade
     *  <li>Write some more documents to the write alias
     *  <li>Make sure the document count is correct
     * </ol>
     */
    public void testRollover() throws Exception {
        if (isRunningAgainstOldCluster()) {
            client().performRequest(
                newXContentRequest(
                    HttpMethod.PUT,
                    "/" + index + "-000001",
                    (builder, params) -> builder.startObject("aliases").startObject(index + "_write").endObject().endObject()
                )
            );
        }

        int bulkCount = 10;
        String bulk = """
            {"index":{}}
            {"test":"test"}
            """.repeat(bulkCount);

        Request bulkRequest = new Request("POST", "/" + index + "_write/_bulk");

        bulkRequest.setJsonEntity(bulk);
        bulkRequest.addParameter("refresh", "");
        assertThat(EntityUtils.toString(client().performRequest(bulkRequest).getEntity()), containsString("\"errors\":false"));

        if (isRunningAgainstOldCluster()) {
            client().performRequest(
                newXContentRequest(
                    HttpMethod.POST,
                    "/" + index + "_write/_rollover",
                    (builder, params) -> builder.startObject("conditions").field("max_docs", 5).endObject()
                )
            );

            // assertBusy to work around https://github.com/elastic/elasticsearch/issues/104371
            assertBusy(
                () -> assertThat(
                    EntityUtils.toString(client().performRequest(new Request("GET", "/_cat/indices?v&error_trace")).getEntity()),
                    containsString("testrollover-000002")
                )
            );
        }

        Request countRequest = new Request("POST", "/" + index + "-*/_search");
        countRequest.addParameter("size", "0");
        Map<String, Object> count = entityAsMap(client().performRequest(countRequest));
        assertNoFailures(count);

        int expectedCount = bulkCount + (isRunningAgainstOldCluster() ? 0 : bulkCount);
        assertEquals(expectedCount, extractTotalHits(count));
    }

    void assertCountAll(int count) throws IOException {
        Map<String, Object> response = entityAsMap(client().performRequest(new Request("GET", "/" + index + "/_search")));
        assertNoFailures(response);
        int numDocs = extractTotalHits(response);
        logger.info("Found {} in old index", numDocs);
        assertEquals(count, numDocs);
    }

    void assertBasicSearchWorks(int count) throws IOException {
        logger.info("--> testing basic search");
        {
            assertCountAll(count);
        }

        logger.info("--> testing basic search with sort");
        {
            Map<String, Object> response = entityAsMap(
                client().performRequest(
                    newXContentRequest(
                        HttpMethod.GET,
                        "/" + index + "/_search",
                        (builder, params) -> builder.startArray("sort").startObject().field("int", "asc").endObject().endArray()
                    )
                )
            );
            assertNoFailures(response);
            assertTotalHits(count, response);
        }

        logger.info("--> testing exists filter");
        {
            Map<String, Object> response = entityAsMap(
                client().performRequest(
                    newXContentRequest(
                        HttpMethod.GET,
                        "/" + index + "/_search",
                        (builder, params) -> builder.startObject("query")
                            .startObject("exists")
                            .field("field", "string")
                            .endObject()
                            .endObject()
                    )
                )
            );
            assertNoFailures(response);
            assertTotalHits(count, response);
        }

        logger.info("--> testing field with dots in the name");
        {
            Map<String, Object> response = entityAsMap(
                client().performRequest(
                    newXContentRequest(
                        HttpMethod.GET,
                        "/" + index + "/_search",
                        (builder, params) -> builder.startObject("query")
                            .startObject("exists")
                            .field("field", "field.with.dots")
                            .endObject()
                            .endObject()
                    )
                )
            );
            assertNoFailures(response);
            assertTotalHits(count, response);
        }
    }

    void assertAllSearchWorks(int count) throws IOException {
        logger.info("--> testing _all search");
        Map<String, Object> response = entityAsMap(client().performRequest(new Request("GET", "/" + index + "/_search")));
        assertNoFailures(response);
        assertTotalHits(count, response);
        Map<?, ?> bestHit = (Map<?, ?>) ((List<?>) (XContentMapValues.extractValue("hits.hits", response))).get(0);

        // Make sure there are payloads and they are taken into account for the score
        // the 'string' field has a boost of 4 in the mappings so it should get a payload boost
        String stringValue = (String) XContentMapValues.extractValue("_source.string", bestHit);
        assertNotNull(stringValue);
        String id = (String) bestHit.get("_id");

        String explanation = toStr(
            client().performRequest(
                newXContentRequest(
                    HttpMethod.GET,
                    "/" + index + "/_explain/" + id,
                    (builder, params) -> builder.startObject("query").startObject("match_all").endObject().endObject()
                )
            )
        );
        assertFalse("Could not find payload boost in explanation\n" + explanation, explanation.contains("payloadBoost"));

        // Make sure the query can run on the whole index
        Request searchRequest = newXContentRequest(
            HttpMethod.GET,
            "/" + index + "/_search",
            (builder, params) -> builder.startObject("query").startObject("match_all").endObject().endObject()
        );
        searchRequest.addParameter("explain", "true");
        Map<?, ?> matchAllResponse = entityAsMap(client().performRequest(searchRequest));
        assertNoFailures(matchAllResponse);
        assertTotalHits(count, matchAllResponse);
    }

    void assertBasicAggregationWorks() throws IOException {
        // histogram on a long
        Map<?, ?> longHistogram = entityAsMap(
            client().performRequest(
                newXContentRequest(
                    HttpMethod.GET,
                    "/" + index + "/_search",
                    (builder, params) -> builder.startObject("aggs")
                        .startObject("histo")
                        .startObject("histogram")
                        .field("field", "int")
                        .field("interval", 10)
                        .endObject()
                        .endObject()
                        .endObject()
                )
            )
        );
        assertNoFailures(longHistogram);
        List<?> histoBuckets = (List<?>) XContentMapValues.extractValue("aggregations.histo.buckets", longHistogram);
        int histoCount = 0;
        for (Object entry : histoBuckets) {
            Map<?, ?> bucket = (Map<?, ?>) entry;
            histoCount += (Integer) bucket.get("doc_count");
        }
        assertTotalHits(histoCount, longHistogram);

        // terms on a boolean
        Map<?, ?> boolTerms = entityAsMap(
            client().performRequest(
                newXContentRequest(
                    HttpMethod.GET,
                    "/" + index + "/_search",
                    (builder, params) -> builder.startObject("aggs")
                        .startObject("bool_terms")
                        .startObject("terms")
                        .field("field", "bool")
                        .endObject()
                        .endObject()
                        .endObject()
                )
            )
        );
        List<?> termsBuckets = (List<?>) XContentMapValues.extractValue("aggregations.bool_terms.buckets", boolTerms);
        int termsCount = 0;
        for (Object entry : termsBuckets) {
            Map<?, ?> bucket = (Map<?, ?>) entry;
            termsCount += (Integer) bucket.get("doc_count");
        }
        assertTotalHits(termsCount, boolTerms);
    }

    void assertRealtimeGetWorks() throws IOException {
        client().performRequest(
            newXContentRequest(
                HttpMethod.PUT,
                "/" + index + "/_settings",
                (builder, params) -> builder.startObject("index").field("refresh_interval", -1).endObject()
            )
        );

        Map<?, ?> searchResponse = entityAsMap(
            client().performRequest(
                newXContentRequest(
                    HttpMethod.GET,
                    "/" + index + "/_search",
                    (builder, params) -> builder.startObject("query").startObject("match_all").endObject().endObject()
                )
            )
        );
        Map<?, ?> hit = (Map<?, ?>) ((List<?>) (XContentMapValues.extractValue("hits.hits", searchResponse))).get(0);
        String docId = (String) hit.get("_id");

        client().performRequest(
            newXContentRequest(
                HttpMethod.POST,
                "/" + index + "/_update/" + docId,
                (builder, params) -> builder.startObject("doc").field("foo", "bar").endObject()
            )
        );

        Request getRequest = new Request("GET", "/" + index + "/_doc/" + docId);

        Map<String, Object> getRsp = entityAsMap(client().performRequest(getRequest));
        Map<?, ?> source = (Map<?, ?>) getRsp.get("_source");
        assertTrue("doc does not contain 'foo' key: " + source, source.containsKey("foo"));

        client().performRequest(
            newXContentRequest(
                HttpMethod.PUT,
                "/" + index + "/_settings",
                (builder, params) -> builder.startObject("index").field("refresh_interval", "1s").endObject()
            )
        );
    }

    void assertStoredBinaryFields(int count) throws Exception {
        final var restResponse = client().performRequest(
            newXContentRequest(
                HttpMethod.GET,
                "/" + index + "/_search",
                (builder, params) -> builder.startObject("query")
                    .startObject("match_all")
                    .endObject()
                    .endObject()
                    .field("size", 100)
                    .field("stored_fields", "binary")
            )
        );
        Map<String, Object> rsp = entityAsMap(restResponse);

        assertTotalHits(count, rsp);
        List<?> hits = (List<?>) XContentMapValues.extractValue("hits.hits", rsp);
        assertEquals(100, hits.size());
        for (Object hit : hits) {
            Map<?, ?> hitRsp = (Map<?, ?>) hit;
            List<?> values = (List<?>) XContentMapValues.extractValue("fields.binary", hitRsp);
            assertEquals(1, values.size());
            byte[] binaryValue = switch (XContentType.fromMediaType(restResponse.getEntity().getContentType().getValue())) {
                case JSON, VND_JSON -> Base64.getDecoder().decode((String) values.get(0));
                case SMILE, CBOR, YAML, VND_SMILE, VND_CBOR, VND_YAML -> (byte[]) values.get(0);
            };
            assertEquals("Unexpected binary length [" + Base64.getEncoder().encodeToString(binaryValue) + "]", 16, binaryValue.length);
        }
    }

    static String toStr(Response response) throws IOException {
        return EntityUtils.toString(response.getEntity());
    }

    static void assertNoFailures(Map<?, ?> response) {
        int failed = (int) XContentMapValues.extractValue("_shards.failed", response);
        assertEquals(0, failed);
    }

    void assertTotalHits(int expectedTotalHits, Map<?, ?> response) {
        int actualTotalHits = extractTotalHits(response);
        assertEquals(response.toString(), expectedTotalHits, actualTotalHits);
    }

    static int extractTotalHits(Map<?, ?> response) {
        return (Integer) XContentMapValues.extractValue("hits.total.value", response);
    }

    /**
     * Tests that a single document survives. Super basic smoke test.
     */
    public void testSingleDoc() throws IOException {
        String docLocation = "/" + index + "/_doc/1";
        String doc = "{\"test\": \"test\"}";

        if (isRunningAgainstOldCluster()) {
            Request createDoc = new Request("PUT", docLocation);
            createDoc.setJsonEntity(doc);
            client().performRequest(createDoc);
        }

        Request request = new Request("GET", docLocation);
        assertThat(toStr(client().performRequest(request)), containsString(doc));
    }

    /**
     * Tests that a single empty shard index is correctly recovered. Empty shards are often an edge case.
     */
    public void testEmptyShard() throws IOException {
        final String indexName = "test_empty_shard";

        if (isRunningAgainstOldCluster()) {
            Settings.Builder settings = indexSettings(1, 1)
                // if the node with the replica is the first to be restarted, while a replica is still recovering
                // then delayed allocation will kick in. When the node comes back, the master will search for a copy
                // but the recovering copy will be seen as invalid and the cluster health won't return to GREEN
                // before timing out
                .put(INDEX_DELAYED_NODE_LEFT_TIMEOUT_SETTING.getKey(), "100ms")
                .put(SETTING_ALLOCATION_MAX_RETRY.getKey(), "0"); // fail faster
            createIndex(indexName, settings.build());
        }
        ensureGreen(indexName);
    }

    /**
     * Tests recovery of an index.
     */
    public void testRecovery() throws Exception {
        int count;
        if (isRunningAgainstOldCluster()) {
            count = between(200, 300);
            Settings.Builder settings = Settings.builder();
            if (minimumIndexVersion().before(IndexVersions.V_8_0_0) && randomBoolean()) {
                settings.put(IndexSettings.INDEX_SOFT_DELETES_SETTING.getKey(), randomBoolean());
            }
            final String mappings = randomBoolean() ? "\"_source\": { \"enabled\": false}" : null;
            createIndex(index, settings.build(), mappings);
            indexRandomDocuments(count, true, true, true, i -> jsonBuilder().startObject().field("field", "value").endObject());

            // make sure all recoveries are done
            ensureGreen(index);

            // Force flush so we're sure that all translog are committed
            Request flushRequest = new Request("POST", "/" + index + "/_flush");
            flushRequest.addParameter("force", "true");
            flushRequest.addParameter("wait_if_ongoing", "true");
            assertOK(client().performRequest(flushRequest));
        } else {
            count = countOfIndexedRandomDocuments();
        }

        // Count the documents in the index to make sure we have as many as we put there
        Request countRequest = new Request("GET", "/" + index + "/_search");
        countRequest.addParameter("size", "0");
        refreshAllIndices();
        Map<String, Object> countResponse = entityAsMap(client().performRequest(countRequest));
        assertTotalHits(count, countResponse);

        if (false == isRunningAgainstOldCluster()) {
            boolean foundPrimary = false;
            Request recoveryRequest = new Request("GET", "/_cat/recovery/" + index);
            recoveryRequest.addParameter("h", "index,shard,type,stage,translog_ops_recovered");
            recoveryRequest.addParameter("s", "index,shard,type");
            String recoveryResponse = toStr(client().performRequest(recoveryRequest));
            foundPrimary = recoveryResponse.split("\n").length > 0;
            assertTrue("expected to find a primary but didn't\n" + recoveryResponse, foundPrimary);
        }
    }

    /**
     * Tests snapshot/restore by creating a snapshot and restoring it. It takes
     * a snapshot on the old cluster and restores it on the old cluster as a
     * sanity check and on the new cluster as an upgrade test. It also takes a
     * snapshot on the new cluster and restores that on the new cluster as a
     * test that the repository is ok with containing snapshot from both the
     * old and new versions. All of the snapshots include an index, a template,
     * and some routing configuration.
     */
    public void testSnapshotRestore() throws IOException {
        int count;
        if (isRunningAgainstOldCluster()) {
            // Create the index
            count = between(200, 300);
            Settings.Builder settings = Settings.builder();
            if (minimumIndexVersion().before(IndexVersions.V_8_0_0) && randomBoolean()) {
                settings.put(IndexSettings.INDEX_SOFT_DELETES_SETTING.getKey(), randomBoolean());
            }
            createIndex(index, settings.build());
            indexRandomDocuments(count, true, true, randomBoolean(), i -> jsonBuilder().startObject().field("field", "value").endObject());
        } else {
            count = countOfIndexedRandomDocuments();
        }

        // Refresh the index so the count doesn't fail
        refreshAllIndices();

        // Count the documents in the index to make sure we have as many as we put there
        Request countRequest = new Request("GET", "/" + index + "/_search");
        countRequest.addParameter("size", "0");
        Map<String, Object> countResponse = entityAsMap(client().performRequest(countRequest));
        assertTotalHits(count, countResponse);

        // Stick a routing attribute into to cluster settings so we can see it after the restore
        client().performRequest(
            newXContentRequest(
                HttpMethod.PUT,
                "/_cluster/settings",
                (builder, params) -> builder.startObject("persistent")
                    .field("cluster.routing.allocation.exclude.test_attr", getOldClusterVersion())
                    .endObject()
            )
        );

        // Stick a template into the cluster so we can see it after the restore
        Request createTemplateRequest = newXContentRequest(HttpMethod.PUT, "/_template/test_template", (templateBuilder, params) -> {
            templateBuilder.field("index_patterns", "evil_*"); // Don't confuse other tests by applying the template
            templateBuilder.startObject("settings");
            {
                templateBuilder.field("number_of_shards", 1);
            }
            templateBuilder.endObject();
            templateBuilder.startObject("mappings");
            {
                {
                    templateBuilder.startObject("_source");
                    {
                        templateBuilder.field("enabled", true);
                    }
                    templateBuilder.endObject();
                }
            }
            templateBuilder.endObject();
            templateBuilder.startObject("aliases");
            {
                templateBuilder.startObject("alias1").endObject();
                templateBuilder.startObject("alias2");
                {
                    templateBuilder.startObject("filter");
                    {
                        templateBuilder.startObject("term");
                        {
                            templateBuilder.field(
                                "version",
                                isRunningAgainstOldCluster() ? getOldClusterVersion() : Build.current().version()
                            );
                        }
                        templateBuilder.endObject();
                    }
                    templateBuilder.endObject();
                }
                templateBuilder.endObject();
            }
            templateBuilder.endObject();
            return templateBuilder;
        });
        createTemplateRequest.setOptions(expectWarnings(RestPutIndexTemplateAction.DEPRECATION_WARNING));
        client().performRequest(createTemplateRequest);

        if (isRunningAgainstOldCluster()) {
            // Create the repo
            client().performRequest(newXContentRequest(HttpMethod.PUT, "/_snapshot/repo", (repoConfig, params) -> {
                repoConfig.field("type", "fs");
                repoConfig.startObject("settings");
                {
                    repoConfig.field("compress", randomBoolean());
                    repoConfig.field("location", repoDirectory.getRoot().getPath());
                }
                return repoConfig.endObject();
            }));
        }

        Request createSnapshot = newXContentRequest(
            HttpMethod.PUT,
            "/_snapshot/repo/" + (isRunningAgainstOldCluster() ? "old_snap" : "new_snap"),
            (builder, params) -> builder.field("indices", index)
        );
        createSnapshot.addParameter("wait_for_completion", "true");
        client().performRequest(createSnapshot);

        checkSnapshot("old_snap", count, getOldClusterVersion(), getOldClusterIndexVersion());
        if (false == isRunningAgainstOldCluster()) {
            checkSnapshot("new_snap", count, Build.current().version(), IndexVersion.current());
        }
    }

    public void testHistoryUUIDIsAdded() throws Exception {
        if (isRunningAgainstOldCluster()) {
            client().performRequest(newXContentRequest(HttpMethod.PUT, '/' + index, (mappingsAndSettings, params) -> {
                mappingsAndSettings.startObject("settings");
                mappingsAndSettings.field("number_of_shards", 1);
                mappingsAndSettings.field("number_of_replicas", 1);
                mappingsAndSettings.endObject();
                return mappingsAndSettings;
            }));
        } else {
            ensureGreenLongWait(index);

            Request statsRequest = new Request("GET", index + "/_stats");
            statsRequest.addParameter("level", "shards");
            Response response = client().performRequest(statsRequest);
            List<Object> shardStats = ObjectPath.createFromResponse(response).evaluate("indices." + index + ".shards.0");
            assertThat(shardStats, notNullValue());
            assertThat("Expected stats for 2 shards", shardStats, hasSize(2));
            String globalHistoryUUID = null;
            for (Object shard : shardStats) {
                final String nodeId = ObjectPath.evaluate(shard, "routing.node");
                final Boolean primary = ObjectPath.evaluate(shard, "routing.primary");
                logger.info("evaluating: {} , {}", ObjectPath.evaluate(shard, "routing"), ObjectPath.evaluate(shard, "commit"));
                String historyUUID = ObjectPath.evaluate(shard, "commit.user_data.history_uuid");
                assertThat("no history uuid found on " + nodeId + " (primary: " + primary + ")", historyUUID, notNullValue());
                if (globalHistoryUUID == null) {
                    globalHistoryUUID = historyUUID;
                } else {
                    assertThat(
                        "history uuid mismatch on " + nodeId + " (primary: " + primary + ")",
                        historyUUID,
                        equalTo(globalHistoryUUID)
                    );
                }
            }
        }
    }

    public void testSoftDeletes() throws Exception {
        if (isRunningAgainstOldCluster()) {
            client().performRequest(newXContentRequest(HttpMethod.PUT, "/" + index, (mappingsAndSettings, params) -> {
                mappingsAndSettings.startObject("settings");
                mappingsAndSettings.field("number_of_shards", 1);
                mappingsAndSettings.field("number_of_replicas", 1);
                if (randomBoolean()) {
                    mappingsAndSettings.field("soft_deletes.enabled", true);
                }
                mappingsAndSettings.endObject();
                return mappingsAndSettings;
            }));
            int numDocs = between(10, 100);
            for (int i = 0; i < numDocs; i++) {
                client().performRequest(
                    newXContentRequest(HttpMethod.POST, "/" + index + "/_doc/" + i, (builder, params) -> builder.field("field", "v1"))
                );
                refreshAllIndices();
            }
            client().performRequest(new Request("POST", "/" + index + "/_flush"));
            int liveDocs = numDocs;
            assertTotalHits(liveDocs, entityAsMap(client().performRequest(new Request("GET", "/" + index + "/_search"))));
            for (int i = 0; i < numDocs; i++) {
                if (randomBoolean()) {
                    client().performRequest(
                        newXContentRequest(HttpMethod.POST, "/" + index + "/_doc/" + i, (builder, params) -> builder.field("field", "v2"))
                    );
                } else if (randomBoolean()) {
                    client().performRequest(new Request("DELETE", "/" + index + "/_doc/" + i));
                    liveDocs--;
                }
            }
            refreshAllIndices();
            assertTotalHits(liveDocs, entityAsMap(client().performRequest(new Request("GET", "/" + index + "/_search"))));
            saveInfoDocument(index + "_doc_count", Integer.toString(liveDocs));
        } else {
            int liveDocs = Integer.parseInt(loadInfoDocument(index + "_doc_count"));
            assertTotalHits(liveDocs, entityAsMap(client().performRequest(new Request("GET", "/" + index + "/_search"))));
        }
    }

    /**
     * This test creates an index in the old cluster and then closes it. When the cluster is fully restarted in a newer version,
     * it verifies that the index exists and is replicated if the old version supports replication.
     */
    public void testClosedIndices() throws Exception {
        if (isRunningAgainstOldCluster()) {
            createIndex(index, Settings.builder().put(IndexMetadata.SETTING_NUMBER_OF_REPLICAS, 1).build());
            ensureGreen(index);

            int numDocs = 0;
            if (randomBoolean()) {
                numDocs = between(1, 100);
                for (int i = 0; i < numDocs; i++) {
                    assertOK(
                        client().performRequest(
                            newXContentRequest(
                                HttpMethod.POST,
                                "/" + index + "/_doc/" + i,
                                (builder, params) -> builder.field("field", "v1")
                            )
                        )
                    );
                    if (rarely()) {
                        refreshAllIndices();
                    }
                }
                refreshAllIndices();
            }

            assertTotalHits(numDocs, entityAsMap(client().performRequest(new Request("GET", "/" + index + "/_search"))));
            saveInfoDocument(index + "_doc_count", Integer.toString(numDocs));
            closeIndex(index);
        }

        @UpdateForV9 // This check can be removed (always assume true)
        var originalClusterSupportsReplicationOfClosedIndices = oldClusterHasFeature(RestTestLegacyFeatures.REPLICATION_OF_CLOSED_INDICES);

        if (originalClusterSupportsReplicationOfClosedIndices) {
            ensureGreenLongWait(index);
            assertClosedIndex(index, true);
        } else {
            assertClosedIndex(index, false);
        }

        if (isRunningAgainstOldCluster() == false) {
            openIndex(index);
            ensureGreen(index);

            final int expectedNumDocs = Integer.parseInt(loadInfoDocument(index + "_doc_count"));
            assertTotalHits(expectedNumDocs, entityAsMap(client().performRequest(new Request("GET", "/" + index + "/_search"))));
        }
    }

    /**
     * Asserts that an index is closed in the cluster state. If `checkRoutingTable` is true, it also asserts
     * that the index has started shards.
     */
    @SuppressWarnings("unchecked")
    private void assertClosedIndex(final String indexName, final boolean checkRoutingTable) throws IOException {
        final Map<String, ?> state = entityAsMap(client().performRequest(new Request("GET", "/_cluster/state")));

        final Map<String, ?> metadata = (Map<String, Object>) XContentMapValues.extractValue("metadata.indices." + indexName, state);
        assertThat(metadata, notNullValue());
        assertThat(metadata.get("state"), equalTo("close"));

        final Map<String, ?> blocks = (Map<String, Object>) XContentMapValues.extractValue("blocks.indices." + indexName, state);
        assertThat(blocks, notNullValue());
        assertThat(blocks.containsKey(String.valueOf(MetadataIndexStateService.INDEX_CLOSED_BLOCK_ID)), is(true));

        final Map<String, ?> settings = (Map<String, Object>) XContentMapValues.extractValue("settings", metadata);
        assertThat(settings, notNullValue());

        final Map<String, ?> routingTable = (Map<String, Object>) XContentMapValues.extractValue(
            "routing_table.indices." + indexName,
            state
        );
        if (checkRoutingTable) {
            assertThat(routingTable, notNullValue());
            assertThat(Booleans.parseBoolean((String) XContentMapValues.extractValue("index.verified_before_close", settings)), is(true));
            final String numberOfShards = (String) XContentMapValues.extractValue("index.number_of_shards", settings);
            assertThat(numberOfShards, notNullValue());
            final int nbShards = Integer.parseInt(numberOfShards);
            assertThat(nbShards, greaterThanOrEqualTo(1));

            for (int i = 0; i < nbShards; i++) {
                final Collection<Map<String, ?>> shards = (Collection<Map<String, ?>>) XContentMapValues.extractValue(
                    "shards." + i,
                    routingTable
                );
                assertThat(shards, notNullValue());
                assertThat(shards.size(), equalTo(2));
                for (Map<String, ?> shard : shards) {
                    assertThat(XContentMapValues.extractValue("shard", shard), equalTo(i));
                    assertThat(XContentMapValues.extractValue("state", shard), equalTo("STARTED"));
                    assertThat(XContentMapValues.extractValue("index", shard), equalTo(indexName));
                }
            }
        } else {
            assertThat(routingTable, nullValue());
            assertThat(XContentMapValues.extractValue("index.verified_before_close", settings), nullValue());
        }
    }

    @SuppressWarnings("unchecked")
    private void checkSnapshot(String snapshotName, int count, String tookOnVersion, IndexVersion tookOnIndexVersion) throws IOException {
        // Check the snapshot metadata, especially the version
        Request listSnapshotRequest = new Request("GET", "/_snapshot/repo/" + snapshotName);
        Map<String, Object> snapResponse = entityAsMap(client().performRequest(listSnapshotRequest));

        assertEquals(singletonList(snapshotName), XContentMapValues.extractValue("snapshots.snapshot", snapResponse));
        assertEquals(singletonList("SUCCESS"), XContentMapValues.extractValue("snapshots.state", snapResponse));
        // the format can change depending on the ES node version running & this test code running
        assertThat(
            XContentMapValues.extractValue("snapshots.version", snapResponse),
            anyOf(
                equalTo(List.of(tookOnVersion)),
                equalTo(List.of(tookOnIndexVersion.toString())),
                equalTo(List.of(tookOnIndexVersion.toReleaseVersion()))
            )
        );

        // Remove the routing setting and template so we can test restoring them.
        client().performRequest(
            newXContentRequest(
                HttpMethod.PUT,
                "/_cluster/settings",
                (builder, params) -> builder.startObject("persistent").nullField("cluster.routing.allocation.exclude.test_attr").endObject()
            )
        );

        client().performRequest(new Request("DELETE", "/_template/test_template"));

        // Restore
        Request restoreRequest = newXContentRequest(
            HttpMethod.POST,
            "/_snapshot/repo/" + snapshotName + "/_restore",
            (restoreCommand, params) -> {
                restoreCommand.field("include_global_state", true);
                restoreCommand.field("indices", index);
                restoreCommand.field("rename_pattern", index);
                restoreCommand.field("rename_replacement", "restored_" + index);
                return restoreCommand;
            }
        );
        restoreRequest.addParameter("wait_for_completion", "true");
        client().performRequest(restoreRequest);

        // Make sure search finds all documents
        Request countRequest = new Request("GET", "/restored_" + index + "/_search");
        countRequest.addParameter("size", "0");
        Map<String, Object> countResponse = entityAsMap(client().performRequest(countRequest));
        assertTotalHits(count, countResponse);

        // Add some extra documents to the index to be sure we can still write to it after restoring it
        int extras = between(1, 100);
        StringBuilder bulk = new StringBuilder();
        for (int i = 0; i < extras; i++) {
            bulk.append(Strings.format("""
                {"index":{"_id":"%s"}}
                {"test":"test"}
                """, count + i));
        }

        Request writeToRestoredRequest = new Request("POST", "/restored_" + index + "/_bulk");

        writeToRestoredRequest.addParameter("refresh", "true");
        writeToRestoredRequest.setJsonEntity(bulk.toString());
        assertThat(EntityUtils.toString(client().performRequest(writeToRestoredRequest).getEntity()), containsString("\"errors\":false"));

        // And count to make sure the add worked
        // Make sure search finds all documents
        Request countAfterWriteRequest = new Request("GET", "/restored_" + index + "/_search");
        countAfterWriteRequest.addParameter("size", "0");
        Map<String, Object> countAfterResponse = entityAsMap(client().performRequest(countRequest));
        assertTotalHits(count + extras, countAfterResponse);

        // Clean up the index for the next iteration
        client().performRequest(new Request("DELETE", "/restored_*"));

        // Check settings added by the restore process
        Request clusterSettingsRequest = new Request("GET", "/_cluster/settings");
        clusterSettingsRequest.addParameter("flat_settings", "true");
        Map<String, Object> clusterSettingsResponse = entityAsMap(client().performRequest(clusterSettingsRequest));
        @SuppressWarnings("unchecked")
        final Map<String, Object> persistentSettings = (Map<String, Object>) clusterSettingsResponse.get("persistent");
        assertThat(persistentSettings.get("cluster.routing.allocation.exclude.test_attr"), equalTo(getOldClusterVersion()));

        // Check that the template was restored successfully
        Request getTemplateRequest = new Request("GET", "/_template/test_template");

        Map<String, Object> getTemplateResponse = entityAsMap(client().performRequest(getTemplateRequest));
        Map<String, Object> expectedTemplate = new HashMap<>();
        expectedTemplate.put("index_patterns", singletonList("evil_*"));

        expectedTemplate.put("settings", singletonMap("index", singletonMap("number_of_shards", "1")));
        expectedTemplate.put("mappings", singletonMap("_source", singletonMap("enabled", true)));

        expectedTemplate.put("order", 0);
        Map<String, Object> aliases = new HashMap<>();
        aliases.put("alias1", emptyMap());
        aliases.put("alias2", singletonMap("filter", singletonMap("term", singletonMap("version", tookOnVersion))));
        expectedTemplate.put("aliases", aliases);
        expectedTemplate = singletonMap("test_template", expectedTemplate);
        if (false == expectedTemplate.equals(getTemplateResponse)) {
            NotEqualMessageBuilder builder = new NotEqualMessageBuilder();
            builder.compareMaps(getTemplateResponse, expectedTemplate);
            logger.info("expected: {}\nactual:{}", expectedTemplate, getTemplateResponse);
            fail("template doesn't match:\n" + builder);
        }
    }

    private void indexRandomDocuments(
        final int count,
        final boolean flushAllowed,
        final boolean saveInfo,
        final boolean specifyId,
        final CheckedFunction<Integer, XContentBuilder, IOException> docSupplier
    ) throws IOException {
        logger.info("Indexing {} random documents", count);
        for (int i = 0; i < count; i++) {
            logger.debug("Indexing document [{}]", i);
            Request createDocument = new Request("POST", "/" + index + "/_doc/" + (specifyId ? i : ""));
            createDocument.setJsonEntity(Strings.toString(docSupplier.apply(i)));
            client().performRequest(createDocument);
            if (rarely()) {
                refreshAllIndices();
            }
            if (flushAllowed && rarely()) {
                logger.debug("Flushing [{}]", index);
                client().performRequest(new Request("POST", "/" + index + "/_flush"));
            }
        }
        if (saveInfo) {
            saveInfoDocument(index + "_count", Integer.toString(count));
        }
    }

    private void indexDocument(String id) throws IOException {
        final var req = newXContentRequest(HttpMethod.POST, "/" + index + "/" + "_doc/" + id, (builder, params) -> builder.field("f", "v"));
        assertOK(client().performRequest(req));
    }

    private int countOfIndexedRandomDocuments() throws IOException {
        return Integer.parseInt(loadInfoDocument(index + "_count"));
    }

    private void saveInfoDocument(String id, String value) throws IOException {
        // Only create the first version so we know how many documents are created when the index is first created
        Request request = newXContentRequest(HttpMethod.PUT, "/info/_doc/" + id, (builder, params) -> builder.field("value", value));
        request.addParameter("op_type", "create");
        client().performRequest(request);
    }

    private String loadInfoDocument(String id) throws IOException {
        Request request = new Request("GET", "/info/_doc/" + id);
        request.addParameter("filter_path", "_source");
        String doc = toStr(client().performRequest(request));
        Matcher m = Pattern.compile("\"value\":\"(.+)\"").matcher(doc);
        assertTrue(doc, m.find());
        return m.group(1);
    }

    private List<String> dataNodes(String indexName, RestClient client) throws IOException {
        Request request = new Request("GET", indexName + "/_stats");
        request.addParameter("level", "shards");
        Response response = client.performRequest(request);
        List<String> nodes = new ArrayList<>();
        List<Object> shardStats = ObjectPath.createFromResponse(response).evaluate("indices." + indexName + ".shards.0");
        for (Object shard : shardStats) {
            final String nodeId = ObjectPath.evaluate(shard, "routing.node");
            nodes.add(nodeId);
        }
        return nodes;
    }

    /**
     * Wait for an index to have green health, waiting longer than
     * {@link ESRestTestCase#ensureGreen}.
     */
    protected void ensureGreenLongWait(String indexName) throws IOException {
        Request request = new Request("GET", "/_cluster/health/" + indexName);
        request.addParameter("timeout", "2m");
        request.addParameter("wait_for_status", "green");
        request.addParameter("wait_for_no_relocating_shards", "true");
        request.addParameter("wait_for_events", "languid");
        request.addParameter("level", "shards");
        Map<String, Object> healthRsp = entityAsMap(client().performRequest(request));
        logger.info("health api response: {}", healthRsp);
        assertEquals("green", healthRsp.get("status"));
        assertFalse((Boolean) healthRsp.get("timed_out"));
    }

    public void testPeerRecoveryRetentionLeases() throws Exception {
        if (isRunningAgainstOldCluster()) {
            client().performRequest(newXContentRequest(HttpMethod.PUT, "/" + index, (settings, params) -> {
                settings.startObject("settings");
                settings.field("number_of_shards", between(1, 5));
                settings.field("number_of_replicas", between(0, 1));
                settings.endObject();
                return settings;
            }));
        }
        ensureGreen(index);
        ensurePeerRecoveryRetentionLeasesRenewedAndSynced(index);
    }

    /**
     * Tests that with or without soft-deletes, we should perform an operation-based recovery if there were some
     * but not too many uncommitted documents (i.e., less than 10% of committed documents or the extra translog)
     * before we restart the cluster. This is important when we move from translog based to retention leases based
     * peer recoveries.
     */
    public void testOperationBasedRecovery() throws Exception {
        if (isRunningAgainstOldCluster()) {
            Settings.Builder settings = indexSettings(1, 1);
            if (minimumIndexVersion().before(IndexVersions.V_8_0_0) && randomBoolean()) {
                settings.put(IndexSettings.INDEX_SOFT_DELETES_SETTING.getKey(), randomBoolean());
            }
            final String mappings = randomBoolean() ? "\"_source\": { \"enabled\": false}" : null;
            createIndex(index, settings.build(), mappings);
            ensureGreen(index);
            int committedDocs = randomIntBetween(100, 200);
            for (int i = 0; i < committedDocs; i++) {
                indexDocument(Integer.toString(i));
                if (rarely()) {
                    flush(index, randomBoolean());
                }
            }
            flush(index, true);
            ensurePeerRecoveryRetentionLeasesRenewedAndSynced(index);
            // less than 10% of the committed docs (see IndexSetting#FILE_BASED_RECOVERY_THRESHOLD_SETTING).
            int uncommittedDocs = randomIntBetween(0, (int) (committedDocs * 0.1));
            for (int i = 0; i < uncommittedDocs; i++) {
                final String id = Integer.toString(randomIntBetween(1, 100));
                indexDocument(id);
            }
        } else {
            ensureGreen(index);
            assertNoFileBasedRecovery(index, n -> true);
            ensurePeerRecoveryRetentionLeasesRenewedAndSynced(index);
        }
    }

    /**
     * Verifies that once all shard copies on the new version, we should turn off the translog retention for indices with soft-deletes.
     */
    public void testTurnOffTranslogRetentionAfterUpgraded() throws Exception {
        if (isRunningAgainstOldCluster()) {
            createIndex(index, indexSettings(1, 1).put(IndexSettings.INDEX_SOFT_DELETES_SETTING.getKey(), true).build());
            ensureGreen(index);
            int numDocs = randomIntBetween(10, 100);
            for (int i = 0; i < numDocs; i++) {
                indexDocument(Integer.toString(randomIntBetween(1, 100)));
                if (rarely()) {
                    flush(index, randomBoolean());
                }
            }
        } else {
            ensureGreen(index);
            flush(index, true);
            assertEmptyTranslog(index);
            ensurePeerRecoveryRetentionLeasesRenewedAndSynced(index);
        }
    }

    public void testResize() throws Exception {
        int numDocs;
        if (isRunningAgainstOldCluster()) {
            final Settings.Builder settings = indexSettings(3, 1);
            if (minimumIndexVersion().before(IndexVersions.V_8_0_0) && randomBoolean()) {
                settings.put(IndexSettings.INDEX_SOFT_DELETES_SETTING.getKey(), false);
            }
            final String mappings = randomBoolean() ? "\"_source\": { \"enabled\": false}" : null;
            createIndex(index, settings.build(), mappings);
            numDocs = randomIntBetween(10, 1000);
            for (int i = 0; i < numDocs; i++) {
                indexDocument(Integer.toString(i));
                if (rarely()) {
                    flush(index, randomBoolean());
                }
            }
            saveInfoDocument("num_doc_" + index, Integer.toString(numDocs));
            ensureGreen(index);
        } else {
            ensureGreen(index);
            numDocs = Integer.parseInt(loadInfoDocument("num_doc_" + index));
            int moreDocs = randomIntBetween(0, 100);
            for (int i = 0; i < moreDocs; i++) {
                indexDocument(Integer.toString(numDocs + i));
                if (rarely()) {
                    flush(index, randomBoolean());
                }
            }
            final ToXContent settings0 = (builder, params) -> builder.startObject("settings").field("index.blocks.write", true).endObject();
            client().performRequest(newXContentRequest(HttpMethod.PUT, "/" + index + "/_settings", settings0));
            {
                final String target = index + "_shrunken";
                Settings.Builder settings = Settings.builder().put(IndexMetadata.SETTING_NUMBER_OF_SHARDS, 1);
                if (randomBoolean()) {
                    settings.put(IndexSettings.INDEX_SOFT_DELETES_SETTING.getKey(), true);
                }
                client().performRequest(newXContentRequest(HttpMethod.PUT, "/" + index + "/_shrink/" + target, (builder, params) -> {
                    builder.startObject("settings");
                    settings.build().toXContent(builder, params);
                    return builder.endObject();
                }));
                ensureGreenLongWait(target);
                assertNumHits(target, numDocs + moreDocs, 1);
            }
            {
                final String target = index + "_split";
                Settings.Builder settings = Settings.builder().put(IndexMetadata.SETTING_NUMBER_OF_SHARDS, 6);
                if (randomBoolean()) {
                    settings.put(IndexSettings.INDEX_SOFT_DELETES_SETTING.getKey(), true);
                }
                client().performRequest(newXContentRequest(HttpMethod.PUT, "/" + index + "/_split/" + target, (builder, params) -> {
                    builder.startObject("settings");
                    settings.build().toXContent(builder, params);
                    return builder.endObject();
                }));
                ensureGreenLongWait(target);
                assertNumHits(target, numDocs + moreDocs, 6);
            }
            {
                final String target = index + "_cloned";
                client().performRequest(new Request("PUT", "/" + index + "/_clone/" + target));
                ensureGreenLongWait(target);
                assertNumHits(target, numDocs + moreDocs, 3);
            }
        }
    }

    @SuppressWarnings("unchecked")
    public void testSystemIndexMetadataIsUpgraded() throws Exception {

        @UpdateForV9 // assumeTrue can be removed (condition always true)
        var originalClusterTaskIndexIsSystemIndex = oldClusterHasFeature(RestTestLegacyFeatures.TASK_INDEX_SYSTEM_INDEX);
        assumeTrue(".tasks became a system index in 7.10.0", originalClusterTaskIndexIsSystemIndex);
        final String systemIndexWarning = "this request accesses system indices: [.tasks], but in a future major version, direct "
            + "access to system indices will be prevented by default";
        if (isRunningAgainstOldCluster()) {
            // create index
            client().performRequest(
                newXContentRequest(
                    HttpMethod.PUT,
                    "/test_index_old",
                    (builder, params) -> builder.startObject("settings").field("index.number_of_replicas", 0).endObject()
                )
            );

            Request bulk = new Request("POST", "/_bulk");
            bulk.addParameter("refresh", "true");
            bulk.setJsonEntity("""
                {"index": {"_index": "test_index_old"}}
                {"f1": "v1", "f2": "v2"}
                """);
            client().performRequest(bulk);

            // start a async reindex job
            Request reindex = newXContentRequest(
                HttpMethod.POST,
                "/_reindex",
                (builder, params) -> builder.startObject("source")
                    .field("index", "test_index_old")
                    .endObject()
                    .startObject("dest")
                    .field("index", "test_index_reindex")
                    .endObject()
            );
            reindex.addParameter("wait_for_completion", "false");
            Map<String, Object> response = entityAsMap(client().performRequest(reindex));
            String taskId = (String) response.get("task");

            // wait for task
            Request getTask = new Request("GET", "/_tasks/" + taskId);
            getTask.addParameter("wait_for_completion", "true");
            client().performRequest(getTask);

            // make sure .tasks index exists
            Request getTasksIndex = new Request("GET", "/.tasks");
            getTasksIndex.setOptions(expectVersionSpecificWarnings(v -> {
                v.current(systemIndexWarning);
                v.compatible(systemIndexWarning);
            }));
            getTasksIndex.addParameter("allow_no_indices", "false");

            getTasksIndex.setOptions(expectVersionSpecificWarnings(v -> {
                v.current(systemIndexWarning);
                v.compatible(systemIndexWarning);
            }));
            assertBusy(() -> {
                try {
                    assertThat(client().performRequest(getTasksIndex).getStatusLine().getStatusCode(), is(200));
                } catch (ResponseException e) {
                    throw new AssertionError(".tasks index does not exist yet");
                }
            });

            // If we are on 7.x create an alias that includes both a system index and a non-system index so we can be sure it gets
            // upgraded properly. If we're already on 8.x, skip this part of the test.
            if (clusterHasFeature(RestTestLegacyFeatures.SYSTEM_INDICES_REST_ACCESS_ENFORCED) == false) {
                // Create an alias to make sure it gets upgraded properly
                Request putAliasRequest = newXContentRequest(HttpMethod.POST, "/_aliases", (builder, params) -> {
                    builder.startArray("actions");
                    for (var index : List.of(".tasks", "test_index_reindex")) {
                        builder.startObject()
                            .startObject("add")
                            .field("index", index)
                            .field("alias", "test-system-alias")
                            .endObject()
                            .endObject();
                    }
                    return builder.endArray();
                });
                putAliasRequest.setOptions(expectVersionSpecificWarnings(v -> {
                    v.current(systemIndexWarning);
                    v.compatible(systemIndexWarning);
                }));
                assertThat(client().performRequest(putAliasRequest).getStatusLine().getStatusCode(), is(200));
            }
        } else {
            assertBusy(() -> {
                Request clusterStateRequest = new Request("GET", "/_cluster/state/metadata");
                Map<String, Object> indices = new XContentTestUtils.JsonMapView(entityAsMap(client().performRequest(clusterStateRequest)))
                    .get("metadata.indices");

                // Make sure our non-system index is still non-system
                assertThat(new XContentTestUtils.JsonMapView(indices).get("test_index_old.system"), is(false));

                // Can't get the .tasks index via JsonMapView because it splits on `.`
                assertThat(indices, hasKey(".tasks"));
                XContentTestUtils.JsonMapView tasksIndex = new XContentTestUtils.JsonMapView((Map<String, Object>) indices.get(".tasks"));
                assertThat(tasksIndex.get("system"), is(true));

                // If .tasks was created in a 7.x version, it should have an alias on it that we need to make sure got upgraded properly.
                final String tasksCreatedVersionString = tasksIndex.get("settings.index.version.created");
                assertThat(tasksCreatedVersionString, notNullValue());
                final IndexVersion tasksCreatedVersion = IndexVersion.fromId(Integer.parseInt(tasksCreatedVersionString));
                if (tasksCreatedVersion.before(SYSTEM_INDEX_ENFORCEMENT_INDEX_VERSION)) {
                    // Verify that the alias survived the upgrade
                    Request getAliasRequest = new Request("GET", "/_alias/test-system-alias");
                    getAliasRequest.setOptions(expectVersionSpecificWarnings(v -> {
                        v.current(systemIndexWarning);
                        v.compatible(systemIndexWarning);
                    }));
                    Map<String, Object> aliasResponse = entityAsMap(client().performRequest(getAliasRequest));
                    assertThat(aliasResponse, hasKey(".tasks"));
                    assertThat(aliasResponse, hasKey("test_index_reindex"));
                }
            });
        }
    }

    /**
<<<<<<< HEAD
     * This test ensures that search results on old indices using "romanain" analyzer don't change
     * after we introduce Lucene 10
     */
    public void testRomanianAnalyzerBWC() throws Exception {
        var originalClusterLegacyRomanianAnalyzer = oldClusterHasFeature(SearchFeatures.LUCENE_10_0_0_UPGRADE) == false;
        assumeTrue("Don't run this test if both versions already support stemming", originalClusterLegacyRomanianAnalyzer);
        final String indexName = "test_romanian_stemmer";
        Settings idxSettings = indexSettings(1, 1).build();
        String cedillaForm = "absenţa";
        String commaForm = "absența";

=======
     * This test ensures that search results on old indices using "persian" analyzer don't change
     * after we introduce Lucene 10
     */
    public void testPersianAnalyzerBWC() throws Exception {
        var originalClusterLegacyPersianAnalyzer = oldClusterHasFeature(SearchFeatures.LUCENE_10_0_0_UPGRADE) == false;
        assumeTrue("Don't run this test if both versions already support stemming", originalClusterLegacyPersianAnalyzer);
        final String indexName = "test_persian_stemmer";
        Settings idxSettings = indexSettings(1, 1).build();
>>>>>>> 7089ff34
        String mapping = """
                {
                  "properties": {
                    "textfield" : {
                      "type": "text",
<<<<<<< HEAD
                      "analyzer": "romanian"
                    }
                  }
                }
            """;

        // query that uses the cedilla form of "t"
=======
                      "analyzer": "persian"
                    }
                  }
                }
            """;

>>>>>>> 7089ff34
        String query = """
                {
                  "query": {
                    "match": {
<<<<<<< HEAD
                      "textfield": "absenţa"
=======
                      "textfield": "كتابها"
>>>>>>> 7089ff34
                    }
                  }
                }
            """;

        if (isRunningAgainstOldCluster()) {
            createIndex(client(), indexName, idxSettings, mapping);
            ensureGreen(indexName);

            assertOK(
                client().performRequest(
                    newXContentRequest(
                        HttpMethod.POST,
                        "/" + indexName + "/" + "_doc/1",
<<<<<<< HEAD
                        (builder, params) -> builder.field("textfield", cedillaForm)
=======
                        (builder, params) -> builder.field("textfield", "كتابها")
>>>>>>> 7089ff34
                    )
                )
            );
            assertOK(
                client().performRequest(
                    newXContentRequest(
                        HttpMethod.POST,
                        "/" + indexName + "/" + "_doc/2",
<<<<<<< HEAD
                        // this doc uses the comma form
                        (builder, params) -> builder.field("textfield", commaForm)
=======
                        (builder, params) -> builder.field("textfield", "كتاب")
>>>>>>> 7089ff34
                    )
                )
            );
            refresh(indexName);

            assertNumHits(indexName, 2, 1);

            Request searchRequest = new Request("POST", "/" + indexName + "/_search");
            searchRequest.setJsonEntity(query);
            assertTotalHits(1, entityAsMap(client().performRequest(searchRequest)));
        } else {
            // old index should still only return one doc
            Request searchRequest = new Request("POST", "/" + indexName + "/_search");
            searchRequest.setJsonEntity(query);
            assertTotalHits(1, entityAsMap(client().performRequest(searchRequest)));

            String newIndexName = indexName + "_new";
            createIndex(client(), newIndexName, idxSettings, mapping);
            ensureGreen(newIndexName);

            assertOK(
                client().performRequest(
                    newXContentRequest(
                        HttpMethod.POST,
                        "/" + newIndexName + "/" + "_doc/1",
<<<<<<< HEAD
                        (builder, params) -> builder.field("textfield", cedillaForm)
=======
                        (builder, params) -> builder.field("textfield", "كتابها")
>>>>>>> 7089ff34
                    )
                )
            );
            assertOK(
                client().performRequest(
                    newXContentRequest(
                        HttpMethod.POST,
                        "/" + newIndexName + "/" + "_doc/2",
<<<<<<< HEAD
                        (builder, params) -> builder.field("textfield", commaForm)
=======
                        (builder, params) -> builder.field("textfield", "كتاب")
>>>>>>> 7089ff34
                    )
                )
            );
            refresh(newIndexName);

            searchRequest = new Request("POST", "/" + newIndexName + "/_search");
            searchRequest.setJsonEntity(query);
            assertTotalHits(2, entityAsMap(client().performRequest(searchRequest)));

            // searching both indices (old and new analysis version) we should get 1 hit from the old and 2 from the new index
            searchRequest = new Request("POST", "/" + indexName + "," + newIndexName + "/_search");
            searchRequest.setJsonEntity(query);
            assertTotalHits(3, entityAsMap(client().performRequest(searchRequest)));
        }
    }

    /**
     * This test ensures that soft deletes are enabled a when upgrading a pre-8 cluster to 8.0+
     */
    @UpdateForV9 // This test can be removed in v9
    public void testEnableSoftDeletesOnRestore() throws Exception {
        var originalClusterDidNotEnforceSoftDeletes = oldClusterHasFeature(RestTestLegacyFeatures.SOFT_DELETES_ENFORCED) == false;

        assumeTrue("soft deletes must be enabled on 8.0+", originalClusterDidNotEnforceSoftDeletes);
        final String snapshot = "snapshot-" + index;
        if (isRunningAgainstOldCluster()) {
            final Settings.Builder settings = indexSettings(1, 1);
            settings.put(IndexSettings.INDEX_SOFT_DELETES_SETTING.getKey(), false);
            createIndex(index, settings.build());
            ensureGreen(index);
            int numDocs = randomIntBetween(0, 100);
            indexRandomDocuments(
                numDocs,
                true,
                true,
                randomBoolean(),
                i -> jsonBuilder().startObject().field("field", "value").endObject()
            );
            // create repo
            client().performRequest(newXContentRequest(HttpMethod.PUT, "/_snapshot/repo", (repoConfig, params) -> {
                repoConfig.field("type", "fs");
                repoConfig.startObject("settings");
                repoConfig.field("compress", randomBoolean());
                repoConfig.field("location", repoDirectory.getRoot().getPath());
                repoConfig.endObject();
                return repoConfig;
            }));
            // create snapshot
            Request createSnapshot = newXContentRequest(
                HttpMethod.PUT,
                "/_snapshot/repo/" + snapshot,
                (builder, params) -> builder.field("indices", index)
            );
            createSnapshot.addParameter("wait_for_completion", "true");
            client().performRequest(createSnapshot);
        } else {
            String restoredIndex = "restored-" + index;
            // Restore
            Request restoreRequest = newXContentRequest(
                HttpMethod.POST,
                "/_snapshot/repo/" + snapshot + "/_restore",
                (restoreCommand, params) -> {
                    restoreCommand.field("indices", index);
                    restoreCommand.field("rename_pattern", index);
                    restoreCommand.field("rename_replacement", restoredIndex);
                    restoreCommand.startObject("index_settings").field("index.soft_deletes.enabled", true).endObject();
                    return restoreCommand;
                }
            );
            restoreRequest.addParameter("wait_for_completion", "true");
            client().performRequest(restoreRequest);
            ensureGreen(restoredIndex);
            int numDocs = countOfIndexedRandomDocuments();
            assertTotalHits(numDocs, entityAsMap(client().performRequest(new Request("GET", "/" + restoredIndex + "/_search"))));
        }
    }

    public void testForbidDisableSoftDeletesOnRestore() throws Exception {
        final String snapshot = "snapshot-" + index;
        if (isRunningAgainstOldCluster()) {
            final Settings.Builder settings = indexSettings(1, 1).put(IndexSettings.INDEX_SOFT_DELETES_SETTING.getKey(), true);
            createIndex(index, settings.build());
            ensureGreen(index);
            int numDocs = randomIntBetween(0, 100);
            indexRandomDocuments(
                numDocs,
                true,
                true,
                randomBoolean(),
                i -> jsonBuilder().startObject().field("field", "value").endObject()
            );
            // create repo
            client().performRequest(newXContentRequest(HttpMethod.PUT, "/_snapshot/repo", (repoConfig, params) -> {
                repoConfig.field("type", "fs");
                repoConfig.startObject("settings");
                repoConfig.field("compress", randomBoolean());
                repoConfig.field("location", repoDirectory.getRoot().getPath());
                repoConfig.endObject();
                return repoConfig;
            }));
            // create snapshot
            Request createSnapshot = newXContentRequest(
                HttpMethod.PUT,
                "/_snapshot/repo/" + snapshot,
                (builder, params) -> builder.field("indices", index)
            );
            createSnapshot.addParameter("wait_for_completion", "true");
            client().performRequest(createSnapshot);
        } else {
            // Restore
            Request restoreRequest = newXContentRequest(
                HttpMethod.POST,
                "/_snapshot/repo/" + snapshot + "/_restore",
                (restoreCommand, params) -> {
                    restoreCommand.field("indices", index);
                    restoreCommand.field("rename_pattern", index);
                    restoreCommand.field("rename_replacement", "restored-" + index);
                    restoreCommand.startObject("index_settings").field("index.soft_deletes.enabled", false).endObject();
                    return restoreCommand;
                }
            );
            restoreRequest.addParameter("wait_for_completion", "true");
            final ResponseException error = expectThrows(ResponseException.class, () -> client().performRequest(restoreRequest));
            assertThat(error.getMessage(), containsString("cannot disable setting [index.soft_deletes.enabled] on restore"));
        }
    }

    /**
     * In 7.14 the cluster.remote.*.transport.compress setting was changed from a boolean to an enum setting
     * with true/false as options. This test ensures that the old boolean setting in cluster state is
     * translated properly. This test can be removed in 9.0.
     */
    @UpdateForV9
    public void testTransportCompressionSetting() throws IOException {
        var originalClusterBooleanCompressSetting = oldClusterHasFeature(RestTestLegacyFeatures.NEW_TRANSPORT_COMPRESSED_SETTING) == false;
        assumeTrue("the old transport.compress setting existed before 7.14", originalClusterBooleanCompressSetting);
        if (isRunningAgainstOldCluster()) {
            client().performRequest(
                newXContentRequest(
                    HttpMethod.PUT,
                    "/_cluster/settings",
                    (builder, params) -> builder.startObject("persistent")
                        .field("cluster.remote.foo.seeds", Collections.singletonList("localhost:9200"))
                        .field("cluster.remote.foo.transport.compress", "true")
                        .endObject()
                )
            );
        } else {
            final Request getSettingsRequest = new Request("GET", "/_cluster/settings");
            final Response getSettingsResponse = client().performRequest(getSettingsRequest);
            try (XContentParser parser = createParser(JsonXContent.jsonXContent, getSettingsResponse.getEntity().getContent())) {
                final Settings settings = TestResponseParsers.parseClusterSettingsResponse(parser).getPersistentSettings();
                assertThat(REMOTE_CLUSTER_COMPRESS.getConcreteSettingForNamespace("foo").get(settings), equalTo(Compression.Enabled.TRUE));
            }
        }
    }

    public static void assertNumHits(String index, int numHits, int totalShards) throws IOException {
        Map<String, Object> resp = entityAsMap(client().performRequest(new Request("GET", "/" + index + "/_search")));
        assertNoFailures(resp);
        assertThat(XContentMapValues.extractValue("_shards.total", resp), equalTo(totalShards));
        assertThat(XContentMapValues.extractValue("_shards.successful", resp), equalTo(totalShards));
        assertThat(extractTotalHits(resp), equalTo(numHits));
    }
}<|MERGE_RESOLUTION|>--- conflicted
+++ resolved
@@ -1728,7 +1728,106 @@
     }
 
     /**
-<<<<<<< HEAD
+     * This test ensures that search results on old indices using "persian" analyzer don't change
+     * after we introduce Lucene 10
+     */
+    public void testPersianAnalyzerBWC() throws Exception {
+        var originalClusterLegacyPersianAnalyzer = oldClusterHasFeature(SearchFeatures.LUCENE_10_0_0_UPGRADE) == false;
+        assumeTrue("Don't run this test if both versions already support stemming", originalClusterLegacyPersianAnalyzer);
+        final String indexName = "test_persian_stemmer";
+        Settings idxSettings = indexSettings(1, 1).build();
+        String mapping = """
+                {
+                  "properties": {
+                    "textfield" : {
+                      "type": "text",
+                      "analyzer": "persian"
+                    }
+                  }
+                }
+            """;
+
+        String query = """
+                {
+                  "query": {
+                    "match": {
+                      "textfield": "كتابها"
+                    }
+                  }
+                }
+            """;
+
+        if (isRunningAgainstOldCluster()) {
+            createIndex(client(), indexName, idxSettings, mapping);
+            ensureGreen(indexName);
+
+            assertOK(
+                client().performRequest(
+                    newXContentRequest(
+                        HttpMethod.POST,
+                        "/" + indexName + "/" + "_doc/1",
+                        (builder, params) -> builder.field("textfield", "كتابها")
+                    )
+                )
+            );
+            assertOK(
+                client().performRequest(
+                    newXContentRequest(
+                        HttpMethod.POST,
+                        "/" + indexName + "/" + "_doc/2",
+                        (builder, params) -> builder.field("textfield", "كتاب")
+                    )
+                )
+            );
+            refresh(indexName);
+
+            assertNumHits(indexName, 2, 1);
+
+            Request searchRequest = new Request("POST", "/" + indexName + "/_search");
+            searchRequest.setJsonEntity(query);
+            assertTotalHits(1, entityAsMap(client().performRequest(searchRequest)));
+        } else {
+            // old index should still only return one doc
+            Request searchRequest = new Request("POST", "/" + indexName + "/_search");
+            searchRequest.setJsonEntity(query);
+            assertTotalHits(1, entityAsMap(client().performRequest(searchRequest)));
+
+            String newIndexName = indexName + "_new";
+            createIndex(client(), newIndexName, idxSettings, mapping);
+            ensureGreen(newIndexName);
+
+            assertOK(
+                client().performRequest(
+                    newXContentRequest(
+                        HttpMethod.POST,
+                        "/" + newIndexName + "/" + "_doc/1",
+                        (builder, params) -> builder.field("textfield", "كتابها")
+                    )
+                )
+            );
+            assertOK(
+                client().performRequest(
+                    newXContentRequest(
+                        HttpMethod.POST,
+                        "/" + newIndexName + "/" + "_doc/2",
+                        (builder, params) -> builder.field("textfield", "كتاب")
+                    )
+                )
+            );
+            refresh(newIndexName);
+
+            searchRequest = new Request("POST", "/" + newIndexName + "/_search");
+            searchRequest.setJsonEntity(query);
+            assertTotalHits(2, entityAsMap(client().performRequest(searchRequest)));
+
+            // searching both indices (old and new analysis version) we should get 1 hit from the old and 2 from the new index
+            searchRequest = new Request("POST", "/" + indexName + "," + newIndexName + "/_search");
+            searchRequest.setJsonEntity(query);
+            assertTotalHits(3, entityAsMap(client().performRequest(searchRequest)));
+        }
+    }
+
+    /**
      * This test ensures that search results on old indices using "romanain" analyzer don't change
      * after we introduce Lucene 10
      */
@@ -1740,22 +1839,11 @@
         String cedillaForm = "absenţa";
         String commaForm = "absența";
 
-=======
-     * This test ensures that search results on old indices using "persian" analyzer don't change
-     * after we introduce Lucene 10
-     */
-    public void testPersianAnalyzerBWC() throws Exception {
-        var originalClusterLegacyPersianAnalyzer = oldClusterHasFeature(SearchFeatures.LUCENE_10_0_0_UPGRADE) == false;
-        assumeTrue("Don't run this test if both versions already support stemming", originalClusterLegacyPersianAnalyzer);
-        final String indexName = "test_persian_stemmer";
-        Settings idxSettings = indexSettings(1, 1).build();
->>>>>>> 7089ff34
         String mapping = """
                 {
                   "properties": {
                     "textfield" : {
                       "type": "text",
-<<<<<<< HEAD
                       "analyzer": "romanian"
                     }
                   }
@@ -1763,23 +1851,11 @@
             """;
 
         // query that uses the cedilla form of "t"
-=======
-                      "analyzer": "persian"
-                    }
-                  }
-                }
-            """;
-
->>>>>>> 7089ff34
         String query = """
                 {
                   "query": {
                     "match": {
-<<<<<<< HEAD
                       "textfield": "absenţa"
-=======
-                      "textfield": "كتابها"
->>>>>>> 7089ff34
                     }
                   }
                 }
@@ -1794,11 +1870,7 @@
                     newXContentRequest(
                         HttpMethod.POST,
                         "/" + indexName + "/" + "_doc/1",
-<<<<<<< HEAD
                         (builder, params) -> builder.field("textfield", cedillaForm)
-=======
-                        (builder, params) -> builder.field("textfield", "كتابها")
->>>>>>> 7089ff34
                     )
                 )
             );
@@ -1807,12 +1879,8 @@
                     newXContentRequest(
                         HttpMethod.POST,
                         "/" + indexName + "/" + "_doc/2",
-<<<<<<< HEAD
                         // this doc uses the comma form
                         (builder, params) -> builder.field("textfield", commaForm)
-=======
-                        (builder, params) -> builder.field("textfield", "كتاب")
->>>>>>> 7089ff34
                     )
                 )
             );
@@ -1838,11 +1906,7 @@
                     newXContentRequest(
                         HttpMethod.POST,
                         "/" + newIndexName + "/" + "_doc/1",
-<<<<<<< HEAD
                         (builder, params) -> builder.field("textfield", cedillaForm)
-=======
-                        (builder, params) -> builder.field("textfield", "كتابها")
->>>>>>> 7089ff34
                     )
                 )
             );
@@ -1851,11 +1915,7 @@
                     newXContentRequest(
                         HttpMethod.POST,
                         "/" + newIndexName + "/" + "_doc/2",
-<<<<<<< HEAD
                         (builder, params) -> builder.field("textfield", commaForm)
-=======
-                        (builder, params) -> builder.field("textfield", "كتاب")
->>>>>>> 7089ff34
                     )
                 )
             );
