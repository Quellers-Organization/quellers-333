--- conflicted
+++ resolved
@@ -25,11 +25,6 @@
 import org.elasticsearch.client.Response;
 import org.elasticsearch.client.ResponseException;
 import org.elasticsearch.client.RestClient;
-<<<<<<< HEAD
-import org.elasticsearch.client.WarningsHandler;
-=======
-import org.elasticsearch.client.WarningFailureException;
->>>>>>> a68c275b
 import org.elasticsearch.cluster.metadata.IndexMetaData;
 import org.elasticsearch.common.Booleans;
 import org.elasticsearch.common.CheckedFunction;
@@ -1045,15 +1040,8 @@
 
         // In 7.0, type names are no longer returned by default in get index template requests.
         // We therefore use the deprecated typed APIs when running against the current version.
-<<<<<<< HEAD
         getTemplateRequest.addParameter(INCLUDE_TYPE_NAME_PARAMETER, "true");
-        getTemplateRequest.setOptions(allowTypeRemovalWarnings());
-=======
-        if (isRunningAgainstAncientCluster() == false) {
-            getTemplateRequest.addParameter(INCLUDE_TYPE_NAME_PARAMETER, "true");
-        }
         getTemplateRequest.setOptions(allowTypesRemovalWarnings());
->>>>>>> a68c275b
 
         Map<String, Object> getTemplateResponse = entityAsMap(client().performRequest(getTemplateRequest));
         Map<String, Object> expectedTemplate = new HashMap<>();
