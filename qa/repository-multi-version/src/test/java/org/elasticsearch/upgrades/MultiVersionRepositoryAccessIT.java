--- conflicted
+++ resolved
@@ -198,14 +198,14 @@
             final int shards = 3;
             createIndex(client, "test-index", shards);
             createRepository(client, repoName, false);
-<<<<<<< HEAD
             // only create some snapshots in the first two steps
             if (TEST_STEP == TestStep.STEP1_OLD_CLUSTER || TEST_STEP == TestStep.STEP2_NEW_CLUSTER) {
                 createSnapshot(client, repoName, "snapshot-" + TEST_STEP);
                 final List<Map<String, Object>> snapshots = listSnapshots(repoName);
                 // Every step creates one snapshot
                 assertThat(snapshots, hasSize(TEST_STEP.ordinal() + 1));
-                assertSnapshotStatusSuccessful(client, repoName, snapshots);
+                assertSnapshotStatusSuccessful(client, repoName,
+                    snapshots.stream().map(sn -> (String) sn.get("snapshot")).toArray(String[]::new));
                 if (TEST_STEP == TestStep.STEP1_OLD_CLUSTER) {
                     ensureSnapshotRestoreWorks(client, repoName, "snapshot-" + TestStep.STEP1_OLD_CLUSTER, shards);
                 } else {
@@ -217,16 +217,6 @@
                     createSnapshot(client, repoName, "snapshot-2");
                     ensureSnapshotRestoreWorks(client, repoName, "snapshot-2", shards);
                 }
-=======
-            createSnapshot(client, repoName, "snapshot-" + TEST_STEP);
-            final List<Map<String, Object>> snapshots = listSnapshots(repoName);
-            // Every step creates one snapshot
-            assertThat(snapshots, hasSize(TEST_STEP.ordinal() + 1));
-            assertSnapshotStatusSuccessful(client, repoName,
-                snapshots.stream().map(sn -> (String) sn.get("snapshot")).toArray(String[]::new));
-            if (TEST_STEP == TestStep.STEP1_OLD_CLUSTER) {
-                ensureSnapshotRestoreWorks(client, repoName, "snapshot-" + TestStep.STEP1_OLD_CLUSTER, shards);
->>>>>>> 616b905f
             } else {
                 if (minimumNodeVersion().before(SnapshotsService.SHARD_GEN_IN_REPO_DATA_VERSION)) {
                     assertThat(TEST_STEP, is(TestStep.STEP3_OLD_CLUSTER));
