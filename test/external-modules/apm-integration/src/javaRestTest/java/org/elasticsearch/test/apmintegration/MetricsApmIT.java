--- conflicted
+++ resolved
@@ -107,11 +107,7 @@
 
         client().performRequest(new Request("GET", "/_use_apm_metrics"));
 
-<<<<<<< HEAD
-        finished.await(30, TimeUnit.SECONDS);
-=======
         assertTrue("Timeout when waiting for assertions to complete.", finished.await(30, TimeUnit.SECONDS));
->>>>>>> 72cfa34d
         assertThat(sampleAssertions, Matchers.equalTo(Collections.emptyMap()));
     }
 
