--- conflicted
+++ resolved
@@ -21,10 +21,7 @@
 
 import org.apache.logging.log4j.Logger;
 import org.apache.logging.log4j.message.ParameterizedMessage;
-<<<<<<< HEAD
 import org.elasticsearch.transport.nio.channel.NioChannel;
-=======
->>>>>>> bf403ae0
 import org.elasticsearch.transport.nio.channel.NioSocketChannel;
 import org.elasticsearch.transport.nio.channel.SelectionKeyUtils;
 import org.elasticsearch.transport.nio.channel.WriteContext;
@@ -63,11 +60,7 @@
      * @param exception that occurred
      */
     void registrationException(NioSocketChannel channel, Exception exception) {
-<<<<<<< HEAD
-        logger.debug(new ParameterizedMessage("failed to register socket channel: {}", channel), exception);
-=======
         logger.debug(() -> new ParameterizedMessage("failed to register socket channel: {}", channel), exception);
->>>>>>> bf403ae0
         exceptionCaught(channel, exception);
     }
 
@@ -88,13 +81,8 @@
      * @param exception that occurred
      */
     void connectException(NioSocketChannel channel, Exception exception) {
-<<<<<<< HEAD
-        logger.debug(new ParameterizedMessage("failed to connect to socket channel: {}", channel), exception);
-=======
         logger.debug(() -> new ParameterizedMessage("failed to connect to socket channel: {}", channel), exception);
->>>>>>> bf403ae0
         exceptionCaught(channel, exception);
-
     }
 
     /**
@@ -117,11 +105,7 @@
      * @param exception that occurred
      */
     void readException(NioSocketChannel channel, Exception exception) {
-<<<<<<< HEAD
-        logger.debug(new ParameterizedMessage("exception while reading from socket channel: {}", channel), exception);
-=======
         logger.debug(() -> new ParameterizedMessage("exception while reading from socket channel: {}", channel), exception);
->>>>>>> bf403ae0
         exceptionCaught(channel, exception);
     }
 
@@ -148,11 +132,7 @@
      * @param exception that occurred
      */
     void writeException(NioSocketChannel channel, Exception exception) {
-<<<<<<< HEAD
-        logger.debug(new ParameterizedMessage("exception while writing to socket channel: {}", channel), exception);
-=======
         logger.debug(() -> new ParameterizedMessage("exception while writing to socket channel: {}", channel), exception);
->>>>>>> bf403ae0
         exceptionCaught(channel, exception);
     }
 
@@ -164,15 +144,9 @@
      * @param channel that caused the exception
      * @param exception that was thrown
      */
-<<<<<<< HEAD
     void genericChannelException(NioChannel channel, Exception exception) {
         super.genericChannelException(channel, exception);
         exceptionCaught((NioSocketChannel) channel, exception);
-=======
-    void genericChannelException(NioSocketChannel channel, Exception exception) {
-        logger.debug(() -> new ParameterizedMessage("exception while handling event for socket channel: {}", channel), exception);
-        exceptionCaught(channel, exception);
->>>>>>> bf403ae0
     }
 
     private void exceptionCaught(NioSocketChannel channel, Exception e) {
