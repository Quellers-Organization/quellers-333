/*
 * Licensed to Elasticsearch under one or more contributor
 * license agreements. See the NOTICE file distributed with
 * this work for additional information regarding copyright
 * ownership. Elasticsearch licenses this file to you under
 * the Apache License, Version 2.0 (the "License"); you may
 * not use this file except in compliance with the License.
 * You may obtain a copy of the License at
 *
 *    http://www.apache.org/licenses/LICENSE-2.0
 *
 * Unless required by applicable law or agreed to in writing,
 * software distributed under the License is distributed on an
 * "AS IS" BASIS, WITHOUT WARRANTIES OR CONDITIONS OF ANY
 * KIND, either express or implied.  See the License for the
 * specific language governing permissions and limitations
 * under the License.
 */

package org.elasticsearch.transport.nio;

import org.apache.logging.log4j.Logger;
import org.elasticsearch.ElasticsearchException;
import org.elasticsearch.action.ActionListener;
import org.elasticsearch.cluster.node.DiscoveryNode;
import org.elasticsearch.common.io.stream.NamedWriteableRegistry;
import org.elasticsearch.common.network.NetworkService;
import org.elasticsearch.common.recycler.Recycler;
import org.elasticsearch.common.settings.Setting;
import org.elasticsearch.common.settings.Settings;
import org.elasticsearch.common.unit.TimeValue;
import org.elasticsearch.common.util.BigArrays;
import org.elasticsearch.common.util.PageCacheRecycler;
import org.elasticsearch.common.util.concurrent.EsExecutors;
import org.elasticsearch.indices.breaker.CircuitBreakerService;
import org.elasticsearch.threadpool.ThreadPool;
import org.elasticsearch.transport.TcpTransport;
import org.elasticsearch.transport.Transports;
import org.elasticsearch.transport.nio.channel.NioServerSocketChannel;
import org.elasticsearch.transport.nio.channel.NioSocketChannel;
import org.elasticsearch.transport.nio.channel.TcpChannelFactory;
import org.elasticsearch.transport.nio.channel.TcpNioServerSocketChannel;
import org.elasticsearch.transport.nio.channel.TcpNioSocketChannel;
import org.elasticsearch.transport.nio.channel.TcpReadContext;
import org.elasticsearch.transport.nio.channel.TcpWriteContext;

import java.io.IOException;
import java.net.InetSocketAddress;
import java.nio.ByteBuffer;
import java.util.ArrayList;
import java.util.concurrent.ConcurrentMap;
import java.util.function.Consumer;
import java.util.function.Supplier;

import static org.elasticsearch.common.settings.Setting.intSetting;
import static org.elasticsearch.common.util.concurrent.ConcurrentCollections.newConcurrentMap;
import static org.elasticsearch.common.util.concurrent.EsExecutors.daemonThreadFactory;

public class NioTransport extends TcpTransport {

    public static final String TRANSPORT_WORKER_THREAD_NAME_PREFIX = Transports.NIO_TRANSPORT_WORKER_THREAD_NAME_PREFIX;
    public static final String TRANSPORT_ACCEPTOR_THREAD_NAME_PREFIX = Transports.NIO_TRANSPORT_ACCEPTOR_THREAD_NAME_PREFIX;

    public static final Setting<Integer> NIO_WORKER_COUNT =
        new Setting<>("transport.nio.worker_count",
            (s) -> Integer.toString(EsExecutors.numberOfProcessors(s) * 2),
            (s) -> Setting.parseInt(s, 1, "transport.nio.worker_count"), Setting.Property.NodeScope);

    public static final Setting<Integer> NIO_ACCEPTOR_COUNT =
        intSetting("transport.nio.acceptor_count", 1, 1, Setting.Property.NodeScope);

    private final PageCacheRecycler pageCacheRecycler;
    private final ConcurrentMap<String, TcpChannelFactory> profileToChannelFactory = newConcurrentMap();
    private final NioMachine nioMachine;
    private TcpChannelFactory clientChannelFactory;

    public NioTransport(Settings settings, ThreadPool threadPool, NetworkService networkService, BigArrays bigArrays,
                        PageCacheRecycler pageCacheRecycler, NamedWriteableRegistry namedWriteableRegistry,
                        CircuitBreakerService circuitBreakerService) {
        super("nio", settings, threadPool, bigArrays, circuitBreakerService, namedWriteableRegistry, networkService);
        this.pageCacheRecycler = pageCacheRecycler;

        int acceptorCount = 0;
        if (NetworkService.NETWORK_SERVER.get(settings)) {
            acceptorCount = NioTransport.NIO_ACCEPTOR_COUNT.get(settings);
        }

        nioMachine = new NioMachine(logger, daemonThreadFactory(this.settings, TRANSPORT_ACCEPTOR_THREAD_NAME_PREFIX), acceptorCount,
            AcceptorEventHandler::new, daemonThreadFactory(this.settings, TRANSPORT_WORKER_THREAD_NAME_PREFIX),
            NioTransport.NIO_WORKER_COUNT.get(settings), this::getSocketEventHandler);
    }

    @Override
    protected TcpNioServerSocketChannel bind(String name, InetSocketAddress address) throws IOException {
        TcpChannelFactory channelFactory = this.profileToChannelFactory.get(name);
<<<<<<< HEAD
        TcpNioServerSocketChannel serverChannel = nioMachine.bindServerChannel(address, channelFactory);
        openChannels.serverChannelOpened(serverChannel);
        serverChannel.addCloseListener(ActionListener.wrap(() -> openChannels.channelClosed(serverChannel)));
        return serverChannel;
=======
        AcceptingSelector selector = acceptors.get(++acceptorNumber % NioTransport.NIO_ACCEPTOR_COUNT.get(settings));
        return channelFactory.openNioServerSocketChannel(address, selector);
>>>>>>> d1acb769
    }

    @Override
    protected TcpNioSocketChannel initiateChannel(DiscoveryNode node, TimeValue connectTimeout, ActionListener<Void> connectListener)
        throws IOException {
<<<<<<< HEAD
        TcpNioSocketChannel channel = nioMachine.openChannel(node.getAddress().address(), clientChannelFactory);
        openChannels.clientChannelOpened(channel);
        channel.addCloseListener(ActionListener.wrap(() -> openChannels.channelClosed(channel)));
=======
        TcpNioSocketChannel channel = clientChannelFactory.openNioChannel(node.getAddress().address(), clientSelectorSupplier.get());
>>>>>>> d1acb769
        channel.addConnectListener(connectListener);
        return channel;
    }

    @Override
    protected void doStart() {
        boolean success = false;
        try {
            ProfileSettings clientProfileSettings = new ProfileSettings(settings, "default");
            clientChannelFactory = new TcpChannelFactory(clientProfileSettings, getContextSetter("client"), getServerContextSetter());

            nioMachine.start();
            if (NetworkService.NETWORK_SERVER.get(settings)) {
                // loop through all profiles and start them up, special handling for default one
                for (ProfileSettings profileSettings : profileSettings) {
                    String profileName = profileSettings.profileName;
                    Consumer<NioSocketChannel> contextSetter = getContextSetter(profileName);
                    TcpChannelFactory factory = new TcpChannelFactory(profileSettings, contextSetter, getServerContextSetter());
                    profileToChannelFactory.putIfAbsent(profileName, factory);
                    bindServer(profileSettings);
                }
            }

            super.doStart();
            success = true;
        } catch (IOException e) {
            throw new ElasticsearchException(e);
        } finally {
            if (success == false) {
                doStop();
            }
        }
    }

    @Override
    protected void stopInternal() {
<<<<<<< HEAD
        nioMachine.stop();
=======
        NioShutdown nioShutdown = new NioShutdown(logger);
        nioShutdown.orderlyShutdown(acceptors, socketSelectors);

>>>>>>> d1acb769
        profileToChannelFactory.clear();
    }

    protected SocketEventHandler getSocketEventHandler(Logger logger) {
        return new SocketEventHandler(logger);
    }

    final void exceptionCaught(NioSocketChannel channel, Exception exception) {
        onException((TcpNioSocketChannel) channel, exception);
    }

    private Consumer<NioSocketChannel> getContextSetter(String profileName) {
        return (c) -> {
            Supplier<InboundChannelBuffer.Page> pageSupplier = () -> {
                Recycler.V<byte[]> bytes = pageCacheRecycler.bytePage(false);
                return new InboundChannelBuffer.Page(ByteBuffer.wrap(bytes.v()), bytes);
            };
            c.setContexts(new TcpReadContext(c, new TcpReadHandler(profileName, this), new InboundChannelBuffer(pageSupplier)),
                new TcpWriteContext(c), this::exceptionCaught);
        };
    }

    private void acceptChannel(NioSocketChannel channel) {
        TcpNioSocketChannel tcpChannel = (TcpNioSocketChannel) channel;
        serverAcceptedChannel(tcpChannel);

    }

    private Consumer<NioServerSocketChannel> getServerContextSetter() {
        return (c) -> c.setAcceptContext(this::acceptChannel);
    }
}<|MERGE_RESOLUTION|>--- conflicted
+++ resolved
@@ -47,7 +47,6 @@
 import java.io.IOException;
 import java.net.InetSocketAddress;
 import java.nio.ByteBuffer;
-import java.util.ArrayList;
 import java.util.concurrent.ConcurrentMap;
 import java.util.function.Consumer;
 import java.util.function.Supplier;
@@ -93,27 +92,13 @@
     @Override
     protected TcpNioServerSocketChannel bind(String name, InetSocketAddress address) throws IOException {
         TcpChannelFactory channelFactory = this.profileToChannelFactory.get(name);
-<<<<<<< HEAD
-        TcpNioServerSocketChannel serverChannel = nioMachine.bindServerChannel(address, channelFactory);
-        openChannels.serverChannelOpened(serverChannel);
-        serverChannel.addCloseListener(ActionListener.wrap(() -> openChannels.channelClosed(serverChannel)));
-        return serverChannel;
-=======
-        AcceptingSelector selector = acceptors.get(++acceptorNumber % NioTransport.NIO_ACCEPTOR_COUNT.get(settings));
-        return channelFactory.openNioServerSocketChannel(address, selector);
->>>>>>> d1acb769
+        return nioMachine.bindServerChannel(address, channelFactory);
     }
 
     @Override
     protected TcpNioSocketChannel initiateChannel(DiscoveryNode node, TimeValue connectTimeout, ActionListener<Void> connectListener)
         throws IOException {
-<<<<<<< HEAD
         TcpNioSocketChannel channel = nioMachine.openChannel(node.getAddress().address(), clientChannelFactory);
-        openChannels.clientChannelOpened(channel);
-        channel.addCloseListener(ActionListener.wrap(() -> openChannels.channelClosed(channel)));
-=======
-        TcpNioSocketChannel channel = clientChannelFactory.openNioChannel(node.getAddress().address(), clientSelectorSupplier.get());
->>>>>>> d1acb769
         channel.addConnectListener(connectListener);
         return channel;
     }
@@ -150,13 +135,7 @@
 
     @Override
     protected void stopInternal() {
-<<<<<<< HEAD
         nioMachine.stop();
-=======
-        NioShutdown nioShutdown = new NioShutdown(logger);
-        nioShutdown.orderlyShutdown(acceptors, socketSelectors);
-
->>>>>>> d1acb769
         profileToChannelFactory.clear();
     }
 
@@ -180,8 +159,7 @@
     }
 
     private void acceptChannel(NioSocketChannel channel) {
-        TcpNioSocketChannel tcpChannel = (TcpNioSocketChannel) channel;
-        serverAcceptedChannel(tcpChannel);
+        serverAcceptedChannel((TcpNioSocketChannel) channel);
 
     }
 
