/*
 * Licensed to Elasticsearch under one or more contributor
 * license agreements. See the NOTICE file distributed with
 * this work for additional information regarding copyright
 * ownership. Elasticsearch licenses this file to you under
 * the Apache License, Version 2.0 (the "License"); you may
 * not use this file except in compliance with the License.
 * You may obtain a copy of the License at
 *
 *    http://www.apache.org/licenses/LICENSE-2.0
 *
 * Unless required by applicable law or agreed to in writing,
 * software distributed under the License is distributed on an
 * "AS IS" BASIS, WITHOUT WARRANTIES OR CONDITIONS OF ANY
 * KIND, either express or implied.  See the License for the
 * specific language governing permissions and limitations
 * under the License.
 */

package org.elasticsearch.transport;

import org.apache.logging.log4j.Level;
import org.apache.logging.log4j.LogManager;
import org.apache.logging.log4j.message.ParameterizedMessage;
import org.apache.logging.log4j.util.Supplier;
import org.apache.lucene.util.CollectionUtil;
import org.apache.lucene.util.Constants;
import org.elasticsearch.ElasticsearchException;
import org.elasticsearch.ExceptionsHelper;
import org.elasticsearch.Version;
import org.elasticsearch.action.ActionListenerResponseHandler;
import org.elasticsearch.action.support.PlainActionFuture;
import org.elasticsearch.cluster.node.DiscoveryNode;
import org.elasticsearch.common.Nullable;
import org.elasticsearch.common.SuppressForbidden;
import org.elasticsearch.common.io.stream.BytesStreamOutput;
import org.elasticsearch.common.io.stream.StreamInput;
import org.elasticsearch.common.io.stream.StreamOutput;
import org.elasticsearch.common.logging.Loggers;
import org.elasticsearch.common.network.CloseableChannel;
import org.elasticsearch.common.network.NetworkUtils;
import org.elasticsearch.common.settings.ClusterSettings;
import org.elasticsearch.common.settings.Setting;
import org.elasticsearch.common.settings.Settings;
import org.elasticsearch.common.transport.BoundTransportAddress;
import org.elasticsearch.common.transport.TransportAddress;
import org.elasticsearch.common.unit.TimeValue;
import org.elasticsearch.common.util.concurrent.AbstractRunnable;
import org.elasticsearch.common.util.concurrent.ConcurrentCollections;
import org.elasticsearch.core.internal.io.IOUtils;
import org.elasticsearch.mocksocket.MockServerSocket;
import org.elasticsearch.node.Node;
import org.elasticsearch.tasks.Task;
import org.elasticsearch.test.ESTestCase;
import org.elasticsearch.test.MockLogAppender;
import org.elasticsearch.test.VersionUtils;
import org.elasticsearch.test.junit.annotations.TestLogging;
import org.elasticsearch.test.transport.MockTransportService;
import org.elasticsearch.test.transport.StubbableTransport;
import org.elasticsearch.threadpool.TestThreadPool;
import org.elasticsearch.threadpool.ThreadPool;
import org.junit.After;
import org.junit.Before;

import java.io.IOException;
import java.io.UncheckedIOException;
import java.net.Inet4Address;
import java.net.Inet6Address;
import java.net.InetAddress;
import java.net.InetSocketAddress;
import java.net.ServerSocket;
import java.net.Socket;
import java.net.UnknownHostException;
import java.util.ArrayList;
import java.util.Arrays;
import java.util.Collections;
import java.util.HashMap;
import java.util.HashSet;
import java.util.List;
import java.util.Map;
import java.util.Set;
import java.util.concurrent.BrokenBarrierException;
import java.util.concurrent.CountDownLatch;
import java.util.concurrent.CyclicBarrier;
import java.util.concurrent.ExecutionException;
import java.util.concurrent.Semaphore;
import java.util.concurrent.TimeUnit;
import java.util.concurrent.atomic.AtomicBoolean;
import java.util.concurrent.atomic.AtomicInteger;
import java.util.concurrent.atomic.AtomicReference;
import java.util.stream.Collectors;

import static java.util.Collections.emptyMap;
import static java.util.Collections.emptySet;
import static org.hamcrest.Matchers.arrayWithSize;
import static org.hamcrest.Matchers.containsString;
import static org.hamcrest.Matchers.empty;
import static org.hamcrest.Matchers.equalTo;
import static org.hamcrest.Matchers.greaterThan;
import static org.hamcrest.Matchers.greaterThanOrEqualTo;
import static org.hamcrest.Matchers.hasKey;
import static org.hamcrest.Matchers.hasToString;
import static org.hamcrest.Matchers.instanceOf;
import static org.hamcrest.Matchers.lessThan;
import static org.hamcrest.Matchers.notNullValue;
import static org.hamcrest.Matchers.startsWith;

public abstract class AbstractSimpleTransportTestCase extends ESTestCase {

    protected ThreadPool threadPool;
    // we use always a non-alpha or beta version here otherwise minimumCompatibilityVersion will be different for the two used versions
    private static final Version CURRENT_VERSION = Version.fromString(String.valueOf(Version.CURRENT.major) + ".0.0");
    protected static final Version version0 = CURRENT_VERSION.minimumCompatibilityVersion();


    protected volatile DiscoveryNode nodeA;
    protected volatile MockTransportService serviceA;
    protected ClusterSettings clusterSettingsA;

    protected static final Version version1 = Version.fromId(CURRENT_VERSION.id + 1);
    protected volatile DiscoveryNode nodeB;
    protected volatile MockTransportService serviceB;

    protected abstract Transport build(Settings settings, Version version, ClusterSettings clusterSettings, boolean doHandshake);

    protected int channelsPerNodeConnection() {
        // This is a customized profile for this test case.
        return 6;
    }

    protected Set<Setting<?>> getSupportedSettings() {
        return ClusterSettings.BUILT_IN_CLUSTER_SETTINGS;
    }

    @Override
    @Before
    public void setUp() throws Exception {
        super.setUp();
        threadPool = new TestThreadPool(getClass().getName());
        clusterSettingsA = new ClusterSettings(Settings.EMPTY, getSupportedSettings());
        final Settings.Builder connectionSettingsBuilder = Settings.builder()
            .put(TransportSettings.CONNECTIONS_PER_NODE_RECOVERY.getKey(), 1)
            .put(TransportSettings.CONNECTIONS_PER_NODE_BULK.getKey(), 1)
            .put(TransportSettings.CONNECTIONS_PER_NODE_REG.getKey(), 2)
            .put(TransportSettings.CONNECTIONS_PER_NODE_STATE.getKey(), 1)
            .put(TransportSettings.CONNECTIONS_PER_NODE_PING.getKey(), 1);

        connectionSettingsBuilder.put(TransportSettings.TCP_KEEP_ALIVE.getKey(), randomBoolean());
        if (randomBoolean()) {
            connectionSettingsBuilder.put(TransportSettings.TCP_KEEP_IDLE.getKey(), randomIntBetween(1, 1000));
        }
        if (randomBoolean()) {
            connectionSettingsBuilder.put(TransportSettings.TCP_KEEP_INTERVAL.getKey(), randomIntBetween(1, 1000));
        }
        if (randomBoolean()) {
            connectionSettingsBuilder.put(TransportSettings.TCP_KEEP_COUNT.getKey(), randomIntBetween(1, 10));
        }

        final Settings connectionSettings = connectionSettingsBuilder.build();

        serviceA = buildService("TS_A",  version0, clusterSettingsA, connectionSettings); // this one supports dynamic tracer updates
        nodeA = serviceA.getLocalNode();
        serviceB = buildService("TS_B", version1, null, connectionSettings); // this one doesn't support dynamic tracer updates
        nodeB = serviceB.getLocalNode();
        // wait till all nodes are properly connected and the event has been sent, so tests in this class
        // will not get this callback called on the connections done in this setup
        final CountDownLatch latch = new CountDownLatch(2);
        TransportConnectionListener waitForConnection = new TransportConnectionListener() {
            @Override
            public void onNodeConnected(DiscoveryNode node) {
                latch.countDown();
            }

            @Override
            public void onNodeDisconnected(DiscoveryNode node) {
                fail("disconnect should not be called " + node);
            }
        };
        serviceA.addConnectionListener(waitForConnection);
        serviceB.addConnectionListener(waitForConnection);
        int numHandshakes = 1;
        serviceA.connectToNode(nodeB);
        serviceB.connectToNode(nodeA);
        assertNumHandshakes(numHandshakes, serviceA.getOriginalTransport());
        assertNumHandshakes(numHandshakes, serviceB.getOriginalTransport());

        assertThat("failed to wait for all nodes to connect", latch.await(5, TimeUnit.SECONDS), equalTo(true));
        serviceA.removeConnectionListener(waitForConnection);
        serviceB.removeConnectionListener(waitForConnection);
    }

    private MockTransportService buildService(final String name, final Version version, @Nullable ClusterSettings clusterSettings,
                                              Settings settings, boolean acceptRequests, boolean doHandshake) {
        Settings updatedSettings = Settings.builder()
            .put(TransportSettings.PORT.getKey(), getPortRange())
            .put(settings)
            .put(Node.NODE_NAME_SETTING.getKey(), name)
            .build();
        if (clusterSettings == null) {
            clusterSettings = new ClusterSettings(updatedSettings, getSupportedSettings());
        }
        Transport transport = build(updatedSettings, version, clusterSettings, doHandshake);
        MockTransportService service = MockTransportService.createNewService(updatedSettings, transport, version, threadPool,
            clusterSettings, Collections.emptySet());
        service.start();
        if (acceptRequests) {
            service.acceptIncomingRequests();
        }
        return service;
    }

    protected MockTransportService buildService(final String name, final Version version, Settings settings) {
        return buildService(name, version, null, settings);
    }

    protected MockTransportService buildService(final String name, final Version version, ClusterSettings clusterSettings,
                                                Settings settings) {
        return buildService(name, version, clusterSettings, settings, true, true);
    }

    @Override
    @After
    public void tearDown() throws Exception {
        super.tearDown();
        try {
            assertNoPendingHandshakes(serviceA.getOriginalTransport());
            assertNoPendingHandshakes(serviceB.getOriginalTransport());
        } finally {
            IOUtils.close(serviceA, serviceB, () -> terminate(threadPool));
        }
    }

    public void assertNumHandshakes(long expected, Transport transport) {
        if (transport instanceof TcpTransport) {
            assertThat(((TcpTransport) transport).getNumHandshakes(), equalTo(expected));
        }
    }

    public void assertNoPendingHandshakes(Transport transport) {
        if (transport instanceof TcpTransport) {
            assertThat(((TcpTransport) transport).getNumPendingHandshakes(), equalTo(0));
        }
    }


    public void testHelloWorld() throws Exception {
        serviceA.registerRequestHandler("internal:sayHello", ThreadPool.Names.GENERIC, StringMessageRequest::new,
            (request, channel, task) -> {
                assertThat(request.message, equalTo("moshe"));
                try {
                    channel.sendResponse(new StringMessageResponse("hello " + request.message));
                } catch (IOException e) {
                    logger.error("Unexpected failure", e);
                    fail(e.getMessage());
                }
            });

        TransportFuture<StringMessageResponse> res = submitRequest(serviceB, nodeA, "internal:sayHello",
            new StringMessageRequest("moshe"), new TransportResponseHandler<StringMessageResponse>() {
                @Override
                public StringMessageResponse read(StreamInput in) throws IOException {
                    return new StringMessageResponse(in);
                }

                @Override
                public String executor() {
                    return ThreadPool.Names.GENERIC;
                }

                @Override
                public void handleResponse(StringMessageResponse response) {
                    assertThat(response.message, equalTo("hello moshe"));
                }

                @Override
                public void handleException(TransportException exp) {
                    logger.error("Unexpected failure", exp);
                    fail("got exception instead of a response: " + exp.getMessage());
                }
            });

        assertThat(res.get().message, equalTo("hello moshe"));

        res = submitRequest(serviceB, nodeA, "internal:sayHello", new StringMessageRequest("moshe"), new TransportResponseHandler<>() {
                @Override
                public StringMessageResponse read(StreamInput in) throws IOException {
                    return new StringMessageResponse(in);
                }

                @Override
                public String executor() {
                    return ThreadPool.Names.GENERIC;
                }

                @Override
                public void handleResponse(StringMessageResponse response) {
                    assertThat(response.message, equalTo("hello moshe"));
                }

                @Override
                public void handleException(TransportException exp) {
                    logger.error("Unexpected failure", exp);
                    fail("got exception instead of a response: " + exp.getMessage());
                }
            });

        assertThat(res.get().message, equalTo("hello moshe"));
    }

    public void testThreadContext() throws ExecutionException, InterruptedException {

        serviceA.registerRequestHandler("internal:ping_pong", ThreadPool.Names.GENERIC, StringMessageRequest::new,
            (request, channel, task) -> {
            assertThat(threadPool.getThreadContext().getHeader("test.ping.user"), equalTo("ping_user"));
            assertNull(threadPool.getThreadContext().getTransient("my_private_context"));
            try {
                StringMessageResponse response = new StringMessageResponse("pong");
                threadPool.getThreadContext().putHeader("test.pong.user", "pong_user");
                channel.sendResponse(response);
            } catch (IOException e) {
                logger.error("Unexpected failure", e);
                fail(e.getMessage());
            }
        });
        final Object context = new Object();
        final String executor = randomFrom(ThreadPool.THREAD_POOL_TYPES.keySet().toArray(new String[0]));
        TransportResponseHandler<StringMessageResponse> responseHandler = new TransportResponseHandler<StringMessageResponse>() {
            @Override
            public StringMessageResponse read(StreamInput in) throws IOException {
                return new StringMessageResponse(in);
            }

            @Override
            public String executor() {
                return executor;
            }

            @Override
            public void handleResponse(StringMessageResponse response) {
                assertThat(response.message, equalTo("pong"));
                assertThat(threadPool.getThreadContext().getHeader("test.ping.user"), equalTo("ping_user"));
                assertNull(threadPool.getThreadContext().getHeader("test.pong.user"));
                assertSame(context, threadPool.getThreadContext().getTransient("my_private_context"));
                threadPool.getThreadContext().putHeader("some.temp.header", "booooom");
            }

            @Override
            public void handleException(TransportException exp) {
                logger.error("Unexpected failure", exp);
                fail("got exception instead of a response: " + exp.getMessage());
            }
        };
        StringMessageRequest ping = new StringMessageRequest("ping");
        threadPool.getThreadContext().putHeader("test.ping.user", "ping_user");
        threadPool.getThreadContext().putTransient("my_private_context", context);

        TransportFuture<StringMessageResponse> res = submitRequest(serviceB, nodeA, "internal:ping_pong", ping, responseHandler);

        StringMessageResponse message = res.get();
        assertThat(message.message, equalTo("pong"));
        assertThat(threadPool.getThreadContext().getHeader("test.ping.user"), equalTo("ping_user"));
        assertSame(context, threadPool.getThreadContext().getTransient("my_private_context"));
        assertNull("this header is only visible in the handler context", threadPool.getThreadContext().getHeader("some.temp.header"));
    }

    public void testLocalNodeConnection() throws InterruptedException {
        assertTrue("serviceA is not connected to nodeA", serviceA.nodeConnected(nodeA));
        // this should be a noop
        serviceA.disconnectFromNode(nodeA);
        final AtomicReference<Exception> exception = new AtomicReference<>();
        serviceA.registerRequestHandler("internal:localNode", ThreadPool.Names.GENERIC, StringMessageRequest::new,
            (request, channel, task) -> {
                try {
                    channel.sendResponse(new StringMessageResponse(request.message));
                } catch (IOException e) {
                    exception.set(e);
                }
            });
        final AtomicReference<String> responseString = new AtomicReference<>();
        final CountDownLatch responseLatch = new CountDownLatch(1);
        serviceA.sendRequest(nodeA, "internal:localNode", new StringMessageRequest("test"),
            new TransportResponseHandler<StringMessageResponse>() {
            @Override
            public StringMessageResponse read(StreamInput in) throws IOException {
                return new StringMessageResponse(in);
            }

            @Override
            public void handleResponse(StringMessageResponse response) {
                responseString.set(response.message);
                responseLatch.countDown();
            }

            @Override
            public void handleException(TransportException exp) {
                exception.set(exp);
                responseLatch.countDown();
            }

            @Override
            public String executor() {
                return ThreadPool.Names.GENERIC;
            }
        });
        responseLatch.await();
        assertNull(exception.get());
        assertThat(responseString.get(), equalTo("test"));
    }

    public void testMessageListeners() throws Exception {
        final TransportRequestHandler<TransportRequest.Empty> requestHandler = (request, channel, task) -> {
            try {
                if (randomBoolean()) {
                    channel.sendResponse(TransportResponse.Empty.INSTANCE);
                } else {
                    channel.sendResponse(new ElasticsearchException("simulated"));
                }
            } catch (IOException e) {
                logger.error("Unexpected failure", e);
                fail(e.getMessage());
            }
        };
        final String ACTION = "internal:action";
        serviceA.registerRequestHandler(ACTION, ThreadPool.Names.GENERIC, TransportRequest.Empty::new,
            requestHandler);
        serviceB.registerRequestHandler(ACTION, ThreadPool.Names.GENERIC, TransportRequest.Empty::new,
            requestHandler);

        class CountingListener implements TransportMessageListener {
            AtomicInteger requestsReceived = new AtomicInteger();
            AtomicInteger requestsSent = new AtomicInteger();
            AtomicInteger responseReceived = new AtomicInteger();
            AtomicInteger responseSent = new AtomicInteger();

            @Override
            public void onRequestReceived(long requestId, String action) {
                if (action.equals(ACTION)) {
                    requestsReceived.incrementAndGet();
                }
            }

            @Override
            public void onResponseSent(long requestId, String action, TransportResponse response) {
                if (action.equals(ACTION)) {
                    responseSent.incrementAndGet();
                }
            }

            @Override
            public void onResponseSent(long requestId, String action, Exception error) {
                if (action.equals(ACTION)) {
                    responseSent.incrementAndGet();
                }
            }

            @Override
            public void onResponseReceived(long requestId, Transport.ResponseContext context) {
                if (context.action().equals(ACTION)) {
                    responseReceived.incrementAndGet();
                }
            }

            @Override
            public void onRequestSent(DiscoveryNode node, long requestId, String action, TransportRequest request,
                                      TransportRequestOptions options) {
                if (action.equals(ACTION)) {
                    requestsSent.incrementAndGet();
                }
            }
        }

        final CountingListener tracerA = new CountingListener();
        final CountingListener tracerB = new CountingListener();
        serviceA.addMessageListener(tracerA);
        serviceB.addMessageListener(tracerB);

        try {
            submitRequest(serviceA, nodeB, ACTION, TransportRequest.Empty.INSTANCE, EmptyTransportResponseHandler.INSTANCE_SAME).get();
        } catch (ExecutionException e) {
            assertThat(e.getCause(), instanceOf(ElasticsearchException.class));
            assertThat(ExceptionsHelper.unwrapCause(e.getCause()).getMessage(), equalTo("simulated"));
        }

        // use assert busy as callbacks are called on a different thread
        assertBusy(() -> {
            assertThat(tracerA.requestsReceived.get(), equalTo(0));
            assertThat(tracerA.requestsSent.get(), equalTo(1));
            assertThat(tracerA.responseReceived.get(), equalTo(1));
            assertThat(tracerA.responseSent.get(), equalTo(0));
            assertThat(tracerB.requestsReceived.get(), equalTo(1));
            assertThat(tracerB.requestsSent.get(), equalTo(0));
            assertThat(tracerB.responseReceived.get(), equalTo(0));
            assertThat(tracerB.responseSent.get(), equalTo(1));
        });

        try {
            submitRequest(serviceB, nodeA, ACTION, TransportRequest.Empty.INSTANCE, EmptyTransportResponseHandler.INSTANCE_SAME).get();
        } catch (ExecutionException e) {
            assertThat(e.getCause(), instanceOf(ElasticsearchException.class));
            assertThat(ExceptionsHelper.unwrapCause(e.getCause()).getMessage(), equalTo("simulated"));
        }

        // use assert busy as callbacks are called on a different thread
        assertBusy(() -> {
            assertThat(tracerA.requestsReceived.get(), equalTo(1));
            assertThat(tracerA.requestsSent.get(), equalTo(1));
            assertThat(tracerA.responseReceived.get(), equalTo(1));
            assertThat(tracerA.responseSent.get(), equalTo(1));
            assertThat(tracerB.requestsReceived.get(), equalTo(1));
            assertThat(tracerB.requestsSent.get(), equalTo(1));
            assertThat(tracerB.responseReceived.get(), equalTo(1));
            assertThat(tracerB.responseSent.get(), equalTo(1));
        });

        // use assert busy as callbacks are called on a different thread
        try {
            submitRequest(serviceA, nodeA, ACTION, TransportRequest.Empty.INSTANCE, EmptyTransportResponseHandler.INSTANCE_SAME).get();
        } catch (ExecutionException e) {
            assertThat(e.getCause(), instanceOf(ElasticsearchException.class));
            assertThat(ExceptionsHelper.unwrapCause(e.getCause()).getMessage(), equalTo("simulated"));
        }

        // use assert busy as callbacks are called on a different thread
        assertBusy(() -> {
            assertThat(tracerA.requestsReceived.get(), equalTo(2));
            assertThat(tracerA.requestsSent.get(), equalTo(2));
            assertThat(tracerA.responseReceived.get(), equalTo(2));
            assertThat(tracerA.responseSent.get(), equalTo(2));
            assertThat(tracerB.requestsReceived.get(), equalTo(1));
            assertThat(tracerB.requestsSent.get(), equalTo(1));
            assertThat(tracerB.responseReceived.get(), equalTo(1));
            assertThat(tracerB.responseSent.get(), equalTo(1));
        });
    }

    public void testVoidMessageCompressed() throws Exception {
        try (MockTransportService serviceC = buildService("TS_C", CURRENT_VERSION, Settings.EMPTY)) {
            serviceC.start();
            serviceC.acceptIncomingRequests();

            serviceA.registerRequestHandler("internal:sayHello", ThreadPool.Names.GENERIC, TransportRequest.Empty::new,
                (request, channel, task) -> {
                    try {
                        channel.sendResponse(TransportResponse.Empty.INSTANCE);
                    } catch (IOException e) {
                        logger.error("Unexpected failure", e);
                        fail(e.getMessage());
                    }
                });

            Settings settingsWithCompress = Settings.builder().put(TransportSettings.TRANSPORT_COMPRESS.getKey(), true).build();
            ConnectionProfile connectionProfile = ConnectionProfile.buildDefaultConnectionProfile(settingsWithCompress);
            serviceC.connectToNode(serviceA.getLocalDiscoNode(), connectionProfile);

            TransportFuture<TransportResponse.Empty> res = submitRequest(serviceC, nodeA, "internal:sayHello",
                TransportRequest.Empty.INSTANCE, new TransportResponseHandler<>() {
                    @Override
                    public TransportResponse.Empty read(StreamInput in) {
                        return TransportResponse.Empty.INSTANCE;
                    }

                    @Override
                    public String executor() {
                        return ThreadPool.Names.GENERIC;
                    }

                    @Override
                    public void handleResponse(TransportResponse.Empty response) {
                    }

                    @Override
                    public void handleException(TransportException exp) {
                        logger.error("Unexpected failure", exp);
                        fail("got exception instead of a response: " + exp.getMessage());
                    }
                });

            assertThat(res.get(), notNullValue());
        }
    }

    public void testHelloWorldCompressed() throws Exception {
        try (MockTransportService serviceC = buildService("TS_C", CURRENT_VERSION,  Settings.EMPTY)) {
            serviceC.start();
            serviceC.acceptIncomingRequests();

            serviceA.registerRequestHandler("internal:sayHello", ThreadPool.Names.GENERIC, StringMessageRequest::new,
                (request, channel, task) -> {
                    assertThat("moshe", equalTo(request.message));
                    assertThat(request.message, equalTo("moshe"));
                    try {
                        channel.sendResponse(new StringMessageResponse("hello " + request.message));
                    } catch (IOException e) {
                        logger.error("Unexpected failure", e);
                        fail(e.getMessage());
                    }
                });

            Settings settingsWithCompress = Settings.builder().put(TransportSettings.TRANSPORT_COMPRESS.getKey(), true).build();
            ConnectionProfile connectionProfile = ConnectionProfile.buildDefaultConnectionProfile(settingsWithCompress);
            serviceC.connectToNode(serviceA.getLocalDiscoNode(), connectionProfile);

            TransportFuture<StringMessageResponse> res = submitRequest(serviceC, nodeA, "internal:sayHello",
                new StringMessageRequest("moshe"), new TransportResponseHandler<>() {
                    @Override
                    public StringMessageResponse read(StreamInput in) throws IOException {
                        return new StringMessageResponse(in);
                    }

                    @Override
                    public String executor() {
                        return ThreadPool.Names.GENERIC;
                    }

                    @Override
                    public void handleResponse(StringMessageResponse response) {
                        assertThat(response.message, equalTo("hello moshe"));
                    }

                    @Override
                    public void handleException(TransportException exp) {
                        logger.error("Unexpected failure", exp);
                        fail("got exception instead of a response: " + exp.getMessage());
                    }
                });

            assertThat(res.get().message, equalTo("hello moshe"));
        }
    }

    public void testErrorMessage() {
        serviceA.registerRequestHandler("internal:sayHelloException", ThreadPool.Names.GENERIC, StringMessageRequest::new,
            (request, channel, task) -> {
                assertThat(request.message, equalTo("moshe"));
                throw new RuntimeException("bad message !!!");
            });

        TransportFuture<StringMessageResponse> res = submitRequest(serviceB, nodeA, "internal:sayHelloException",
            new StringMessageRequest("moshe"), new TransportResponseHandler<StringMessageResponse>() {
                @Override
                public StringMessageResponse read(StreamInput in) throws IOException {
                    return new StringMessageResponse(in);
                }

                @Override
                public String executor() {
                    return ThreadPool.Names.GENERIC;
                }

                @Override
                public void handleResponse(StringMessageResponse response) {
                    fail("got response instead of exception");
                }

                @Override
                public void handleException(TransportException exp) {
                    assertThat(exp.getCause().getMessage(), equalTo("runtime_exception: bad message !!!"));
                }
            });

        try {
            res.txGet();
            fail("exception should be thrown");
        } catch (Exception e) {
            assertThat(e.getCause().getMessage(), equalTo("runtime_exception: bad message !!!"));
        }
    }

    public void testDisconnectListener() throws Exception {
        final CountDownLatch latch = new CountDownLatch(1);
        TransportConnectionListener disconnectListener = new TransportConnectionListener() {
            @Override
            public void onNodeConnected(DiscoveryNode node) {
                fail("node connected should not be called, all connection have been done previously, node: " + node);
            }

            @Override
            public void onNodeDisconnected(DiscoveryNode node) {
                latch.countDown();
            }
        };
        serviceA.addConnectionListener(disconnectListener);
        serviceB.close();
        assertThat(latch.await(5, TimeUnit.SECONDS), equalTo(true));
    }

    public void testConcurrentSendRespondAndDisconnect() throws BrokenBarrierException, InterruptedException {
        Set<Exception> sendingErrors = ConcurrentCollections.newConcurrentSet();
        Set<Exception> responseErrors = ConcurrentCollections.newConcurrentSet();
        serviceA.registerRequestHandler("internal:test", randomBoolean() ? ThreadPool.Names.SAME : ThreadPool.Names.GENERIC,
            TestRequest::new, (request, channel, task) -> {
                try {
                    channel.sendResponse(new TestResponse((String) null));
                } catch (Exception e) {
                    logger.info("caught exception while responding", e);
                    responseErrors.add(e);
                }
            });
        final TransportRequestHandler<TestRequest> ignoringRequestHandler = (request, channel, task) -> {
            try {
                channel.sendResponse(new TestResponse((String) null));
            } catch (Exception e) {
                // we don't really care what's going on B, we're testing through A
                logger.trace("caught exception while responding from node B", e);
            }
        };
        serviceB.registerRequestHandler("internal:test", ThreadPool.Names.SAME, TestRequest::new, ignoringRequestHandler);

        int halfSenders = scaledRandomIntBetween(3, 10);
        final CyclicBarrier go = new CyclicBarrier(halfSenders * 2 + 1);
        final CountDownLatch done = new CountDownLatch(halfSenders * 2);
        for (int i = 0; i < halfSenders; i++) {
            // B senders just generated activity so serciveA can respond, we don't test what's going on there
            final int sender = i;
            threadPool.executor(ThreadPool.Names.GENERIC).execute(new AbstractRunnable() {
                @Override
                public void onFailure(Exception e) {
                    logger.trace("caught exception while sending from B", e);
                }

                @Override
                protected void doRun() throws Exception {
                    go.await();
                    for (int iter = 0; iter < 10; iter++) {
                        PlainActionFuture<TestResponse> listener = new PlainActionFuture<>();
                        final String info = sender + "_B_" + iter;
                        serviceB.sendRequest(nodeA, "test", new TestRequest(info),
                            new ActionListenerResponseHandler<>(listener, TestResponse::new));
                        try {
                            listener.actionGet();

                        } catch (Exception e) {
                            logger.trace(
                                (Supplier<?>) () -> new ParameterizedMessage("caught exception while sending to node {}", nodeA), e);
                        }
                    }
                }

                @Override
                public void onAfter() {
                    done.countDown();
                }
            });
        }

        for (int i = 0; i < halfSenders; i++) {
            final int sender = i;
            threadPool.executor(ThreadPool.Names.GENERIC).execute(new AbstractRunnable() {
                @Override
                public void onFailure(Exception e) {
                    logger.error("unexpected error", e);
                    sendingErrors.add(e);
                }

                @Override
                protected void doRun() throws Exception {
                    go.await();
                    for (int iter = 0; iter < 10; iter++) {
                        PlainActionFuture<TestResponse> listener = new PlainActionFuture<>();
                        final String info = sender + "_" + iter;
                        final DiscoveryNode node = nodeB; // capture now
                        try {
                            serviceA.sendRequest(node, "internal:test", new TestRequest(info),
                                new ActionListenerResponseHandler<>(listener, TestResponse::new));
                            try {
                                listener.actionGet();
                            } catch (ConnectTransportException e) {
                                // ok!
                            } catch (Exception e) {
                                logger.error(
                                    (Supplier<?>) () -> new ParameterizedMessage("caught exception while sending to node {}", node), e);
                                sendingErrors.add(e);
                            }
                        } catch (NodeNotConnectedException ex) {
                            // ok
                        }

                    }
                }

                @Override
                public void onAfter() {
                    done.countDown();
                }
            });
        }
        go.await();
        for (int i = 0; i <= 10; i++) {
            if (i % 3 == 0) {
                // simulate restart of nodeB
                serviceB.close();
                MockTransportService newService = buildService("TS_B_" + i, version1, Settings.EMPTY);
                newService.registerRequestHandler("internal:test", ThreadPool.Names.SAME, TestRequest::new, ignoringRequestHandler);
                serviceB = newService;
                nodeB = newService.getLocalDiscoNode();
                serviceB.connectToNode(nodeA);
                serviceA.connectToNode(nodeB);
            } else if (serviceA.nodeConnected(nodeB)) {
                serviceA.disconnectFromNode(nodeB);
            } else {
                serviceA.connectToNode(nodeB);
            }
        }

        done.await();

        assertThat("found non connection errors while sending", sendingErrors, empty());
        assertThat("found non connection errors while responding", responseErrors, empty());
    }

    public void testNotifyOnShutdown() throws Exception {
        final CountDownLatch latch2 = new CountDownLatch(1);
        final CountDownLatch latch3 = new CountDownLatch(1);
        try {
            serviceA.registerRequestHandler("internal:foobar", ThreadPool.Names.GENERIC, StringMessageRequest::new,
                (request, channel, task) -> {
                    try {
                        latch2.await();
                        logger.info("Stop ServiceB now");
                        serviceB.stop();
                    } catch (Exception e) {
                        fail(e.getMessage());
                    } finally {
                        latch3.countDown();
                    }
                });
            TransportFuture<TransportResponse.Empty> foobar = submitRequest(serviceB, nodeA, "internal:foobar",
                new StringMessageRequest(""), EmptyTransportResponseHandler.INSTANCE_SAME);
            latch2.countDown();
            try {
                foobar.txGet();
                fail("TransportException expected");
            } catch (TransportException ex) {

            }
            latch3.await();
        } finally {
            serviceB.close(); // make sure we are fully closed here otherwise we might run into assertions down the road
            serviceA.disconnectFromNode(nodeB);
        }
    }

    public void testTimeoutSendExceptionWithNeverSendingBackResponse() throws Exception {
        serviceA.registerRequestHandler("internal:sayHelloTimeoutNoResponse", ThreadPool.Names.GENERIC, StringMessageRequest::new,
            new TransportRequestHandler<StringMessageRequest>() {
                @Override
                public void messageReceived(StringMessageRequest request, TransportChannel channel, Task task) {
                    assertThat(request.message, equalTo("moshe"));
                    // don't send back a response
                }
            });

        TransportFuture<StringMessageResponse> res = submitRequest(serviceB, nodeA, "internal:sayHelloTimeoutNoResponse",
            new StringMessageRequest("moshe"), TransportRequestOptions.builder().withTimeout(100).build(),
            new TransportResponseHandler<StringMessageResponse>() {
                @Override
                public StringMessageResponse read(StreamInput in) throws IOException {
                    return new StringMessageResponse(in);
                }

                @Override
                public String executor() {
                    return ThreadPool.Names.GENERIC;
                }

                @Override
                public void handleResponse(StringMessageResponse response) {
                    fail("got response instead of exception");
                }

                @Override
                public void handleException(TransportException exp) {
                    assertThat(exp, instanceOf(ReceiveTimeoutTransportException.class));
                }
            });

        try {
            res.txGet();
            fail("exception should be thrown");
        } catch (Exception e) {
            assertThat(e, instanceOf(ReceiveTimeoutTransportException.class));
        }
    }

    public void testTimeoutSendExceptionWithDelayedResponse() throws Exception {
        CountDownLatch waitForever = new CountDownLatch(1);
        CountDownLatch doneWaitingForever = new CountDownLatch(1);
        Semaphore inFlight = new Semaphore(Integer.MAX_VALUE);
        serviceA.registerRequestHandler("internal:sayHelloTimeoutDelayedResponse", ThreadPool.Names.GENERIC, StringMessageRequest::new,
            new TransportRequestHandler<StringMessageRequest>() {
                @Override
                public void messageReceived(StringMessageRequest request, TransportChannel channel, Task task) throws InterruptedException {
                    String message = request.message;
                    inFlight.acquireUninterruptibly();
                    try {
                        if ("forever".equals(message)) {
                            waitForever.await();
                        } else {
                            TimeValue sleep = TimeValue.parseTimeValue(message, null, "sleep");
                            Thread.sleep(sleep.millis());
                        }
                        try {
                            channel.sendResponse(new StringMessageResponse("hello " + request.message));
                        } catch (IOException e) {
                            logger.error("Unexpected failure", e);
                            fail(e.getMessage());
                        }
                    } finally {
                        inFlight.release();
                        if ("forever".equals(message)) {
                            doneWaitingForever.countDown();
                        }
                    }
                }
            });
        final CountDownLatch latch = new CountDownLatch(1);
        TransportFuture<StringMessageResponse> res = submitRequest(serviceB, nodeA, "internal:sayHelloTimeoutDelayedResponse",
            new StringMessageRequest("forever"), TransportRequestOptions.builder().withTimeout(100).build(),
            new TransportResponseHandler<StringMessageResponse>() {
                @Override
                public StringMessageResponse read(StreamInput in) throws IOException {
                    return new StringMessageResponse(in);
                }

                @Override
                public String executor() {
                    return ThreadPool.Names.GENERIC;
                }

                @Override
                public void handleResponse(StringMessageResponse response) {
                    latch.countDown();
                    fail("got response instead of exception");
                }

                @Override
                public void handleException(TransportException exp) {
                    latch.countDown();
                    assertThat(exp, instanceOf(ReceiveTimeoutTransportException.class));
                }
            });

        try {
            res.txGet();
            fail("exception should be thrown");
        } catch (Exception e) {
            assertThat(e, instanceOf(ReceiveTimeoutTransportException.class));
        }
        latch.await();

        List<Runnable> assertions = new ArrayList<>();
        for (int i = 0; i < 10; i++) {
            final int counter = i;
            // now, try and send another request, this times, with a short timeout
            TransportFuture<StringMessageResponse> result = submitRequest(serviceB, nodeA, "internal:sayHelloTimeoutDelayedResponse",
                new StringMessageRequest(counter + "ms"), TransportRequestOptions.builder().withTimeout(3000).build(),
                new TransportResponseHandler<StringMessageResponse>() {
                    @Override
                    public StringMessageResponse read(StreamInput in) throws IOException {
                        return new StringMessageResponse(in);
                    }

                    @Override
                    public String executor() {
                        return ThreadPool.Names.GENERIC;
                    }

                    @Override
                    public void handleResponse(StringMessageResponse response) {
                        assertThat(response.message, equalTo("hello " + counter + "ms"));
                    }

                    @Override
                    public void handleException(TransportException exp) {
                        logger.error("Unexpected failure", exp);
                        fail("got exception instead of a response for " + counter + ": " + exp.getDetailedMessage());
                    }
                });

            assertions.add(() -> {
                StringMessageResponse message = result.txGet();
                assertThat(message.message, equalTo("hello " + counter + "ms"));
            });
        }
        for (Runnable runnable : assertions) {
            runnable.run();
        }
        waitForever.countDown();
        doneWaitingForever.await();
        assertTrue(inFlight.tryAcquire(Integer.MAX_VALUE, 10, TimeUnit.SECONDS));
    }

    @TestLogging(
        value = "org.elasticsearch.transport.TransportService.tracer:trace",
        reason = "to ensure we log network events on TRACE level")
    public void testTracerLog() throws Exception {
        TransportRequestHandler<TransportRequest> handler = (request, channel, task) -> channel.sendResponse(new StringMessageResponse(""));
        TransportRequestHandler<StringMessageRequest> handlerWithError = (request, channel, task) -> {
            if (request.timeout() > 0) {
                Thread.sleep(request.timeout);
            }
            channel.sendResponse(new RuntimeException(""));

        };

        TransportResponseHandler<StringMessageResponse> noopResponseHandler = new TransportResponseHandler<StringMessageResponse>() {

            @Override
            public StringMessageResponse read(StreamInput in) throws IOException {
                return new StringMessageResponse(in);
            }

            @Override
            public void handleResponse(StringMessageResponse response) {
            }

            @Override
            public void handleException(TransportException exp) {
            }

            @Override
            public String executor() {
                return ThreadPool.Names.SAME;
            }
        };

        serviceA.registerRequestHandler("internal:test", ThreadPool.Names.SAME, StringMessageRequest::new, handler);
        serviceA.registerRequestHandler("internal:testNotSeen", ThreadPool.Names.SAME, StringMessageRequest::new, handler);
        serviceA.registerRequestHandler("internal:testError", ThreadPool.Names.SAME, StringMessageRequest::new, handlerWithError);
        serviceB.registerRequestHandler("internal:test", ThreadPool.Names.SAME, StringMessageRequest::new, handler);
        serviceB.registerRequestHandler("internal:testNotSeen", ThreadPool.Names.SAME, StringMessageRequest::new, handler);
        serviceB.registerRequestHandler("internal:testError", ThreadPool.Names.SAME, StringMessageRequest::new, handlerWithError);

        String includeSettings;
        String excludeSettings;
        if (randomBoolean()) {
            // sometimes leave include empty (default)
            includeSettings = randomBoolean() ? "*" : "";
            excludeSettings = "internal:testNotSeen";
        } else {
            includeSettings = "internal:test,internal:testError";
            excludeSettings = "DOESN'T_MATCH";
        }
        clusterSettingsA.applySettings(Settings.builder()
            .put(TransportSettings.TRACE_LOG_INCLUDE_SETTING.getKey(), includeSettings)
            .put(TransportSettings.TRACE_LOG_EXCLUDE_SETTING.getKey(), excludeSettings)
            .build());

        MockLogAppender appender = new MockLogAppender();
        try {
            appender.start();
            Loggers.addAppender(LogManager.getLogger("org.elasticsearch.transport.TransportService.tracer"), appender);
            final String requestSent = ".*\\[internal:test].*sent to.*\\{TS_B}.*";
            final MockLogAppender.LoggingExpectation requestSentExpectation =
                new MockLogAppender.PatternSeenEventExpectation(
                    "sent request", "org.elasticsearch.transport.TransportService.tracer", Level.TRACE, requestSent);
            final String requestReceived = ".*\\[internal:test].*received request.*";
            final MockLogAppender.LoggingExpectation requestReceivedExpectation =
                new MockLogAppender.PatternSeenEventExpectation(
                    "received request", "org.elasticsearch.transport.TransportService.tracer", Level.TRACE, requestReceived);
            final String responseSent = ".*\\[internal:test].*sent response.*";
            final MockLogAppender.LoggingExpectation responseSentExpectation =
                new MockLogAppender.PatternSeenEventExpectation(
                    "sent response", "org.elasticsearch.transport.TransportService.tracer", Level.TRACE, responseSent);
            final String responseReceived = ".*\\[internal:test].*received response from.*\\{TS_B}.*";
            final MockLogAppender.LoggingExpectation responseReceivedExpectation =
                new MockLogAppender.PatternSeenEventExpectation(
                    "received response", "org.elasticsearch.transport.TransportService.tracer", Level.TRACE, responseReceived);

            appender.addExpectation(requestSentExpectation);
            appender.addExpectation(requestReceivedExpectation);
            appender.addExpectation(responseSentExpectation);
            appender.addExpectation(responseReceivedExpectation);

            StringMessageRequest request = new StringMessageRequest("", 10);
            serviceA.sendRequest(nodeB, "internal:test", request, TransportRequestOptions.EMPTY, noopResponseHandler);

            assertBusy(appender::assertAllExpectationsMatched);

            final String errorResponseSent = ".*\\[internal:testError].*sent error response.*";
            final MockLogAppender.LoggingExpectation errorResponseSentExpectation =
                new MockLogAppender.PatternSeenEventExpectation(
                    "sent error response", "org.elasticsearch.transport.TransportService.tracer", Level.TRACE, errorResponseSent);

            final String errorResponseReceived = ".*\\[internal:testError].*received response from.*\\{TS_B}.*";
            final MockLogAppender.LoggingExpectation errorResponseReceivedExpectation =
                new MockLogAppender.PatternSeenEventExpectation(
                    "received error response", "org.elasticsearch.transport.TransportService.tracer", Level.TRACE, errorResponseReceived);

            appender.addExpectation(errorResponseSentExpectation);
            appender.addExpectation(errorResponseReceivedExpectation);

            serviceA.sendRequest(nodeB, "internal:testError", new StringMessageRequest(""), noopResponseHandler);

            assertBusy(appender::assertAllExpectationsMatched);

            final String notSeenSent = "*[internal:testNotSeen]*sent to*";
            final MockLogAppender.LoggingExpectation notSeenSentExpectation =
                new MockLogAppender.UnseenEventExpectation(
                    "not seen request sent", "org.elasticsearch.transport.TransportService.tracer", Level.TRACE, notSeenSent);
            final String notSeenReceived = ".*\\[internal:testNotSeen].*received request.*";
            final MockLogAppender.LoggingExpectation notSeenReceivedExpectation =
                new MockLogAppender.PatternSeenEventExpectation(
                    "not seen request received", "org.elasticsearch.transport.TransportService.tracer", Level.TRACE, notSeenReceived);

            appender.addExpectation(notSeenSentExpectation);
            appender.addExpectation(notSeenReceivedExpectation);

            TransportFuture<StringMessageResponse> future = new TransportFuture<>(noopResponseHandler);
            serviceA.sendRequest(nodeB, "internal:testNotSeen", new StringMessageRequest(""), future);
            future.txGet();

            assertBusy(appender::assertAllExpectationsMatched);
        } finally {
            Loggers.removeAppender(LogManager.getLogger("org.elasticsearch.transport.TransportService.tracer"), appender);
            appender.stop();
        }
    }

    public static class StringMessageRequest extends TransportRequest {

        private String message;
        private long timeout;

        StringMessageRequest(String message, long timeout) {
            this.message = message;
            this.timeout = timeout;
        }

        public StringMessageRequest(StreamInput in) throws IOException {
            super(in);
            message = in.readString();
            timeout = in.readLong();
        }

        public StringMessageRequest(String message) {
            this(message, -1);
        }

        public long timeout() {
            return timeout;
        }

        @Override
        public void writeTo(StreamOutput out) throws IOException {
            super.writeTo(out);
            out.writeString(message);
            out.writeLong(timeout);
        }
    }

    static class StringMessageResponse extends TransportResponse {

        private final String message;

        StringMessageResponse(String message) {
            this.message = message;
        }

        StringMessageResponse(StreamInput in) throws IOException {
            this.message = in.readString();
        }

        @Override
        public void writeTo(StreamOutput out) throws IOException {
            out.writeString(message);
        }
    }


    public static class Version0Request extends TransportRequest {

        int value1;

        Version0Request() {}

        Version0Request(StreamInput in) throws IOException {
            super(in);
            value1 = in.readInt();
        }

        @Override
        public void writeTo(StreamOutput out) throws IOException {
            super.writeTo(out);
            out.writeInt(value1);
        }
    }

    public static class Version1Request extends Version0Request {

        int value2;

        Version1Request() {}

        Version1Request(StreamInput in) throws IOException {
            super(in);
            if (in.getVersion().onOrAfter(version1)) {
                value2 = in.readInt();
            }
        }

        @Override
        public void writeTo(StreamOutput out) throws IOException {
            super.writeTo(out);
            if (out.getVersion().onOrAfter(version1)) {
                out.writeInt(value2);
            }
        }
    }

    static class Version0Response extends TransportResponse {

        final int value1;

        Version0Response(int value1) {
            this.value1 = value1;
        }

        Version0Response(StreamInput in) throws IOException {
            this.value1 = in.readInt();
        }



        @Override
        public void writeTo(StreamOutput out) throws IOException {
            out.writeInt(value1);
        }
    }

    static class Version1Response extends Version0Response {

        final int value2;

        Version1Response(int value1, int value2) {
            super(value1);
            this.value2 = value2;
        }

        Version1Response(StreamInput in) throws IOException {
            super(in);
            if (in.getVersion().onOrAfter(version1)) {
                value2 = in.readInt();
            } else {
                value2 = 0;
            }
        }



        @Override
        public void writeTo(StreamOutput out) throws IOException {
            super.writeTo(out);
            if (out.getVersion().onOrAfter(version1)) {
                out.writeInt(value2);
            }
        }
    }

    public void testVersionFrom0to1() throws Exception {
        serviceB.registerRequestHandler("internal:version", ThreadPool.Names.SAME, Version1Request::new,
            new TransportRequestHandler<Version1Request>() {
                @Override
                public void messageReceived(Version1Request request, TransportChannel channel, Task task) throws Exception {
                    assertThat(request.value1, equalTo(1));
                    assertThat(request.value2, equalTo(0)); // not set, coming from service A
                    Version1Response response = new Version1Response(1, 2);
                    channel.sendResponse(response);
                    assertEquals(version0, channel.getVersion());
                }
            });

        Version0Request version0Request = new Version0Request();
        version0Request.value1 = 1;
        Version0Response version0Response = submitRequest(serviceA, nodeB, "internal:version", version0Request,
            new TransportResponseHandler<Version0Response>() {
                @Override
                public Version0Response read(StreamInput in) throws IOException {
                    return new Version0Response(in);
                }

                @Override
                public void handleResponse(Version0Response response) {
                    assertThat(response.value1, equalTo(1));
                }

                @Override
                public void handleException(TransportException exp) {
                    logger.error("Unexpected failure", exp);
                    fail("got exception instead of a response: " + exp.getMessage());
                }

                @Override
                public String executor() {
                    return ThreadPool.Names.SAME;
                }
            }).txGet();

        assertThat(version0Response.value1, equalTo(1));
    }

    public void testVersionFrom1to0() throws Exception {
        serviceA.registerRequestHandler("internal:version", ThreadPool.Names.SAME, Version0Request::new,
            new TransportRequestHandler<Version0Request>() {
                @Override
                public void messageReceived(Version0Request request, TransportChannel channel, Task task) throws Exception {
                    assertThat(request.value1, equalTo(1));
                    Version0Response response = new Version0Response(1);
                    channel.sendResponse(response);
                    assertThat(channel.getVersion(), equalTo(version0));
                }
            });

        Version1Request version1Request = new Version1Request();
        version1Request.value1 = 1;
        version1Request.value2 = 2;
        Version1Response version1Response = submitRequest(serviceB, nodeA, "internal:version", version1Request,
            new TransportResponseHandler<Version1Response>() {
                @Override
                public Version1Response read(StreamInput in) throws IOException {
                    return new Version1Response(in);
                }

                @Override
                public void handleResponse(Version1Response response) {
                    assertThat(response.value1, equalTo(1));
                    assertThat(response.value2, equalTo(0)); // initial values, cause its serialized from version 0
                }

                @Override
                public void handleException(TransportException exp) {
                    logger.error("Unexpected failure", exp);
                    fail("got exception instead of a response: " + exp.getMessage());
                }

                @Override
                public String executor() {
                    return ThreadPool.Names.SAME;
                }
            }).txGet();

        assertThat(version1Response.value1, equalTo(1));
        assertThat(version1Response.value2, equalTo(0));
    }

    public void testVersionFrom1to1() throws Exception {
        serviceB.registerRequestHandler("internal:version", ThreadPool.Names.SAME, Version1Request::new,
            (request, channel, task) -> {
                assertThat(request.value1, equalTo(1));
                assertThat(request.value2, equalTo(2));
                Version1Response response = new Version1Response(1, 2);
                channel.sendResponse(response);
                assertEquals(version1, channel.getVersion());
            });

        Version1Request version1Request = new Version1Request();
        version1Request.value1 = 1;
        version1Request.value2 = 2;
        Version1Response version1Response = submitRequest(serviceB, nodeB, "internal:version", version1Request,
            new TransportResponseHandler<Version1Response>() {
                @Override
                public Version1Response read(StreamInput in) throws IOException {
                    return new Version1Response(in);
                }

                @Override
                public void handleResponse(Version1Response response) {
                    assertThat(response.value1, equalTo(1));
                    assertThat(response.value2, equalTo(2));
                }

                @Override
                public void handleException(TransportException exp) {
                    logger.error("Unexpected failure", exp);
                    fail("got exception instead of a response: " + exp.getMessage());
                }

                @Override
                public String executor() {
                    return ThreadPool.Names.SAME;
                }
            }).txGet();

        assertThat(version1Response.value1, equalTo(1));
        assertThat(version1Response.value2, equalTo(2));
    }

    public void testVersionFrom0to0() throws Exception {
        serviceA.registerRequestHandler("internal:version", ThreadPool.Names.SAME, Version0Request::new,
            (request, channel, task) -> {
                assertThat(request.value1, equalTo(1));
                Version0Response response = new Version0Response(1);
                channel.sendResponse(response);
                assertThat(channel.getVersion(), equalTo(version0));
            });

        Version0Request version0Request = new Version0Request();
        version0Request.value1 = 1;
        Version0Response version0Response = submitRequest(serviceA, nodeA, "internal:version", version0Request,
            new TransportResponseHandler<Version0Response>() {
                @Override
                public Version0Response read(StreamInput in) throws IOException {
                    return new Version0Response(in);
                }

                @Override
                public void handleResponse(Version0Response response) {
                    assertThat(response.value1, equalTo(1));
                }

                @Override
                public void handleException(TransportException exp) {
                    logger.error("Unexpected failure", exp);
                    fail("got exception instead of a response: " + exp.getMessage());
                }

                @Override
                public String executor() {
                    return ThreadPool.Names.SAME;
                }
            }).txGet();

        assertThat(version0Response.value1, equalTo(1));
    }

    public void testMockFailToSendNoConnectRule() throws Exception {
        serviceA.registerRequestHandler("internal:sayHello", ThreadPool.Names.GENERIC, StringMessageRequest::new,
            (request, channel, task) -> {
                assertThat(request.message, equalTo("moshe"));
                throw new RuntimeException("bad message !!!");
            });

        serviceB.addFailToSendNoConnectRule(serviceA);

        TransportFuture<StringMessageResponse> res = submitRequest(serviceB, nodeA, "internal:sayHello",
            new StringMessageRequest("moshe"), new TransportResponseHandler<StringMessageResponse>() {
                @Override
                public StringMessageResponse read(StreamInput in) throws IOException {
                    return new StringMessageResponse(in);
                }

                @Override
                public String executor() {
                    return ThreadPool.Names.GENERIC;
                }

                @Override
                public void handleResponse(StringMessageResponse response) {
                    fail("got response instead of exception");
                }

                @Override
                public void handleException(TransportException exp) {
                    Throwable cause = ExceptionsHelper.unwrapCause(exp);
                    assertThat(cause, instanceOf(ConnectTransportException.class));
                    assertThat(((ConnectTransportException) cause).node(), equalTo(nodeA));
                }
            });

        try {
            res.txGet();
            fail("exception should be thrown");
        } catch (Exception e) {
            Throwable cause = ExceptionsHelper.unwrapCause(e);
            assertThat(cause, instanceOf(ConnectTransportException.class));
            assertThat(((ConnectTransportException) cause).node(), equalTo(nodeA));
        }

        // wait for the transport to process the sending failure and disconnect from node
        assertBusy(() -> assertFalse(serviceB.nodeConnected(nodeA)));

        // now try to connect again and see that it fails
        try {
            serviceB.connectToNode(nodeA);
            fail("exception should be thrown");
        } catch (ConnectTransportException e) {
            // all is well
        }

        expectThrows(ConnectTransportException.class, () -> serviceB.openConnection(nodeA, TestProfiles.LIGHT_PROFILE));
    }

    public void testMockUnresponsiveRule() throws IOException {
        serviceA.registerRequestHandler("internal:sayHello", ThreadPool.Names.GENERIC, StringMessageRequest::new,
            (request, channel, task) -> {
                assertThat(request.message, equalTo("moshe"));
                throw new RuntimeException("bad message !!!");
            });

        serviceB.addUnresponsiveRule(serviceA);

        TransportFuture<StringMessageResponse> res = submitRequest(serviceB, nodeA, "internal:sayHello",
            new StringMessageRequest("moshe"), TransportRequestOptions.builder().withTimeout(100).build(),
            new TransportResponseHandler<StringMessageResponse>() {
                @Override
                public StringMessageResponse read(StreamInput in) throws IOException {
                    return new StringMessageResponse(in);
                }

                @Override
                public String executor() {
                    return ThreadPool.Names.GENERIC;
                }

                @Override
                public void handleResponse(StringMessageResponse response) {
                    fail("got response instead of exception");
                }

                @Override
                public void handleException(TransportException exp) {
                    assertThat(exp, instanceOf(ReceiveTimeoutTransportException.class));
                }
            });

        try {
            res.txGet();
            fail("exception should be thrown");
        } catch (Exception e) {
            assertThat(e, instanceOf(ReceiveTimeoutTransportException.class));
        }

        try {
            serviceB.disconnectFromNode(nodeA);
            serviceB.connectToNode(nodeA);
            fail("exception should be thrown");
        } catch (ConnectTransportException e) {
            // all is well
        }

        expectThrows(ConnectTransportException.class, () -> serviceB.openConnection(nodeA, TestProfiles.LIGHT_PROFILE));
    }


    public void testHostOnMessages() throws InterruptedException {
        final CountDownLatch latch = new CountDownLatch(2);
        final AtomicReference<TransportAddress> addressA = new AtomicReference<>();
        final AtomicReference<TransportAddress> addressB = new AtomicReference<>();
        serviceB.registerRequestHandler("internal:action1", ThreadPool.Names.SAME, TestRequest::new, (request, channel, task) -> {
            addressA.set(request.remoteAddress());
            channel.sendResponse(new TestResponse((String) null));
            latch.countDown();
        });
        serviceA.sendRequest(nodeB, "internal:action1", new TestRequest(), new TransportResponseHandler<TestResponse>() {
            @Override
            public TestResponse read(StreamInput in) throws IOException {
                return new TestResponse(in);
            }

            @Override
            public void handleResponse(TestResponse response) {
                addressB.set(response.remoteAddress());
                latch.countDown();
            }

            @Override
            public void handleException(TransportException exp) {
                latch.countDown();
            }

            @Override
            public String executor() {
                return ThreadPool.Names.SAME;
            }
        });

        if (!latch.await(10, TimeUnit.SECONDS)) {
            fail("message round trip did not complete within a sensible time frame");
        }

        assertThat(nodeA.getAddress().getAddress(), equalTo(addressA.get().getAddress()));
        assertThat(nodeB.getAddress().getAddress(), equalTo(addressB.get().getAddress()));
    }

    public void testBlockingIncomingRequests() throws Exception {
        try (TransportService service = buildService("TS_TEST", version0, null,
            Settings.EMPTY, false, false)) {
            AtomicBoolean requestProcessed = new AtomicBoolean(false);
            service.registerRequestHandler("internal:action", ThreadPool.Names.SAME, TestRequest::new,
                (request, channel, task) -> {
                    requestProcessed.set(true);
                    channel.sendResponse(TransportResponse.Empty.INSTANCE);
                });

            DiscoveryNode node = service.getLocalNode();
            serviceA.close();
            serviceA = buildService("TS_A", version0, null,
                Settings.EMPTY, true, false);
            try (Transport.Connection connection = serviceA.openConnection(node, null)) {
                CountDownLatch latch = new CountDownLatch(1);
                serviceA.sendRequest(connection, "internal:action", new TestRequest(), TransportRequestOptions.EMPTY,
                    new TransportResponseHandler<TestResponse>() {
                        @Override
                        public TestResponse read(StreamInput in) throws IOException {
                            return new TestResponse(in);
                        }

                        @Override
                        public void handleResponse(TestResponse response) {
                            latch.countDown();
                        }

                        @Override
                        public void handleException(TransportException exp) {
                            latch.countDown();
                        }

                        @Override
                        public String executor() {
                            return ThreadPool.Names.SAME;
                        }
                    });

                latch.await();
                assertFalse(requestProcessed.get());

                service.acceptIncomingRequests();

                CountDownLatch latch2 = new CountDownLatch(1);
                serviceA.sendRequest(connection, "internal:action", new TestRequest(), TransportRequestOptions.EMPTY,
                    new TransportResponseHandler<TestResponse>() {
                        @Override
                        public TestResponse read(StreamInput in) throws IOException {
                            return new TestResponse(in);
                        }

                        @Override
                        public void handleResponse(TestResponse response) {
                            latch2.countDown();
                        }

                        @Override
                        public void handleException(TransportException exp) {
                            latch2.countDown();
                        }

                        @Override
                        public String executor() {
                            return ThreadPool.Names.SAME;
                        }
                    });

                latch2.await();
                assertBusy(() -> assertTrue(requestProcessed.get()));
            }
        }
    }

    public static class TestRequest extends TransportRequest {

        String info;
        int resendCount;

        public TestRequest() {}

        public TestRequest(StreamInput in) throws IOException {
            super(in);
            info = in.readOptionalString();
            resendCount = in.readInt();
        }

        public TestRequest(String info) {
            this.info = info;
        }

        @Override
        public void writeTo(StreamOutput out) throws IOException {
            super.writeTo(out);
            out.writeOptionalString(info);
            out.writeInt(resendCount);
        }

        @Override
        public String toString() {
            return "TestRequest{" +
                "info='" + info + '\'' +
                '}';
        }
    }

    private static class TestResponse extends TransportResponse {

        final String info;

        TestResponse(StreamInput in) throws IOException {
            super(in);
            this.info = in.readOptionalString();
        }

        TestResponse(String info) {
            this.info = info;
        }

        @Override
        public void writeTo(StreamOutput out) throws IOException {
            out.writeOptionalString(info);
        }

        @Override
        public String toString() {
            return "TestResponse{" +
                "info='" + info + '\'' +
                '}';
        }
    }

    public void testSendRandomRequests() throws InterruptedException {
        TransportService serviceC = buildService("TS_C", version0, Settings.EMPTY);
        DiscoveryNode nodeC = serviceC.getLocalNode();
        serviceC.acceptIncomingRequests();

        final CountDownLatch latch = new CountDownLatch(4);
        TransportConnectionListener waitForConnection = new TransportConnectionListener() {
            @Override
            public void onNodeConnected(DiscoveryNode node) {
                latch.countDown();
            }

            @Override
            public void onNodeDisconnected(DiscoveryNode node) {
                fail("disconnect should not be called " + node);
            }
        };
        serviceA.addConnectionListener(waitForConnection);
        serviceB.addConnectionListener(waitForConnection);
        serviceC.addConnectionListener(waitForConnection);

        serviceC.connectToNode(nodeA);
        serviceC.connectToNode(nodeB);
        serviceA.connectToNode(nodeC);
        serviceB.connectToNode(nodeC);

        latch.await();
        serviceA.removeConnectionListener(waitForConnection);
        serviceB.removeConnectionListener(waitForConnection);
        serviceC.removeConnectionListener(waitForConnection);


        Map<TransportService, DiscoveryNode> toNodeMap = new HashMap<>();
        toNodeMap.put(serviceA, nodeA);
        toNodeMap.put(serviceB, nodeB);
        toNodeMap.put(serviceC, nodeC);
        AtomicBoolean fail = new AtomicBoolean(false);
        class TestRequestHandler implements TransportRequestHandler<TestRequest> {

            private final TransportService service;

            TestRequestHandler(TransportService service) {
                this.service = service;
            }

            @Override
            public void messageReceived(TestRequest request, TransportChannel channel, Task task) throws Exception {
                if (randomBoolean()) {
                    Thread.sleep(randomIntBetween(10, 50));
                }
                if (fail.get()) {
                    throw new IOException("forced failure");
                }

                if (randomBoolean() && request.resendCount++ < 20) {
                    DiscoveryNode node = randomFrom(nodeA, nodeB, nodeC);
                    logger.debug("send secondary request from {} to {} - {}", toNodeMap.get(service), node, request.info);
                    service.sendRequest(node, "internal:action1", new TestRequest("secondary " + request.info),
                        TransportRequestOptions.EMPTY,
                        new TransportResponseHandler<TestResponse>() {
                            @Override
                            public TestResponse read(StreamInput in) throws IOException {
                                return new TestResponse(in);
                            }

                            @Override
                            public void handleResponse(TestResponse response) {
                                try {
                                    if (randomBoolean()) {
                                        Thread.sleep(randomIntBetween(10, 50));
                                    }
                                    logger.debug("send secondary response {}", response.info);

                                    channel.sendResponse(response);
                                } catch (Exception e) {
                                    throw new RuntimeException(e);
                                }
                            }

                            @Override
                            public void handleException(TransportException exp) {
                                try {
                                    logger.debug("send secondary exception response for request {}", request.info);
                                    channel.sendResponse(exp);
                                } catch (Exception e) {
                                    throw new RuntimeException(e);
                                }
                            }

                            @Override
                            public String executor() {
                                return randomBoolean() ? ThreadPool.Names.SAME : ThreadPool.Names.GENERIC;
                            }
                        });
                } else {
                    logger.debug("send response for {}", request.info);
                    channel.sendResponse(new TestResponse("Response for: " + request.info));
                }

            }
        }
        serviceB.registerRequestHandler("internal:action1", randomFrom(ThreadPool.Names.SAME, ThreadPool.Names.GENERIC), TestRequest::new,
            new TestRequestHandler(serviceB));
        serviceC.registerRequestHandler("internal:action1", randomFrom(ThreadPool.Names.SAME, ThreadPool.Names.GENERIC), TestRequest::new,
            new TestRequestHandler(serviceC));
        serviceA.registerRequestHandler("internal:action1", randomFrom(ThreadPool.Names.SAME, ThreadPool.Names.GENERIC), TestRequest::new,
            new TestRequestHandler(serviceA));
        int iters = randomIntBetween(30, 60);
        CountDownLatch allRequestsDone = new CountDownLatch(iters);
        class TestResponseHandler implements TransportResponseHandler<TestResponse> {

            private final int id;

            TestResponseHandler(int id) {
                this.id = id;
            }

            @Override
            public TestResponse read(StreamInput in) throws IOException {
                return new TestResponse(in);
            }

            @Override
            public void handleResponse(TestResponse response) {
                logger.debug("---> received response: {}", response.info);
                allRequestsDone.countDown();
            }

            @Override
            public void handleException(TransportException exp) {
                logger.debug((Supplier<?>) () -> new ParameterizedMessage("---> received exception for id {}", id), exp);
                allRequestsDone.countDown();
                Throwable unwrap = ExceptionsHelper.unwrap(exp, IOException.class);
                assertNotNull(unwrap);
                assertThat(unwrap, instanceOf(IOException.class));
                assertThat(unwrap.getMessage(), equalTo("forced failure"));
            }

            @Override
            public String executor() {
                return randomBoolean() ? ThreadPool.Names.SAME : ThreadPool.Names.GENERIC;
            }
        }

        for (int i = 0; i < iters; i++) {
            TransportService service = randomFrom(serviceC, serviceB, serviceA);
            DiscoveryNode node = randomFrom(nodeC, nodeB, nodeA);
            logger.debug("send from {} to {}", toNodeMap.get(service), node);
            service.sendRequest(node, "internal:action1", new TestRequest("REQ[" + i + "]"),
                TransportRequestOptions.EMPTY, new TestResponseHandler(i));
        }
        logger.debug("waiting for response");
        fail.set(randomBoolean());
        boolean await = allRequestsDone.await(5, TimeUnit.SECONDS);
        if (await == false) {
            logger.debug("now failing forcefully");
            fail.set(true);
            assertTrue(allRequestsDone.await(5, TimeUnit.SECONDS));
        }
        logger.debug("DONE");
        serviceC.close();
        // when we close C here we have to disconnect the service otherwise assertions mit trip with pending connections in tearDown
        // since the disconnect will then happen concurrently and that might confuse the assertions since we disconnect due to a
        // connection reset by peer or other exceptions depending on the implementation
        serviceB.disconnectFromNode(nodeC);
        serviceA.disconnectFromNode(nodeC);
    }

    public void testRegisterHandlerTwice() {
        serviceB.registerRequestHandler("internal:action1", randomFrom(ThreadPool.Names.SAME, ThreadPool.Names.GENERIC), TestRequest::new,
            (request, message, task) -> {
                throw new AssertionError("boom");
            });
        expectThrows(IllegalArgumentException.class, () ->
            serviceB.registerRequestHandler("internal:action1", randomFrom(ThreadPool.Names.SAME, ThreadPool.Names.GENERIC),
                TestRequest::new,
                (request, message, task) -> {
                    throw new AssertionError("boom");
                })
        );

        serviceA.registerRequestHandler("internal:action1", randomFrom(ThreadPool.Names.SAME, ThreadPool.Names.GENERIC),
            TestRequest::new,
            (request, message, task) -> {
                throw new AssertionError("boom");
            });
    }

    public void testTimeoutPerConnection() throws IOException {
        assumeTrue("Works only on BSD network stacks", Constants.MAC_OS_X || Constants.FREE_BSD);
        try (ServerSocket socket = new MockServerSocket()) {
            // note - this test uses backlog=1 which is implementation specific ie. it might not work on some TCP/IP stacks
            // on linux (at least newer ones) the listen(addr, backlog=1) should just ignore new connections if the queue is full which
            // means that once we received an ACK from the client we just drop the packet on the floor (which is what we want) and we run
            // into a connection timeout quickly. Yet other implementations can for instance can terminate the connection within the 3 way
            // handshake which I haven't tested yet.
            socket.bind(getLocalEphemeral(), 1);
            socket.setReuseAddress(true);
            DiscoveryNode first = new DiscoveryNode("TEST", new TransportAddress(socket.getInetAddress(),
                socket.getLocalPort()), emptyMap(),
                emptySet(), version0);
            DiscoveryNode second = new DiscoveryNode("TEST", new TransportAddress(socket.getInetAddress(),
                socket.getLocalPort()), emptyMap(),
                emptySet(), version0);
            ConnectionProfile.Builder builder = new ConnectionProfile.Builder();
            builder.addConnections(1,
                TransportRequestOptions.Type.BULK,
                TransportRequestOptions.Type.PING,
                TransportRequestOptions.Type.RECOVERY,
                TransportRequestOptions.Type.REG,
                TransportRequestOptions.Type.STATE);
            // connection with one connection and a large timeout -- should consume the one spot in the backlog queue
            try (TransportService service = buildService("TS_TPC", Version.CURRENT, null,
                Settings.EMPTY, true, false)) {
                IOUtils.close(service.openConnection(first, builder.build()));
                builder.setConnectTimeout(TimeValue.timeValueMillis(1));
                final ConnectionProfile profile = builder.build();
                // now with the 1ms timeout we got and test that is it's applied
                long startTime = System.nanoTime();
                ConnectTransportException ex = expectThrows(ConnectTransportException.class, () -> service.openConnection(second, profile));
                final long now = System.nanoTime();
                final long timeTaken = TimeValue.nsecToMSec(now - startTime);
                assertThat("test didn't timeout quick enough, time taken: [" + timeTaken + "]",
                    timeTaken, lessThan(TimeValue.timeValueSeconds(5).millis()));
                assertThat(ex.getMessage(), equalTo("[][" + second.getAddress() + "] connect_timeout[1ms]"));
            }
        }
    }

    public void testHandshakeWithIncompatVersion() {
        assumeTrue("only tcp transport has a handshake method", serviceA.getOriginalTransport() instanceof TcpTransport);
        Version version = Version.fromString("2.0.0");
        try (MockTransportService service = buildService("TS_C", version,  Settings.EMPTY)) {
            service.start();
            service.acceptIncomingRequests();
            TransportAddress address = service.boundAddress().publishAddress();
            DiscoveryNode node = new DiscoveryNode("TS_TPC", "TS_TPC", address, emptyMap(), emptySet(), version0);
            ConnectionProfile.Builder builder = new ConnectionProfile.Builder();
            builder.addConnections(1,
                TransportRequestOptions.Type.BULK,
                TransportRequestOptions.Type.PING,
                TransportRequestOptions.Type.RECOVERY,
                TransportRequestOptions.Type.REG,
                TransportRequestOptions.Type.STATE);
            expectThrows(ConnectTransportException.class, () -> serviceA.openConnection(node, builder.build()));
        }
    }

    public void testHandshakeUpdatesVersion() throws IOException {
        assumeTrue("only tcp transport has a handshake method", serviceA.getOriginalTransport() instanceof TcpTransport);
        Version version = VersionUtils.randomVersionBetween(random(), Version.CURRENT.minimumCompatibilityVersion(), Version.CURRENT);
        try (MockTransportService service = buildService("TS_C", version,  Settings.EMPTY)) {
            service.start();
            service.acceptIncomingRequests();
            TransportAddress address = service.boundAddress().publishAddress();
            DiscoveryNode node = new DiscoveryNode("TS_TPC", "TS_TPC", address, emptyMap(), emptySet(), Version.fromString("2.0.0"));
            ConnectionProfile.Builder builder = new ConnectionProfile.Builder();
            builder.addConnections(1,
                TransportRequestOptions.Type.BULK,
                TransportRequestOptions.Type.PING,
                TransportRequestOptions.Type.RECOVERY,
                TransportRequestOptions.Type.REG,
                TransportRequestOptions.Type.STATE);
            try (Transport.Connection connection = serviceA.openConnection(node, builder.build())) {
                assertThat(connection.getVersion(), equalTo(version));
            }
        }
    }

    public void testKeepAlivePings() throws Exception {
        assumeTrue("only tcp transport has keep alive pings", serviceA.getOriginalTransport() instanceof TcpTransport);
        TcpTransport originalTransport = (TcpTransport) serviceA.getOriginalTransport();

        ConnectionProfile defaultProfile = ConnectionProfile.buildDefaultConnectionProfile(Settings.EMPTY);
        ConnectionProfile connectionProfile = new ConnectionProfile.Builder(defaultProfile)
            .setPingInterval(TimeValue.timeValueMillis(50))
            .build();
        try (TransportService service = buildService("TS_TPC", Version.CURRENT, Settings.EMPTY)) {
            PlainActionFuture<Transport.Connection> future = PlainActionFuture.newFuture();
            DiscoveryNode node = new DiscoveryNode("TS_TPC", "TS_TPC", service.boundAddress().publishAddress(), emptyMap(), emptySet(),
                version0);
            originalTransport.openConnection(node, connectionProfile, future);
            try (Transport.Connection connection = future.actionGet()) {
                assertBusy(() -> {
                    assertThat(originalTransport.getKeepAlive().successfulPingCount(), greaterThan(30L));
                });
                assertThat(originalTransport.getKeepAlive().failedPingCount(), equalTo(0L));
            }
        }
    }

    public void testTcpHandshake() {
        assumeTrue("only tcp transport has a handshake method", serviceA.getOriginalTransport() instanceof TcpTransport);
        try (MockTransportService service = buildService("TS_BAD", Version.CURRENT, Settings.EMPTY)) {
            service.addMessageListener(new TransportMessageListener() {
                @Override
                public void onRequestReceived(long requestId, String action) {
                    if (TransportHandshaker.HANDSHAKE_ACTION_NAME.equals(action)) {
                        throw new ActionNotFoundTransportException(action);
                    }
                }
            });
            service.start();
            service.acceptIncomingRequests();
            // this acts like a node that doesn't have support for handshakes
            DiscoveryNode node =
                new DiscoveryNode("TS_TPC", "TS_TPC", service.boundAddress().publishAddress(), emptyMap(), emptySet(), version0);
            ConnectTransportException exception = expectThrows(ConnectTransportException.class, () -> serviceA.connectToNode(node));
            assertThat(exception.getCause(), instanceOf(IllegalStateException.class));
            assertThat(exception.getCause().getMessage(), equalTo("handshake failed"));
        }

        ConnectionProfile connectionProfile = ConnectionProfile.buildDefaultConnectionProfile(Settings.EMPTY);
        try (TransportService service = buildService("TS_TPC", Version.CURRENT, Settings.EMPTY)) {
            DiscoveryNode node = new DiscoveryNode("TS_TPC", "TS_TPC", service.boundAddress().publishAddress(), emptyMap(), emptySet(),
                version0);
            PlainActionFuture<Transport.Connection> future = PlainActionFuture.newFuture();
            serviceA.getOriginalTransport().openConnection(node, connectionProfile, future);
            try (Transport.Connection connection = future.actionGet()) {
                assertThat(connection.getVersion(), equalTo(Version.CURRENT));
            }
        }
    }

    public void testTcpHandshakeTimeout() throws IOException {
        try (ServerSocket socket = new MockServerSocket()) {
            socket.bind(getLocalEphemeral(), 1);
            socket.setReuseAddress(true);
            DiscoveryNode dummy = new DiscoveryNode("TEST", new TransportAddress(socket.getInetAddress(),
                socket.getLocalPort()), emptyMap(),
                emptySet(), version0);
            ConnectionProfile.Builder builder = new ConnectionProfile.Builder();
            builder.addConnections(1,
                TransportRequestOptions.Type.BULK,
                TransportRequestOptions.Type.PING,
                TransportRequestOptions.Type.RECOVERY,
                TransportRequestOptions.Type.REG,
                TransportRequestOptions.Type.STATE);
            builder.setHandshakeTimeout(TimeValue.timeValueMillis(1));
            ConnectTransportException ex = expectThrows(ConnectTransportException.class,
                () -> serviceA.connectToNode(dummy, builder.build()));
            assertThat(ex.getMessage(), equalTo("[][" + dummy.getAddress() + "] handshake_timeout[1ms]"));
        }
    }

    public void testTcpHandshakeConnectionReset() throws IOException, InterruptedException {
        try (ServerSocket socket = new MockServerSocket()) {
            socket.bind(getLocalEphemeral(), 1);
            socket.setReuseAddress(true);
            DiscoveryNode dummy = new DiscoveryNode("TEST", new TransportAddress(socket.getInetAddress(),
                socket.getLocalPort()), emptyMap(),
                emptySet(), version0);
            Thread t = new Thread() {
                @Override
                public void run() {
                    try (Socket accept = socket.accept()) {
                        if (randomBoolean()) { // sometimes wait until the other side sends the message
                            accept.getInputStream().read();
                        }
                    } catch (IOException e) {
                        throw new UncheckedIOException(e);
                    }
                }
            };
            t.start();
            ConnectionProfile.Builder builder = new ConnectionProfile.Builder();
            builder.addConnections(1,
                TransportRequestOptions.Type.BULK,
                TransportRequestOptions.Type.PING,
                TransportRequestOptions.Type.RECOVERY,
                TransportRequestOptions.Type.REG,
                TransportRequestOptions.Type.STATE);
            builder.setHandshakeTimeout(TimeValue.timeValueHours(1));
            ConnectTransportException ex = expectThrows(ConnectTransportException.class,
                () -> serviceA.connectToNode(dummy, builder.build()));
            assertThat(ex.getMessage(), equalTo("[][" + dummy.getAddress() + "] general node connection failure"));
            assertThat(ex.getCause().getMessage(), startsWith("handshake failed"));
            t.join();
        }
    }

    public void testResponseHeadersArePreserved() throws InterruptedException {
        List<String> executors = new ArrayList<>(ThreadPool.THREAD_POOL_TYPES.keySet());
        CollectionUtil.timSort(executors); // makes sure it's reproducible
        serviceA.registerRequestHandler("internal:action", ThreadPool.Names.SAME, TestRequest::new,
            (request, channel, task) -> {

                threadPool.getThreadContext().putTransient("boom", new Object());
                threadPool.getThreadContext().addResponseHeader("foo.bar", "baz");
                if ("fail".equals(request.info)) {
                    throw new RuntimeException("boom");
                } else {
                    channel.sendResponse(TransportResponse.Empty.INSTANCE);
                }
            });

        CountDownLatch latch = new CountDownLatch(2);

        TransportResponseHandler<TransportResponse> transportResponseHandler = new TransportResponseHandler<TransportResponse>() {
            @Override
            public TransportResponse read(StreamInput in) {
                return TransportResponse.Empty.INSTANCE;
            }

            @Override
            public void handleResponse(TransportResponse response) {
                try {
                    assertSame(response, TransportResponse.Empty.INSTANCE);
                    assertThat(threadPool.getThreadContext().getResponseHeaders(), hasKey("foo.bar"));
                    assertThat(threadPool.getThreadContext().getResponseHeaders().get("foo.bar").size(), equalTo(1));
                    assertThat(threadPool.getThreadContext().getResponseHeaders().get("foo.bar").get(0), equalTo("baz"));
                    assertNull(threadPool.getThreadContext().getTransient("boom"));
                } finally {
                    latch.countDown();
                }

            }

            @Override
            public void handleException(TransportException exp) {
                try {
                    assertThat(threadPool.getThreadContext().getResponseHeaders(), hasKey("foo.bar"));
                    assertThat(threadPool.getThreadContext().getResponseHeaders().get("foo.bar").size(), equalTo(1));
                    assertThat(threadPool.getThreadContext().getResponseHeaders().get("foo.bar").get(0), equalTo("baz"));
                    assertNull(threadPool.getThreadContext().getTransient("boom"));
                } finally {
                    latch.countDown();
                }
            }

            @Override
            public String executor() {
                return randomFrom(executors);
            }
        };

        serviceB.sendRequest(nodeA, "internal:action", new TestRequest(randomFrom("fail", "pass")), transportResponseHandler);
        serviceA.sendRequest(nodeA, "internal:action", new TestRequest(randomFrom("fail", "pass")), transportResponseHandler);
        latch.await();
    }

    public void testHandlerIsInvokedOnConnectionClose() throws IOException, InterruptedException {
        List<String> executors = new ArrayList<>(ThreadPool.THREAD_POOL_TYPES.keySet());
        CollectionUtil.timSort(executors); // makes sure it's reproducible
        TransportService serviceC = buildService("TS_C", CURRENT_VERSION,  Settings.EMPTY);
        serviceC.registerRequestHandler("internal:action", ThreadPool.Names.SAME, TestRequest::new,
            (request, channel, task) -> {
                // do nothing
            });
        serviceC.start();
        serviceC.acceptIncomingRequests();
        CountDownLatch latch = new CountDownLatch(1);
        TransportResponseHandler<TransportResponse> transportResponseHandler = new TransportResponseHandler<TransportResponse>() {
            @Override
            public TransportResponse read(StreamInput in) {
                return TransportResponse.Empty.INSTANCE;
            }

            @Override
            public void handleResponse(TransportResponse response) {
                try {
                    fail("no response expected");
                } finally {
                    latch.countDown();
                }
            }

            @Override
            public void handleException(TransportException exp) {
                try {
                    if (exp instanceof SendRequestTransportException) {
                        assertThat(exp.getCause(), instanceOf(NodeNotConnectedException.class));
                    } else {
                        // here the concurrent disconnect was faster and invoked the listener first
                        assertThat(exp.getClass(), instanceOf(NodeDisconnectedException.class));
                    }
                } finally {
                    latch.countDown();
                }
            }

            @Override
            public String executor() {
                return randomFrom(executors);
            }
        };
        ConnectionProfile.Builder builder = new ConnectionProfile.Builder();
        builder.addConnections(1,
            TransportRequestOptions.Type.BULK,
            TransportRequestOptions.Type.PING,
            TransportRequestOptions.Type.RECOVERY,
            TransportRequestOptions.Type.REG,
            TransportRequestOptions.Type.STATE);
        try (Transport.Connection connection = serviceB.openConnection(serviceC.getLocalNode(), builder.build())) {
            serviceC.close();
            serviceB.sendRequest(connection, "internal:action", new TestRequest("boom"), TransportRequestOptions.EMPTY,
                transportResponseHandler);
        }
        latch.await();
    }

    public void testConcurrentDisconnectOnNonPublishedConnection() throws IOException, InterruptedException {
        MockTransportService serviceC = buildService("TS_C", version0,  Settings.EMPTY);
        CountDownLatch receivedLatch = new CountDownLatch(1);
        CountDownLatch sendResponseLatch = new CountDownLatch(1);
        serviceC.registerRequestHandler("internal:action", ThreadPool.Names.SAME, TestRequest::new,
            (request, channel, task) -> {
                // don't block on a network thread here
                threadPool.generic().execute(new AbstractRunnable() {
                    @Override
                    public void onFailure(Exception e) {
                        try {
                            channel.sendResponse(e);
                        } catch (IOException e1) {
                            throw new UncheckedIOException(e1);
                        }
                    }

                    @Override
                    protected void doRun() throws Exception {
                        receivedLatch.countDown();
                        sendResponseLatch.await();
                        channel.sendResponse(TransportResponse.Empty.INSTANCE);
                    }
                });
            });
        serviceC.start();
        serviceC.acceptIncomingRequests();
        CountDownLatch responseLatch = new CountDownLatch(1);
        TransportResponseHandler<TransportResponse> transportResponseHandler = new TransportResponseHandler<TransportResponse>() {
            @Override
            public TransportResponse read(StreamInput in) {
                return TransportResponse.Empty.INSTANCE;
            }

            @Override
            public void handleResponse(TransportResponse response) {
                responseLatch.countDown();
            }

            @Override
            public void handleException(TransportException exp) {
                responseLatch.countDown();
            }

            @Override
            public String executor() {
                return ThreadPool.Names.SAME;
            }
        };

        ConnectionProfile.Builder builder = new ConnectionProfile.Builder();
        builder.addConnections(1,
            TransportRequestOptions.Type.BULK,
            TransportRequestOptions.Type.PING,
            TransportRequestOptions.Type.RECOVERY,
            TransportRequestOptions.Type.REG,
            TransportRequestOptions.Type.STATE);

        try (Transport.Connection connection = serviceB.openConnection(serviceC.getLocalNode(), builder.build())) {
            serviceB.sendRequest(connection, "internal:action", new TestRequest("hello world"), TransportRequestOptions.EMPTY,
                transportResponseHandler);
            receivedLatch.await();
            serviceC.close();
            sendResponseLatch.countDown();
            responseLatch.await();
        }
    }

    public void testTransportStats() throws Exception {
        MockTransportService serviceC = buildService("TS_C", version0,  Settings.EMPTY);
        CountDownLatch receivedLatch = new CountDownLatch(1);
        CountDownLatch sendResponseLatch = new CountDownLatch(1);
        serviceB.registerRequestHandler("internal:action", ThreadPool.Names.SAME, TestRequest::new,
            (request, channel, task) -> {
                // don't block on a network thread here
                threadPool.generic().execute(new AbstractRunnable() {
                    @Override
                    public void onFailure(Exception e) {
                        try {
                            channel.sendResponse(e);
                        } catch (IOException e1) {
                            throw new UncheckedIOException(e1);
                        }
                    }

                    @Override
                    protected void doRun() throws Exception {
                        receivedLatch.countDown();
                        sendResponseLatch.await();
                        channel.sendResponse(TransportResponse.Empty.INSTANCE);
                    }
                });
            });
        serviceC.start();
        serviceC.acceptIncomingRequests();
        CountDownLatch responseLatch = new CountDownLatch(1);
        TransportResponseHandler<TransportResponse> transportResponseHandler = new TransportResponseHandler<TransportResponse>() {
            @Override
            public TransportResponse read(StreamInput in) {
                return TransportResponse.Empty.INSTANCE;
            }

            @Override
            public void handleResponse(TransportResponse response) {
                responseLatch.countDown();
            }

            @Override
            public void handleException(TransportException exp) {
                responseLatch.countDown();
            }

            @Override
            public String executor() {
                return ThreadPool.Names.SAME;
            }
        };

        TransportStats stats = serviceC.transport.getStats(); // nothing transmitted / read yet
        assertThat(stats.getRxCount(), equalTo(0L));
        assertThat(stats.getTxCount(), equalTo(0L));
        assertThat(stats.getRxSize().getBytes(), equalTo(0L));
        assertThat(stats.getTxSize().getBytes(), equalTo(0L));

        ConnectionProfile.Builder builder = new ConnectionProfile.Builder();
        builder.addConnections(1,
            TransportRequestOptions.Type.BULK,
            TransportRequestOptions.Type.PING,
            TransportRequestOptions.Type.RECOVERY,
            TransportRequestOptions.Type.REG,
            TransportRequestOptions.Type.STATE);
        try (Transport.Connection connection = serviceC.openConnection(serviceB.getLocalNode(), builder.build())) {
            assertBusy(() -> { // netty for instance invokes this concurrently so we better use assert busy here
                TransportStats transportStats = serviceC.transport.getStats(); // we did a single round-trip to do the initial handshake
                assertThat(transportStats.getRxCount(), equalTo(1L));
                assertThat(transportStats.getTxCount(), equalTo(1L));
                assertThat(transportStats.getRxSize().getBytes(), equalTo(25L));
                assertThat(transportStats.getTxSize().getBytes(), equalTo(51L));
            });
            serviceC.sendRequest(connection, "internal:action", new TestRequest("hello world"), TransportRequestOptions.EMPTY,
                transportResponseHandler);
            receivedLatch.await();
            assertBusy(() -> { // netty for instance invokes this concurrently so we better use assert busy here
                TransportStats transportStats = serviceC.transport.getStats(); // request has ben send
                assertThat(transportStats.getRxCount(), equalTo(1L));
                assertThat(transportStats.getTxCount(), equalTo(2L));
                assertThat(transportStats.getRxSize().getBytes(), equalTo(25L));
                assertThat(transportStats.getTxSize().getBytes(), equalTo(107L));
            });
            sendResponseLatch.countDown();
            responseLatch.await();
            stats = serviceC.transport.getStats(); // response has been received
            assertThat(stats.getRxCount(), equalTo(2L));
            assertThat(stats.getTxCount(), equalTo(2L));
            assertThat(stats.getRxSize().getBytes(), equalTo(46L));
            assertThat(stats.getTxSize().getBytes(), equalTo(107L));
        } finally {
            serviceC.close();
        }
    }

    public void testAcceptedChannelCount() throws Exception {
        assertBusy(() -> {
            TransportStats transportStats = serviceA.transport.getStats();
            assertThat(transportStats.getServerOpen(), equalTo((long) channelsPerNodeConnection()));
        });
        assertBusy(() -> {
            TransportStats transportStats = serviceB.transport.getStats();
            assertThat(transportStats.getServerOpen(), equalTo((long) channelsPerNodeConnection()));
        });

        serviceA.close();

        assertBusy(() -> {
            TransportStats transportStats = serviceB.transport.getStats();
            assertThat(transportStats.getServerOpen(), equalTo(0L));
        });
    }

    public void testTransportStatsWithException() throws Exception {
        MockTransportService serviceC = buildService("TS_C", version0,  Settings.EMPTY);
        CountDownLatch receivedLatch = new CountDownLatch(1);
        CountDownLatch sendResponseLatch = new CountDownLatch(1);
        Exception ex = new RuntimeException("boom");
        ex.setStackTrace(new StackTraceElement[0]);
        serviceB.registerRequestHandler("internal:action", ThreadPool.Names.SAME, TestRequest::new,
            (request, channel, task) -> {
                // don't block on a network thread here
                threadPool.generic().execute(new AbstractRunnable() {
                    @Override
                    public void onFailure(Exception e) {
                        try {
                            channel.sendResponse(e);
                        } catch (IOException e1) {
                            throw new UncheckedIOException(e1);
                        }
                    }

                    @Override
                    protected void doRun() throws Exception {
                        receivedLatch.countDown();
                        sendResponseLatch.await();
                        onFailure(ex);
                    }
                });
            });
        serviceC.start();
        serviceC.acceptIncomingRequests();
        CountDownLatch responseLatch = new CountDownLatch(1);
        AtomicReference<TransportException> receivedException = new AtomicReference<>(null);
        TransportResponseHandler<TransportResponse> transportResponseHandler = new TransportResponseHandler<TransportResponse>() {
            @Override
            public TransportResponse read(StreamInput in) {
                return TransportResponse.Empty.INSTANCE;
            }

            @Override
            public void handleResponse(TransportResponse response) {
                responseLatch.countDown();
            }

            @Override
            public void handleException(TransportException exp) {
                receivedException.set(exp);
                responseLatch.countDown();
            }

            @Override
            public String executor() {
                return ThreadPool.Names.SAME;
            }
        };

        TransportStats stats = serviceC.transport.getStats(); // nothing transmitted / read yet
        assertThat(stats.getRxCount(), equalTo(0L));
        assertThat(stats.getTxCount(), equalTo(0L));
        assertThat(stats.getRxSize().getBytes(), equalTo(0L));
        assertThat(stats.getTxSize().getBytes(), equalTo(0L));

        ConnectionProfile.Builder builder = new ConnectionProfile.Builder();
        builder.addConnections(1,
            TransportRequestOptions.Type.BULK,
            TransportRequestOptions.Type.PING,
            TransportRequestOptions.Type.RECOVERY,
            TransportRequestOptions.Type.REG,
            TransportRequestOptions.Type.STATE);
        try (Transport.Connection connection = serviceC.openConnection(serviceB.getLocalNode(), builder.build())) {
            assertBusy(() -> { // netty for instance invokes this concurrently so we better use assert busy here
                TransportStats transportStats = serviceC.transport.getStats(); // request has been sent
                assertThat(transportStats.getRxCount(), equalTo(1L));
                assertThat(transportStats.getTxCount(), equalTo(1L));
                assertThat(transportStats.getRxSize().getBytes(), equalTo(25L));
                assertThat(transportStats.getTxSize().getBytes(), equalTo(51L));
            });
            serviceC.sendRequest(connection, "internal:action", new TestRequest("hello world"), TransportRequestOptions.EMPTY,
                transportResponseHandler);
            receivedLatch.await();
            assertBusy(() -> { // netty for instance invokes this concurrently so we better use assert busy here
                TransportStats transportStats = serviceC.transport.getStats(); // request has been sent
                assertThat(transportStats.getRxCount(), equalTo(1L));
                assertThat(transportStats.getTxCount(), equalTo(2L));
                assertThat(transportStats.getRxSize().getBytes(), equalTo(25L));
                assertThat(transportStats.getTxSize().getBytes(), equalTo(107L));
            });
            sendResponseLatch.countDown();
            responseLatch.await();
            stats = serviceC.transport.getStats(); // exception response has been received
            assertThat(stats.getRxCount(), equalTo(2L));
            assertThat(stats.getTxCount(), equalTo(2L));
            TransportException exception = receivedException.get();
            assertNotNull(exception);
            BytesStreamOutput streamOutput = new BytesStreamOutput();
            exception.writeTo(streamOutput);
            String failedMessage = "Unexpected read bytes size. The transport exception that was received=" + exception;
            // 49 bytes are the non-exception message bytes that have been received. It should include the initial
            // handshake message and the header, version, etc bytes in the exception message.
            assertThat(failedMessage,  stats.getRxSize().getBytes(), equalTo(49L + streamOutput.bytes().length()));
            assertThat(stats.getTxSize().getBytes(), equalTo(107L));
        } finally {
            serviceC.close();
        }
    }

    public void testTransportProfilesWithPortAndHost() {
        boolean doIPV6 = NetworkUtils.SUPPORTS_V6;
        List<String> hosts;
        if (doIPV6) {
            hosts = Arrays.asList("_local:ipv6_", "_local:ipv4_");
        } else {
            hosts = Arrays.asList("_local:ipv4_");
        }
        try (MockTransportService serviceC = buildService("TS_C", version0, Settings.builder()
            .put("transport.profiles.default.bind_host", "_local:ipv4_")
            .put("transport.profiles.some_profile.port", "8900-9000")
            .put("transport.profiles.some_profile.bind_host", "_local:ipv4_")
            .put("transport.profiles.some_other_profile.port", "8700-8800")
            .putList("transport.profiles.some_other_profile.bind_host", hosts)
            .putList("transport.profiles.some_other_profile.publish_host", "_local:ipv4_")
            .build())) {

            serviceC.start();
            serviceC.acceptIncomingRequests();
            Map<String, BoundTransportAddress> profileBoundAddresses = serviceC.transport.profileBoundAddresses();
<<<<<<< HEAD

            assertThat(profileBoundAddresses, hasKey("some_profile"));
            assertThat(profileBoundAddresses, hasKey("some_other_profile"));
            assertThat(profileBoundAddresses.get("some_profile").publishAddress().getPort(), greaterThanOrEqualTo(8900));
            assertThat(profileBoundAddresses.get("some_profile").publishAddress().getPort(), lessThan(9000));
            assertThat(profileBoundAddresses.get("some_other_profile").publishAddress().getPort(), greaterThanOrEqualTo(8700));
            assertThat(profileBoundAddresses.get("some_other_profile").publishAddress().getPort(), lessThan(8800));
            assertThat(profileBoundAddresses.get("some_profile").boundAddresses().length, greaterThanOrEqualTo(1));

=======
            assertTrue(profileBoundAddresses.containsKey("some_profile"));
            assertTrue(profileBoundAddresses.containsKey("some_other_profile"));
            assertTrue(profileBoundAddresses.get("some_profile").publishAddress().getPort() >= 8900);
            assertTrue(profileBoundAddresses.get("some_profile").publishAddress().getPort() < 9000);
            assertTrue(profileBoundAddresses.get("some_other_profile").publishAddress().getPort() >= 8700);
            assertTrue(profileBoundAddresses.get("some_other_profile").publishAddress().getPort() < 8800);
            assertTrue(profileBoundAddresses.get("some_profile").boundAddresses().length >= 1);
>>>>>>> ca22659b
            if (doIPV6) {
                assertThat(profileBoundAddresses.get("some_other_profile").boundAddresses().length, greaterThanOrEqualTo(2));
                int ipv4 = 0;
                int ipv6 = 0;
                for (TransportAddress addr : profileBoundAddresses.get("some_other_profile").boundAddresses()) {
                    if (addr.address().getAddress() instanceof Inet4Address) {
                        ipv4++;
                    } else if (addr.address().getAddress() instanceof Inet6Address) {
                        ipv6++;
                    } else {
                        fail("what kind of address is this: " + addr.address().getAddress());
                    }
                }
                assertThat("num ipv4 is wrong: " + ipv4, ipv4, greaterThanOrEqualTo(1));
                assertThat("num ipv6 is wrong: " + ipv6, ipv6, greaterThanOrEqualTo(1));
            } else {
<<<<<<< HEAD
                assertThat(profileBoundAddresses.get("some_other_profile").boundAddresses(), arrayWithSize(1));
=======
                assertTrue(profileBoundAddresses.get("some_other_profile").boundAddresses().length >= 1);
>>>>>>> ca22659b
            }
            assertThat(
                profileBoundAddresses.get("some_other_profile").publishAddress().address().getAddress(),
                instanceOf(Inet4Address.class));
        }
    }

    public void testProfileSettings() {
        boolean enable = randomBoolean();
        Settings globalSettings = Settings.builder()
            .put("network.tcp.no_delay", enable)
            .put("network.tcp.keep_alive", enable)
            .put("network.tcp.keep_idle", "42")
            .put("network.tcp.keep_interval", "7")
            .put("network.tcp.keep_count", "13")
            .put("network.tcp.reuse_address", enable)
            .put("network.tcp.send_buffer_size", "43000b")
            .put("network.tcp.receive_buffer_size", "42000b")
            .put("network.publish_host", "the_publish_host")
            .put("network.bind_host", "the_bind_host")
            .build();

        Settings globalSettings2 = Settings.builder()
            .put("network.tcp.no_delay", !enable)
            .put("network.tcp.keep_alive", !enable)
            .put("network.tcp.keep_idle", "43")
            .put("network.tcp.keep_interval", "8")
            .put("network.tcp.keep_count", "14")
            .put("network.tcp.reuse_address", !enable)
            .put("network.tcp.send_buffer_size", "4b")
            .put("network.tcp.receive_buffer_size", "3b")
            .put("network.publish_host", "another_publish_host")
            .put("network.bind_host", "another_bind_host")
            .build();

        Settings transportSettings = Settings.builder()
            .put("transport.tcp.no_delay", enable)
            .put("transport.tcp.keep_alive", enable)
            .put("transport.tcp.keep_idle", "42")
            .put("transport.tcp.keep_interval", "7")
            .put("transport.tcp.keep_count", "13")
            .put("transport.tcp.reuse_address", enable)
            .put("transport.tcp.send_buffer_size", "43000b")
            .put("transport.tcp.receive_buffer_size", "42000b")
            .put("transport.publish_host", "the_publish_host")
            .put("transport.port", "9700-9800")
            .put("transport.bind_host", "the_bind_host")
            .put(globalSettings2)
            .build();

        Settings transportSettings2 = Settings.builder()
            .put("transport.tcp.no_delay", !enable)
            .put("transport.tcp.keep_alive", !enable)
            .put("transport.tcp.keep_idle", "43")
            .put("transport.tcp.keep_interval", "8")
            .put("transport.tcp.keep_count", "14")
            .put("transport.tcp.reuse_address", !enable)
            .put("transport.tcp.send_buffer_size", "5b")
            .put("transport.tcp.receive_buffer_size", "6b")
            .put("transport.publish_host", "another_publish_host")
            .put("transport.port", "9702-9802")
            .put("transport.bind_host", "another_bind_host")
            .put(globalSettings2)
            .build();
        Settings defaultProfileSettings = Settings.builder()
            .put("transport.profiles.default.tcp.no_delay", enable)
            .put("transport.profiles.default.tcp.keep_alive", enable)
            .put("transport.profiles.default.tcp.keep_idle", "42")
            .put("transport.profiles.default.tcp.keep_interval", "7")
            .put("transport.profiles.default.tcp.keep_count", "13")
            .put("transport.profiles.default.tcp.reuse_address", enable)
            .put("transport.profiles.default.tcp.send_buffer_size", "43000b")
            .put("transport.profiles.default.tcp.receive_buffer_size", "42000b")
            .put("transport.profiles.default.port", "9700-9800")
            .put("transport.profiles.default.publish_host", "the_publish_host")
            .put("transport.profiles.default.bind_host", "the_bind_host")
            .put("transport.profiles.default.publish_port", 42)
            .put(randomBoolean() ? transportSettings2 : globalSettings2) // ensure that we have profile precedence
            .build();

        Settings profileSettings = Settings.builder()
            .put("transport.profiles.some_profile.tcp.no_delay", enable)
            .put("transport.profiles.some_profile.tcp.keep_alive", enable)
            .put("transport.profiles.some_profile.tcp.keep_idle", "42")
            .put("transport.profiles.some_profile.tcp.keep_interval", "7")
            .put("transport.profiles.some_profile.tcp.keep_count", "13")
            .put("transport.profiles.some_profile.tcp.reuse_address", enable)
            .put("transport.profiles.some_profile.tcp.send_buffer_size", "43000b")
            .put("transport.profiles.some_profile.tcp.receive_buffer_size", "42000b")
            .put("transport.profiles.some_profile.port", "9700-9800")
            .put("transport.profiles.some_profile.publish_host", "the_publish_host")
            .put("transport.profiles.some_profile.bind_host", "the_bind_host")
            .put("transport.profiles.some_profile.publish_port", 42)
            .put(randomBoolean() ? transportSettings2 : globalSettings2) // ensure that we have profile precedence
            .put(randomBoolean() ? defaultProfileSettings : Settings.EMPTY)
            .build();

        Settings randomSettings = randomFrom(random(), globalSettings, transportSettings, profileSettings);
        ClusterSettings clusterSettings = new ClusterSettings(randomSettings, ClusterSettings
            .BUILT_IN_CLUSTER_SETTINGS);
        clusterSettings.validate(randomSettings, false);
        TcpTransport.ProfileSettings settings = new TcpTransport.ProfileSettings(
            Settings.builder().put(randomSettings).put("transport.profiles.some_profile.port", "9700-9800").build(), // port is required
            "some_profile");

        assertThat(settings.tcpNoDelay, equalTo(enable));
        assertThat(settings.tcpKeepAlive, equalTo(enable));
        assertThat(settings.tcpKeepIdle, equalTo(42));
        assertThat(settings.tcpKeepInterval, equalTo(7));
        assertThat(settings.tcpKeepCount, equalTo(13));
        assertThat(settings.reuseAddress, equalTo(enable));
        assertThat(settings.sendBufferSize.getBytes(), equalTo(43000L));
        assertThat(settings.receiveBufferSize.getBytes(), equalTo(42000L));
        if (randomSettings == profileSettings) {
            assertThat(settings.publishPort, equalTo(42));
        } else {
            assertThat(settings.publishPort, equalTo(-1));
        }

        if (randomSettings == globalSettings) { // publish host has no global fallback for the profile since we later resolve it based on
            // the bound address
            assertThat(settings.publishHosts, equalTo(Collections.emptyList()));
        } else {
            assertThat(settings.publishHosts, equalTo(Collections.singletonList("the_publish_host")));
        }
        assertThat(settings.portOrRange, equalTo("9700-9800"));
        assertThat(settings.bindHosts, equalTo(Collections.singletonList("the_bind_host")));
    }

    public void testProfilesIncludesDefault() {
        Set<TcpTransport.ProfileSettings> profileSettings = TcpTransport.getProfileSettings(Settings.EMPTY);
        assertThat(profileSettings.size(), equalTo(1));
        assertThat(profileSettings.stream().findAny().get().profileName, equalTo(TransportSettings.DEFAULT_PROFILE));

        profileSettings = TcpTransport.getProfileSettings(Settings.builder()
            .put("transport.profiles.test.port", "0")
            .build());
        assertThat(profileSettings.size(), equalTo(2));
        assertThat(
            profileSettings.stream().map(s -> s.profileName).collect(Collectors.toSet()),
            equalTo(new HashSet<>(Arrays.asList("default", "test"))));

        profileSettings = TcpTransport.getProfileSettings(Settings.builder()
            .put("transport.profiles.test.port", "0")
            .put("transport.profiles.default.port", "0")
            .build());
        assertThat(profileSettings.size(), equalTo(2));
        assertThat(
            profileSettings.stream().map(s -> s.profileName).collect(Collectors.toSet()),
            equalTo(new HashSet<>(Arrays.asList("default", "test"))));
    }

    public void testBindUnavailableAddress() {
        int port = serviceA.boundAddress().publishAddress().getPort();
        Settings settings = Settings.builder()
            .put(Node.NODE_NAME_SETTING.getKey(), "foobar")
            .put(TransportSettings.PORT.getKey(), port)
            .build();
        BindTransportException bindTransportException = expectThrows(BindTransportException.class,
            () -> buildService("test", Version.CURRENT, settings));
        assertThat(bindTransportException.getMessage(), equalTo("Failed to bind to ["+ port + "]"));
    }

    public void testChannelCloseWhileConnecting() {
        try (MockTransportService service = buildService("TS_C", version0, Settings.EMPTY)) {
            AtomicBoolean connectionClosedListenerCalled = new AtomicBoolean(false);
            service.addConnectionListener(new TransportConnectionListener() {
                @Override
                public void onConnectionOpened(final Transport.Connection connection) {
                    closeConnectionChannel(connection);
                    try {
                        assertBusy(() -> assertTrue(connection.isClosed()));
                    } catch (Exception e) {
                        throw new AssertionError(e);
                    }
                }

                @Override
                public void onConnectionClosed(Transport.Connection connection) {
                    connectionClosedListenerCalled.set(true);
                }
            });
            final ConnectionProfile.Builder builder = new ConnectionProfile.Builder();
            builder.addConnections(1,
                    TransportRequestOptions.Type.BULK,
                    TransportRequestOptions.Type.PING,
                    TransportRequestOptions.Type.RECOVERY,
                    TransportRequestOptions.Type.REG,
                    TransportRequestOptions.Type.STATE);
            final ConnectTransportException e =
                    expectThrows(ConnectTransportException.class, () -> service.openConnection(nodeA, builder.build()));
            assertThat(e, hasToString(containsString(("a channel closed while connecting"))));
            assertTrue(connectionClosedListenerCalled.get());
        }
    }

    private void closeConnectionChannel(Transport.Connection connection) {
        StubbableTransport.WrappedConnection wrappedConnection = (StubbableTransport.WrappedConnection) connection;
        TcpTransport.NodeChannels channels = (TcpTransport.NodeChannels) wrappedConnection.getConnection();
        CloseableChannel.closeChannels(channels.getChannels().subList(0, randomIntBetween(1, channels.getChannels().size())), true);
    }

    @SuppressForbidden(reason = "need local ephemeral port")
    protected InetSocketAddress getLocalEphemeral() throws UnknownHostException {
        return new InetSocketAddress(InetAddress.getLocalHost(), 0);
    }

    protected Set<TcpChannel> getAcceptedChannels(TcpTransport transport) {
        return transport.getAcceptedChannels();
    }

    public static <T extends TransportResponse> TransportFuture<T> submitRequest(TransportService transportService,
                                                                                 DiscoveryNode node, String action,
                                                                                 TransportRequest request,
                                                                                 TransportResponseHandler<T> handler)
                                                                                 throws TransportException {
        return submitRequest(transportService, node, action, request, TransportRequestOptions.EMPTY, handler);
    }

    public static <T extends TransportResponse> TransportFuture<T> submitRequest(TransportService transportService, DiscoveryNode node,
                                                                                 String action, TransportRequest request,
                                                                                 TransportRequestOptions options,
                                                                                 TransportResponseHandler<T> handler)
                                                                                 throws TransportException {
        TransportFuture<T> futureHandler = new TransportFuture<>(handler);
        try {
            transportService.sendRequest(node, action, request, options, futureHandler);
        } catch (NodeNotConnectedException ex) {
            futureHandler.handleException(ex);
        }
        return futureHandler;
    }
}<|MERGE_RESOLUTION|>--- conflicted
+++ resolved
@@ -2508,7 +2508,6 @@
             serviceC.start();
             serviceC.acceptIncomingRequests();
             Map<String, BoundTransportAddress> profileBoundAddresses = serviceC.transport.profileBoundAddresses();
-<<<<<<< HEAD
 
             assertThat(profileBoundAddresses, hasKey("some_profile"));
             assertThat(profileBoundAddresses, hasKey("some_other_profile"));
@@ -2518,15 +2517,6 @@
             assertThat(profileBoundAddresses.get("some_other_profile").publishAddress().getPort(), lessThan(8800));
             assertThat(profileBoundAddresses.get("some_profile").boundAddresses().length, greaterThanOrEqualTo(1));
 
-=======
-            assertTrue(profileBoundAddresses.containsKey("some_profile"));
-            assertTrue(profileBoundAddresses.containsKey("some_other_profile"));
-            assertTrue(profileBoundAddresses.get("some_profile").publishAddress().getPort() >= 8900);
-            assertTrue(profileBoundAddresses.get("some_profile").publishAddress().getPort() < 9000);
-            assertTrue(profileBoundAddresses.get("some_other_profile").publishAddress().getPort() >= 8700);
-            assertTrue(profileBoundAddresses.get("some_other_profile").publishAddress().getPort() < 8800);
-            assertTrue(profileBoundAddresses.get("some_profile").boundAddresses().length >= 1);
->>>>>>> ca22659b
             if (doIPV6) {
                 assertThat(profileBoundAddresses.get("some_other_profile").boundAddresses().length, greaterThanOrEqualTo(2));
                 int ipv4 = 0;
@@ -2543,11 +2533,7 @@
                 assertThat("num ipv4 is wrong: " + ipv4, ipv4, greaterThanOrEqualTo(1));
                 assertThat("num ipv6 is wrong: " + ipv6, ipv6, greaterThanOrEqualTo(1));
             } else {
-<<<<<<< HEAD
-                assertThat(profileBoundAddresses.get("some_other_profile").boundAddresses(), arrayWithSize(1));
-=======
-                assertTrue(profileBoundAddresses.get("some_other_profile").boundAddresses().length >= 1);
->>>>>>> ca22659b
+                assertThat(profileBoundAddresses.get("some_other_profile").boundAddresses().length, greaterThanOrEqualTo(1));
             }
             assertThat(
                 profileBoundAddresses.get("some_other_profile").publishAddress().address().getAddress(),
