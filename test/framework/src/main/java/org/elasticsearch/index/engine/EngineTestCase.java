/*
 * Licensed to Elasticsearch under one or more contributor
 * license agreements. See the NOTICE file distributed with
 * this work for additional information regarding copyright
 * ownership. Elasticsearch licenses this file to you under
 * the Apache License, Version 2.0 (the "License"); you may
 * not use this file except in compliance with the License.
 * You may obtain a copy of the License at
 *
 *    http://www.apache.org/licenses/LICENSE-2.0
 *
 * Unless required by applicable law or agreed to in writing,
 * software distributed under the License is distributed on an
 * "AS IS" BASIS, WITHOUT WARRANTIES OR CONDITIONS OF ANY
 * KIND, either express or implied.  See the License for the
 * specific language governing permissions and limitations
 * under the License.
 */

package org.elasticsearch.index.engine;

import org.apache.logging.log4j.Logger;
import org.apache.lucene.analysis.Analyzer;
import org.apache.lucene.codecs.Codec;
import org.apache.lucene.document.Document;
import org.apache.lucene.document.Field;
import org.apache.lucene.document.NumericDocValuesField;
import org.apache.lucene.document.StoredField;
import org.apache.lucene.document.TextField;
import org.apache.lucene.index.IndexWriter;
import org.apache.lucene.index.IndexWriterConfig;
import org.apache.lucene.index.LeafReader;
import org.apache.lucene.index.LeafReaderContext;
import org.apache.lucene.index.LiveIndexWriterConfig;
import org.apache.lucene.index.MergePolicy;
import org.apache.lucene.index.NumericDocValues;
import org.apache.lucene.index.Term;
import org.apache.lucene.search.IndexSearcher;
import org.apache.lucene.search.MatchAllDocsQuery;
import org.apache.lucene.search.ReferenceManager;
import org.apache.lucene.search.Sort;
import org.apache.lucene.search.TermQuery;
import org.apache.lucene.search.TotalHitCountCollector;
import org.apache.lucene.store.Directory;
import org.apache.lucene.util.Bits;
import org.apache.lucene.util.BytesRef;
import org.elasticsearch.Version;
import org.elasticsearch.action.index.IndexRequest;
import org.elasticsearch.cluster.ClusterModule;
import org.elasticsearch.cluster.metadata.IndexMetaData;
import org.elasticsearch.cluster.routing.AllocationId;
import org.elasticsearch.common.CheckedFunction;
import org.elasticsearch.common.Nullable;
import org.elasticsearch.common.Strings;
import org.elasticsearch.common.bytes.BytesArray;
import org.elasticsearch.common.bytes.BytesReference;
import org.elasticsearch.common.compress.CompressedXContent;
import org.elasticsearch.common.lucene.Lucene;
import org.elasticsearch.common.lucene.uid.Versions;
import org.elasticsearch.common.settings.Settings;
import org.elasticsearch.common.unit.TimeValue;
import org.elasticsearch.common.util.BigArrays;
import org.elasticsearch.common.xcontent.NamedXContentRegistry;
import org.elasticsearch.common.xcontent.XContentBuilder;
import org.elasticsearch.common.xcontent.XContentFactory;
import org.elasticsearch.common.xcontent.XContentType;
import org.elasticsearch.core.internal.io.IOUtils;
import org.elasticsearch.index.Index;
import org.elasticsearch.index.IndexSettings;
import org.elasticsearch.index.MapperTestUtils;
import org.elasticsearch.index.VersionType;
import org.elasticsearch.index.codec.CodecService;
import org.elasticsearch.index.mapper.DocumentMapper;
import org.elasticsearch.index.mapper.IdFieldMapper;
import org.elasticsearch.index.mapper.MapperService;
import org.elasticsearch.index.mapper.Mapping;
import org.elasticsearch.index.mapper.ParseContext;
import org.elasticsearch.index.mapper.ParsedDocument;
import org.elasticsearch.index.mapper.SeqNoFieldMapper;
import org.elasticsearch.index.mapper.SourceFieldMapper;
import org.elasticsearch.index.mapper.SourceToParse;
import org.elasticsearch.index.mapper.Uid;
import org.elasticsearch.index.mapper.VersionFieldMapper;
import org.elasticsearch.index.seqno.LocalCheckpointTracker;
import org.elasticsearch.index.seqno.ReplicationTracker;
import org.elasticsearch.index.seqno.SequenceNumbers;
import org.elasticsearch.index.shard.ShardId;
import org.elasticsearch.index.store.Store;
import org.elasticsearch.index.translog.Translog;
import org.elasticsearch.index.translog.TranslogConfig;
import org.elasticsearch.indices.breaker.CircuitBreakerService;
import org.elasticsearch.indices.breaker.NoneCircuitBreakerService;
import org.elasticsearch.test.DummyShardLock;
import org.elasticsearch.test.ESTestCase;
import org.elasticsearch.test.IndexSettingsModule;
import org.elasticsearch.threadpool.TestThreadPool;
import org.elasticsearch.threadpool.ThreadPool;
import org.junit.After;
import org.junit.Before;

import java.io.IOException;
import java.nio.charset.Charset;
import java.nio.file.Path;
import java.util.ArrayList;
import java.util.Arrays;
import java.util.Collections;
import java.util.Comparator;
import java.util.HashMap;
import java.util.List;
import java.util.Map;
import java.util.concurrent.CountDownLatch;
import java.util.concurrent.atomic.AtomicInteger;
import java.util.concurrent.atomic.AtomicLong;
import java.util.function.BiFunction;
import java.util.function.Function;
import java.util.function.LongSupplier;
import java.util.function.ToLongBiFunction;
import java.util.stream.Collectors;

import static java.util.Collections.emptyList;
import static java.util.Collections.shuffle;
import static org.elasticsearch.index.engine.Engine.Operation.Origin.PRIMARY;
import static org.elasticsearch.index.engine.Engine.Operation.Origin.REPLICA;
import static org.elasticsearch.index.translog.TranslogDeletionPolicies.createTranslogDeletionPolicy;
import static org.hamcrest.Matchers.equalTo;
import static org.hamcrest.Matchers.notNullValue;

public abstract class EngineTestCase extends ESTestCase {

    protected final ShardId shardId = new ShardId(new Index("index", "_na_"), 0);
    protected final AllocationId allocationId = AllocationId.newInitializing();
    protected static final IndexSettings INDEX_SETTINGS = IndexSettingsModule.newIndexSettings("index", Settings.EMPTY);

    protected ThreadPool threadPool;
    protected TranslogHandler translogHandler;

    protected Store store;
    protected Store storeReplica;

    protected InternalEngine engine;
    protected InternalEngine replicaEngine;

    protected IndexSettings defaultSettings;
    protected String codecName;
    protected Path primaryTranslogDir;
    protected Path replicaTranslogDir;
    // A default primary term is used by engine instances created in this test.
    protected AtomicLong primaryTerm = new AtomicLong();

    protected static void assertVisibleCount(Engine engine, int numDocs) throws IOException {
        assertVisibleCount(engine, numDocs, true);
    }

    protected static void assertVisibleCount(Engine engine, int numDocs, boolean refresh) throws IOException {
        if (refresh) {
            engine.refresh("test");
        }
        try (Engine.Searcher searcher = engine.acquireSearcher("test")) {
            final TotalHitCountCollector collector = new TotalHitCountCollector();
            searcher.searcher().search(new MatchAllDocsQuery(), collector);
            assertThat(collector.getTotalHits(), equalTo(numDocs));
        }
    }

    protected Settings indexSettings() {
        // TODO randomize more settings
        return Settings.builder()
            .put(IndexSettings.INDEX_GC_DELETES_SETTING.getKey(), "1h") // make sure this doesn't kick in on us
            .put(EngineConfig.INDEX_CODEC_SETTING.getKey(), codecName)
            .put(IndexMetaData.SETTING_VERSION_CREATED, Version.CURRENT)
            .put(IndexSettings.MAX_REFRESH_LISTENERS_PER_SHARD.getKey(),
                between(10, 10 * IndexSettings.MAX_REFRESH_LISTENERS_PER_SHARD.get(Settings.EMPTY)))
            .put(IndexSettings.INDEX_SOFT_DELETES_SETTING.getKey(), randomBoolean())
            .put(IndexSettings.INDEX_SOFT_DELETES_RETENTION_OPERATIONS_SETTING.getKey(),
                randomBoolean() ? IndexSettings.INDEX_SOFT_DELETES_RETENTION_OPERATIONS_SETTING.get(Settings.EMPTY) : between(0, 1000))
            .build();
    }

    @Override
    @Before
    public void setUp() throws Exception {
        super.setUp();
        primaryTerm.set(randomLongBetween(1, Long.MAX_VALUE));
        CodecService codecService = new CodecService(null, logger);
        String name = Codec.getDefault().getName();
        if (Arrays.asList(codecService.availableCodecs()).contains(name)) {
            // some codecs are read only so we only take the ones that we have in the service and randomly
            // selected by lucene test case.
            codecName = name;
        } else {
            codecName = "default";
        }
        defaultSettings = IndexSettingsModule.newIndexSettings("test", indexSettings());
        threadPool = new TestThreadPool(getClass().getName());
        store = createStore();
        storeReplica = createStore();
        Lucene.cleanLuceneIndex(store.directory());
        Lucene.cleanLuceneIndex(storeReplica.directory());
        primaryTranslogDir = createTempDir("translog-primary");
        translogHandler = createTranslogHandler(defaultSettings);
        engine = createEngine(store, primaryTranslogDir);
        LiveIndexWriterConfig currentIndexWriterConfig = engine.getCurrentIndexWriterConfig();

        assertEquals(engine.config().getCodec().getName(), codecService.codec(codecName).getName());
        assertEquals(currentIndexWriterConfig.getCodec().getName(), codecService.codec(codecName).getName());
        if (randomBoolean()) {
            engine.config().setEnableGcDeletes(false);
        }
        replicaTranslogDir = createTempDir("translog-replica");
        replicaEngine = createEngine(storeReplica, replicaTranslogDir);
        currentIndexWriterConfig = replicaEngine.getCurrentIndexWriterConfig();

        assertEquals(replicaEngine.config().getCodec().getName(), codecService.codec(codecName).getName());
        assertEquals(currentIndexWriterConfig.getCodec().getName(), codecService.codec(codecName).getName());
        if (randomBoolean()) {
            engine.config().setEnableGcDeletes(false);
        }
    }

    public EngineConfig copy(EngineConfig config, LongSupplier globalCheckpointSupplier) {
        return new EngineConfig(config.getShardId(), config.getAllocationId(), config.getThreadPool(), config.getIndexSettings(),
            config.getWarmer(), config.getStore(), config.getMergePolicy(), config.getAnalyzer(), config.getSimilarity(),
            new CodecService(null, logger), config.getEventListener(), config.getQueryCache(), config.getQueryCachingPolicy(),
            config.getTranslogConfig(), config.getFlushMergesAfter(),
            config.getExternalRefreshListener(), Collections.emptyList(), config.getIndexSort(),
            config.getCircuitBreakerService(), globalCheckpointSupplier, config.getPrimaryTermSupplier(), tombstoneDocSupplier());
    }

    public EngineConfig copy(EngineConfig config, Analyzer analyzer) {
        return new EngineConfig(config.getShardId(), config.getAllocationId(), config.getThreadPool(), config.getIndexSettings(),
                config.getWarmer(), config.getStore(), config.getMergePolicy(), analyzer, config.getSimilarity(),
                new CodecService(null, logger), config.getEventListener(), config.getQueryCache(), config.getQueryCachingPolicy(),
                config.getTranslogConfig(), config.getFlushMergesAfter(),
                config.getExternalRefreshListener(), Collections.emptyList(), config.getIndexSort(),
                config.getCircuitBreakerService(), config.getGlobalCheckpointSupplier(), config.getPrimaryTermSupplier(),
                config.getTombstoneDocSupplier());
    }

    public EngineConfig copy(EngineConfig config, MergePolicy mergePolicy) {
        return new EngineConfig(config.getShardId(), config.getAllocationId(), config.getThreadPool(), config.getIndexSettings(),
            config.getWarmer(), config.getStore(), mergePolicy, config.getAnalyzer(), config.getSimilarity(),
            new CodecService(null, logger), config.getEventListener(), config.getQueryCache(), config.getQueryCachingPolicy(),
            config.getTranslogConfig(), config.getFlushMergesAfter(),
            config.getExternalRefreshListener(), Collections.emptyList(), config.getIndexSort(),
            config.getCircuitBreakerService(), config.getGlobalCheckpointSupplier(), config.getPrimaryTermSupplier(),
            config.getTombstoneDocSupplier());
    }

    @Override
    @After
    public void tearDown() throws Exception {
        super.tearDown();
        if (engine != null && engine.isClosed.get() == false) {
            engine.getTranslog().getDeletionPolicy().assertNoOpenTranslogRefs();
            assertConsistentHistoryBetweenTranslogAndLuceneIndex(engine, createMapperService("test"));
        }
        if (replicaEngine != null && replicaEngine.isClosed.get() == false) {
            replicaEngine.getTranslog().getDeletionPolicy().assertNoOpenTranslogRefs();
            assertConsistentHistoryBetweenTranslogAndLuceneIndex(replicaEngine, createMapperService("test"));
        }
        IOUtils.close(
                replicaEngine, storeReplica,
                engine, store);
        terminate(threadPool);
    }


    protected static ParseContext.Document testDocumentWithTextField() {
        return testDocumentWithTextField("test");
    }

    protected static ParseContext.Document testDocumentWithTextField(String value) {
        ParseContext.Document document = testDocument();
        document.add(new TextField("value", value, Field.Store.YES));
        return document;
    }


    protected static ParseContext.Document testDocument() {
        return new ParseContext.Document();
    }

    public static ParsedDocument createParsedDoc(String id, String routing) {
        return testParsedDocument(id, routing, testDocumentWithTextField(), new BytesArray("{ \"value\" : \"test\" }"), null);
    }

    public static ParsedDocument createParsedDoc(String id, String routing, boolean recoverySource) {
        return testParsedDocument(id, routing, testDocumentWithTextField(), new BytesArray("{ \"value\" : \"test\" }"), null,
            recoverySource);
    }

    protected static ParsedDocument testParsedDocument(
            String id, String routing, ParseContext.Document document, BytesReference source, Mapping mappingUpdate) {
        return testParsedDocument(id, routing, document, source, mappingUpdate, false);
    }
    protected static ParsedDocument testParsedDocument(
            String id, String routing, ParseContext.Document document, BytesReference source, Mapping mappingUpdate,
            boolean recoverySource) {
        Field uidField = new Field("_id", Uid.encodeId(id), IdFieldMapper.Defaults.FIELD_TYPE);
        Field versionField = new NumericDocValuesField("_version", 0);
        SeqNoFieldMapper.SequenceIDFields seqID = SeqNoFieldMapper.SequenceIDFields.emptySeqID();
        document.add(uidField);
        document.add(versionField);
        document.add(seqID.seqNo);
        document.add(seqID.seqNoDocValue);
        document.add(seqID.primaryTerm);
        BytesRef ref = source.toBytesRef();
        if (recoverySource) {
            document.add(new StoredField(SourceFieldMapper.RECOVERY_SOURCE_NAME, ref.bytes, ref.offset, ref.length));
            document.add(new NumericDocValuesField(SourceFieldMapper.RECOVERY_SOURCE_NAME, 1));
        } else {
            document.add(new StoredField(SourceFieldMapper.NAME, ref.bytes, ref.offset, ref.length));
        }
        return new ParsedDocument(versionField, seqID, id, "test", routing, Arrays.asList(document), source, XContentType.JSON,
                mappingUpdate);
    }

    public static CheckedFunction<String, ParsedDocument, IOException> nestedParsedDocFactory() throws Exception {
        final MapperService mapperService = createMapperService("type");
        final String nestedMapping = Strings.toString(XContentFactory.jsonBuilder().startObject().startObject("type")
            .startObject("properties").startObject("nested_field").field("type", "nested").endObject().endObject()
            .endObject().endObject());
        final DocumentMapper nestedMapper = mapperService.documentMapperParser().parse("type", new CompressedXContent(nestedMapping));
        return docId -> {
            final XContentBuilder source = XContentFactory.jsonBuilder().startObject().field("field", "value");
            final int nestedValues = between(0, 3);
            if (nestedValues > 0) {
                XContentBuilder nestedField = source.startObject("nested_field");
                for (int i = 0; i < nestedValues; i++) {
                    nestedField.field("field-" + i, "value-" + i);
                }
                source.endObject();
            }
            source.endObject();
            return nestedMapper.parse(SourceToParse.source("test", "type", docId, BytesReference.bytes(source), XContentType.JSON));
        };
    }

    /**
     * Creates a tombstone document that only includes uid, seq#, term and version fields.
     */
    public static EngineConfig.TombstoneDocSupplier tombstoneDocSupplier(){
        return new EngineConfig.TombstoneDocSupplier() {
            @Override
            public ParsedDocument newDeleteTombstoneDoc(String type, String id) {
                final ParseContext.Document doc = new ParseContext.Document();
                Field uidField = new Field(IdFieldMapper.NAME, Uid.encodeId(id), IdFieldMapper.Defaults.FIELD_TYPE);
                doc.add(uidField);
                Field versionField = new NumericDocValuesField(VersionFieldMapper.NAME, 0);
                doc.add(versionField);
                SeqNoFieldMapper.SequenceIDFields seqID = SeqNoFieldMapper.SequenceIDFields.emptySeqID();
                doc.add(seqID.seqNo);
                doc.add(seqID.seqNoDocValue);
                doc.add(seqID.primaryTerm);
                seqID.tombstoneField.setLongValue(1);
                doc.add(seqID.tombstoneField);
                return new ParsedDocument(versionField, seqID, id, type, null,
                    Collections.singletonList(doc), new BytesArray("{}"), XContentType.JSON, null);
            }

            @Override
            public ParsedDocument newNoopTombstoneDoc(String reason) {
                final ParseContext.Document doc = new ParseContext.Document();
                SeqNoFieldMapper.SequenceIDFields seqID = SeqNoFieldMapper.SequenceIDFields.emptySeqID();
                doc.add(seqID.seqNo);
                doc.add(seqID.seqNoDocValue);
                doc.add(seqID.primaryTerm);
                seqID.tombstoneField.setLongValue(1);
                doc.add(seqID.tombstoneField);
                Field versionField = new NumericDocValuesField(VersionFieldMapper.NAME, 0);
                doc.add(versionField);
                BytesRef byteRef = new BytesRef(reason);
                doc.add(new StoredField(SourceFieldMapper.NAME, byteRef.bytes, byteRef.offset, byteRef.length));
                return new ParsedDocument(versionField, seqID, null, null, null,
                    Collections.singletonList(doc), null, XContentType.JSON, null);
            }
        };
    }

    protected Store createStore() throws IOException {
        return createStore(newDirectory());
    }

    protected Store createStore(final Directory directory) throws IOException {
        return createStore(INDEX_SETTINGS, directory);
    }

    protected Store createStore(final IndexSettings indexSettings, final Directory directory) throws IOException {
        return new Store(shardId, indexSettings, directory, new DummyShardLock(shardId));
    }

    protected Translog createTranslog(LongSupplier primaryTermSupplier) throws IOException {
        return createTranslog(primaryTranslogDir, primaryTermSupplier);
    }

    protected Translog createTranslog(Path translogPath, LongSupplier primaryTermSupplier) throws IOException {
        TranslogConfig translogConfig = new TranslogConfig(shardId, translogPath, INDEX_SETTINGS, BigArrays.NON_RECYCLING_INSTANCE);
        String translogUUID = Translog.createEmptyTranslog(translogPath, SequenceNumbers.NO_OPS_PERFORMED, shardId,
            primaryTermSupplier.getAsLong());
        return new Translog(translogConfig, translogUUID, createTranslogDeletionPolicy(INDEX_SETTINGS),
            () -> SequenceNumbers.NO_OPS_PERFORMED, primaryTermSupplier);
    }

    protected TranslogHandler createTranslogHandler(IndexSettings indexSettings) {
        return new TranslogHandler(xContentRegistry(), indexSettings);
    }

    protected InternalEngine createEngine(Store store, Path translogPath) throws IOException {
        return createEngine(defaultSettings, store, translogPath, newMergePolicy(), null);
    }

    protected InternalEngine createEngine(Store store, Path translogPath, LongSupplier globalCheckpointSupplier) throws IOException {
        return createEngine(defaultSettings, store, translogPath, newMergePolicy(), null, null, globalCheckpointSupplier);
    }

    protected InternalEngine createEngine(
            Store store,
            Path translogPath,
            BiFunction<Long, Long, LocalCheckpointTracker> localCheckpointTrackerSupplier) throws IOException {
        return createEngine(defaultSettings, store, translogPath, newMergePolicy(), null, localCheckpointTrackerSupplier, null);
    }

    protected InternalEngine createEngine(
            Store store,
            Path translogPath,
            BiFunction<Long, Long, LocalCheckpointTracker> localCheckpointTrackerSupplier,
            ToLongBiFunction<Engine, Engine.Operation> seqNoForOperation) throws IOException {
        return createEngine(
                defaultSettings, store, translogPath, newMergePolicy(), null, localCheckpointTrackerSupplier, null, seqNoForOperation);
    }

    protected InternalEngine createEngine(
            IndexSettings indexSettings, Store store, Path translogPath, MergePolicy mergePolicy) throws IOException {
        return createEngine(indexSettings, store, translogPath, mergePolicy, null);

    }

    protected InternalEngine createEngine(IndexSettings indexSettings, Store store, Path translogPath, MergePolicy mergePolicy,
                                          @Nullable IndexWriterFactory indexWriterFactory) throws IOException {
        return createEngine(indexSettings, store, translogPath, mergePolicy, indexWriterFactory, null, null);
    }

    protected InternalEngine createEngine(
            IndexSettings indexSettings,
            Store store,
            Path translogPath,
            MergePolicy mergePolicy,
            @Nullable IndexWriterFactory indexWriterFactory,
            @Nullable BiFunction<Long, Long, LocalCheckpointTracker> localCheckpointTrackerSupplier,
            @Nullable LongSupplier globalCheckpointSupplier) throws IOException {
        return createEngine(
                indexSettings, store, translogPath, mergePolicy, indexWriterFactory, localCheckpointTrackerSupplier, null, null,
                globalCheckpointSupplier);
    }

    protected InternalEngine createEngine(
            IndexSettings indexSettings,
            Store store,
            Path translogPath,
            MergePolicy mergePolicy,
            @Nullable IndexWriterFactory indexWriterFactory,
            @Nullable BiFunction<Long, Long, LocalCheckpointTracker> localCheckpointTrackerSupplier,
            @Nullable LongSupplier globalCheckpointSupplier,
            @Nullable ToLongBiFunction<Engine, Engine.Operation> seqNoForOperation) throws IOException {
        return createEngine(
                indexSettings,
                store,
                translogPath,
                mergePolicy,
                indexWriterFactory,
                localCheckpointTrackerSupplier,
                seqNoForOperation,
                null,
                globalCheckpointSupplier);
    }

    protected InternalEngine createEngine(
            IndexSettings indexSettings,
            Store store,
            Path translogPath,
            MergePolicy mergePolicy,
            @Nullable IndexWriterFactory indexWriterFactory,
            @Nullable BiFunction<Long, Long, LocalCheckpointTracker> localCheckpointTrackerSupplier,
            @Nullable ToLongBiFunction<Engine, Engine.Operation> seqNoForOperation,
            @Nullable Sort indexSort,
            @Nullable LongSupplier globalCheckpointSupplier) throws IOException {
        EngineConfig config = config(indexSettings, store, translogPath, mergePolicy, null, indexSort, globalCheckpointSupplier);
        return createEngine(indexWriterFactory, localCheckpointTrackerSupplier, seqNoForOperation, config);
    }

    protected InternalEngine createEngine(EngineConfig config) throws IOException {
        return createEngine(null, null, null, config);
    }

    private InternalEngine createEngine(@Nullable IndexWriterFactory indexWriterFactory,
                                        @Nullable BiFunction<Long, Long, LocalCheckpointTracker> localCheckpointTrackerSupplier,
                                        @Nullable ToLongBiFunction<Engine, Engine.Operation> seqNoForOperation,
                                        EngineConfig config) throws IOException {
        final Store store = config.getStore();
        final Directory directory = store.directory();
        if (Lucene.indexExists(directory) == false) {
            store.createEmpty();
            final String translogUuid = Translog.createEmptyTranslog(config.getTranslogConfig().getTranslogPath(),
                SequenceNumbers.NO_OPS_PERFORMED, shardId, primaryTerm.get());
            store.associateIndexWithNewTranslog(translogUuid);

        }
        InternalEngine internalEngine = createInternalEngine(indexWriterFactory, localCheckpointTrackerSupplier, seqNoForOperation, config);
        internalEngine.initializeMaxSeqNoOfUpdatesOrDeletes();
        internalEngine.recoverFromTranslog(translogHandler, Long.MAX_VALUE);
        return internalEngine;
    }

    @FunctionalInterface
    public interface IndexWriterFactory {

        IndexWriter createWriter(Directory directory, IndexWriterConfig iwc) throws IOException;
    }

    /**
     * Generate a new sequence number and return it. Only works on InternalEngines
     */
    public static long generateNewSeqNo(final Engine engine) {
        assert engine instanceof InternalEngine : "expected InternalEngine, got: " + engine.getClass();
        InternalEngine internalEngine = (InternalEngine) engine;
        return internalEngine.getLocalCheckpointTracker().generateSeqNo();
    }

    public static InternalEngine createInternalEngine(
            @Nullable final IndexWriterFactory indexWriterFactory,
            @Nullable final BiFunction<Long, Long, LocalCheckpointTracker> localCheckpointTrackerSupplier,
            @Nullable final ToLongBiFunction<Engine, Engine.Operation> seqNoForOperation,
            final EngineConfig config) {
        if (localCheckpointTrackerSupplier == null) {
            return new InternalTestEngine(config) {
                @Override
                IndexWriter createWriter(Directory directory, IndexWriterConfig iwc) throws IOException {
                    return (indexWriterFactory != null) ?
                            indexWriterFactory.createWriter(directory, iwc) :
                            super.createWriter(directory, iwc);
                }

                @Override
                protected long doGenerateSeqNoForOperation(final Operation operation) {
                    return seqNoForOperation != null
                            ? seqNoForOperation.applyAsLong(this, operation)
                            : super.doGenerateSeqNoForOperation(operation);
                }
            };
        } else {
            return new InternalTestEngine(config, localCheckpointTrackerSupplier) {
                @Override
                IndexWriter createWriter(Directory directory, IndexWriterConfig iwc) throws IOException {
                    return (indexWriterFactory != null) ?
                            indexWriterFactory.createWriter(directory, iwc) :
                            super.createWriter(directory, iwc);
                }

                @Override
                protected long doGenerateSeqNoForOperation(final Operation operation) {
                    return seqNoForOperation != null
                            ? seqNoForOperation.applyAsLong(this, operation)
                            : super.doGenerateSeqNoForOperation(operation);
                }
            };
        }

    }

    public EngineConfig config(IndexSettings indexSettings, Store store, Path translogPath, MergePolicy mergePolicy,
                               ReferenceManager.RefreshListener refreshListener) {
        return config(indexSettings, store, translogPath, mergePolicy, refreshListener, null, () -> SequenceNumbers.NO_OPS_PERFORMED);
    }

    public EngineConfig config(IndexSettings indexSettings, Store store, Path translogPath, MergePolicy mergePolicy,
                               ReferenceManager.RefreshListener refreshListener, Sort indexSort, LongSupplier globalCheckpointSupplier) {
<<<<<<< HEAD
        return config(indexSettings, store, translogPath, mergePolicy, refreshListener, indexSort, globalCheckpointSupplier,
            new NoneCircuitBreakerService());
    }

    public EngineConfig config(IndexSettings indexSettings, Store store, Path translogPath, MergePolicy mergePolicy,
            ReferenceManager.RefreshListener refreshListener, Sort indexSort, LongSupplier globalCheckpointSupplier,
            CircuitBreakerService breakerService) {
        IndexWriterConfig iwc = newIndexWriterConfig();
=======
        return config(indexSettings, store, translogPath, mergePolicy, refreshListener, null, indexSort, globalCheckpointSupplier);
    }

    public EngineConfig config(IndexSettings indexSettings, Store store, Path translogPath, MergePolicy mergePolicy,
                               ReferenceManager.RefreshListener externalRefreshListener,
                               ReferenceManager.RefreshListener internalRefreshListener,
                               Sort indexSort, LongSupplier globalCheckpointSupplier) {
            IndexWriterConfig iwc = newIndexWriterConfig();
>>>>>>> 02043a22
        TranslogConfig translogConfig = new TranslogConfig(shardId, translogPath, indexSettings, BigArrays.NON_RECYCLING_INSTANCE);
        Engine.EventListener listener = new Engine.EventListener() {
            @Override
            public void onFailedEngine(String reason, @Nullable Exception e) {
                // we don't need to notify anybody in this test
            }
        };
        final List<ReferenceManager.RefreshListener> extRefreshListenerList =
            externalRefreshListener == null ? emptyList() : Collections.singletonList(externalRefreshListener);
        final List<ReferenceManager.RefreshListener> intRefreshListenerList =
            internalRefreshListener == null ? emptyList() : Collections.singletonList(internalRefreshListener);
        EngineConfig config = new EngineConfig(shardId, allocationId.getId(), threadPool, indexSettings, null, store,
                mergePolicy, iwc.getAnalyzer(), iwc.getSimilarity(), new CodecService(null, logger), listener,
                IndexSearcher.getDefaultQueryCache(), IndexSearcher.getDefaultQueryCachingPolicy(), translogConfig,
<<<<<<< HEAD
                TimeValue.timeValueMinutes(5), refreshListenerList, Collections.emptyList(), indexSort,
                breakerService, globalCheckpointSupplier == null ?
=======
                TimeValue.timeValueMinutes(5), extRefreshListenerList, intRefreshListenerList, indexSort,
                new NoneCircuitBreakerService(),
                globalCheckpointSupplier == null ?
>>>>>>> 02043a22
                    new ReplicationTracker(shardId, allocationId.getId(), indexSettings, SequenceNumbers.NO_OPS_PERFORMED, update -> {}) :
                    globalCheckpointSupplier, primaryTerm::get, tombstoneDocSupplier());
        return config;
    }

    protected static final BytesReference B_1 = new BytesArray(new byte[]{1});
    protected static final BytesReference B_2 = new BytesArray(new byte[]{2});
    protected static final BytesReference B_3 = new BytesArray(new byte[]{3});
    protected static final BytesArray SOURCE = bytesArray("{}");

    protected static BytesArray bytesArray(String string) {
        return new BytesArray(string.getBytes(Charset.defaultCharset()));
    }

    public static Term newUid(String id) {
        return new Term("_id", Uid.encodeId(id));
    }

    public static Term newUid(ParsedDocument doc) {
        return newUid(doc.id());
    }

    protected Engine.Get newGet(boolean realtime, ParsedDocument doc) {
        return new Engine.Get(realtime, false, doc.type(), doc.id(), newUid(doc));
    }

    protected Engine.Index indexForDoc(ParsedDocument doc) {
        return new Engine.Index(newUid(doc), primaryTerm.get(), doc);
    }

    protected Engine.Index replicaIndexForDoc(ParsedDocument doc, long version, long seqNo,
                                            boolean isRetry) {
        return new Engine.Index(newUid(doc), doc, seqNo, primaryTerm.get(), version, null, Engine.Operation.Origin.REPLICA,
            System.nanoTime(), IndexRequest.UNSET_AUTO_GENERATED_TIMESTAMP, isRetry);
    }

    protected Engine.Delete replicaDeleteForDoc(String id, long version, long seqNo, long startTime) {
        return new Engine.Delete("test", id, newUid(id), seqNo, 1, version, null, Engine.Operation.Origin.REPLICA, startTime);
    }
    protected static void assertVisibleCount(InternalEngine engine, int numDocs) throws IOException {
        assertVisibleCount(engine, numDocs, true);
    }

    protected static void assertVisibleCount(InternalEngine engine, int numDocs, boolean refresh) throws IOException {
        if (refresh) {
            engine.refresh("test");
        }
        try (Engine.Searcher searcher = engine.acquireSearcher("test")) {
            final TotalHitCountCollector collector = new TotalHitCountCollector();
            searcher.searcher().search(new MatchAllDocsQuery(), collector);
            assertThat(collector.getTotalHits(), equalTo(numDocs));
        }
    }

    public static List<Engine.Operation> generateSingleDocHistory(boolean forReplica, VersionType versionType,
                                                                  long primaryTerm, int minOpCount, int maxOpCount, String docId) {
        final int numOfOps = randomIntBetween(minOpCount, maxOpCount);
        final List<Engine.Operation> ops = new ArrayList<>();
        final Term id = newUid(docId);
        final int startWithSeqNo = 0;
        final String valuePrefix = (forReplica ? "r_" : "p_" ) + docId + "_";
        final boolean incrementTermWhenIntroducingSeqNo = randomBoolean();
        for (int i = 0; i < numOfOps; i++) {
            final Engine.Operation op;
            final long version;
            switch (versionType) {
                case INTERNAL:
                    version = forReplica ? i : Versions.MATCH_ANY;
                    break;
                case EXTERNAL:
                    version = i;
                    break;
                case EXTERNAL_GTE:
                    version = randomBoolean() ? Math.max(i - 1, 0) : i;
                    break;
                case FORCE:
                    version = randomNonNegativeLong();
                    break;
                default:
                    throw new UnsupportedOperationException("unknown version type: " + versionType);
            }
            if (randomBoolean()) {
                op = new Engine.Index(id, testParsedDocument(docId, null, testDocumentWithTextField(valuePrefix + i), SOURCE, null),
                    forReplica && i >= startWithSeqNo ? i * 2 : SequenceNumbers.UNASSIGNED_SEQ_NO,
                    forReplica && i >= startWithSeqNo && incrementTermWhenIntroducingSeqNo ? primaryTerm + 1 : primaryTerm,
                    version,
                    forReplica ? null : versionType,
                    forReplica ? REPLICA : PRIMARY,
                    System.currentTimeMillis(), -1, false
                );
            } else {
                op = new Engine.Delete("test", docId, id,
                    forReplica && i >= startWithSeqNo ? i * 2 : SequenceNumbers.UNASSIGNED_SEQ_NO,
                    forReplica && i >= startWithSeqNo && incrementTermWhenIntroducingSeqNo ? primaryTerm + 1 : primaryTerm,
                    version,
                    forReplica ? null : versionType,
                    forReplica ? REPLICA : PRIMARY,
                    System.currentTimeMillis());
            }
            ops.add(op);
        }
        return ops;
    }

    public static void assertOpsOnReplica(
            final List<Engine.Operation> ops,
            final InternalEngine replicaEngine,
            boolean shuffleOps,
            final Logger logger) throws IOException {
        final Engine.Operation lastOp = ops.get(ops.size() - 1);
        final String lastFieldValue;
        if (lastOp instanceof Engine.Index) {
            Engine.Index index = (Engine.Index) lastOp;
            lastFieldValue = index.docs().get(0).get("value");
        } else {
            // delete
            lastFieldValue = null;
        }
        if (shuffleOps) {
            int firstOpWithSeqNo = 0;
            while (firstOpWithSeqNo < ops.size() && ops.get(firstOpWithSeqNo).seqNo() < 0) {
                firstOpWithSeqNo++;
            }
            // shuffle ops but make sure legacy ops are first
            shuffle(ops.subList(0, firstOpWithSeqNo), random());
            shuffle(ops.subList(firstOpWithSeqNo, ops.size()), random());
        }
        boolean firstOp = true;
        for (Engine.Operation op : ops) {
            logger.info("performing [{}], v [{}], seq# [{}], term [{}]",
                    op.operationType().name().charAt(0), op.version(), op.seqNo(), op.primaryTerm());
            if (op instanceof Engine.Index) {
                Engine.IndexResult result = replicaEngine.index((Engine.Index) op);
                // replicas don't really care to about creation status of documents
                // this allows to ignore the case where a document was found in the live version maps in
                // a delete state and return false for the created flag in favor of code simplicity
                // as deleted or not. This check is just signal regression so a decision can be made if it's
                // intentional
                assertThat(result.isCreated(), equalTo(firstOp));
                assertThat(result.getVersion(), equalTo(op.version()));
                assertThat(result.getResultType(), equalTo(Engine.Result.Type.SUCCESS));

            } else {
                Engine.DeleteResult result = replicaEngine.delete((Engine.Delete) op);
                // Replicas don't really care to about found status of documents
                // this allows to ignore the case where a document was found in the live version maps in
                // a delete state and return true for the found flag in favor of code simplicity
                // his check is just signal regression so a decision can be made if it's
                // intentional
                assertThat(result.isFound(), equalTo(firstOp == false));
                assertThat(result.getVersion(), equalTo(op.version()));
                assertThat(result.getResultType(), equalTo(Engine.Result.Type.SUCCESS));
            }
            if (randomBoolean()) {
                replicaEngine.refresh("test");
            }
            if (randomBoolean()) {
                replicaEngine.flush();
                replicaEngine.refresh("test");
            }
            firstOp = false;
        }

        assertVisibleCount(replicaEngine, lastFieldValue == null ? 0 : 1);
        if (lastFieldValue != null) {
            try (Engine.Searcher searcher = replicaEngine.acquireSearcher("test")) {
                final TotalHitCountCollector collector = new TotalHitCountCollector();
                searcher.searcher().search(new TermQuery(new Term("value", lastFieldValue)), collector);
                assertThat(collector.getTotalHits(), equalTo(1));
            }
        }
    }

    public static void concurrentlyApplyOps(List<Engine.Operation> ops, InternalEngine engine) throws InterruptedException {
        Thread[] thread = new Thread[randomIntBetween(3, 5)];
        CountDownLatch startGun = new CountDownLatch(thread.length);
        AtomicInteger offset = new AtomicInteger(-1);
        for (int i = 0; i < thread.length; i++) {
            thread[i] = new Thread(() -> {
                startGun.countDown();
                try {
                    startGun.await();
                } catch (InterruptedException e) {
                    throw new AssertionError(e);
                }
                int docOffset;
                while ((docOffset = offset.incrementAndGet()) < ops.size()) {
                    try {
                        final Engine.Operation op = ops.get(docOffset);
                        if (op instanceof Engine.Index) {
                            engine.index((Engine.Index) op);
                        } else if (op instanceof Engine.Delete){
                            engine.delete((Engine.Delete) op);
                        } else {
                            engine.noOp((Engine.NoOp) op);
                        }
                        if ((docOffset + 1) % 4 == 0) {
                            engine.refresh("test");
                        }
                        if (rarely()) {
                            engine.flush();
                        }
                    } catch (IOException e) {
                        throw new AssertionError(e);
                    }
                }
            });
            thread[i].start();
        }
        for (int i = 0; i < thread.length; i++) {
            thread[i].join();
        }
    }

    /**
     * Gets a collection of tuples of docId, sequence number, and primary term of all live documents in the provided engine.
     */
    public static List<DocIdSeqNoAndTerm> getDocIds(Engine engine, boolean refresh) throws IOException {
        if (refresh) {
            engine.refresh("test_get_doc_ids");
        }
        try (Engine.Searcher searcher = engine.acquireSearcher("test_get_doc_ids")) {
            List<DocIdSeqNoAndTerm> docs = new ArrayList<>();
            for (LeafReaderContext leafContext : searcher.reader().leaves()) {
                LeafReader reader = leafContext.reader();
                NumericDocValues seqNoDocValues = reader.getNumericDocValues(SeqNoFieldMapper.NAME);
                NumericDocValues primaryTermDocValues = reader.getNumericDocValues(SeqNoFieldMapper.PRIMARY_TERM_NAME);
                Bits liveDocs = reader.getLiveDocs();
                for (int i = 0; i < reader.maxDoc(); i++) {
                    if (liveDocs == null || liveDocs.get(i)) {
                        if (primaryTermDocValues.advanceExact(i) == false) {
                            // We have to skip non-root docs because its _id field is not stored (indexed only).
                            continue;
                        }
                        final long primaryTerm = primaryTermDocValues.longValue();
                        Document uuid = reader.document(i, Collections.singleton(IdFieldMapper.NAME));
                        BytesRef binaryID = uuid.getBinaryValue(IdFieldMapper.NAME);
                        String id = Uid.decodeId(Arrays.copyOfRange(binaryID.bytes, binaryID.offset, binaryID.offset + binaryID.length));
                        if (seqNoDocValues.advanceExact(i) == false) {
                            throw new AssertionError("seqNoDocValues not found for doc[" + i + "] id[" + id + "]");
                        }
                        final long seqNo = seqNoDocValues.longValue();
                        docs.add(new DocIdSeqNoAndTerm(id, seqNo, primaryTerm));
                    }
                }
            }
            docs.sort(Comparator.comparing(DocIdSeqNoAndTerm::getId)
                .thenComparingLong(DocIdSeqNoAndTerm::getSeqNo).thenComparingLong(DocIdSeqNoAndTerm::getPrimaryTerm));
            return docs;
        }
    }

    /**
     * Reads all engine operations that have been processed by the engine from Lucene index.
     * The returned operations are sorted and de-duplicated, thus each sequence number will be have at most one operation.
     */
    public static List<Translog.Operation> readAllOperationsInLucene(Engine engine, MapperService mapper) throws IOException {
        final List<Translog.Operation> operations = new ArrayList<>();
        long maxSeqNo = Math.max(0, ((InternalEngine)engine).getLocalCheckpointTracker().getMaxSeqNo());
        try (Translog.Snapshot snapshot = engine.newChangesSnapshot("test", mapper, 0, maxSeqNo, false)) {
            Translog.Operation op;
            while ((op = snapshot.next()) != null){
                operations.add(op);
            }
        }
        return operations;
    }

    /**
     * Asserts the provided engine has a consistent document history between translog and Lucene index.
     */
    public static void assertConsistentHistoryBetweenTranslogAndLuceneIndex(Engine engine, MapperService mapper) throws IOException {
        if (mapper.documentMapper() == null || engine.config().getIndexSettings().isSoftDeleteEnabled() == false
            || (engine instanceof InternalEngine) == false) {
            return;
        }
        final long maxSeqNo = ((InternalEngine) engine).getLocalCheckpointTracker().getMaxSeqNo();
        if (maxSeqNo < 0) {
            return; // nothing to check
        }
        final Map<Long, Translog.Operation> translogOps = new HashMap<>();
        try (Translog.Snapshot snapshot = EngineTestCase.getTranslog(engine).newSnapshot()) {
            Translog.Operation op;
            while ((op = snapshot.next()) != null) {
                translogOps.put(op.seqNo(), op);
            }
        }
        final Map<Long, Translog.Operation> luceneOps = readAllOperationsInLucene(engine, mapper).stream()
            .collect(Collectors.toMap(Translog.Operation::seqNo, Function.identity()));
        final long globalCheckpoint = EngineTestCase.getTranslog(engine).getLastSyncedGlobalCheckpoint();
        final long retainedOps = engine.config().getIndexSettings().getSoftDeleteRetentionOperations();
        final long seqNoForRecovery;
        try (Engine.IndexCommitRef safeCommit = engine.acquireSafeIndexCommit()) {
            seqNoForRecovery = Long.parseLong(safeCommit.getIndexCommit().getUserData().get(SequenceNumbers.LOCAL_CHECKPOINT_KEY)) + 1;
        }
        final long minSeqNoToRetain = Math.min(seqNoForRecovery, globalCheckpoint + 1 - retainedOps);
        for (Translog.Operation translogOp : translogOps.values()) {
            final Translog.Operation luceneOp = luceneOps.get(translogOp.seqNo());
            if (luceneOp == null) {
                if (minSeqNoToRetain <= translogOp.seqNo() && translogOp.seqNo() <= maxSeqNo) {
                    fail("Operation not found seq# [" + translogOp.seqNo() + "], global checkpoint [" + globalCheckpoint + "], " +
                        "retention policy [" + retainedOps + "], maxSeqNo [" + maxSeqNo + "], translog op [" + translogOp + "]");
                } else {
                    continue;
                }
            }
            assertThat(luceneOp, notNullValue());
            assertThat(luceneOp.toString(), luceneOp.primaryTerm(), equalTo(translogOp.primaryTerm()));
            assertThat(luceneOp.opType(), equalTo(translogOp.opType()));
            if (luceneOp.opType() == Translog.Operation.Type.INDEX) {
                assertThat(luceneOp.getSource().source, equalTo(translogOp.getSource().source));
            }
        }
    }

    public static MapperService createMapperService(String type) throws IOException {
        IndexMetaData indexMetaData = IndexMetaData.builder("test")
            .settings(Settings.builder()
                .put(IndexMetaData.SETTING_VERSION_CREATED, Version.CURRENT)
                .put(IndexMetaData.SETTING_NUMBER_OF_SHARDS, 1).put(IndexMetaData.SETTING_NUMBER_OF_REPLICAS, 1))
            .putMapping(type, "{\"properties\": {}}")
            .build();
        MapperService mapperService = MapperTestUtils.newMapperService(new NamedXContentRegistry(ClusterModule.getNamedXWriteables()),
            createTempDir(), Settings.EMPTY, "test");
        mapperService.merge(indexMetaData, MapperService.MergeReason.MAPPING_UPDATE);
        return mapperService;
    }

    /**
     * Exposes a translog associated with the given engine for testing purpose.
     */
    public static Translog getTranslog(Engine engine) {
        assert engine instanceof InternalEngine : "only InternalEngines have translogs, got: " + engine.getClass();
        InternalEngine internalEngine = (InternalEngine) engine;
        return internalEngine.getTranslog();
    }
}<|MERGE_RESOLUTION|>--- conflicted
+++ resolved
@@ -574,25 +574,15 @@
 
     public EngineConfig config(IndexSettings indexSettings, Store store, Path translogPath, MergePolicy mergePolicy,
                                ReferenceManager.RefreshListener refreshListener, Sort indexSort, LongSupplier globalCheckpointSupplier) {
-<<<<<<< HEAD
-        return config(indexSettings, store, translogPath, mergePolicy, refreshListener, indexSort, globalCheckpointSupplier,
+        return config(indexSettings, store, translogPath, mergePolicy, refreshListener, null, indexSort, globalCheckpointSupplier,
             new NoneCircuitBreakerService());
-    }
-
-    public EngineConfig config(IndexSettings indexSettings, Store store, Path translogPath, MergePolicy mergePolicy,
-            ReferenceManager.RefreshListener refreshListener, Sort indexSort, LongSupplier globalCheckpointSupplier,
-            CircuitBreakerService breakerService) {
-        IndexWriterConfig iwc = newIndexWriterConfig();
-=======
-        return config(indexSettings, store, translogPath, mergePolicy, refreshListener, null, indexSort, globalCheckpointSupplier);
     }
 
     public EngineConfig config(IndexSettings indexSettings, Store store, Path translogPath, MergePolicy mergePolicy,
                                ReferenceManager.RefreshListener externalRefreshListener,
                                ReferenceManager.RefreshListener internalRefreshListener,
-                               Sort indexSort, LongSupplier globalCheckpointSupplier) {
+                               Sort indexSort, LongSupplier globalCheckpointSupplier, CircuitBreakerService breakerService) {
             IndexWriterConfig iwc = newIndexWriterConfig();
->>>>>>> 02043a22
         TranslogConfig translogConfig = new TranslogConfig(shardId, translogPath, indexSettings, BigArrays.NON_RECYCLING_INSTANCE);
         Engine.EventListener listener = new Engine.EventListener() {
             @Override
@@ -607,14 +597,9 @@
         EngineConfig config = new EngineConfig(shardId, allocationId.getId(), threadPool, indexSettings, null, store,
                 mergePolicy, iwc.getAnalyzer(), iwc.getSimilarity(), new CodecService(null, logger), listener,
                 IndexSearcher.getDefaultQueryCache(), IndexSearcher.getDefaultQueryCachingPolicy(), translogConfig,
-<<<<<<< HEAD
-                TimeValue.timeValueMinutes(5), refreshListenerList, Collections.emptyList(), indexSort,
-                breakerService, globalCheckpointSupplier == null ?
-=======
                 TimeValue.timeValueMinutes(5), extRefreshListenerList, intRefreshListenerList, indexSort,
-                new NoneCircuitBreakerService(),
+                breakerService,
                 globalCheckpointSupplier == null ?
->>>>>>> 02043a22
                     new ReplicationTracker(shardId, allocationId.getId(), indexSettings, SequenceNumbers.NO_OPS_PERFORMED, update -> {}) :
                     globalCheckpointSupplier, primaryTerm::get, tombstoneDocSupplier());
         return config;
