--- conflicted
+++ resolved
@@ -84,22 +84,8 @@
     protected void parseCreateField(ParseContext context) {
     }
 
-    @Override
-<<<<<<< HEAD
-    protected void mergeOptions(FieldMapper other, List<String> conflicts) {
-
-    }
-
-    public static class Builder extends FieldMapper.Builder<MockFieldMapper.Builder> {
-        private MappedFieldType fieldType;
-=======
-    public ValueFetcher valueFetcher(MapperService mapperService, SearchLookup searchLookup, String format) {
-        throw new UnsupportedOperationException();
-    }
-
     public static class Builder extends ParametrizedFieldMapper.Builder {
         private final MappedFieldType fieldType;
->>>>>>> fcbbc7e7
 
         protected Builder(String name) {
             super(name);
