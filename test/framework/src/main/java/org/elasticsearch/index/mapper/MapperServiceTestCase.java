/*
 * Copyright Elasticsearch B.V. and/or licensed to Elasticsearch B.V. under one
 * or more contributor license agreements. Licensed under the Elastic License
 * 2.0 and the Server Side Public License, v 1; you may not use this file except
 * in compliance with, at your election, the Elastic License 2.0 or the Server
 * Side Public License, v 1.
 */

package org.elasticsearch.index.mapper;

import org.apache.lucene.analysis.Analyzer;
import org.apache.lucene.analysis.standard.StandardAnalyzer;
import org.apache.lucene.index.IndexReader;
import org.apache.lucene.index.IndexWriterConfig;
import org.apache.lucene.index.RandomIndexWriter;
import org.apache.lucene.search.IndexSearcher;
import org.apache.lucene.search.Query;
import org.apache.lucene.store.Directory;
import org.elasticsearch.Version;
import org.elasticsearch.cluster.metadata.IndexMetadata;
import org.elasticsearch.common.Strings;
import org.elasticsearch.common.breaker.CircuitBreaker;
import org.elasticsearch.common.bytes.BytesArray;
import org.elasticsearch.common.bytes.BytesReference;
import org.elasticsearch.common.compress.CompressedXContent;
import org.elasticsearch.common.settings.Settings;
import org.elasticsearch.common.util.BigArrays;
import org.elasticsearch.common.util.MockBigArrays;
import org.elasticsearch.common.util.MockPageCacheRecycler;
import org.elasticsearch.core.CheckedConsumer;
import org.elasticsearch.core.Nullable;
import org.elasticsearch.index.IndexSettings;
import org.elasticsearch.index.analysis.AnalyzerScope;
import org.elasticsearch.index.analysis.IndexAnalyzers;
import org.elasticsearch.index.analysis.NameOrDefinition;
import org.elasticsearch.index.analysis.NamedAnalyzer;
import org.elasticsearch.index.cache.bitset.BitsetFilterCache;
import org.elasticsearch.index.fielddata.IndexFieldData;
import org.elasticsearch.index.fielddata.IndexFieldDataCache;
import org.elasticsearch.index.query.QueryBuilder;
import org.elasticsearch.index.query.SearchExecutionContext;
import org.elasticsearch.index.query.support.NestedScope;
import org.elasticsearch.index.shard.IndexShard;
import org.elasticsearch.index.similarity.SimilarityService;
import org.elasticsearch.indices.IndicesModule;
import org.elasticsearch.indices.breaker.NoneCircuitBreakerService;
import org.elasticsearch.plugins.MapperPlugin;
import org.elasticsearch.plugins.Plugin;
import org.elasticsearch.script.Script;
import org.elasticsearch.script.ScriptContext;
import org.elasticsearch.search.aggregations.Aggregator;
import org.elasticsearch.search.aggregations.MultiBucketConsumerService.MultiBucketConsumer;
import org.elasticsearch.search.aggregations.support.AggregationContext;
import org.elasticsearch.search.aggregations.support.ValuesSourceRegistry;
import org.elasticsearch.search.internal.SubSearchContext;
import org.elasticsearch.search.lookup.SearchLookup;
import org.elasticsearch.search.sort.BucketedSort;
import org.elasticsearch.search.sort.BucketedSort.ExtraData;
import org.elasticsearch.search.sort.SortAndFormats;
import org.elasticsearch.search.sort.SortBuilder;
import org.elasticsearch.test.ESTestCase;
import org.elasticsearch.xcontent.ToXContent;
import org.elasticsearch.xcontent.XContentBuilder;
import org.elasticsearch.xcontent.XContentFactory;
import org.elasticsearch.xcontent.XContentType;
import org.elasticsearch.xcontent.json.JsonXContent;

import java.io.IOException;
import java.util.Collection;
import java.util.Collections;
import java.util.List;
import java.util.Map;
import java.util.Optional;
import java.util.Set;
import java.util.function.BiFunction;
import java.util.function.BooleanSupplier;
import java.util.function.Function;
import java.util.function.Supplier;

import static java.util.Collections.emptyList;
import static java.util.stream.Collectors.toList;
import static org.mockito.Mockito.mock;

/**
 * Test case that lets you easilly build {@link MapperService} based on some
 * mapping. Useful when you don't need to spin up an entire index but do
 * need most of the trapping of the mapping.
 */
public abstract class MapperServiceTestCase extends ESTestCase {

    protected static final Settings SETTINGS = Settings.builder().put("index.version.created", Version.CURRENT).build();

    protected static final ToXContent.Params INCLUDE_DEFAULTS = new ToXContent.MapParams(Map.of("include_defaults", "true"));

    protected Collection<? extends Plugin> getPlugins() {
        return emptyList();
    }

    protected Settings getIndexSettings() {
        return SETTINGS;
    }

    protected final Settings.Builder getIndexSettingsBuilder() {
        return Settings.builder().put(getIndexSettings());
    }

    protected IndexAnalyzers createIndexAnalyzers(IndexSettings indexSettings) {
        return createIndexAnalyzers();
    }

    protected static IndexAnalyzers createIndexAnalyzers() {
        return new IndexAnalyzers(
            Map.of("default", new NamedAnalyzer("default", AnalyzerScope.INDEX, new StandardAnalyzer())),
            Map.of(),
            Map.of()
        );
    }

    protected final String randomIndexOptions() {
        return randomFrom("docs", "freqs", "positions", "offsets");
    }

    protected final DocumentMapper createDocumentMapper(XContentBuilder mappings) throws IOException {
        return createMapperService(mappings).documentMapper();
    }

    protected final DocumentMapper createDocumentMapper(Version version, XContentBuilder mappings) throws IOException {
        return createMapperService(version, mappings).documentMapper();
    }

    protected final DocumentMapper createDocumentMapper(String mappings) throws IOException {
        MapperService mapperService = createMapperService(mapping(b -> {}));
        merge(mapperService, mappings);
        return mapperService.documentMapper();
    }

    protected MapperService createMapperService(XContentBuilder mappings) throws IOException {
        return createMapperService(Version.CURRENT, mappings);
    }

    protected MapperService createMapperService(Settings settings, XContentBuilder mappings) throws IOException {
        return createMapperService(Version.CURRENT, settings, () -> true, mappings);
    }

    protected MapperService createMapperService(BooleanSupplier idFieldEnabled, XContentBuilder mappings) throws IOException {
        return createMapperService(Version.CURRENT, getIndexSettings(), idFieldEnabled, mappings);
    }

    protected final MapperService createMapperService(String mappings) throws IOException {
        MapperService mapperService = createMapperService(mapping(b -> {}));
        merge(mapperService, mappings);
        return mapperService;
    }

    protected final MapperService createMapperService(Settings settings, String mappings) throws IOException {
        MapperService mapperService = createMapperService(Version.CURRENT, settings, () -> true, mapping(b -> {}));
        merge(mapperService, mappings);
        return mapperService;
    }

    protected MapperService createMapperService(Version version, XContentBuilder mapping) throws IOException {
        return createMapperService(version, getIndexSettings(), () -> true, mapping);
    }

    /**
     * Create a {@link MapperService} like we would for an index.
     */
    protected final MapperService createMapperService(
        Version version,
        Settings settings,
        BooleanSupplier idFieldDataEnabled,
        XContentBuilder mapping
    ) throws IOException {

        MapperService mapperService = createMapperService(version, settings, idFieldDataEnabled);
        merge(mapperService, mapping);
        return mapperService;
    }

    protected final MapperService createMapperService(Version version, Settings settings, BooleanSupplier idFieldDataEnabled) {
        IndexSettings indexSettings = createIndexSettings(version, settings);
        MapperRegistry mapperRegistry = new IndicesModule(
            getPlugins().stream().filter(p -> p instanceof MapperPlugin).map(p -> (MapperPlugin) p).collect(toList())
        ).getMapperRegistry();

        SimilarityService similarityService = new SimilarityService(indexSettings, null, Map.of());
        return new MapperService(
            indexSettings,
            createIndexAnalyzers(indexSettings),
            parserConfig(),
            similarityService,
            mapperRegistry,
            () -> { throw new UnsupportedOperationException(); },
            new IdFieldMapper(idFieldDataEnabled),
            this::compileScript
        );
    }

    /**
     *  This is the injection point for tests that require mock scripts.  Test cases should override this to return the
     *  mock script factory of their choice.
     */
    protected <T> T compileScript(Script script, ScriptContext<T> context) {
        throw new UnsupportedOperationException("Cannot compile script " + Strings.toString(script));
    }

    protected static IndexSettings createIndexSettings(Version version, Settings settings) {
        settings = Settings.builder()
            .put("index.number_of_replicas", 0)
            .put("index.number_of_shards", 1)
            .put(settings)
            .put("index.version.created", version)
            .build();
        IndexMetadata meta = IndexMetadata.builder("index").settings(settings).build();
        return new IndexSettings(meta, settings);
    }

    protected final void withLuceneIndex(
        MapperService mapperService,
        CheckedConsumer<RandomIndexWriter, IOException> builder,
        CheckedConsumer<IndexReader, IOException> test
    ) throws IOException {
        IndexWriterConfig iwc = new IndexWriterConfig(IndexShard.buildIndexAnalyzer(mapperService));
        try (Directory dir = newDirectory(); RandomIndexWriter iw = new RandomIndexWriter(random(), dir, iwc)) {
            builder.accept(iw);
            try (IndexReader reader = iw.getReader()) {
                test.accept(reader);
            }
        }
    }

    protected final SourceToParse source(CheckedConsumer<XContentBuilder, IOException> build) throws IOException {
        return source("1", build, null);
    }

    protected final SourceToParse source(String id, CheckedConsumer<XContentBuilder, IOException> build, @Nullable String routing)
        throws IOException {
        return source("test", id, build, routing, Map.of());
    }

    protected final SourceToParse source(
        String id,
        CheckedConsumer<XContentBuilder, IOException> build,
        @Nullable String routing,
        Map<String, String> dynamicTemplates
    ) throws IOException {
        return source("text", id, build, routing, dynamicTemplates);
    }

    protected final SourceToParse source(
        String index,
        String id,
        CheckedConsumer<XContentBuilder, IOException> build,
        @Nullable String routing,
        Map<String, String> dynamicTemplates
    ) throws IOException {
        XContentBuilder builder = JsonXContent.contentBuilder().startObject();
        build.accept(builder);
        builder.endObject();
        return new SourceToParse(id, BytesReference.bytes(builder), XContentType.JSON, routing, dynamicTemplates);
    }

    protected final SourceToParse source(String source) {
        return new SourceToParse("1", new BytesArray(source), XContentType.JSON);
    }

    /**
     * Merge a new mapping into the one in the provided {@link MapperService}.
     */
    protected final void merge(MapperService mapperService, XContentBuilder mapping) throws IOException {
        merge(mapperService, MapperService.MergeReason.MAPPING_UPDATE, mapping);
    }

    /**
     * Merge a new mapping into the one in the provided {@link MapperService}.
     */
    protected final void merge(MapperService mapperService, String mapping) throws IOException {
        mapperService.merge(null, new CompressedXContent(mapping), MapperService.MergeReason.MAPPING_UPDATE);
    }

    protected final void merge(MapperService mapperService, MapperService.MergeReason reason, String mapping) throws IOException {
        mapperService.merge(null, new CompressedXContent(mapping), reason);
    }

    /**
     * Merge a new mapping into the one in the provided {@link MapperService} with a specific {@code MergeReason}
     */
    protected final void merge(MapperService mapperService, MapperService.MergeReason reason, XContentBuilder mapping) throws IOException {
        mapperService.merge(null, new CompressedXContent(BytesReference.bytes(mapping)), reason);
    }

    protected final XContentBuilder topMapping(CheckedConsumer<XContentBuilder, IOException> buildFields) throws IOException {
        XContentBuilder builder = XContentFactory.jsonBuilder().startObject().startObject("_doc");
        buildFields.accept(builder);
        return builder.endObject().endObject();
    }

    protected final XContentBuilder mapping(CheckedConsumer<XContentBuilder, IOException> buildFields) throws IOException {
        XContentBuilder builder = XContentFactory.jsonBuilder().startObject().startObject("_doc").startObject("properties");
        buildFields.accept(builder);
        return builder.endObject().endObject().endObject();
    }

    protected final XContentBuilder dynamicMapping(Mapping dynamicMapping) throws IOException {
        XContentBuilder builder = XContentFactory.jsonBuilder().startObject();
        dynamicMapping.toXContent(builder, ToXContent.EMPTY_PARAMS);
        return builder.endObject();
    }

    protected final XContentBuilder fieldMapping(CheckedConsumer<XContentBuilder, IOException> buildField) throws IOException {
        return mapping(b -> {
            b.startObject("field");
            buildField.accept(b);
            b.endObject();
        });
    }

    protected final XContentBuilder runtimeFieldMapping(CheckedConsumer<XContentBuilder, IOException> buildField) throws IOException {
        return runtimeMapping(b -> {
            b.startObject("field");
            buildField.accept(b);
            b.endObject();
        });
    }

    protected final XContentBuilder runtimeMapping(CheckedConsumer<XContentBuilder, IOException> buildFields) throws IOException {
        XContentBuilder builder = XContentFactory.jsonBuilder().startObject().startObject("_doc").startObject("runtime");
        buildFields.accept(builder);
        return builder.endObject().endObject().endObject();
    }

    private AggregationContext aggregationContext(
        ValuesSourceRegistry valuesSourceRegistry,
        MapperService mapperService,
        IndexSearcher searcher,
        Query query,
        Supplier<SearchLookup> lookupSupplier
    ) {
        return new AggregationContext() {
            private final CircuitBreaker breaker = mock(CircuitBreaker.class);
            private final MultiBucketConsumer multiBucketConsumer = new MultiBucketConsumer(Integer.MAX_VALUE, breaker);

            @Override
            public IndexSearcher searcher() {
                return searcher;
            }

            @Override
            public Aggregator profileIfEnabled(Aggregator agg) throws IOException {
                return agg;
            }

            @Override
            public boolean profiling() {
                return false;
            }

            @Override
            public Query query() {
                return query;
            }

            @Override
            public long nowInMillis() {
                return 0;
            }

            @Override
            public Analyzer getNamedAnalyzer(String analyzer) {
                return null;
            }

            @Override
            public Analyzer buildCustomAnalyzer(
                IndexSettings indexSettings,
                boolean normalizer,
                NameOrDefinition tokenizer,
                List<NameOrDefinition> charFilters,
                List<NameOrDefinition> tokenFilters
            ) {
                return null;
            }

            @Override
            public boolean isFieldMapped(String field) {
                throw new UnsupportedOperationException();
            }

            @Override
            public SearchLookup lookup() {
                return lookupSupplier.get();
            }

            @Override
            public ValuesSourceRegistry getValuesSourceRegistry() {
                return valuesSourceRegistry;
            }

            @Override
            public IndexSettings getIndexSettings() {
                throw new UnsupportedOperationException();
            }

            @Override
            public MappedFieldType getFieldType(String path) {
                return mapperService.fieldType(path);
            }

            @Override
            public Set<String> getMatchingFieldNames(String pattern) {
                throw new UnsupportedOperationException();
            }

            @Override
            @SuppressWarnings("unchecked")
            public <FactoryType> FactoryType compile(Script script, ScriptContext<FactoryType> context) {
                return compileScript(script, context);
            }

            @Override
            public Optional<SortAndFormats> buildSort(List<SortBuilder<?>> sortBuilders) throws IOException {
                throw new UnsupportedOperationException();
            }

            @Override
            public Query buildQuery(QueryBuilder builder) throws IOException {
                throw new UnsupportedOperationException();
            }

            @Override
            public Query filterQuery(Query query) {
                throw new UnsupportedOperationException();
            }

            @Override
            protected IndexFieldData<?> buildFieldData(MappedFieldType ft) {
                return ft.fielddataBuilder("test", null).build(new IndexFieldDataCache.None(), new NoneCircuitBreakerService());
            }

            @Override
            public BigArrays bigArrays() {
                return new MockBigArrays(new MockPageCacheRecycler(Settings.EMPTY), new NoneCircuitBreakerService());
            }

            @Override
            public NestedLookup nestedLookup() {
                throw new UnsupportedOperationException();
            }

            @Override
            public NestedScope nestedScope() {
                throw new UnsupportedOperationException();
            }

            @Override
            public SubSearchContext subSearchContext() {
                throw new UnsupportedOperationException();
            }

            @Override
            public void addReleasable(Aggregator aggregator) {
                // TODO we'll have to handle this in the tests eventually
            }

            @Override
            public MultiBucketConsumer multiBucketConsumer() {
                return multiBucketConsumer;
            }

            @Override
            public BitsetFilterCache bitsetFilterCache() {
                throw new UnsupportedOperationException();
            }

            @Override
            public BucketedSort buildBucketedSort(SortBuilder<?> sort, int size, ExtraData values) throws IOException {
                throw new UnsupportedOperationException();
            }

            @Override
            public int shardRandomSeed() {
                throw new UnsupportedOperationException();
            }

            @Override
            public long getRelativeTimeInMillis() {
                return 0;
            }

            @Override
            public boolean isCancelled() {
                return false;
            }

            @Override
            public CircuitBreaker breaker() {
                return breaker;
            }

            @Override
            public Analyzer getIndexAnalyzer(Function<String, NamedAnalyzer> unindexedFieldAnalyzer) {
                throw new UnsupportedOperationException();
            }

            @Override
            public boolean isCacheable() {
                throw new UnsupportedOperationException();
            }

            @Override
            public boolean enableRewriteToFilterByFilter() {
                throw new UnsupportedOperationException();
            }

            @Override
            public void close() {
                throw new UnsupportedOperationException();
            }
        };
    }

    protected final void withAggregationContext(
        MapperService mapperService,
        List<SourceToParse> docs,
        CheckedConsumer<AggregationContext, IOException> test
    ) throws IOException {
        withAggregationContext(mapperService, docs, test, () -> { throw new UnsupportedOperationException(); });
    }

    protected final void withAggregationContext(
        MapperService mapperService,
        List<SourceToParse> docs,
        CheckedConsumer<AggregationContext, IOException> test,
        Supplier<SearchLookup> lookupSupplier
    ) throws IOException {
        withAggregationContext(null, mapperService, docs, null, test, lookupSupplier);
    }

    protected final void withAggregationContext(
        ValuesSourceRegistry valuesSourceRegistry,
        MapperService mapperService,
        List<SourceToParse> docs,
        Query query,
        CheckedConsumer<AggregationContext, IOException> test
    ) throws IOException {
        withAggregationContext(
            valuesSourceRegistry,
            mapperService,
            docs,
            query,
            test,
            () -> { throw new UnsupportedOperationException(); }
        );
    }

<<<<<<< HEAD
    protected SearchExecutionContext createSearchExecutionContext(MapperService mapperService) {
        SearchExecutionContext searchExecutionContext = mock(SearchExecutionContext.class);
        when(searchExecutionContext.getFieldType(anyString())).thenAnswer(inv -> mapperService.fieldType(inv.getArguments()[0].toString()));
        when(searchExecutionContext.isFieldMapped(anyString()))
            .thenAnswer(inv -> mapperService.fieldType(inv.getArguments()[0].toString()) != null);
        when(searchExecutionContext.getIndexAnalyzers()).thenReturn(mapperService.getIndexAnalyzers());
        when(searchExecutionContext.getIndexSettings()).thenReturn(mapperService.getIndexSettings());
        when(searchExecutionContext.nestedLookup()).thenReturn(mapperService.mappingLookup().nestedLookup());
        NestedScope nestedScope = new NestedScope();
        when(searchExecutionContext.nestedScope()).thenReturn(nestedScope);

        when(searchExecutionContext.getMatchingFieldNames(anyObject())).thenAnswer(
            inv -> mapperService.mappingLookup().getMatchingFieldNames(inv.getArguments()[0].toString())
=======
    protected final void withAggregationContext(
        ValuesSourceRegistry valuesSourceRegistry,
        MapperService mapperService,
        List<SourceToParse> docs,
        Query query,
        CheckedConsumer<AggregationContext, IOException> test,
        Supplier<SearchLookup> lookupSupplier
    ) throws IOException {
        withLuceneIndex(mapperService, writer -> {
            for (SourceToParse doc : docs) {
                writer.addDocuments(mapperService.documentMapper().parse(doc).docs());

            }
        },
            reader -> test.accept(aggregationContext(valuesSourceRegistry, mapperService, new IndexSearcher(reader), query, lookupSupplier))
>>>>>>> 05ddae80
        );
    }

    protected SearchExecutionContext createSearchExecutionContext(MapperService mapperService) {
        return createSearchExecutionContext(mapperService, null, Settings.EMPTY);
    }

    protected SearchExecutionContext createSearchExecutionContext(MapperService mapperService, IndexSearcher searcher) {
        return createSearchExecutionContext(mapperService, searcher, Settings.EMPTY);
    }

    protected SearchExecutionContext createSearchExecutionContext(MapperService mapperService, IndexSearcher searcher, Settings settings) {
        Settings mergedSettings = Settings.builder().put(mapperService.getIndexSettings().getSettings()).put(settings).build();
        IndexMetadata indexMetadata = IndexMetadata.builder(mapperService.getIndexSettings().getIndexMetadata())
            .settings(mergedSettings)
            .build();
        IndexSettings indexSettings = new IndexSettings(indexMetadata, Settings.EMPTY);
        final SimilarityService similarityService = new SimilarityService(indexSettings, null, Map.of());
        final long nowInMillis = randomNonNegativeLong();
        return new SearchExecutionContext(
            0,
            0,
            indexSettings,
            null,
            (ft, idxName, lookup) -> ft.fielddataBuilder(idxName, lookup)
                .build(new IndexFieldDataCache.None(), new NoneCircuitBreakerService()),
            mapperService,
            mapperService.mappingLookup(),
            similarityService,
            null,
            parserConfig(),
            writableRegistry(),
            null,
            searcher,
            () -> nowInMillis,
            null,
            null,
            () -> true,
            null,
            Collections.emptyMap()
        );
    }

    protected BiFunction<MappedFieldType, Supplier<SearchLookup>, IndexFieldData<?>> fieldDataLookup() {
        return (mft, lookupSource) -> mft.fielddataBuilder("test", lookupSource)
            .build(new IndexFieldDataCache.None(), new NoneCircuitBreakerService());
    }
}<|MERGE_RESOLUTION|>--- conflicted
+++ resolved
@@ -16,6 +16,7 @@
 import org.apache.lucene.search.IndexSearcher;
 import org.apache.lucene.search.Query;
 import org.apache.lucene.store.Directory;
+import org.apache.lucene.util.Accountable;
 import org.elasticsearch.Version;
 import org.elasticsearch.cluster.metadata.IndexMetadata;
 import org.elasticsearch.common.Strings;
@@ -41,6 +42,7 @@
 import org.elasticsearch.index.query.SearchExecutionContext;
 import org.elasticsearch.index.query.support.NestedScope;
 import org.elasticsearch.index.shard.IndexShard;
+import org.elasticsearch.index.shard.ShardId;
 import org.elasticsearch.index.similarity.SimilarityService;
 import org.elasticsearch.indices.IndicesModule;
 import org.elasticsearch.indices.breaker.NoneCircuitBreakerService;
@@ -553,21 +555,6 @@
         );
     }
 
-<<<<<<< HEAD
-    protected SearchExecutionContext createSearchExecutionContext(MapperService mapperService) {
-        SearchExecutionContext searchExecutionContext = mock(SearchExecutionContext.class);
-        when(searchExecutionContext.getFieldType(anyString())).thenAnswer(inv -> mapperService.fieldType(inv.getArguments()[0].toString()));
-        when(searchExecutionContext.isFieldMapped(anyString()))
-            .thenAnswer(inv -> mapperService.fieldType(inv.getArguments()[0].toString()) != null);
-        when(searchExecutionContext.getIndexAnalyzers()).thenReturn(mapperService.getIndexAnalyzers());
-        when(searchExecutionContext.getIndexSettings()).thenReturn(mapperService.getIndexSettings());
-        when(searchExecutionContext.nestedLookup()).thenReturn(mapperService.mappingLookup().nestedLookup());
-        NestedScope nestedScope = new NestedScope();
-        when(searchExecutionContext.nestedScope()).thenReturn(nestedScope);
-
-        when(searchExecutionContext.getMatchingFieldNames(anyObject())).thenAnswer(
-            inv -> mapperService.mappingLookup().getMatchingFieldNames(inv.getArguments()[0].toString())
-=======
     protected final void withAggregationContext(
         ValuesSourceRegistry valuesSourceRegistry,
         MapperService mapperService,
@@ -583,7 +570,6 @@
             }
         },
             reader -> test.accept(aggregationContext(valuesSourceRegistry, mapperService, new IndexSearcher(reader), query, lookupSupplier))
->>>>>>> 05ddae80
         );
     }
 
@@ -603,11 +589,17 @@
         IndexSettings indexSettings = new IndexSettings(indexMetadata, Settings.EMPTY);
         final SimilarityService similarityService = new SimilarityService(indexSettings, null, Map.of());
         final long nowInMillis = randomNonNegativeLong();
-        return new SearchExecutionContext(
-            0,
-            0,
-            indexSettings,
-            null,
+        return new SearchExecutionContext(0, 0, indexSettings, new BitsetFilterCache(indexSettings, new BitsetFilterCache.Listener() {
+            @Override
+            public void onCache(ShardId shardId, Accountable accountable) {
+
+            }
+
+            @Override
+            public void onRemoval(ShardId shardId, Accountable accountable) {
+
+            }
+        }),
             (ft, idxName, lookup) -> ft.fielddataBuilder(idxName, lookup)
                 .build(new IndexFieldDataCache.None(), new NoneCircuitBreakerService()),
             mapperService,
