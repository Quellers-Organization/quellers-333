/*
 * Copyright Elasticsearch B.V. and/or licensed to Elasticsearch B.V. under one
 * or more contributor license agreements. Licensed under the Elastic License
 * 2.0 and the Server Side Public License, v 1; you may not use this file except
 * in compliance with, at your election, the Elastic License 2.0 or the Server
 * Side Public License, v 1.
 */

package org.elasticsearch.index;

import org.elasticsearch.Version;
import org.elasticsearch.cluster.metadata.IndexMetadata;
import org.elasticsearch.common.settings.Settings;
import org.elasticsearch.env.Environment;
import org.elasticsearch.index.analysis.IndexAnalyzers;
import org.elasticsearch.index.mapper.IdFieldMapper;
import org.elasticsearch.index.mapper.MapperRegistry;
import org.elasticsearch.index.mapper.MapperService;
import org.elasticsearch.index.similarity.SimilarityService;
import org.elasticsearch.indices.IndicesModule;
import org.elasticsearch.script.ScriptCompiler;
import org.elasticsearch.test.IndexSettingsModule;
import org.elasticsearch.xcontent.NamedXContentRegistry;

import java.io.IOException;
import java.nio.file.Path;
import java.util.Collections;

import static org.elasticsearch.test.ESTestCase.createTestAnalysis;

public class MapperTestUtils {

    public static MapperService newMapperService(
        NamedXContentRegistry xContentRegistry,
        Path tempDir,
        Settings indexSettings,
        String indexName
    ) throws IOException {
        IndicesModule indicesModule = new IndicesModule(Collections.emptyList());
        return newMapperService(xContentRegistry, tempDir, indexSettings, indicesModule, indexName);
    }

    public static MapperService newMapperService(
        NamedXContentRegistry xContentRegistry,
        Path tempDir,
        Settings settings,
        IndicesModule indicesModule,
        String indexName
    ) throws IOException {
        Settings.Builder settingsBuilder = Settings.builder().put(Environment.PATH_HOME_SETTING.getKey(), tempDir).put(settings);
        if (settings.get(IndexMetadata.SETTING_VERSION_CREATED) == null) {
            settingsBuilder.put(IndexMetadata.SETTING_VERSION_CREATED, Version.CURRENT);
        }
        Settings finalSettings = settingsBuilder.build();
        MapperRegistry mapperRegistry = indicesModule.getMapperRegistry();
        IndexSettings indexSettings = IndexSettingsModule.newIndexSettings(indexName, finalSettings);
        IndexAnalyzers indexAnalyzers = createTestAnalysis(indexSettings, finalSettings).indexAnalyzers;
        SimilarityService similarityService = new SimilarityService(indexSettings, null, Collections.emptyMap());
        return new MapperService(
            indexSettings,
            indexAnalyzers,
            xContentRegistry,
            similarityService,
            mapperRegistry,
            () -> null,
<<<<<<< HEAD
            () -> false,
=======
            IdFieldMapper.NO_FIELD_DATA,
>>>>>>> d90fa4eb
            ScriptCompiler.NONE
        );
    }
}<|MERGE_RESOLUTION|>--- conflicted
+++ resolved
@@ -63,11 +63,7 @@
             similarityService,
             mapperRegistry,
             () -> null,
-<<<<<<< HEAD
-            () -> false,
-=======
             IdFieldMapper.NO_FIELD_DATA,
->>>>>>> d90fa4eb
             ScriptCompiler.NONE
         );
     }
