--- conflicted
+++ resolved
@@ -504,21 +504,6 @@
         throws IOException {
 
         SetOnce<List<?>> result = new SetOnce<>();
-<<<<<<< HEAD
-        ParsedDocument doc = mapperService.documentMapper().parse(source(b -> b.field(ft.name(), sourceValue)));
-        withLuceneIndex(mapperService, iw -> { iw.addDocument(doc.rootDoc()); }, iw -> {
-            SearchLookup lookup = new SearchLookup(
-                mapperService::fieldType,
-                fieldDataLookup(mapperService.mappingLookup()::sourcePaths),
-                (ctx, docid) -> Source.fromBytes(doc.source())
-            );
-            ValueFetcher valueFetcher = new DocValueFetcher(format, lookup.getForField(ft, MappedFieldType.FielddataOperation.SEARCH));
-            IndexSearcher searcher = newSearcher(iw);
-            LeafReaderContext context = searcher.getIndexReader().leaves().get(0);
-            valueFetcher.setNextReader(context);
-            result.set(valueFetcher.fetchValues(lookup.getSource(context, 0), 0, new ArrayList<>()));
-        });
-=======
         withLuceneIndex(
             mapperService,
             iw -> { iw.addDocument(mapperService.documentMapper().parse(source(b -> b.field(ft.name(), sourceValue))).rootDoc()); },
@@ -526,17 +511,16 @@
                 SearchLookup lookup = new SearchLookup(
                     mapperService::fieldType,
                     fieldDataLookup(mapperService),
-                    new SourceLookup.ReaderSourceProvider()
+                    SourceProvider.fromStoredFields()
                 );
                 ValueFetcher valueFetcher = new DocValueFetcher(format, lookup.getForField(ft, MappedFieldType.FielddataOperation.SEARCH));
                 IndexSearcher searcher = newSearcher(iw);
                 LeafReaderContext context = searcher.getIndexReader().leaves().get(0);
-                lookup.source().setSegmentAndDocument(context, 0);
+                Source source = lookup.getSource(context, 0);
                 valueFetcher.setNextReader(context);
-                result.set(valueFetcher.fetchValues(lookup.source(), 0, new ArrayList<>()));
+                result.set(valueFetcher.fetchValues(source, 0, new ArrayList<>()));
             }
         );
->>>>>>> a3639026
         return result.get();
     }
 
@@ -548,7 +532,10 @@
             iw -> {
                 IndexSearcher searcher = newSearcher(iw);
                 MappedFieldType ft = mapperService.fieldType("field");
-                SearchLookup searchLookup = new SearchLookup(null, null, mapperService.mappingLookup().getSourceProvider());
+                SourceProvider sourceProvider = mapperService.mappingLookup().isSourceSynthetic()
+                    ? (ctx, doc) -> { throw new IllegalArgumentException("Can't load source in scripts in synthetic mode"); }
+                    : SourceProvider.fromStoredFields();
+                SearchLookup searchLookup = new SearchLookup(null, null, sourceProvider);
                 IndexFieldData<?> sfd = ft.fielddataBuilder(
                     new FieldDataContext("", () -> searchLookup, Set::of, MappedFieldType.FielddataOperation.SCRIPT)
                 ).build(null, null);
