/*
 * Copyright Elasticsearch B.V. and/or licensed to Elasticsearch B.V. under one
 * or more contributor license agreements. Licensed under the Elastic License
 * 2.0 and the Server Side Public License, v 1; you may not use this file except
 * in compliance with, at your election, the Elastic License 2.0 or the Server
 * Side Public License, v 1.
 */

package org.elasticsearch.index.mapper;

import org.apache.lucene.index.DirectoryReader;
import org.apache.lucene.index.DocValuesType;
import org.apache.lucene.index.IndexOptions;
import org.apache.lucene.index.IndexableField;
import org.apache.lucene.index.IndexableFieldType;
import org.apache.lucene.index.LeafReaderContext;
import org.apache.lucene.index.NoMergePolicy;
import org.apache.lucene.search.FieldExistsQuery;
import org.apache.lucene.search.IndexSearcher;
import org.apache.lucene.search.Query;
import org.apache.lucene.search.TermQuery;
import org.apache.lucene.store.Directory;
import org.apache.lucene.tests.analysis.MockAnalyzer;
import org.apache.lucene.tests.index.RandomIndexWriter;
import org.apache.lucene.tests.util.LuceneTestCase;
import org.apache.lucene.util.SetOnce;
import org.elasticsearch.Version;
import org.elasticsearch.cluster.metadata.IndexMetadata;
import org.elasticsearch.common.Strings;
import org.elasticsearch.common.bytes.BytesReference;
import org.elasticsearch.common.settings.Settings;
import org.elasticsearch.common.xcontent.XContentHelper;
import org.elasticsearch.core.CheckedConsumer;
import org.elasticsearch.index.IndexSettings;
import org.elasticsearch.index.fielddata.IndexFieldDataCache;
import org.elasticsearch.index.query.SearchExecutionContext;
import org.elasticsearch.indices.breaker.NoneCircuitBreakerService;
import org.elasticsearch.script.Script;
import org.elasticsearch.script.ScriptContext;
import org.elasticsearch.script.ScriptFactory;
import org.elasticsearch.script.field.DocValuesScriptFieldFactory;
import org.elasticsearch.search.DocValueFormat;
import org.elasticsearch.search.lookup.LeafStoredFieldsLookup;
import org.elasticsearch.search.lookup.SearchLookup;
import org.elasticsearch.search.lookup.SourceLookup;
import org.elasticsearch.xcontent.ToXContent;
import org.elasticsearch.xcontent.XContentBuilder;
import org.elasticsearch.xcontent.json.JsonXContent;
import org.hamcrest.Matcher;

import java.io.IOException;
import java.util.ArrayList;
import java.util.Collections;
import java.util.HashMap;
import java.util.List;
import java.util.Map;
import java.util.Optional;
import java.util.Set;
import java.util.function.Consumer;
import java.util.function.Function;
import java.util.stream.Collectors;
import java.util.stream.IntStream;

import static java.util.stream.Collectors.toList;
import static org.hamcrest.Matchers.anyOf;
import static org.hamcrest.Matchers.containsInAnyOrder;
import static org.hamcrest.Matchers.containsString;
import static org.hamcrest.Matchers.equalTo;
import static org.hamcrest.Matchers.instanceOf;
import static org.hamcrest.Matchers.matchesPattern;
import static org.mockito.Mockito.mock;
import static org.mockito.Mockito.when;

/**
 * Base class for testing {@link Mapper}s.
 */
public abstract class MapperTestCase extends MapperServiceTestCase {
    protected abstract void minimalMapping(XContentBuilder b) throws IOException;

    /**
     * Writes the field and a sample value for it to the provided {@link XContentBuilder}.
     * To be overridden in case the field should not be written at all in documents,
     * like in the case of runtime fields.
     */
    protected void writeField(XContentBuilder builder) throws IOException {
        builder.field("field");
        builder.value(getSampleValueForDocument());
    }

    /**
     * Returns a sample value for the field, to be used in a document
     */
    protected abstract Object getSampleValueForDocument();

    /**
     * Returns a sample value for the field, to be used when querying the field. Normally this is the same format as
     * what is indexed as part of a document, and returned by {@link #getSampleValueForDocument()}, but there
     * are cases where fields are queried differently frow how they are indexed e.g. token_count or runtime fields
     */
    protected Object getSampleValueForQuery() {
        return getSampleValueForDocument();
    }

    /**
     * This test verifies that the exists query created is the appropriate one, and aligns with the data structures
     * being created for a document with a value for the field. This can only be verified for the minimal mapping.
     * Field types that allow configurable doc_values or norms should write their own tests that creates the different
     * mappings combinations and invoke {@link #assertExistsQuery(MapperService)} to verify the behaviour.
     */
    public final void testExistsQueryMinimalMapping() throws IOException {
        MapperService mapperService = createMapperService(fieldMapping(this::minimalMapping));
        assertExistsQuery(mapperService);
        assertParseMinimalWarnings();
    }

    protected void assertExistsQuery(MapperService mapperService) throws IOException {
        LuceneDocument fields = mapperService.documentMapper().parse(source(this::writeField)).rootDoc();
        SearchExecutionContext searchExecutionContext = createSearchExecutionContext(mapperService);
        MappedField mappedField = mapperService.mappedField("field");
        Query query = mappedField.existsQuery(searchExecutionContext);
        assertExistsQuery(mappedField, query, fields);
    }

<<<<<<< HEAD
    protected void assertExistsQuery(MappedField mappedField, Query query, LuceneDocument fields) {
        if (mappedField.hasDocValues()) {
            assertThat(query, instanceOf(DocValuesFieldExistsQuery.class));
            DocValuesFieldExistsQuery fieldExistsQuery = (DocValuesFieldExistsQuery) query;
            assertEquals("field", fieldExistsQuery.getField());
            assertDocValuesField(fields, "field");
            assertNoFieldNamesField(fields);
        } else if (mappedField.getTextSearchInfo().hasNorms()) {
            assertThat(query, instanceOf(NormsFieldExistsQuery.class));
            NormsFieldExistsQuery normsFieldExistsQuery = (NormsFieldExistsQuery) query;
            assertEquals("field", normsFieldExistsQuery.getField());
            assertHasNorms(fields, "field");
            assertNoDocValuesField(fields, "field");
=======
    protected void assertExistsQuery(MappedFieldType fieldType, Query query, LuceneDocument fields) {
        if (fieldType.hasDocValues() || fieldType.getTextSearchInfo().hasNorms()) {
            assertThat(query, instanceOf(FieldExistsQuery.class));
            FieldExistsQuery fieldExistsQuery = (FieldExistsQuery) query;
            assertEquals("field", fieldExistsQuery.getField());
>>>>>>> 4cc8484d
            assertNoFieldNamesField(fields);
        } else {
            assertThat(query, instanceOf(TermQuery.class));
            TermQuery termQuery = (TermQuery) query;
            assertEquals(FieldNamesFieldMapper.NAME, termQuery.getTerm().field());
            // we always perform a term query against _field_names, even when the field
            // is not added to _field_names because it is not indexed nor stored
            assertEquals("field", termQuery.getTerm().text());
            assertNoDocValuesField(fields, "field");
            if (mappedField.isIndexed() || mappedField.isStored()) {
                assertNotNull(fields.getField(FieldNamesFieldMapper.NAME));
            } else {
                assertNoFieldNamesField(fields);
            }
        }
    }

    protected static void assertNoFieldNamesField(LuceneDocument fields) {
        assertNull(fields.getField(FieldNamesFieldMapper.NAME));
    }

    protected static void assertHasNorms(LuceneDocument doc, String field) {
        IndexableField[] fields = doc.getFields(field);
        for (IndexableField indexableField : fields) {
            IndexableFieldType indexableFieldType = indexableField.fieldType();
            if (indexableFieldType.indexOptions() != IndexOptions.NONE) {
                assertFalse(indexableFieldType.omitNorms());
                return;
            }
        }
        fail("field [" + field + "] should be indexed but it isn't");
    }

    protected static void assertNoDocValuesField(LuceneDocument doc, String field) {
        IndexableField[] fields = doc.getFields(field);
        for (IndexableField indexableField : fields) {
            assertEquals(DocValuesType.NONE, indexableField.fieldType().docValuesType());
        }
    }

    protected <T> void assertDimension(boolean isDimension, Function<T, Boolean> checker) throws IOException {
        MapperService mapperService = createMapperService(fieldMapping(b -> {
            minimalMapping(b);
            b.field("time_series_dimension", isDimension);
        }));

        @SuppressWarnings("unchecked") // Syntactic sugar in tests
        T fieldType = (T) mapperService.mappedField("field").type();
        assertThat(checker.apply(fieldType), equalTo(isDimension));
    }

    protected <T> void assertMetricType(String metricType, Function<T, Enum<TimeSeriesParams.MetricType>> checker) throws IOException {
        MapperService mapperService = createMapperService(fieldMapping(b -> {
            minimalMapping(b);
            b.field("time_series_metric", metricType);
        }));

        @SuppressWarnings("unchecked") // Syntactic sugar in tests
        T fieldType = (T) mapperService.mappedField("field").type();
        assertThat(checker.apply(fieldType).name(), equalTo(metricType));
    }

    public final void testEmptyName() {
        MapperParsingException e = expectThrows(MapperParsingException.class, () -> createMapperService(mapping(b -> {
            b.startObject("");
            minimalMapping(b);
            b.endObject();
        })));
        assertThat(e.getMessage(), containsString("name cannot be empty string"));
        assertParseMinimalWarnings();
    }

    public final void testMinimalSerializesToItself() throws IOException {
        XContentBuilder orig = JsonXContent.contentBuilder().startObject();
        createMapperService(fieldMapping(this::minimalMapping)).documentMapper().mapping().toXContent(orig, ToXContent.EMPTY_PARAMS);
        orig.endObject();
        XContentBuilder parsedFromOrig = JsonXContent.contentBuilder().startObject();
        createMapperService(orig).documentMapper().mapping().toXContent(parsedFromOrig, ToXContent.EMPTY_PARAMS);
        parsedFromOrig.endObject();
        assertEquals(Strings.toString(orig), Strings.toString(parsedFromOrig));
        assertParseMinimalWarnings();
    }

    // TODO make this final once we remove FieldMapperTestCase2
    public void testMinimalToMaximal() throws IOException {
        XContentBuilder orig = JsonXContent.contentBuilder().startObject();
        createMapperService(fieldMapping(this::minimalMapping)).documentMapper().mapping().toXContent(orig, INCLUDE_DEFAULTS);
        orig.endObject();
        XContentBuilder parsedFromOrig = JsonXContent.contentBuilder().startObject();
        createMapperService(orig).documentMapper().mapping().toXContent(parsedFromOrig, INCLUDE_DEFAULTS);
        parsedFromOrig.endObject();
        assertEquals(Strings.toString(orig), Strings.toString(parsedFromOrig));
        assertParseMaximalWarnings();
    }

    protected final void assertParseMinimalWarnings() {
        String[] warnings = getParseMinimalWarnings();
        if (warnings.length > 0) {
            assertWarnings(warnings);
        }
    }

    protected final void assertParseMaximalWarnings() {
        String[] warnings = getParseMaximalWarnings();
        if (warnings.length > 0) {
            assertWarnings(warnings);
        }
    }

    protected String[] getParseMinimalWarnings() {
        // Most mappers don't emit any warnings
        return Strings.EMPTY_ARRAY;
    }

    protected String[] getParseMaximalWarnings() {
        // Most mappers don't emit any warnings
        return Strings.EMPTY_ARRAY;
    }

    /**
     * Override to disable testing {@code meta} in fields that don't support it.
     */
    protected boolean supportsMeta() {
        return true;
    }

    protected void metaMapping(XContentBuilder b) throws IOException {
        minimalMapping(b);
    }

    public final void testMeta() throws IOException {
        assumeTrue("Field doesn't support meta", supportsMeta());
        XContentBuilder mapping = fieldMapping(b -> {
            metaMapping(b);
            b.field("meta", Collections.singletonMap("foo", "bar"));
        });
        MapperService mapperService = createMapperService(mapping);
        assertEquals(
            XContentHelper.convertToMap(BytesReference.bytes(mapping), false, mapping.contentType()).v2(),
            XContentHelper.convertToMap(mapperService.documentMapper().mappingSource().uncompressed(), false, mapping.contentType()).v2()
        );

        mapping = fieldMapping(this::metaMapping);
        merge(mapperService, mapping);
        assertEquals(
            XContentHelper.convertToMap(BytesReference.bytes(mapping), false, mapping.contentType()).v2(),
            XContentHelper.convertToMap(mapperService.documentMapper().mappingSource().uncompressed(), false, mapping.contentType()).v2()
        );

        mapping = fieldMapping(b -> {
            metaMapping(b);
            b.field("meta", Collections.singletonMap("baz", "quux"));
        });
        merge(mapperService, mapping);
        assertEquals(
            XContentHelper.convertToMap(BytesReference.bytes(mapping), false, mapping.contentType()).v2(),
            XContentHelper.convertToMap(mapperService.documentMapper().mappingSource().uncompressed(), false, mapping.contentType()).v2()
        );
    }

    public final void testDeprecatedBoost() throws IOException {
        try {
            createMapperService(Version.V_7_10_0, fieldMapping(b -> {
                minimalMapping(b);
                b.field("boost", 2.0);
            }));
            String[] warnings = Strings.concatStringArrays(
                getParseMinimalWarnings(),
                new String[] { "Parameter [boost] on field [field] is deprecated and has no effect" }
            );
            assertWarnings(warnings);
        } catch (MapperParsingException e) {
            assertThat(e.getMessage(), anyOf(containsString("Unknown parameter [boost]"), containsString("[boost : 2.0]")));
        }

        MapperParsingException e = expectThrows(MapperParsingException.class, () -> createMapperService(Version.V_8_0_0, fieldMapping(b -> {
            minimalMapping(b);
            b.field("boost", 2.0);
        })));
        assertThat(e.getMessage(), anyOf(containsString("Unknown parameter [boost]"), containsString("[boost : 2.0]")));

        assertParseMinimalWarnings();
    }

    /**
     * Use a {@linkplain ValueFetcher} to extract values from doc values.
     */
    protected final List<?> fetchFromDocValues(
        MapperService mapperService,
        MappedField mappedField,
        DocValueFormat format,
        Object sourceValue
    ) throws IOException {

        SetOnce<List<?>> result = new SetOnce<>();
        withLuceneIndex(
            mapperService,
            iw -> {
                iw.addDocument(mapperService.documentMapper().parse(source(b -> b.field(mappedField.name(), sourceValue))).rootDoc());
            },
            iw -> {
                SearchLookup lookup = new SearchLookup(mapperService::mappedField, fieldDataLookup());
                ValueFetcher valueFetcher = new DocValueFetcher(format, lookup.getForField(mappedField));
                IndexSearcher searcher = newSearcher(iw);
                LeafReaderContext context = searcher.getIndexReader().leaves().get(0);
                lookup.source().setSegmentAndDocument(context, 0);
                valueFetcher.setNextReader(context);
                result.set(valueFetcher.fetchValues(lookup.source(), new ArrayList<>()));
            }
        );
        return result.get();
    }

    private class UpdateCheck {
        final XContentBuilder init;
        final XContentBuilder update;
        final Consumer<FieldMapper> check;

        private UpdateCheck(CheckedConsumer<XContentBuilder, IOException> update, Consumer<FieldMapper> check) throws IOException {
            this.init = fieldMapping(MapperTestCase.this::minimalMapping);
            this.update = fieldMapping(b -> {
                minimalMapping(b);
                update.accept(b);
            });
            this.check = check;
        }

        private UpdateCheck(
            CheckedConsumer<XContentBuilder, IOException> init,
            CheckedConsumer<XContentBuilder, IOException> update,
            Consumer<FieldMapper> check
        ) throws IOException {
            this.init = fieldMapping(init);
            this.update = fieldMapping(update);
            this.check = check;
        }
    }

    private record ConflictCheck(XContentBuilder init, XContentBuilder update) {}

    public class ParameterChecker {

        List<UpdateCheck> updateChecks = new ArrayList<>();
        Map<String, ConflictCheck> conflictChecks = new HashMap<>();

        /**
         * Register a check that a parameter can be updated, using the minimal mapping as a base
         *
         * @param update a field builder applied on top of the minimal mapping
         * @param check  a check that the updated parameter has been applied to the FieldMapper
         */
        public void registerUpdateCheck(CheckedConsumer<XContentBuilder, IOException> update, Consumer<FieldMapper> check)
            throws IOException {
            updateChecks.add(new UpdateCheck(update, check));
        }

        /**
         * Register a check that a parameter can be updated
         *
         * @param init   the initial mapping
         * @param update the updated mapping
         * @param check  a check that the updated parameter has been applied to the FieldMapper
         */
        public void registerUpdateCheck(
            CheckedConsumer<XContentBuilder, IOException> init,
            CheckedConsumer<XContentBuilder, IOException> update,
            Consumer<FieldMapper> check
        ) throws IOException {
            updateChecks.add(new UpdateCheck(init, update, check));
        }

        /**
         * Register a check that a parameter update will cause a conflict, using the minimal mapping as a base
         *
         * @param param  the parameter name, expected to appear in the error message
         * @param update a field builder applied on top of the minimal mapping
         */
        public void registerConflictCheck(String param, CheckedConsumer<XContentBuilder, IOException> update) throws IOException {
            conflictChecks.put(param, new ConflictCheck(fieldMapping(MapperTestCase.this::minimalMapping), fieldMapping(b -> {
                minimalMapping(b);
                update.accept(b);
            })));
        }

        /**
         * Register a check that a parameter update will cause a conflict
         *
         * @param param  the parameter name, expected to appear in the error message
         * @param init   the initial mapping
         * @param update the updated mapping
         */
        public void registerConflictCheck(String param, XContentBuilder init, XContentBuilder update) {
            conflictChecks.put(param, new ConflictCheck(init, update));
        }
    }

    protected abstract void registerParameters(ParameterChecker checker) throws IOException;

    public void testUpdates() throws IOException {
        ParameterChecker checker = new ParameterChecker();
        registerParameters(checker);
        for (UpdateCheck updateCheck : checker.updateChecks) {
            MapperService mapperService = createMapperService(updateCheck.init);
            merge(mapperService, updateCheck.update);
            FieldMapper mapper = (FieldMapper) mapperService.documentMapper().mappers().getMapper("field");
            updateCheck.check.accept(mapper);
            // do it again to ensure that we don't get conflicts the second time
            merge(mapperService, updateCheck.update);
            mapper = (FieldMapper) mapperService.documentMapper().mappers().getMapper("field");
            updateCheck.check.accept(mapper);

        }
        for (String param : checker.conflictChecks.keySet()) {
            MapperService mapperService = createMapperService(checker.conflictChecks.get(param).init);
            // merging the same change is fine
            merge(mapperService, checker.conflictChecks.get(param).init);
            // merging the conflicting update should throw an exception
            Exception e = expectThrows(
                IllegalArgumentException.class,
                "No conflict when updating parameter [" + param + "]",
                () -> merge(mapperService, checker.conflictChecks.get(param).update)
            );
            assertThat(
                e.getMessage(),
                anyOf(containsString("Cannot update parameter [" + param + "]"), containsString("different [" + param + "]"))
            );
        }
        assertParseMaximalWarnings();
    }

    public final void testTextSearchInfoConsistency() throws IOException {
        MapperService mapperService = createMapperService(fieldMapping(this::minimalMapping));
        MappedField mappedField = mapperService.mappedField("field");
        if (mappedField.getTextSearchInfo() == TextSearchInfo.NONE) {
            expectThrows(IllegalArgumentException.class, () -> mappedField.termQuery(null, null));
        } else {
            SearchExecutionContext searchExecutionContext = createSearchExecutionContext(mapperService);
            assertNotNull(mappedField.termQuery(getSampleValueForQuery(), searchExecutionContext));
        }
        assertSearchable(mappedField);
        assertParseMinimalWarnings();
    }

    protected void assertSearchable(MappedField mappedField) {
        assertEquals(mappedField.isIndexed(), mappedField.getTextSearchInfo() != TextSearchInfo.NONE);
    }

    /**
     * Asserts that fetching a single value from doc values and from the native
     * {@link MappedFieldType#valueFetcher} produce the same results.
     * <p>
     * Generally this method covers many many random cases but rarely. So if
     * it fails its generally a good idea to capture its randomized
     * parameters into a new method so we can be sure we consistently test
     * any unique and interesting failure case. See the tests for
     * {@link DateFieldMapper} for some examples.
     */
    public final void testFetch() throws IOException {
        MapperService mapperService = randomFetchTestMapper();
        try {
            MappedField field = mapperService.mappedField("field");
            assertFetch(mapperService, "field", generateRandomInputValue(field.type()), randomFetchTestFormat());
        } finally {
            assertParseMinimalWarnings();
        }
    }

    /**
     * Asserts that fetching many values from doc values and from the native
     * {@link MappedFieldType#valueFetcher} produce the same results.
     * <p>
     * Generally this method covers many many random cases but rarely. So if
     * it fails its generally a good idea to capture its randomized
     * parameters into a new method so we can be sure we consistently test
     * any unique and interesting failure case. See the tests for
     * {@link DateFieldMapper} for some examples.
     */
    public final void testFetchMany() throws IOException {
        MapperService mapperService = randomFetchTestMapper();
        try {
            MappedField field = mapperService.mappedField("field");
            int count = between(2, 10);
            List<Object> values = new ArrayList<>(count);
            while (values.size() < count) {
                values.add(generateRandomInputValue(field.type()));
            }
            assertFetch(mapperService, "field", values, randomFetchTestFormat());
        } finally {
            assertParseMinimalWarnings();
        }
    }

    protected final MapperService randomFetchTestMapper() throws IOException {
        return createMapperService(mapping(b -> {
            b.startObject("field");
            randomFetchTestFieldConfig(b);
            b.endObject();
        }));
    }

    /**
     * Field configuration for {@link #testFetch} and {@link #testFetchMany}.
     * Default implementation delegates to {@link #minimalMapping} but can
     * be overridden to randomize the field type and options.
     */
    protected void randomFetchTestFieldConfig(XContentBuilder b) throws IOException {
        minimalMapping(b);
    }

    /**
     * A random format to use when tripping in {@link #testFetch} and
     * {@link #testFetchMany}.
     */
    protected String randomFetchTestFormat() {
        return null;
    }

    /**
     * Test that dimension parameter is not updateable
     */
    protected void registerDimensionChecks(ParameterChecker checker) throws IOException {
        // dimension cannot be updated
        checker.registerConflictCheck("time_series_dimension", b -> b.field("time_series_dimension", true));
        checker.registerConflictCheck("time_series_dimension", b -> b.field("time_series_dimension", false));
        checker.registerConflictCheck("time_series_dimension", fieldMapping(b -> {
            minimalMapping(b);
            b.field("time_series_dimension", false);
        }), fieldMapping(b -> {
            minimalMapping(b);
            b.field("time_series_dimension", true);
        }));
        checker.registerConflictCheck("time_series_dimension", fieldMapping(b -> {
            minimalMapping(b);
            b.field("time_series_dimension", true);
        }), fieldMapping(b -> {
            minimalMapping(b);
            b.field("time_series_dimension", false);
        }));
    }

    /**
     * Create a random {@code _source} value for this field. Must be compatible
     * with {@link XContentBuilder#value(Object)} and the field's parser.
     */
    protected abstract Object generateRandomInputValue(MappedFieldType ft);

    /**
     * Assert that fetching a value using {@link MappedFieldType#valueFetcher}
     * produces the same value as fetching using doc values.
     */
    protected void assertFetch(MapperService mapperService, String field, Object value, String format) throws IOException {
        MappedField ft = mapperService.mappedField(field);
        SourceToParse source = source(b -> b.field(ft.name(), value));
        ValueFetcher docValueFetcher = new DocValueFetcher(
            ft.docValueFormat(format, null),
            ft.fielddataBuilder("test", () -> null).build(new IndexFieldDataCache.None(), new NoneCircuitBreakerService())
        );
        SearchExecutionContext searchExecutionContext = mock(SearchExecutionContext.class);
        when(searchExecutionContext.isSourceEnabled()).thenReturn(true);
        when(searchExecutionContext.sourcePath(field)).thenReturn(Set.of(field));
        when(searchExecutionContext.getForField(ft)).thenAnswer(
            inv -> fieldDataLookup().apply(ft, () -> { throw new UnsupportedOperationException(); })
        );
        ValueFetcher nativeFetcher = ft.valueFetcher(searchExecutionContext, format);
        ParsedDocument doc = mapperService.documentMapper().parse(source);
        withLuceneIndex(mapperService, iw -> iw.addDocuments(doc.docs()), ir -> {
            SourceLookup sourceLookup = new SourceLookup();
            sourceLookup.setSegmentAndDocument(ir.leaves().get(0), 0);
            docValueFetcher.setNextReader(ir.leaves().get(0));
            nativeFetcher.setNextReader(ir.leaves().get(0));
            List<Object> fromDocValues = docValueFetcher.fetchValues(sourceLookup, new ArrayList<>());
            List<Object> fromNative = nativeFetcher.fetchValues(sourceLookup, new ArrayList<>());
            /*
             * The native fetcher uses byte, short, etc but doc values always
             * uses long or double. This difference is fine because on the outside
             * users can't see it.
             */
            fromNative = fromNative.stream().map(o -> {
                if (o instanceof Integer || o instanceof Short || o instanceof Byte) {
                    return ((Number) o).longValue();
                }
                if (o instanceof Float) {
                    return ((Float) o).doubleValue();
                }
                return o;
            }).collect(toList());

            if (dedupAfterFetch()) {
                fromNative = fromNative.stream().distinct().collect(Collectors.toList());
            }
            /*
             * Doc values sort according to something appropriate to the field
             * and the native fetchers usually don't sort. We're ok with this
             * difference. But we have to convince the test we're ok with it.
             */
            assertThat("fetching " + value, fromNative, containsInAnyOrder(fromDocValues.toArray()));
        });
    }

    /**
     * A few field types (e.g. keyword fields) don't allow duplicate values, so in those cases we need to de-dup our expected values.
     * Field types where this is the case should overwrite this. The default is to not de-duplicate though.
     */
    protected boolean dedupAfterFetch() {
        return false;
    }

    /**
     * @return whether or not this field type supports access to its values from a SearchLookup
     */
    protected boolean supportsSearchLookup() {
        return true;
    }

    /**
     * Checks that field data from this field produces the same values for query-time
     * scripts and for index-time scripts
     */
    public final void testIndexTimeFieldData() throws IOException {
        assumeTrue("Field type does not support access via search lookup", supportsSearchLookup());
        MapperService mapperService = createMapperService(fieldMapping(this::minimalMapping));
        assertParseMinimalWarnings();
        MappedField mappedField = mapperService.mappedField("field");
        if (mappedField.isAggregatable() == false) {
            return; // No field data available, so we ignore
        }
        SourceToParse source = source(this::writeField);
        ParsedDocument doc = mapperService.documentMapper().parse(source);

        withLuceneIndex(mapperService, iw -> iw.addDocument(doc.rootDoc()), ir -> {

            LeafReaderContext ctx = ir.leaves().get(0);

            DocValuesScriptFieldFactory docValuesFieldSource = mappedField.fielddataBuilder(
                "test",
                () -> { throw new UnsupportedOperationException(); }
            ).build(new IndexFieldDataCache.None(), new NoneCircuitBreakerService()).load(ctx).getScriptFieldFactory("test");

            docValuesFieldSource.setNextDocId(0);

            DocumentLeafReader reader = new DocumentLeafReader(doc.rootDoc(), Collections.emptyMap());
            DocValuesScriptFieldFactory indexData = mappedField.fielddataBuilder(
                "test",
                () -> { throw new UnsupportedOperationException(); }
            )
                .build(new IndexFieldDataCache.None(), new NoneCircuitBreakerService())
                .load(reader.getContext())
                .getScriptFieldFactory("test");

            indexData.setNextDocId(0);

            // compare index and search time fielddata
            assertThat(docValuesFieldSource.toScriptDocValues(), equalTo(indexData.toScriptDocValues()));
        });
    }

    protected boolean supportsStoredFields() {
        return true;
    }

    protected void minimalStoreMapping(XContentBuilder b) throws IOException {
        minimalMapping(b);
        b.field("store", true);
    }

    /**
     * Checks that loading stored fields for this field produces the same set of values
     * for query time scripts and index time scripts
     */
    public final void testIndexTimeStoredFieldsAccess() throws IOException {

        assumeTrue("Field type does not support stored fields", supportsStoredFields());
        MapperService mapperService = createMapperService(fieldMapping(this::minimalStoreMapping));
        assertParseMinimalWarnings();

        MappedField mappedField = mapperService.mappedField("field");
        SourceToParse source = source(this::writeField);
        ParsedDocument doc = mapperService.documentMapper().parse(source);

        SearchLookup lookup = new SearchLookup(f -> mappedField, (f, s) -> { throw new UnsupportedOperationException(); });

        withLuceneIndex(mapperService, iw -> iw.addDocument(doc.rootDoc()), ir -> {

            LeafReaderContext ctx = ir.leaves().get(0);
            LeafStoredFieldsLookup storedFields = lookup.getLeafSearchLookup(ctx).fields();
            storedFields.setDocument(0);

            DocumentLeafReader reader = new DocumentLeafReader(doc.rootDoc(), Collections.emptyMap());

            LeafStoredFieldsLookup indexStoredFields = lookup.getLeafSearchLookup(reader.getContext()).fields();
            indexStoredFields.setDocument(0);

            // compare index and search time stored fields
            assertThat(storedFields.get("field").getValues(), equalTo(indexStoredFields.get("field").getValues()));
        });
    }

    public final void testNullInput() throws Exception {
        DocumentMapper mapper = createDocumentMapper(fieldMapping(this::minimalMapping));
        if (allowsNullValues()) {
            ParsedDocument doc = mapper.parse(source(b -> b.nullField("field")));
            assertThat(doc.docs().get(0).getFields("field").length, equalTo(0));
            assertThat(doc.docs().get(0).getFields("_field_names").length, equalTo(0));
        } else {
            expectThrows(MapperParsingException.class, () -> mapper.parse(source(b -> b.nullField("field"))));
        }

        assertWarnings(getParseMinimalWarnings());
    }

    protected boolean allowsNullValues() {
        return true;
    }

    public final void testMinimalIsInvalidInRoutingPath() throws IOException {
        MapperService mapper = createMapperService(fieldMapping(this::minimalMapping));
        try {
            IndexSettings settings = createIndexSettings(
                Version.CURRENT,
                Settings.builder()
                    .put(IndexSettings.MODE.getKey(), "time_series")
                    .put(IndexMetadata.INDEX_ROUTING_PATH.getKey(), "field")
                    .put(IndexSettings.TIME_SERIES_START_TIME.getKey(), "2021-04-28T00:00:00Z")
                    .put(IndexSettings.TIME_SERIES_END_TIME.getKey(), "2021-04-29T00:00:00Z")
                    .build()
            );
            Exception e = expectThrows(IllegalArgumentException.class, () -> mapper.documentMapper().validate(settings, false));
            assertThat(e.getMessage(), equalTo(minimalIsInvalidRoutingPathErrorMessage(mapper.mappingLookup().getMapper("field"))));
        } finally {
            assertParseMinimalWarnings();
        }
    }

    protected String minimalIsInvalidRoutingPathErrorMessage(Mapper mapper) {
        return "All fields that match routing_path must be keywords with [time_series_dimension: true] "
            + "and without the [script] parameter. ["
            + mapper.name()
            + "] was ["
            + mapper.typeName()
            + "].";
    }

    public record SyntheticSourceExample(Object inputValue, Object result, CheckedConsumer<XContentBuilder, IOException> mapping) {}

    public record SyntheticSourceInvalidExample(Matcher<String> error, CheckedConsumer<XContentBuilder, IOException> mapping) {}

    public interface SyntheticSourceSupport {
        /**
         * Examples that should work when source is generated from doc values.
         */
        SyntheticSourceExample example(int maxValues) throws IOException;

        /**
         * Examples of mappings that should be rejected when source is configured to
         * be loaded from doc values.
         */
        List<SyntheticSourceInvalidExample> invalidExample() throws IOException;
    }

    protected abstract SyntheticSourceSupport syntheticSourceSupport();

    public final void testSyntheticSource() throws IOException {
        SyntheticSourceExample syntheticSourceExample = syntheticSourceSupport().example(5);
        DocumentMapper mapper = createDocumentMapper(syntheticSourceMapping(b -> {
            b.startObject("field");
            syntheticSourceExample.mapping().accept(b);
            b.endObject();
        }));
        String expected = Strings.toString(
            JsonXContent.contentBuilder().startObject().field("field", syntheticSourceExample.result).endObject()
        );
        assertThat(syntheticSource(mapper, b -> b.field("field", syntheticSourceExample.inputValue)), equalTo(expected));
    }

    public final void testSyntheticSourceMany() throws IOException {
        int maxValues = randomBoolean() ? 1 : 5;
        SyntheticSourceSupport support = syntheticSourceSupport();
        DocumentMapper mapper = createDocumentMapper(syntheticSourceMapping(b -> {
            b.startObject("field");
            support.example(maxValues).mapping().accept(b);
            b.endObject();
        }));
        int count = between(2, 1000);
        String[] expected = new String[count];
        try (Directory directory = newDirectory()) {
            try (
                RandomIndexWriter iw = new RandomIndexWriter(
                    random(),
                    directory,
                    LuceneTestCase.newIndexWriterConfig(random(), new MockAnalyzer(random())).setMergePolicy(NoMergePolicy.INSTANCE)
                )
            ) {
                for (int i = 0; i < count; i++) {
                    if (rarely()) {
                        expected[i] = "{}";
                        iw.addDocument(mapper.parse(source(b -> b.startArray("field").endArray())).rootDoc());
                        continue;
                    }
                    SyntheticSourceExample example = support.example(maxValues);
                    expected[i] = Strings.toString(JsonXContent.contentBuilder().startObject().field("field", example.result).endObject());
                    iw.addDocument(mapper.parse(source(b -> b.field("field", example.inputValue))).rootDoc());
                }
            }
            try (DirectoryReader reader = DirectoryReader.open(directory)) {
                int i = 0;
                SourceLoader loader = mapper.sourceMapper().newSourceLoader(mapper.mapping());
                for (LeafReaderContext leaf : reader.leaves()) {
                    int[] docIds = IntStream.range(0, leaf.reader().maxDoc()).toArray();
                    SourceLoader.Leaf sourceLoaderLeaf = loader.leaf(leaf.reader(), docIds);
                    for (int docId : docIds) {
                        assertThat("doc " + docId, sourceLoaderLeaf.source(null, docId).utf8ToString(), equalTo(expected[i++]));
                    }
                }
            }
        }
    }

    public final void testNoSyntheticSourceForScript() throws IOException {
        // Fetch the ingest script support to eagerly assumeFalse if the mapper doesn't support ingest scripts
        ingestScriptSupport();
        DocumentMapper mapper = createDocumentMapper(syntheticSourceMapping(b -> {
            b.startObject("field");
            minimalMapping(b);
            b.field("script", randomBoolean() ? "empty" : "non-empty");
            b.endObject();
        }));
        assertThat(syntheticSource(mapper, b -> {}), equalTo("{}"));
    }

    public final void testSyntheticSourceInObject() throws IOException {
        SyntheticSourceExample syntheticSourceExample = syntheticSourceSupport().example(5);
        DocumentMapper mapper = createDocumentMapper(syntheticSourceMapping(b -> {
            b.startObject("obj").startObject("properties").startObject("field");
            syntheticSourceExample.mapping().accept(b);
            b.endObject().endObject().endObject();
        }));
        String expected = Strings.toString(
            JsonXContent.contentBuilder()
                .startObject()
                .startObject("obj")
                .field("field", syntheticSourceExample.result)
                .endObject()
                .endObject()
        );
        assertThat(
            syntheticSource(mapper, b -> b.startObject("obj").field("field", syntheticSourceExample.inputValue).endObject()),
            equalTo(expected)
        );
    }

    public final void testSyntheticEmptyList() throws IOException {
        SyntheticSourceExample syntheticSourceExample = syntheticSourceSupport().example(5);
        DocumentMapper mapper = createDocumentMapper(syntheticSourceMapping(b -> {
            b.startObject("field");
            syntheticSourceExample.mapping().accept(b);
            b.endObject();
        }));
        assertThat(syntheticSource(mapper, b -> b.startArray("field").endArray()), equalTo("{}"));
    }

    public final void testSyntheticSourceInvalid() throws IOException {
        List<SyntheticSourceInvalidExample> examples = new ArrayList<>(syntheticSourceSupport().invalidExample());
        examples.add(
            new SyntheticSourceInvalidExample(
                matchesPattern("field \\[field] of type \\[.+] doesn't support synthetic source because it declares copy_to"),
                b -> {
                    syntheticSourceSupport().example(5).mapping().accept(b);
                    b.field("copy_to", "bar");
                }
            )
        );
        for (SyntheticSourceInvalidExample example : examples) {
            Exception e = expectThrows(
                IllegalArgumentException.class,
                example.toString(),
                () -> createDocumentMapper(syntheticSourceMapping(b -> {
                    b.startObject("field");
                    example.mapping.accept(b);
                    b.endObject();
                }))
            );
            assertThat(e.getMessage(), example.error);
        }
    }

    @Override
    protected final <T> T compileScript(Script script, ScriptContext<T> context) {
        return ingestScriptSupport().compileScript(script, context);
    }

    protected abstract IngestScriptSupport ingestScriptSupport();

    protected abstract class IngestScriptSupport {
        private <T> T compileScript(Script script, ScriptContext<T> context) {
            switch (script.getIdOrCode()) {
                case "empty":
                    return context.factoryClazz.cast(emptyFieldScript());
                case "non-empty":
                    return context.factoryClazz.cast(nonEmptyFieldScript());
                default:
                    return compileOtherScript(script, context);
            }
        }

        protected <T> T compileOtherScript(Script script, ScriptContext<T> context) {
            throw new UnsupportedOperationException("Unknown script " + script.getIdOrCode());
        }

        /**
         * Create a script that can be run to produce no values for this
         * field or return {@link Optional#empty()} to signal that this
         * field doesn't support fields scripts.
         */
        abstract ScriptFactory emptyFieldScript();

        /**
         * Create a script that can be run to produce some value value for this
         * field or return {@link Optional#empty()} to signal that this
         * field doesn't support fields scripts.
         */
        abstract ScriptFactory nonEmptyFieldScript();
    }
}<|MERGE_RESOLUTION|>--- conflicted
+++ resolved
@@ -121,27 +121,11 @@
         assertExistsQuery(mappedField, query, fields);
     }
 
-<<<<<<< HEAD
     protected void assertExistsQuery(MappedField mappedField, Query query, LuceneDocument fields) {
-        if (mappedField.hasDocValues()) {
-            assertThat(query, instanceOf(DocValuesFieldExistsQuery.class));
-            DocValuesFieldExistsQuery fieldExistsQuery = (DocValuesFieldExistsQuery) query;
-            assertEquals("field", fieldExistsQuery.getField());
-            assertDocValuesField(fields, "field");
-            assertNoFieldNamesField(fields);
-        } else if (mappedField.getTextSearchInfo().hasNorms()) {
-            assertThat(query, instanceOf(NormsFieldExistsQuery.class));
-            NormsFieldExistsQuery normsFieldExistsQuery = (NormsFieldExistsQuery) query;
-            assertEquals("field", normsFieldExistsQuery.getField());
-            assertHasNorms(fields, "field");
-            assertNoDocValuesField(fields, "field");
-=======
-    protected void assertExistsQuery(MappedFieldType fieldType, Query query, LuceneDocument fields) {
-        if (fieldType.hasDocValues() || fieldType.getTextSearchInfo().hasNorms()) {
+        if (mappedField.hasDocValues() || mappedField.getTextSearchInfo().hasNorms()) {
             assertThat(query, instanceOf(FieldExistsQuery.class));
             FieldExistsQuery fieldExistsQuery = (FieldExistsQuery) query;
             assertEquals("field", fieldExistsQuery.getField());
->>>>>>> 4cc8484d
             assertNoFieldNamesField(fields);
         } else {
             assertThat(query, instanceOf(TermQuery.class));
