/*
 * Licensed to Elasticsearch under one or more contributor
 * license agreements. See the NOTICE file distributed with
 * this work for additional information regarding copyright
 * ownership. Elasticsearch licenses this file to you under
 * the Apache License, Version 2.0 (the "License"); you may
 * not use this file except in compliance with the License.
 * You may obtain a copy of the License at
 *
 *    http://www.apache.org/licenses/LICENSE-2.0
 *
 * Unless required by applicable law or agreed to in writing,
 * software distributed under the License is distributed on an
 * "AS IS" BASIS, WITHOUT WARRANTIES OR CONDITIONS OF ANY
 * KIND, either express or implied.  See the License for the
 * specific language governing permissions and limitations
 * under the License.
 */

package org.elasticsearch.index.mapper;

import org.apache.lucene.index.DocValuesType;
import org.apache.lucene.index.IndexOptions;
import org.apache.lucene.index.IndexableField;
import org.apache.lucene.index.IndexableFieldType;
import org.apache.lucene.index.LeafReaderContext;
import org.apache.lucene.search.DocValuesFieldExistsQuery;
import org.apache.lucene.search.IndexSearcher;
import org.apache.lucene.search.NormsFieldExistsQuery;
import org.apache.lucene.search.Query;
import org.apache.lucene.search.TermQuery;
import org.apache.lucene.util.SetOnce;
<<<<<<< HEAD
import org.elasticsearch.common.CheckedConsumer;
=======
>>>>>>> b1d6d42a
import org.elasticsearch.Version;
import org.elasticsearch.common.Strings;
import org.elasticsearch.common.bytes.BytesReference;
import org.elasticsearch.common.xcontent.ToXContent;
import org.elasticsearch.common.xcontent.XContentBuilder;
import org.elasticsearch.common.xcontent.XContentHelper;
import org.elasticsearch.common.xcontent.json.JsonXContent;
import org.elasticsearch.index.fielddata.IndexFieldData;
import org.elasticsearch.index.fielddata.IndexFieldDataCache;
import org.elasticsearch.index.query.QueryShardContext;
import org.elasticsearch.indices.breaker.NoneCircuitBreakerService;
import org.elasticsearch.search.DocValueFormat;
import org.elasticsearch.search.lookup.SearchLookup;
import org.elasticsearch.search.lookup.SourceLookup;

import java.io.IOException;
import java.util.ArrayList;
import java.util.Collections;
import java.util.HashMap;
import java.util.List;
import java.util.Map;
import java.util.Set;
import java.util.function.BiFunction;
import java.util.function.Consumer;
import java.util.function.Supplier;

import static org.hamcrest.Matchers.anyOf;
import static org.hamcrest.Matchers.containsString;
import static org.hamcrest.Matchers.instanceOf;
import static org.mockito.Mockito.mock;
import static org.mockito.Mockito.when;

/**
 * Base class for testing {@link Mapper}s.
 */
public abstract class MapperTestCase extends MapperServiceTestCase {
    protected abstract void minimalMapping(XContentBuilder b) throws IOException;

    /**
     * Writes the field and a sample value for it to the provided {@link XContentBuilder}.
     * To be overridden in case the field should not be written at all in documents,
     * like in the case of runtime fields.
     */
    protected void writeField(XContentBuilder builder) throws IOException {
        builder.field("field");
        writeFieldValue(builder);
    }

    /**
     * Writes a sample value for the field to the provided {@link XContentBuilder}.
     */
    protected abstract void writeFieldValue(XContentBuilder builder) throws IOException;

    /**
     * This test verifies that the exists query created is the appropriate one, and aligns with the data structures
     * being created for a document with a value for the field. This can only be verified for the minimal mapping.
     * Field types that allow configurable doc_values or norms should write their own tests that creates the different
     * mappings combinations and invoke {@link #assertExistsQuery(MapperService)} to verify the behaviour.
     */
    public final void testExistsQueryMinimalMapping() throws IOException {
        MapperService mapperService = createMapperService(fieldMapping(this::minimalMapping));
        assertExistsQuery(mapperService);
        assertParseMinimalWarnings();
    }

    protected void assertExistsQuery(MapperService mapperService) throws IOException {
        ParseContext.Document fields = mapperService.documentMapper().parse(source(this::writeField)).rootDoc();
        QueryShardContext queryShardContext = createQueryShardContext(mapperService);
        MappedFieldType fieldType = mapperService.fieldType("field");
        Query query = fieldType.existsQuery(queryShardContext);
        assertExistsQuery(fieldType, query, fields);
    }

    protected void assertExistsQuery(MappedFieldType fieldType, Query query, ParseContext.Document fields) {
        if (fieldType.hasDocValues()) {
            assertThat(query, instanceOf(DocValuesFieldExistsQuery.class));
            DocValuesFieldExistsQuery fieldExistsQuery = (DocValuesFieldExistsQuery)query;
            assertEquals("field", fieldExistsQuery.getField());
            assertDocValuesField(fields, "field");
            assertNoFieldNamesField(fields);
        } else if (fieldType.getTextSearchInfo().hasNorms()) {
            assertThat(query, instanceOf(NormsFieldExistsQuery.class));
            NormsFieldExistsQuery normsFieldExistsQuery = (NormsFieldExistsQuery) query;
            assertEquals("field", normsFieldExistsQuery.getField());
            assertHasNorms(fields, "field");
            assertNoDocValuesField(fields, "field");
            assertNoFieldNamesField(fields);
        } else {
            assertThat(query, instanceOf(TermQuery.class));
            TermQuery termQuery = (TermQuery) query;
            assertEquals(FieldNamesFieldMapper.NAME, termQuery.getTerm().field());
            //we always perform a term query against _field_names, even when the field
            // is not added to _field_names because it is not indexed nor stored
            assertEquals("field", termQuery.getTerm().text());
            assertNoDocValuesField(fields, "field");
            if (fieldType.isSearchable() || fieldType.isStored()) {
                assertNotNull(fields.getField(FieldNamesFieldMapper.NAME));
            } else {
                assertNoFieldNamesField(fields);
            }
        }
    }

    protected static void assertNoFieldNamesField(ParseContext.Document fields) {
        assertNull(fields.getField(FieldNamesFieldMapper.NAME));
    }

    protected static void assertHasNorms(ParseContext.Document doc, String field) {
        IndexableField[] fields = doc.getFields(field);
        for (IndexableField indexableField : fields) {
            IndexableFieldType indexableFieldType = indexableField.fieldType();
            if (indexableFieldType.indexOptions() != IndexOptions.NONE) {
                assertFalse(indexableFieldType.omitNorms());
                return;
            }
        }
        fail("field [" + field + "] should be indexed but it isn't");
    }

    protected static void assertDocValuesField(ParseContext.Document doc, String field) {
        IndexableField[] fields = doc.getFields(field);
        for (IndexableField indexableField : fields) {
            if (indexableField.fieldType().docValuesType().equals(DocValuesType.NONE) == false) {
                return;
            }
        }
        fail("doc_values not present for field [" + field + "]");
    }

    protected static void assertNoDocValuesField(ParseContext.Document doc, String field) {
        IndexableField[] fields = doc.getFields(field);
        for (IndexableField indexableField : fields) {
            assertEquals(DocValuesType.NONE, indexableField.fieldType().docValuesType());
        }
    }

    public final void testEmptyName() {
        MapperParsingException e = expectThrows(MapperParsingException.class, () -> createMapperService(mapping(b -> {
            b.startObject("");
            minimalMapping(b);
            b.endObject();
        })));
        assertThat(e.getMessage(), containsString("name cannot be empty string"));
        assertParseMinimalWarnings();
    }

    public final void testMinimalSerializesToItself() throws IOException {
        XContentBuilder orig = JsonXContent.contentBuilder().startObject();
        createMapperService(fieldMapping(this::minimalMapping)).documentMapper().mapping().toXContent(orig, ToXContent.EMPTY_PARAMS);
        orig.endObject();
        XContentBuilder parsedFromOrig = JsonXContent.contentBuilder().startObject();
        createMapperService(orig).documentMapper().mapping().toXContent(parsedFromOrig, ToXContent.EMPTY_PARAMS);
        parsedFromOrig.endObject();
        assertEquals(Strings.toString(orig), Strings.toString(parsedFromOrig));
        assertParseMinimalWarnings();
    }

    // TODO make this final once we remove FieldMapperTestCase2
    public void testMinimalToMaximal() throws IOException {
        XContentBuilder orig = JsonXContent.contentBuilder().startObject();
        createMapperService(fieldMapping(this::minimalMapping)).documentMapper().mapping().toXContent(orig, INCLUDE_DEFAULTS);
        orig.endObject();
        XContentBuilder parsedFromOrig = JsonXContent.contentBuilder().startObject();
        createMapperService(orig).documentMapper().mapping().toXContent(parsedFromOrig, INCLUDE_DEFAULTS);
        parsedFromOrig.endObject();
        assertEquals(Strings.toString(orig), Strings.toString(parsedFromOrig));
        assertParseMaximalWarnings();
    }

    protected void assertParseMinimalWarnings() {
        // Most mappers don't emit any warnings
    }

    protected void assertParseMaximalWarnings() {
        // Most mappers don't emit any warnings
    }

    /**
     * Override to disable testing {@code meta} in fields that don't support it.
     */
    protected boolean supportsMeta() {
        return true;
    }

    protected void metaMapping(XContentBuilder b) throws IOException {
        minimalMapping(b);
    }

    public final void testMeta() throws IOException {
        assumeTrue("Field doesn't support meta", supportsMeta());
        XContentBuilder mapping = fieldMapping(
            b -> {
                metaMapping(b);
                b.field("meta", Collections.singletonMap("foo", "bar"));
            }
        );
        MapperService mapperService = createMapperService(mapping);
        assertEquals(
            XContentHelper.convertToMap(BytesReference.bytes(mapping), false, mapping.contentType()).v2(),
            XContentHelper.convertToMap(mapperService.documentMapper().mappingSource().uncompressed(), false, mapping.contentType()).v2()
        );

        mapping = fieldMapping(this::metaMapping);
        merge(mapperService, mapping);
        assertEquals(
            XContentHelper.convertToMap(BytesReference.bytes(mapping), false, mapping.contentType()).v2(),
            XContentHelper.convertToMap(mapperService.documentMapper().mappingSource().uncompressed(), false, mapping.contentType()).v2()
        );

        mapping = fieldMapping(b -> {
            metaMapping(b);
            b.field("meta", Collections.singletonMap("baz", "quux"));
        });
        merge(mapperService, mapping);
        assertEquals(
            XContentHelper.convertToMap(BytesReference.bytes(mapping), false, mapping.contentType()).v2(),
            XContentHelper.convertToMap(mapperService.documentMapper().mappingSource().uncompressed(), false, mapping.contentType()).v2()
        );
    }

    public final void testDeprecatedBoost() throws IOException {
        try {
            createMapperService(Version.V_7_10_0, fieldMapping(b -> {
                minimalMapping(b);
                b.field("boost", 2.0);
            }));
            assertWarnings("Parameter [boost] on field [field] is deprecated and has no effect");
        }
        catch (MapperParsingException e) {
            assertThat(e.getMessage(), anyOf(
                containsString("Unknown parameter [boost]"),
                containsString("[boost : 2.0]")));
        }

        MapperParsingException e
            = expectThrows(MapperParsingException.class, () -> createMapperService(Version.V_8_0_0, fieldMapping(b-> {
                minimalMapping(b);
                b.field("boost", 2.0);
        })));
        assertThat(e.getMessage(), anyOf(
            containsString("Unknown parameter [boost]"),
            containsString("[boost : 2.0]")));

        assertParseMinimalWarnings();
    }

    public static List<?> fetchSourceValue(FieldMapper mapper, Object sourceValue) throws IOException {
        return fetchSourceValue(mapper, sourceValue, null);
    }

    public static List<?> fetchSourceValue(FieldMapper mapper, Object sourceValue, String format) throws IOException {
        String field = mapper.name();

        MapperService mapperService = mock(MapperService.class);
        when(mapperService.sourcePath(field)).thenReturn(Set.of(field));

        ValueFetcher fetcher = mapper.valueFetcher(mapperService, null, format);
        SourceLookup lookup = new SourceLookup();
        lookup.setSource(Collections.singletonMap(field, sourceValue));
        return fetcher.fetchValues(lookup);
    }

    /**
     * Use a {@linkplain FieldMapper} to extract values from doc values.
     */
    protected final List<?> fetchFromDocValues(MapperService mapperService, MappedFieldType ft, DocValueFormat format, Object sourceValue)
        throws IOException {

        BiFunction<MappedFieldType, Supplier<SearchLookup>, IndexFieldData<?>> fieldDataLookup = (mft, lookupSource) -> mft
            .fielddataBuilder("test", () -> { throw new UnsupportedOperationException(); })
            .build(new IndexFieldDataCache.None(), new NoneCircuitBreakerService(), mapperService);
        SetOnce<List<?>> result = new SetOnce<>();
        withLuceneIndex(mapperService, iw -> {
            iw.addDocument(mapperService.documentMapper().parse(source(b -> b.field(ft.name(), sourceValue))).rootDoc());
        }, iw -> {
            SearchLookup lookup = new SearchLookup(mapperService, fieldDataLookup);
            ValueFetcher valueFetcher = new DocValueFetcher(format, lookup.doc().getForField(ft));
            IndexSearcher searcher = newSearcher(iw);
            LeafReaderContext context = searcher.getIndexReader().leaves().get(0);
            lookup.source().setSegmentAndDocument(context, 0);
            valueFetcher.setNextReader(context);
            result.set(valueFetcher.fetchValues(lookup.source()));
        });
        return result.get();
    }

    private class UpdateCheck {
        final XContentBuilder init;
        final XContentBuilder update;
        final Consumer<FieldMapper> check;

        private UpdateCheck(CheckedConsumer<XContentBuilder, IOException> update,
                            Consumer<FieldMapper> check) throws IOException {
            this.init = fieldMapping(MapperTestCase.this::minimalMapping);
            this.update = fieldMapping(b -> {
                minimalMapping(b);
                update.accept(b);
            });
            this.check = check;
        }

        private UpdateCheck(CheckedConsumer<XContentBuilder, IOException> init,
                            CheckedConsumer<XContentBuilder, IOException> update,
                            Consumer<FieldMapper> check) throws IOException {
            this.init = fieldMapping(init);
            this.update = fieldMapping(update);
            this.check = check;
        }
    }

    private static class ConflictCheck {
        final XContentBuilder init;
        final XContentBuilder update;

        private ConflictCheck(XContentBuilder init, XContentBuilder update) {
            this.init = init;
            this.update = update;
        }
    }

    public class ParameterChecker {

        List<UpdateCheck> updateChecks = new ArrayList<>();
        Map<String, ConflictCheck> conflictChecks = new HashMap<>();

        /**
         * Register a check that a parameter can be updated, using the minimal mapping as a base
         * @param update a field builder applied on top of the minimal mapping
         * @param check  a check that the updated parameter has been applied to the FieldMapper
         */
        public void registerUpdateCheck(CheckedConsumer<XContentBuilder, IOException> update,
                                        Consumer<FieldMapper> check) throws IOException {
            updateChecks.add(new UpdateCheck(update, check));
        }

        /**
         * Register a check that a parameter can be updated
         * @param init      the initial mapping
         * @param update    the updated mapping
         * @param check     a check that the updated parameter has been applied to the FieldMapper
         */
        public void registerUpdateCheck(CheckedConsumer<XContentBuilder, IOException> init,
                                        CheckedConsumer<XContentBuilder, IOException> update,
                                        Consumer<FieldMapper> check) throws IOException {
            updateChecks.add(new UpdateCheck(init, update, check));
        }

        /**
         * Register a check that a parameter update will cause a conflict, using the minimal mapping as a base
         * @param param     the parameter name, expected to appear in the error message
         * @param update    a field builder applied on top of the minimal mapping
         */
        public void registerConflictCheck(String param, CheckedConsumer<XContentBuilder, IOException> update) throws IOException {
            conflictChecks.put(param, new ConflictCheck(
                fieldMapping(MapperTestCase.this::minimalMapping),
                fieldMapping(b -> {
                    minimalMapping(b);
                    update.accept(b);
                })
            ));
        }

        /**
         * Register a check that a parameter update will cause a conflict
         * @param param     the parameter name, expected to appear in the error message
         * @param init      the initial mapping
         * @param update    the updated mapping
         */
        public void registerConflictCheck(String param, XContentBuilder init, XContentBuilder update) {
            conflictChecks.put(param, new ConflictCheck(init, update));
        }
    }

    protected abstract void registerParameters(ParameterChecker checker) throws IOException;

    public void testUpdates() throws IOException {
        ParameterChecker checker = new ParameterChecker();
        registerParameters(checker);
        for (UpdateCheck updateCheck : checker.updateChecks) {
            MapperService mapperService = createMapperService(updateCheck.init);
            merge(mapperService, updateCheck.update);
            FieldMapper mapper = (FieldMapper) mapperService.documentMapper().mappers().getMapper("field");
            updateCheck.check.accept(mapper);
            // do it again to ensure that we don't get conflicts the second time
            merge(mapperService, updateCheck.update);
            mapper = (FieldMapper) mapperService.documentMapper().mappers().getMapper("field");
            updateCheck.check.accept(mapper);

        }
        for (String param : checker.conflictChecks.keySet()) {
            MapperService mapperService = createMapperService(checker.conflictChecks.get(param).init);
            // merging the same change is fine
            merge(mapperService, checker.conflictChecks.get(param).init);
            // merging the conflicting update should throw an exception
            Exception e = expectThrows(IllegalArgumentException.class,
                "No conflict when updating parameter [" + param + "]",
                () -> merge(mapperService, checker.conflictChecks.get(param).update));
            assertThat(e.getMessage(), anyOf(
                containsString("Cannot update parameter [" + param + "]"),
                containsString("different [" + param + "]")));
        }
        assertParseMaximalWarnings();
    }

}<|MERGE_RESOLUTION|>--- conflicted
+++ resolved
@@ -30,11 +30,8 @@
 import org.apache.lucene.search.Query;
 import org.apache.lucene.search.TermQuery;
 import org.apache.lucene.util.SetOnce;
-<<<<<<< HEAD
+import org.elasticsearch.Version;
 import org.elasticsearch.common.CheckedConsumer;
-=======
->>>>>>> b1d6d42a
-import org.elasticsearch.Version;
 import org.elasticsearch.common.Strings;
 import org.elasticsearch.common.bytes.BytesReference;
 import org.elasticsearch.common.xcontent.ToXContent;
@@ -110,7 +107,7 @@
     protected void assertExistsQuery(MappedFieldType fieldType, Query query, ParseContext.Document fields) {
         if (fieldType.hasDocValues()) {
             assertThat(query, instanceOf(DocValuesFieldExistsQuery.class));
-            DocValuesFieldExistsQuery fieldExistsQuery = (DocValuesFieldExistsQuery)query;
+            DocValuesFieldExistsQuery fieldExistsQuery = (DocValuesFieldExistsQuery) query;
             assertEquals("field", fieldExistsQuery.getField());
             assertDocValuesField(fields, "field");
             assertNoFieldNamesField(fields);
@@ -261,17 +258,16 @@
                 b.field("boost", 2.0);
             }));
             assertWarnings("Parameter [boost] on field [field] is deprecated and has no effect");
-        }
-        catch (MapperParsingException e) {
+        } catch (MapperParsingException e) {
             assertThat(e.getMessage(), anyOf(
                 containsString("Unknown parameter [boost]"),
                 containsString("[boost : 2.0]")));
         }
 
         MapperParsingException e
-            = expectThrows(MapperParsingException.class, () -> createMapperService(Version.V_8_0_0, fieldMapping(b-> {
-                minimalMapping(b);
-                b.field("boost", 2.0);
+            = expectThrows(MapperParsingException.class, () -> createMapperService(Version.V_8_0_0, fieldMapping(b -> {
+            minimalMapping(b);
+            b.field("boost", 2.0);
         })));
         assertThat(e.getMessage(), anyOf(
             containsString("Unknown parameter [boost]"),
@@ -303,7 +299,9 @@
         throws IOException {
 
         BiFunction<MappedFieldType, Supplier<SearchLookup>, IndexFieldData<?>> fieldDataLookup = (mft, lookupSource) -> mft
-            .fielddataBuilder("test", () -> { throw new UnsupportedOperationException(); })
+            .fielddataBuilder("test", () -> {
+                throw new UnsupportedOperationException();
+            })
             .build(new IndexFieldDataCache.None(), new NoneCircuitBreakerService(), mapperService);
         SetOnce<List<?>> result = new SetOnce<>();
         withLuceneIndex(mapperService, iw -> {
@@ -361,6 +359,7 @@
 
         /**
          * Register a check that a parameter can be updated, using the minimal mapping as a base
+         *
          * @param update a field builder applied on top of the minimal mapping
          * @param check  a check that the updated parameter has been applied to the FieldMapper
          */
@@ -371,9 +370,10 @@
 
         /**
          * Register a check that a parameter can be updated
-         * @param init      the initial mapping
-         * @param update    the updated mapping
-         * @param check     a check that the updated parameter has been applied to the FieldMapper
+         *
+         * @param init   the initial mapping
+         * @param update the updated mapping
+         * @param check  a check that the updated parameter has been applied to the FieldMapper
          */
         public void registerUpdateCheck(CheckedConsumer<XContentBuilder, IOException> init,
                                         CheckedConsumer<XContentBuilder, IOException> update,
@@ -383,8 +383,9 @@
 
         /**
          * Register a check that a parameter update will cause a conflict, using the minimal mapping as a base
-         * @param param     the parameter name, expected to appear in the error message
-         * @param update    a field builder applied on top of the minimal mapping
+         *
+         * @param param  the parameter name, expected to appear in the error message
+         * @param update a field builder applied on top of the minimal mapping
          */
         public void registerConflictCheck(String param, CheckedConsumer<XContentBuilder, IOException> update) throws IOException {
             conflictChecks.put(param, new ConflictCheck(
@@ -398,9 +399,10 @@
 
         /**
          * Register a check that a parameter update will cause a conflict
-         * @param param     the parameter name, expected to appear in the error message
-         * @param init      the initial mapping
-         * @param update    the updated mapping
+         *
+         * @param param  the parameter name, expected to appear in the error message
+         * @param init   the initial mapping
+         * @param update the updated mapping
          */
         public void registerConflictCheck(String param, XContentBuilder init, XContentBuilder update) {
             conflictChecks.put(param, new ConflictCheck(init, update));
