--- conflicted
+++ resolved
@@ -572,9 +572,6 @@
             "watch-history-ilm-policy",
             "ml-size-based-ilm-policy",
             "logs",
-<<<<<<< HEAD
-            "metrics"
-=======
             "metrics",
             "synthetics",
             "7-days-default",
@@ -584,7 +581,6 @@
             "365-days-default",
             ".fleet-actions-results-ilm-policy",
             ".deprecation-indexing-ilm-policy"
->>>>>>> d90fa4eb
         );
     }
 
