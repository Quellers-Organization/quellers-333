/*
 * Licensed to Elasticsearch under one or more contributor
 * license agreements. See the NOTICE file distributed with
 * this work for additional information regarding copyright
 * ownership. Elasticsearch licenses this file to you under
 * the Apache License, Version 2.0 (the "License"); you may
 * not use this file except in compliance with the License.
 * You may obtain a copy of the License at
 *
 *    http://www.apache.org/licenses/LICENSE-2.0
 *
 * Unless required by applicable law or agreed to in writing,
 * software distributed under the License is distributed on an
 * "AS IS" BASIS, WITHOUT WARRANTIES OR CONDITIONS OF ANY
 * KIND, either express or implied.  See the License for the
 * specific language governing permissions and limitations
 * under the License.
 */

package org.elasticsearch.test;

import com.carrotsearch.randomizedtesting.RandomizedContext;
import com.carrotsearch.randomizedtesting.annotations.TestGroup;
import com.carrotsearch.randomizedtesting.generators.RandomNumbers;
import com.carrotsearch.randomizedtesting.generators.RandomPicks;
import org.apache.http.HttpHost;
import org.apache.lucene.search.Sort;
import org.apache.lucene.search.TotalHits;
import org.apache.lucene.util.LuceneTestCase;
import org.elasticsearch.ElasticsearchException;
import org.elasticsearch.ExceptionsHelper;
import org.elasticsearch.action.ActionListener;
import org.elasticsearch.action.DocWriteResponse;
import org.elasticsearch.action.admin.cluster.health.ClusterHealthRequest;
import org.elasticsearch.action.admin.cluster.health.ClusterHealthResponse;
import org.elasticsearch.action.admin.cluster.node.info.NodeInfo;
import org.elasticsearch.action.admin.cluster.node.info.NodesInfoResponse;
import org.elasticsearch.action.admin.cluster.state.ClusterStateResponse;
import org.elasticsearch.action.admin.cluster.tasks.PendingClusterTasksResponse;
import org.elasticsearch.action.admin.indices.create.CreateIndexRequestBuilder;
import org.elasticsearch.action.admin.indices.exists.indices.IndicesExistsResponse;
import org.elasticsearch.action.admin.indices.flush.FlushResponse;
import org.elasticsearch.action.admin.indices.forcemerge.ForceMergeResponse;
import org.elasticsearch.action.admin.indices.get.GetIndexResponse;
import org.elasticsearch.action.admin.indices.mapping.get.GetMappingsResponse;
import org.elasticsearch.action.admin.indices.refresh.RefreshResponse;
import org.elasticsearch.action.admin.indices.segments.IndexSegments;
import org.elasticsearch.action.admin.indices.segments.IndexShardSegments;
import org.elasticsearch.action.admin.indices.segments.IndicesSegmentResponse;
import org.elasticsearch.action.admin.indices.segments.ShardSegments;
import org.elasticsearch.action.admin.indices.template.put.PutIndexTemplateRequestBuilder;
import org.elasticsearch.action.bulk.BulkRequestBuilder;
import org.elasticsearch.action.bulk.BulkResponse;
import org.elasticsearch.action.index.IndexRequestBuilder;
import org.elasticsearch.action.index.IndexResponse;
import org.elasticsearch.action.search.ClearScrollResponse;
import org.elasticsearch.action.search.SearchResponse;
import org.elasticsearch.action.support.DefaultShardOperationFailedException;
import org.elasticsearch.action.support.IndicesOptions;
import org.elasticsearch.client.AdminClient;
import org.elasticsearch.client.Client;
import org.elasticsearch.client.Requests;
import org.elasticsearch.client.RestClient;
import org.elasticsearch.client.RestClientBuilder;
import org.elasticsearch.client.transport.TransportClient;
import org.elasticsearch.cluster.ClusterModule;
import org.elasticsearch.cluster.ClusterState;
import org.elasticsearch.cluster.RestoreInProgress;
import org.elasticsearch.cluster.SnapshotDeletionsInProgress;
import org.elasticsearch.cluster.SnapshotsInProgress;
import org.elasticsearch.cluster.health.ClusterHealthStatus;
import org.elasticsearch.cluster.metadata.IndexGraveyard;
import org.elasticsearch.cluster.metadata.IndexMetaData;
import org.elasticsearch.cluster.metadata.MappingMetaData;
import org.elasticsearch.cluster.metadata.MetaData;
import org.elasticsearch.cluster.metadata.RepositoriesMetaData;
import org.elasticsearch.cluster.routing.IndexRoutingTable;
import org.elasticsearch.cluster.routing.IndexShardRoutingTable;
import org.elasticsearch.cluster.routing.ShardRouting;
import org.elasticsearch.cluster.routing.UnassignedInfo;
import org.elasticsearch.cluster.routing.allocation.DiskThresholdSettings;
import org.elasticsearch.cluster.routing.allocation.decider.EnableAllocationDecider;
import org.elasticsearch.cluster.service.ClusterService;
import org.elasticsearch.common.Nullable;
import org.elasticsearch.common.Priority;
import org.elasticsearch.common.Strings;
import org.elasticsearch.common.collect.ImmutableOpenMap;
import org.elasticsearch.common.collect.Tuple;
import org.elasticsearch.common.io.stream.NamedWriteableRegistry;
import org.elasticsearch.common.network.NetworkAddress;
import org.elasticsearch.common.network.NetworkModule;
import org.elasticsearch.common.regex.Regex;
import org.elasticsearch.common.settings.Setting;
import org.elasticsearch.common.settings.Setting.Property;
import org.elasticsearch.common.settings.Settings;
import org.elasticsearch.common.transport.TransportAddress;
import org.elasticsearch.common.unit.ByteSizeUnit;
import org.elasticsearch.common.unit.ByteSizeValue;
import org.elasticsearch.common.unit.TimeValue;
import org.elasticsearch.common.util.concurrent.EsRejectedExecutionException;
import org.elasticsearch.common.util.concurrent.ThreadContext;
import org.elasticsearch.common.xcontent.NamedXContentRegistry;
import org.elasticsearch.common.xcontent.ToXContent;
import org.elasticsearch.common.xcontent.XContentBuilder;
import org.elasticsearch.common.xcontent.XContentType;
import org.elasticsearch.common.xcontent.json.JsonXContent;
import org.elasticsearch.common.xcontent.support.XContentMapValues;
import org.elasticsearch.core.internal.io.IOUtils;
import org.elasticsearch.discovery.Discovery;
import org.elasticsearch.discovery.zen.ElectMasterService;
import org.elasticsearch.discovery.zen.ZenDiscovery;
import org.elasticsearch.env.Environment;
import org.elasticsearch.env.NodeEnvironment;
import org.elasticsearch.env.TestEnvironment;
import org.elasticsearch.index.Index;
import org.elasticsearch.index.IndexModule;
import org.elasticsearch.index.IndexService;
import org.elasticsearch.index.IndexSettings;
import org.elasticsearch.index.MergePolicyConfig;
import org.elasticsearch.index.MergeSchedulerConfig;
import org.elasticsearch.index.MockEngineFactoryPlugin;
import org.elasticsearch.index.codec.CodecService;
import org.elasticsearch.index.engine.Segment;
import org.elasticsearch.index.mapper.MappedFieldType;
import org.elasticsearch.index.mapper.MapperService;
import org.elasticsearch.index.mapper.MockFieldFilterPlugin;
import org.elasticsearch.index.translog.Translog;
import org.elasticsearch.indices.IndicesQueryCache;
import org.elasticsearch.indices.IndicesRequestCache;
import org.elasticsearch.indices.IndicesService;
import org.elasticsearch.indices.store.IndicesStore;
import org.elasticsearch.ingest.IngestMetadata;
import org.elasticsearch.node.NodeMocksPlugin;
import org.elasticsearch.plugins.NetworkPlugin;
import org.elasticsearch.plugins.Plugin;
import org.elasticsearch.rest.RestStatus;
import org.elasticsearch.script.ScriptMetaData;
import org.elasticsearch.script.ScriptService;
import org.elasticsearch.search.MockSearchService;
import org.elasticsearch.search.SearchHit;
import org.elasticsearch.search.SearchService;
import org.elasticsearch.test.client.RandomizingClient;
import org.elasticsearch.test.disruption.NetworkDisruption;
import org.elasticsearch.test.disruption.ServiceDisruptionScheme;
import org.elasticsearch.test.store.MockFSIndexStore;
import org.elasticsearch.test.transport.MockTransportService;
import org.elasticsearch.transport.TransportInterceptor;
import org.elasticsearch.transport.TransportRequest;
import org.elasticsearch.transport.TransportRequestHandler;
import org.elasticsearch.transport.TransportService;
import org.hamcrest.Matchers;
import org.junit.After;
import org.junit.AfterClass;
import org.junit.Before;
import org.junit.BeforeClass;

import java.io.IOException;
import java.lang.annotation.Annotation;
import java.lang.annotation.ElementType;
import java.lang.annotation.Inherited;
import java.lang.annotation.Retention;
import java.lang.annotation.RetentionPolicy;
import java.lang.annotation.Target;
import java.net.InetAddress;
import java.net.InetSocketAddress;
import java.net.URL;
import java.nio.file.Files;
import java.nio.file.Path;
import java.security.Security;
import java.util.ArrayList;
import java.util.Arrays;
import java.util.Collection;
import java.util.Collections;
import java.util.HashMap;
import java.util.HashSet;
import java.util.IdentityHashMap;
import java.util.List;
import java.util.Locale;
import java.util.Map;
import java.util.Random;
import java.util.Set;
import java.util.concurrent.Callable;
import java.util.concurrent.CopyOnWriteArrayList;
import java.util.concurrent.CountDownLatch;
import java.util.concurrent.TimeUnit;
import java.util.concurrent.atomic.AtomicInteger;
import java.util.concurrent.atomic.AtomicLong;
import java.util.function.BooleanSupplier;
import java.util.function.Function;
import java.util.stream.Collectors;
import java.util.stream.Stream;

import static org.elasticsearch.client.Requests.syncedFlushRequest;
import static org.elasticsearch.cluster.metadata.IndexMetaData.SETTING_NUMBER_OF_REPLICAS;
import static org.elasticsearch.cluster.metadata.IndexMetaData.SETTING_NUMBER_OF_SHARDS;
import static org.elasticsearch.common.util.CollectionUtils.eagerPartition;
import static org.elasticsearch.discovery.DiscoveryModule.DISCOVERY_SEED_PROVIDERS_SETTING;
import static org.elasticsearch.discovery.zen.SettingsBasedHostsProvider.DISCOVERY_SEED_HOSTS_SETTING;
import static org.elasticsearch.index.query.QueryBuilders.matchAllQuery;
import static org.elasticsearch.test.XContentTestUtils.convertToMap;
import static org.elasticsearch.test.XContentTestUtils.differenceBetweenMapsIgnoringArrayOrder;
import static org.elasticsearch.test.hamcrest.ElasticsearchAssertions.assertAcked;
import static org.elasticsearch.test.hamcrest.ElasticsearchAssertions.assertNoFailures;
import static org.elasticsearch.test.hamcrest.ElasticsearchAssertions.assertNoTimeout;
import static org.hamcrest.Matchers.empty;
import static org.hamcrest.Matchers.emptyArray;
import static org.hamcrest.Matchers.emptyIterable;
import static org.hamcrest.Matchers.equalTo;
import static org.hamcrest.Matchers.is;
import static org.hamcrest.Matchers.lessThanOrEqualTo;
import static org.hamcrest.Matchers.notNullValue;
import static org.hamcrest.Matchers.startsWith;

/**
 * {@link ESIntegTestCase} is an abstract base class to run integration
 * tests against a JVM private Elasticsearch Cluster. The test class supports 2 different
 * cluster scopes.
 * <ul>
 * <li>{@link Scope#TEST} - uses a new cluster for each individual test method.</li>
 * <li>{@link Scope#SUITE} - uses a cluster shared across all test methods in the same suite</li>
 * </ul>
 * <p>
 * The most common test scope is {@link Scope#SUITE} which shares a cluster per test suite.
 * <p>
 * If the test methods need specific node settings or change persistent and/or transient cluster settings {@link Scope#TEST}
 * should be used. To configure a scope for the test cluster the {@link ClusterScope} annotation
 * should be used, here is an example:
 * <pre>
 *
 * {@literal @}NodeScope(scope=Scope.TEST) public class SomeIT extends ESIntegTestCase {
 * public void testMethod() {}
 * }
 * </pre>
 * <p>
 * If no {@link ClusterScope} annotation is present on an integration test the default scope is {@link Scope#SUITE}
 * <p>
 * A test cluster creates a set of nodes in the background before the test starts. The number of nodes in the cluster is
 * determined at random and can change across tests. The {@link ClusterScope} allows configuring the initial number of nodes
 * that are created before the tests start.
 *  <pre>
 * {@literal @}NodeScope(scope=Scope.SUITE, numDataNodes=3)
 * public class SomeIT extends ESIntegTestCase {
 * public void testMethod() {}
 * }
 * </pre>
 * <p>
 * Note, the {@link ESIntegTestCase} uses randomized settings on a cluster and index level. For instance
 * each test might use different directory implementation for each test or will return a random client to one of the
 * nodes in the cluster for each call to {@link #client()}. Test failures might only be reproducible if the correct
 * system properties are passed to the test execution environment.
 * <p>
 * This class supports the following system properties (passed with -Dkey=value to the application)
 * <ul>
 * <li>-D{@value #TESTS_CLIENT_RATIO} - a double value in the interval [0..1] which defines the ration between node
 * and transport clients used</li>
 * <li>-D{@value #TESTS_ENABLE_MOCK_MODULES} - a boolean value to enable or disable mock modules. This is
 * useful to test the system without asserting modules that to make sure they don't hide any bugs in production.</li>
 * <li> - a random seed used to initialize the index random context.
 * </ul>
 */
@LuceneTestCase.SuppressFileSystems("ExtrasFS") // doesn't work with potential multi data path from test cluster yet
public abstract class ESIntegTestCase extends ESTestCase {

    /**
     * Property that controls whether ThirdParty Integration tests are run (not the default).
     */
    public static final String SYSPROP_THIRDPARTY = "tests.thirdparty";

    /**
     * Annotation for third-party integration tests.
     * <p>
     * These are tests the require a third-party service in order to run. They
     * may require the user to manually configure an external process (such as rabbitmq),
     * or may additionally require some external configuration (e.g. AWS credentials)
     * via the {@code tests.config} system property.
     */
    @Inherited
    @Retention(RetentionPolicy.RUNTIME)
    @Target(ElementType.TYPE)
    @TestGroup(enabled = false, sysProperty = ESIntegTestCase.SYSPROP_THIRDPARTY)
    public @interface ThirdParty {
    }

    /** node names of the corresponding clusters will start with these prefixes */
    public static final String SUITE_CLUSTER_NODE_PREFIX = "node_s";
    public static final String TEST_CLUSTER_NODE_PREFIX = "node_t";

    /**
     * Key used to set the transport client ratio via the commandline -D{@value #TESTS_CLIENT_RATIO}
     */
    public static final String TESTS_CLIENT_RATIO = "tests.client.ratio";

    /**
     * Key used to eventually switch to using an external cluster and provide its transport addresses
     */
    public static final String TESTS_CLUSTER = "tests.cluster";

    /**
     * Key used to retrieve the index random seed from the index settings on a running node.
     * The value of this seed can be used to initialize a random context for a specific index.
     * It's set once per test via a generic index template.
     */
    public static final Setting<Long> INDEX_TEST_SEED_SETTING =
        Setting.longSetting("index.tests.seed", 0, Long.MIN_VALUE, Property.IndexScope);

    /**
     * A boolean value to enable or disable mock modules. This is useful to test the
     * system without asserting modules that to make sure they don't hide any bugs in
     * production.
     *
     * @see ESIntegTestCase
     */
    public static final String TESTS_ENABLE_MOCK_MODULES = "tests.enable_mock_modules";

    private static final boolean MOCK_MODULES_ENABLED = "true".equals(System.getProperty(TESTS_ENABLE_MOCK_MODULES, "true"));
    /**
     * Threshold at which indexing switches from frequently async to frequently bulk.
     */
    private static final int FREQUENT_BULK_THRESHOLD = 300;

    /**
     * Threshold at which bulk indexing will always be used.
     */
    private static final int ALWAYS_BULK_THRESHOLD = 3000;

    /**
     * Maximum number of async operations that indexRandom will kick off at one time.
     */
    private static final int MAX_IN_FLIGHT_ASYNC_INDEXES = 150;

    /**
     * Maximum number of documents in a single bulk index request.
     */
    private static final int MAX_BULK_INDEX_REQUEST_SIZE = 1000;

    /**
     * Default minimum number of shards for an index
     */
    protected static final int DEFAULT_MIN_NUM_SHARDS = 1;

    /**
     * Default maximum number of shards for an index
     */
    protected static final int DEFAULT_MAX_NUM_SHARDS = 10;

    /**
     * The current cluster depending on the configured {@link Scope}.
     * By default if no {@link ClusterScope} is configured this will hold a reference to the suite cluster.
     */
    private static TestCluster currentCluster;
    private static RestClient restClient = null;

    private static final double TRANSPORT_CLIENT_RATIO = transportClientRatio();

    private static final Map<Class<?>, TestCluster> clusters = new IdentityHashMap<>();

    private static ESIntegTestCase INSTANCE = null; // see @SuiteScope
    private static Long SUITE_SEED = null;

    @BeforeClass
    public static void beforeClass() throws Exception {
        SUITE_SEED = randomLong();
        initializeSuiteScope();
    }

    @Override
    protected final boolean enableWarningsCheck() {
        //In an integ test it doesn't make sense to keep track of warnings: if the cluster is external the warnings are in another jvm,
        //if the cluster is internal the deprecation logger is shared across all nodes
        return false;
    }

    protected final void beforeInternal() throws Exception {
        final Scope currentClusterScope = getCurrentClusterScope();
        Callable<Void> setup = () -> {
            cluster().beforeTest(random(), getPerTestTransportClientRatio());
            cluster().wipe(excludeTemplates());
            randomIndexTemplate();
            return null;
        };
        switch (currentClusterScope) {
            case SUITE:
                assert SUITE_SEED != null : "Suite seed was not initialized";
                currentCluster = buildAndPutCluster(currentClusterScope, SUITE_SEED);
                RandomizedContext.current().runWithPrivateRandomness(SUITE_SEED, setup);
                break;
            case TEST:
                currentCluster = buildAndPutCluster(currentClusterScope, randomLong());
                setup.call();
                break;
        }

    }

    private void printTestMessage(String message) {
        if (isSuiteScopedTest(getClass()) && (getTestName().equals("<unknown>"))) {
            logger.info("[{}]: {} suite", getTestClass().getSimpleName(), message);
        } else {
            logger.info("[{}#{}]: {} test", getTestClass().getSimpleName(), getTestName(), message);
        }
    }

    /**
     * Creates a randomized index template. This template is used to pass in randomized settings on a
     * per index basis. Allows to enable/disable the randomization for number of shards and replicas
     */
    public void randomIndexTemplate() {

        // TODO move settings for random directory etc here into the index based randomized settings.
        if (cluster().size() > 0) {
            Settings.Builder randomSettingsBuilder =
                setRandomIndexSettings(random(), Settings.builder());
            if (isInternalCluster()) {
                // this is only used by mock plugins and if the cluster is not internal we just can't set it
                randomSettingsBuilder.put(INDEX_TEST_SEED_SETTING.getKey(), random().nextLong());
            }

            randomSettingsBuilder.put(SETTING_NUMBER_OF_SHARDS, numberOfShards())
                .put(SETTING_NUMBER_OF_REPLICAS, numberOfReplicas());

            // if the test class is annotated with SuppressCodecs("*"), it means don't use lucene's codec randomization
            // otherwise, use it, it has assertions and so on that can find bugs.
            SuppressCodecs annotation = getClass().getAnnotation(SuppressCodecs.class);
            if (annotation != null && annotation.value().length == 1 && "*".equals(annotation.value()[0])) {
                randomSettingsBuilder.put("index.codec", randomFrom(CodecService.DEFAULT_CODEC, CodecService.BEST_COMPRESSION_CODEC));
            } else {
                randomSettingsBuilder.put("index.codec", CodecService.LUCENE_DEFAULT_CODEC);
            }

            for (String setting : randomSettingsBuilder.keys()) {
                assertThat("non index. prefix setting set on index template, its a node setting...", setting, startsWith("index."));
            }
            // always default delayed allocation to 0 to make sure we have tests are not delayed
            randomSettingsBuilder.put(UnassignedInfo.INDEX_DELAYED_NODE_LEFT_TIMEOUT_SETTING.getKey(), 0);
            if (randomBoolean()) {
                randomSettingsBuilder.put(IndexModule.INDEX_QUERY_CACHE_ENABLED_SETTING.getKey(), randomBoolean());
            }
            PutIndexTemplateRequestBuilder putTemplate = client().admin().indices()
                .preparePutTemplate("random_index_template")
                .setPatterns(Collections.singletonList("*"))
                .setOrder(0)
                .setSettings(randomSettingsBuilder);
            assertAcked(putTemplate.execute().actionGet());
        }
    }

    protected Settings.Builder setRandomIndexSettings(Random random, Settings.Builder builder) {
        setRandomIndexMergeSettings(random, builder);
        setRandomIndexTranslogSettings(random, builder);

        if (random.nextBoolean()) {
            builder.put(MergeSchedulerConfig.AUTO_THROTTLE_SETTING.getKey(), false);
        }

        if (random.nextBoolean()) {
            builder.put(IndicesRequestCache.INDEX_CACHE_REQUEST_ENABLED_SETTING.getKey(), random.nextBoolean());
        }

        if (random.nextBoolean()) {
            builder.put(IndexSettings.INDEX_CHECK_ON_STARTUP.getKey(), randomFrom("false", "checksum", "true"));
        }

        if (randomBoolean()) {
            // keep this low so we don't stall tests
            builder.put(UnassignedInfo.INDEX_DELAYED_NODE_LEFT_TIMEOUT_SETTING.getKey(),
                    RandomNumbers.randomIntBetween(random, 1, 15) + "ms");
        }

        return builder;
    }

    private static Settings.Builder setRandomIndexMergeSettings(Random random, Settings.Builder builder) {
        if (random.nextBoolean()) {
            builder.put(MergePolicyConfig.INDEX_COMPOUND_FORMAT_SETTING.getKey(),
                (random.nextBoolean() ? random.nextDouble() : random.nextBoolean()).toString());
        }
        switch (random.nextInt(4)) {
            case 3:
                final int maxThreadCount = RandomNumbers.randomIntBetween(random, 1, 4);
                final int maxMergeCount = RandomNumbers.randomIntBetween(random, maxThreadCount, maxThreadCount + 4);
                builder.put(MergeSchedulerConfig.MAX_MERGE_COUNT_SETTING.getKey(), maxMergeCount);
                builder.put(MergeSchedulerConfig.MAX_THREAD_COUNT_SETTING.getKey(), maxThreadCount);
                break;
        }

        return builder;
    }

    private static Settings.Builder setRandomIndexTranslogSettings(Random random, Settings.Builder builder) {
        if (random.nextBoolean()) {
            builder.put(IndexSettings.INDEX_TRANSLOG_FLUSH_THRESHOLD_SIZE_SETTING.getKey(),
                    new ByteSizeValue(RandomNumbers.randomIntBetween(random, 1, 300), ByteSizeUnit.MB));
        }
        if (random.nextBoolean()) {
            builder.put(IndexSettings.INDEX_TRANSLOG_FLUSH_THRESHOLD_SIZE_SETTING.getKey(),
                    new ByteSizeValue(1, ByteSizeUnit.PB)); // just don't flush
        }
        if (random.nextBoolean()) {
            builder.put(IndexSettings.INDEX_TRANSLOG_DURABILITY_SETTING.getKey(),
                    RandomPicks.randomFrom(random, Translog.Durability.values()));
        }

        if (random.nextBoolean()) {
            builder.put(IndexSettings.INDEX_TRANSLOG_SYNC_INTERVAL_SETTING.getKey(),
                    RandomNumbers.randomIntBetween(random, 100, 5000), TimeUnit.MILLISECONDS);
        }

        return builder;
    }

    private TestCluster buildWithPrivateContext(final Scope scope, final long seed) throws Exception {
        return RandomizedContext.current().runWithPrivateRandomness(seed, new Callable<TestCluster>() {
            @Override
            public TestCluster call() throws Exception {
                return buildTestCluster(scope, seed);
            }
        });
    }

    private TestCluster buildAndPutCluster(Scope currentClusterScope, long seed) throws Exception {
        final Class<?> clazz = this.getClass();
        TestCluster testCluster = clusters.remove(clazz); // remove this cluster first
        clearClusters(); // all leftovers are gone by now... this is really just a double safety if we miss something somewhere
        switch (currentClusterScope) {
            case SUITE:
                if (testCluster == null) { // only build if it's not there yet
                    testCluster = buildWithPrivateContext(currentClusterScope, seed);
                }
                break;
            case TEST:
                // close the previous one and create a new one
                IOUtils.closeWhileHandlingException(testCluster);
                testCluster = buildTestCluster(currentClusterScope, seed);
                break;
        }
        clusters.put(clazz, testCluster);
        return testCluster;
    }

    private static void clearClusters() throws IOException {
        if (!clusters.isEmpty()) {
            IOUtils.close(clusters.values());
            clusters.clear();
        }
        if (restClient != null) {
            restClient.close();
            restClient = null;
        }
    }

    protected final void afterInternal(boolean afterClass) throws Exception {
        boolean success = false;
        try {
            final Scope currentClusterScope = getCurrentClusterScope();
            clearDisruptionScheme();
            try {
                if (cluster() != null) {
                    if (currentClusterScope != Scope.TEST) {
                        MetaData metaData = client().admin().cluster().prepareState().execute().actionGet().getState().getMetaData();

                        final Set<String> persistentKeys = new HashSet<>(metaData.persistentSettings().keySet());
                        assertThat("test leaves persistent cluster metadata behind", persistentKeys, empty());

                        final Set<String> transientKeys = new HashSet<>(metaData.transientSettings().keySet());
                        if (isInternalCluster() && internalCluster().getAutoManageMinMasterNode()) {
                            // this is set by the test infra
                            transientKeys.remove(ElectMasterService.DISCOVERY_ZEN_MINIMUM_MASTER_NODES_SETTING.getKey());
                        }
                        assertThat("test leaves transient cluster metadata behind", transientKeys, empty());
                    }
                    ensureClusterSizeConsistency();
                    ensureClusterStateConsistency();
                    if (isInternalCluster()) {
                        // check no pending cluster states are leaked
                        for (Discovery discovery : internalCluster().getInstances(Discovery.class)) {
                            if (discovery instanceof ZenDiscovery) {
                                final ZenDiscovery zenDiscovery = (ZenDiscovery) discovery;
                                assertBusy(() -> {
                                    final ClusterState[] states = zenDiscovery.pendingClusterStates();
                                    assertThat(zenDiscovery.clusterState().nodes().getLocalNode().getName() +
                                            " still having pending states:\n" +
                                            Stream.of(states).map(ClusterState::toString).collect(Collectors.joining("\n")),
                                        states, emptyArray());
                                });
                            }
                        }
                    }
                    beforeIndexDeletion();
                    cluster().wipe(excludeTemplates()); // wipe after to make sure we fail in the test that didn't ack the delete
                    if (afterClass || currentClusterScope == Scope.TEST) {
                        cluster().close();
                    }
                    cluster().assertAfterTest();
                }
            } finally {
                if (currentClusterScope == Scope.TEST) {
                    clearClusters(); // it is ok to leave persistent / transient cluster state behind if scope is TEST
                }
            }
            success = true;
        } finally {
            if (!success) {
                // if we failed here that means that something broke horribly so we should clear all clusters
                // TODO: just let the exception happen, WTF is all this horseshit
                // afterTestRule.forceFailure();
            }
        }
    }

    /**
     * @return An exclude set of index templates that will not be removed in between tests.
     */
    protected Set<String> excludeTemplates() {
        return Collections.emptySet();
    }

    protected void beforeIndexDeletion() throws Exception {
        cluster().beforeIndexDeletion();
    }

    public static TestCluster cluster() {
        return currentCluster;
    }

    public static boolean isInternalCluster() {
        return (currentCluster instanceof InternalTestCluster);
    }

    public static InternalTestCluster internalCluster() {
        if (!isInternalCluster()) {
            throw new UnsupportedOperationException("current test cluster is immutable");
        }
        return (InternalTestCluster) currentCluster;
    }

    public ClusterService clusterService() {
        return internalCluster().clusterService();
    }

    public static Client client() {
        return client(null);
    }

    public static Client client(@Nullable String node) {
        if (node != null) {
            return internalCluster().client(node);
        }
        Client client = cluster().client();
        if (frequently()) {
            client = new RandomizingClient(client, random());
        }
        return client;
    }

    public static Client dataNodeClient() {
        Client client = internalCluster().dataNodeClient();
        if (frequently()) {
            client = new RandomizingClient(client, random());
        }
        return client;
    }

    public static Iterable<Client> clients() {
        return cluster().getClients();
    }

    protected int minimumNumberOfShards() {
        return DEFAULT_MIN_NUM_SHARDS;
    }

    protected int maximumNumberOfShards() {
        return DEFAULT_MAX_NUM_SHARDS;
    }

    protected int numberOfShards() {
        return between(minimumNumberOfShards(), maximumNumberOfShards());
    }

    protected int minimumNumberOfReplicas() {
        return 0;
    }

    protected int maximumNumberOfReplicas() {
        //use either 0 or 1 replica, yet a higher amount when possible, but only rarely
        int maxNumReplicas = Math.max(0, cluster().numDataNodes() - 1);
        return frequently() ? Math.min(1, maxNumReplicas) : maxNumReplicas;
    }

    protected int numberOfReplicas() {
        return between(minimumNumberOfReplicas(), maximumNumberOfReplicas());
    }


    public void setDisruptionScheme(ServiceDisruptionScheme scheme) {
        internalCluster().setDisruptionScheme(scheme);
    }

    public void clearDisruptionScheme() {
        if (isInternalCluster()) {
            internalCluster().clearDisruptionScheme();
        }
    }

    /**
     * Returns a settings object used in {@link #createIndex(String...)} and {@link #prepareCreate(String)} and friends.
     * This method can be overwritten by subclasses to set defaults for the indices that are created by the test.
     * By default it returns a settings object that sets a random number of shards. Number of shards and replicas
     * can be controlled through specific methods.
     */
    public Settings indexSettings() {
        Settings.Builder builder = Settings.builder();
        int numberOfShards = numberOfShards();
        if (numberOfShards > 0) {
            builder.put(SETTING_NUMBER_OF_SHARDS, numberOfShards).build();
        }
        int numberOfReplicas = numberOfReplicas();
        if (numberOfReplicas >= 0) {
            builder.put(SETTING_NUMBER_OF_REPLICAS, numberOfReplicas).build();
        }
        // 30% of the time
        if (randomInt(9) < 3) {
            final String dataPath = randomAlphaOfLength(10);
            logger.info("using custom data_path for index: [{}]", dataPath);
            builder.put(IndexMetaData.SETTING_DATA_PATH, dataPath);
        }
        // always default delayed allocation to 0 to make sure we have tests are not delayed
        builder.put(UnassignedInfo.INDEX_DELAYED_NODE_LEFT_TIMEOUT_SETTING.getKey(), 0);
        builder.put(IndexSettings.INDEX_SOFT_DELETES_SETTING.getKey(), randomBoolean());
        if (randomBoolean()) {
            builder.put(IndexSettings.INDEX_SOFT_DELETES_RETENTION_OPERATIONS_SETTING.getKey(), between(0, 1000));
        }
        return builder.build();
    }

    /**
     * Creates one or more indices and asserts that the indices are acknowledged. If one of the indices
     * already exists this method will fail and wipe all the indices created so far.
     */
    public final void createIndex(String... names) {

        List<String> created = new ArrayList<>();
        for (String name : names) {
            boolean success = false;
            try {
                assertAcked(prepareCreate(name));
                created.add(name);
                success = true;
            } finally {
                if (!success && !created.isEmpty()) {
                    cluster().wipeIndices(created.toArray(new String[created.size()]));
                }
            }
        }
    }

    /**
     * creates an index with the given setting
     */
    public final void createIndex(String name, Settings indexSettings) {
        assertAcked(prepareCreate(name).setSettings(indexSettings));
    }

    /**
     * Creates a new {@link CreateIndexRequestBuilder} with the settings obtained from {@link #indexSettings()}.
     */
    public final CreateIndexRequestBuilder prepareCreate(String index) {
        return prepareCreate(index, -1);
    }

    /**
     * Creates a new {@link CreateIndexRequestBuilder} with the settings obtained from {@link #indexSettings()}.
     * The index that is created with this builder will only be allowed to allocate on the number of nodes passed to this
     * method.
     * <p>
     * This method uses allocation deciders to filter out certain nodes to allocate the created index on. It defines allocation
     * rules based on <code>index.routing.allocation.exclude._name</code>.
     * </p>
     */
    public final CreateIndexRequestBuilder prepareCreate(String index, int numNodes) {
        return prepareCreate(index, numNodes, Settings.builder());
    }

    /**
     * Creates a new {@link CreateIndexRequestBuilder} with the settings obtained from {@link #indexSettings()}, augmented
     * by the given builder
     */
    public CreateIndexRequestBuilder prepareCreate(String index, Settings.Builder settingsBuilder) {
        return prepareCreate(index, -1, settingsBuilder);
    }
        /**
         * Creates a new {@link CreateIndexRequestBuilder} with the settings obtained from {@link #indexSettings()}.
         * The index that is created with this builder will only be allowed to allocate on the number of nodes passed to this
         * method.
         * <p>
         * This method uses allocation deciders to filter out certain nodes to allocate the created index on. It defines allocation
         * rules based on <code>index.routing.allocation.exclude._name</code>.
         * </p>
         */
    public CreateIndexRequestBuilder prepareCreate(String index, int numNodes, Settings.Builder settingsBuilder) {
        Settings.Builder builder = Settings.builder().put(indexSettings()).put(settingsBuilder.build());

        if (numNodes > 0) {
            internalCluster().ensureAtLeastNumDataNodes(numNodes);
            getExcludeSettings(numNodes, builder);
        }
        return client().admin().indices().prepareCreate(index).setSettings(builder.build());
    }

    private Settings.Builder getExcludeSettings(int num, Settings.Builder builder) {
        String exclude = String.join(",", internalCluster().allDataNodesButN(num));
        builder.put("index.routing.allocation.exclude._name", exclude);
        return builder;
    }

    /**
     * Waits until all nodes have no pending tasks.
     */
    public void waitNoPendingTasksOnAll() throws Exception {
        assertNoTimeout(client().admin().cluster().prepareHealth().setWaitForEvents(Priority.LANGUID).get());
        assertBusy(() -> {
            for (Client client : clients()) {
                ClusterHealthResponse clusterHealth = client.admin().cluster().prepareHealth().setLocal(true).get();
                assertThat("client " + client + " still has in flight fetch", clusterHealth.getNumberOfInFlightFetch(), equalTo(0));
                PendingClusterTasksResponse pendingTasks = client.admin().cluster().preparePendingClusterTasks().setLocal(true).get();
                assertThat("client " + client + " still has pending tasks " + pendingTasks, pendingTasks, Matchers.emptyIterable());
                clusterHealth = client.admin().cluster().prepareHealth().setLocal(true).get();
                assertThat("client " + client + " still has in flight fetch", clusterHealth.getNumberOfInFlightFetch(), equalTo(0));
            }
        });
        assertNoTimeout(client().admin().cluster().prepareHealth().setWaitForEvents(Priority.LANGUID).get());
    }

    /**
     * Waits until mappings for the provided fields exist on all nodes. Note, this waits for the current
     * started shards and checks for concrete mappings.
     */
    public void assertConcreteMappingsOnAll(final String index, final String type, final String... fieldNames) throws Exception {
        Set<String> nodes = internalCluster().nodesInclude(index);
        assertThat(nodes, Matchers.not(Matchers.emptyIterable()));
        for (String node : nodes) {
            IndicesService indicesService = internalCluster().getInstance(IndicesService.class, node);
            IndexService indexService = indicesService.indexService(resolveIndex(index));
            assertThat("index service doesn't exists on " + node, indexService, notNullValue());
            MapperService mapperService = indexService.mapperService();
            for (String fieldName : fieldNames) {
                MappedFieldType fieldType = mapperService.fullName(fieldName);
                assertNotNull("field " + fieldName + " doesn't exists on " + node, fieldType);
            }
        }
        assertMappingOnMaster(index, type, fieldNames);
    }

    /**
     * Waits for the given mapping type to exists on the master node.
     */
    public void assertMappingOnMaster(final String index, final String type, final String... fieldNames) throws Exception {
        GetMappingsResponse response = client().admin().indices().prepareGetMappings(index).setTypes(type).get();
        ImmutableOpenMap<String, MappingMetaData> mappings = response.getMappings().get(index);
        assertThat(mappings, notNullValue());
        MappingMetaData mappingMetaData = mappings.get(type);
        assertThat(mappingMetaData, notNullValue());

        Map<String, Object> mappingSource = mappingMetaData.getSourceAsMap();
        assertFalse(mappingSource.isEmpty());
        assertTrue(mappingSource.containsKey("properties"));

        for (String fieldName : fieldNames) {
            Map<String, Object> mappingProperties = (Map<String, Object>) mappingSource.get("properties");
            if (fieldName.indexOf('.') != -1) {
                fieldName = fieldName.replace(".", ".properties.");
            }
            assertThat("field " + fieldName + " doesn't exists in mapping " + mappingMetaData.source().string(),
                    XContentMapValues.extractValue(fieldName, mappingProperties), notNullValue());
        }
    }

    /** Ensures the result counts are as expected, and logs the results if different */
    public void assertResultsAndLogOnFailure(long expectedResults, SearchResponse searchResponse) {
        final TotalHits totalHits = searchResponse.getHits().getTotalHits();
        if (totalHits.value != expectedResults || totalHits.relation != TotalHits.Relation.EQUAL_TO) {
            StringBuilder sb = new StringBuilder("search result contains [");
            String value = Long.toString(totalHits.value) +
                (totalHits.relation == TotalHits.Relation.GREATER_THAN_OR_EQUAL_TO ? "+" : "");
            sb.append(value).append("] results. expected [").append(expectedResults).append("]");
            String failMsg = sb.toString();
            for (SearchHit hit : searchResponse.getHits().getHits()) {
                sb.append("\n-> _index: [").append(hit.getIndex()).append("] type [").append(hit.getType())
                    .append("] id [").append(hit.getId()).append("]");
            }
            logger.warn("{}", sb);
            fail(failMsg);
        }
    }

    /**
     * Restricts the given index to be allocated on <code>n</code> nodes using the allocation deciders.
     * Yet if the shards can't be allocated on any other node shards for this index will remain allocated on
     * more than <code>n</code> nodes.
     */
    public void allowNodes(String index, int n) {
        assert index != null;
        internalCluster().ensureAtLeastNumDataNodes(n);
        Settings.Builder builder = Settings.builder();
        if (n > 0) {
            getExcludeSettings(n, builder);
        }
        Settings build = builder.build();
        if (!build.isEmpty()) {
            logger.debug("allowNodes: updating [{}]'s setting to [{}]", index, build.toDelimitedString(';'));
            client().admin().indices().prepareUpdateSettings(index).setSettings(build).execute().actionGet();
        }
    }

    /**
     * Ensures the cluster has a green state via the cluster health API. This method will also wait for relocations.
     * It is useful to ensure that all action on the cluster have finished and all shards that were currently relocating
     * are now allocated and started.
     */
    public ClusterHealthStatus ensureGreen(String... indices) {
        return ensureGreen(TimeValue.timeValueSeconds(30), indices);
    }

    /**
     * Ensures the cluster has a green state via the cluster health API. This method will also wait for relocations.
     * It is useful to ensure that all action on the cluster have finished and all shards that were currently relocating
     * are now allocated and started.
     *
     * @param timeout time out value to set on {@link org.elasticsearch.action.admin.cluster.health.ClusterHealthRequest}
     */
    public ClusterHealthStatus ensureGreen(TimeValue timeout, String... indices) {
        return ensureColor(ClusterHealthStatus.GREEN, timeout, false, indices);
    }

    /**
     * Ensures the cluster has a yellow state via the cluster health API.
     */
    public ClusterHealthStatus ensureYellow(String... indices) {
        return ensureColor(ClusterHealthStatus.YELLOW, TimeValue.timeValueSeconds(30), false, indices);
    }

    /**
     * Ensures the cluster has a yellow state via the cluster health API and ensures the that cluster has no initializing shards
     * for the given indices
     */
    public ClusterHealthStatus ensureYellowAndNoInitializingShards(String... indices) {
        return ensureColor(ClusterHealthStatus.YELLOW, TimeValue.timeValueSeconds(30), true, indices);
    }

    private ClusterHealthStatus ensureColor(ClusterHealthStatus clusterHealthStatus, TimeValue timeout, boolean waitForNoInitializingShards,
                                            String... indices) {
        String color = clusterHealthStatus.name().toLowerCase(Locale.ROOT);
        String method = "ensure" + Strings.capitalize(color);

        ClusterHealthRequest healthRequest = Requests.clusterHealthRequest(indices)
            .timeout(timeout)
            .waitForStatus(clusterHealthStatus)
            .waitForEvents(Priority.LANGUID)
            .waitForNoRelocatingShards(true)
            .waitForNoInitializingShards(waitForNoInitializingShards)
            // We currently often use ensureGreen or ensureYellow to check whether the cluster is back in a good state after shutting down
            // a node. If the node that is stopped is the master node, another node will become master and publish a cluster state where it
            // is master but where the node that was stopped hasn't been removed yet from the cluster state. It will only subsequently
            // publish a second state where the old master is removed. If the ensureGreen/ensureYellow is timed just right, it will get to
            // execute before the second cluster state update removes the old master and the condition ensureGreen / ensureYellow will
            // trivially hold if it held before the node was shut down. The following "waitForNodes" condition ensures that the node has
            // been removed by the master so that the health check applies to the set of nodes we expect to be part of the cluster.
            .waitForNodes(Integer.toString(cluster().size()));

        ClusterHealthResponse actionGet = client().admin().cluster().health(healthRequest).actionGet();
        if (actionGet.isTimedOut()) {
            logger.info("{} timed out, cluster state:\n{}\n{}",
                method,
                client().admin().cluster().prepareState().get().getState(),
                client().admin().cluster().preparePendingClusterTasks().get());
            fail("timed out waiting for " + color + " state");
        }
        assertThat("Expected at least " + clusterHealthStatus + " but got " + actionGet.getStatus(),
            actionGet.getStatus().value(), lessThanOrEqualTo(clusterHealthStatus.value()));
        logger.debug("indices {} are {}", indices.length == 0 ? "[_all]" : indices, color);
        return actionGet.getStatus();
    }

    /**
     * Waits for all relocating shards to become active using the cluster health API.
     */
    public ClusterHealthStatus waitForRelocation() {
        return waitForRelocation(null);
    }

    /**
     * Waits for all relocating shards to become active and the cluster has reached the given health status
     * using the cluster health API.
     */
    public ClusterHealthStatus waitForRelocation(ClusterHealthStatus status) {
        ClusterHealthRequest request = Requests.clusterHealthRequest().waitForNoRelocatingShards(true);
        if (status != null) {
            request.waitForStatus(status);
        }
        ClusterHealthResponse actionGet = client().admin().cluster()
            .health(request).actionGet();
        if (actionGet.isTimedOut()) {
            logger.info("waitForRelocation timed out (status={}), cluster state:\n{}\n{}", status,
                client().admin().cluster().prepareState().get().getState(), client().admin().cluster().preparePendingClusterTasks().get());
            assertThat("timed out waiting for relocation", actionGet.isTimedOut(), equalTo(false));
        }
        if (status != null) {
            assertThat(actionGet.getStatus(), equalTo(status));
        }
        return actionGet.getStatus();
    }

    /**
     * Waits until at least a give number of document is visible for searchers
     *
     * @param numDocs number of documents to wait for.
     * @return the actual number of docs seen.
     */
    public long waitForDocs(final long numDocs) throws InterruptedException {
        return waitForDocs(numDocs, null);
    }

    /**
     * Waits until at least a give number of document is visible for searchers
     *
     * @param numDocs number of documents to wait for
     * @param indexer a {@link org.elasticsearch.test.BackgroundIndexer}. If supplied it will be first checked for documents indexed.
     *                This saves on unneeded searches.
     * @return the actual number of docs seen.
     */
    public long waitForDocs(final long numDocs, @Nullable final BackgroundIndexer indexer) throws InterruptedException {
        // indexing threads can wait for up to ~1m before retrying when they first try to index into a shard which is not STARTED.
        return waitForDocs(numDocs, 90, TimeUnit.SECONDS, indexer);
    }

    /**
     * Waits until at least a give number of document is visible for searchers
     *
     * @param numDocs         number of documents to wait for
     * @param maxWaitTime     if not progress have been made during this time, fail the test
     * @param maxWaitTimeUnit the unit in which maxWaitTime is specified
     * @param indexer         If supplied it will be first checked for documents indexed.
     *                        This saves on unneeded searches.
     * @return the actual number of docs seen.
     */
    public long waitForDocs(final long numDocs, int maxWaitTime, TimeUnit maxWaitTimeUnit, @Nullable final BackgroundIndexer indexer)
        throws InterruptedException {
        final AtomicLong lastKnownCount = new AtomicLong(-1);
        long lastStartCount = -1;
        BooleanSupplier testDocs = () -> {
            if (indexer != null) {
                lastKnownCount.set(indexer.totalIndexedDocs());
            }
            if (lastKnownCount.get() >= numDocs) {
                try {

                    long count = client().prepareSearch()
                        .setTrackTotalHits(true)
                        .setSize(0)
                        .setQuery(matchAllQuery())
                        .get()
                        .getHits().getTotalHits().value;

                    if (count == lastKnownCount.get()) {
                        // no progress - try to refresh for the next time
                        client().admin().indices().prepareRefresh().get();
                    }
                    lastKnownCount.set(count);
                } catch (Exception e) { // count now acts like search and barfs if all shards failed...
                    logger.debug("failed to executed count", e);
                    return false;
                }
                logger.debug("[{}] docs visible for search. waiting for [{}]", lastKnownCount.get(), numDocs);
            } else {
                logger.debug("[{}] docs indexed. waiting for [{}]", lastKnownCount.get(), numDocs);
            }
            return lastKnownCount.get() >= numDocs;
        };

        while (!awaitBusy(testDocs, maxWaitTime, maxWaitTimeUnit)) {
            if (lastStartCount == lastKnownCount.get()) {
                // we didn't make any progress
                fail("failed to reach " + numDocs + "docs");
            }
            lastStartCount = lastKnownCount.get();
        }
        return lastKnownCount.get();
    }

    /**
     * Prints the current cluster state as debug logging.
     */
    public void logClusterState() {
        logger.debug("cluster state:\n{}\n{}",
            client().admin().cluster().prepareState().get().getState(), client().admin().cluster().preparePendingClusterTasks().get());
    }

    /**
     * Prints the segments info for the given indices as debug logging.
     */
    public void logSegmentsState(String... indices) throws Exception {
        IndicesSegmentResponse segsRsp = client().admin().indices().prepareSegments(indices).get();
        logger.debug("segments {} state: \n{}", indices.length == 0 ? "[_all]" : indices,
            Strings.toString(segsRsp.toXContent(JsonXContent.contentBuilder().prettyPrint(), ToXContent.EMPTY_PARAMS)));
    }

    /**
     * Prints current memory stats as info logging.
     */
    public void logMemoryStats() {
        logger.info("memory: {}", Strings.toString(client().admin().cluster().prepareNodesStats().clear().setJvm(true).get(), true, true));
    }

    protected void ensureClusterSizeConsistency() {
        if (cluster() != null && cluster().size() > 0) { // if static init fails the cluster can be null
            logger.trace("Check consistency for [{}] nodes", cluster().size());
            assertNoTimeout(client().admin().cluster().prepareHealth().setWaitForNodes(Integer.toString(cluster().size())).get());
        }
    }

    /**
     * Verifies that all nodes that have the same version of the cluster state as master have same cluster state
     */
    protected void ensureClusterStateConsistency() throws IOException {
        if (cluster() != null && cluster().size() > 0) {
            final NamedWriteableRegistry namedWriteableRegistry = cluster().getNamedWriteableRegistry();
            final Client masterClient = client();
            ClusterState masterClusterState = masterClient.admin().cluster().prepareState().all().get().getState();
            byte[] masterClusterStateBytes = ClusterState.Builder.toBytes(masterClusterState);
            // remove local node reference
            masterClusterState = ClusterState.Builder.fromBytes(masterClusterStateBytes, null, namedWriteableRegistry);
            Map<String, Object> masterStateMap = convertToMap(masterClusterState);
            int masterClusterStateSize = ClusterState.Builder.toBytes(masterClusterState).length;
            String masterId = masterClusterState.nodes().getMasterNodeId();
            for (Client client : cluster().getClients()) {
                ClusterState localClusterState = client.admin().cluster().prepareState().all().setLocal(true).get().getState();
                byte[] localClusterStateBytes = ClusterState.Builder.toBytes(localClusterState);
                // remove local node reference
                localClusterState = ClusterState.Builder.fromBytes(localClusterStateBytes, null, namedWriteableRegistry);
                final Map<String, Object> localStateMap = convertToMap(localClusterState);
                final int localClusterStateSize = ClusterState.Builder.toBytes(localClusterState).length;
                // Check that the non-master node has the same version of the cluster state as the master and
                // that the master node matches the master (otherwise there is no requirement for the cluster state to match)
                if (masterClusterState.version() == localClusterState.version()
                        && masterId.equals(localClusterState.nodes().getMasterNodeId())) {
                    try {
                        assertEquals("cluster state UUID does not match", masterClusterState.stateUUID(), localClusterState.stateUUID());
                        /*
                         * The cluster state received by the transport client can miss customs that the client does not understand. This
                         * means that we only expect equality in the cluster state including customs if the master client and the local
                         * client are of the same type (both or neither are transport clients). Otherwise, we can only assert equality
                         * modulo non-core customs.
                         */
                        if (isTransportClient(masterClient) == isTransportClient(client)) {
                            // We cannot compare serialization bytes since serialization order of maps is not guaranteed
                            // but we can compare serialization sizes - they should be the same
                            assertEquals("cluster state size does not match", masterClusterStateSize, localClusterStateSize);
                            // Compare JSON serialization
                            assertNull(
                                    "cluster state JSON serialization does not match",
                                    differenceBetweenMapsIgnoringArrayOrder(masterStateMap, localStateMap));
                        } else {
                            // remove non-core customs and compare the cluster states
                            assertNull(
                                    "cluster state JSON serialization does not match (after removing some customs)",
                                    differenceBetweenMapsIgnoringArrayOrder(
                                            convertToMap(removePluginCustoms(masterClusterState)),
                                            convertToMap(removePluginCustoms(localClusterState))));
                        }
                    } catch (final AssertionError error) {
                        logger.error(
                                "Cluster state from master:\n{}\nLocal cluster state:\n{}",
                                masterClusterState.toString(),
                                localClusterState.toString());
                        throw error;
                    }
                }
            }
        }

    }

    /**
     * Tests if the client is a transport client or wraps a transport client.
     *
     * @param client the client to test
     * @return true if the client is a transport client or a wrapped transport client
     */
    private boolean isTransportClient(final Client client) {
        if (TransportClient.class.isAssignableFrom(client.getClass())) {
            return true;
        } else if (client instanceof RandomizingClient) {
            return isTransportClient(((RandomizingClient) client).in());
        }
        return false;
    }

    private static final Set<String> SAFE_METADATA_CUSTOMS =
            Collections.unmodifiableSet(
                    new HashSet<>(Arrays.asList(IndexGraveyard.TYPE, IngestMetadata.TYPE, RepositoriesMetaData.TYPE, ScriptMetaData.TYPE)));

    private static final Set<String> SAFE_CUSTOMS =
            Collections.unmodifiableSet(
                    new HashSet<>(Arrays.asList(RestoreInProgress.TYPE, SnapshotDeletionsInProgress.TYPE, SnapshotsInProgress.TYPE)));

    /**
     * Remove any customs except for customs that we know all clients understand.
     *
     * @param clusterState the cluster state to remove possibly-unknown customs from
     * @return the cluster state with possibly-unknown customs removed
     */
    private ClusterState removePluginCustoms(final ClusterState clusterState) {
        final ClusterState.Builder builder = ClusterState.builder(clusterState);
        clusterState.customs().keysIt().forEachRemaining(key -> {
            if (SAFE_CUSTOMS.contains(key) == false) {
                builder.removeCustom(key);
            }
        });
        final MetaData.Builder mdBuilder = MetaData.builder(clusterState.metaData());
        clusterState.metaData().customs().keysIt().forEachRemaining(key -> {
            if (SAFE_METADATA_CUSTOMS.contains(key) == false) {
                mdBuilder.removeCustom(key);
            }
        });
        builder.metaData(mdBuilder);
        return builder.build();
    }

    /**
     * Ensures the cluster is in a searchable state for the given indices. This means a searchable copy of each
     * shard is available on the cluster.
     */
    protected ClusterHealthStatus ensureSearchable(String... indices) {
        // this is just a temporary thing but it's easier to change if it is encapsulated.
        return ensureGreen(indices);
    }

    protected void ensureStableCluster(int nodeCount) {
        ensureStableCluster(nodeCount, TimeValue.timeValueSeconds(30));
    }

    protected void ensureStableCluster(int nodeCount, TimeValue timeValue) {
        ensureStableCluster(nodeCount, timeValue, false, null);
    }

    protected void ensureStableCluster(int nodeCount, @Nullable String viaNode) {
        ensureStableCluster(nodeCount, TimeValue.timeValueSeconds(30), false, viaNode);
    }

    protected void ensureStableCluster(int nodeCount, TimeValue timeValue, boolean local, @Nullable String viaNode) {
        if (viaNode == null) {
            viaNode = randomFrom(internalCluster().getNodeNames());
        }
        logger.debug("ensuring cluster is stable with [{}] nodes. access node: [{}]. timeout: [{}]", nodeCount, viaNode, timeValue);
        ClusterHealthResponse clusterHealthResponse = client(viaNode).admin().cluster().prepareHealth()
            .setWaitForEvents(Priority.LANGUID)
            .setWaitForNodes(Integer.toString(nodeCount))
            .setTimeout(timeValue)
            .setLocal(local)
            .setWaitForNoRelocatingShards(true)
            .get();
        if (clusterHealthResponse.isTimedOut()) {
            ClusterStateResponse stateResponse = client(viaNode).admin().cluster().prepareState().get();
            fail("failed to reach a stable cluster of [" + nodeCount + "] nodes. Tried via [" + viaNode + "]. last cluster state:\n"
                + stateResponse.getState());
        }
        assertThat(clusterHealthResponse.isTimedOut(), is(false));
        ensureFullyConnectedCluster();
    }

    /**
     * Ensures that all nodes in the cluster are connected to each other.
     *
     * Some network disruptions may leave nodes that are not the master disconnected from each other.
     * {@link org.elasticsearch.cluster.NodeConnectionsService} will eventually reconnect but it's
     * handy to be able to ensure this happens faster
     */
    protected void ensureFullyConnectedCluster() {
        NetworkDisruption.ensureFullyConnectedCluster(internalCluster());
    }

    /**
     * Syntactic sugar for:
     * <pre>
     *   client().prepareIndex(index, type).setSource(source).execute().actionGet();
     * </pre>
     */
    protected final IndexResponse index(String index, String type, XContentBuilder source) {
        return client().prepareIndex(index, type).setSource(source).execute().actionGet();
    }

    /**
     * Syntactic sugar for:
     * <pre>
     *   client().prepareIndex(index, type).setSource(source).execute().actionGet();
     * </pre>
     */
    protected final IndexResponse index(String index, String type, String id, Map<String, Object> source) {
        return client().prepareIndex(index, type, id).setSource(source).execute().actionGet();
    }

    /**
     * Syntactic sugar for:
     * <pre>
     *   return client().prepareIndex(index, type, id).setSource(source).execute().actionGet();
     * </pre>
     */
    protected final IndexResponse index(String index, String type, String id, XContentBuilder source) {
        return client().prepareIndex(index, type, id).setSource(source).execute().actionGet();
    }

    /**
     * Syntactic sugar for:
     * <pre>
     *   return client().prepareIndex(index, type, id).setSource(source).execute().actionGet();
     * </pre>
     */
    protected final IndexResponse index(String index, String type, String id, Object... source) {
        return client().prepareIndex(index, type, id).setSource(source).execute().actionGet();
    }

    /**
     * Syntactic sugar for:
     * <pre>
     *   return client().prepareIndex(index, type, id).setSource(source).execute().actionGet();
     * </pre>
     * <p>
     * where source is a JSON String.
     */
    protected final IndexResponse index(String index, String type, String id, String source) {
        return client().prepareIndex(index, type, id).setSource(source, XContentType.JSON).execute().actionGet();
    }

    /**
     * Waits for relocations and refreshes all indices in the cluster.
     *
     * @see #waitForRelocation()
     */
    protected final RefreshResponse refresh(String... indices) {
        waitForRelocation();
        // TODO RANDOMIZE with flush?
        RefreshResponse actionGet = client().admin().indices().prepareRefresh(indices).execute().actionGet();
        assertNoFailures(actionGet);
        return actionGet;
    }

    /**
     * Flushes and refreshes all indices in the cluster
     */
    protected final void flushAndRefresh(String... indices) {
        flush(indices);
        refresh(indices);
    }

    /**
     * Flush some or all indices in the cluster.
     */
    protected final FlushResponse flush(String... indices) {
        waitForRelocation();
        FlushResponse actionGet = client().admin().indices().prepareFlush(indices).execute().actionGet();
        for (DefaultShardOperationFailedException failure : actionGet.getShardFailures()) {
            assertThat("unexpected flush failure " + failure.reason(), failure.status(), equalTo(RestStatus.SERVICE_UNAVAILABLE));
        }
        return actionGet;
    }

    /**
     * Waits for all relocations and force merge all indices in the cluster to 1 segment.
     */
    protected ForceMergeResponse forceMerge() {
        waitForRelocation();
        ForceMergeResponse actionGet = client().admin().indices().prepareForceMerge().setMaxNumSegments(1).execute().actionGet();
        assertNoFailures(actionGet);
        return actionGet;
    }

    /**
     * Returns <code>true</code> iff the given index exists otherwise <code>false</code>
     */
    protected boolean indexExists(String index) {
        IndicesExistsResponse actionGet = client().admin().indices().prepareExists(index).execute().actionGet();
        return actionGet.isExists();
    }

    /**
     * Syntactic sugar for enabling allocation for <code>indices</code>
     */
    protected final void enableAllocation(String... indices) {
        client().admin().indices().prepareUpdateSettings(indices).setSettings(Settings.builder().put(
            EnableAllocationDecider.INDEX_ROUTING_ALLOCATION_ENABLE_SETTING.getKey(), "all"
        )).get();
    }

    /**
     * Syntactic sugar for disabling allocation for <code>indices</code>
     */
    protected final void disableAllocation(String... indices) {
        client().admin().indices().prepareUpdateSettings(indices).setSettings(Settings.builder().put(
            EnableAllocationDecider.INDEX_ROUTING_ALLOCATION_ENABLE_SETTING.getKey(), "none"
        )).get();
    }

    /**
     * Returns a random admin client. This client can either be a node or a transport client pointing to any of
     * the nodes in the cluster.
     */
    protected AdminClient admin() {
        return client().admin();
    }

    /**
     * Convenience method that forwards to {@link #indexRandom(boolean, List)}.
     */
    public void indexRandom(boolean forceRefresh, IndexRequestBuilder... builders) throws InterruptedException {
        indexRandom(forceRefresh, Arrays.asList(builders));
    }

    public void indexRandom(boolean forceRefresh, boolean dummyDocuments, IndexRequestBuilder... builders)
            throws InterruptedException {
        indexRandom(forceRefresh, dummyDocuments, Arrays.asList(builders));
    }

    /**
     * Indexes the given {@link IndexRequestBuilder} instances randomly. It shuffles the given builders and either
     * indexes them in a blocking or async fashion. This is very useful to catch problems that relate to internal document
     * ids or index segment creations. Some features might have bug when a given document is the first or the last in a
     * segment or if only one document is in a segment etc. This method prevents issues like this by randomizing the index
     * layout.
     *
     * @param forceRefresh if {@code true} all involved indices are refreshed
     *   once the documents are indexed. Additionally if {@code true} some
     *   empty dummy documents are may be randomly inserted into the document
     *   list and deleted once all documents are indexed. This is useful to
     *   produce deleted documents on the server side.
     * @param builders     the documents to index.
     * @see #indexRandom(boolean, boolean, java.util.List)
     */
    public void indexRandom(boolean forceRefresh, List<IndexRequestBuilder> builders) throws InterruptedException {
        indexRandom(forceRefresh, forceRefresh, builders);
    }

    /**
     * Indexes the given {@link IndexRequestBuilder} instances randomly. It shuffles the given builders and either
     * indexes them in a blocking or async fashion. This is very useful to catch problems that relate to internal document
     * ids or index segment creations. Some features might have bug when a given document is the first or the last in a
     * segment or if only one document is in a segment etc. This method prevents issues like this by randomizing the index
     * layout.
     *
     * @param forceRefresh   if {@code true} all involved indices are refreshed once the documents are indexed.
     * @param dummyDocuments if {@code true} some empty dummy documents may be randomly inserted into the document list and deleted once
     *                       all documents are indexed. This is useful to produce deleted documents on the server side.
     * @param builders       the documents to index.
     */
    public void indexRandom(boolean forceRefresh, boolean dummyDocuments, List<IndexRequestBuilder> builders)
            throws InterruptedException {
        indexRandom(forceRefresh, dummyDocuments, true, builders);
    }

    /**
     * Indexes the given {@link IndexRequestBuilder} instances randomly. It shuffles the given builders and either
     * indexes them in a blocking or async fashion. This is very useful to catch problems that relate to internal document
     * ids or index segment creations. Some features might have bug when a given document is the first or the last in a
     * segment or if only one document is in a segment etc. This method prevents issues like this by randomizing the index
     * layout.
     *
     * @param forceRefresh   if {@code true} all involved indices are refreshed once the documents are indexed.
     * @param dummyDocuments if {@code true} some empty dummy documents may be randomly inserted into the document list and deleted once
     *                       all documents are indexed. This is useful to produce deleted documents on the server side.
     * @param maybeFlush     if {@code true} this method may randomly execute full flushes after index operations.
     * @param builders       the documents to index.
     */
    public void indexRandom(boolean forceRefresh, boolean dummyDocuments, boolean maybeFlush, List<IndexRequestBuilder> builders)
            throws InterruptedException {
        Random random = random();
        Map<String, Set<String>> indicesAndTypes = new HashMap<>();
        for (IndexRequestBuilder builder : builders) {
            final Set<String> types = indicesAndTypes.computeIfAbsent(builder.request().index(), index -> new HashSet<>());
            types.add(builder.request().type());
        }
        Set<List<String>> bogusIds = new HashSet<>(); // (index, type, id)
        if (random.nextBoolean() && !builders.isEmpty() && dummyDocuments) {
            builders = new ArrayList<>(builders);
            // inject some bogus docs
            final int numBogusDocs = scaledRandomIntBetween(1, builders.size() * 2);
            final int unicodeLen = between(1, 10);
            for (int i = 0; i < numBogusDocs; i++) {
                String id = "bogus_doc_"
                        + randomRealisticUnicodeOfLength(unicodeLen)
                        + Integer.toString(dummmyDocIdGenerator.incrementAndGet());
                Map.Entry<String, Set<String>> indexAndTypes = RandomPicks.randomFrom(random, indicesAndTypes.entrySet());
                String index = indexAndTypes.getKey();
                String type = RandomPicks.randomFrom(random, indexAndTypes.getValue());
                bogusIds.add(Arrays.asList(index, type, id));
                // We configure a routing key in case the mapping requires it
                builders.add(client().prepareIndex(index, type, id).setSource("{}", XContentType.JSON).setRouting(id));
            }
        }
        Collections.shuffle(builders, random());
        final CopyOnWriteArrayList<Tuple<IndexRequestBuilder, Exception>> errors = new CopyOnWriteArrayList<>();
        List<CountDownLatch> inFlightAsyncOperations = new ArrayList<>();
        // If you are indexing just a few documents then frequently do it one at a time.  If many then frequently in bulk.
        final String[] indices = indicesAndTypes.keySet().toArray(new String[0]);
        if (builders.size() < FREQUENT_BULK_THRESHOLD ? frequently() : builders.size() < ALWAYS_BULK_THRESHOLD ? rarely() : false) {
            if (frequently()) {
                logger.info("Index [{}] docs async: [{}] bulk: [{}]", builders.size(), true, false);
                for (IndexRequestBuilder indexRequestBuilder : builders) {
                    indexRequestBuilder.execute(
                            new PayloadLatchedActionListener<>(indexRequestBuilder, newLatch(inFlightAsyncOperations), errors));
                    postIndexAsyncActions(indices, inFlightAsyncOperations, maybeFlush);
                }
            } else {
                logger.info("Index [{}] docs async: [{}] bulk: [{}]", builders.size(), false, false);
                for (IndexRequestBuilder indexRequestBuilder : builders) {
                    indexRequestBuilder.execute().actionGet();
                    postIndexAsyncActions(indices, inFlightAsyncOperations, maybeFlush);
                }
            }
        } else {
            List<List<IndexRequestBuilder>> partition = eagerPartition(builders, Math.min(MAX_BULK_INDEX_REQUEST_SIZE,
                Math.max(1, (int) (builders.size() * randomDouble()))));
            logger.info("Index [{}] docs async: [{}] bulk: [{}] partitions [{}]", builders.size(), false, true, partition.size());
            for (List<IndexRequestBuilder> segmented : partition) {
                BulkRequestBuilder bulkBuilder = client().prepareBulk();
                for (IndexRequestBuilder indexRequestBuilder : segmented) {
                    bulkBuilder.add(indexRequestBuilder);
                }
                BulkResponse actionGet = bulkBuilder.execute().actionGet();
                assertThat(actionGet.hasFailures() ? actionGet.buildFailureMessage() : "", actionGet.hasFailures(), equalTo(false));
            }
        }
        for (CountDownLatch operation : inFlightAsyncOperations) {
            operation.await();
        }
        final List<Exception> actualErrors = new ArrayList<>();
        for (Tuple<IndexRequestBuilder, Exception> tuple : errors) {
            if (ExceptionsHelper.unwrapCause(tuple.v2()) instanceof EsRejectedExecutionException) {
                tuple.v1().execute().actionGet(); // re-index if rejected
            } else {
                actualErrors.add(tuple.v2());
            }
        }
        assertThat(actualErrors, emptyIterable());
        if (!bogusIds.isEmpty()) {
            // delete the bogus types again - it might trigger merges or at least holes in the segments and enforces deleted docs!
            for (List<String> doc : bogusIds) {
                assertEquals("failed to delete a dummy doc [" + doc.get(0) + "][" + doc.get(2) + "]",
                    DocWriteResponse.Result.DELETED,
                    client().prepareDelete(doc.get(0), doc.get(1), doc.get(2)).setRouting(doc.get(2)).get().getResult());
            }
        }
        if (forceRefresh) {
            assertNoFailures(client().admin().indices().prepareRefresh(indices)
                    .setIndicesOptions(IndicesOptions.lenientExpandOpen())
                    .get());
        }
    }

    private AtomicInteger dummmyDocIdGenerator = new AtomicInteger();

    /** Disables an index block for the specified index */
    public static void disableIndexBlock(String index, String block) {
        Settings settings = Settings.builder().put(block, false).build();
        client().admin().indices().prepareUpdateSettings(index).setSettings(settings).get();
    }

    /** Enables an index block for the specified index */
    public static void enableIndexBlock(String index, String block) {
        Settings settings = Settings.builder().put(block, true).build();
        client().admin().indices().prepareUpdateSettings(index).setSettings(settings).get();
    }

    /** Sets or unsets the cluster read_only mode **/
    public static void setClusterReadOnly(boolean value) {
        Settings settings = value ? Settings.builder().put(MetaData.SETTING_READ_ONLY_SETTING.getKey(), value).build() :
            Settings.builder().putNull(MetaData.SETTING_READ_ONLY_SETTING.getKey()).build()  ;
        assertAcked(client().admin().cluster().prepareUpdateSettings().setTransientSettings(settings).get());
    }

    private static CountDownLatch newLatch(List<CountDownLatch> latches) {
        CountDownLatch l = new CountDownLatch(1);
        latches.add(l);
        return l;
    }

    /**
     * Maybe refresh, force merge, or flush then always make sure there aren't too many in flight async operations.
     */
    private void postIndexAsyncActions(String[] indices, List<CountDownLatch> inFlightAsyncOperations, boolean maybeFlush)
            throws InterruptedException {
        if (rarely()) {
            if (rarely()) {
                client().admin().indices().prepareRefresh(indices).setIndicesOptions(IndicesOptions.lenientExpandOpen()).execute(
                    new LatchedActionListener<>(newLatch(inFlightAsyncOperations)));
            } else if (maybeFlush && rarely()) {
                if (randomBoolean()) {
                    client().admin().indices().prepareFlush(indices).setIndicesOptions(IndicesOptions.lenientExpandOpen()).execute(
                        new LatchedActionListener<>(newLatch(inFlightAsyncOperations)));
                } else {
                    client().admin().indices().syncedFlush(syncedFlushRequest(indices).indicesOptions(IndicesOptions.lenientExpandOpen()),
                        new LatchedActionListener<>(newLatch(inFlightAsyncOperations)));
                }
            } else if (rarely()) {
                client().admin().indices().prepareForceMerge(indices)
                        .setIndicesOptions(IndicesOptions.lenientExpandOpen())
                        .setMaxNumSegments(between(1, 10))
                        .setFlush(maybeFlush && randomBoolean())
                        .execute(new LatchedActionListener<>(newLatch(inFlightAsyncOperations)));
            }
        }
        while (inFlightAsyncOperations.size() > MAX_IN_FLIGHT_ASYNC_INDEXES) {
            int waitFor = between(0, inFlightAsyncOperations.size() - 1);
            inFlightAsyncOperations.remove(waitFor).await();
        }
    }

    /**
     * The scope of a test cluster used together with
     * {@link ESIntegTestCase.ClusterScope} annotations on {@link ESIntegTestCase} subclasses.
     */
    public enum Scope {
        /**
         * A cluster shared across all method in a single test suite
         */
        SUITE,
        /**
         * A test exclusive test cluster
         */
        TEST
    }

    /**
     * Defines a cluster scope for a {@link ESIntegTestCase} subclass.
     * By default if no {@link ClusterScope} annotation is present {@link ESIntegTestCase.Scope#SUITE} is used
     * together with randomly chosen settings like number of nodes etc.
     */
    @Retention(RetentionPolicy.RUNTIME)
    @Target({ElementType.TYPE})
    public @interface ClusterScope {
        /**
         * Returns the scope. {@link ESIntegTestCase.Scope#SUITE} is default.
         */
        Scope scope() default Scope.SUITE;

        /**
         * Returns the number of nodes in the cluster. Default is {@code -1} which means
         * a random number of nodes is used, where the minimum and maximum number of nodes
         * are either the specified ones or the default ones if not specified.
         */
        int numDataNodes() default -1;

        /**
         * Returns the minimum number of data nodes in the cluster. Default is {@code -1}.
         * Ignored when {@link ClusterScope#numDataNodes()} is set.
         */
        int minNumDataNodes() default -1;

        /**
         * Returns the maximum number of data nodes in the cluster.  Default is {@code -1}.
         * Ignored when {@link ClusterScope#numDataNodes()} is set.
         */
        int maxNumDataNodes() default -1;

        /**
         * Indicates whether the cluster can have dedicated master nodes. If {@code false} means data nodes will serve as master nodes
         * and there will be no dedicated master (and data) nodes. Default is {@code false} which means
         * dedicated master nodes will be randomly used.
         */
        boolean supportsDedicatedMasters() default true;

        /**
         * The cluster automatically manages the {@link ElectMasterService#DISCOVERY_ZEN_MINIMUM_MASTER_NODES_SETTING} by default
         * as nodes are started and stopped. Set this to false to manage the setting manually.
         */
        boolean autoMinMasterNodes() default true;

        /**
         * Returns the number of client nodes in the cluster. Default is {@link InternalTestCluster#DEFAULT_NUM_CLIENT_NODES}, a
         * negative value means that the number of client nodes will be randomized.
         */
        int numClientNodes() default InternalTestCluster.DEFAULT_NUM_CLIENT_NODES;

        /**
         * Returns the transport client ratio. By default this returns <code>-1</code> which means a random
         * ratio in the interval <code>[0..1]</code> is used.
         */
        double transportClientRatio() default -1;
    }

    private class LatchedActionListener<Response> implements ActionListener<Response> {
        private final CountDownLatch latch;

        LatchedActionListener(CountDownLatch latch) {
            this.latch = latch;
        }

        @Override
        public final void onResponse(Response response) {
            latch.countDown();
        }

        @Override
        public final void onFailure(Exception t) {
            try {
                logger.info("Action Failed", t);
                addError(t);
            } finally {
                latch.countDown();
            }
        }

        protected void addError(Exception e) {
        }

    }

    private class PayloadLatchedActionListener<Response, T> extends LatchedActionListener<Response> {
        private final CopyOnWriteArrayList<Tuple<T, Exception>> errors;
        private final T builder;

        PayloadLatchedActionListener(T builder, CountDownLatch latch, CopyOnWriteArrayList<Tuple<T, Exception>> errors) {
            super(latch);
            this.errors = errors;
            this.builder = builder;
        }

        @Override
        protected void addError(Exception e) {
            errors.add(new Tuple<>(builder, e));
        }

    }

    /**
     * Clears the given scroll Ids
     */
    public void clearScroll(String... scrollIds) {
        ClearScrollResponse clearResponse = client().prepareClearScroll()
            .setScrollIds(Arrays.asList(scrollIds)).get();
        assertThat(clearResponse.isSucceeded(), equalTo(true));
    }

    private static <A extends Annotation> A getAnnotation(Class<?> clazz, Class<A> annotationClass) {
        if (clazz == Object.class || clazz == ESIntegTestCase.class) {
            return null;
        }
        A annotation = clazz.getAnnotation(annotationClass);
        if (annotation != null) {
            return annotation;
        }
        return getAnnotation(clazz.getSuperclass(), annotationClass);
    }

    private Scope getCurrentClusterScope() {
        return getCurrentClusterScope(this.getClass());
    }

    private static Scope getCurrentClusterScope(Class<?> clazz) {
        ClusterScope annotation = getAnnotation(clazz, ClusterScope.class);
        // if we are not annotated assume suite!
        return annotation == null ? Scope.SUITE : annotation.scope();
    }

    private boolean getSupportsDedicatedMasters() {
        ClusterScope annotation = getAnnotation(this.getClass(), ClusterScope.class);
        return annotation == null ? true : annotation.supportsDedicatedMasters();
    }

    private boolean getAutoMinMasterNodes() {
        ClusterScope annotation = getAnnotation(this.getClass(), ClusterScope.class);
        return annotation == null ? true : annotation.autoMinMasterNodes();
    }

    private int getNumDataNodes() {
        ClusterScope annotation = getAnnotation(this.getClass(), ClusterScope.class);
        return annotation == null ? -1 : annotation.numDataNodes();
    }

    private int getMinNumDataNodes() {
        ClusterScope annotation = getAnnotation(this.getClass(), ClusterScope.class);
        return annotation == null || annotation.minNumDataNodes() == -1
                ? InternalTestCluster.DEFAULT_MIN_NUM_DATA_NODES : annotation.minNumDataNodes();
    }

    private int getMaxNumDataNodes() {
        ClusterScope annotation = getAnnotation(this.getClass(), ClusterScope.class);
        return annotation == null || annotation.maxNumDataNodes() == -1
                ? InternalTestCluster.DEFAULT_MAX_NUM_DATA_NODES : annotation.maxNumDataNodes();
    }

    private int getNumClientNodes() {
        ClusterScope annotation = getAnnotation(this.getClass(), ClusterScope.class);
        return annotation == null ? InternalTestCluster.DEFAULT_NUM_CLIENT_NODES : annotation.numClientNodes();
    }

    /**
     * This method is used to obtain settings for the {@code N}th node in the cluster.
     * Nodes in this cluster are associated with an ordinal number such that nodes can
     * be started with specific configurations. This method might be called multiple
     * times with the same ordinal and is expected to return the same value for each invocation.
     * In other words subclasses must ensure this method is idempotent.
     */
    protected Settings nodeSettings(int nodeOrdinal) {
        Settings.Builder builder = Settings.builder()
            .put(NodeEnvironment.MAX_LOCAL_STORAGE_NODES_SETTING.getKey(), Integer.MAX_VALUE)
            // Default the watermarks to absurdly low to prevent the tests
            // from failing on nodes without enough disk space
            .put(DiskThresholdSettings.CLUSTER_ROUTING_ALLOCATION_LOW_DISK_WATERMARK_SETTING.getKey(), "1b")
            .put(DiskThresholdSettings.CLUSTER_ROUTING_ALLOCATION_HIGH_DISK_WATERMARK_SETTING.getKey(), "1b")
            .put(DiskThresholdSettings.CLUSTER_ROUTING_ALLOCATION_DISK_FLOOD_STAGE_WATERMARK_SETTING.getKey(), "1b")
            .put(ScriptService.SCRIPT_MAX_COMPILATIONS_RATE.getKey(), "2048/1m")
            // by default we never cache below 10k docs in a segment,
            // bypass this limit so that caching gets some testing in
            // integration tests that usually create few documents
            .put(IndicesQueryCache.INDICES_QUERIES_CACHE_ALL_SEGMENTS_SETTING.getKey(), nodeOrdinal % 2 == 0)
            // wait short time for other active shards before actually deleting, default 30s not needed in tests
            .put(IndicesStore.INDICES_STORE_DELETE_SHARD_TIMEOUT.getKey(), new TimeValue(1, TimeUnit.SECONDS))
            // randomly enable low-level search cancellation to make sure it does not alter results
            .put(SearchService.LOW_LEVEL_CANCELLATION_SETTING.getKey(), randomBoolean())
            .putList(DISCOVERY_SEED_HOSTS_SETTING.getKey()) // empty list disables a port scan for other nodes
            .putList(DISCOVERY_SEED_PROVIDERS_SETTING.getKey(), "file");
        if (rarely()) {
            // Sometimes adjust the minimum search thread pool size, causing
            // QueueResizingEsThreadPoolExecutor to be used instead of a regular
            // fixed thread pool
            builder.put("thread_pool.search.min_queue_size", 100);
        }
        return builder.build();
    }

    protected Path nodeConfigPath(int nodeOrdinal) {
        return null;
    }

    /**
     * Returns a collection of plugins that should be loaded on each node.
     */
    protected Collection<Class<? extends Plugin>> nodePlugins() {
        return Collections.emptyList();
    }

    /**
     * Returns a collection of plugins that should be loaded when creating a transport client.
     */
    protected Collection<Class<? extends Plugin>> transportClientPlugins() {
        return Collections.emptyList();
    }

    /**
     * This method is used to obtain additional settings for clients created by the internal cluster.
     * These settings will be applied on the client in addition to some randomized settings defined in
     * the cluster. These settings will also override any other settings the internal cluster might
     * add by default.
     */
    protected Settings transportClientSettings() {
        return Settings.EMPTY;
    }

    private ExternalTestCluster buildExternalCluster(String clusterAddresses) throws IOException {
        String[] stringAddresses = clusterAddresses.split(",");
        TransportAddress[] transportAddresses = new TransportAddress[stringAddresses.length];
        int i = 0;
        for (String stringAddress : stringAddresses) {
            URL url = new URL("http://" + stringAddress);
            InetAddress inetAddress = InetAddress.getByName(url.getHost());
            transportAddresses[i++] = new TransportAddress(new InetSocketAddress(inetAddress, url.getPort()));
        }
        return new ExternalTestCluster(createTempDir(), externalClusterClientSettings(), transportClientPlugins(), transportAddresses);
    }

    protected Settings externalClusterClientSettings() {
        return Settings.EMPTY;
    }

    protected boolean ignoreExternalCluster() {
        return false;
    }

    protected TestCluster buildTestCluster(Scope scope, long seed) throws IOException {
        String clusterAddresses = System.getProperty(TESTS_CLUSTER);
        if (Strings.hasLength(clusterAddresses) && ignoreExternalCluster() == false) {
            if (scope == Scope.TEST) {
                throw new IllegalArgumentException("Cannot run TEST scope test with " + TESTS_CLUSTER);
            }
            return buildExternalCluster(clusterAddresses);
        }

        final String nodePrefix;
        switch (scope) {
            case TEST:
                nodePrefix = TEST_CLUSTER_NODE_PREFIX;
                break;
            case SUITE:
                nodePrefix = SUITE_CLUSTER_NODE_PREFIX;
                break;
            default:
                throw new ElasticsearchException("Scope not supported: " + scope);
        }


        boolean supportsDedicatedMasters = getSupportsDedicatedMasters();
        int numDataNodes = getNumDataNodes();
        int minNumDataNodes;
        int maxNumDataNodes;
        if (numDataNodes >= 0) {
            minNumDataNodes = maxNumDataNodes = numDataNodes;
        } else {
            minNumDataNodes = getMinNumDataNodes();
            maxNumDataNodes = getMaxNumDataNodes();
        }
        Collection<Class<? extends Plugin>> mockPlugins = getMockPlugins();
        final NodeConfigurationSource nodeConfigurationSource = getNodeConfigSource();
        if (addMockTransportService()) {
            ArrayList<Class<? extends Plugin>> mocks = new ArrayList<>(mockPlugins);
            // add both mock plugins - local and tcp if they are not there
            // we do this in case somebody overrides getMockPlugins and misses to call super
            if (mockPlugins.contains(getTestTransportPlugin()) == false) {
                mocks.add(getTestTransportPlugin());
            }
            mockPlugins = mocks;
        }
        return new InternalTestCluster(seed, createTempDir(), supportsDedicatedMasters, getAutoMinMasterNodes(),
            minNumDataNodes, maxNumDataNodes,
            InternalTestCluster.clusterName(scope.name(), seed) + "-cluster", nodeConfigurationSource, getNumClientNodes(),
            nodePrefix, mockPlugins, getClientWrapper(), forbidPrivateIndexSettings());
    }

    protected NodeConfigurationSource getNodeConfigSource() {
        Settings.Builder initialNodeSettings = Settings.builder();
        Settings.Builder initialTransportClientSettings = Settings.builder();
        if (addMockTransportService()) {
            initialNodeSettings.put(NetworkModule.TRANSPORT_TYPE_KEY, getTestTransportType());
            initialTransportClientSettings.put(NetworkModule.TRANSPORT_TYPE_KEY, getTestTransportType());
        }
<<<<<<< HEAD

=======
>>>>>>> 1a02445a
        return new NodeConfigurationSource() {
            @Override
            public Settings nodeSettings(int nodeOrdinal) {
                return Settings.builder()
                    .put(initialNodeSettings.build())
                    .put(ESIntegTestCase.this.nodeSettings(nodeOrdinal)).build();
            }

            @Override
            public Path nodeConfigPath(int nodeOrdinal) {
                return ESIntegTestCase.this.nodeConfigPath(nodeOrdinal);
            }

            @Override
            public Collection<Class<? extends Plugin>> nodePlugins() {
                return ESIntegTestCase.this.nodePlugins();
            }

            @Override
            public Settings transportClientSettings() {
                return Settings.builder().put(initialTransportClientSettings.build())
                    .put(ESIntegTestCase.this.transportClientSettings()).build();
            }

            @Override
            public Collection<Class<? extends Plugin>> transportClientPlugins() {
                Collection<Class<? extends Plugin>> plugins = ESIntegTestCase.this.transportClientPlugins();
                if (plugins.contains(getTestTransportPlugin()) == false) {
                    plugins = new ArrayList<>(plugins);
                    plugins.add(getTestTransportPlugin());
                }
                return Collections.unmodifiableCollection(plugins);
            }
        };
    }


    /**
     * Iff this returns true mock transport implementations are used for the test runs. Otherwise not mock transport impls are used.
     * The default is {@code true}.
     */
    protected boolean addMockTransportService() {
        return true;
    }

    /** Returns {@code true} iff this test cluster should use a dummy http transport */
    protected boolean addMockHttpTransport() {
        return true;
    }

    /**
     * Returns a function that allows to wrap / filter all clients that are exposed by the test cluster. This is useful
     * for debugging or request / response pre and post processing. It also allows to intercept all calls done by the test
     * framework. By default this method returns an identity function {@link Function#identity()}.
     */
    protected Function<Client,Client> getClientWrapper() {
        return Function.identity();
    }

    /** Return the mock plugins the cluster should use */
    protected Collection<Class<? extends Plugin>> getMockPlugins() {
        final ArrayList<Class<? extends Plugin>> mocks = new ArrayList<>();
        if (MOCK_MODULES_ENABLED && randomBoolean()) { // sometimes run without those completely
            if (randomBoolean() && addMockTransportService()) {
                mocks.add(MockTransportService.TestPlugin.class);
            }
            if (randomBoolean()) {
                mocks.add(MockFSIndexStore.TestPlugin.class);
            }
            if (randomBoolean()) {
                mocks.add(NodeMocksPlugin.class);
            }
            if (randomBoolean()) {
                mocks.add(MockEngineFactoryPlugin.class);
            }
            if (randomBoolean()) {
                mocks.add(MockSearchService.TestPlugin.class);
            }
            if (randomBoolean()) {
                mocks.add(MockFieldFilterPlugin.class);
            }
        }

        if (addMockTransportService()) {
            mocks.add(getTestTransportPlugin());
        }
        if (addMockHttpTransport()) {
            mocks.add(MockHttpTransport.TestPlugin.class);
        }
        mocks.add(TestSeedPlugin.class);
        mocks.add(AssertActionNamePlugin.class);
        return Collections.unmodifiableList(mocks);
    }

    public static final class TestSeedPlugin extends Plugin {
        @Override
        public List<Setting<?>> getSettings() {
            return Collections.singletonList(INDEX_TEST_SEED_SETTING);
        }
    }

    public static final class AssertActionNamePlugin extends Plugin implements NetworkPlugin {
        @Override
        public List<TransportInterceptor> getTransportInterceptors(NamedWriteableRegistry namedWriteableRegistry,
                                                                   ThreadContext threadContext) {
            return Arrays.asList(new TransportInterceptor() {
                @Override
                public <T extends TransportRequest> TransportRequestHandler<T> interceptHandler(String action, String executor,
                                                                                                boolean forceExecution,
                                                                                                TransportRequestHandler<T> actualHandler) {
                    if (TransportService.isValidActionName(action) == false) {
                        throw new IllegalArgumentException("invalid action name [" + action + "] must start with one of: " +
                            TransportService.VALID_ACTION_PREFIXES );
                    }
                    return actualHandler;
                }
            });
        }
    }

    /**
     * Returns the client ratio configured via
     */
    private static double transportClientRatio() {
        String property = System.getProperty(TESTS_CLIENT_RATIO);
        if (property == null || property.isEmpty()) {
            return Double.NaN;
        }
        return Double.parseDouble(property);
    }

    /**
     * Returns the transport client ratio from the class level annotation or via
     * {@link System#getProperty(String)} if available. If both are not available this will
     * return a random ratio in the interval {@code [0..1]}.
     */
    protected double getPerTestTransportClientRatio() {
        final ClusterScope annotation = getAnnotation(this.getClass(), ClusterScope.class);
        double perTestRatio = -1;
        if (annotation != null) {
            perTestRatio = annotation.transportClientRatio();
        }
        if (perTestRatio == -1) {
            return Double.isNaN(TRANSPORT_CLIENT_RATIO) ? randomDouble() : TRANSPORT_CLIENT_RATIO;
        }
        assert perTestRatio >= 0.0 && perTestRatio <= 1.0;
        return perTestRatio;
    }

    /**
     * Returns path to a random directory that can be used to create a temporary file system repo
     */
    public Path randomRepoPath() {
        if (currentCluster instanceof InternalTestCluster) {
            return randomRepoPath(((InternalTestCluster) currentCluster).getDefaultSettings());
        }
        throw new UnsupportedOperationException("unsupported cluster type");
    }

    /**
     * Returns path to a random directory that can be used to create a temporary file system repo
     */
    public static Path randomRepoPath(Settings settings) {
        Environment environment = TestEnvironment.newEnvironment(settings);
        Path[] repoFiles = environment.repoFiles();
        assert repoFiles.length > 0;
        Path path;
        do {
            path = repoFiles[0].resolve(randomAlphaOfLength(10));
        } while (Files.exists(path));
        return path;
    }

    protected NumShards getNumShards(String index) {
        MetaData metaData = client().admin().cluster().prepareState().get().getState().metaData();
        assertThat(metaData.hasIndex(index), equalTo(true));
        int numShards = Integer.valueOf(metaData.index(index).getSettings().get(SETTING_NUMBER_OF_SHARDS));
        int numReplicas = Integer.valueOf(metaData.index(index).getSettings().get(SETTING_NUMBER_OF_REPLICAS));
        return new NumShards(numShards, numReplicas);
    }

    /**
     * Asserts that all shards are allocated on nodes matching the given node pattern.
     */
    public Set<String> assertAllShardsOnNodes(String index, String... pattern) {
        Set<String> nodes = new HashSet<>();
        ClusterState clusterState = client().admin().cluster().prepareState().execute().actionGet().getState();
        for (IndexRoutingTable indexRoutingTable : clusterState.routingTable()) {
            for (IndexShardRoutingTable indexShardRoutingTable : indexRoutingTable) {
                for (ShardRouting shardRouting : indexShardRoutingTable) {
                    if (shardRouting.currentNodeId() != null && index.equals(shardRouting.getIndexName())) {
                        String name = clusterState.nodes().get(shardRouting.currentNodeId()).getName();
                        nodes.add(name);
                        assertThat("Allocated on new node: " + name, Regex.simpleMatch(pattern, name), is(true));
                    }
                }
            }
        }
        return nodes;
    }


    /**
     * Asserts that all segments are sorted with the provided {@link Sort}.
     */
    public void assertSortedSegments(String indexName, Sort expectedIndexSort) {
        IndicesSegmentResponse segmentResponse =
            client().admin().indices().prepareSegments(indexName).execute().actionGet();
        IndexSegments indexSegments = segmentResponse.getIndices().get(indexName);
        for (IndexShardSegments indexShardSegments : indexSegments.getShards().values()) {
            for (ShardSegments shardSegments : indexShardSegments.getShards()) {
                for (Segment segment : shardSegments) {
                    assertThat(expectedIndexSort, equalTo(segment.getSegmentSort()));
                }
            }
        }
    }

    protected static class NumShards {
        public final int numPrimaries;
        public final int numReplicas;
        public final int totalNumShards;
        public final int dataCopies;

        private NumShards(int numPrimaries, int numReplicas) {
            this.numPrimaries = numPrimaries;
            this.numReplicas = numReplicas;
            this.dataCopies = numReplicas + 1;
            this.totalNumShards = numPrimaries * dataCopies;
        }
    }

    private static boolean runTestScopeLifecycle() {
        return INSTANCE == null;
    }


    @Before
    public final void setupTestCluster() throws Exception {
        if (runTestScopeLifecycle()) {
            printTestMessage("setting up");
            beforeInternal();
            printTestMessage("all set up");
        }
    }


    @After
    public final void cleanUpCluster() throws Exception {
        // Deleting indices is going to clear search contexts implicitly so we
        // need to check that there are no more in-flight search contexts before
        // we remove indices
        if (isInternalCluster()) {
            internalCluster().setBootstrapMasterNodeIndex(-1);
        }
        super.ensureAllSearchContextsReleased();
        if (runTestScopeLifecycle()) {
            printTestMessage("cleaning up after");
            afterInternal(false);
            printTestMessage("cleaned up after");
        }
    }

    @AfterClass
    public static void afterClass() throws Exception {
        if (!runTestScopeLifecycle()) {
            try {
                INSTANCE.printTestMessage("cleaning up after");
                INSTANCE.afterInternal(true);
                checkStaticState(true);
            } finally {
                INSTANCE = null;
            }
        } else {
            clearClusters();
        }
        SUITE_SEED = null;
        currentCluster = null;
    }

    private static void initializeSuiteScope() throws Exception {
        Class<?> targetClass = getTestClass();
        /**
         * Note we create these test class instance via reflection
         * since JUnit creates a new instance per test and that is also
         * the reason why INSTANCE is static since this entire method
         * must be executed in a static context.
         */
        assert INSTANCE == null;
        if (isSuiteScopedTest(targetClass)) {
            // note we need to do this this way to make sure this is reproducible
            INSTANCE = (ESIntegTestCase) targetClass.getConstructor().newInstance();
            boolean success = false;
            try {
                INSTANCE.printTestMessage("setup");
                INSTANCE.beforeInternal();
                INSTANCE.setupSuiteScopeCluster();
                success = true;
            } finally {
                if (!success) {
                    afterClass();
                }
            }
        } else {
            INSTANCE = null;
        }
    }

    /**
     * Compute a routing key that will route documents to the <code>shard</code>-th shard
     * of the provided index.
     */
    protected String routingKeyForShard(String index, int shard) {
        return internalCluster().routingKeyForShard(resolveIndex(index), shard, random());
    }

    @Override
    protected NamedXContentRegistry xContentRegistry() {
        if (isInternalCluster() && cluster().size() > 0) {
            // If it's internal cluster - using existing registry in case plugin registered custom data
            return internalCluster().getInstance(NamedXContentRegistry.class);
        } else {
            // If it's external cluster - fall back to the standard set
            return new NamedXContentRegistry(ClusterModule.getNamedXWriteables());
        }
    }

    protected boolean forbidPrivateIndexSettings() {
        return true;
    }

    /**
     * Returns an instance of {@link RestClient} pointing to the current test cluster.
     * Creates a new client if the method is invoked for the first time in the context of the current test scope.
     * The returned client gets automatically closed when needed, it shouldn't be closed as part of tests otherwise
     * it cannot be reused by other tests anymore.
     */
    protected static synchronized RestClient getRestClient() {
        if (restClient == null) {
            restClient = createRestClient(null);
        }
        return restClient;
    }

    protected static RestClient createRestClient(RestClientBuilder.HttpClientConfigCallback httpClientConfigCallback) {
        return createRestClient(httpClientConfigCallback, "http");
    }

    protected static RestClient createRestClient(RestClientBuilder.HttpClientConfigCallback httpClientConfigCallback, String protocol) {
        NodesInfoResponse nodesInfoResponse = client().admin().cluster().prepareNodesInfo().get();
        assertFalse(nodesInfoResponse.hasFailures());
        return createRestClient(nodesInfoResponse.getNodes(), httpClientConfigCallback, protocol);
    }

    protected static RestClient createRestClient(final List<NodeInfo> nodes,
                                                 RestClientBuilder.HttpClientConfigCallback httpClientConfigCallback, String protocol) {
        List<HttpHost> hosts = new ArrayList<>();
        for (NodeInfo node : nodes) {
            if (node.getHttp() != null) {
                TransportAddress publishAddress = node.getHttp().address().publishAddress();
                InetSocketAddress address = publishAddress.address();
                hosts.add(new HttpHost(NetworkAddress.format(address.getAddress()), address.getPort(), protocol));
            }
        }
        RestClientBuilder builder = RestClient.builder(hosts.toArray(new HttpHost[hosts.size()]));
        if (httpClientConfigCallback != null) {
            builder.setHttpClientConfigCallback(httpClientConfigCallback);
        }
        return builder.build();
    }

    /**
     * This method is executed iff the test is annotated with {@link SuiteScopeTestCase}
     * before the first test of this class is executed.
     *
     * @see SuiteScopeTestCase
     */
    protected void setupSuiteScopeCluster() throws Exception {
    }

    private static boolean isSuiteScopedTest(Class<?> clazz) {
        return clazz.getAnnotation(SuiteScopeTestCase.class) != null;
    }

    /**
     * If a test is annotated with {@link SuiteScopeTestCase}
     * the checks and modifications that are applied to the used test cluster are only done after all tests
     * of this class are executed. This also has the side-effect of a suite level setup method {@link #setupSuiteScopeCluster()}
     * that is executed in a separate test instance. Variables that need to be accessible across test instances must be static.
     */
    @Retention(RetentionPolicy.RUNTIME)
    @Inherited
    @Target(ElementType.TYPE)
    public @interface SuiteScopeTestCase {
    }

    public static Index resolveIndex(String index) {
        GetIndexResponse getIndexResponse = client().admin().indices().prepareGetIndex().setIndices(index).get();
        assertTrue("index " + index + " not found", getIndexResponse.getSettings().containsKey(index));
        String uuid = getIndexResponse.getSettings().get(index).get(IndexMetaData.SETTING_INDEX_UUID);
        return new Index(index, uuid);
    }

    public static boolean inFipsJvm() {
        return Security.getProviders()[0].getName().toLowerCase(Locale.ROOT).contains("fips");
    }
}<|MERGE_RESOLUTION|>--- conflicted
+++ resolved
@@ -1930,10 +1930,7 @@
             initialNodeSettings.put(NetworkModule.TRANSPORT_TYPE_KEY, getTestTransportType());
             initialTransportClientSettings.put(NetworkModule.TRANSPORT_TYPE_KEY, getTestTransportType());
         }
-<<<<<<< HEAD
-
-=======
->>>>>>> 1a02445a
+
         return new NodeConfigurationSource() {
             @Override
             public Settings nodeSettings(int nodeOrdinal) {
