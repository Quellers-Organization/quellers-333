/*
 * Licensed to Elasticsearch under one or more contributor
 * license agreements. See the NOTICE file distributed with
 * this work for additional information regarding copyright
 * ownership. Elasticsearch licenses this file to you under
 * the Apache License, Version 2.0 (the "License"); you may
 * not use this file except in compliance with the License.
 * You may obtain a copy of the License at
 *
 *    http://www.apache.org/licenses/LICENSE-2.0
 *
 * Unless required by applicable law or agreed to in writing,
 * software distributed under the License is distributed on an
 * "AS IS" BASIS, WITHOUT WARRANTIES OR CONDITIONS OF ANY
 * KIND, either express or implied.  See the License for the
 * specific language governing permissions and limitations
 * under the License.
 */

package org.elasticsearch.test.rest.yaml;

import java.io.IOException;
import java.nio.file.Files;
import java.nio.file.Path;
import java.util.ArrayList;
import java.util.Collections;
import java.util.HashMap;
import java.util.HashSet;
import java.util.List;
import java.util.Map;
import java.util.Set;

<<<<<<< HEAD
import com.carrotsearch.randomizedtesting.RandomizedTest;
import org.elasticsearch.common.Strings;
import org.elasticsearch.common.io.PathUtils;
import org.elasticsearch.common.xcontent.XContentHelper;
import org.elasticsearch.test.rest.ESRestTestCase;
import org.elasticsearch.test.rest.yaml.parser.ClientYamlTestSuiteParser;
=======
import org.apache.http.HttpHost;
import org.apache.lucene.util.IOUtils;
import org.elasticsearch.Version;
import org.elasticsearch.client.Response;
import org.elasticsearch.client.ResponseException;
import org.elasticsearch.client.RestClient;
import org.elasticsearch.common.Strings;
import org.elasticsearch.common.SuppressForbidden;
import org.elasticsearch.common.collect.Tuple;
import org.elasticsearch.common.io.FileSystemUtils;
import org.elasticsearch.common.xcontent.XContentHelper;
import org.elasticsearch.test.rest.ESRestTestCase;
>>>>>>> a9731975
import org.elasticsearch.test.rest.yaml.restspec.ClientYamlSuiteRestApi;
import org.elasticsearch.test.rest.yaml.restspec.ClientYamlSuiteRestSpec;
import org.elasticsearch.test.rest.yaml.section.ClientYamlTestSection;
import org.elasticsearch.test.rest.yaml.section.ClientYamlTestSuite;
import org.elasticsearch.test.rest.yaml.section.DoSection;
import org.elasticsearch.test.rest.yaml.section.ExecutableSection;
import org.junit.AfterClass;
import org.junit.Before;

<<<<<<< HEAD
=======
import java.io.IOException;
import java.io.InputStream;
import java.net.URI;
import java.net.URISyntaxException;
import java.net.URL;
import java.nio.file.FileSystem;
import java.nio.file.FileSystems;
import java.nio.file.Files;
import java.nio.file.Path;
import java.nio.file.StandardCopyOption;
import java.util.ArrayList;
import java.util.Collections;
import java.util.List;
import java.util.Map;
import java.util.Set;

>>>>>>> a9731975
/**
 * Runs a suite of yaml tests shared with all the official Elasticsearch clients against against an elasticsearch cluster.
 */
public abstract class ESClientYamlSuiteTestCase extends ESRestTestCase {

    /**
     * Property that allows to control which REST tests get run. Supports comma separated list of tests
     * or directories that contain tests e.g. -Dtests.rest.suite=index,get,create/10_with_id
     */
    public static final String REST_TESTS_SUITE = "tests.rest.suite";
    /**
     * Property that allows to blacklist some of the REST tests based on a comma separated list of globs
     * e.g. "-Dtests.rest.blacklist=get/10_basic/*"
     */
    public static final String REST_TESTS_BLACKLIST = "tests.rest.blacklist";
    /**
     * Property that allows to control whether spec validation is enabled or not (default true).
     */
<<<<<<< HEAD
    public static final String REST_TESTS_VALIDATE_SPEC = "tests.rest.validate_spec";
=======
    private static final String REST_TESTS_VALIDATE_SPEC = "tests.rest.validate_spec";
    /**
     * Property that allows to control where the REST spec files need to be loaded from
     */
    public static final String REST_TESTS_SPEC = "tests.rest.spec";

    private static final String REST_LOAD_PACKAGED_TESTS = "tests.rest.load_packaged";
>>>>>>> a9731975

    private static final String TESTS_PATH = "/rest-api-spec/test";
    private static final String SPEC_PATH = "/rest-api-spec/api";

    /**
     * This separator pattern matches ',' except it is preceded by a '\'.
     * This allows us to support ',' within paths when it is escaped with a slash.
     *
     * For example, the path string "/a/b/c\,d/e/f,/foo/bar,/baz" is separated to "/a/b/c\,d/e/f", "/foo/bar" and "/baz".
     *
     * For reference, this regular expression feature is known as zero-width negative look-behind.
     *
     */
    private static final String PATHS_SEPARATOR = "(?<!\\\\),";

    private static List<BlacklistedPathPatternMatcher> blacklistPathMatchers;
    private static ClientYamlTestExecutionContext restTestExecutionContext;
    private static ClientYamlTestExecutionContext adminExecutionContext;

    private final ClientYamlTestCandidate testCandidate;

    protected ESClientYamlSuiteTestCase(ClientYamlTestCandidate testCandidate) {
        this.testCandidate = testCandidate;
    }

    @Before
    public void initAndResetContext() throws IOException {
        if (restTestExecutionContext == null) {
            assert adminExecutionContext == null;
            assert blacklistPathMatchers == null;
            String[] specPaths = resolvePathsProperty(REST_TESTS_SPEC, DEFAULT_SPEC_PATH);
            ClientYamlSuiteRestSpec restSpec = null;
            FileSystem fileSystem = getFileSystem();
            // don't make a try-with, getFileSystem returns null
            // ... and you can't close() the default filesystem
            try {
                restSpec = ClientYamlSuiteRestSpec.parseFrom(fileSystem, DEFAULT_SPEC_PATH, specPaths);
            } finally {
                IOUtils.close(fileSystem);
            }
            validateSpec(restSpec);
            List<HttpHost> hosts = getClusterHosts();
            RestClient restClient = client();
            Version infoVersion = readVersionsFromInfo(restClient, hosts.size());
            Version esVersion;
            try {
                Tuple<Version, Version> versionVersionTuple = readVersionsFromCatNodes(restClient);
                esVersion = versionVersionTuple.v1();
                Version masterVersion = versionVersionTuple.v2();
                logger.info("initializing yaml client, minimum es version: [{}] master version: [{}] hosts: {}",
                        esVersion, masterVersion, hosts);
            } catch (ResponseException ex) {
                if (ex.getResponse().getStatusLine().getStatusCode() == 403) {
                    logger.warn("Fallback to simple info '/' request, _cat/nodes is not authorized");
                    esVersion = infoVersion;
                    logger.info("initializing yaml client, minimum es version: [{}] hosts: {}", esVersion, hosts);
                } else {
                    throw ex;
                }
            }
            ClientYamlTestClient clientYamlTestClient =
                new ClientYamlTestClient(restSpec, restClient, hosts, esVersion);
            restTestExecutionContext = new ClientYamlTestExecutionContext(clientYamlTestClient, randomizeContentType());
            adminExecutionContext = new ClientYamlTestExecutionContext(clientYamlTestClient, false);
            String[] blacklist = resolvePathsProperty(REST_TESTS_BLACKLIST, null);
            blacklistPathMatchers = new ArrayList<>();
            for (String entry : blacklist) {
                blacklistPathMatchers.add(new BlacklistedPathPatternMatcher(entry));
            }
        }
        assert restTestExecutionContext != null;
        assert adminExecutionContext != null;
        assert blacklistPathMatchers != null;

        // admin context must be available for @After always, regardless of whether the test was blacklisted
        adminExecutionContext.clear();

        //skip test if it matches one of the blacklist globs
        for (BlacklistedPathPatternMatcher blacklistedPathMatcher : blacklistPathMatchers) {
            String testPath = testCandidate.getSuitePath() + "/" + testCandidate.getTestSection().getName();
            assumeFalse("[" + testCandidate.getTestPath() + "] skipped, reason: blacklisted", blacklistedPathMatcher
                    .isSuffixMatch(testPath));
        }

        restTestExecutionContext.clear();

        //skip test if the whole suite (yaml file) is disabled
        assumeFalse(testCandidate.getSetupSection().getSkipSection().getSkipMessage(testCandidate.getSuitePath()),
                testCandidate.getSetupSection().getSkipSection().skip(restTestExecutionContext.esVersion()));
        //skip test if the whole suite (yaml file) is disabled
        assumeFalse(testCandidate.getTeardownSection().getSkipSection().getSkipMessage(testCandidate.getSuitePath()),
                testCandidate.getTeardownSection().getSkipSection().skip(restTestExecutionContext.esVersion()));
        //skip test if test section is disabled
        assumeFalse(testCandidate.getTestSection().getSkipSection().getSkipMessage(testCandidate.getTestPath()),
                testCandidate.getTestSection().getSkipSection().skip(restTestExecutionContext.esVersion()));
    }

    @Override
    protected void afterIfFailed(List<Throwable> errors) {
        // Dump the stash on failure. Instead of dumping it in true json we escape `\n`s so stack traces are easier to read
        logger.info("Stash dump on failure [{}]",
                XContentHelper.toString(restTestExecutionContext.stash()).replace("\\n", "\n").replace("\\r", "\r").replace("\\t", "\t"));
        super.afterIfFailed(errors);
    }

<<<<<<< HEAD
    public static Iterable<Object[]> createParameters() throws Exception {
        String[] paths = resolvePathsProperty(REST_TESTS_SUITE, ""); // default to all tests under the test root
        List<Object[]> tests = new ArrayList<>();
        Map<String, Set<Path>> yamlSuites = loadYamlSuites(paths);
        ClientYamlTestSuiteParser restTestSuiteParser = new ClientYamlTestSuiteParser();
        //yaml suites are grouped by directory (effectively by api)
        for (String api : yamlSuites.keySet()) {
            List<Path> yamlFiles = new ArrayList<>(yamlSuites.get(api));
            for (Path yamlFile : yamlFiles) {
                ClientYamlTestSuite restTestSuite = restTestSuiteParser.parse(api, yamlFile);
                for (ClientYamlTestSection testSection : restTestSuite.getTestSections()) {
                    tests.add(new Object[]{ new ClientYamlTestCandidate(restTestSuite, testSection) });
=======
    public static Iterable<Object[]> createParameters() throws IOException {
        List<ClientYamlTestCandidate> restTestCandidates = collectTestCandidates();
        List<Object[]> objects = new ArrayList<>();
        for (ClientYamlTestCandidate restTestCandidate : restTestCandidates) {
            objects.add(new Object[]{restTestCandidate});
        }
        return objects;
    }

    private static List<ClientYamlTestCandidate> collectTestCandidates() throws IOException {
        List<ClientYamlTestCandidate> testCandidates = new ArrayList<>();
        FileSystem fileSystem = getFileSystem();
        // don't make a try-with, getFileSystem returns null
        // ... and you can't close() the default filesystem
        try {
            String[] paths = resolvePathsProperty(REST_TESTS_SUITE, DEFAULT_TESTS_PATH);
            Map<String, Set<Path>> yamlSuites = FileUtils.findYamlSuites(fileSystem, DEFAULT_TESTS_PATH, paths);
            //yaml suites are grouped by directory (effectively by api)
            for (String api : yamlSuites.keySet()) {
                List<Path> yamlFiles = new ArrayList<>(yamlSuites.get(api));
                for (Path yamlFile : yamlFiles) {
                    ClientYamlTestSuite restTestSuite = ClientYamlTestSuite.parse(api, yamlFile);
                    for (ClientYamlTestSection testSection : restTestSuite.getTestSections()) {
                        testCandidates.add(new ClientYamlTestCandidate(restTestSuite, testSection));
                    }
>>>>>>> a9731975
                }
            }
        }

        //sort the candidates so they will always be in the same order before being shuffled, for repeatability
<<<<<<< HEAD
        Collections.sort(tests,
            (o1, o2) -> ((ClientYamlTestCandidate)o1[0]).getTestPath().compareTo(((ClientYamlTestCandidate)o2[0]).getTestPath()));
        return tests;
    }

    /** Find all yaml suites that math the given list of paths from the root test path. */
    // pkg private for tests
    static Map<String, Set<Path>> loadYamlSuites(String... paths) throws Exception {
        Map<String, Set<Path>> files = new HashMap<>();
        Path root = PathUtils.get(ESClientYamlSuiteTestCase.class.getResource(TESTS_PATH).toURI());
        for (String strPath : paths) {
            Path path = root.resolve(strPath);
            if (Files.isDirectory(path)) {
                Files.walk(path).forEach(file -> {
                    if (file.toString().endsWith(".yaml")) {
                        addYamlSuite(root, file, files);
                    }
                });
            } else {
                path = root.resolve(strPath + ".yaml");
                assert Files.exists(path);
                addYamlSuite(root, path, files);
            }
        }
        return files;
    }
=======
        Collections.sort(testCandidates, (o1, o2) -> o1.getTestPath().compareTo(o2.getTestPath()));
>>>>>>> a9731975

    /** Add a single suite file to the set of suites. */
    private static void addYamlSuite(Path root, Path file, Map<String, Set<Path>> files) {
        String groupName = root.relativize(file.getParent()).toString();
        Set<Path> filesSet = files.get(groupName);
        if (filesSet == null) {
            filesSet = new HashSet<>();
            files.put(groupName, filesSet);
        }
        filesSet.add(file);
    }

    private static String[] resolvePathsProperty(String propertyName, String defaultValue) {
        String property = System.getProperty(propertyName);
        if (!Strings.hasLength(property)) {
            return defaultValue == null ? Strings.EMPTY_ARRAY : new String[]{defaultValue};
        } else {
            return property.split(PATHS_SEPARATOR);
        }
    }

<<<<<<< HEAD
    @BeforeClass
    public static void initExecutionContext() throws Exception {
        ClientYamlSuiteRestSpec restSpec = ClientYamlSuiteRestSpec.load(SPEC_PATH);
        validateSpec(restSpec);
        restTestExecutionContext = new ClientYamlTestExecutionContext(restSpec);
        adminExecutionContext = new ClientYamlTestExecutionContext(restSpec);
=======
    /**
     * Returns a new FileSystem to read REST resources, or null if they
     * are available from classpath.
     */
    @SuppressForbidden(reason = "proper use of URL, hack around a JDK bug")
    protected static FileSystem getFileSystem() throws IOException {
        // REST suite handling is currently complicated, with lots of filtering and so on
        // For now, to work embedded in a jar, return a ZipFileSystem over the jar contents.
        URL codeLocation = FileUtils.class.getProtectionDomain().getCodeSource().getLocation();
        boolean loadPackaged = RandomizedTest.systemPropertyAsBoolean(REST_LOAD_PACKAGED_TESTS, true);
        if (codeLocation.getFile().endsWith(".jar") && loadPackaged) {
            try {
                // hack around a bug in the zipfilesystem implementation before java 9,
                // its checkWritable was incorrect and it won't work without write permissions.
                // if we add the permission, it will open jars r/w, which is too scary! so copy to a safe r-w location.
                Path tmp = Files.createTempFile(null, ".jar");
                try (InputStream in = FileSystemUtils.openFileURLStream(codeLocation)) {
                    Files.copy(in, tmp, StandardCopyOption.REPLACE_EXISTING);
                }
                return FileSystems.newFileSystem(new URI("jar:" + tmp.toUri()), Collections.emptyMap());
            } catch (URISyntaxException e) {
                throw new IOException("couldn't open zipfilesystem: ", e);
            }
        } else {
            return null;
        }
>>>>>>> a9731975
    }

    protected ClientYamlTestExecutionContext getAdminExecutionContext() {
        return adminExecutionContext;
    }

    private static void validateSpec(ClientYamlSuiteRestSpec restSpec) {
        boolean validateSpec = RandomizedTest.systemPropertyAsBoolean(REST_TESTS_VALIDATE_SPEC, true);
        if (validateSpec) {
            StringBuilder errorMessage = new StringBuilder();
            for (ClientYamlSuiteRestApi restApi : restSpec.getApis()) {
                if (restApi.getMethods().contains("GET") && restApi.isBodySupported()) {
                    if (!restApi.getMethods().contains("POST")) {
                        errorMessage.append("\n- ").append(restApi.getName()).append(" supports GET with a body but doesn't support POST");
                    }
                }
            }
            if (errorMessage.length() > 0) {
                throw new IllegalArgumentException(errorMessage.toString());
            }
        }
    }

    @AfterClass
    public static void clearStatic() {
        blacklistPathMatchers = null;
        restTestExecutionContext = null;
        adminExecutionContext = null;
    }

    private static Tuple<Version, Version> readVersionsFromCatNodes(RestClient restClient) throws IOException {
        // we simply go to the _cat/nodes API and parse all versions in the cluster
        Response response = restClient.performRequest("GET", "/_cat/nodes", Collections.singletonMap("h", "version,master"));
        ClientYamlTestResponse restTestResponse = new ClientYamlTestResponse(response);
        String nodesCatResponse = restTestResponse.getBodyAsString();
        String[] split = nodesCatResponse.split("\n");
        Version version = null;
        Version masterVersion = null;
        for (String perNode : split) {
            final String[] versionAndMaster = perNode.split("\\s+");
            assert versionAndMaster.length == 2 : "invalid line: " + perNode + " length: " + versionAndMaster.length;
            final Version currentVersion = Version.fromString(versionAndMaster[0]);
            final boolean master = versionAndMaster[1].trim().equals("*");
            if (master) {
                assert masterVersion == null;
                masterVersion = currentVersion;
            }
            if (version == null) {
                version = currentVersion;
            } else if (version.onOrAfter(currentVersion)) {
                version = currentVersion;
            }
        }
        return new Tuple<>(version, masterVersion);
    }

    private static Version readVersionsFromInfo(RestClient restClient, int numHosts) throws IOException {
        Version version = null;
        for (int i = 0; i < numHosts; i++) {
            //we don't really use the urls here, we rely on the client doing round-robin to touch all the nodes in the cluster
            Response response = restClient.performRequest("GET", "/");
            ClientYamlTestResponse restTestResponse = new ClientYamlTestResponse(response);
            Object latestVersion = restTestResponse.evaluate("version.number");
            if (latestVersion == null) {
                throw new RuntimeException("elasticsearch version not found in the response");
            }
            final Version currentVersion = Version.fromString(latestVersion.toString());
            if (version == null) {
                version = currentVersion;
            } else if (version.onOrAfter(currentVersion)) {
                version = currentVersion;
            }
        }
        return version;
    }

    public void test() throws IOException {
        //let's check that there is something to run, otherwise there might be a problem with the test section
        if (testCandidate.getTestSection().getExecutableSections().size() == 0) {
            throw new IllegalArgumentException("No executable sections loaded for [" + testCandidate.getTestPath() + "]");
        }

        if (!testCandidate.getSetupSection().isEmpty()) {
            logger.debug("start setup test [{}]", testCandidate.getTestPath());
            for (DoSection doSection : testCandidate.getSetupSection().getDoSections()) {
                executeSection(doSection);
            }
            logger.debug("end setup test [{}]", testCandidate.getTestPath());
        }

        restTestExecutionContext.clear();

        try {
            for (ExecutableSection executableSection : testCandidate.getTestSection().getExecutableSections()) {
                executeSection(executableSection);
            }
        } finally {
            logger.debug("start teardown test [{}]", testCandidate.getTestPath());
            for (DoSection doSection : testCandidate.getTeardownSection().getDoSections()) {
                executeSection(doSection);
            }
            logger.debug("end teardown test [{}]", testCandidate.getTestPath());
        }
    }

    /**
     * Execute an {@link ExecutableSection}, careful to log its place of origin on failure.
     */
    private void executeSection(ExecutableSection executableSection) {
        try {
            executableSection.execute(restTestExecutionContext);
        } catch (Exception e) {
            throw new RuntimeException(errorMessage(executableSection, e), e);
        } catch (AssertionError e) {
            throw new AssertionError(errorMessage(executableSection, e), e);
        }
    }

    private String errorMessage(ExecutableSection executableSection, Throwable t) {
        return "Failure at [" + testCandidate.getSuitePath() + ":" + executableSection.getLocation().lineNumber + "]: " + t.getMessage();
    }

    protected boolean randomizeContentType() {
        return true;
    }
}<|MERGE_RESOLUTION|>--- conflicted
+++ resolved
@@ -30,14 +30,7 @@
 import java.util.Map;
 import java.util.Set;
 
-<<<<<<< HEAD
 import com.carrotsearch.randomizedtesting.RandomizedTest;
-import org.elasticsearch.common.Strings;
-import org.elasticsearch.common.io.PathUtils;
-import org.elasticsearch.common.xcontent.XContentHelper;
-import org.elasticsearch.test.rest.ESRestTestCase;
-import org.elasticsearch.test.rest.yaml.parser.ClientYamlTestSuiteParser;
-=======
 import org.apache.http.HttpHost;
 import org.apache.lucene.util.IOUtils;
 import org.elasticsearch.Version;
@@ -48,9 +41,9 @@
 import org.elasticsearch.common.SuppressForbidden;
 import org.elasticsearch.common.collect.Tuple;
 import org.elasticsearch.common.io.FileSystemUtils;
+import org.elasticsearch.common.io.PathUtils;
 import org.elasticsearch.common.xcontent.XContentHelper;
 import org.elasticsearch.test.rest.ESRestTestCase;
->>>>>>> a9731975
 import org.elasticsearch.test.rest.yaml.restspec.ClientYamlSuiteRestApi;
 import org.elasticsearch.test.rest.yaml.restspec.ClientYamlSuiteRestSpec;
 import org.elasticsearch.test.rest.yaml.section.ClientYamlTestSection;
@@ -60,25 +53,6 @@
 import org.junit.AfterClass;
 import org.junit.Before;
 
-<<<<<<< HEAD
-=======
-import java.io.IOException;
-import java.io.InputStream;
-import java.net.URI;
-import java.net.URISyntaxException;
-import java.net.URL;
-import java.nio.file.FileSystem;
-import java.nio.file.FileSystems;
-import java.nio.file.Files;
-import java.nio.file.Path;
-import java.nio.file.StandardCopyOption;
-import java.util.ArrayList;
-import java.util.Collections;
-import java.util.List;
-import java.util.Map;
-import java.util.Set;
-
->>>>>>> a9731975
 /**
  * Runs a suite of yaml tests shared with all the official Elasticsearch clients against against an elasticsearch cluster.
  */
@@ -97,17 +71,7 @@
     /**
      * Property that allows to control whether spec validation is enabled or not (default true).
      */
-<<<<<<< HEAD
-    public static final String REST_TESTS_VALIDATE_SPEC = "tests.rest.validate_spec";
-=======
     private static final String REST_TESTS_VALIDATE_SPEC = "tests.rest.validate_spec";
-    /**
-     * Property that allows to control where the REST spec files need to be loaded from
-     */
-    public static final String REST_TESTS_SPEC = "tests.rest.spec";
-
-    private static final String REST_LOAD_PACKAGED_TESTS = "tests.rest.load_packaged";
->>>>>>> a9731975
 
     private static final String TESTS_PATH = "/rest-api-spec/test";
     private static final String SPEC_PATH = "/rest-api-spec/api";
@@ -134,20 +98,11 @@
     }
 
     @Before
-    public void initAndResetContext() throws IOException {
+    public void initAndResetContext() throws Exception {
         if (restTestExecutionContext == null) {
             assert adminExecutionContext == null;
             assert blacklistPathMatchers == null;
-            String[] specPaths = resolvePathsProperty(REST_TESTS_SPEC, DEFAULT_SPEC_PATH);
-            ClientYamlSuiteRestSpec restSpec = null;
-            FileSystem fileSystem = getFileSystem();
-            // don't make a try-with, getFileSystem returns null
-            // ... and you can't close() the default filesystem
-            try {
-                restSpec = ClientYamlSuiteRestSpec.parseFrom(fileSystem, DEFAULT_SPEC_PATH, specPaths);
-            } finally {
-                IOUtils.close(fileSystem);
-            }
+            ClientYamlSuiteRestSpec restSpec = ClientYamlSuiteRestSpec.load(SPEC_PATH);
             validateSpec(restSpec);
             List<HttpHost> hosts = getClusterHosts();
             RestClient restClient = client();
@@ -213,58 +168,28 @@
         super.afterIfFailed(errors);
     }
 
-<<<<<<< HEAD
     public static Iterable<Object[]> createParameters() throws Exception {
         String[] paths = resolvePathsProperty(REST_TESTS_SUITE, ""); // default to all tests under the test root
         List<Object[]> tests = new ArrayList<>();
         Map<String, Set<Path>> yamlSuites = loadYamlSuites(paths);
-        ClientYamlTestSuiteParser restTestSuiteParser = new ClientYamlTestSuiteParser();
-        //yaml suites are grouped by directory (effectively by api)
+        // yaml suites are grouped by directory (effectively by api)
         for (String api : yamlSuites.keySet()) {
             List<Path> yamlFiles = new ArrayList<>(yamlSuites.get(api));
             for (Path yamlFile : yamlFiles) {
-                ClientYamlTestSuite restTestSuite = restTestSuiteParser.parse(api, yamlFile);
+                ClientYamlTestSuite restTestSuite = ClientYamlTestSuite.parse(api, yamlFile);
                 for (ClientYamlTestSection testSection : restTestSuite.getTestSections()) {
                     tests.add(new Object[]{ new ClientYamlTestCandidate(restTestSuite, testSection) });
-=======
-    public static Iterable<Object[]> createParameters() throws IOException {
-        List<ClientYamlTestCandidate> restTestCandidates = collectTestCandidates();
-        List<Object[]> objects = new ArrayList<>();
-        for (ClientYamlTestCandidate restTestCandidate : restTestCandidates) {
-            objects.add(new Object[]{restTestCandidate});
-        }
-        return objects;
-    }
-
-    private static List<ClientYamlTestCandidate> collectTestCandidates() throws IOException {
-        List<ClientYamlTestCandidate> testCandidates = new ArrayList<>();
-        FileSystem fileSystem = getFileSystem();
-        // don't make a try-with, getFileSystem returns null
-        // ... and you can't close() the default filesystem
-        try {
-            String[] paths = resolvePathsProperty(REST_TESTS_SUITE, DEFAULT_TESTS_PATH);
-            Map<String, Set<Path>> yamlSuites = FileUtils.findYamlSuites(fileSystem, DEFAULT_TESTS_PATH, paths);
-            //yaml suites are grouped by directory (effectively by api)
-            for (String api : yamlSuites.keySet()) {
-                List<Path> yamlFiles = new ArrayList<>(yamlSuites.get(api));
-                for (Path yamlFile : yamlFiles) {
-                    ClientYamlTestSuite restTestSuite = ClientYamlTestSuite.parse(api, yamlFile);
-                    for (ClientYamlTestSection testSection : restTestSuite.getTestSections()) {
-                        testCandidates.add(new ClientYamlTestCandidate(restTestSuite, testSection));
-                    }
->>>>>>> a9731975
                 }
             }
         }
 
         //sort the candidates so they will always be in the same order before being shuffled, for repeatability
-<<<<<<< HEAD
         Collections.sort(tests,
             (o1, o2) -> ((ClientYamlTestCandidate)o1[0]).getTestPath().compareTo(((ClientYamlTestCandidate)o2[0]).getTestPath()));
         return tests;
     }
 
-    /** Find all yaml suites that math the given list of paths from the root test path. */
+    /** Find all yaml suites that match the given list of paths from the root test path. */
     // pkg private for tests
     static Map<String, Set<Path>> loadYamlSuites(String... paths) throws Exception {
         Map<String, Set<Path>> files = new HashMap<>();
@@ -285,9 +210,6 @@
         }
         return files;
     }
-=======
-        Collections.sort(testCandidates, (o1, o2) -> o1.getTestPath().compareTo(o2.getTestPath()));
->>>>>>> a9731975
 
     /** Add a single suite file to the set of suites. */
     private static void addYamlSuite(Path root, Path file, Map<String, Set<Path>> files) {
@@ -307,43 +229,6 @@
         } else {
             return property.split(PATHS_SEPARATOR);
         }
-    }
-
-<<<<<<< HEAD
-    @BeforeClass
-    public static void initExecutionContext() throws Exception {
-        ClientYamlSuiteRestSpec restSpec = ClientYamlSuiteRestSpec.load(SPEC_PATH);
-        validateSpec(restSpec);
-        restTestExecutionContext = new ClientYamlTestExecutionContext(restSpec);
-        adminExecutionContext = new ClientYamlTestExecutionContext(restSpec);
-=======
-    /**
-     * Returns a new FileSystem to read REST resources, or null if they
-     * are available from classpath.
-     */
-    @SuppressForbidden(reason = "proper use of URL, hack around a JDK bug")
-    protected static FileSystem getFileSystem() throws IOException {
-        // REST suite handling is currently complicated, with lots of filtering and so on
-        // For now, to work embedded in a jar, return a ZipFileSystem over the jar contents.
-        URL codeLocation = FileUtils.class.getProtectionDomain().getCodeSource().getLocation();
-        boolean loadPackaged = RandomizedTest.systemPropertyAsBoolean(REST_LOAD_PACKAGED_TESTS, true);
-        if (codeLocation.getFile().endsWith(".jar") && loadPackaged) {
-            try {
-                // hack around a bug in the zipfilesystem implementation before java 9,
-                // its checkWritable was incorrect and it won't work without write permissions.
-                // if we add the permission, it will open jars r/w, which is too scary! so copy to a safe r-w location.
-                Path tmp = Files.createTempFile(null, ".jar");
-                try (InputStream in = FileSystemUtils.openFileURLStream(codeLocation)) {
-                    Files.copy(in, tmp, StandardCopyOption.REPLACE_EXISTING);
-                }
-                return FileSystems.newFileSystem(new URI("jar:" + tmp.toUri()), Collections.emptyMap());
-            } catch (URISyntaxException e) {
-                throw new IOException("couldn't open zipfilesystem: ", e);
-            }
-        } else {
-            return null;
-        }
->>>>>>> a9731975
     }
 
     protected ClientYamlTestExecutionContext getAdminExecutionContext() {
