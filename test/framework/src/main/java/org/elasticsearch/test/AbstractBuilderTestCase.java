/*
 * Licensed to Elasticsearch under one or more contributor
 * license agreements. See the NOTICE file distributed with
 * this work for additional information regarding copyright
 * ownership. Elasticsearch licenses this file to you under
 * the Apache License, Version 2.0 (the "License"); you may
 * not use this file except in compliance with the License.
 * You may obtain a copy of the License at
 *
 *    http://www.apache.org/licenses/LICENSE-2.0
 *
 * Unless required by applicable law or agreed to in writing,
 * software distributed under the License is distributed on an
 * "AS IS" BASIS, WITHOUT WARRANTIES OR CONDITIONS OF ANY
 * KIND, either express or implied.  See the License for the
 * specific language governing permissions and limitations
 * under the License.
 */

package org.elasticsearch.test;

import com.carrotsearch.randomizedtesting.RandomizedTest;
import com.carrotsearch.randomizedtesting.SeedUtils;
import org.apache.lucene.search.IndexSearcher;
import org.apache.lucene.util.Accountable;
import org.elasticsearch.Version;
import org.elasticsearch.action.ActionListener;
import org.elasticsearch.action.admin.indices.mapping.put.PutMappingRequest;
import org.elasticsearch.action.get.GetRequest;
import org.elasticsearch.action.get.GetResponse;
import org.elasticsearch.action.support.PlainActionFuture;
import org.elasticsearch.action.termvectors.MultiTermVectorsRequest;
import org.elasticsearch.action.termvectors.MultiTermVectorsResponse;
import org.elasticsearch.client.Client;
import org.elasticsearch.cluster.metadata.IndexMetaData;
import org.elasticsearch.common.Strings;
import org.elasticsearch.common.compress.CompressedXContent;
import org.elasticsearch.common.io.stream.NamedWriteableRegistry;
import org.elasticsearch.common.regex.Regex;
import org.elasticsearch.common.settings.IndexScopedSettings;
import org.elasticsearch.common.settings.Setting;
import org.elasticsearch.common.settings.Settings;
import org.elasticsearch.common.settings.SettingsModule;
import org.elasticsearch.common.util.BigArrays;
import org.elasticsearch.common.xcontent.NamedXContentRegistry;
import org.elasticsearch.core.internal.io.IOUtils;
import org.elasticsearch.env.Environment;
import org.elasticsearch.env.TestEnvironment;
import org.elasticsearch.index.Index;
import org.elasticsearch.index.IndexSettings;
import org.elasticsearch.index.analysis.IndexAnalyzers;
import org.elasticsearch.index.cache.bitset.BitsetFilterCache;
import org.elasticsearch.index.fielddata.IndexFieldDataCache;
import org.elasticsearch.index.fielddata.IndexFieldDataService;
import org.elasticsearch.index.mapper.MappedFieldType;
import org.elasticsearch.index.mapper.MapperService;
import org.elasticsearch.index.query.QueryShardContext;
import org.elasticsearch.index.shard.ShardId;
import org.elasticsearch.index.similarity.SimilarityService;
import org.elasticsearch.indices.IndicesModule;
import org.elasticsearch.indices.analysis.AnalysisModule;
import org.elasticsearch.indices.breaker.NoneCircuitBreakerService;
import org.elasticsearch.indices.fielddata.cache.IndicesFieldDataCache;
import org.elasticsearch.indices.mapper.MapperRegistry;
import org.elasticsearch.node.InternalSettingsPreparer;
import org.elasticsearch.plugins.MapperPlugin;
import org.elasticsearch.plugins.Plugin;
import org.elasticsearch.plugins.PluginsService;
import org.elasticsearch.plugins.ScriptPlugin;
import org.elasticsearch.plugins.SearchPlugin;
import org.elasticsearch.script.MockScriptEngine;
import org.elasticsearch.script.ScriptContext;
import org.elasticsearch.script.ScriptEngine;
import org.elasticsearch.script.ScriptModule;
import org.elasticsearch.script.ScriptService;
import org.elasticsearch.search.SearchModule;
import org.junit.After;
import org.junit.AfterClass;
import org.junit.Before;
import org.junit.BeforeClass;

import java.io.Closeable;
import java.io.IOException;
import java.lang.reflect.InvocationHandler;
import java.lang.reflect.Method;
import java.lang.reflect.Proxy;
import java.util.ArrayList;
import java.util.Collection;
import java.util.Collections;
import java.util.HashMap;
import java.util.List;
import java.util.Map;
import java.util.concurrent.Callable;
import java.util.concurrent.ExecutionException;
import java.util.function.Function;
import java.util.function.Predicate;
import java.util.stream.Stream;

import static java.util.Collections.emptyList;
import static java.util.Collections.emptyMap;
import static java.util.Collections.singletonList;
import static java.util.stream.Collectors.toList;

public abstract class AbstractBuilderTestCase extends ESTestCase {

    public static final String STRING_FIELD_NAME = "mapped_string";
    public static final String STRING_ALIAS_FIELD_NAME = "mapped_string_alias";
    protected static final String STRING_FIELD_NAME_2 = "mapped_string_2";
    protected static final String INT_FIELD_NAME = "mapped_int";
    protected static final String INT_ALIAS_FIELD_NAME = "mapped_int_field_alias";
    protected static final String INT_RANGE_FIELD_NAME = "mapped_int_range";
    protected static final String DOUBLE_FIELD_NAME = "mapped_double";
    protected static final String BOOLEAN_FIELD_NAME = "mapped_boolean";
    protected static final String DATE_NANOS_FIELD_NAME = "mapped_date_nanos";
    protected static final String DATE_FIELD_NAME = "mapped_date";
    protected static final String DATE_ALIAS_FIELD_NAME = "mapped_date_alias";
    protected static final String DATE_RANGE_FIELD_NAME = "mapped_date_range";
    protected static final String OBJECT_FIELD_NAME = "mapped_object";
    protected static final String GEO_POINT_FIELD_NAME = "mapped_geo_point";
    protected static final String GEO_POINT_ALIAS_FIELD_NAME = "mapped_geo_point_alias";
    protected static final String GEO_SHAPE_FIELD_NAME = "mapped_geo_shape";
    protected static final String[] MAPPED_FIELD_NAMES = new String[]{STRING_FIELD_NAME, STRING_ALIAS_FIELD_NAME,
        INT_FIELD_NAME, INT_RANGE_FIELD_NAME, DOUBLE_FIELD_NAME, BOOLEAN_FIELD_NAME, DATE_NANOS_FIELD_NAME, DATE_FIELD_NAME,
        DATE_RANGE_FIELD_NAME, OBJECT_FIELD_NAME, GEO_POINT_FIELD_NAME, GEO_POINT_ALIAS_FIELD_NAME,
        GEO_SHAPE_FIELD_NAME};
    protected static final String[] MAPPED_LEAF_FIELD_NAMES = new String[]{STRING_FIELD_NAME, STRING_ALIAS_FIELD_NAME,
        INT_FIELD_NAME, INT_RANGE_FIELD_NAME, DOUBLE_FIELD_NAME, BOOLEAN_FIELD_NAME, DATE_NANOS_FIELD_NAME,
        DATE_FIELD_NAME, DATE_RANGE_FIELD_NAME,  GEO_POINT_FIELD_NAME, GEO_POINT_ALIAS_FIELD_NAME};

    private static final Map<String, String> ALIAS_TO_CONCRETE_FIELD_NAME = new HashMap<>();
    static {
        ALIAS_TO_CONCRETE_FIELD_NAME.put(STRING_ALIAS_FIELD_NAME, STRING_FIELD_NAME);
        ALIAS_TO_CONCRETE_FIELD_NAME.put(INT_ALIAS_FIELD_NAME, INT_FIELD_NAME);
        ALIAS_TO_CONCRETE_FIELD_NAME.put(DATE_ALIAS_FIELD_NAME, DATE_FIELD_NAME);
        ALIAS_TO_CONCRETE_FIELD_NAME.put(GEO_POINT_ALIAS_FIELD_NAME, GEO_POINT_FIELD_NAME);
    }

    private static ServiceHolder serviceHolder;
    private static ServiceHolder serviceHolderWithNoType;
    private static int queryNameId = 0;
    private static Settings nodeSettings;
    private static Index index;
    private static long nowInMillis;

    protected static Index getIndex() {
        return index;
    }

    protected Collection<Class<? extends Plugin>> getPlugins() {
        return Collections.emptyList();
    }

    protected void initializeAdditionalMappings(MapperService mapperService) throws IOException {
    }

    @BeforeClass
    public static void beforeClass() {
        nodeSettings = Settings.builder()
            .put("node.name", AbstractQueryTestCase.class.toString())
            .put(Environment.PATH_HOME_SETTING.getKey(), createTempDir())
            .build();

        index = new Index(randomAlphaOfLengthBetween(1, 10), randomAlphaOfLength(10));
        nowInMillis = randomNonNegativeLong();
    }

    @Override
    protected NamedXContentRegistry xContentRegistry() {
        return serviceHolder.xContentRegistry;
    }

    protected NamedWriteableRegistry namedWriteableRegistry() {
        return serviceHolder.namedWriteableRegistry;
    }

    /**
     * make sure query names are unique by suffixing them with increasing counter
     */
    protected static String createUniqueRandomName() {
        String queryName = randomAlphaOfLengthBetween(1, 10) + queryNameId;
        queryNameId++;
        return queryName;
    }

    protected Settings createTestIndexSettings() {
        // we have to prefer CURRENT since with the range of versions we support it's rather unlikely to get the current actually.
        Version indexVersionCreated = randomBoolean() ? Version.CURRENT : VersionUtils.randomIndexCompatibleVersion(random());
        return Settings.builder()
            .put(IndexMetaData.SETTING_VERSION_CREATED, indexVersionCreated)
            .build();
    }

    protected static IndexSettings indexSettings() {
        return serviceHolder.idxSettings;
    }

    protected static String expectedFieldName(String builderFieldName) {
        return ALIAS_TO_CONCRETE_FIELD_NAME.getOrDefault(builderFieldName, builderFieldName);
    }

    protected Iterable<MappedFieldType> getMapping() {
        return serviceHolder.mapperService.fieldTypes();
    }

    @AfterClass
    public static void afterClass() throws Exception {
        IOUtils.close(serviceHolder);
        IOUtils.close(serviceHolderWithNoType);
        serviceHolder = null;
        serviceHolderWithNoType = null;
    }

    @Before
    public void beforeTest() throws Exception {
        if (serviceHolder == null) {
            assert serviceHolderWithNoType == null;
            // we initialize the serviceHolder and serviceHolderWithNoType just once, but need some
            // calls to the randomness source during its setup. In order to not mix these calls with
            // the randomness source that is later used in the test method, we use the master seed during
            // this setup
            long masterSeed = SeedUtils.parseSeed(RandomizedTest.getContext().getRunnerSeedAsString());
            RandomizedTest.getContext().runWithPrivateRandomness(masterSeed, (Callable<Void>) () -> {
                serviceHolder = new ServiceHolder(nodeSettings, createTestIndexSettings(), getPlugins(), nowInMillis,
                        AbstractBuilderTestCase.this, true);
                serviceHolderWithNoType = new ServiceHolder(nodeSettings, createTestIndexSettings(), getPlugins(), nowInMillis,
                        AbstractBuilderTestCase.this, false);
                return null;
            });
        }

        serviceHolder.clientInvocationHandler.delegate = this;
        serviceHolderWithNoType.clientInvocationHandler.delegate = this;
    }

    @After
    public void afterTest() {
        serviceHolder.clientInvocationHandler.delegate = null;
        serviceHolderWithNoType.clientInvocationHandler.delegate = null;
    }

    /**
     * Override this to handle {@link Client#get(GetRequest)} calls from parsers / builders
     */
    protected GetResponse executeGet(GetRequest getRequest) {
        throw new UnsupportedOperationException("this test can't handle GET requests");
    }

    /**
     * Override this to handle {@link Client#get(GetRequest)} calls from parsers / builders
     */
    protected MultiTermVectorsResponse executeMultiTermVectors(MultiTermVectorsRequest mtvRequest) {
        throw new UnsupportedOperationException("this test can't handle MultiTermVector requests");
    }

    /**
     * @return a new {@link QueryShardContext} with the provided searcher
     */
    protected static QueryShardContext createShardContext(IndexSearcher searcher) {
        return serviceHolder.createShardContext(searcher);
    }

    /**
     * @return a new {@link QueryShardContext} based on an index with no type registered
     */
    protected static QueryShardContext createShardContextWithNoType() {
        return serviceHolderWithNoType.createShardContext(null);
    }

    /**
     * @return a new {@link QueryShardContext} based on the base test index and queryParserService
     */
    protected static QueryShardContext createShardContext() {
        return createShardContext(null);
    }

    private static class ClientInvocationHandler implements InvocationHandler {
        AbstractBuilderTestCase delegate;

        @Override
        public Object invoke(Object proxy, Method method, Object[] args) throws Throwable {
            if (method.equals(Client.class.getMethod("get", GetRequest.class, ActionListener.class))){
                GetResponse getResponse = delegate.executeGet((GetRequest) args[0]);
                ActionListener<GetResponse> listener = (ActionListener<GetResponse>) args[1];
                if (randomBoolean()) {
                    listener.onResponse(getResponse);
                } else {
                    new Thread(() -> listener.onResponse(getResponse)).start();
                }
                return null;
            } else if (method.equals(Client.class.getMethod
                ("multiTermVectors", MultiTermVectorsRequest.class))) {
                return new PlainActionFuture<MultiTermVectorsResponse>() {
                    @Override
                    public MultiTermVectorsResponse get() throws InterruptedException, ExecutionException {
                        return delegate.executeMultiTermVectors((MultiTermVectorsRequest) args[0]);
                    }
                };
            } else if (method.equals(Object.class.getMethod("toString"))) {
                return "MockClient";
            }
            throw new UnsupportedOperationException("this test can't handle calls to: " + method);
        }

    }

    private static class ServiceHolder implements Closeable {
        private final IndexFieldDataService indexFieldDataService;
        private final SearchModule searchModule;
        private final NamedWriteableRegistry namedWriteableRegistry;
        private final NamedXContentRegistry xContentRegistry;
        private final ClientInvocationHandler clientInvocationHandler = new ClientInvocationHandler();
        private final IndexSettings idxSettings;
        private final SimilarityService similarityService;
        private final MapperService mapperService;
        private final BitsetFilterCache bitsetFilterCache;
        private final ScriptService scriptService;
        private final Client client;
        private final long nowInMillis;

        ServiceHolder(Settings nodeSettings,
                        Settings indexSettings,
                        Collection<Class<? extends Plugin>> plugins,
                        long nowInMillis,
                        AbstractBuilderTestCase testCase,
                        boolean registerType) throws IOException {
            this.nowInMillis = nowInMillis;
            Environment env = InternalSettingsPreparer.prepareEnvironment(nodeSettings, emptyMap(),
                    null, () -> {
                        throw new AssertionError("node.name must be set");
                    });
            PluginsService pluginsService;
            pluginsService = new PluginsService(nodeSettings, null, env.modulesFile(), env.pluginsFile(), plugins);

            client = (Client) Proxy.newProxyInstance(
                    Client.class.getClassLoader(),
                    new Class[]{Client.class},
                    clientInvocationHandler);
            ScriptModule scriptModule = createScriptModule(pluginsService.filterPlugins(ScriptPlugin.class));
            List<Setting<?>> additionalSettings = pluginsService.getPluginSettings();
            SettingsModule settingsModule =
                    new SettingsModule(nodeSettings, additionalSettings, pluginsService.getPluginSettingsFilter(), Collections.emptySet());
            searchModule = new SearchModule(nodeSettings, pluginsService.filterPlugins(SearchPlugin.class));
            IndicesModule indicesModule = new IndicesModule(pluginsService.filterPlugins(MapperPlugin.class));
            List<NamedWriteableRegistry.Entry> entries = new ArrayList<>();
            entries.addAll(IndicesModule.getNamedWriteables());
            entries.addAll(searchModule.getNamedWriteables());
            namedWriteableRegistry = new NamedWriteableRegistry(entries);
            xContentRegistry = new NamedXContentRegistry(Stream.of(
                    searchModule.getNamedXContents().stream()
                    ).flatMap(Function.identity()).collect(toList()));
            IndexScopedSettings indexScopedSettings = settingsModule.getIndexScopedSettings();
            idxSettings = IndexSettingsModule.newIndexSettings(index, indexSettings, indexScopedSettings);
            AnalysisModule analysisModule = new AnalysisModule(TestEnvironment.newEnvironment(nodeSettings), emptyList());
            IndexAnalyzers indexAnalyzers = analysisModule.getAnalysisRegistry().build(idxSettings);
            scriptService = scriptModule.getScriptService();
            similarityService = new SimilarityService(idxSettings, null, Collections.emptyMap());
            MapperRegistry mapperRegistry = indicesModule.getMapperRegistry();
            mapperService = new MapperService(idxSettings, indexAnalyzers, xContentRegistry, similarityService, mapperRegistry,
                    () -> createShardContext(null), () -> false);
            IndicesFieldDataCache indicesFieldDataCache = new IndicesFieldDataCache(nodeSettings, new IndexFieldDataCache.Listener() {
            });
            indexFieldDataService = new IndexFieldDataService(idxSettings, indicesFieldDataCache,
                    new NoneCircuitBreakerService(), mapperService);
            bitsetFilterCache = new BitsetFilterCache(idxSettings, new BitsetFilterCache.Listener() {
                @Override
                public void onCache(ShardId shardId, Accountable accountable) {

                }

                @Override
                public void onRemoval(ShardId shardId, Accountable accountable) {

                }
            });

            if (registerType) {
                mapperService.merge("_doc", new CompressedXContent(Strings.toString(PutMappingRequest.simpleMapping(
                    STRING_FIELD_NAME, "type=text",
                    STRING_FIELD_NAME_2, "type=keyword",
                    STRING_ALIAS_FIELD_NAME, "type=alias,path=" + STRING_FIELD_NAME,
                    INT_FIELD_NAME, "type=integer",
                    INT_ALIAS_FIELD_NAME, "type=alias,path=" + INT_FIELD_NAME,
                    INT_RANGE_FIELD_NAME, "type=integer_range",
                    DOUBLE_FIELD_NAME, "type=double",
                    BOOLEAN_FIELD_NAME, "type=boolean",
                    DATE_NANOS_FIELD_NAME, "type=date_nanos",
                    DATE_FIELD_NAME, "type=date",
                    DATE_ALIAS_FIELD_NAME, "type=alias,path=" + DATE_FIELD_NAME,
                    DATE_RANGE_FIELD_NAME, "type=date_range",
                    OBJECT_FIELD_NAME, "type=object",
                    GEO_POINT_FIELD_NAME, "type=geo_point",
                    GEO_POINT_ALIAS_FIELD_NAME, "type=alias,path=" + GEO_POINT_FIELD_NAME,
                    GEO_SHAPE_FIELD_NAME, "type=geo_shape"
                ))), MapperService.MergeReason.MAPPING_UPDATE);
                // also add mappings for two inner field in the object field
                mapperService.merge("_doc", new CompressedXContent("{\"properties\":{\"" + OBJECT_FIELD_NAME + "\":{\"type\":\"object\","
                        + "\"properties\":{\"" + DATE_FIELD_NAME + "\":{\"type\":\"date\"},\"" +
                        INT_FIELD_NAME + "\":{\"type\":\"integer\"}}}}}"),
                    MapperService.MergeReason.MAPPING_UPDATE);
                testCase.initializeAdditionalMappings(mapperService);
            }
        }

        public static Predicate<String> indexNameMatcher() {
            // Simplistic index name matcher used for testing
            return pattern -> Regex.simpleMatch(pattern, index.getName());
        }

        @Override
        public void close() throws IOException {
        }

        QueryShardContext createShardContext(IndexSearcher searcher) {
            return new QueryShardContext(0, idxSettings, BigArrays.NON_RECYCLING_INSTANCE, bitsetFilterCache,
                indexFieldDataService::getForField, mapperService, similarityService, scriptService, xContentRegistry,
<<<<<<< HEAD
                namedWriteableRegistry, this.client, searcher, () -> nowInMillis, null, indexNameMatcher(), null);
=======
                namedWriteableRegistry, this.client, searcher, () -> nowInMillis, null, indexNameMatcher(), () -> true);
>>>>>>> 85fa2bdb
        }

        ScriptModule createScriptModule(List<ScriptPlugin> scriptPlugins) {
            if (scriptPlugins == null || scriptPlugins.isEmpty()) {
                return new ScriptModule(Settings.EMPTY, singletonList(new ScriptPlugin() {
                    @Override
                    public ScriptEngine getScriptEngine(Settings settings, Collection<ScriptContext<?>> contexts) {
                        return new MockScriptEngine(MockScriptEngine.NAME, Collections.singletonMap("1", script -> "1"), emptyMap());
                    }
                }));
            }
            return new ScriptModule(Settings.EMPTY, scriptPlugins);
        }
    }
}<|MERGE_RESOLUTION|>--- conflicted
+++ resolved
@@ -413,11 +413,7 @@
         QueryShardContext createShardContext(IndexSearcher searcher) {
             return new QueryShardContext(0, idxSettings, BigArrays.NON_RECYCLING_INSTANCE, bitsetFilterCache,
                 indexFieldDataService::getForField, mapperService, similarityService, scriptService, xContentRegistry,
-<<<<<<< HEAD
-                namedWriteableRegistry, this.client, searcher, () -> nowInMillis, null, indexNameMatcher(), null);
-=======
-                namedWriteableRegistry, this.client, searcher, () -> nowInMillis, null, indexNameMatcher(), () -> true);
->>>>>>> 85fa2bdb
+                namedWriteableRegistry, this.client, searcher, () -> nowInMillis, null, indexNameMatcher(), () -> true, null);
         }
 
         ScriptModule createScriptModule(List<ScriptPlugin> scriptPlugins) {
