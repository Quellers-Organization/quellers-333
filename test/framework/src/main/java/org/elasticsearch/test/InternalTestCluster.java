--- conflicted
+++ resolved
@@ -1731,13 +1731,9 @@
             nodesByRoles.computeIfAbsent(discoveryNode.getRoles(), k -> new ArrayList<>()).add(nodeAndClient);
         }
 
-<<<<<<< HEAD
         callback.onAllNodesStopped();
 
-        assert nodesByRoles.values().stream().mapToInt(List::size).sum() == nodes.size();
-=======
         assert nodesByRoles.values().stream().mapToInt(List::size).sum() == nodeCount;
->>>>>>> e9e232a2
 
         // randomize start up order, but making sure that:
         // 1) A data folder that was assigned to a data node will stay so
