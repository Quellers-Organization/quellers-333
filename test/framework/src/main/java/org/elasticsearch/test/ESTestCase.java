--- conflicted
+++ resolved
@@ -2188,17 +2188,17 @@
         }
     }
 
-<<<<<<< HEAD
+
     public static Exception safeAwaitFailure(SubscribableListener<?> listener) {
         return safeAwait(
             SubscribableListener.newForked(
                 exceptionListener -> listener.addListener(ActionTestUtils.assertNoSuccessListener(exceptionListener::onResponse))
             )
         );
-=======
+    }
+
     public static void safeSleep(TimeValue timeValue) {
         safeSleep(timeValue.millis());
->>>>>>> c93862f1
     }
 
     public static void safeSleep(long millis) {
