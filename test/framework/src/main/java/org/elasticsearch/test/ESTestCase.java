/*
 * Copyright Elasticsearch B.V. and/or licensed to Elasticsearch B.V. under one
 * or more contributor license agreements. Licensed under the Elastic License
 * 2.0 and the Server Side Public License, v 1; you may not use this file except
 * in compliance with, at your election, the Elastic License 2.0 or the Server
 * Side Public License, v 1.
 */
package org.elasticsearch.test;

import com.carrotsearch.randomizedtesting.RandomizedTest;
import com.carrotsearch.randomizedtesting.annotations.Listeners;
import com.carrotsearch.randomizedtesting.annotations.ThreadLeakLingering;
import com.carrotsearch.randomizedtesting.annotations.ThreadLeakScope;
import com.carrotsearch.randomizedtesting.annotations.ThreadLeakScope.Scope;
import com.carrotsearch.randomizedtesting.annotations.TimeoutSuite;
import com.carrotsearch.randomizedtesting.generators.CodepointSetGenerator;
import com.carrotsearch.randomizedtesting.generators.RandomNumbers;
import com.carrotsearch.randomizedtesting.generators.RandomPicks;
import com.carrotsearch.randomizedtesting.generators.RandomStrings;
import com.carrotsearch.randomizedtesting.rules.TestRuleAdapter;
import org.apache.logging.log4j.Level;
import org.apache.logging.log4j.LogManager;
import org.apache.logging.log4j.Logger;
import org.apache.logging.log4j.core.Appender;
import org.apache.logging.log4j.core.LogEvent;
import org.apache.logging.log4j.core.LoggerContext;
import org.apache.logging.log4j.core.appender.AbstractAppender;
import org.apache.logging.log4j.core.config.Configurator;
import org.apache.logging.log4j.core.layout.PatternLayout;
import org.apache.logging.log4j.status.StatusConsoleListener;
import org.apache.logging.log4j.status.StatusData;
import org.apache.logging.log4j.status.StatusLogger;
import org.apache.lucene.analysis.standard.StandardAnalyzer;
import org.apache.lucene.util.LuceneTestCase;
import org.apache.lucene.util.LuceneTestCase.SuppressCodecs;
import org.apache.lucene.util.TestRuleMarkFailure;
import org.apache.lucene.util.TestUtil;
import org.apache.lucene.util.TimeUnits;
import org.elasticsearch.Version;
import org.elasticsearch.bootstrap.BootstrapForTesting;
import org.elasticsearch.bootstrap.JavaVersion;
import org.elasticsearch.client.Requests;
import org.elasticsearch.cluster.ClusterModule;
import org.elasticsearch.cluster.metadata.IndexMetadata;
import org.elasticsearch.cluster.node.DiscoveryNode;
import org.elasticsearch.common.CheckedRunnable;
import org.elasticsearch.common.SuppressForbidden;
import org.elasticsearch.common.bytes.BytesReference;
import org.elasticsearch.common.collect.Tuple;
import org.elasticsearch.common.io.PathUtils;
import org.elasticsearch.common.io.PathUtilsForTesting;
import org.elasticsearch.common.io.stream.BytesStreamOutput;
import org.elasticsearch.common.io.stream.NamedWriteable;
import org.elasticsearch.common.io.stream.NamedWriteableAwareStreamInput;
import org.elasticsearch.common.io.stream.NamedWriteableRegistry;
import org.elasticsearch.common.io.stream.StreamInput;
import org.elasticsearch.common.io.stream.Writeable;
import org.elasticsearch.common.joda.JodaDeprecationPatterns;
import org.elasticsearch.common.logging.HeaderWarning;
import org.elasticsearch.common.logging.HeaderWarningAppender;
import org.elasticsearch.common.logging.LogConfigurator;
import org.elasticsearch.common.logging.Loggers;
import org.elasticsearch.common.settings.Setting;
import org.elasticsearch.common.settings.Settings;
import org.elasticsearch.common.time.DateUtils;
import org.elasticsearch.common.time.FormatNames;
import org.elasticsearch.common.transport.TransportAddress;
import org.elasticsearch.common.util.MockBigArrays;
import org.elasticsearch.common.util.concurrent.ThreadContext;
import org.elasticsearch.common.util.set.Sets;
import org.elasticsearch.common.xcontent.LoggingDeprecationHandler;
import org.elasticsearch.common.xcontent.NamedXContentRegistry;
import org.elasticsearch.common.xcontent.ToXContent;
import org.elasticsearch.common.xcontent.XContent;
import org.elasticsearch.common.xcontent.XContentBuilder;
import org.elasticsearch.common.xcontent.XContentFactory;
import org.elasticsearch.common.xcontent.XContentHelper;
import org.elasticsearch.common.xcontent.XContentParser;
import org.elasticsearch.common.xcontent.XContentParser.Token;
import org.elasticsearch.common.xcontent.XContentType;
import org.elasticsearch.env.Environment;
import org.elasticsearch.env.NodeEnvironment;
import org.elasticsearch.env.TestEnvironment;
import org.elasticsearch.index.Index;
import org.elasticsearch.index.IndexSettings;
import org.elasticsearch.index.analysis.AnalysisRegistry;
import org.elasticsearch.index.analysis.AnalyzerScope;
import org.elasticsearch.index.analysis.CharFilterFactory;
import org.elasticsearch.index.analysis.IndexAnalyzers;
import org.elasticsearch.index.analysis.NamedAnalyzer;
import org.elasticsearch.index.analysis.TokenFilterFactory;
import org.elasticsearch.index.analysis.TokenizerFactory;
import org.elasticsearch.indices.analysis.AnalysisModule;
import org.elasticsearch.monitor.jvm.JvmInfo;
import org.elasticsearch.plugins.AnalysisPlugin;
import org.elasticsearch.plugins.Plugin;
import org.elasticsearch.script.MockScriptEngine;
import org.elasticsearch.script.Script;
import org.elasticsearch.script.ScriptType;
import org.elasticsearch.search.MockSearchService;
import org.elasticsearch.test.junit.listeners.LoggingListener;
import org.elasticsearch.test.junit.listeners.ReproduceInfoPrinter;
import org.elasticsearch.threadpool.ThreadPool;
import org.elasticsearch.transport.LeakTracker;
import org.elasticsearch.transport.nio.MockNioTransportPlugin;
import org.joda.time.DateTimeZone;
import org.junit.After;
import org.junit.AfterClass;
import org.junit.Before;
import org.junit.BeforeClass;
import org.junit.Rule;
import org.junit.internal.AssumptionViolatedException;
import org.junit.rules.RuleChain;

import java.io.IOException;
import java.io.InputStream;
import java.math.BigInteger;
import java.net.InetAddress;
import java.net.UnknownHostException;
import java.nio.file.Path;
import java.time.ZoneId;
import java.util.ArrayList;
import java.util.Arrays;
import java.util.Collection;
import java.util.Collections;
import java.util.EnumSet;
import java.util.HashMap;
import java.util.HashSet;
import java.util.LinkedHashMap;
import java.util.List;
import java.util.Locale;
import java.util.Map;
import java.util.Objects;
import java.util.Random;
import java.util.Set;
import java.util.TimeZone;
import java.util.concurrent.CopyOnWriteArrayList;
import java.util.concurrent.ExecutorService;
import java.util.concurrent.TimeUnit;
import java.util.concurrent.atomic.AtomicInteger;
import java.util.function.BooleanSupplier;
import java.util.function.Consumer;
import java.util.function.IntFunction;
import java.util.function.Predicate;
import java.util.function.Supplier;
import java.util.stream.Collectors;
import java.util.stream.Stream;

import static java.util.Collections.emptyMap;
import static org.elasticsearch.common.util.CollectionUtils.arrayAsArrayList;
import static org.hamcrest.Matchers.empty;
import static org.hamcrest.Matchers.equalTo;
import static org.hamcrest.Matchers.hasItem;

/**
 * Base testcase for randomized unit testing with Elasticsearch
 */
@Listeners({
        ReproduceInfoPrinter.class,
        LoggingListener.class
})
@ThreadLeakScope(Scope.SUITE)
@ThreadLeakLingering(linger = 5000) // 5 sec lingering
@TimeoutSuite(millis = 20 * TimeUnits.MINUTE)
@LuceneTestCase.SuppressSysoutChecks(bugUrl = "we log a lot on purpose")
// we suppress pretty much all the lucene codecs for now, except asserting
// assertingcodec is the winner for a codec here: it finds bugs and gives clear exceptions.
@SuppressCodecs({
        "SimpleText", "Memory", "CheapBastard", "Direct", "Compressing", "FST50", "FSTOrd50",
        "TestBloomFilteredLucenePostings", "MockRandom", "BlockTreeOrds", "LuceneFixedGap",
        "LuceneVarGapFixedInterval", "LuceneVarGapDocFreqInterval", "Lucene50"
})
@LuceneTestCase.SuppressReproduceLine
public abstract class ESTestCase extends LuceneTestCase {

    protected static final List<String> JODA_TIMEZONE_IDS;
    protected static final List<String> JAVA_TIMEZONE_IDS;
    protected static final List<String> JAVA_ZONE_IDS;

    private static final AtomicInteger portGenerator = new AtomicInteger();

    private static final Collection<String> loggedLeaks = new ArrayList<>();
    public static final int MIN_PRIVATE_PORT = 13301;

    private HeaderWarningAppender headerWarningAppender;

    @AfterClass
    public static void resetPortCounter() {
        portGenerator.set(0);
    }

    // Allows distinguishing between parallel test processes
    public static final String TEST_WORKER_VM_ID;

    public static final String TEST_WORKER_SYS_PROPERTY = "org.gradle.test.worker";

    public static final String DEFAULT_TEST_WORKER_ID = "--not-gradle--";

    public static final String FIPS_SYSPROP = "tests.fips.enabled";

    static {
        TEST_WORKER_VM_ID = System.getProperty(TEST_WORKER_SYS_PROPERTY, DEFAULT_TEST_WORKER_ID);
        setTestSysProps();
        LogConfigurator.loadLog4jPlugins();

        for (String leakLoggerName : Arrays.asList("io.netty.util.ResourceLeakDetector", LeakTracker.class.getName())) {
            Logger leakLogger = LogManager.getLogger(leakLoggerName);
            Appender leakAppender = new AbstractAppender(leakLoggerName, null,
                    PatternLayout.newBuilder().withPattern("%m").build()) {
                @Override
                public void append(LogEvent event) {
                    String message = event.getMessage().getFormattedMessage();
                    if (Level.ERROR.equals(event.getLevel()) && message.contains("LEAK:")) {
                        synchronized (loggedLeaks) {
                            loggedLeaks.add(message);
                        }
                    }
                }
            };
            leakAppender.start();
            Loggers.addAppender(leakLogger, leakAppender);
            // shutdown hook so that when the test JVM exits, logging is shutdown too
            Runtime.getRuntime().addShutdownHook(new Thread(() -> {
                leakAppender.stop();
                LoggerContext context = (LoggerContext) LogManager.getContext(false);
                Configurator.shutdown(context);
            }));
        }

        BootstrapForTesting.ensureInitialized();

        // filter out joda timezones that are deprecated for the java time migration
        List<String> jodaTZIds = DateTimeZone.getAvailableIDs().stream()
            .filter(s -> DateUtils.DEPRECATED_SHORT_TZ_IDS.contains(s) == false).sorted().collect(Collectors.toList());
        JODA_TIMEZONE_IDS = Collections.unmodifiableList(jodaTZIds);

        List<String> javaTZIds = Arrays.asList(TimeZone.getAvailableIDs());
        Collections.sort(javaTZIds);
        JAVA_TIMEZONE_IDS = Collections.unmodifiableList(javaTZIds);

        List<String> javaZoneIds = new ArrayList<>(ZoneId.getAvailableZoneIds());
        Collections.sort(javaZoneIds);
        JAVA_ZONE_IDS = Collections.unmodifiableList(javaZoneIds);
    }
    @SuppressForbidden(reason = "force log4j and netty sysprops")
    private static void setTestSysProps() {
        System.setProperty("log4j.shutdownHookEnabled", "false");
        System.setProperty("log4j2.disable.jmx", "true");

        // Enable Netty leak detection and monitor logger for logged leak errors
        System.setProperty("io.netty.leakDetection.level", "paranoid");
    }

    protected final Logger logger = LogManager.getLogger(getClass());
    private ThreadContext threadContext;

    // -----------------------------------------------------------------
    // Suite and test case setup/cleanup.
    // -----------------------------------------------------------------

    @Rule
    public RuleChain failureAndSuccessEvents = RuleChain.outerRule(new TestRuleAdapter() {
        @Override
        protected void afterIfSuccessful() throws Throwable {
            ESTestCase.this.afterIfSuccessful();
        }

        @Override
        protected void afterAlways(List<Throwable> errors) throws Throwable {
            if (errors != null && errors.isEmpty() == false) {
                boolean allAssumption = true;
                for (Throwable error : errors) {
                    if (false == error instanceof AssumptionViolatedException) {
                        allAssumption = false;
                        break;
                    }
                }
                if (false == allAssumption) {
                    ESTestCase.this.afterIfFailed(errors);
                }
            }
            super.afterAlways(errors);
        }
    });

    /**
     * Generates a new transport address using {@link TransportAddress#META_ADDRESS} with an incrementing port number.
     * The port number starts at 0 and is reset after each test suite run.
     */
    public static TransportAddress buildNewFakeTransportAddress() {
        return new TransportAddress(TransportAddress.META_ADDRESS, portGenerator.incrementAndGet());
    }

    /**
     * Called when a test fails, supplying the errors it generated. Not called when the test fails because assumptions are violated.
     */
    protected void afterIfFailed(List<Throwable> errors) {
    }

    /** called after a test is finished, but only if successful */
    protected void afterIfSuccessful() throws Exception {
    }

    // setup mock filesystems for this test run. we change PathUtils
    // so that all accesses are plumbed thru any mock wrappers

    @BeforeClass
    public static void setFileSystem() throws Exception {
        PathUtilsForTesting.setup();
    }

    @AfterClass
    public static void restoreFileSystem() throws Exception {
        PathUtilsForTesting.teardown();
    }

    // randomize content type for request builders

    @BeforeClass
    public static void setContentType() throws Exception {
        Requests.CONTENT_TYPE = randomFrom(XContentType.values());
        Requests.INDEX_CONTENT_TYPE = randomFrom(XContentType.values());
    }

    @AfterClass
    public static void restoreContentType() {
        Requests.CONTENT_TYPE = XContentType.SMILE;
        Requests.INDEX_CONTENT_TYPE = XContentType.JSON;
    }

    @BeforeClass
    public static void ensureSupportedLocale() {
        if (isUnusableLocale()) {
            Logger logger = LogManager.getLogger(ESTestCase.class);
            logger.warn("Attempting to run tests in an unusable locale in a FIPS JVM. Certificate expiration validation will fail, " +
                "switching to English. See: https://github.com/bcgit/bc-java/issues/405");
            Locale.setDefault(Locale.ENGLISH);
        }
    }

    @Before
    public void setHeaderWarningAppender() {
        this.headerWarningAppender = HeaderWarningAppender.createAppender("header_warning", null);
        this.headerWarningAppender.start();
        Loggers.addAppender(LogManager.getLogger("org.elasticsearch.deprecation"), this.headerWarningAppender);
    }

    @After
    public void removeHeaderWarningAppender() {
        if (this.headerWarningAppender != null) {
            Loggers.removeAppender(LogManager.getLogger("org.elasticsearch.deprecation"), this.headerWarningAppender);
            this.headerWarningAppender = null;
        }
    }

    @Before
    public final void before()  {
        logger.info("{}before test", getTestParamsForLogging());
        assertNull("Thread context initialized twice", threadContext);
        if (enableWarningsCheck()) {
            this.threadContext = new ThreadContext(Settings.EMPTY);
            HeaderWarning.setThreadContext(threadContext);
        }
    }

    @AfterClass
    public static void clearAdditionalRoles() {
        DiscoveryNode.setAdditionalRoles(Collections.emptySet());
    }

    /**
     * Whether or not we check after each test whether it has left warnings behind. That happens if any deprecated feature or syntax
     * was used by the test and the test didn't assert on it using {@link #assertWarnings(String...)}.
     */
    protected boolean enableWarningsCheck() {
        return true;
    }

    protected boolean enableJodaDeprecationWarningsCheck() {
        return false;
    }

    @After
    public final void after() throws Exception {
        checkStaticState();
        // We check threadContext != null rather than enableWarningsCheck()
        // because after methods are still called in the event that before
        // methods failed, in which case threadContext might not have been
        // initialized
        if (threadContext != null) {
            ensureNoWarnings();
            HeaderWarning.removeThreadContext(threadContext);
            threadContext = null;
        }
        ensureAllSearchContextsReleased();
        ensureCheckIndexPassed();
        logger.info("{}after test", getTestParamsForLogging());
    }

    private String getTestParamsForLogging() {
        String name = getTestName();
        int start = name.indexOf('{');
        if (start < 0) return "";
        int end = name.lastIndexOf('}');
        if (end < 0) return "";
        return "[" + name.substring(start + 1, end) + "] ";
    }

    private void ensureNoWarnings() {
        //Check that there are no unaccounted warning headers. These should be checked with {@link #assertWarnings(String...)} in the
        //appropriate test
        try {
            final List<String> warnings = threadContext.getResponseHeaders().get("Warning");
            if (warnings != null) {
                // unit tests do not run with the bundled JDK, if there are warnings we need to filter the no-jdk deprecation warning
                final List<String> filteredWarnings = warnings
                    .stream()
<<<<<<< HEAD
                    .filter(k -> filteredWarnings().stream().noneMatch(s -> s.contains(k)))
=======
                    .filter(k -> filteredWarnings().stream().noneMatch(s -> k.contains(s)))
>>>>>>> 770ddaf2
                    .collect(Collectors.toList());
                assertThat("unexpected warning headers", filteredWarnings, empty());
            } else {
                assertNull("unexpected warning headers", warnings);
            }
        } finally {
            resetDeprecationLogger();
        }
    }

    protected List<String> filteredWarnings() {
        List<String> filtered = new ArrayList<>();
        filtered.add("Configuring [path.data] with a list is deprecated. Instead specify as a string value");
        filtered.add("setting [path.shared_data] is deprecated and will be removed in a future release");
        if (enableJodaDeprecationWarningsCheck() == false) {
            filtered.add(JodaDeprecationPatterns.USE_NEW_FORMAT_SPECIFIERS);
        }
        if (JvmInfo.jvmInfo().getBundledJdk() == false) {
            filtered.add("no-jdk distributions that do not bundle a JDK are deprecated and will be removed in a future release");
        }
        return filtered;

    }

    /**
     * Convenience method to assert warnings for settings deprecations and general deprecation warnings.
     *
     * @param settings the settings that are expected to be deprecated
     * @param warnings other expected general deprecation warnings
     */
    protected final void assertSettingDeprecationsAndWarnings(final Setting<?>[] settings, final String... warnings) {
        assertSettingDeprecationsAndWarnings(Arrays.stream(settings).map(Setting::getKey).toArray(String[]::new), warnings);
    }

    protected final void assertSettingDeprecationsAndWarnings(final String[] settings, final String... warnings) {
        assertWarnings(
                Stream.concat(
                        Arrays
                                .stream(settings)
                                .map(k -> "[" + k + "] setting was deprecated in Elasticsearch and will be removed in a future release! " +
                                        "See the breaking changes documentation for the next major version."),
                        Arrays.stream(warnings))
                        .toArray(String[]::new));
    }

    protected final void assertWarnings(String... expectedWarnings) {
        assertWarnings(true, expectedWarnings);
    }

    /**
     * Allow the given warnings, but don't require their presence.
     */
    protected final void allowedWarnings(String... allowedWarnings) {
        if (enableWarningsCheck() == false) {
            throw new IllegalStateException("unable to check warning headers if the test is not set to do so");
        }
        try {
            final List<String> actualWarnings = threadContext.getResponseHeaders().get("Warning");
            if (actualWarnings == null) {
                return;
            }
            final Set<String> actualWarningValues =
                actualWarnings.stream()
                    .map(s -> HeaderWarning.extractWarningValueFromWarningHeader(s, true))
                    .map(HeaderWarning::escapeAndEncode)
                    .collect(Collectors.toSet());
            Set<String> expectedWarnings = new HashSet<>(Arrays.asList(allowedWarnings));
            final Set<String> warningsNotExpected = Sets.difference(actualWarningValues, expectedWarnings);
            assertThat("Found " + warningsNotExpected.size() + " unexpected warnings\nExpected: "
                    + expectedWarnings + "\nActual: " + actualWarningValues,
                warningsNotExpected.size(), equalTo(0));
        } finally {
            resetDeprecationLogger();
        }
    }

    protected final void assertWarnings(boolean stripXContentPosition, String... expectedWarnings) {
        if (enableWarningsCheck() == false) {
            throw new IllegalStateException("unable to check warning headers if the test is not set to do so");
        }
        try {
            final List<String> rawWarnings = threadContext.getResponseHeaders().get("Warning");
            final List<String> actualWarnings;
            if (rawWarnings == null) {
                actualWarnings = Collections.emptyList();
            } else {
                actualWarnings = rawWarnings.stream()
                    .filter(k -> filteredWarnings().stream().noneMatch(s -> s.contains(k)))
                    .collect(Collectors.toList());
            }
            if ((expectedWarnings == null || expectedWarnings.length == 0)) {
                assertThat("expected 0 warnings, actual: " + actualWarnings, actualWarnings, empty());
            } else {
                assertWarnings(stripXContentPosition, actualWarnings, expectedWarnings);
            }
        } finally {
            resetDeprecationLogger();
        }
    }

    private void assertWarnings(boolean stripXContentPosition, List<String> actualWarnings, String[] expectedWarnings) {
        assertNotNull("no warnings, expected: " + Arrays.asList(expectedWarnings), actualWarnings);
        final Set<String> actualWarningValues =
                    actualWarnings.stream().map(s -> HeaderWarning.extractWarningValueFromWarningHeader(s, stripXContentPosition))
                    .collect(Collectors.toSet());
        for (String msg : expectedWarnings) {
                assertThat(actualWarningValues, hasItem(HeaderWarning.escapeAndEncode(msg)));
        }
        assertEquals("Expected " + expectedWarnings.length + " warnings but found " + actualWarnings.size() + "\nExpected: "
                + Arrays.asList(expectedWarnings) + "\nActual: " + actualWarnings,
            expectedWarnings.length, actualWarnings.size());
    }

    /**
     * Reset the deprecation logger by clearing the current thread context.
     */
    private void resetDeprecationLogger() {
        // "clear" context by stashing current values and dropping the returned StoredContext
        threadContext.stashContext();
    }

    private static final List<StatusData> statusData = new ArrayList<>();
    static {
        // ensure that the status logger is set to the warn level so we do not miss any warnings with our Log4j usage
        StatusLogger.getLogger().setLevel(Level.WARN);
        // Log4j will write out status messages indicating problems with the Log4j usage to the status logger; we hook into this logger and
        // assert that no such messages were written out as these would indicate a problem with our logging configuration
        StatusLogger.getLogger().registerListener(new StatusConsoleListener(Level.WARN) {

            @Override
            public void log(StatusData data) {
                synchronized (statusData) {
                    statusData.add(data);
                }
            }

        });
    }

    // separate method so that this can be checked again after suite scoped cluster is shut down
    protected static void checkStaticState() throws Exception {
        LeakTracker.INSTANCE.reportLeak();
        MockBigArrays.ensureAllArraysAreReleased();

        // ensure no one changed the status logger level on us
        assertThat(StatusLogger.getLogger().getLevel(), equalTo(Level.WARN));
        synchronized (statusData) {
            try {
                // ensure that there are no status logger messages which would indicate a problem with our Log4j usage; we map the
                // StatusData instances to Strings as otherwise their toString output is useless
                assertThat(
                    statusData.stream().map(status -> status.getMessage().getFormattedMessage()).collect(Collectors.toList()),
                    empty());
            } finally {
                // we clear the list so that status data from other tests do not interfere with tests within the same JVM
                statusData.clear();
            }
        }
        synchronized (loggedLeaks) {
            try {
                assertThat(loggedLeaks, empty());
            } finally {
                loggedLeaks.clear();
            }
        }
    }

    // this must be a separate method from other ensure checks above so suite scoped integ tests can call...TODO: fix that
    public final void ensureAllSearchContextsReleased() throws Exception {
        assertBusy(() -> MockSearchService.assertNoInFlightContext());
    }

    // mockdirectorywrappers currently set this boolean if checkindex fails
    // TODO: can we do this cleaner???

    /** MockFSDirectoryService sets this: */
    public static final List<Exception> checkIndexFailures = new CopyOnWriteArrayList<>();

    @Before
    public final void resetCheckIndexStatus() throws Exception {
        checkIndexFailures.clear();
    }

    public final void ensureCheckIndexPassed() {
        if (checkIndexFailures.isEmpty() == false) {
            final AssertionError e = new AssertionError("at least one shard failed CheckIndex");
            for (Exception failure : checkIndexFailures) {
                e.addSuppressed(failure);
            }
            throw e;
        }
    }

    // -----------------------------------------------------------------
    // Test facilities and facades for subclasses.
    // -----------------------------------------------------------------

    // TODO: decide on one set of naming for between/scaledBetween and remove others
    // TODO: replace frequently() with usually()

    /**
     * Returns a "scaled" random number between min and max (inclusive).
     *
     * @see RandomizedTest#scaledRandomIntBetween(int, int)
     */
    public static int scaledRandomIntBetween(int min, int max) {
        return RandomizedTest.scaledRandomIntBetween(min, max);
    }

    /**
     * A random integer from <code>min</code> to <code>max</code> (inclusive).
     *
     * @see #scaledRandomIntBetween(int, int)
     */
    public static int randomIntBetween(int min, int max) {
        return RandomNumbers.randomIntBetween(random(), min, max);
    }

    /**
     * A random long number between min (inclusive) and max (inclusive).
     */
    public static long randomLongBetween(long min, long max) {
        return RandomNumbers.randomLongBetween(random(), min, max);
    }

    /**
     * Returns a "scaled" number of iterations for loops which can have a variable
     * iteration count. This method is effectively
     * an alias to {@link #scaledRandomIntBetween(int, int)}.
     */
    public static int iterations(int min, int max) {
        return scaledRandomIntBetween(min, max);
    }

    /**
     * An alias for {@link #randomIntBetween(int, int)}.
     *
     * @see #scaledRandomIntBetween(int, int)
     */
    public static int between(int min, int max) {
        return randomIntBetween(min, max);
    }

    /**
     * The exact opposite of {@link #rarely()}.
     */
    public static boolean frequently() {
        return rarely() == false;
    }

    public static boolean randomBoolean() {
        return random().nextBoolean();
    }

    public static byte randomByte() {
        return (byte) random().nextInt();
    }

    public static byte randomNonNegativeByte() {
        byte randomByte =  randomByte();
        return (byte) (randomByte == Byte.MIN_VALUE ? 0 : Math.abs(randomByte));
    }

    /**
     * Helper method to create a byte array of a given length populated with random byte values
     *
     * @see #randomByte()
     */
    public static byte[] randomByteArrayOfLength(int size) {
        byte[] bytes = new byte[size];
        for (int i = 0; i < size; i++) {
            bytes[i] = randomByte();
        }
        return bytes;
    }

    public static short randomShort() {
        return (short) random().nextInt();
    }

    public static int randomInt() {
        return random().nextInt();
    }

    /**
     * @return a <code>long</code> between <code>0</code> and <code>Long.MAX_VALUE</code> (inclusive) chosen uniformly at random.
     */
    public static long randomNonNegativeLong() {
        long randomLong = randomLong();
        return randomLong == Long.MIN_VALUE ? 0 : Math.abs(randomLong);
    }

    public static float randomFloat() {
        return random().nextFloat();
    }

    public static double randomDouble() {
        return random().nextDouble();
    }

    /**
     * Returns a double value in the interval [start, end) if lowerInclusive is
     * set to true, (start, end) otherwise.
     *
     * @param start          lower bound of interval to draw uniformly distributed random numbers from
     * @param end            upper bound
     * @param lowerInclusive whether or not to include lower end of the interval
     */
    public static double randomDoubleBetween(double start, double end, boolean lowerInclusive) {
        double result = 0.0;

        if (start == -Double.MAX_VALUE || end == Double.MAX_VALUE) {
            // formula below does not work with very large doubles
            result = Double.longBitsToDouble(randomLong());
            while (result < start || result > end || Double.isNaN(result)) {
                result = Double.longBitsToDouble(randomLong());
            }
        } else {
            result = randomDouble();
            if (lowerInclusive == false) {
                while (result <= 0.0) {
                    result = randomDouble();
                }
            }
            result = result * end + (1.0 - result) * start;
        }
        return result;
    }

    public static long randomLong() {
        return random().nextLong();
    }

    /**
     * Returns a random BigInteger uniformly distributed over the range 0 to (2^64 - 1) inclusive
     * Currently BigIntegers are only used for unsigned_long field type, where the max value is 2^64 - 1.
     * Modify this random generator if a wider range for BigIntegers is necessary.
     * @return a random bigInteger in the range [0 ; 2^64 - 1]
     */
    public static BigInteger randomBigInteger() {
        return new BigInteger(64, random());
    }

    /** A random integer from 0..max (inclusive). */
    public static int randomInt(int max) {
        return RandomizedTest.randomInt(max);
    }

    /** Pick a random object from the given array. The array must not be empty. */
    @SafeVarargs
    @SuppressWarnings("varargs")
    public static <T> T randomFrom(T... array) {
        return randomFrom(random(), array);
    }

    /** Pick a random object from the given array. The array must not be empty. */
    @SafeVarargs
    @SuppressWarnings("varargs")
    public static <T> T randomFrom(Random random, T... array) {
        return RandomPicks.randomFrom(random, array);
    }

    /** Pick a random object from the given list. */
    public static <T> T randomFrom(List<T> list) {
        return RandomPicks.randomFrom(random(), list);
    }

    /** Pick a random object from the given collection. */
    public static <T> T randomFrom(Collection<T> collection) {
        return randomFrom(random(), collection);
    }

    /** Pick a random object from the given collection. */
    public static <T> T randomFrom(Random random, Collection<T> collection) {
        return RandomPicks.randomFrom(random, collection);
    }

    public static String randomAlphaOfLengthBetween(int minCodeUnits, int maxCodeUnits) {
        return RandomizedTest.randomAsciiOfLengthBetween(minCodeUnits, maxCodeUnits);
    }

    public static String randomAlphaOfLength(int codeUnits) {
        return RandomizedTest.randomAsciiOfLength(codeUnits);
    }

    public static String randomUnicodeOfLengthBetween(int minCodeUnits, int maxCodeUnits) {
        return RandomizedTest.randomUnicodeOfLengthBetween(minCodeUnits, maxCodeUnits);
    }

    public static String randomUnicodeOfLength(int codeUnits) {
        return RandomizedTest.randomUnicodeOfLength(codeUnits);
    }

    public static String randomUnicodeOfCodepointLengthBetween(int minCodePoints, int maxCodePoints) {
        return RandomizedTest.randomUnicodeOfCodepointLengthBetween(minCodePoints, maxCodePoints);
    }

    public static String randomUnicodeOfCodepointLength(int codePoints) {
        return RandomizedTest.randomUnicodeOfCodepointLength(codePoints);
    }

    public static String randomRealisticUnicodeOfLengthBetween(int minCodeUnits, int maxCodeUnits) {
        return RandomizedTest.randomRealisticUnicodeOfLengthBetween(minCodeUnits, maxCodeUnits);
    }

    public static String randomRealisticUnicodeOfLength(int codeUnits) {
        return RandomizedTest.randomRealisticUnicodeOfLength(codeUnits);
    }

    public static String randomRealisticUnicodeOfCodepointLengthBetween(int minCodePoints, int maxCodePoints) {
        return RandomizedTest.randomRealisticUnicodeOfCodepointLengthBetween(minCodePoints, maxCodePoints);
    }

    public static String randomRealisticUnicodeOfCodepointLength(int codePoints) {
        return RandomizedTest.randomRealisticUnicodeOfCodepointLength(codePoints);
    }

    /**
     * @param maxArraySize The maximum number of elements in the random array
     * @param stringSize The length of each String in the array
     * @param allowNull Whether the returned array may be null
     * @param allowEmpty Whether the returned array may be empty (have zero elements)
     */
    public static String[] generateRandomStringArray(int maxArraySize, int stringSize, boolean allowNull, boolean allowEmpty) {
        if (allowNull && random().nextBoolean()) {
            return null;
        }
        int arraySize = randomIntBetween(allowEmpty ? 0 : 1, maxArraySize);
        String[] array = new String[arraySize];
        for (int i = 0; i < arraySize; i++) {
            array[i] = RandomStrings.randomAsciiOfLength(random(), stringSize);
        }
        return array;
    }

    public static String[] generateRandomStringArray(int maxArraySize, int stringSize, boolean allowNull) {
        return generateRandomStringArray(maxArraySize, stringSize, allowNull, true);
    }

    public static <T> T[] randomArray(int maxArraySize, IntFunction<T[]> arrayConstructor, Supplier<T> valueConstructor) {
        return randomArray(0, maxArraySize, arrayConstructor, valueConstructor);
    }

    public static <T> T[] randomArray(int minArraySize, int maxArraySize, IntFunction<T[]> arrayConstructor, Supplier<T> valueConstructor) {
        final int size = randomIntBetween(minArraySize, maxArraySize);
        final T[] array = arrayConstructor.apply(size);
        for (int i = 0; i < array.length; i++) {
            array[i] = valueConstructor.get();
        }
        return array;
    }

    public static <T> List<T> randomList(int maxListSize, Supplier<T> valueConstructor) {
        return randomList(0, maxListSize, valueConstructor);
    }

    public static <T> List<T> randomList(int minListSize, int maxListSize, Supplier<T> valueConstructor) {
        final int size = randomIntBetween(minListSize, maxListSize);
        List<T> list = new ArrayList<>();
        for (int i = 0; i < size; i++) {
            list.add(valueConstructor.get());
        }
        return list;
    }

    public static <K, V> Map<K, V> randomMap(int minListSize, int maxListSize, Supplier<Tuple<K, V>> valueConstructor) {
        final int size = randomIntBetween(minListSize, maxListSize);
        Map<K, V> list = new HashMap<>(size);
        for (int i = 0; i < size; i++) {
            Tuple<K, V> entry = valueConstructor.get();
            list.put(entry.v1(), entry.v2());
        }
        return list;
    }

    private static final String[] TIME_SUFFIXES = new String[]{"d", "h", "ms", "s", "m", "micros", "nanos"};

    public static String randomTimeValue(int lower, int upper, String... suffixes) {
        return randomIntBetween(lower, upper) + randomFrom(suffixes);
    }

    public static String randomTimeValue(int lower, int upper) {
        return randomTimeValue(lower, upper, TIME_SUFFIXES);
    }

    public static String randomTimeValue() {
        return randomTimeValue(0, 1000);
    }

    public static String randomPositiveTimeValue() {
        return randomTimeValue(1, 1000);
    }

    /**
     * generate a random DateTimeZone from the ones available in joda library
     */
    public static DateTimeZone randomDateTimeZone() {
        return DateTimeZone.forID(randomFrom(JODA_TIMEZONE_IDS));
    }

    /**
     * generate a random TimeZone from the ones available in java.util
     */
    public static TimeZone randomTimeZone() {
        return TimeZone.getTimeZone(randomJodaAndJavaSupportedTimezone(JAVA_TIMEZONE_IDS));
    }

    /**
     * generate a random TimeZone from the ones available in java.time
     */
    public static ZoneId randomZone() {
        // work around a JDK bug, where java 8 cannot parse the timezone GMT0 back into a temporal accessor
        // see https://bugs.openjdk.java.net/browse/JDK-8138664
        if (JavaVersion.current().getVersion().get(0) == 8) {
            ZoneId timeZone;
            do {
                timeZone = ZoneId.of(randomJodaAndJavaSupportedTimezone(JAVA_ZONE_IDS));
            } while (timeZone.equals(ZoneId.of("GMT0")));
            return timeZone;
        } else {
            return ZoneId.of(randomJodaAndJavaSupportedTimezone(JAVA_ZONE_IDS));
        }
    }

    /**
     * We need to exclude time zones not supported by joda (like SystemV* timezones)
     * because they cannot be converted back to DateTimeZone which we currently
     * still need to do internally e.g. in bwc serialization and in the extract() method
     * //TODO remove once joda is not supported
     */
    private static String randomJodaAndJavaSupportedTimezone(List<String> zoneIds) {
        return randomValueOtherThanMany(id -> JODA_TIMEZONE_IDS.contains(id) == false,
            () -> randomFrom(zoneIds));
    }

    /**
     * Generate a random valid date formatter pattern.
     */
    public static String randomDateFormatterPattern() {
        //WEEKYEAR should be used instead of WEEK_YEAR
        EnumSet<FormatNames> formatNamesSet = EnumSet.complementOf(EnumSet.of(FormatNames.WEEK_YEAR));
        FormatNames formatName = randomFrom(formatNamesSet);
        if (FormatNames.WEEK_BASED_FORMATS.contains(formatName)) {
            boolean runtimeJdk8 = JavaVersion.current().getVersion().get(0) == 8;
            assumeFalse("week based formats won't work in jdk8 " +
                    "because SPI mechanism is not looking at classpath - needs ISOCalendarDataProvider in jre's ext/libs." +
                    "Random format was =" + formatName,
                runtimeJdk8);
        }
        return formatName.getSnakeCaseName();
    }

    /**
     * helper to randomly perform on <code>consumer</code> with <code>value</code>
     */
    public static <T> void maybeSet(Consumer<T> consumer, T value) {
        if (randomBoolean()) {
            consumer.accept(value);
        }
    }

    /**
     * helper to get a random value in a certain range that's different from the input
     */
    public static <T> T randomValueOtherThan(T input, Supplier<T> randomSupplier) {
        return randomValueOtherThanMany(v -> Objects.equals(input, v), randomSupplier);
    }

    /**
     * helper to get a random value in a certain range that's different from the input
     */
    public static <T> T randomValueOtherThanMany(Predicate<T> input, Supplier<T> randomSupplier) {
        T randomValue = null;
        do {
            randomValue = randomSupplier.get();
        } while (input.test(randomValue));
        return randomValue;
    }

    /**
     * Runs the code block for 10 seconds waiting for no assertion to trip.
     */
    public static void assertBusy(CheckedRunnable<Exception> codeBlock) throws Exception {
        assertBusy(codeBlock, 10, TimeUnit.SECONDS);
    }

    /**
     * Runs the code block for the provided interval, waiting for no assertions to trip.
     */
    public static void assertBusy(CheckedRunnable<Exception> codeBlock, long maxWaitTime, TimeUnit unit) throws Exception {
        long maxTimeInMillis = TimeUnit.MILLISECONDS.convert(maxWaitTime, unit);
        // In case you've forgotten your high-school studies, log10(x) / log10(y) == log y(x)
        long iterations = Math.max(Math.round(Math.log10(maxTimeInMillis) / Math.log10(2)), 1);
        long timeInMillis = 1;
        long sum = 0;
        List<AssertionError> failures = new ArrayList<>();
        for (int i = 0; i < iterations; i++) {
            try {
                codeBlock.run();
                return;
            } catch (AssertionError e) {
                failures.add(e);
            }
            sum += timeInMillis;
            Thread.sleep(timeInMillis);
            timeInMillis *= 2;
        }
        timeInMillis = maxTimeInMillis - sum;
        Thread.sleep(Math.max(timeInMillis, 0));
        try {
            codeBlock.run();
        } catch (AssertionError e) {
            for (AssertionError failure : failures) {
                e.addSuppressed(failure);
            }
            throw e;
        }
    }

    /**
     * Periodically execute the supplied function until it returns true, or a timeout
     * is reached. This version uses a timeout of 10 seconds. If at all possible,
     * use {@link ESTestCase#assertBusy(CheckedRunnable)} instead.
     *
     * @param breakSupplier determines whether to return immediately or continue waiting.
     * @return the last value returned by <code>breakSupplier</code>
     * @throws InterruptedException if any sleep calls were interrupted.
     */
    public static boolean waitUntil(BooleanSupplier breakSupplier) throws InterruptedException {
        return waitUntil(breakSupplier, 10, TimeUnit.SECONDS);
    }

    // After 1s, we stop growing the sleep interval exponentially and just sleep 1s until maxWaitTime
    private static final long AWAIT_BUSY_THRESHOLD = 1000L;

    /**
     * Periodically execute the supplied function until it returns true, or until the
     * specified maximum wait time has elapsed. If at all possible, use
     * {@link ESTestCase#assertBusy(CheckedRunnable)} instead.
     *
     * @param breakSupplier determines whether to return immediately or continue waiting.
     * @param maxWaitTime the maximum amount of time to wait
     * @param unit the unit of tie for <code>maxWaitTime</code>
     * @return the last value returned by <code>breakSupplier</code>
     * @throws InterruptedException if any sleep calls were interrupted.
     */
    public static boolean waitUntil(BooleanSupplier breakSupplier, long maxWaitTime, TimeUnit unit) throws InterruptedException {
        long maxTimeInMillis = TimeUnit.MILLISECONDS.convert(maxWaitTime, unit);
        long timeInMillis = 1;
        long sum = 0;
        while (sum + timeInMillis < maxTimeInMillis) {
            if (breakSupplier.getAsBoolean()) {
                return true;
            }
            Thread.sleep(timeInMillis);
            sum += timeInMillis;
            timeInMillis = Math.min(AWAIT_BUSY_THRESHOLD, timeInMillis * 2);
        }
        timeInMillis = maxTimeInMillis - sum;
        Thread.sleep(Math.max(timeInMillis, 0));
        return breakSupplier.getAsBoolean();
    }

    public static boolean terminate(ExecutorService... services) {
        boolean terminated = true;
        for (ExecutorService service : services) {
            if (service != null) {
                terminated &= ThreadPool.terminate(service, 10, TimeUnit.SECONDS);
            }
        }
        return terminated;
    }

    public static boolean terminate(ThreadPool threadPool) {
        return ThreadPool.terminate(threadPool, 10, TimeUnit.SECONDS);
    }

    /**
     * Returns a {@link java.nio.file.Path} pointing to the class path relative resource given
     * as the first argument. In contrast to
     * <code>getClass().getResource(...).getFile()</code> this method will not
     * return URL encoded paths if the parent path contains spaces or other
     * non-standard characters.
     */
    @Override
    public Path getDataPath(String relativePath) {
        // we override LTC behavior here: wrap even resources with mockfilesystems,
        // because some code is buggy when it comes to multiple nio.2 filesystems
        // (e.g. FileSystemUtils, and likely some tests)
        try {
            return PathUtils.get(getClass().getResource(relativePath).toURI()).toAbsolutePath().normalize();
        } catch (Exception e) {
            throw new RuntimeException("resource not found: " + relativePath, e);
        }
    }

    /** Returns a random number of temporary paths. */
    public String[] tmpPaths() {
        final int numPaths = TestUtil.nextInt(random(), 1, 3);
        final String[] absPaths = new String[numPaths];
        for (int i = 0; i < numPaths; i++) {
            absPaths[i] = createTempDir().toAbsolutePath().toString();
        }
        return absPaths;
    }

    public NodeEnvironment newNodeEnvironment() throws IOException {
        return newNodeEnvironment(Settings.EMPTY);
    }

    public Settings buildEnvSettings(Settings settings) {
        return Settings.builder()
                .put(settings)
                .put(Environment.PATH_HOME_SETTING.getKey(), createTempDir().toAbsolutePath())
                .putList(Environment.PATH_DATA_SETTING.getKey(), tmpPaths()).build();
    }

    public NodeEnvironment newNodeEnvironment(Settings settings) throws IOException {
        Settings build = buildEnvSettings(settings);
        return new NodeEnvironment(build, TestEnvironment.newEnvironment(build));
    }

    public Environment newEnvironment() {
        Settings build = buildEnvSettings(Settings.EMPTY);
        return TestEnvironment.newEnvironment(build);
    }

    public Environment newEnvironment(Settings settings) {
        Settings build = buildEnvSettings(settings);
        return TestEnvironment.newEnvironment(build);
    }

    /** Return consistent index settings for the provided index version. */
    public static Settings.Builder settings(Version version) {
        Settings.Builder builder = Settings.builder().put(IndexMetadata.SETTING_VERSION_CREATED, version);
        return builder;
    }

    /**
     * Returns size random values
     */
    public static <T> List<T> randomSubsetOf(int size, T... values) {
        List<T> list = arrayAsArrayList(values);
        return randomSubsetOf(size, list);
    }

    /**
     * Returns a random subset of values (including a potential empty list, or the full original list)
     */
    public static <T> List<T> randomSubsetOf(Collection<T> collection) {
        return randomSubsetOf(randomInt(collection.size()), collection);
    }

    /**
     * Returns size random values
     */
    public static <T> List<T> randomSubsetOf(int size, Collection<T> collection) {
        if (size > collection.size()) {
            throw new IllegalArgumentException("Can\'t pick " + size + " random objects from a collection of " +
                    collection.size() + " objects");
        }
        List<T> tempList = new ArrayList<>(collection);
        Collections.shuffle(tempList, random());
        return tempList.subList(0, size);
    }

    /**
     * Builds a set of unique items. Usually you'll get the requested count but you might get less than that number if the supplier returns
     * lots of repeats. Make sure that the items properly implement equals and hashcode.
     */
    public static <T> Set<T> randomUnique(Supplier<T> supplier, int targetCount) {
        Set<T> things = new HashSet<>();
        int maxTries = targetCount * 10;
        for (int t = 0; t < maxTries; t++) {
            if (things.size() == targetCount) {
                return things;
            }
            things.add(supplier.get());
        }
        // Oh well, we didn't get enough unique things. It'll be ok.
        return things;
    }

    public static String randomGeohash(int minPrecision, int maxPrecision) {
        return geohashGenerator.ofStringLength(random(), minPrecision, maxPrecision);
    }

    public static String getTestTransportType() {
        return MockNioTransportPlugin.MOCK_NIO_TRANSPORT_NAME;
    }

    public static Class<? extends Plugin> getTestTransportPlugin() {
        return MockNioTransportPlugin.class;
    }

    private static final GeohashGenerator geohashGenerator = new GeohashGenerator();

    public static class GeohashGenerator extends CodepointSetGenerator {
        private static final char[] ASCII_SET = "0123456789bcdefghjkmnpqrstuvwxyz".toCharArray();

        public GeohashGenerator() {
            super(ASCII_SET);
        }
    }

    /**
     * Returns the bytes that represent the XContent output of the provided {@link ToXContent} object, using the provided
     * {@link XContentType}. Wraps the output into a new anonymous object according to the value returned
     * by the {@link ToXContent#isFragment()} method returns. Shuffles the keys to make sure that parsing never relies on keys ordering.
     */
    protected final BytesReference toShuffledXContent(ToXContent toXContent, XContentType xContentType, ToXContent.Params params,
                                                      boolean humanReadable, String... exceptFieldNames) throws IOException{
        BytesReference bytes = XContentHelper.toXContent(toXContent, xContentType, params, humanReadable);
        try (XContentParser parser = createParser(xContentType.xContent(), bytes)) {
            try (XContentBuilder builder = shuffleXContent(parser, rarely(), exceptFieldNames)) {
                return BytesReference.bytes(builder);
            }
        }
    }

    /**
     * Randomly shuffles the fields inside objects in the {@link XContentBuilder} passed in.
     * Recursively goes through inner objects and also shuffles them. Exceptions for this
     * recursive shuffling behavior can be made by passing in the names of fields which
     * internally should stay untouched.
     */
    protected final XContentBuilder shuffleXContent(XContentBuilder builder, String... exceptFieldNames) throws IOException {
        try (XContentParser parser = createParser(builder)) {
            return shuffleXContent(parser, builder.isPrettyPrint(), exceptFieldNames);
        }
    }

    /**
     * Randomly shuffles the fields inside objects parsed using the {@link XContentParser} passed in.
     * Recursively goes through inner objects and also shuffles them. Exceptions for this
     * recursive shuffling behavior can be made by passing in the names of fields which
     * internally should stay untouched.
     */
    public static XContentBuilder shuffleXContent(XContentParser parser, boolean prettyPrint, String... exceptFieldNames)
            throws IOException {
        XContentBuilder xContentBuilder = XContentFactory.contentBuilder(parser.contentType());
        if (prettyPrint) {
            xContentBuilder.prettyPrint();
        }
        Token token = parser.currentToken() == null ? parser.nextToken() : parser.currentToken();
        if (token == Token.START_ARRAY) {
            List<Object> shuffledList = shuffleList(parser.listOrderedMap(), new HashSet<>(Arrays.asList(exceptFieldNames)));
            return xContentBuilder.value(shuffledList);
        }
        //we need a sorted map for reproducibility, as we are going to shuffle its keys and write XContent back
        Map<String, Object> shuffledMap = shuffleMap((LinkedHashMap<String, Object>)parser.mapOrdered(),
            new HashSet<>(Arrays.asList(exceptFieldNames)));
        return xContentBuilder.map(shuffledMap);
    }

    // shuffle fields of objects in the list, but not the list itself
    @SuppressWarnings("unchecked")
    private static List<Object> shuffleList(List<Object> list, Set<String> exceptFields) {
        List<Object> targetList = new ArrayList<>();
        for(Object value : list) {
            if (value instanceof Map) {
                LinkedHashMap<String, Object> valueMap = (LinkedHashMap<String, Object>) value;
                targetList.add(shuffleMap(valueMap, exceptFields));
            } else if(value instanceof List) {
                targetList.add(shuffleList((List) value, exceptFields));
            }  else {
                targetList.add(value);
            }
        }
        return targetList;
    }

    @SuppressWarnings("unchecked")
    public static LinkedHashMap<String, Object> shuffleMap(LinkedHashMap<String, Object> map, Set<String> exceptFields) {
        List<String> keys = new ArrayList<>(map.keySet());
        LinkedHashMap<String, Object> targetMap = new LinkedHashMap<>();
        Collections.shuffle(keys, random());
        for (String key : keys) {
            Object value = map.get(key);
            if (value instanceof Map && exceptFields.contains(key) == false) {
                LinkedHashMap<String, Object> valueMap = (LinkedHashMap<String, Object>) value;
                targetMap.put(key, shuffleMap(valueMap, exceptFields));
            } else if(value instanceof List && exceptFields.contains(key) == false) {
                targetMap.put(key, shuffleList((List) value, exceptFields));
            } else {
                targetMap.put(key, value);
            }
        }
        return targetMap;
    }

    /**
     * Create a copy of an original {@link Writeable} object by running it through a {@link BytesStreamOutput} and
     * reading it in again using a provided {@link Writeable.Reader}. The stream that is wrapped around the {@link StreamInput}
     * potentially need to use a {@link NamedWriteableRegistry}, so this needs to be provided too (although it can be
     * empty if the object that is streamed doesn't contain any {@link NamedWriteable} objects itself.
     */
    public static <T extends Writeable> T copyWriteable(T original, NamedWriteableRegistry namedWriteableRegistry,
            Writeable.Reader<T> reader) throws IOException {
        return copyWriteable(original, namedWriteableRegistry, reader, Version.CURRENT);
    }

    /**
     * Same as {@link #copyWriteable(Writeable, NamedWriteableRegistry, Writeable.Reader)} but also allows to provide
     * a {@link Version} argument which will be used to write and read back the object.
     */
    public static <T extends Writeable> T copyWriteable(T original, NamedWriteableRegistry namedWriteableRegistry,
                                                        Writeable.Reader<T> reader, Version version) throws IOException {
        return copyInstance(original, namedWriteableRegistry, (out, value) -> value.writeTo(out), reader, version);
    }

    /**
     * Create a copy of an original {@link NamedWriteable} object by running it through a {@link BytesStreamOutput} and
     * reading it in again using a provided {@link Writeable.Reader}.
     */
    public static <T extends NamedWriteable> T copyNamedWriteable(T original, NamedWriteableRegistry namedWriteableRegistry,
            Class<T> categoryClass) throws IOException {
        return copyNamedWriteable(original, namedWriteableRegistry, categoryClass, Version.CURRENT);
    }

    /**
     * Same as {@link #copyNamedWriteable(NamedWriteable, NamedWriteableRegistry, Class)} but also allows to provide
     * a {@link Version} argument which will be used to write and read back the object.
     */
    public static <T extends NamedWriteable> T copyNamedWriteable(T original, NamedWriteableRegistry namedWriteableRegistry,
                                                        Class<T> categoryClass, Version version) throws IOException {
        return copyInstance(original, namedWriteableRegistry,
                (out, value) -> out.writeNamedWriteable(value),
                in -> in.readNamedWriteable(categoryClass), version);
    }

    protected static <T> T copyInstance(T original, NamedWriteableRegistry namedWriteableRegistry, Writeable.Writer<T> writer,
                                      Writeable.Reader<T> reader, Version version) throws IOException {
        try (BytesStreamOutput output = new BytesStreamOutput()) {
            output.setVersion(version);
            writer.write(output, original);
            try (StreamInput in = new NamedWriteableAwareStreamInput(output.bytes().streamInput(), namedWriteableRegistry)) {
                in.setVersion(version);
                return reader.read(in);
            }
        }
    }

    /**
     * Create a new {@link XContentParser}.
     */
    protected final XContentParser createParser(XContentBuilder builder) throws IOException {
        return createParser(builder.contentType().xContent(), BytesReference.bytes(builder));
    }

    /**
     * Create a new {@link XContentParser}.
     */
    protected final XContentParser createParser(XContent xContent, String data) throws IOException {
        return xContent.createParser(xContentRegistry(), LoggingDeprecationHandler.INSTANCE, data);
    }

    /**
     * Create a new {@link XContentParser}.
     */
    protected final XContentParser createParser(XContent xContent, InputStream data) throws IOException {
        return xContent.createParser(xContentRegistry(), LoggingDeprecationHandler.INSTANCE, data);
    }

    /**
     * Create a new {@link XContentParser}.
     */
    protected final XContentParser createParser(XContent xContent, byte[] data) throws IOException {
        return xContent.createParser(xContentRegistry(), LoggingDeprecationHandler.INSTANCE, data);
    }

    /**
     * Create a new {@link XContentParser}.
     */
    protected final XContentParser createParser(XContent xContent, BytesReference data) throws IOException {
        return createParser(xContentRegistry(), xContent, data);
    }

    /**
     * Create a new {@link XContentParser}.
     */
    protected final XContentParser createParser(NamedXContentRegistry namedXContentRegistry, XContent xContent,
                                                BytesReference data) throws IOException {
        if (data.hasArray()) {
            return xContent.createParser(
                    namedXContentRegistry, LoggingDeprecationHandler.INSTANCE, data.array(), data.arrayOffset(), data.length());
        }
        return xContent.createParser(namedXContentRegistry, LoggingDeprecationHandler.INSTANCE, data.streamInput());
    }

    private static final NamedXContentRegistry DEFAULT_NAMED_X_CONTENT_REGISTRY =
            new NamedXContentRegistry(ClusterModule.getNamedXWriteables());

    protected static final NamedWriteableRegistry DEFAULT_NAMED_WRITABLE_REGISTRY =
        new NamedWriteableRegistry(ClusterModule.getNamedWriteables());

    /**
     * The {@link NamedXContentRegistry} to use for this test. Subclasses should override and use liberally.
     */
    protected NamedXContentRegistry xContentRegistry() {
        return DEFAULT_NAMED_X_CONTENT_REGISTRY;
    }

    /**
     * The {@link NamedWriteableRegistry} to use for this test. Subclasses should override and use liberally.
     */
    protected NamedWriteableRegistry writableRegistry() {
        return new NamedWriteableRegistry(ClusterModule.getNamedWriteables());
    }

    /**
     * Create a "mock" script for use either with {@link MockScriptEngine} or anywhere where you need a script but don't really care about
     * its contents.
     */
    public static Script mockScript(String id) {
        return new Script(ScriptType.INLINE, MockScriptEngine.NAME, id, emptyMap());
    }

    /** Returns the suite failure marker: internal use only! */
    public static TestRuleMarkFailure getSuiteFailureMarker() {
        return suiteFailureMarker;
    }

    /** Compares two stack traces, ignoring module (which is not yet serialized) */
    public static void assertArrayEquals(StackTraceElement expected[], StackTraceElement actual[]) {
        assertEquals(expected.length, actual.length);
        for (int i = 0; i < expected.length; i++) {
            assertEquals(expected[i], actual[i]);
        }
    }

    /** Compares two stack trace elements, ignoring module (which is not yet serialized) */
    public static void assertEquals(StackTraceElement expected, StackTraceElement actual) {
        assertEquals(expected.getClassName(), actual.getClassName());
        assertEquals(expected.getMethodName(), actual.getMethodName());
        assertEquals(expected.getFileName(), actual.getFileName());
        assertEquals(expected.getLineNumber(), actual.getLineNumber());
        assertEquals(expected.isNativeMethod(), actual.isNativeMethod());
    }

    protected static long spinForAtLeastOneMillisecond() {
        return spinForAtLeastNMilliseconds(1);
    }

    protected static long spinForAtLeastNMilliseconds(final long ms) {
        long nanosecondsInMillisecond = TimeUnit.NANOSECONDS.convert(ms, TimeUnit.MILLISECONDS);
        /*
         * Force at least ms milliseconds to elapse, but ensure the clock has enough resolution to
         * observe the passage of time.
         */
        long start = System.nanoTime();
        long elapsed;
        while ((elapsed = (System.nanoTime() - start)) < nanosecondsInMillisecond) {
            // busy spin
        }
        return elapsed;
    }

    /**
     * Creates an IndexAnalyzers with a single default analyzer
     */
    protected IndexAnalyzers createDefaultIndexAnalyzers() {
        return new IndexAnalyzers(
            Collections.singletonMap("default", new NamedAnalyzer("default", AnalyzerScope.INDEX, new StandardAnalyzer())),
            Collections.emptyMap(),
            Collections.emptyMap()
        );
    }

    /**
     * Creates an TestAnalysis with all the default analyzers configured.
     */
    public static TestAnalysis createTestAnalysis(Index index, Settings settings, AnalysisPlugin... analysisPlugins)
            throws IOException {
        Settings nodeSettings = Settings.builder().put(Environment.PATH_HOME_SETTING.getKey(), createTempDir()).build();
        return createTestAnalysis(index, nodeSettings, settings, analysisPlugins);
    }

    /**
     * Creates an TestAnalysis with all the default analyzers configured.
     */
    public static TestAnalysis createTestAnalysis(Index index, Settings nodeSettings, Settings settings,
                                                  AnalysisPlugin... analysisPlugins) throws IOException {
        Settings indexSettings = Settings.builder().put(settings)
                .put(IndexMetadata.SETTING_VERSION_CREATED, Version.CURRENT)
                .build();
        return createTestAnalysis(IndexSettingsModule.newIndexSettings(index, indexSettings), nodeSettings, analysisPlugins);
    }

    /**
     * Creates an TestAnalysis with all the default analyzers configured.
     */
    public static TestAnalysis createTestAnalysis(IndexSettings indexSettings, Settings nodeSettings,
                                                  AnalysisPlugin... analysisPlugins) throws IOException {
        Environment env = TestEnvironment.newEnvironment(nodeSettings);
        AnalysisModule analysisModule = new AnalysisModule(env, Arrays.asList(analysisPlugins));
        AnalysisRegistry analysisRegistry = analysisModule.getAnalysisRegistry();
        return new TestAnalysis(analysisRegistry.build(indexSettings),
            analysisRegistry.buildTokenFilterFactories(indexSettings),
            analysisRegistry.buildTokenizerFactories(indexSettings),
            analysisRegistry.buildCharFilterFactories(indexSettings));
    }

    /**
     * This cute helper class just holds all analysis building blocks that are used
     * to build IndexAnalyzers. This is only for testing since in production we only need the
     * result and we don't even expose it there.
     */
    public static final class TestAnalysis {

        public final IndexAnalyzers indexAnalyzers;
        public final Map<String, TokenFilterFactory> tokenFilter;
        public final Map<String, TokenizerFactory> tokenizer;
        public final Map<String, CharFilterFactory> charFilter;

        public TestAnalysis(IndexAnalyzers indexAnalyzers,
                            Map<String, TokenFilterFactory> tokenFilter,
                            Map<String, TokenizerFactory> tokenizer,
                            Map<String, CharFilterFactory> charFilter) {
            this.indexAnalyzers = indexAnalyzers;
            this.tokenFilter = tokenFilter;
            this.tokenizer = tokenizer;
            this.charFilter = charFilter;
        }
    }

    private static boolean isUnusableLocale() {
        return inFipsJvm() && (Locale.getDefault().toLanguageTag().equals("th-TH")
            || Locale.getDefault().toLanguageTag().equals("ja-JP-u-ca-japanese-x-lvariant-JP")
            || Locale.getDefault().toLanguageTag().equals("th-TH-u-nu-thai-x-lvariant-TH"));
    }

    public static boolean inFipsJvm() {
        return Boolean.parseBoolean(System.getProperty(FIPS_SYSPROP));
    }

    /**
     * Returns a unique port range for this JVM starting from the computed base port
     */
    public static String getPortRange() {
        return getBasePort() + "-" + (getBasePort() + 99); // upper bound is inclusive
    }

    protected static int getBasePort() {
        // some tests use MockTransportService to do network based testing. Yet, we run tests in multiple JVMs that means
        // concurrent tests could claim port that another JVM just released and if that test tries to simulate a disconnect it might
        // be smart enough to re-connect depending on what is tested. To reduce the risk, since this is very hard to debug we use
        // a different default port range per JVM unless the incoming settings override it
        // use a non-default base port otherwise some cluster in this JVM might reuse a port

        // We rely on Gradle implementation details here, the worker IDs are long values incremented by one  for the
        // lifespan of the daemon this means that they can get larger than the allowed port range.
        // Ephemeral ports on Linux start at 32768 so we modulo to make sure that we don't exceed that.
        // This is safe as long as we have fewer than 224 Gradle workers running in parallel
        // See also: https://github.com/elastic/elasticsearch/issues/44134
        final String workerIdStr = System.getProperty(ESTestCase.TEST_WORKER_SYS_PROPERTY);
        final int startAt;
        if (workerIdStr == null) {
            startAt = 0; // IDE
        } else {
            // we adjust the gradle worker id with mod so as to not go over the ephemoral port ranges, but gradle continually
            // increases this value, so the mod can eventually become zero, thus we shift on both sides by 1
            final long workerId = Long.valueOf(workerIdStr);
            assert workerId >= 1 : "Non positive gradle worker id: " + workerIdStr;
            startAt = (int) Math.floorMod(workerId - 1, 223L) + 1;
        }
        assert startAt >= 0 : "Unexpected test worker Id, resulting port range would be negative";
        return MIN_PRIVATE_PORT + (startAt * 100);
    }

    protected static InetAddress randomIp(boolean v4) {
        try {
            if (v4) {
                byte[] ipv4 = new byte[4];
                random().nextBytes(ipv4);
                return InetAddress.getByAddress(ipv4);
            } else {
                byte[] ipv6 = new byte[16];
                random().nextBytes(ipv6);
                return InetAddress.getByAddress(ipv6);
            }
        } catch (UnknownHostException e) {
            throw new AssertionError();
        }
    }
}<|MERGE_RESOLUTION|>--- conflicted
+++ resolved
@@ -415,11 +415,7 @@
                 // unit tests do not run with the bundled JDK, if there are warnings we need to filter the no-jdk deprecation warning
                 final List<String> filteredWarnings = warnings
                     .stream()
-<<<<<<< HEAD
-                    .filter(k -> filteredWarnings().stream().noneMatch(s -> s.contains(k)))
-=======
                     .filter(k -> filteredWarnings().stream().noneMatch(s -> k.contains(s)))
->>>>>>> 770ddaf2
                     .collect(Collectors.toList());
                 assertThat("unexpected warning headers", filteredWarnings, empty());
             } else {
@@ -441,7 +437,6 @@
             filtered.add("no-jdk distributions that do not bundle a JDK are deprecated and will be removed in a future release");
         }
         return filtered;
-
     }
 
     /**
