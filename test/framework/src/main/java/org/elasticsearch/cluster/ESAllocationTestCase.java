--- conflicted
+++ resolved
@@ -137,20 +137,11 @@
         };
     }
 
-<<<<<<< HEAD
-    public static MockAllocationService createAllocationService(Settings settings, ClusterInfoService clusterInfoService) {
-        return new MockAllocationService(
-            randomAllocationDeciders(settings, EMPTY_CLUSTER_SETTINGS, random()),
-            new TestGatewayAllocator(),
-            createShardsAllocator(settings),
-            clusterInfoService,
-=======
     public static MockAllocationService createAllocationService(Settings settings, GatewayAllocator gatewayAllocator) {
         return createAllocationService(
             settings,
             gatewayAllocator,
             EmptyClusterInfoService.INSTANCE,
->>>>>>> a3eb70ba
             SNAPSHOT_INFO_SERVICE_WITH_NO_SHARD_SIZES
         );
     }
@@ -173,13 +164,8 @@
         return new MockAllocationService(
             randomAllocationDeciders(settings, clusterSettings),
             gatewayAllocator,
-<<<<<<< HEAD
             createShardsAllocator(settings),
-            EmptyClusterInfoService.INSTANCE,
-=======
-            new BalancedShardsAllocator(clusterSettings, WriteLoadForecaster.DEFAULT),
             clusterInfoService,
->>>>>>> a3eb70ba
             snapshotsInfoService
         );
     }
