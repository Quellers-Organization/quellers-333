/*
 * Licensed to Elasticsearch under one or more contributor
 * license agreements. See the NOTICE file distributed with
 * this work for additional information regarding copyright
 * ownership. Elasticsearch licenses this file to you under
 * the Apache License, Version 2.0 (the "License"); you may
 * not use this file except in compliance with the License.
 * You may obtain a copy of the License at
 *
 *    http://www.apache.org/licenses/LICENSE-2.0
 *
 * Unless required by applicable law or agreed to in writing,
 * software distributed under the License is distributed on an
 * "AS IS" BASIS, WITHOUT WARRANTIES OR CONDITIONS OF ANY
 * KIND, either express or implied.  See the License for the
 * specific language governing permissions and limitations
 * under the License.
 */

package org.elasticsearch.cluster.routing;

import org.elasticsearch.Version;
import org.elasticsearch.cluster.metadata.IndexMetaData;
import org.elasticsearch.common.UUIDs;
import org.elasticsearch.index.shard.ShardId;
import org.elasticsearch.snapshots.Snapshot;
import org.elasticsearch.snapshots.SnapshotId;
import org.elasticsearch.test.ESTestCase;

import static org.elasticsearch.test.ESTestCase.randomAlphaOfLength;

/**
 * A helper that allows to create shard routing instances within tests, while not requiring to expose
 * different simplified constructors on the ShardRouting itself.
 */
public class TestShardRouting {

    public static ShardRouting newShardRouting(String index, int shardId, String currentNodeId, boolean primary, ShardRoutingState state) {
        return newShardRouting(new ShardId(index, IndexMetaData.INDEX_UUID_NA_VALUE, shardId), currentNodeId, primary, state);
    }

<<<<<<< HEAD
    public static ShardRouting newShardRouting(ShardId shardId, String currentNodeId, boolean primary,
            RecoverySource recoverySource, ShardRoutingState state) {
        return new ShardRouting(shardId, currentNodeId, null, primary, state, recoverySource,
                buildUnassignedInfo(state), buildAllocationId(state), -1);
    }

=======
>>>>>>> 6ec12bef
    public static ShardRouting newShardRouting(ShardId shardId, String currentNodeId, boolean primary, ShardRoutingState state) {
        return new ShardRouting(shardId, currentNodeId, null, primary, state, buildRecoveryTarget(primary, state),
                buildUnassignedInfo(state), buildAllocationId(state), -1);
    }

    public static ShardRouting newShardRouting(ShardId shardId, String currentNodeId, boolean primary,
            ShardRoutingState state, RecoverySource recoverySource) {
        return new ShardRouting(shardId, currentNodeId, null, primary, state, recoverySource,
                buildUnassignedInfo(state), buildAllocationId(state), -1);
    }

    public static ShardRouting newShardRouting(String index, int shardId, String currentNodeId, String relocatingNodeId,
            boolean primary, ShardRoutingState state) {
        return newShardRouting(new ShardId(index, IndexMetaData.INDEX_UUID_NA_VALUE, shardId), currentNodeId,
                relocatingNodeId, primary, state);
    }

    public static ShardRouting newShardRouting(ShardId shardId, String currentNodeId, String relocatingNodeId,
            boolean primary, ShardRoutingState state) {
        return new ShardRouting(shardId, currentNodeId, relocatingNodeId, primary, state,
                buildRecoveryTarget(primary, state), buildUnassignedInfo(state), buildAllocationId(state), -1);
    }

    public static ShardRouting newShardRouting(String index, int shardId, String currentNodeId,
            String relocatingNodeId, boolean primary, ShardRoutingState state, AllocationId allocationId) {
        return newShardRouting(new ShardId(index, IndexMetaData.INDEX_UUID_NA_VALUE, shardId), currentNodeId,
                relocatingNodeId, primary, state, allocationId);
    }

    public static ShardRouting newShardRouting(ShardId shardId, String currentNodeId, String relocatingNodeId, boolean primary,
            ShardRoutingState state, AllocationId allocationId) {
        return new ShardRouting(shardId, currentNodeId, relocatingNodeId, primary, state,
                buildRecoveryTarget(primary, state), buildUnassignedInfo(state), allocationId, -1);
    }

    public static ShardRouting newShardRouting(String index, int shardId, String currentNodeId,
                                               String relocatingNodeId, boolean primary, ShardRoutingState state,
                                               UnassignedInfo unassignedInfo) {
        return newShardRouting(new ShardId(index, IndexMetaData.INDEX_UUID_NA_VALUE, shardId), currentNodeId, relocatingNodeId,
                primary, state, unassignedInfo);
    }

    public static ShardRouting newShardRouting(ShardId shardId, String currentNodeId,
                                               String relocatingNodeId, boolean primary, ShardRoutingState state,
                                               UnassignedInfo unassignedInfo) {
        return new ShardRouting(shardId, currentNodeId, relocatingNodeId, primary, state, buildRecoveryTarget(primary, state),
                unassignedInfo, buildAllocationId(state), -1);
    }

    public static ShardRouting relocate(ShardRouting shardRouting, String relocatingNodeId, long expectedShardSize) {
        return shardRouting.relocate(relocatingNodeId, expectedShardSize);
    }

    private static RecoverySource buildRecoveryTarget(boolean primary, ShardRoutingState state) {
        switch (state) {
            case UNASSIGNED:
            case INITIALIZING:
                if (primary) {
                    return ESTestCase.randomFrom(RecoverySource.EmptyStoreRecoverySource.INSTANCE,
                        RecoverySource.ExistingStoreRecoverySource.INSTANCE);
                } else {
                    return RecoverySource.PeerRecoverySource.INSTANCE;
                }
            case STARTED:
            case RELOCATING:
                return null;
            default:
                throw new IllegalStateException("illegal state");
        }
    }

    private static AllocationId buildAllocationId(ShardRoutingState state) {
        switch (state) {
            case UNASSIGNED:
                return null;
            case INITIALIZING:
            case STARTED:
                return AllocationId.newInitializing();
            case RELOCATING:
                AllocationId allocationId = AllocationId.newInitializing();
                return AllocationId.newRelocation(allocationId);
            default:
                throw new IllegalStateException("illegal state");
        }
    }

    private static UnassignedInfo buildUnassignedInfo(ShardRoutingState state) {
        switch (state) {
            case UNASSIGNED:
            case INITIALIZING:
                return new UnassignedInfo(ESTestCase.randomFrom(UnassignedInfo.Reason.values()), "auto generated for test");
            case STARTED:
            case RELOCATING:
                return null;
            default:
                throw new IllegalStateException("illegal state");
        }
    }

    public static RecoverySource randomRecoverySource() {
        return ESTestCase.randomFrom(RecoverySource.EmptyStoreRecoverySource.INSTANCE,
            RecoverySource.ExistingStoreRecoverySource.INSTANCE,
            RecoverySource.PeerRecoverySource.INSTANCE,
            RecoverySource.LocalShardsRecoverySource.INSTANCE,
            new RecoverySource.SnapshotRecoverySource(
                new Snapshot("repo", new SnapshotId(randomAlphaOfLength(8), UUIDs.randomBase64UUID())),
                Version.CURRENT,
                "some_index"));
    }
}<|MERGE_RESOLUTION|>--- conflicted
+++ resolved
@@ -39,15 +39,6 @@
         return newShardRouting(new ShardId(index, IndexMetaData.INDEX_UUID_NA_VALUE, shardId), currentNodeId, primary, state);
     }
 
-<<<<<<< HEAD
-    public static ShardRouting newShardRouting(ShardId shardId, String currentNodeId, boolean primary,
-            RecoverySource recoverySource, ShardRoutingState state) {
-        return new ShardRouting(shardId, currentNodeId, null, primary, state, recoverySource,
-                buildUnassignedInfo(state), buildAllocationId(state), -1);
-    }
-
-=======
->>>>>>> 6ec12bef
     public static ShardRouting newShardRouting(ShardId shardId, String currentNodeId, boolean primary, ShardRoutingState state) {
         return new ShardRouting(shardId, currentNodeId, null, primary, state, buildRecoveryTarget(primary, state),
                 buildUnassignedInfo(state), buildAllocationId(state), -1);
