--- conflicted
+++ resolved
@@ -941,13 +941,8 @@
             return 0;
         }
 
-<<<<<<< HEAD
-        public class ClusterNode {
+        public final class ClusterNode {
             private static final Logger logger = LogManager.getLogger(ClusterNode.class);
-=======
-        public final class ClusterNode {
-            private final Logger logger = LogManager.getLogger(ClusterNode.class);
->>>>>>> 8e6e0e59
 
             private final int nodeIndex;
             Coordinator coordinator;
