--- conflicted
+++ resolved
@@ -86,38 +86,6 @@
         return resultingState;
     }
 
-    public static <T extends ClusterStateTaskListener> ClusterState executeExecutingResults(
-        ClusterState originalState,
-        ClusterStateTaskExecutor<T> executor,
-        Iterable<T> tasks,
-        CheckedConsumer<T, Exception> onTaskSuccess,
-        CheckedBiConsumer<T, Exception, Exception> onTaskFailure
-    ) throws Exception {
-        final var taskContexts = StreamSupport.stream(tasks.spliterator(), false).<ClusterStateTaskExecutor.TaskContext<T>>map(
-            t -> new TestTaskContext<>(t) {
-                @Override
-                public void success(Runnable onPublishSuccess) {
-                    super.success(onPublishSuccess);
-                    // onPublishSuccess.run();
-                }
-            }
-        ).toList();
-        final var resultingState = executor.execute(
-            new ClusterStateTaskExecutor.BatchExecutionContext<>(originalState, taskContexts, () -> null)
-        );
-        assertNotNull(resultingState);
-        for (final var taskContext : taskContexts) {
-            final var testTaskContext = (TestTaskContext<T>) taskContext;
-            assertFalse(taskContext + " should have completed", testTaskContext.incomplete());
-            if (testTaskContext.succeeded()) {
-                onTaskSuccess.accept(testTaskContext.getTask());
-            } else {
-                onTaskFailure.accept(testTaskContext.getTask(), testTaskContext.getFailure());
-            }
-        }
-        return resultingState;
-    }
-
     private static class TestTaskContext<T extends ClusterStateTaskListener> implements ClusterStateTaskExecutor.TaskContext<T> {
         private final T task;
         private Exception failure;
@@ -165,11 +133,7 @@
             assert clusterStateAckListener != null;
             assert task == clusterStateAckListener || (task instanceof ClusterStateAckListener == false);
             this.succeeded = true;
-<<<<<<< HEAD
-            onPublishSuccess.run();
-=======
             this.onPublishSuccess = onPublishSuccess;
->>>>>>> 71a47c8c
         }
 
         @Override
@@ -178,11 +142,7 @@
             assert onPublishSuccess != null;
             assert task instanceof ClusterStateAckListener == false;
             this.succeeded = true;
-<<<<<<< HEAD
-            onPublishSuccess.run();
-=======
             this.onPublishSuccess = onPublishSuccess;
->>>>>>> 71a47c8c
         }
 
         @Override
