--- conflicted
+++ resolved
@@ -65,11 +65,9 @@
         final var taskContexts = StreamSupport.stream(tasks.spliterator(), false).<ClusterStateTaskExecutor.TaskContext<T>>map(
             TestTaskContext::new
         ).toList();
-<<<<<<< HEAD
-        final var resultingState = executor.execute(originalState, taskContexts, () -> null);
-=======
-        final var resultingState = executor.execute(new ClusterStateTaskExecutor.BatchExecutionContext<>(originalState, taskContexts));
->>>>>>> 4779893b
+        final var resultingState = executor.execute(
+            new ClusterStateTaskExecutor.BatchExecutionContext<>(originalState, taskContexts, () -> null)
+        );
         assertNotNull(resultingState);
         for (final var taskContext : taskContexts) {
             final var testTaskContext = (TestTaskContext<T>) taskContext;
