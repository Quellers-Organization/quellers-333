/*
 * Copyright Elasticsearch B.V. and/or licensed to Elasticsearch B.V. under one
 * or more contributor license agreements. Licensed under the Elastic License
 * 2.0 and the Server Side Public License, v 1; you may not use this file except
 * in compliance with, at your election, the Elastic License 2.0 or the Server
 * Side Public License, v 1.
 */

package org.elasticsearch.bootstrap;

import com.carrotsearch.randomizedtesting.RandomizedRunner;

import org.apache.logging.log4j.LogManager;
import org.apache.logging.log4j.Logger;
import org.apache.lucene.tests.util.LuceneTestCase;
import org.elasticsearch.common.Strings;
import org.elasticsearch.common.filesystem.FileSystemNatives;
import org.elasticsearch.common.io.FileSystemUtils;
import org.elasticsearch.common.network.IfConfig;
import org.elasticsearch.common.settings.Settings;
import org.elasticsearch.core.Booleans;
import org.elasticsearch.core.PathUtils;
import org.elasticsearch.core.SuppressForbidden;
import org.elasticsearch.jdk.JarHell;
import org.elasticsearch.plugins.PluginInfo;
import org.elasticsearch.secure_sm.SecureSM;
import org.elasticsearch.test.mockito.SecureMockMaker;
import org.junit.Assert;

import java.io.InputStream;
import java.net.SocketPermission;
import java.net.URL;
import java.nio.file.Files;
import java.nio.file.Path;
import java.security.Permission;
import java.security.Permissions;
import java.security.Policy;
import java.security.ProtectionDomain;
import java.util.ArrayList;
import java.util.Arrays;
import java.util.Collections;
import java.util.HashMap;
import java.util.HashSet;
import java.util.List;
import java.util.Map;
import java.util.Objects;
import java.util.Properties;
import java.util.Set;
import java.util.stream.Collectors;

import static com.carrotsearch.randomizedtesting.RandomizedTest.systemPropertyAsBoolean;
import static org.elasticsearch.bootstrap.FilePermissionUtils.addDirectoryPath;

/**
 * Initializes natives and installs test security manager
 * (init'd early by base classes to ensure it happens regardless of which
 * test case happens to be first, test ordering, etc).
 * <p>
 * The idea is to mimic as much as possible what happens with ES in production
 * mode (e.g. assign permissions and install security manager the same way)
 */
public class BootstrapForTesting {

    // TODO: can we share more code with the non-test side here
    // without making things complex???

    static {
        // make sure java.io.tmpdir exists always (in case code uses it in a static initializer)
        Path javaTmpDir = PathUtils.get(
            Objects.requireNonNull(System.getProperty("java.io.tmpdir"), "please set ${java.io.tmpdir} in pom.xml")
        );
        try {
            Security.ensureDirectoryExists(javaTmpDir);
        } catch (Exception e) {
            throw new RuntimeException("unable to create test temp directory", e);
        }

        // just like bootstrap, initialize natives, then SM
        final boolean memoryLock = BootstrapSettings.MEMORY_LOCK_SETTING.get(Settings.EMPTY); // use the default bootstrap.memory_lock
                                                                                              // setting
        // some tests need the ability to disable system call filters (so they can fork other processes as part of test execution)
        final boolean systemCallFilter = Booleans.parseBoolean(System.getProperty("tests.system_call_filter", "true"));
        Bootstrap.initializeNatives(javaTmpDir, memoryLock, systemCallFilter, true);

        // init filesystem natives
        FileSystemNatives.init();

        // initialize probes
        Bootstrap.initializeProbes();

        // initialize sysprops
        BootstrapInfo.getSystemProperties();

        // check for jar hell
        try {
            final Logger logger = LogManager.getLogger(JarHell.class);
            JarHell.checkJarHell(logger::debug);
        } catch (Exception e) {
            throw new RuntimeException("found jar hell in test classpath", e);
        }

        // init mockito
        SecureMockMaker.init();

        // Log ifconfig output before SecurityManager is installed
        IfConfig.logIfNecessary();

        // install security manager if requested
        if (systemPropertyAsBoolean("tests.security.manager", true)) {
            try {
                // initialize paths the same exact way as bootstrap
                Permissions perms = new Permissions();
                Security.addClasspathPermissions(perms);
                // java.io.tmpdir
                FilePermissionUtils.addDirectoryPath(perms, "java.io.tmpdir", javaTmpDir, "read,readlink,write,delete", false);
                // custom test config file
                if (Strings.hasLength(System.getProperty("tests.config"))) {
                    FilePermissionUtils.addSingleFilePath(perms, PathUtils.get(System.getProperty("tests.config")), "read,readlink");
                }
                // jacoco coverage output file
                final boolean testsCoverage = Booleans.parseBoolean(System.getProperty("tests.coverage", "false"));
                if (testsCoverage) {
                    Path coverageDir = PathUtils.get(System.getProperty("tests.coverage.dir"));
                    FilePermissionUtils.addSingleFilePath(perms, coverageDir.resolve("jacoco.exec"), "read,write");
                    // in case we get fancy and use the -integration goals later:
                    FilePermissionUtils.addSingleFilePath(perms, coverageDir.resolve("jacoco-it.exec"), "read,write");
                }
                // intellij hack: intellij test runner wants setIO and will
                // screw up all test logging without it!
                if (System.getProperty("tests.gradle") == null) {
                    perms.add(new RuntimePermission("setIO"));
                }

                // add bind permissions for testing
                // ephemeral ports (note, on java 7 before update 51, this is a different permission)
                // this should really be the only one allowed for tests, otherwise they have race conditions
                perms.add(new SocketPermission("localhost:0", "listen,resolve"));
                // ... but tests are messy. like file permissions, just let them live in a fantasy for now.
                // TODO: cut over all tests to bind to ephemeral ports
                perms.add(new SocketPermission("localhost:1024-", "listen,resolve"));

                // read test-framework permissions
                Map<String, URL> codebases = getCodebases();

                final Policy testFramework = PolicyUtil.readPolicy(Bootstrap.class.getResource("test-framework.policy"), codebases);
                final Policy runnerPolicy;
                if (System.getProperty("tests.gradle") != null) {
                    runnerPolicy = PolicyUtil.readPolicy(Bootstrap.class.getResource("gradle.policy"), codebases);
                } else if (codebases.containsKey("junit-rt.jar")) {
                    runnerPolicy = PolicyUtil.readPolicy(Bootstrap.class.getResource("intellij.policy"), codebases);
                } else {
                    runnerPolicy = PolicyUtil.readPolicy(Bootstrap.class.getResource("eclipse.policy"), codebases);
                }
                // this mimicks the recursive data path permission added in Security.java
                Permissions fastPathPermissions = new Permissions();
                addDirectoryPath(fastPathPermissions, "java.io.tmpdir-fastpath", javaTmpDir, "read,readlink,write,delete", true);

                final Policy esPolicy = new ESPolicy(
                    codebases,
                    perms,
                    getPluginPermissions(),
                    true,
                    Security.toFilePermissions(fastPathPermissions)
                );
                Policy.setPolicy(new Policy() {
                    @Override
                    public boolean implies(ProtectionDomain domain, Permission permission) {
                        // implements union
                        return esPolicy.implies(domain, permission)
                            || testFramework.implies(domain, permission)
                            || runnerPolicy.implies(domain, permission);
                    }
                });
                Security.prepopulateSecurityCaller();
                Security.setSecurityManager(SecureSM.createTestSecureSM());
                Security.selfTest();

                // guarantee plugin classes are initialized first, in case they have one-time hacks.
                // this just makes unit testing more realistic
                for (URL url : Collections.list(BootstrapForTesting.class.getClassLoader().getResources(PluginInfo.ES_PLUGIN_PROPERTIES))) {
                    Properties properties = new Properties();
                    try (InputStream stream = FileSystemUtils.openFileURLStream(url)) {
                        properties.load(stream);
                    }
                    String clazz = properties.getProperty("classname");

                    int i;
                    if ((i = clazz.indexOf('/')) != -1) {
                        // it's a module qualified name
                        // this.moduleName = classname.substring(0, i);
                        clazz = clazz.substring(i + 1);
                    }

                    if (clazz != null) {
                        Class.forName(clazz);
                    }
                }
            } catch (Exception e) {
                throw new RuntimeException("unable to install test security manager", e);
            }
        }
    }

    static Map<String, URL> getCodebases() {
        Map<String, URL> codebases = PolicyUtil.getCodebaseJarMap(JarHell.parseClassPath());
        // when testing server, the main elasticsearch code is not yet in a jar, so we need to manually add it
        addClassCodebase(codebases, "elasticsearch", "org.elasticsearch.plugins.PluginsService");
        addClassCodebase(codebases, "elasticsearch-plugin-classloader", "org.elasticsearch.plugins.loader.ExtendedPluginsClassLoader");
        addClassCodebase(codebases, "elasticsearch-nio", "org.elasticsearch.nio.ChannelFactory");
        addClassCodebase(codebases, "elasticsearch-secure-sm", "org.elasticsearch.secure_sm.SecureSM");
        addClassCodebase(codebases, "elasticsearch-rest-client", "org.elasticsearch.client.RestClient");
<<<<<<< HEAD
        addClassCodebase(codebases, "elasticsearch-core", "org.elasticsearch.core.Booleans");
=======
        addClassCodebase(codebases, "elasticsearch-x-content", "org.elasticsearch.xcontent.XContent");
        addClassCodebase(codebases, "elasticsearch-cli", "org.elasticsearch.cli.Command");
>>>>>>> 3b78a4ca
        return codebases;
    }

    /** Add the codebase url of the given classname to the codebases map, if the class exists. */
    private static void addClassCodebase(Map<String, URL> codebases, String name, String classname) {
        try {
            if (codebases.containsKey(name)) {
                return; // the codebase already exists, from the classpath
            }
            Class<?> clazz = BootstrapForTesting.class.getClassLoader().loadClass(classname);
            URL location = clazz.getProtectionDomain().getCodeSource().getLocation();
            if (location.toString().endsWith(".jar") == false) {
                if (codebases.put(name, location) != null) {
                    throw new IllegalStateException("Already added " + name + " codebase for testing");
                }
            }
        } catch (ClassNotFoundException e) {
            // no class, fall through to not add. this can happen for any tests that do not include
            // the given class. eg only core tests include plugin-classloader
        }
    }

    /**
     * we don't know which codesources belong to which plugin, so just remove the permission from key codebases
     * like core, test-framework, etc. this way tests fail if accesscontroller blocks are missing.
     */
    @SuppressForbidden(reason = "accesses fully qualified URLs to configure security")
    static Map<String, Policy> getPluginPermissions() throws Exception {
        List<URL> pluginPolicies = Collections.list(BootstrapForTesting.class.getClassLoader().getResources(PluginInfo.ES_PLUGIN_POLICY));
        if (pluginPolicies.isEmpty()) {
            return Collections.emptyMap();
        }

        // compute classpath minus obvious places, all other jars will get the permission.
        Set<URL> codebases = new HashSet<>(parseClassPathWithSymlinks());
        Set<URL> excluded = new HashSet<>(
            Arrays.asList(
                // es core
                Bootstrap.class.getProtectionDomain().getCodeSource().getLocation(),
                // es test framework
                BootstrapForTesting.class.getProtectionDomain().getCodeSource().getLocation(),
                // lucene test framework
                LuceneTestCase.class.getProtectionDomain().getCodeSource().getLocation(),
                // randomized runner
                RandomizedRunner.class.getProtectionDomain().getCodeSource().getLocation(),
                // junit library
                Assert.class.getProtectionDomain().getCodeSource().getLocation()
            )
        );
        codebases.removeAll(excluded);
        final Map<String, URL> codebasesMap = PolicyUtil.getCodebaseJarMap(codebases);

        // parse each policy file, with codebase substitution from the classpath
        final List<Policy> policies = new ArrayList<>(pluginPolicies.size());
        for (URL policyFile : pluginPolicies) {
            Map<String, URL> policyCodebases = codebasesMap;

            // if the codebases file is inside a jar, then we don't need to load it since the jar will
            // have already been read from the classpath
            if (policyFile.toString().contains(".jar!") == false) {
                Path policyPath = PathUtils.get(policyFile.toURI());
                Path codebasesPath = policyPath.getParent().resolve("plugin-security.codebases");

                if (Files.exists(codebasesPath)) {
                    // load codebase to class map used for tests
                    policyCodebases = new HashMap<>(codebasesMap);
                    Map<String, String> codebasesProps = parsePropertiesFile(codebasesPath);
                    for (var entry : codebasesProps.entrySet()) {
                        addClassCodebase(policyCodebases, entry.getKey(), entry.getValue());
                    }
                }
            }

            policies.add(PolicyUtil.readPolicy(policyFile, policyCodebases));
        }

        // consult each policy file for those codebases
        Map<String, Policy> map = new HashMap<>();
        for (URL url : codebases) {
            map.put(url.getFile(), new Policy() {
                @Override
                public boolean implies(ProtectionDomain domain, Permission permission) {
                    // implements union
                    for (Policy p : policies) {
                        if (p.implies(domain, permission)) {
                            return true;
                        }
                    }
                    return false;
                }
            });
        }
        return Collections.unmodifiableMap(map);
    }

    static Map<String, String> parsePropertiesFile(Path propertiesFile) throws Exception {
        Properties props = new Properties();
        try (InputStream is = Files.newInputStream(propertiesFile)) {
            props.load(is);
        }
        return props.entrySet().stream().collect(Collectors.toMap(e -> e.getKey().toString(), e -> e.getValue().toString()));
    }

    /**
     * return parsed classpath, but with symlinks resolved to destination files for matching
     * this is for matching the toRealPath() in the code where we have a proper plugin structure
     */
    @SuppressForbidden(reason = "does evil stuff with paths and urls because devs and jenkins do evil stuff with paths and urls")
    static Set<URL> parseClassPathWithSymlinks() throws Exception {
        Set<URL> raw = JarHell.parseClassPath();
        Set<URL> cooked = new HashSet<>(raw.size());
        for (URL url : raw) {
            Path path = PathUtils.get(url.toURI());
            if (Files.exists(path)) {
                boolean added = cooked.add(path.toRealPath().toUri().toURL());
                if (added == false) {
                    throw new IllegalStateException("Duplicate in classpath after resolving symlinks: " + url);
                }
            }
        }
        return raw;
    }

    // does nothing, just easy way to make sure the class is loaded.
    public static void ensureInitialized() {}
}<|MERGE_RESOLUTION|>--- conflicted
+++ resolved
@@ -183,14 +183,6 @@
                         properties.load(stream);
                     }
                     String clazz = properties.getProperty("classname");
-
-                    int i;
-                    if ((i = clazz.indexOf('/')) != -1) {
-                        // it's a module qualified name
-                        // this.moduleName = classname.substring(0, i);
-                        clazz = clazz.substring(i + 1);
-                    }
-
                     if (clazz != null) {
                         Class.forName(clazz);
                     }
@@ -209,12 +201,9 @@
         addClassCodebase(codebases, "elasticsearch-nio", "org.elasticsearch.nio.ChannelFactory");
         addClassCodebase(codebases, "elasticsearch-secure-sm", "org.elasticsearch.secure_sm.SecureSM");
         addClassCodebase(codebases, "elasticsearch-rest-client", "org.elasticsearch.client.RestClient");
-<<<<<<< HEAD
         addClassCodebase(codebases, "elasticsearch-core", "org.elasticsearch.core.Booleans");
-=======
         addClassCodebase(codebases, "elasticsearch-x-content", "org.elasticsearch.xcontent.XContent");
         addClassCodebase(codebases, "elasticsearch-cli", "org.elasticsearch.cli.Command");
->>>>>>> 3b78a4ca
         return codebases;
     }
 
