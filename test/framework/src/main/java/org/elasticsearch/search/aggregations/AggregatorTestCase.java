/*
 * Licensed to Elasticsearch under one or more contributor
 * license agreements. See the NOTICE file distributed with
 * this work for additional information regarding copyright
 * ownership. Elasticsearch licenses this file to you under
 * the Apache License, Version 2.0 (the "License"); you may
 * not use this file except in compliance with the License.
 * You may obtain a copy of the License at
 *
 *    http://www.apache.org/licenses/LICENSE-2.0
 *
 * Unless required by applicable law or agreed to in writing,
 * software distributed under the License is distributed on an
 * "AS IS" BASIS, WITHOUT WARRANTIES OR CONDITIONS OF ANY
 * KIND, either express or implied.  See the License for the
 * specific language governing permissions and limitations
 * under the License.
 */
package org.elasticsearch.search.aggregations;

import org.apache.lucene.analysis.standard.StandardAnalyzer;
import org.apache.lucene.document.BinaryDocValuesField;
import org.apache.lucene.document.Document;
import org.apache.lucene.document.HalfFloatPoint;
import org.apache.lucene.document.InetAddressPoint;
import org.apache.lucene.document.LatLonDocValuesField;
import org.apache.lucene.document.SortedNumericDocValuesField;
import org.apache.lucene.document.SortedSetDocValuesField;
import org.apache.lucene.document.StoredField;
import org.apache.lucene.index.AssertingDirectoryReader;
import org.apache.lucene.index.CompositeReaderContext;
import org.apache.lucene.index.DirectoryReader;
import org.apache.lucene.index.IndexReader;
import org.apache.lucene.index.IndexReaderContext;
import org.apache.lucene.index.LeafReaderContext;
import org.apache.lucene.index.RandomIndexWriter;
import org.apache.lucene.search.AssertingIndexSearcher;
import org.apache.lucene.search.Collector;
import org.apache.lucene.search.IndexSearcher;
import org.apache.lucene.search.MatchAllDocsQuery;
import org.apache.lucene.search.Query;
import org.apache.lucene.search.QueryCache;
import org.apache.lucene.search.QueryCachingPolicy;
import org.apache.lucene.search.ScoreMode;
import org.apache.lucene.search.Weight;
import org.apache.lucene.store.Directory;
import org.apache.lucene.util.BytesRef;
import org.apache.lucene.util.NumericUtils;
import org.elasticsearch.Version;
import org.elasticsearch.cluster.metadata.IndexMetadata;
import org.elasticsearch.common.breaker.CircuitBreaker;
import org.elasticsearch.common.lease.Releasable;
import org.elasticsearch.common.lease.Releasables;
import org.elasticsearch.common.lucene.index.ElasticsearchDirectoryReader;
import org.elasticsearch.common.network.NetworkAddress;
import org.elasticsearch.common.settings.Settings;
import org.elasticsearch.common.text.Text;
import org.elasticsearch.common.util.BigArrays;
import org.elasticsearch.common.util.MockBigArrays;
import org.elasticsearch.common.util.MockPageCacheRecycler;
import org.elasticsearch.index.Index;
import org.elasticsearch.index.IndexSettings;
import org.elasticsearch.index.analysis.AnalysisRegistry;
import org.elasticsearch.index.analysis.AnalyzerScope;
import org.elasticsearch.index.analysis.IndexAnalyzers;
import org.elasticsearch.index.analysis.NamedAnalyzer;
import org.elasticsearch.index.cache.bitset.BitsetFilterCache;
import org.elasticsearch.index.cache.bitset.BitsetFilterCache.Listener;
import org.elasticsearch.index.cache.query.DisabledQueryCache;
import org.elasticsearch.index.fielddata.IndexFieldData;
import org.elasticsearch.index.fielddata.IndexFieldDataCache;
import org.elasticsearch.index.fielddata.IndexFieldDataService;
import org.elasticsearch.index.mapper.BinaryFieldMapper;
import org.elasticsearch.index.mapper.CompletionFieldMapper;
import org.elasticsearch.index.mapper.ContentPath;
import org.elasticsearch.index.mapper.DocumentMapper;
import org.elasticsearch.index.mapper.FieldAliasMapper;
import org.elasticsearch.index.mapper.FieldMapper;
import org.elasticsearch.index.mapper.GeoShapeFieldMapper;
import org.elasticsearch.index.mapper.MappedFieldType;
import org.elasticsearch.index.mapper.Mapper;
import org.elasticsearch.index.mapper.Mapper.BuilderContext;
import org.elasticsearch.index.mapper.MapperService;
import org.elasticsearch.index.mapper.NumberFieldMapper;
import org.elasticsearch.index.mapper.ObjectMapper;
import org.elasticsearch.index.mapper.ObjectMapper.Nested;
import org.elasticsearch.index.mapper.RangeFieldMapper;
import org.elasticsearch.index.mapper.RangeType;
import org.elasticsearch.index.mapper.TextFieldMapper;
import org.elasticsearch.index.query.QueryShardContext;
import org.elasticsearch.index.shard.IndexShard;
import org.elasticsearch.index.shard.ShardId;
import org.elasticsearch.indices.IndicesModule;
import org.elasticsearch.indices.breaker.CircuitBreakerService;
import org.elasticsearch.indices.breaker.NoneCircuitBreakerService;
import org.elasticsearch.indices.fielddata.cache.IndicesFieldDataCache;
import org.elasticsearch.indices.mapper.MapperRegistry;
import org.elasticsearch.mock.orig.Mockito;
import org.elasticsearch.script.ScriptService;
import org.elasticsearch.search.SearchModule;
import org.elasticsearch.search.aggregations.MultiBucketConsumerService.MultiBucketConsumer;
import org.elasticsearch.search.aggregations.pipeline.PipelineAggregator;
import org.elasticsearch.search.aggregations.pipeline.PipelineAggregator.PipelineTree;
import org.elasticsearch.search.aggregations.support.CoreValuesSourceType;
import org.elasticsearch.search.aggregations.support.ValuesSourceRegistry;
import org.elasticsearch.search.aggregations.support.ValuesSourceType;
import org.elasticsearch.search.fetch.FetchPhase;
import org.elasticsearch.search.fetch.subphase.FetchDocValuesPhase;
import org.elasticsearch.search.fetch.subphase.FetchSourcePhase;
import org.elasticsearch.search.internal.ContextIndexSearcher;
import org.elasticsearch.search.internal.SearchContext;
import org.elasticsearch.search.lookup.SearchLookup;
import org.elasticsearch.test.ESTestCase;
import org.elasticsearch.test.InternalAggregationTestCase;
import org.junit.After;
import org.junit.BeforeClass;

import java.io.IOException;
import java.net.InetAddress;
import java.util.ArrayList;
import java.util.Arrays;
import java.util.Collections;
import java.util.HashMap;
import java.util.List;
import java.util.Map;
import java.util.Objects;
import java.util.function.BiFunction;
import java.util.function.Function;
import java.util.stream.Collectors;

<<<<<<< HEAD
=======
import static java.util.Collections.singletonMap;
import static java.util.Collections.emptyMap;
>>>>>>> 49f8f66a
import static org.elasticsearch.test.InternalAggregationTestCase.DEFAULT_MAX_BUCKETS;
import static org.mockito.Matchers.anyObject;
import static org.mockito.Matchers.anyString;
import static org.mockito.Mockito.doAnswer;
import static org.mockito.Mockito.mock;
import static org.mockito.Mockito.when;

/**
 * Base class for testing {@link Aggregator} implementations.
 * Provides helpers for constructing and searching an {@link Aggregator} implementation based on a provided
 * {@link AggregationBuilder} instance.
 */
public abstract class AggregatorTestCase extends ESTestCase {
    private static final String NESTEDFIELD_PREFIX = "nested_";
    private List<Releasable> releasables = new ArrayList<>();
    private static final String TYPE_NAME = "type";
    protected static ValuesSourceRegistry valuesSourceRegistry;

    // A list of field types that should not be tested, or are not currently supported
    private static List<String> TYPE_TEST_BLACKLIST;

    static {
        List<String> blacklist = new ArrayList<>();
        blacklist.add(ObjectMapper.CONTENT_TYPE); // Cannot aggregate objects
        blacklist.add(GeoShapeFieldMapper.CONTENT_TYPE); // Cannot aggregate geoshapes (yet)
        blacklist.add(ObjectMapper.NESTED_CONTENT_TYPE); // TODO support for nested
        blacklist.add(CompletionFieldMapper.CONTENT_TYPE); // TODO support completion
        blacklist.add(FieldAliasMapper.CONTENT_TYPE); // TODO support alias
        TYPE_TEST_BLACKLIST = blacklist;
    }


    /**
     * Allows subclasses to provide alternate names for the provided field type, which
     * can be useful when testing aggregations on field aliases.
     */
    protected Map<String, MappedFieldType> getFieldAliases(MappedFieldType... fieldTypes) {
        return Collections.emptyMap();
    }

    private static void registerFieldTypes(SearchContext searchContext, MapperService mapperService,
                                           Map<String, MappedFieldType> fieldNameToType) {
        for (Map.Entry<String, MappedFieldType> entry : fieldNameToType.entrySet()) {
            String fieldName = entry.getKey();
            MappedFieldType fieldType = entry.getValue();

            when(mapperService.fieldType(fieldName)).thenReturn(fieldType);
            when(searchContext.smartNameFieldType(fieldName)).thenReturn(fieldType);
        }
    }

    @BeforeClass
    public static void initValuesSourceRegistry() {
        SearchModule searchModule = new SearchModule(Settings.EMPTY, false, Collections.emptyList());
        valuesSourceRegistry = searchModule.getValuesSourceRegistry();
    }

    protected <A extends Aggregator> A createAggregator(AggregationBuilder aggregationBuilder,
                                                        IndexSearcher indexSearcher,
                                                        MappedFieldType... fieldTypes) throws IOException {
        return createAggregator(aggregationBuilder, indexSearcher, createIndexSettings(),
            new MultiBucketConsumer(DEFAULT_MAX_BUCKETS, new NoneCircuitBreakerService().getBreaker(CircuitBreaker.REQUEST)), fieldTypes);
    }

    protected <A extends Aggregator> A createAggregator(Query query,
                                                        AggregationBuilder aggregationBuilder,
                                                        IndexSearcher indexSearcher,
                                                        IndexSettings indexSettings,
                                                        MappedFieldType... fieldTypes) throws IOException {
        return createAggregator(query, aggregationBuilder, indexSearcher, indexSettings,
            new MultiBucketConsumer(DEFAULT_MAX_BUCKETS, new NoneCircuitBreakerService().getBreaker(CircuitBreaker.REQUEST)), fieldTypes);
    }

    protected <A extends Aggregator> A createAggregator(Query query, AggregationBuilder aggregationBuilder,
                                                        IndexSearcher indexSearcher,
                                                        MultiBucketConsumer bucketConsumer,
                                                        MappedFieldType... fieldTypes) throws IOException {
        return createAggregator(query, aggregationBuilder, indexSearcher, createIndexSettings(), bucketConsumer, fieldTypes);
    }

    protected <A extends Aggregator> A createAggregator(AggregationBuilder aggregationBuilder,
                                                        IndexSearcher indexSearcher,
                                                        IndexSettings indexSettings,
                                                        MultiBucketConsumer bucketConsumer,
                                                        MappedFieldType... fieldTypes) throws IOException {
        return createAggregator(null, aggregationBuilder, indexSearcher, indexSettings, bucketConsumer, fieldTypes);
    }

    protected <A extends Aggregator> A createAggregator(Query query,
                                                        AggregationBuilder aggregationBuilder,
                                                        IndexSearcher indexSearcher,
                                                        IndexSettings indexSettings,
                                                        MultiBucketConsumer bucketConsumer,
                                                        MappedFieldType... fieldTypes) throws IOException {
        SearchContext searchContext = createSearchContext(indexSearcher, indexSettings, query, bucketConsumer, fieldTypes);
        @SuppressWarnings("unchecked")
        A aggregator = (A) aggregationBuilder
            .rewrite(searchContext.getQueryShardContext())
            .build(searchContext.getQueryShardContext(), null)
            .create(searchContext, null, true);
        return aggregator;
    }

    /**
     * Create a {@linkplain SearchContext} for testing an {@link Aggregator}.
     */
    protected SearchContext createSearchContext(IndexSearcher indexSearcher,
                                                IndexSettings indexSettings,
                                                Query query,
                                                MultiBucketConsumer bucketConsumer,
                                                MappedFieldType... fieldTypes) throws IOException {
        return createSearchContext(indexSearcher, indexSettings, query, bucketConsumer, new NoneCircuitBreakerService(), fieldTypes);
    }

    protected SearchContext createSearchContext(IndexSearcher indexSearcher,
                                                IndexSettings indexSettings,
                                                Query query,
                                                MultiBucketConsumer bucketConsumer,
                                                CircuitBreakerService circuitBreakerService,
                                                MappedFieldType... fieldTypes) throws IOException {
        QueryCache queryCache = new DisabledQueryCache(indexSettings);
        QueryCachingPolicy queryCachingPolicy = new QueryCachingPolicy() {
            @Override
            public void onUse(Query query) {
            }

            @Override
            public boolean shouldCache(Query query) {
                // never cache a query
                return false;
            }
        };
        ContextIndexSearcher contextIndexSearcher = new ContextIndexSearcher(indexSearcher.getIndexReader(),
            indexSearcher.getSimilarity(), queryCache, queryCachingPolicy, false);

        SearchContext searchContext = mock(SearchContext.class);
        when(searchContext.numberOfShards()).thenReturn(1);
        when(searchContext.searcher()).thenReturn(contextIndexSearcher);
        when(searchContext.fetchPhase())
                .thenReturn(new FetchPhase(Arrays.asList(new FetchSourcePhase(), new FetchDocValuesPhase())));
        when(searchContext.bitsetFilterCache()).thenReturn(new BitsetFilterCache(indexSettings, mock(Listener.class)));
        IndexShard indexShard = mock(IndexShard.class);
        when(indexShard.shardId()).thenReturn(new ShardId("test", "test", 0));
        when(searchContext.indexShard()).thenReturn(indexShard);
        when(searchContext.aggregations())
            .thenReturn(new SearchContextAggregations(AggregatorFactories.EMPTY, bucketConsumer));
        when(searchContext.query()).thenReturn(query);
        /*
         * Always use the circuit breaking big arrays instance so that the CircuitBreakerService
         * we're passed gets a chance to break.
         */
        BigArrays bigArrays = new MockBigArrays(new MockPageCacheRecycler(Settings.EMPTY), circuitBreakerService).withCircuitBreaking();
        when(searchContext.bigArrays()).thenReturn(bigArrays);

        // TODO: now just needed for top_hits, this will need to be revised for other agg unit tests:
        MapperService mapperService = mapperServiceMock();
        when(mapperService.getIndexSettings()).thenReturn(indexSettings);
        when(mapperService.hasNested()).thenReturn(false);
        DocumentMapper mapper = mock(DocumentMapper.class);
        when(mapper.typeText()).thenReturn(new Text(TYPE_NAME));
        when(mapper.type()).thenReturn(TYPE_NAME);
        when(mapperService.documentMapper()).thenReturn(mapper);
        when(searchContext.mapperService()).thenReturn(mapperService);
        IndexFieldDataService ifds = new IndexFieldDataService(indexSettings,
            new IndicesFieldDataCache(Settings.EMPTY, new IndexFieldDataCache.Listener() {
            }), circuitBreakerService, mapperService);
        when(searchContext.getForField(Mockito.any(MappedFieldType.class)))
            .thenAnswer(invocationOnMock -> ifds.getForField((MappedFieldType) invocationOnMock.getArguments()[0]));

        SearchLookup searchLookup = new SearchLookup(mapperService, ifds::getForField, new String[]{TYPE_NAME});
        when(searchContext.lookup()).thenReturn(searchLookup);

        QueryShardContext queryShardContext =
            queryShardContextMock(contextIndexSearcher, mapperService, indexSettings, circuitBreakerService, bigArrays);
        when(searchContext.getQueryShardContext()).thenReturn(queryShardContext);
        when(queryShardContext.getObjectMapper(anyString())).thenAnswer(invocation -> {
            String fieldName = (String) invocation.getArguments()[0];
            if (fieldName.startsWith(NESTEDFIELD_PREFIX)) {
                BuilderContext context = new BuilderContext(indexSettings.getSettings(), new ContentPath());
                return new ObjectMapper.Builder<>(fieldName).nested(Nested.newNested(false, false)).build(context);
            }
            return null;
        });
        Map<String, MappedFieldType> fieldNameToType = new HashMap<>();
        fieldNameToType.putAll(Arrays.stream(fieldTypes)
            .filter(Objects::nonNull)
            .collect(Collectors.toMap(MappedFieldType::name, Function.identity())));
        fieldNameToType.putAll(getFieldAliases(fieldTypes));

        registerFieldTypes(searchContext, mapperService, fieldNameToType);
        doAnswer(invocation -> {
            /* Store the release-ables so we can release them at the end of the test case. This is important because aggregations don't
             * close their sub-aggregations. This is fairly similar to what the production code does. */
            releasables.add((Releasable) invocation.getArguments()[0]);
            return null;
        }).when(searchContext).addReleasable(anyObject(), anyObject());
        return searchContext;
    }

    protected IndexSettings createIndexSettings() {
        return new IndexSettings(
                IndexMetadata.builder("_index").settings(Settings.builder().put(IndexMetadata.SETTING_VERSION_CREATED, Version.CURRENT))
                        .numberOfShards(1)
                        .numberOfReplicas(0)
                        .creationDate(System.currentTimeMillis())
                        .build(),
                Settings.EMPTY
        );
    }

    /**
     * sub-tests that need a more complex mock can overwrite this
     */
    protected MapperService mapperServiceMock() {
        return mock(MapperService.class);
    }

    /**
     * sub-tests that need a more complex mock can overwrite this
     */
    protected QueryShardContext queryShardContextMock(IndexSearcher searcher,
                                                      MapperService mapperService,
                                                      IndexSettings indexSettings,
                                                      CircuitBreakerService circuitBreakerService,
                                                      BigArrays bigArrays) {

        return new QueryShardContext(0, indexSettings, bigArrays, null,
            getIndexFieldDataLookup(mapperService, circuitBreakerService),
            mapperService, null, getMockScriptService(), xContentRegistry(),
            writableRegistry(), null, searcher, System::currentTimeMillis, null, null, () -> true,
            valuesSourceRegistry);
    }

    /**
     * Sub-tests that need a more complex index field data provider can override this
     */
    protected BiFunction<MappedFieldType, String, IndexFieldData<?>> getIndexFieldDataLookup(MapperService mapperService,
                                                                                             CircuitBreakerService circuitBreakerService) {
        return (fieldType, s) -> fieldType.fielddataBuilder(mapperService.getIndexSettings().getIndex().getName())
            .build(mapperService.getIndexSettings(), fieldType,
                new IndexFieldDataCache.None(), circuitBreakerService, mapperService);

    }

    /**
     * Sub-tests that need scripting can override this method to provide a script service and pre-baked scripts
     */
    protected ScriptService getMockScriptService() {
        return null;
    }

    protected <A extends InternalAggregation, C extends Aggregator> A search(IndexSearcher searcher,
                                                                             Query query,
                                                                             AggregationBuilder builder,
                                                                             MappedFieldType... fieldTypes) throws IOException {
        return search(createIndexSettings(), searcher, query, builder, DEFAULT_MAX_BUCKETS, fieldTypes);
    }

    protected <A extends InternalAggregation, C extends Aggregator> A search(IndexSettings indexSettings,
                                                                             IndexSearcher searcher,
                                                                             Query query,
                                                                             AggregationBuilder builder,
                                                                             MappedFieldType... fieldTypes) throws IOException {
        return search(indexSettings, searcher, query, builder, DEFAULT_MAX_BUCKETS, fieldTypes);
    }

    protected <A extends InternalAggregation, C extends Aggregator> A search(IndexSearcher searcher,
                                                                             Query query,
                                                                             AggregationBuilder builder,
                                                                             int maxBucket,
                                                                             MappedFieldType... fieldTypes) throws IOException {
        return search(createIndexSettings(), searcher, query, builder, maxBucket, fieldTypes);
    }

    protected <A extends InternalAggregation, C extends Aggregator> A search(IndexSettings indexSettings,
                                                                             IndexSearcher searcher,
                                                                             Query query,
                                                                             AggregationBuilder builder,
                                                                             int maxBucket,
                                                                             MappedFieldType... fieldTypes) throws IOException {
        MultiBucketConsumer bucketConsumer = new MultiBucketConsumer(maxBucket,
            new NoneCircuitBreakerService().getBreaker(CircuitBreaker.REQUEST));
        C a = createAggregator(query, builder, searcher, indexSettings, bucketConsumer, fieldTypes);
        a.preCollection();
        searcher.search(query, a);
        a.postCollection();
        @SuppressWarnings("unchecked")
        A internalAgg = (A) a.buildAggregation(0L);
        InternalAggregationTestCase.assertMultiBucketConsumer(internalAgg, bucketConsumer);
        return internalAgg;
    }

    protected <A extends InternalAggregation, C extends Aggregator> A searchAndReduce(IndexSearcher searcher,
                                                                                      Query query,
                                                                                      AggregationBuilder builder,
                                                                                      MappedFieldType... fieldTypes) throws IOException {
        return searchAndReduce(createIndexSettings(), searcher, query, builder, DEFAULT_MAX_BUCKETS, fieldTypes);
    }

    protected <A extends InternalAggregation, C extends Aggregator> A searchAndReduce(IndexSettings indexSettings,
                                                                                      IndexSearcher searcher,
                                                                                      Query query,
                                                                                      AggregationBuilder builder,
                                                                                      MappedFieldType... fieldTypes) throws IOException {
        return searchAndReduce(indexSettings, searcher, query, builder, DEFAULT_MAX_BUCKETS, fieldTypes);
    }

    protected <A extends InternalAggregation, C extends Aggregator> A searchAndReduce(IndexSearcher searcher,
                                                                                      Query query,
                                                                                      AggregationBuilder builder,
                                                                                      int maxBucket,
                                                                                      MappedFieldType... fieldTypes) throws IOException {
        return searchAndReduce(createIndexSettings(), searcher, query, builder, maxBucket, fieldTypes);
    }

    /**
     * Divides the provided {@link IndexSearcher} in sub-searcher, one for each segment,
     * builds an aggregator for each sub-searcher filtered by the provided {@link Query} and
     * returns the reduced {@link InternalAggregation}.
     */
    protected <A extends InternalAggregation, C extends Aggregator> A searchAndReduce(IndexSettings indexSettings,
                                                                                      IndexSearcher searcher,
                                                                                      Query query,
                                                                                      AggregationBuilder builder,
                                                                                      int maxBucket,
                                                                                      MappedFieldType... fieldTypes) throws IOException {
        final IndexReaderContext ctx = searcher.getTopReaderContext();

        final ShardSearcher[] subSearchers;
        if (ctx instanceof LeafReaderContext) {
            subSearchers = new ShardSearcher[1];
            subSearchers[0] = new ShardSearcher((LeafReaderContext) ctx, ctx);
        } else {
            final CompositeReaderContext compCTX = (CompositeReaderContext) ctx;
            final int size = compCTX.leaves().size();
            subSearchers = new ShardSearcher[size];
            for(int searcherIDX=0;searcherIDX<subSearchers.length;searcherIDX++) {
                final LeafReaderContext leave = compCTX.leaves().get(searcherIDX);
                subSearchers[searcherIDX] = new ShardSearcher(leave, compCTX);
            }
        }

        PipelineTree pipelines = builder.buildPipelineTree();
        List<InternalAggregation> aggs = new ArrayList<>();
        Query rewritten = searcher.rewrite(query);
        Weight weight = searcher.createWeight(rewritten, ScoreMode.COMPLETE, 1f);
        MultiBucketConsumer bucketConsumer = new MultiBucketConsumer(maxBucket,
            new NoneCircuitBreakerService().getBreaker(CircuitBreaker.REQUEST));
        C root = createAggregator(query, builder, searcher, bucketConsumer, fieldTypes);

        for (ShardSearcher subSearcher : subSearchers) {
            MultiBucketConsumer shardBucketConsumer = new MultiBucketConsumer(maxBucket,
                new NoneCircuitBreakerService().getBreaker(CircuitBreaker.REQUEST));
            C a = createAggregator(query, builder, subSearcher, indexSettings, shardBucketConsumer, fieldTypes);
            a.preCollection();
            subSearcher.search(weight, a);
            a.postCollection();
            InternalAggregation agg = a.buildAggregation(0L);
            aggs.add(agg);
            InternalAggregationTestCase.assertMultiBucketConsumer(agg, shardBucketConsumer);
        }
        if (aggs.isEmpty()) {
            return null;
        } else {
            if (randomBoolean() && aggs.size() > 1) {
                // sometimes do an incremental reduce
                int toReduceSize = aggs.size();
                Collections.shuffle(aggs, random());
                int r = randomIntBetween(1, toReduceSize);
                List<InternalAggregation> toReduce = aggs.subList(0, r);
                InternalAggregation.ReduceContext context = InternalAggregation.ReduceContext.forPartialReduction(
                        root.context().bigArrays(), getMockScriptService(), () -> PipelineAggregator.PipelineTree.EMPTY);
                A reduced = (A) aggs.get(0).reduce(toReduce, context);
                aggs = new ArrayList<>(aggs.subList(r, toReduceSize));
                aggs.add(reduced);
            }
            // now do the final reduce
            MultiBucketConsumer reduceBucketConsumer = new MultiBucketConsumer(maxBucket,
                new NoneCircuitBreakerService().getBreaker(CircuitBreaker.REQUEST));
            InternalAggregation.ReduceContext context = InternalAggregation.ReduceContext.forFinalReduction(
                    root.context().bigArrays(), getMockScriptService(), reduceBucketConsumer, pipelines);

            @SuppressWarnings("unchecked")
            A internalAgg = (A) aggs.get(0).reduce(aggs, context);

            // materialize any parent pipelines
            internalAgg = (A) internalAgg.reducePipelines(internalAgg, context, pipelines);

            // materialize any sibling pipelines at top level
            for (PipelineAggregator pipelineAggregator : pipelines.aggregators()) {
                internalAgg = (A) pipelineAggregator.reduce(internalAgg, context);
            }
            doAssertReducedMultiBucketConsumer(internalAgg, reduceBucketConsumer);
            return internalAgg;
        }

    }

    protected void doAssertReducedMultiBucketConsumer(Aggregation agg, MultiBucketConsumerService.MultiBucketConsumer bucketConsumer) {
        InternalAggregationTestCase.assertMultiBucketConsumer(agg, bucketConsumer);
    }

    private static class ShardSearcher extends IndexSearcher {
        private final List<LeafReaderContext> ctx;

        ShardSearcher(LeafReaderContext ctx, IndexReaderContext parent) {
            super(parent);
            this.ctx = Collections.singletonList(ctx);
        }

        public void search(Weight weight, Collector collector) throws IOException {
            search(ctx, weight, collector);
        }

        @Override
        public String toString() {
            return "ShardSearcher(" + ctx.get(0) + ")";
        }
    }

    protected static DirectoryReader wrap(DirectoryReader directoryReader) throws IOException {
        return ElasticsearchDirectoryReader.wrap(directoryReader, new ShardId(new Index("_index", "_na_"), 0));
    }

    /**
     * Added to randomly run with more assertions on the index searcher level,
     * like {@link org.apache.lucene.util.LuceneTestCase#newSearcher(IndexReader)}, which can't be used because it also
     * wraps in the IndexSearcher's IndexReader with other implementations that we can't handle. (e.g. ParallelCompositeReader)
     */
    protected static IndexSearcher newIndexSearcher(IndexReader indexReader) {
        if (randomBoolean()) {
            // this executes basic query checks and asserts that weights are normalized only once etc.
            return new AssertingIndexSearcher(random(), indexReader);
        } else {
            return new IndexSearcher(indexReader);
        }
    }

    /**
     * Added to randomly run with more assertions on the index reader level,
     * like {@link org.apache.lucene.util.LuceneTestCase#wrapReader(IndexReader)}, which can't be used because it also
     * wraps in the IndexReader with other implementations that we can't handle. (e.g. ParallelCompositeReader)
     */
    protected static IndexReader maybeWrapReaderEs(DirectoryReader reader) throws IOException {
        if (randomBoolean()) {
            return new AssertingDirectoryReader(reader);
        } else {
            return reader;
        }
    }

    /**
     * Implementors should return a list of {@link ValuesSourceType} that the aggregator supports.
     * This is used to test the matrix of supported/unsupported field types against the aggregator
     * and verify it works (or doesn't) as expected.
     *
     * If this method is implemented, {@link AggregatorTestCase#createAggBuilderForTypeTest(MappedFieldType, String)}
     * should be implemented as well.
     *
     * @return list of supported ValuesSourceTypes
     */
    protected List<ValuesSourceType> getSupportedValuesSourceTypes() {
        // If aggs don't override this method, an empty list allows the test to be skipped.
        // Once all aggs implement this method we should make it abstract and not allow skipping.
        return Collections.emptyList();
    }

    /**
     * This method is invoked each time a field type is tested in {@link AggregatorTestCase#testSupportedFieldTypes()}.
     * The field type and name are provided, and the implementor is expected to return an AggBuilder accordingly.
     * The AggBuilder should be returned even if the aggregation does not support the field type, because
     * the test will check if an exception is thrown in that case.
     *
     * The list of supported types are provided by {@link AggregatorTestCase#getSupportedValuesSourceTypes()},
     * which must also be implemented.
     *
     * @param fieldType the type of the field that will be tested
     * @param fieldName the name of the field that will be test
     * @return an aggregation builder to test against the field
     */
    protected AggregationBuilder createAggBuilderForTypeTest(MappedFieldType fieldType, String fieldName) {
        throw new UnsupportedOperationException("If getSupportedValuesSourceTypes() is implemented, " +
            "createAggBuilderForTypeTest() must be implemented as well.");
    }

    /**
     * A method that allows implementors to specifically blacklist particular field types (based on their content_name).
     * This is needed in some areas where the ValuesSourceType is not granular enough, for example integer values
     * vs floating points, or `keyword` bytes vs `binary` bytes (which are not searchable)
     *
     * This is a blacklist instead of a whitelist because there are vastly more field types than ValuesSourceTypes,
     * and it's expected that these unsupported cases are exceptional rather than common
     */
    protected List<String> unsupportedMappedFieldTypes() {
        return Collections.emptyList();
    }

    /**
     * This test will validate that an aggregator succeeds or fails to run against all the field types
     * that are registered in {@link IndicesModule} (e.g. all the core field types).  An aggregator
     * is provided by the implementor class, and it is executed against each field type in turn.  If
     * an exception is thrown when the field is supported, that will fail the test.  Similarly, if
     * an exception _is not_ thrown when a field is unsupported, that will also fail the test.
     *
     * Exception types/messages are not currently checked, just presence/absence of an exception.
     */
    public final void testSupportedFieldTypes() throws IOException {
        MapperRegistry mapperRegistry = new IndicesModule(Collections.emptyList()).getMapperRegistry();
        Settings settings = Settings.builder().put("index.version.created", Version.CURRENT.id).build();
        String fieldName = "typeTestFieldName";
        List<ValuesSourceType> supportedVSTypes = getSupportedValuesSourceTypes();
        List<String> unsupportedMappedFieldTypes = unsupportedMappedFieldTypes();

        if (supportedVSTypes.isEmpty()) {
            // If the test says it doesn't support any VStypes, it has not been converted yet so skip
            return;
        }

        for (Map.Entry<String, Mapper.TypeParser> mappedType : mapperRegistry.getMapperParsers().entrySet()) {

            // Some field types should not be tested, or require more work and are not ready yet
            if (TYPE_TEST_BLACKLIST.contains(mappedType.getKey())) {
                continue;
            }

            Map<String, Object> source = new HashMap<>();
            source.put("type", mappedType.getKey());

            // Text is the only field that doesn't support DVs, instead FD
            if (mappedType.getKey().equals(TextFieldMapper.CONTENT_TYPE) == false) {
                source.put("doc_values", "true");
            }

            Mapper.Builder builder = mappedType.getValue().parse(fieldName, source, new MockParserContext());
            FieldMapper mapper = (FieldMapper) builder.build(new BuilderContext(settings, new ContentPath()));

            MappedFieldType fieldType = mapper.fieldType();

            // Non-aggregatable fields are not testable (they will throw an error on all aggs anyway), so skip
            if (fieldType.isAggregatable() == false) {
                continue;
            }

            try (Directory directory = newDirectory()) {
                RandomIndexWriter indexWriter = new RandomIndexWriter(random(), directory);
                writeTestDoc(fieldType, fieldName, indexWriter);
                indexWriter.close();

                try (IndexReader indexReader = DirectoryReader.open(directory)) {
                    IndexSearcher indexSearcher = newIndexSearcher(indexReader);
                    AggregationBuilder aggregationBuilder = createAggBuilderForTypeTest(fieldType, fieldName);

                    ValuesSourceType vst = fieldType.getValuesSourceType();
                    // TODO in the future we can make this more explicit with expectThrows(), when the exceptions are standardized
                    try {
                        searchAndReduce(indexSearcher, new MatchAllDocsQuery(), aggregationBuilder, fieldType);
                        if (supportedVSTypes.contains(vst) == false || unsupportedMappedFieldTypes.contains(fieldType.typeName())) {
                            fail("Aggregator [" + aggregationBuilder.getType() + "] should not support field type ["
                                + fieldType.typeName() + "] but executing against the field did not throw an exception");
                        }
                    } catch (Exception e) {
                        if (supportedVSTypes.contains(vst) && unsupportedMappedFieldTypes.contains(fieldType.typeName()) == false) {
                            fail("Aggregator [" + aggregationBuilder.getType() + "] supports field type ["
                                + fieldType.typeName() + "] but executing against the field threw an exception: [" + e.getMessage() + "]");
                        }
                    }
                }
            }
        }
    }

    /**
     * Helper method to write a single document with a single value specific to the requested fieldType.
     *
     * Throws an exception if it encounters an unknown field type, to prevent new ones from sneaking in without
     * being tested.
     */
    private void writeTestDoc(MappedFieldType fieldType, String fieldName, RandomIndexWriter iw) throws IOException {

        String typeName = fieldType.typeName();
        ValuesSourceType vst = fieldType.getValuesSourceType();
        Document doc = new Document();
        String json;

        if (vst.equals(CoreValuesSourceType.NUMERIC)) {
<<<<<<< HEAD
            long v;
            if (typeName.equals(NumberFieldMapper.NumberType.DOUBLE.typeName())) {
=======
            // TODO note: once VS refactor adds DATE/BOOLEAN, this conditional will go away
            long v;
            if (typeName.equals(DateFieldMapper.CONTENT_TYPE) || typeName.equals(DateFieldMapper.DATE_NANOS_CONTENT_TYPE)) {
                // positive integer because date_nanos gets unhappy with large longs
                v = Math.abs(randomInt());
                json = "{ \"" + fieldName + "\" : \"" + v + "\" }";
            } else if (typeName.equals(BooleanFieldMapper.CONTENT_TYPE)) {
                v = randomBoolean() ? 0 : 1;
                json = "{ \"" + fieldName + "\" : \"" + (v == 0 ? "false" : "true") + "\" }";
            } else if (typeName.equals(NumberFieldMapper.NumberType.DOUBLE.typeName())) {
>>>>>>> 49f8f66a
                double d = Math.abs(randomDouble());
                v = NumericUtils.doubleToSortableLong(d);
                json = "{ \"" + fieldName + "\" : \"" + d + "\" }";
            } else if (typeName.equals(NumberFieldMapper.NumberType.FLOAT.typeName())) {
                float f = Math.abs(randomFloat());
                v = NumericUtils.floatToSortableInt(f);
                json = "{ \"" + fieldName + "\" : \"" + f + "\" }";
            } else if (typeName.equals(NumberFieldMapper.NumberType.HALF_FLOAT.typeName())) {
<<<<<<< HEAD
                float f = Math.abs(randomFloat());
=======
                // Respect half float range
                float f = Math.abs((randomFloat() * 2 - 1) * 70000);
>>>>>>> 49f8f66a
                v = HalfFloatPoint.halfFloatToSortableShort(f);
                json = "{ \"" + fieldName + "\" : \"" + f + "\" }";
            } else {
                // smallest numeric is a byte so we select the smallest
                v = Math.abs(randomByte());
                json = "{ \"" + fieldName + "\" : \"" + v + "\" }";
            }
            doc.add(new SortedNumericDocValuesField(fieldName, v));

        } else if (vst.equals(CoreValuesSourceType.BYTES)) {
            if (typeName.equals(BinaryFieldMapper.CONTENT_TYPE)) {
                doc.add(new BinaryFieldMapper.CustomBinaryDocValuesField(fieldName, new BytesRef("a").bytes));
                json = "{ \"" + fieldName + "\" : \"a\" }";
<<<<<<< HEAD
=======
            } else if (typeName.equals(IpFieldMapper.CONTENT_TYPE)) {
                // TODO note: once VS refactor adds IP, this conditional will go away
                InetAddress ip = randomIp(randomBoolean());
                json = "{ \"" + fieldName + "\" : \"" + NetworkAddress.format(ip) + "\" }";
                doc.add(new SortedSetDocValuesField(fieldName, new BytesRef(InetAddressPoint.encode(ip))));
>>>>>>> 49f8f66a
            } else {
                doc.add(new SortedSetDocValuesField(fieldName, new BytesRef("a")));
                json = "{ \"" + fieldName + "\" : \"a\" }";
            }
<<<<<<< HEAD
        } else if (vst.equals(CoreValuesSourceType.DATE)) {
            // positive integer because date_nanos gets unhappy with large longs
            long v;
            v = Math.abs(randomInt());
            doc.add(new SortedNumericDocValuesField(fieldName, v));
            json = "{ \"" + fieldName + "\" : \"" + v + "\" }";
        } else if (vst.equals(CoreValuesSourceType.BOOLEAN)) {
            long v;
            v = randomBoolean() ? 0 : 1;
            doc.add(new SortedNumericDocValuesField(fieldName, v));
            json = "{ \"" + fieldName + "\" : \"" + (v == 0 ? "false" : "true") + "\" }";
        } else if (vst.equals(CoreValuesSourceType.IP)) {
                InetAddress ip = randomIp(randomBoolean());
                json = "{ \"" + fieldName + "\" : \"" + NetworkAddress.format(ip) + "\" }";
                doc.add(new SortedSetDocValuesField(fieldName, new BytesRef(InetAddressPoint.encode(ip))));
=======
>>>>>>> 49f8f66a
        } else if (vst.equals(CoreValuesSourceType.RANGE)) {
            Object start;
            Object end;
            RangeType rangeType;

            if (typeName.equals(RangeType.DOUBLE.typeName())) {
                start = randomDouble();
                end = RangeType.DOUBLE.nextUp(start);
                rangeType = RangeType.DOUBLE;
            } else if (typeName.equals(RangeType.FLOAT.typeName())) {
                start = randomFloat();
                end = RangeType.FLOAT.nextUp(start);
                rangeType = RangeType.DOUBLE;
            } else if (typeName.equals(RangeType.IP.typeName())) {
                boolean v4 = randomBoolean();
                start = randomIp(v4);
                end = RangeType.IP.nextUp(start);
                rangeType = RangeType.IP;
            } else if (typeName.equals(RangeType.LONG.typeName())) {
                start = randomLong();
                end = RangeType.LONG.nextUp(start);
                rangeType = RangeType.LONG;
            } else if (typeName.equals(RangeType.INTEGER.typeName())) {
                start = randomInt();
                end = RangeType.INTEGER.nextUp(start);
                rangeType = RangeType.INTEGER;
            } else if (typeName.equals(RangeType.DATE.typeName())) {
                start = randomNonNegativeLong();
                end = RangeType.DATE.nextUp(start);
                rangeType = RangeType.DATE;
            } else {
                throw new IllegalStateException("Unknown type of range [" + typeName + "]");
            }

            final RangeFieldMapper.Range range = new RangeFieldMapper.Range(rangeType, start, end, true, true);
            doc.add(new BinaryDocValuesField(fieldName, rangeType.encodeRanges(Collections.singleton(range))));
            json = "{ \"" + fieldName + "\" : { \n" +
                "        \"gte\" : \"" + start + "\",\n" +
                "        \"lte\" : \"" + end + "\"\n" +
                "      }}";
<<<<<<< HEAD

        }  else if (fieldType.getValuesSourceType().equals(CoreValuesSourceType.GEOPOINT)) {
=======
        }  else if (vst.equals(CoreValuesSourceType.GEOPOINT)) {
>>>>>>> 49f8f66a
            double lat = randomDouble();
            double lon = randomDouble();
            doc.add(new LatLonDocValuesField(fieldName, lat, lon));
            json = "{ \"" + fieldName + "\" : \"[" + lon + "," + lat + "]\" }";
        } else {
            throw new IllegalStateException("Unknown field type [" + typeName + "]");
        }
<<<<<<< HEAD
=======

>>>>>>> 49f8f66a
        doc.add(new StoredField("_source", new BytesRef(json)));
        iw.addDocument(doc);
    }

    private class MockParserContext extends Mapper.TypeParser.ParserContext {
        MockParserContext() {
            super(null, null, null, null, null);
        }

        @Override
        public IndexAnalyzers getIndexAnalyzers() {
            NamedAnalyzer defaultAnalyzer = new NamedAnalyzer(AnalysisRegistry.DEFAULT_ANALYZER_NAME,
                AnalyzerScope.GLOBAL, new StandardAnalyzer());
            return new IndexAnalyzers(singletonMap(AnalysisRegistry.DEFAULT_ANALYZER_NAME, defaultAnalyzer), emptyMap(), emptyMap());
        }
    }

    @After
    private void cleanupReleasables() {
        Releasables.close(releasables);
        releasables.clear();
    }
}<|MERGE_RESOLUTION|>--- conflicted
+++ resolved
@@ -128,11 +128,8 @@
 import java.util.function.Function;
 import java.util.stream.Collectors;
 
-<<<<<<< HEAD
-=======
 import static java.util.Collections.singletonMap;
 import static java.util.Collections.emptyMap;
->>>>>>> 49f8f66a
 import static org.elasticsearch.test.InternalAggregationTestCase.DEFAULT_MAX_BUCKETS;
 import static org.mockito.Matchers.anyObject;
 import static org.mockito.Matchers.anyString;
@@ -718,21 +715,8 @@
         String json;
 
         if (vst.equals(CoreValuesSourceType.NUMERIC)) {
-<<<<<<< HEAD
             long v;
             if (typeName.equals(NumberFieldMapper.NumberType.DOUBLE.typeName())) {
-=======
-            // TODO note: once VS refactor adds DATE/BOOLEAN, this conditional will go away
-            long v;
-            if (typeName.equals(DateFieldMapper.CONTENT_TYPE) || typeName.equals(DateFieldMapper.DATE_NANOS_CONTENT_TYPE)) {
-                // positive integer because date_nanos gets unhappy with large longs
-                v = Math.abs(randomInt());
-                json = "{ \"" + fieldName + "\" : \"" + v + "\" }";
-            } else if (typeName.equals(BooleanFieldMapper.CONTENT_TYPE)) {
-                v = randomBoolean() ? 0 : 1;
-                json = "{ \"" + fieldName + "\" : \"" + (v == 0 ? "false" : "true") + "\" }";
-            } else if (typeName.equals(NumberFieldMapper.NumberType.DOUBLE.typeName())) {
->>>>>>> 49f8f66a
                 double d = Math.abs(randomDouble());
                 v = NumericUtils.doubleToSortableLong(d);
                 json = "{ \"" + fieldName + "\" : \"" + d + "\" }";
@@ -741,12 +725,8 @@
                 v = NumericUtils.floatToSortableInt(f);
                 json = "{ \"" + fieldName + "\" : \"" + f + "\" }";
             } else if (typeName.equals(NumberFieldMapper.NumberType.HALF_FLOAT.typeName())) {
-<<<<<<< HEAD
-                float f = Math.abs(randomFloat());
-=======
                 // Respect half float range
                 float f = Math.abs((randomFloat() * 2 - 1) * 70000);
->>>>>>> 49f8f66a
                 v = HalfFloatPoint.halfFloatToSortableShort(f);
                 json = "{ \"" + fieldName + "\" : \"" + f + "\" }";
             } else {
@@ -760,19 +740,10 @@
             if (typeName.equals(BinaryFieldMapper.CONTENT_TYPE)) {
                 doc.add(new BinaryFieldMapper.CustomBinaryDocValuesField(fieldName, new BytesRef("a").bytes));
                 json = "{ \"" + fieldName + "\" : \"a\" }";
-<<<<<<< HEAD
-=======
-            } else if (typeName.equals(IpFieldMapper.CONTENT_TYPE)) {
-                // TODO note: once VS refactor adds IP, this conditional will go away
-                InetAddress ip = randomIp(randomBoolean());
-                json = "{ \"" + fieldName + "\" : \"" + NetworkAddress.format(ip) + "\" }";
-                doc.add(new SortedSetDocValuesField(fieldName, new BytesRef(InetAddressPoint.encode(ip))));
->>>>>>> 49f8f66a
             } else {
                 doc.add(new SortedSetDocValuesField(fieldName, new BytesRef("a")));
                 json = "{ \"" + fieldName + "\" : \"a\" }";
             }
-<<<<<<< HEAD
         } else if (vst.equals(CoreValuesSourceType.DATE)) {
             // positive integer because date_nanos gets unhappy with large longs
             long v;
@@ -788,8 +759,6 @@
                 InetAddress ip = randomIp(randomBoolean());
                 json = "{ \"" + fieldName + "\" : \"" + NetworkAddress.format(ip) + "\" }";
                 doc.add(new SortedSetDocValuesField(fieldName, new BytesRef(InetAddressPoint.encode(ip))));
-=======
->>>>>>> 49f8f66a
         } else if (vst.equals(CoreValuesSourceType.RANGE)) {
             Object start;
             Object end;
@@ -830,12 +799,8 @@
                 "        \"gte\" : \"" + start + "\",\n" +
                 "        \"lte\" : \"" + end + "\"\n" +
                 "      }}";
-<<<<<<< HEAD
 
         }  else if (fieldType.getValuesSourceType().equals(CoreValuesSourceType.GEOPOINT)) {
-=======
-        }  else if (vst.equals(CoreValuesSourceType.GEOPOINT)) {
->>>>>>> 49f8f66a
             double lat = randomDouble();
             double lon = randomDouble();
             doc.add(new LatLonDocValuesField(fieldName, lat, lon));
@@ -843,10 +808,6 @@
         } else {
             throw new IllegalStateException("Unknown field type [" + typeName + "]");
         }
-<<<<<<< HEAD
-=======
-
->>>>>>> 49f8f66a
         doc.add(new StoredField("_source", new BytesRef(json)));
         iw.addDocument(doc);
     }
