/*
 * Licensed to Elasticsearch under one or more contributor
 * license agreements. See the NOTICE file distributed with
 * this work for additional information regarding copyright
 * ownership. Elasticsearch licenses this file to you under
 * the Apache License, Version 2.0 (the "License"); you may
 * not use this file except in compliance with the License.
 * You may obtain a copy of the License at
 *
 *    http://www.apache.org/licenses/LICENSE-2.0
 *
 * Unless required by applicable law or agreed to in writing,
 * software distributed under the License is distributed on an
 * "AS IS" BASIS, WITHOUT WARRANTIES OR CONDITIONS OF ANY
 * KIND, either express or implied.  See the License for the
 * specific language governing permissions and limitations
 * under the License.
 */
package org.elasticsearch.search.aggregations;

import org.apache.lucene.document.BinaryDocValuesField;
import org.apache.lucene.document.InetAddressPoint;
import org.apache.lucene.document.LatLonDocValuesField;
import org.apache.lucene.document.SortedNumericDocValuesField;
import org.apache.lucene.document.SortedSetDocValuesField;
import org.apache.lucene.index.AssertingDirectoryReader;
import org.apache.lucene.index.CompositeReaderContext;
import org.apache.lucene.index.DirectoryReader;
import org.apache.lucene.index.IndexReader;
import org.apache.lucene.index.IndexReaderContext;
import org.apache.lucene.index.LeafReaderContext;
import org.apache.lucene.index.RandomIndexWriter;
import org.apache.lucene.search.AssertingIndexSearcher;
import org.apache.lucene.search.Collector;
import org.apache.lucene.search.IndexSearcher;
import org.apache.lucene.search.MatchAllDocsQuery;
import org.apache.lucene.search.Query;
import org.apache.lucene.search.QueryCache;
import org.apache.lucene.search.QueryCachingPolicy;
import org.apache.lucene.search.ScoreMode;
import org.apache.lucene.search.Weight;
import org.apache.lucene.store.Directory;
import org.apache.lucene.util.BytesRef;
import org.elasticsearch.Version;
import org.elasticsearch.cluster.metadata.IndexMetaData;
import org.elasticsearch.common.breaker.CircuitBreaker;
import org.elasticsearch.common.lease.Releasable;
import org.elasticsearch.common.lease.Releasables;
import org.elasticsearch.common.lucene.index.ElasticsearchDirectoryReader;
import org.elasticsearch.common.settings.Settings;
import org.elasticsearch.common.text.Text;
import org.elasticsearch.common.util.BigArrays;
import org.elasticsearch.common.util.MockBigArrays;
import org.elasticsearch.common.util.MockPageCacheRecycler;
import org.elasticsearch.index.Index;
import org.elasticsearch.index.IndexSettings;
import org.elasticsearch.index.cache.bitset.BitsetFilterCache;
import org.elasticsearch.index.cache.bitset.BitsetFilterCache.Listener;
import org.elasticsearch.index.cache.query.DisabledQueryCache;
import org.elasticsearch.index.fielddata.IndexFieldData;
import org.elasticsearch.index.fielddata.IndexFieldDataCache;
import org.elasticsearch.index.fielddata.IndexFieldDataService;
import org.elasticsearch.index.mapper.BinaryFieldMapper;
import org.elasticsearch.index.mapper.BooleanFieldMapper;
import org.elasticsearch.index.mapper.CompletionFieldMapper;
import org.elasticsearch.index.mapper.ContentPath;
import org.elasticsearch.index.mapper.DateFieldMapper;
import org.elasticsearch.index.mapper.DocumentMapper;
import org.elasticsearch.index.mapper.FieldAliasMapper;
import org.elasticsearch.index.mapper.FieldMapper;
import org.elasticsearch.index.mapper.GeoShapeFieldMapper;
import org.elasticsearch.index.mapper.IpFieldMapper;
import org.elasticsearch.index.mapper.MappedFieldType;
import org.elasticsearch.index.mapper.Mapper;
import org.elasticsearch.index.mapper.Mapper.BuilderContext;
import org.elasticsearch.index.mapper.MapperService;
import org.elasticsearch.index.mapper.ObjectMapper;
import org.elasticsearch.index.mapper.ObjectMapper.Nested;
import org.elasticsearch.index.mapper.RangeFieldMapper;
import org.elasticsearch.index.mapper.RangeType;
import org.elasticsearch.index.mapper.TextFieldMapper;
import org.elasticsearch.index.query.QueryShardContext;
import org.elasticsearch.index.shard.IndexShard;
import org.elasticsearch.index.shard.ShardId;
import org.elasticsearch.indices.IndicesModule;
import org.elasticsearch.indices.breaker.CircuitBreakerService;
import org.elasticsearch.indices.breaker.NoneCircuitBreakerService;
import org.elasticsearch.indices.fielddata.cache.IndicesFieldDataCache;
import org.elasticsearch.indices.mapper.MapperRegistry;
import org.elasticsearch.mock.orig.Mockito;
import org.elasticsearch.script.ScriptService;
import org.elasticsearch.search.SearchModule;
import org.elasticsearch.search.aggregations.MultiBucketConsumerService.MultiBucketConsumer;
import org.elasticsearch.search.aggregations.pipeline.PipelineAggregator;
import org.elasticsearch.search.aggregations.support.CoreValuesSourceType;
import org.elasticsearch.search.aggregations.support.ValuesSourceType;
import org.elasticsearch.search.aggregations.support.ValuesSourceRegistry;
import org.elasticsearch.search.fetch.FetchPhase;
import org.elasticsearch.search.fetch.subphase.FetchDocValuesPhase;
import org.elasticsearch.search.fetch.subphase.FetchSourcePhase;
import org.elasticsearch.search.internal.ContextIndexSearcher;
import org.elasticsearch.search.internal.SearchContext;
import org.elasticsearch.search.lookup.SearchLookup;
import org.elasticsearch.test.ESTestCase;
import org.elasticsearch.test.InternalAggregationTestCase;
import org.junit.After;
import org.junit.BeforeClass;

import java.io.IOException;
import java.net.InetAddress;
import java.net.UnknownHostException;
import java.util.ArrayList;
import java.util.Arrays;
import java.util.Collections;
import java.util.HashMap;
import java.util.List;
import java.util.Map;
import java.util.Objects;
import java.util.function.BiFunction;
import java.util.function.Function;
import java.util.stream.Collectors;

import static java.util.Collections.singleton;
import static org.elasticsearch.test.InternalAggregationTestCase.DEFAULT_MAX_BUCKETS;
import static org.mockito.Matchers.anyObject;
import static org.mockito.Matchers.anyString;
import static org.mockito.Mockito.doAnswer;
import static org.mockito.Mockito.mock;
import static org.mockito.Mockito.when;

/**
 * Base class for testing {@link Aggregator} implementations.
 * Provides helpers for constructing and searching an {@link Aggregator} implementation based on a provided
 * {@link AggregationBuilder} instance.
 */
public abstract class AggregatorTestCase extends ESTestCase {
    private static final String NESTEDFIELD_PREFIX = "nested_";
    private List<Releasable> releasables = new ArrayList<>();
    private static final String TYPE_NAME = "type";
    private static ValuesSourceRegistry valuesSourceRegistry;

<<<<<<< HEAD
    protected static InetAddress randomIp(boolean v4) {
        try {
            if (v4) {
                byte[] ipv4 = new byte[4];
                random().nextBytes(ipv4);
                return InetAddress.getByAddress(ipv4);
            } else {
                byte[] ipv6 = new byte[16];
                random().nextBytes(ipv6);
                return InetAddress.getByAddress(ipv6);
            }
        } catch (UnknownHostException e) {
            throw new AssertionError();
        }
    }
=======
    // A list of field types that should not be tested, or are not currently supported
    private static List<String> TYPE_TEST_BLACKLIST = List.of(
        ObjectMapper.CONTENT_TYPE, // Cannot aggregate objects
        GeoShapeFieldMapper.CONTENT_TYPE, // Cannot aggregate geoshapes (yet)

        TextFieldMapper.CONTENT_TYPE, // TODO Does not support doc values, but does support FD, needs a lot of mocking
        ObjectMapper.NESTED_CONTENT_TYPE, // TODO support for nested
        CompletionFieldMapper.CONTENT_TYPE, // TODO support completion
        FieldAliasMapper.CONTENT_TYPE // TODO support alias
    );

>>>>>>> a79bc739

    /**
     * Allows subclasses to provide alternate names for the provided field type, which
     * can be useful when testing aggregations on field aliases.
     */
    protected Map<String, MappedFieldType> getFieldAliases(MappedFieldType... fieldTypes) {
        return Collections.emptyMap();
    }

    private static void registerFieldTypes(SearchContext searchContext, MapperService mapperService,
                                           Map<String, MappedFieldType> fieldNameToType) {
        for (Map.Entry<String, MappedFieldType> entry : fieldNameToType.entrySet()) {
            String fieldName = entry.getKey();
            MappedFieldType fieldType = entry.getValue();

            when(mapperService.fieldType(fieldName)).thenReturn(fieldType);
            when(searchContext.smartNameFieldType(fieldName)).thenReturn(fieldType);
        }
    }

    @BeforeClass
    public static void initValuesSourceRegistry() {
        SearchModule searchModule = new SearchModule(Settings.EMPTY, List.of());
        valuesSourceRegistry = searchModule.getValuesSourceRegistry();
    }

    protected <A extends Aggregator> A createAggregator(AggregationBuilder aggregationBuilder,
                                                        IndexSearcher indexSearcher,
                                                        MappedFieldType... fieldTypes) throws IOException {
        return createAggregator(aggregationBuilder, indexSearcher, createIndexSettings(),
            new MultiBucketConsumer(DEFAULT_MAX_BUCKETS, new NoneCircuitBreakerService().getBreaker(CircuitBreaker.REQUEST)), fieldTypes);
    }

    protected <A extends Aggregator> A createAggregator(Query query,
                                                        AggregationBuilder aggregationBuilder,
                                                        IndexSearcher indexSearcher,
                                                        IndexSettings indexSettings,
                                                        MappedFieldType... fieldTypes) throws IOException {
        return createAggregator(query, aggregationBuilder, indexSearcher, indexSettings,
            new MultiBucketConsumer(DEFAULT_MAX_BUCKETS, new NoneCircuitBreakerService().getBreaker(CircuitBreaker.REQUEST)), fieldTypes);
    }

    protected <A extends Aggregator> A createAggregator(Query query, AggregationBuilder aggregationBuilder,
                                                        IndexSearcher indexSearcher,
                                                        MultiBucketConsumer bucketConsumer,
                                                        MappedFieldType... fieldTypes) throws IOException {
        return createAggregator(query, aggregationBuilder, indexSearcher, createIndexSettings(), bucketConsumer, fieldTypes);
    }

    protected <A extends Aggregator> A createAggregator(AggregationBuilder aggregationBuilder,
                                                        IndexSearcher indexSearcher,
                                                        IndexSettings indexSettings,
                                                        MultiBucketConsumer bucketConsumer,
                                                        MappedFieldType... fieldTypes) throws IOException {
        return createAggregator(null, aggregationBuilder, indexSearcher, indexSettings, bucketConsumer, fieldTypes);
    }

    protected <A extends Aggregator> A createAggregator(Query query,
                                                        AggregationBuilder aggregationBuilder,
                                                        IndexSearcher indexSearcher,
                                                        IndexSettings indexSettings,
                                                        MultiBucketConsumer bucketConsumer,
                                                        MappedFieldType... fieldTypes) throws IOException {
        SearchContext searchContext = createSearchContext(indexSearcher, indexSettings, query, bucketConsumer, fieldTypes);
        @SuppressWarnings("unchecked")
        A aggregator = (A) aggregationBuilder.build(searchContext.getQueryShardContext(), null)
            .create(searchContext, null, true);
        return aggregator;
    }

    /**
     * Create a {@linkplain SearchContext} for testing an {@link Aggregator}.
     */
    protected SearchContext createSearchContext(IndexSearcher indexSearcher,
                                                IndexSettings indexSettings,
                                                Query query,
                                                MultiBucketConsumer bucketConsumer,
                                                MappedFieldType... fieldTypes) {
        return createSearchContext(indexSearcher, indexSettings, query, bucketConsumer, new NoneCircuitBreakerService(), fieldTypes);
    }

    protected SearchContext createSearchContext(IndexSearcher indexSearcher,
                                                IndexSettings indexSettings,
                                                Query query,
                                                MultiBucketConsumer bucketConsumer,
                                                CircuitBreakerService circuitBreakerService,
                                                MappedFieldType... fieldTypes) {
        QueryCache queryCache = new DisabledQueryCache(indexSettings);
        QueryCachingPolicy queryCachingPolicy = new QueryCachingPolicy() {
            @Override
            public void onUse(Query query) {
            }

            @Override
            public boolean shouldCache(Query query) {
                // never cache a query
                return false;
            }
        };
        ContextIndexSearcher contextIndexSearcher = new ContextIndexSearcher(indexSearcher.getIndexReader(),
            indexSearcher.getSimilarity(), queryCache, queryCachingPolicy);

        SearchContext searchContext = mock(SearchContext.class);
        when(searchContext.numberOfShards()).thenReturn(1);
        when(searchContext.searcher()).thenReturn(contextIndexSearcher);
        when(searchContext.fetchPhase())
                .thenReturn(new FetchPhase(Arrays.asList(new FetchSourcePhase(), new FetchDocValuesPhase())));
        when(searchContext.bitsetFilterCache()).thenReturn(new BitsetFilterCache(indexSettings, mock(Listener.class)));
        IndexShard indexShard = mock(IndexShard.class);
        when(indexShard.shardId()).thenReturn(new ShardId("test", "test", 0));
        when(searchContext.indexShard()).thenReturn(indexShard);
        when(searchContext.aggregations())
            .thenReturn(new SearchContextAggregations(AggregatorFactories.EMPTY, bucketConsumer));
        when(searchContext.query()).thenReturn(query);
        /*
         * Always use the circuit breaking big arrays instance so that the CircuitBreakerService
         * we're passed gets a chance to break.
         */
        BigArrays bigArrays = new MockBigArrays(new MockPageCacheRecycler(Settings.EMPTY), circuitBreakerService).withCircuitBreaking();
        when(searchContext.bigArrays()).thenReturn(bigArrays);

        // TODO: now just needed for top_hits, this will need to be revised for other agg unit tests:
        MapperService mapperService = mapperServiceMock();
        when(mapperService.getIndexSettings()).thenReturn(indexSettings);
        when(mapperService.hasNested()).thenReturn(false);
        DocumentMapper mapper = mock(DocumentMapper.class);
        when(mapper.typeText()).thenReturn(new Text(TYPE_NAME));
        when(mapper.type()).thenReturn(TYPE_NAME);
        when(mapperService.documentMapper()).thenReturn(mapper);
        when(searchContext.mapperService()).thenReturn(mapperService);
        IndexFieldDataService ifds = new IndexFieldDataService(indexSettings,
            new IndicesFieldDataCache(Settings.EMPTY, new IndexFieldDataCache.Listener() {
            }), circuitBreakerService, mapperService);
        when(searchContext.getForField(Mockito.any(MappedFieldType.class)))
            .thenAnswer(invocationOnMock -> ifds.getForField((MappedFieldType) invocationOnMock.getArguments()[0]));

        SearchLookup searchLookup = new SearchLookup(mapperService, ifds::getForField);
        when(searchContext.lookup()).thenReturn(searchLookup);

        QueryShardContext queryShardContext =
            queryShardContextMock(contextIndexSearcher, mapperService, indexSettings, circuitBreakerService);
        when(searchContext.getQueryShardContext()).thenReturn(queryShardContext);
        when(queryShardContext.getObjectMapper(anyString())).thenAnswer(invocation -> {
            String fieldName = (String) invocation.getArguments()[0];
            if (fieldName.startsWith(NESTEDFIELD_PREFIX)) {
                BuilderContext context = new BuilderContext(indexSettings.getSettings(), new ContentPath());
                return new ObjectMapper.Builder<>(fieldName).nested(Nested.newNested(false, false)).build(context);
            }
            return null;
        });
        Map<String, MappedFieldType> fieldNameToType = new HashMap<>();
        fieldNameToType.putAll(Arrays.stream(fieldTypes)
            .filter(Objects::nonNull)
            .collect(Collectors.toMap(MappedFieldType::name, Function.identity())));
        fieldNameToType.putAll(getFieldAliases(fieldTypes));

        registerFieldTypes(searchContext, mapperService,
            fieldNameToType);
        doAnswer(invocation -> {
            /* Store the release-ables so we can release them at the end of the test case. This is important because aggregations don't
             * close their sub-aggregations. This is fairly similar to what the production code does. */
            releasables.add((Releasable) invocation.getArguments()[0]);
            return null;
        }).when(searchContext).addReleasable(anyObject(), anyObject());
        return searchContext;
    }

    protected IndexSettings createIndexSettings() {
        return new IndexSettings(
                IndexMetaData.builder("_index").settings(Settings.builder().put(IndexMetaData.SETTING_VERSION_CREATED, Version.CURRENT))
                        .numberOfShards(1)
                        .numberOfReplicas(0)
                        .creationDate(System.currentTimeMillis())
                        .build(),
                Settings.EMPTY
        );
    }

    /**
     * sub-tests that need a more complex mock can overwrite this
     */
    protected MapperService mapperServiceMock() {
        return mock(MapperService.class);
    }

    /**
     * sub-tests that need a more complex mock can overwrite this
     */
    protected QueryShardContext queryShardContextMock(IndexSearcher searcher,
                                                      MapperService mapperService,
                                                      IndexSettings indexSettings,
                                                      CircuitBreakerService circuitBreakerService) {

        return new QueryShardContext(0, indexSettings, BigArrays.NON_RECYCLING_INSTANCE, null,
            getIndexFieldDataLookup(mapperService, circuitBreakerService),
            mapperService, null, getMockScriptService(), xContentRegistry(),
            writableRegistry(), null, searcher, System::currentTimeMillis, null, null, () -> true,
            valuesSourceRegistry);
    }

    /**
     * Sub-tests that need a more complex index field data provider can override this
     */
    protected BiFunction<MappedFieldType, String, IndexFieldData<?>> getIndexFieldDataLookup(MapperService mapperService,
                                                                                             CircuitBreakerService circuitBreakerService) {
        return (fieldType, s) -> fieldType.fielddataBuilder(mapperService.getIndexSettings().getIndex().getName())
            .build(mapperService.getIndexSettings(), fieldType,
                new IndexFieldDataCache.None(), circuitBreakerService, mapperService);

    }

    /**
     * Sub-tests that need scripting can override this method to provide a script service and pre-baked scripts
     */
    protected ScriptService getMockScriptService() {
        return null;
    }

    protected <A extends InternalAggregation, C extends Aggregator> A search(IndexSearcher searcher,
                                                                             Query query,
                                                                             AggregationBuilder builder,
                                                                             MappedFieldType... fieldTypes) throws IOException {
        return search(createIndexSettings(), searcher, query, builder, DEFAULT_MAX_BUCKETS, fieldTypes);
    }

    protected <A extends InternalAggregation, C extends Aggregator> A search(IndexSettings indexSettings,
                                                                             IndexSearcher searcher,
                                                                             Query query,
                                                                             AggregationBuilder builder,
                                                                             MappedFieldType... fieldTypes) throws IOException {
        return search(indexSettings, searcher, query, builder, DEFAULT_MAX_BUCKETS, fieldTypes);
    }

    protected <A extends InternalAggregation, C extends Aggregator> A search(IndexSearcher searcher,
                                                                             Query query,
                                                                             AggregationBuilder builder,
                                                                             int maxBucket,
                                                                             MappedFieldType... fieldTypes) throws IOException {
        return search(createIndexSettings(), searcher, query, builder, maxBucket, fieldTypes);
    }

    protected <A extends InternalAggregation, C extends Aggregator> A search(IndexSettings indexSettings,
                                                                             IndexSearcher searcher,
                                                                             Query query,
                                                                             AggregationBuilder builder,
                                                                             int maxBucket,
                                                                             MappedFieldType... fieldTypes) throws IOException {
        MultiBucketConsumer bucketConsumer = new MultiBucketConsumer(maxBucket,
            new NoneCircuitBreakerService().getBreaker(CircuitBreaker.REQUEST));
        C a = createAggregator(query, builder, searcher, indexSettings, bucketConsumer, fieldTypes);
        a.preCollection();
        searcher.search(query, a);
        a.postCollection();
        @SuppressWarnings("unchecked")
        A internalAgg = (A) a.buildAggregation(0L);
        InternalAggregationTestCase.assertMultiBucketConsumer(internalAgg, bucketConsumer);
        return internalAgg;
    }

    protected <A extends InternalAggregation, C extends Aggregator> A searchAndReduce(IndexSearcher searcher,
                                                                                      Query query,
                                                                                      AggregationBuilder builder,
                                                                                      MappedFieldType... fieldTypes) throws IOException {
        return searchAndReduce(createIndexSettings(), searcher, query, builder, DEFAULT_MAX_BUCKETS, fieldTypes);
    }

    protected <A extends InternalAggregation, C extends Aggregator> A searchAndReduce(IndexSettings indexSettings,
                                                                                      IndexSearcher searcher,
                                                                                      Query query,
                                                                                      AggregationBuilder builder,
                                                                                      MappedFieldType... fieldTypes) throws IOException {
        return searchAndReduce(indexSettings, searcher, query, builder, DEFAULT_MAX_BUCKETS, fieldTypes);
    }

    protected <A extends InternalAggregation, C extends Aggregator> A searchAndReduce(IndexSearcher searcher,
                                                                                      Query query,
                                                                                      AggregationBuilder builder,
                                                                                      int maxBucket,
                                                                                      MappedFieldType... fieldTypes) throws IOException {
        return searchAndReduce(createIndexSettings(), searcher, query, builder, maxBucket, fieldTypes);
    }

    /**
     * Divides the provided {@link IndexSearcher} in sub-searcher, one for each segment,
     * builds an aggregator for each sub-searcher filtered by the provided {@link Query} and
     * returns the reduced {@link InternalAggregation}.
     */
    protected <A extends InternalAggregation, C extends Aggregator> A searchAndReduce(IndexSettings indexSettings,
                                                                                      IndexSearcher searcher,
                                                                                      Query query,
                                                                                      AggregationBuilder builder,
                                                                                      int maxBucket,
                                                                                      MappedFieldType... fieldTypes) throws IOException {
        final IndexReaderContext ctx = searcher.getTopReaderContext();

        final ShardSearcher[] subSearchers;
        if (ctx instanceof LeafReaderContext) {
            subSearchers = new ShardSearcher[1];
            subSearchers[0] = new ShardSearcher((LeafReaderContext) ctx, ctx);
        } else {
            final CompositeReaderContext compCTX = (CompositeReaderContext) ctx;
            final int size = compCTX.leaves().size();
            subSearchers = new ShardSearcher[size];
            for(int searcherIDX=0;searcherIDX<subSearchers.length;searcherIDX++) {
                final LeafReaderContext leave = compCTX.leaves().get(searcherIDX);
                subSearchers[searcherIDX] = new ShardSearcher(leave, compCTX);
            }
        }

        List<InternalAggregation> aggs = new ArrayList<> ();
        Query rewritten = searcher.rewrite(query);
        Weight weight = searcher.createWeight(rewritten, ScoreMode.COMPLETE, 1f);
        MultiBucketConsumer bucketConsumer = new MultiBucketConsumer(maxBucket,
            new NoneCircuitBreakerService().getBreaker(CircuitBreaker.REQUEST));
        C root = createAggregator(query, builder, searcher, bucketConsumer, fieldTypes);

        for (ShardSearcher subSearcher : subSearchers) {
            MultiBucketConsumer shardBucketConsumer = new MultiBucketConsumer(maxBucket,
                new NoneCircuitBreakerService().getBreaker(CircuitBreaker.REQUEST));
            C a = createAggregator(query, builder, subSearcher, indexSettings, shardBucketConsumer, fieldTypes);
            a.preCollection();
            subSearcher.search(weight, a);
            a.postCollection();
            InternalAggregation agg = a.buildAggregation(0L);
            aggs.add(agg);
            InternalAggregationTestCase.assertMultiBucketConsumer(agg, shardBucketConsumer);
        }
        if (aggs.isEmpty()) {
            return null;
        } else {
            if (randomBoolean() && aggs.size() > 1) {
                // sometimes do an incremental reduce
                int toReduceSize = aggs.size();
                Collections.shuffle(aggs, random());
                int r = randomIntBetween(1, toReduceSize);
                List<InternalAggregation> toReduce = aggs.subList(0, r);
                MultiBucketConsumer reduceBucketConsumer = new MultiBucketConsumer(maxBucket,
                    new NoneCircuitBreakerService().getBreaker(CircuitBreaker.REQUEST));
                InternalAggregation.ReduceContext context =
                    new InternalAggregation.ReduceContext(root.context().bigArrays(), getMockScriptService(),
                        reduceBucketConsumer, false);
                A reduced = (A) aggs.get(0).reduce(toReduce, context);
                doAssertReducedMultiBucketConsumer(reduced, reduceBucketConsumer);
                aggs = new ArrayList<>(aggs.subList(r, toReduceSize));
                aggs.add(reduced);
            }
            // now do the final reduce
            MultiBucketConsumer reduceBucketConsumer = new MultiBucketConsumer(maxBucket,
                new NoneCircuitBreakerService().getBreaker(CircuitBreaker.REQUEST));
            InternalAggregation.ReduceContext context =
                new InternalAggregation.ReduceContext(root.context().bigArrays(), getMockScriptService(), reduceBucketConsumer, true);

            @SuppressWarnings("unchecked")
            A internalAgg = (A) aggs.get(0).reduce(aggs, context);

            // materialize any parent pipelines
            internalAgg = (A) internalAgg.reducePipelines(internalAgg, context);

            // materialize any sibling pipelines at top level
            if (internalAgg.pipelineAggregators().size() > 0) {
                for (PipelineAggregator pipelineAggregator : internalAgg.pipelineAggregators()) {
                    internalAgg = (A) pipelineAggregator.reduce(internalAgg, context);
                }
            }
            doAssertReducedMultiBucketConsumer(internalAgg, reduceBucketConsumer);
            return internalAgg;
        }

    }

    protected void doAssertReducedMultiBucketConsumer(Aggregation agg, MultiBucketConsumerService.MultiBucketConsumer bucketConsumer) {
        InternalAggregationTestCase.assertMultiBucketConsumer(agg, bucketConsumer);
    }

    private static class ShardSearcher extends IndexSearcher {
        private final List<LeafReaderContext> ctx;

        ShardSearcher(LeafReaderContext ctx, IndexReaderContext parent) {
            super(parent);
            this.ctx = Collections.singletonList(ctx);
        }

        public void search(Weight weight, Collector collector) throws IOException {
            search(ctx, weight, collector);
        }

        @Override
        public String toString() {
            return "ShardSearcher(" + ctx.get(0) + ")";
        }
    }

    protected static DirectoryReader wrap(DirectoryReader directoryReader) throws IOException {
        return ElasticsearchDirectoryReader.wrap(directoryReader, new ShardId(new Index("_index", "_na_"), 0));
    }

    /**
     * Added to randomly run with more assertions on the index searcher level,
     * like {@link org.apache.lucene.util.LuceneTestCase#newSearcher(IndexReader)}, which can't be used because it also
     * wraps in the IndexSearcher's IndexReader with other implementations that we can't handle. (e.g. ParallelCompositeReader)
     */
    protected static IndexSearcher newIndexSearcher(IndexReader indexReader) {
        if (randomBoolean()) {
            // this executes basic query checks and asserts that weights are normalized only once etc.
            return new AssertingIndexSearcher(random(), indexReader);
        } else {
            return new IndexSearcher(indexReader);
        }
    }

    /**
     * Added to randomly run with more assertions on the index reader level,
     * like {@link org.apache.lucene.util.LuceneTestCase#wrapReader(IndexReader)}, which can't be used because it also
     * wraps in the IndexReader with other implementations that we can't handle. (e.g. ParallelCompositeReader)
     */
    protected static IndexReader maybeWrapReaderEs(DirectoryReader reader) throws IOException {
        if (randomBoolean()) {
            return new AssertingDirectoryReader(reader);
        } else {
            return reader;
        }
    }

    /**
     * Implementors should return a list of {@link ValuesSourceType} that the aggregator supports.
     * This is used to test the matrix of supported/unsupported field types against the aggregator
     * and verify it works (or doesn't) as expected.
     *
     * If this method is implemented, {@link AggregatorTestCase#createAggBuilderForTypeTest(MappedFieldType, String)}
     * should be implemented as well.
     *
     * @return list of supported ValuesSourceTypes
     */
    protected List<ValuesSourceType> getSupportedValuesSourceTypes() {
        // If aggs don't override this method, an empty list allows the test to be skipped.
        // Once all aggs implement this method we should make it abstract and not allow skipping.
        return Collections.emptyList();
    }

    /**
     * This method is invoked each time a field type is tested in {@link AggregatorTestCase#testSupportedFieldTypes()}.
     * The field type and name are provided, and the implementor is expected to return an AggBuilder accordingly.
     * The AggBuilder should be returned even if the aggregation does not support the field type, because
     * the test will check if an exception is thrown in that case.
     *
     * The list of supported types are provided by {@link AggregatorTestCase#getSupportedValuesSourceTypes()},
     * which must also be implemented.
     *
     * @param fieldType the type of the field that will be tested
     * @param fieldName the name of the field that will be test
     * @return an aggregation builder to test against the field
     */
    protected AggregationBuilder createAggBuilderForTypeTest(MappedFieldType fieldType, String fieldName) {
        throw new UnsupportedOperationException("If getSupportedValuesSourceTypes() is implemented, " +
            "createAggBuilderForTypeTest() must be implemented as well.");
    }

    /**
     * This test will validate that an aggregator succeeds or fails to run against all the field types
     * that are registered in {@link IndicesModule} (e.g. all the core field types).  An aggregator
     * is provided by the implementor class, and it is executed against each field type in turn.  If
     * an exception is thrown when the field is supported, that will fail the test.  Similarly, if
     * an exception _is not_ thrown when a field is unsupported, that will also fail the test.
     *
     * Exception types/messages are not currently checked, just presence/absence of an exception.
     */
    @AwaitsFix(bugUrl = "https://github.com/elastic/elasticsearch/issues/52681")
    public void testSupportedFieldTypes() throws IOException {
        MapperRegistry mapperRegistry = new IndicesModule(Collections.emptyList()).getMapperRegistry();
        Settings settings = Settings.builder().put("index.version.created", Version.CURRENT.id).build();
        String fieldName = "typeTestFieldName";
        List<ValuesSourceType> supportedVSTypes = getSupportedValuesSourceTypes();

        if (supportedVSTypes.isEmpty()) {
            // If the test says it doesn't support any VStypes, it has not been converted yet so skip
            return;
        }

        for (Map.Entry<String, Mapper.TypeParser> mappedType : mapperRegistry.getMapperParsers().entrySet()) {

            // Some field types should not be tested, or require more work and are not ready yet
            if (TYPE_TEST_BLACKLIST.contains(mappedType.getKey())) {
                continue;
            }

            Map<String, Object> source = new HashMap<>();
            source.put("type", mappedType.getKey());
            source.put("doc_values", "true");

            Mapper.Builder builder = mappedType.getValue().parse(fieldName, source, new MockParserContext());
            FieldMapper mapper = (FieldMapper) builder.build(new BuilderContext(settings, new ContentPath()));

            MappedFieldType fieldType = mapper.fieldType();

            // Non-aggregatable fields are not testable (they will throw an error on all aggs anyway), so skip
            if (fieldType.isAggregatable() == false) {
                continue;
            }

            try (Directory directory = newDirectory()) {
                RandomIndexWriter indexWriter = new RandomIndexWriter(random(), directory);
                writeTestDoc(fieldType, fieldName, indexWriter);
                indexWriter.close();

                try (IndexReader indexReader = DirectoryReader.open(directory)) {
                    IndexSearcher indexSearcher = newSearcher(indexReader, true, true);
                    AggregationBuilder aggregationBuilder = createAggBuilderForTypeTest(fieldType, fieldName);

                    // TODO in the future we can make this more explicit with expectThrows(), when the exceptions are standardized
                    try {
                        searchAndReduce(indexSearcher, new MatchAllDocsQuery(), aggregationBuilder, fieldType);
                        if (supportedVSTypes.contains(fieldType.getValuesSourceType()) == false) {
                            fail("Aggregator [" + aggregationBuilder.getType() + "] should not support field type ["
                                + fieldType.typeName() + "] but executing against the field did not throw an excetion");
                        }
                    } catch (Exception e) {
                        if (supportedVSTypes.contains(fieldType.getValuesSourceType())) {
                            fail("Aggregator [" + aggregationBuilder.getType() + "] supports field type ["
                                + fieldType.typeName() + "] but executing against the field threw an exception: [" + e.getMessage() + "]");
                        }
                    }
                }
            }
        }
    }

    /**
     * Helper method to write a single document with a single value specific to the requested fieldType.
     *
     * Throws an exception if it encounters an unknown field type, to prevent new ones from sneaking in without
     * being tested.
     */
    private void writeTestDoc(MappedFieldType fieldType, String fieldName, RandomIndexWriter iw) throws IOException {

        if (fieldType.getValuesSourceType().equals(CoreValuesSourceType.NUMERIC)) {
            // TODO note: once VS refactor adds DATE/BOOLEAN, this conditional will go away
            if (fieldType.typeName().equals(DateFieldMapper.CONTENT_TYPE)
                || fieldType.typeName().equals(DateFieldMapper.DATE_NANOS_CONTENT_TYPE)) {
                iw.addDocument(singleton(new SortedNumericDocValuesField(fieldName, randomNonNegativeLong())));
            } else if (fieldType.typeName().equals(BooleanFieldMapper.CONTENT_TYPE)) {
                iw.addDocument(singleton(new SortedNumericDocValuesField(fieldName, randomBoolean() ? 0 : 1)));
            } else {
                iw.addDocument(singleton(new SortedNumericDocValuesField(fieldName, randomLong())));
            }
        } else if (fieldType.getValuesSourceType().equals(CoreValuesSourceType.BYTES)) {
            if (fieldType.typeName().equals(BinaryFieldMapper.CONTENT_TYPE)) {
                iw.addDocument(singleton(new BinaryFieldMapper.CustomBinaryDocValuesField(fieldName, new BytesRef("a").bytes)));
            } else if (fieldType.typeName().equals(IpFieldMapper.CONTENT_TYPE)) {
                // TODO note: once VS refactor adds IP, this conditional will go away
                boolean v4 = randomBoolean();
                iw.addDocument(singleton(new SortedSetDocValuesField(fieldName, new BytesRef(InetAddressPoint.encode(randomIp(v4))))));
            } else {
                iw.addDocument(singleton(new SortedSetDocValuesField(fieldName, new BytesRef("a"))));
            }
        } else if (fieldType.getValuesSourceType().equals(CoreValuesSourceType.RANGE)) {
            Object start;
            Object end;
            RangeType rangeType;

            if (fieldType.typeName().equals(RangeType.DOUBLE.typeName())) {
                start = randomDouble();
                end = RangeType.DOUBLE.nextUp(start);
                rangeType = RangeType.DOUBLE;
            } else if (fieldType.typeName().equals(RangeType.FLOAT.typeName())) {
                start = randomFloat();
                end = RangeType.FLOAT.nextUp(start);
                rangeType = RangeType.DOUBLE;
            } else if (fieldType.typeName().equals(RangeType.IP.typeName())) {
                boolean v4 = randomBoolean();
                start = randomIp(v4);
                end = RangeType.IP.nextUp(start);
                rangeType = RangeType.IP;
            } else if (fieldType.typeName().equals(RangeType.LONG.typeName())) {
                start = randomLong();
                end = RangeType.LONG.nextUp(start);
                rangeType = RangeType.LONG;
            } else if (fieldType.typeName().equals(RangeType.INTEGER.typeName())) {
                start = randomInt();
                end = RangeType.INTEGER.nextUp(start);
                rangeType = RangeType.INTEGER;
            } else if (fieldType.typeName().equals(RangeType.DATE.typeName())) {
                start = randomNonNegativeLong();
                end = RangeType.DATE.nextUp(start);
                rangeType = RangeType.DATE;
            } else {
                throw new IllegalStateException("Unknown type of range [" + fieldType.typeName() + "]");
            }

            final RangeFieldMapper.Range range = new RangeFieldMapper.Range(rangeType, start, end, true, true);
            iw.addDocument(singleton(new BinaryDocValuesField(fieldName, rangeType.encodeRanges(Collections.singleton(range)))));

        }  else if (fieldType.getValuesSourceType().equals(CoreValuesSourceType.GEOPOINT)) {
            iw.addDocument(singleton(new LatLonDocValuesField(fieldName, randomDouble(), randomDouble())));
        } else {
            throw new IllegalStateException("Unknown field type [" + fieldType.typeName() + "]");
        }
    }

    private class MockParserContext extends Mapper.TypeParser.ParserContext {
        MockParserContext() {
            super(null, null, null, null, null);
        }
    }

    @After
    private void cleanupReleasables() {
        Releasables.close(releasables);
        releasables.clear();
    }
}<|MERGE_RESOLUTION|>--- conflicted
+++ resolved
@@ -139,23 +139,6 @@
     private static final String TYPE_NAME = "type";
     private static ValuesSourceRegistry valuesSourceRegistry;
 
-<<<<<<< HEAD
-    protected static InetAddress randomIp(boolean v4) {
-        try {
-            if (v4) {
-                byte[] ipv4 = new byte[4];
-                random().nextBytes(ipv4);
-                return InetAddress.getByAddress(ipv4);
-            } else {
-                byte[] ipv6 = new byte[16];
-                random().nextBytes(ipv6);
-                return InetAddress.getByAddress(ipv6);
-            }
-        } catch (UnknownHostException e) {
-            throw new AssertionError();
-        }
-    }
-=======
     // A list of field types that should not be tested, or are not currently supported
     private static List<String> TYPE_TEST_BLACKLIST = List.of(
         ObjectMapper.CONTENT_TYPE, // Cannot aggregate objects
@@ -167,7 +150,6 @@
         FieldAliasMapper.CONTENT_TYPE // TODO support alias
     );
 
->>>>>>> a79bc739
 
     /**
      * Allows subclasses to provide alternate names for the provided field type, which
