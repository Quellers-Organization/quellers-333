/*
 * Copyright Elasticsearch B.V. and/or licensed to Elasticsearch B.V. under one
 * or more contributor license agreements. Licensed under the Elastic License
 * 2.0 and the Server Side Public License, v 1; you may not use this file except
 * in compliance with, at your election, the Elastic License 2.0 or the Server
 * Side Public License, v 1.
 */
package org.elasticsearch.search.geo;

import org.apache.lucene.util.SloppyMath;
import org.elasticsearch.common.geo.GeoPoint;
import org.elasticsearch.geometry.Point;
import org.elasticsearch.index.query.GeoShapeQueryBuilder;
import org.elasticsearch.search.SearchHit;
import org.elasticsearch.xcontent.XContentBuilder;
import org.elasticsearch.xcontent.XContentFactory;
import org.elasticsearch.xcontent.XContentType;

import static org.elasticsearch.index.query.QueryBuilders.geoBoundingBoxQuery;
import static org.elasticsearch.index.query.QueryBuilders.geoDistanceQuery;
import static org.elasticsearch.index.query.QueryBuilders.geoShapeQuery;
import static org.elasticsearch.test.hamcrest.ElasticsearchAssertions.assertAcked;
import static org.elasticsearch.test.hamcrest.ElasticsearchAssertions.assertHitCount;
<<<<<<< HEAD
import static org.elasticsearch.test.hamcrest.ElasticsearchAssertions.assertNoFailuresAndResponse;
=======
import static org.elasticsearch.test.hamcrest.ElasticsearchAssertions.assertResponse;
>>>>>>> 995b4d3c
import static org.hamcrest.Matchers.anyOf;
import static org.hamcrest.Matchers.closeTo;
import static org.hamcrest.Matchers.equalTo;
import static org.hamcrest.Matchers.lessThanOrEqualTo;

public abstract class GeoShapeIntegTestCase extends BaseShapeIntegTestCase<GeoShapeQueryBuilder> {

    private final SpatialQueryBuilders<GeoShapeQueryBuilder> geoShapeQueryBuilder = SpatialQueryBuilders.GEO;

    @Override
    protected SpatialQueryBuilders<GeoShapeQueryBuilder> queryBuilder() {
        return geoShapeQueryBuilder;
    }

    @Override
    protected String getFieldTypeName() {
        return "geo_point";
    }

    public void testIndexPolygonDateLine() throws Exception {
        XContentBuilder mapping = XContentFactory.jsonBuilder().startObject().startObject("properties").startObject("shape");
        getGeoShapeMapping(mapping);
        mapping.endObject().endObject().endObject();

        // create index
        assertAcked(indicesAdmin().prepareCreate("test").setSettings(settings(randomSupportedVersion()).build()).setMapping(mapping).get());
        ensureGreen();

        String source = """
            {
              "shape": "POLYGON((179 0, -179 0, -179 2, 179 2, 179 0))"
            }""";

        indexRandom(true, client().prepareIndex("test").setId("0").setSource(source, XContentType.JSON));

        assertHitCount(prepareSearch("test").setQuery(geoShapeQuery("shape", new Point(-179.75, 1))), 1L);
<<<<<<< HEAD
        assertHitCount(prepareSearch("test").setQuery(geoShapeQuery("shape", new Point(90, 1))), 0);
        assertHitCount(prepareSearch("test").setQuery(geoShapeQuery("shape", new Point(-180, 1))), 1L);
        assertHitCount(prepareSearch("test").setQuery(geoShapeQuery("shape", new Point(180, 1))), 1L);
=======
        assertHitCount(prepareSearch("test").setQuery(geoShapeQuery("shape", new Point(90, 1))), 0L);
        assertHitCount(prepareSearch("test").setQuery(geoShapeQuery("shape", new Point(-180, 1))), 1L);
        assertHitCount(prepareSearch("test").setQuery(geoShapeQuery("shape", new Point(180, 1))), 1L);

>>>>>>> 995b4d3c
    }

    /** The testBulk method uses this only for Geo-specific tests */
    protected void doDistanceAndBoundingBoxTest(String key) {
        assertHitCount(
            prepareSearch().addStoredField("pin").setQuery(geoBoundingBoxQuery("pin").setCorners(90, -179.99999, -90, 179.99999)),
            53
        );

<<<<<<< HEAD
        assertNoFailuresAndResponse(
            prepareSearch().addStoredField("pin").setQuery(geoDistanceQuery("pin").distance("425km").point(51.11, 9.851)),
            distance -> {
                assertHitCount(distance, 5);
                GeoPoint point = new GeoPoint();
                for (SearchHit hit : distance.getHits()) {
=======
        assertResponse(
            prepareSearch().addStoredField("pin").setQuery(geoDistanceQuery("pin").distance("425km").point(51.11, 9.851)),
            response -> {
                assertHitCount(response, 5L);
                GeoPoint point = new GeoPoint();
                for (SearchHit hit : response.getHits()) {
>>>>>>> 995b4d3c
                    String name = hit.getId();
                    point.resetFromString(hit.getFields().get("pin").getValue());
                    double dist = distance(point.getLat(), point.getLon(), 51.11, 9.851);

                    assertThat("distance to '" + name + "'", dist, lessThanOrEqualTo(425000d));
                    assertThat(name, anyOf(equalTo("CZ"), equalTo("DE"), equalTo("BE"), equalTo("NL"), equalTo("LU")));
                    if (key.equals(name)) {
                        assertThat(dist, closeTo(0d, 0.1d));
                    }
                }
            }
        );
    }

    private static double distance(double lat1, double lon1, double lat2, double lon2) {
        return SloppyMath.haversinMeters(lat1, lon1, lat2, lon2);
    }
}<|MERGE_RESOLUTION|>--- conflicted
+++ resolved
@@ -21,11 +21,7 @@
 import static org.elasticsearch.index.query.QueryBuilders.geoShapeQuery;
 import static org.elasticsearch.test.hamcrest.ElasticsearchAssertions.assertAcked;
 import static org.elasticsearch.test.hamcrest.ElasticsearchAssertions.assertHitCount;
-<<<<<<< HEAD
-import static org.elasticsearch.test.hamcrest.ElasticsearchAssertions.assertNoFailuresAndResponse;
-=======
 import static org.elasticsearch.test.hamcrest.ElasticsearchAssertions.assertResponse;
->>>>>>> 995b4d3c
 import static org.hamcrest.Matchers.anyOf;
 import static org.hamcrest.Matchers.closeTo;
 import static org.hamcrest.Matchers.equalTo;
@@ -62,16 +58,10 @@
         indexRandom(true, client().prepareIndex("test").setId("0").setSource(source, XContentType.JSON));
 
         assertHitCount(prepareSearch("test").setQuery(geoShapeQuery("shape", new Point(-179.75, 1))), 1L);
-<<<<<<< HEAD
-        assertHitCount(prepareSearch("test").setQuery(geoShapeQuery("shape", new Point(90, 1))), 0);
-        assertHitCount(prepareSearch("test").setQuery(geoShapeQuery("shape", new Point(-180, 1))), 1L);
-        assertHitCount(prepareSearch("test").setQuery(geoShapeQuery("shape", new Point(180, 1))), 1L);
-=======
         assertHitCount(prepareSearch("test").setQuery(geoShapeQuery("shape", new Point(90, 1))), 0L);
         assertHitCount(prepareSearch("test").setQuery(geoShapeQuery("shape", new Point(-180, 1))), 1L);
         assertHitCount(prepareSearch("test").setQuery(geoShapeQuery("shape", new Point(180, 1))), 1L);
 
->>>>>>> 995b4d3c
     }
 
     /** The testBulk method uses this only for Geo-specific tests */
@@ -81,21 +71,12 @@
             53
         );
 
-<<<<<<< HEAD
-        assertNoFailuresAndResponse(
-            prepareSearch().addStoredField("pin").setQuery(geoDistanceQuery("pin").distance("425km").point(51.11, 9.851)),
-            distance -> {
-                assertHitCount(distance, 5);
-                GeoPoint point = new GeoPoint();
-                for (SearchHit hit : distance.getHits()) {
-=======
         assertResponse(
             prepareSearch().addStoredField("pin").setQuery(geoDistanceQuery("pin").distance("425km").point(51.11, 9.851)),
             response -> {
                 assertHitCount(response, 5L);
                 GeoPoint point = new GeoPoint();
                 for (SearchHit hit : response.getHits()) {
->>>>>>> 995b4d3c
                     String name = hit.getId();
                     point.resetFromString(hit.getFields().get("pin").getValue());
                     double dist = distance(point.getLat(), point.getLon(), 51.11, 9.851);
