--- conflicted
+++ resolved
@@ -56,7 +56,6 @@
 import java.util.concurrent.atomic.AtomicBoolean;
 import java.util.concurrent.atomic.AtomicLong;
 import java.util.stream.Collectors;
-import java.util.stream.Stream;
 
 public class MockRepository extends FsRepository {
     private static final Logger logger = LogManager.getLogger(MockRepository.class);
@@ -437,11 +436,7 @@
                     deleteByteCount += blobs.get(blob).length();
                 }
                 blobStore().blobContainer(path().parent()).deleteBlobsIgnoringIfNotExists(
-<<<<<<< HEAD
-                    Stream.of(path().parts().get(path().parts().size() - 1)).iterator());
-=======
-                    List.of(path().parts().get(path().parts().size() - 1)));
->>>>>>> bef9dab6
+                    List.of(path().parts().get(path().parts().size() - 1)).iterator());
                 return deleteResult.add(deleteBlobCount, deleteByteCount);
             }
 
