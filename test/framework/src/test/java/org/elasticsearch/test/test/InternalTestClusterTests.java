
/*
 * Licensed to Elasticsearch under one or more contributor
 * license agreements. See the NOTICE file distributed with
 * this work for additional information regarding copyright
 * ownership. Elasticsearch licenses this file to you under
 * the Apache License, Version 2.0 (the "License"); you may
 * not use this file except in compliance with the License.
 * You may obtain a copy of the License at
 *
 *    http://www.apache.org/licenses/LICENSE-2.0
 *
 * Unless required by applicable law or agreed to in writing,
 * software distributed under the License is distributed on an
 * "AS IS" BASIS, WITHOUT WARRANTIES OR CONDITIONS OF ANY
 * KIND, either express or implied.  See the License for the
 * specific language governing permissions and limitations
 * under the License.
 */
package org.elasticsearch.test.test;

import org.apache.lucene.util.LuceneTestCase;
import org.elasticsearch.client.Client;
import org.elasticsearch.cluster.ClusterName;
import org.elasticsearch.cluster.node.DiscoveryNode;
import org.elasticsearch.cluster.service.ClusterService;
import org.elasticsearch.common.network.NetworkModule;
import org.elasticsearch.common.settings.Settings;
import org.elasticsearch.core.internal.io.IOUtils;
import org.elasticsearch.discovery.DiscoveryModule;
import org.elasticsearch.discovery.DiscoverySettings;
import org.elasticsearch.discovery.zen.SettingsBasedHostsProvider;
import org.elasticsearch.discovery.zen.ZenDiscovery;
import org.elasticsearch.env.NodeEnvironment;
import org.elasticsearch.plugins.Plugin;
import org.elasticsearch.test.ESTestCase;
import org.elasticsearch.test.InternalTestCluster;
import org.elasticsearch.test.MockHttpTransport;
import org.elasticsearch.test.NodeConfigurationSource;
import org.elasticsearch.test.discovery.TestZenDiscovery;
import org.elasticsearch.transport.TcpTransport;

import java.io.IOException;
import java.nio.file.Files;
import java.nio.file.Path;
import java.util.ArrayList;
import java.util.Arrays;
import java.util.Collection;
import java.util.Collections;
import java.util.HashMap;
import java.util.HashSet;
import java.util.Iterator;
import java.util.List;
import java.util.Map;
import java.util.Random;
import java.util.Set;
import java.util.function.Function;
import java.util.stream.Collectors;

<<<<<<< HEAD
import static java.util.Collections.emptyList;
=======
>>>>>>> 7bdc19ad
import static org.elasticsearch.cluster.coordination.ClusterBootstrapService.INITIAL_MASTER_NODE_COUNT_SETTING;
import static org.elasticsearch.cluster.node.DiscoveryNode.Role.DATA;
import static org.elasticsearch.cluster.node.DiscoveryNode.Role.INGEST;
import static org.elasticsearch.cluster.node.DiscoveryNode.Role.MASTER;
import static org.elasticsearch.discovery.zen.ElectMasterService.DISCOVERY_ZEN_MINIMUM_MASTER_NODES_SETTING;
import static org.elasticsearch.test.discovery.TestZenDiscovery.USE_ZEN2;
import static org.elasticsearch.test.hamcrest.ElasticsearchAssertions.assertFileExists;
import static org.elasticsearch.test.hamcrest.ElasticsearchAssertions.assertFileNotExists;
import static org.hamcrest.Matchers.equalTo;
import static org.hamcrest.Matchers.not;

/**
 * Basic test that ensure that the internal cluster reproduces the same
 * configuration given the same seed / input.
 */
@LuceneTestCase.SuppressFileSystems("ExtrasFS") // doesn't work with potential multi data path from test cluster yet
public class InternalTestClusterTests extends ESTestCase {

    private static Collection<Class<? extends Plugin>> mockPlugins() {
        return Arrays.asList(getTestTransportPlugin(), TestZenDiscovery.TestPlugin.class, MockHttpTransport.TestPlugin.class);
    }

    public void testInitializiationIsConsistent() {
        long clusterSeed = randomLong();
        boolean masterNodes = randomBoolean();
        int minNumDataNodes = randomIntBetween(0, 9);
        int maxNumDataNodes = randomIntBetween(minNumDataNodes, 10);
        String clusterName = randomRealisticUnicodeOfCodepointLengthBetween(1, 10);
        NodeConfigurationSource nodeConfigurationSource = NodeConfigurationSource.EMPTY;
        int numClientNodes = randomIntBetween(0, 10);
        String nodePrefix = randomRealisticUnicodeOfCodepointLengthBetween(1, 10);

        Path baseDir = createTempDir();
        InternalTestCluster cluster0 = new InternalTestCluster(clusterSeed, baseDir, masterNodes,
            randomBoolean(), minNumDataNodes, maxNumDataNodes, clusterName, nodeConfigurationSource, numClientNodes,
            nodePrefix, Collections.emptyList(), Function.identity());
        InternalTestCluster cluster1 = new InternalTestCluster(clusterSeed, baseDir, masterNodes,
            randomBoolean(), minNumDataNodes, maxNumDataNodes, clusterName, nodeConfigurationSource, numClientNodes,
            nodePrefix, Collections.emptyList(), Function.identity());
        // TODO: this is not ideal - we should have a way to make sure ports are initialized in the same way
        assertClusters(cluster0, cluster1, false);

    }

    /**
     * a set of settings that are expected to have different values betweem clusters, even they have been initialized with the same
     * base settings.
     */
    static final Set<String> clusterUniqueSettings = new HashSet<>();

    static {
        clusterUniqueSettings.add(ClusterName.CLUSTER_NAME_SETTING.getKey());
        clusterUniqueSettings.add(TcpTransport.PORT.getKey());
        clusterUniqueSettings.add("http.port");
    }

    public static void assertClusters(InternalTestCluster cluster0, InternalTestCluster cluster1, boolean checkClusterUniqueSettings) {
        Settings defaultSettings0 = cluster0.getDefaultSettings();
        Settings defaultSettings1 = cluster1.getDefaultSettings();
        assertSettings(defaultSettings0, defaultSettings1, checkClusterUniqueSettings);
        assertThat(cluster0.numDataNodes(), equalTo(cluster1.numDataNodes()));
        if (checkClusterUniqueSettings) {
            assertThat(cluster0.getClusterName(), equalTo(cluster1.getClusterName()));
        }
    }

    public static void assertSettings(Settings left, Settings right, boolean checkClusterUniqueSettings) {
        Set<String> keys0 = left.keySet();
        Set<String> keys1 = right.keySet();
        assertThat("--> left:\n" + left.toDelimitedString('\n') +  "\n-->right:\n" + right.toDelimitedString('\n'),
            keys0.size(), equalTo(keys1.size()));
        for (String key : keys0) {
            if (clusterUniqueSettings.contains(key) && checkClusterUniqueSettings == false) {
                continue;
            }
            assertTrue("key [" + key + "] is missing in " + keys1, keys1.contains(key));
            assertEquals(right.get(key), left.get(key));
        }
    }

    private void assertMMNinNodeSetting(InternalTestCluster cluster, int masterNodes) {
        for (final String node : cluster.getNodeNames()) {
            assertMMNinNodeSetting(node, cluster, masterNodes);
        }
    }

    private void assertMMNinNodeSetting(String node, InternalTestCluster cluster, int masterNodes) {
        final int minMasterNodes = masterNodes / 2 + 1;
        Settings nodeSettings = cluster.client(node).admin().cluster().prepareNodesInfo(node).get().getNodes().get(0).getSettings();
        assertEquals("node setting of node [" + node + "] has the wrong min_master_node setting: ["
            + nodeSettings.get(DISCOVERY_ZEN_MINIMUM_MASTER_NODES_SETTING.getKey()) + "]",
            DISCOVERY_ZEN_MINIMUM_MASTER_NODES_SETTING.get(nodeSettings).intValue(), minMasterNodes);
    }

    private void assertMMNinClusterSetting(InternalTestCluster cluster, int masterNodes) {
        for (final String node : cluster.getNodeNames()) {
            assertMMNinClusterSetting(node, cluster, masterNodes);
        }
    }

    private void assertMMNinClusterSetting(String node, InternalTestCluster cluster, int masterNodes) {
        final int minMasterNodes = masterNodes / 2 + 1;
        Settings stateSettings = cluster.client(node).admin().cluster().prepareState().setLocal(true)
            .get().getState().getMetaData().settings();

        assertEquals("dynamic setting for node [" + node + "] has the wrong min_master_node setting : ["
                + stateSettings.get(DISCOVERY_ZEN_MINIMUM_MASTER_NODES_SETTING.getKey()) + "]",
            DISCOVERY_ZEN_MINIMUM_MASTER_NODES_SETTING.get(stateSettings).intValue(), minMasterNodes);
    }

    public void testBeforeTest() throws Exception {
        final boolean autoManageMinMasterNodes = randomBoolean();
        long clusterSeed = randomLong();
        final boolean masterNodes;
        final int minNumDataNodes;
        final int maxNumDataNodes;
        if (autoManageMinMasterNodes) {
            masterNodes = randomBoolean();
            minNumDataNodes = randomIntBetween(0, 3);
            maxNumDataNodes = randomIntBetween(minNumDataNodes, 4);
        } else {
            // if we manage min master nodes, we need to lock down the number of nodes
            minNumDataNodes = randomIntBetween(0, 4);
            maxNumDataNodes = minNumDataNodes;
            masterNodes = false;
        }
        final int numClientNodes = randomIntBetween(0, 2);
        final String clusterName1 = "shared1";
        final String clusterName2 = "shared2";
        String transportClient = getTestTransportType();
        NodeConfigurationSource nodeConfigurationSource = new NodeConfigurationSource() {
            @Override
            public Settings nodeSettings(int nodeOrdinal) {
                final Settings.Builder settings = Settings.builder()
                    .put(
                        NodeEnvironment.MAX_LOCAL_STORAGE_NODES_SETTING.getKey(),
                        2 * ((masterNodes ? InternalTestCluster.DEFAULT_HIGH_NUM_MASTER_NODES : 0) + maxNumDataNodes + numClientNodes))
                    .put(DiscoveryModule.DISCOVERY_HOSTS_PROVIDER_SETTING.getKey(), "file")
<<<<<<< HEAD
                    .putList(SettingsBasedHostsProvider.DISCOVERY_ZEN_PING_UNICAST_HOSTS_SETTING.getKey(), emptyList())
=======
                    .putList(SettingsBasedHostsProvider.DISCOVERY_ZEN_PING_UNICAST_HOSTS_SETTING.getKey())
>>>>>>> 7bdc19ad
                    .put(NetworkModule.TRANSPORT_TYPE_KEY, getTestTransportType());
                if (autoManageMinMasterNodes == false) {
                    assert minNumDataNodes == maxNumDataNodes;
                    assert masterNodes == false;
                    settings.put(DISCOVERY_ZEN_MINIMUM_MASTER_NODES_SETTING.getKey(), minNumDataNodes / 2 + 1)
                        .put(INITIAL_MASTER_NODE_COUNT_SETTING.getKey(), minNumDataNodes);
                }
                return settings.build();
            }

            @Override
            public Path nodeConfigPath(int nodeOrdinal) {
                return null;
            }

            @Override
            public Settings transportClientSettings() {
                return Settings.builder()
                    .put(NetworkModule.TRANSPORT_TYPE_KEY, transportClient).build();
            }
        };

        String nodePrefix = "foobar";

        Path baseDir = createTempDir();
        InternalTestCluster cluster0 = new InternalTestCluster(clusterSeed, baseDir, masterNodes,
            autoManageMinMasterNodes, minNumDataNodes, maxNumDataNodes, clusterName1, nodeConfigurationSource, numClientNodes,
            nodePrefix, mockPlugins(), Function.identity());
        InternalTestCluster cluster1 = new InternalTestCluster(clusterSeed, baseDir, masterNodes,
            autoManageMinMasterNodes, minNumDataNodes, maxNumDataNodes, clusterName2, nodeConfigurationSource, numClientNodes,
            nodePrefix, mockPlugins(), Function.identity());

        assertClusters(cluster0, cluster1, false);
        long seed = randomLong();
        try {
            {
                Random random = new Random(seed);
                cluster0.beforeTest(random, random.nextDouble());
            }
            {
                Random random = new Random(seed);
                cluster1.beforeTest(random, random.nextDouble());
            }
            assertArrayEquals(cluster0.getNodeNames(), cluster1.getNodeNames());
            Iterator<Client> iterator1 = cluster1.getClients().iterator();
            for (Client client : cluster0.getClients()) {
                assertTrue(iterator1.hasNext());
                Client other = iterator1.next();
                assertSettings(client.settings(), other.settings(), false);
            }
            assertMMNinNodeSetting(cluster0, cluster0.numMasterNodes());
            assertMMNinNodeSetting(cluster1, cluster0.numMasterNodes());
            cluster0.afterTest();
            cluster1.afterTest();
        } finally {
            IOUtils.close(cluster0, cluster1);
        }
    }

    public void testDataFolderAssignmentAndCleaning() throws IOException, InterruptedException {
        long clusterSeed = randomLong();
        boolean masterNodes = randomBoolean();
        // we need one stable node
        final int minNumDataNodes = 2;
        final int maxNumDataNodes = 2;
        final int numClientNodes = randomIntBetween(0, 2);
        final String clusterName1 = "shared1";
        String transportClient = getTestTransportType();
        NodeConfigurationSource nodeConfigurationSource = new NodeConfigurationSource() {
            @Override
            public Settings nodeSettings(int nodeOrdinal) {
                return Settings.builder()
                    .put(
                        NodeEnvironment.MAX_LOCAL_STORAGE_NODES_SETTING.getKey(),
                        2 + (masterNodes ? InternalTestCluster.DEFAULT_HIGH_NUM_MASTER_NODES : 0) + maxNumDataNodes + numClientNodes)
                    .put(NetworkModule.TRANSPORT_TYPE_KEY, getTestTransportType())
                    .put(USE_ZEN2.getKey(), false) // full cluster restarts not yet supported
                    .build();
            }

            @Override
            public Path nodeConfigPath(int nodeOrdinal) {
                return null;
            }

            @Override
            public Settings transportClientSettings() {
                return Settings.builder()
                    .put(NetworkModule.TRANSPORT_TYPE_KEY, transportClient).build();
            }
        };
        String nodePrefix = "test";
        Path baseDir = createTempDir();
        InternalTestCluster cluster = new InternalTestCluster(clusterSeed, baseDir, masterNodes,
            true, minNumDataNodes, maxNumDataNodes, clusterName1, nodeConfigurationSource, numClientNodes,
            nodePrefix, mockPlugins(), Function.identity());
        try {
            cluster.beforeTest(random(), 0.0);
            final int originalMasterCount = cluster.numMasterNodes();
            assertMMNinNodeSetting(cluster, originalMasterCount);
            final Map<String,Path[]> shardNodePaths = new HashMap<>();
            for (String name: cluster.getNodeNames()) {
                shardNodePaths.put(name, getNodePaths(cluster, name));
            }
            String poorNode = randomFrom(cluster.getNodeNames());
            Path dataPath = getNodePaths(cluster, poorNode)[0];
            final Path testMarker = dataPath.resolve("testMarker");
            Files.createDirectories(testMarker);
            int expectedMasterCount = originalMasterCount;
            if (cluster.getInstance(ClusterService.class, poorNode).localNode().isMasterNode()) {
                expectedMasterCount--;
            }
            cluster.stopRandomNode(InternalTestCluster.nameFilter(poorNode));
            if (expectedMasterCount != originalMasterCount) {
                // check for updated
                assertMMNinClusterSetting(cluster, expectedMasterCount);
            }
            assertFileExists(testMarker); // stopping a node half way shouldn't clean data

            final String stableNode = randomFrom(cluster.getNodeNames());
            final Path stableDataPath = getNodePaths(cluster, stableNode)[0];
            final Path stableTestMarker = stableDataPath.resolve("stableTestMarker");
            assertThat(stableDataPath, not(dataPath));
            Files.createDirectories(stableTestMarker);

            final String newNode1 =  cluster.startNode();
            expectedMasterCount++;
            assertThat(getNodePaths(cluster, newNode1)[0], equalTo(dataPath));
            assertFileExists(testMarker); // starting a node should re-use data folders and not clean it
            if (expectedMasterCount > 1) { // this is the first master, it's in cluster state settings won't be updated
                assertMMNinClusterSetting(cluster, expectedMasterCount);
            }
            assertMMNinNodeSetting(newNode1, cluster, expectedMasterCount);

            final String newNode2 =  cluster.startNode();
            expectedMasterCount++;
            assertMMNinClusterSetting(cluster, expectedMasterCount);
            final Path newDataPath = getNodePaths(cluster, newNode2)[0];
            final Path newTestMarker = newDataPath.resolve("newTestMarker");
            assertThat(newDataPath, not(dataPath));
            Files.createDirectories(newTestMarker);
            cluster.beforeTest(random(), 0.0);
            assertFileNotExists(newTestMarker); // the cluster should be reset for a new test, cleaning up the extra path we made
            assertFileNotExists(testMarker); // a new unknown node used this path, it should be cleaned
            assertFileExists(stableTestMarker); // but leaving the structure of existing, reused nodes
            for (String name: cluster.getNodeNames()) {
                assertThat("data paths for " + name + " changed", getNodePaths(cluster, name), equalTo(shardNodePaths.get(name)));
            }

            cluster.beforeTest(random(), 0.0);
            assertFileExists(stableTestMarker); // but leaving the structure of existing, reused nodes
            for (String name: cluster.getNodeNames()) {
                assertThat("data paths for " + name + " changed", getNodePaths(cluster, name),
                    equalTo(shardNodePaths.get(name)));
            }
            assertMMNinNodeSetting(cluster, originalMasterCount);

        } finally {
            cluster.close();
        }
    }

    private Path[] getNodePaths(InternalTestCluster cluster, String name) {
        final NodeEnvironment nodeEnvironment = cluster.getInstance(NodeEnvironment.class, name);
        if (nodeEnvironment.hasNodeFile()) {
            return nodeEnvironment.nodeDataPaths();
        } else {
            return new Path[0];
        }
    }

    public void testDifferentRolesMaintainPathOnRestart() throws Exception {
        final Path baseDir = createTempDir();
        final int numNodes = 5;

        String transportClient = getTestTransportType();
        InternalTestCluster cluster = new InternalTestCluster(randomLong(), baseDir, false,
                false, 0, 0, "test", new NodeConfigurationSource() {
            @Override
            public Settings nodeSettings(int nodeOrdinal) {
                return Settings.builder()
                        .put(NodeEnvironment.MAX_LOCAL_STORAGE_NODES_SETTING.getKey(), numNodes)
                        .put(NetworkModule.TRANSPORT_TYPE_KEY, getTestTransportType())
                        .put(DiscoverySettings.INITIAL_STATE_TIMEOUT_SETTING.getKey(), 0)
                        // speedup join timeout as setting initial state timeout to 0 makes split
                        // elections more likely
                        .put(ZenDiscovery.JOIN_TIMEOUT_SETTING.getKey(), "3s")
                        .put(USE_ZEN2.getKey(), false) // full cluster restarts not yet supported
                        .build();
            }

            @Override
            public Path nodeConfigPath(int nodeOrdinal) {
                return null;
            }

            @Override
            public Settings transportClientSettings() {
                return Settings.builder()
                        .put(NetworkModule.TRANSPORT_TYPE_KEY, transportClient).build();
            }
        }, 0, "", mockPlugins(), Function.identity());
        cluster.beforeTest(random(), 0.0);
        List<DiscoveryNode.Role> roles = new ArrayList<>();
        for (int i = 0; i < numNodes; i++) {
            final DiscoveryNode.Role role = i == numNodes - 1 && roles.contains(MASTER) == false ?
                MASTER : // last node and still no master
                randomFrom(MASTER, DiscoveryNode.Role.DATA, DiscoveryNode.Role.INGEST);
            roles.add(role);
        }

        final Settings minMasterNodes = Settings.builder()
            .put(DISCOVERY_ZEN_MINIMUM_MASTER_NODES_SETTING.getKey(),
                roles.stream().filter(role -> role == MASTER).count() / 2 + 1
            ).build();
        try {
            Map<DiscoveryNode.Role, Set<String>> pathsPerRole = new HashMap<>();
            for (int i = 0; i < numNodes; i++) {
                final DiscoveryNode.Role role = roles.get(i);
                final String node;
                switch (role) {
                    case MASTER:
                        node = cluster.startMasterOnlyNode(minMasterNodes);
                        break;
                    case DATA:
                        node = cluster.startDataOnlyNode(minMasterNodes);
                        break;
                    case INGEST:
                        node = cluster.startCoordinatingOnlyNode(minMasterNodes);
                        break;
                    default:
                        throw new IllegalStateException("get your story straight");
                }
                Set<String> rolePaths = pathsPerRole.computeIfAbsent(role, k -> new HashSet<>());
                for (Path path : getNodePaths(cluster, node)) {
                    assertTrue(rolePaths.add(path.toString()));
                }
            }
            cluster.fullRestart();

            Map<DiscoveryNode.Role, Set<String>> result = new HashMap<>();
            for (String name : cluster.getNodeNames()) {
                DiscoveryNode node = cluster.getInstance(ClusterService.class, name).localNode();
                List<String> paths = Arrays.stream(getNodePaths(cluster, name)).map(Path::toString).collect(Collectors.toList());
                if (node.isMasterNode()) {
                    result.computeIfAbsent(MASTER, k -> new HashSet<>()).addAll(paths);
                } else if (node.isDataNode()) {
                    result.computeIfAbsent(DATA, k -> new HashSet<>()).addAll(paths);
                } else {
                    result.computeIfAbsent(INGEST, k -> new HashSet<>()).addAll(paths);
                }
            }

            assertThat(result.size(), equalTo(pathsPerRole.size()));
            for (DiscoveryNode.Role role : result.keySet()) {
                assertThat("path are not the same for " + role, result.get(role), equalTo(pathsPerRole.get(role)));
            }
        } finally {
            cluster.close();
        }
    }

    public void testTwoNodeCluster() throws Exception {
        String transportClient = getTestTransportType();
        NodeConfigurationSource nodeConfigurationSource = new NodeConfigurationSource() {
            @Override
            public Settings nodeSettings(int nodeOrdinal) {
                return Settings.builder()
                    .put(NodeEnvironment.MAX_LOCAL_STORAGE_NODES_SETTING.getKey(), 2)
                    .put(NetworkModule.TRANSPORT_TYPE_KEY, getTestTransportType())
                    .put(USE_ZEN2.getKey(), false) // full cluster restarts not yet supported
                    .build();
            }

            @Override
            public Path nodeConfigPath(int nodeOrdinal) {
                return null;
            }

            @Override
            public Settings transportClientSettings() {
                return Settings.builder()
                    .put(NetworkModule.TRANSPORT_TYPE_KEY, transportClient).build();
            }
        };
        String nodePrefix = "test";
        Path baseDir = createTempDir();
        List<Class<? extends Plugin>> plugins = new ArrayList<>(mockPlugins());
        plugins.add(NodeAttrCheckPlugin.class);
        InternalTestCluster cluster = new InternalTestCluster(randomLong(), baseDir, false, true, 2, 2,
            "test", nodeConfigurationSource, 0, nodePrefix,
            plugins, Function.identity());
        try {
            cluster.beforeTest(random(), 0.0);
            assertMMNinNodeSetting(cluster, 2);
            switch (randomInt(2)) {
                case 0:
                    cluster.stopRandomDataNode();
                    assertMMNinClusterSetting(cluster, 1);
                    cluster.startNode();
                    assertMMNinClusterSetting(cluster, 2);
                    assertMMNinNodeSetting(cluster, 2);
                    break;
                case 1:
                    cluster.rollingRestart(new InternalTestCluster.RestartCallback() {
                        @Override
                        public Settings onNodeStopped(String nodeName) throws Exception {
                            for (String name : cluster.getNodeNames()) {
                                if (name.equals(nodeName) == false) {
                                    assertMMNinClusterSetting(name, cluster, 1);
                                }
                            }
                            return super.onNodeStopped(nodeName);
                        }
                    });
                    assertMMNinClusterSetting(cluster, 2);
                    break;
                case 2:
                    cluster.fullRestart();
                    break;
            }
            assertMMNinNodeSetting(cluster, 2);
        } finally {
            cluster.close();
        }
    }

    /**
     * Plugin that adds a simple node attribute as setting and checks if that node attribute is not already defined.
     * Allows to check that the full-cluster restart logic does not copy over plugin-derived settings.
     */
    public static class NodeAttrCheckPlugin extends Plugin {

        private final Settings settings;

        public NodeAttrCheckPlugin(Settings settings) {
            this.settings = settings;
        }

        @Override
        public Settings additionalSettings() {
            if (settings.get("node.attr.dummy") != null) {
                fail("dummy setting already exists");
            }
            return Settings.builder().put("node.attr.dummy", true).build();
        }

    }
}<|MERGE_RESOLUTION|>--- conflicted
+++ resolved
@@ -57,10 +57,6 @@
 import java.util.function.Function;
 import java.util.stream.Collectors;
 
-<<<<<<< HEAD
-import static java.util.Collections.emptyList;
-=======
->>>>>>> 7bdc19ad
 import static org.elasticsearch.cluster.coordination.ClusterBootstrapService.INITIAL_MASTER_NODE_COUNT_SETTING;
 import static org.elasticsearch.cluster.node.DiscoveryNode.Role.DATA;
 import static org.elasticsearch.cluster.node.DiscoveryNode.Role.INGEST;
@@ -199,11 +195,7 @@
                         NodeEnvironment.MAX_LOCAL_STORAGE_NODES_SETTING.getKey(),
                         2 * ((masterNodes ? InternalTestCluster.DEFAULT_HIGH_NUM_MASTER_NODES : 0) + maxNumDataNodes + numClientNodes))
                     .put(DiscoveryModule.DISCOVERY_HOSTS_PROVIDER_SETTING.getKey(), "file")
-<<<<<<< HEAD
-                    .putList(SettingsBasedHostsProvider.DISCOVERY_ZEN_PING_UNICAST_HOSTS_SETTING.getKey(), emptyList())
-=======
                     .putList(SettingsBasedHostsProvider.DISCOVERY_ZEN_PING_UNICAST_HOSTS_SETTING.getKey())
->>>>>>> 7bdc19ad
                     .put(NetworkModule.TRANSPORT_TYPE_KEY, getTestTransportType());
                 if (autoManageMinMasterNodes == false) {
                     assert minNumDataNodes == maxNumDataNodes;
