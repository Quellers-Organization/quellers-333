--- conflicted
+++ resolved
@@ -191,12 +191,8 @@
         String nodePrefix = "foobar";
 
         Path baseDir = createTempDir();
-<<<<<<< HEAD
-        final List<Class<? extends Plugin>> mockPlugins = Arrays.asList(MockTcpTransportPlugin.class, MockZenPing.TestPlugin.class);
+        final List<Class<? extends Plugin>> mockPlugins = Arrays.asList(MockTcpTransportPlugin.class, TestZenDiscovery.TestPlugin.class);
         final boolean autoManageMinMasterNodes = randomBoolean();
-=======
-        final List<Class<? extends Plugin>> mockPlugins = Arrays.asList(MockTcpTransportPlugin.class, TestZenDiscovery.TestPlugin.class);
->>>>>>> 8a3a8850
         InternalTestCluster cluster0 = new InternalTestCluster(clusterSeed, baseDir, masterNodes,
             autoManageMinMasterNodes, minNumDataNodes, maxNumDataNodes, clusterName1, nodeConfigurationSource, numClientNodes,
             enableHttpPipelining, nodePrefix, mockPlugins, Function.identity());
@@ -261,13 +257,8 @@
         Path baseDir = createTempDir();
         final boolean autoManageMinMasterNodes = randomBoolean();
         InternalTestCluster cluster = new InternalTestCluster(clusterSeed, baseDir, masterNodes,
-<<<<<<< HEAD
             autoManageMinMasterNodes, minNumDataNodes, maxNumDataNodes, clusterName1, nodeConfigurationSource, numClientNodes,
-            enableHttpPipelining, nodePrefix, Arrays.asList(MockTcpTransportPlugin.class, MockZenPing.TestPlugin.class),
-=======
-            minNumDataNodes, maxNumDataNodes, clusterName1, nodeConfigurationSource, numClientNodes,
             enableHttpPipelining, nodePrefix, Arrays.asList(MockTcpTransportPlugin.class, TestZenDiscovery.TestPlugin.class),
->>>>>>> 8a3a8850
             Function.identity());
         try {
             cluster.beforeTest(random(), 0.0);
@@ -436,7 +427,7 @@
         Path baseDir = createTempDir();
         InternalTestCluster cluster = new InternalTestCluster(randomLong(), baseDir, false, autoManageMinMasterNodes, 2, 2,
             "test", nodeConfigurationSource, 0, enableHttpPipelining, nodePrefix,
-            Arrays.asList(MockTcpTransportPlugin.class, MockZenPing.TestPlugin.class), Function.identity());
+            Arrays.asList(MockTcpTransportPlugin.class, TestZenDiscovery.TestPlugin.class), Function.identity());
         try {
             cluster.beforeTest(random(), 0.0);
             assertMMNinNodeSetting(cluster, 2);
