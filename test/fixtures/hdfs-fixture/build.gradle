/*
 * Licensed to Elasticsearch under one or more contributor
 * license agreements. See the NOTICE file distributed with
 * this work for additional information regarding copyright
 * ownership. Elasticsearch licenses this file to you under
 * the Apache License, Version 2.0 (the "License"); you may
 * not use this file except in compliance with the License.
 * You may obtain a copy of the License at
 *
 *    http://www.apache.org/licenses/LICENSE-2.0
 *
 * Unless required by applicable law or agreed to in writing,
 * software distributed under the License is distributed on an
 * "AS IS" BASIS, WITHOUT WARRANTIES OR CONDITIONS OF ANY
 * KIND, either express or implied.  See the License for the
 * specific language governing permissions and limitations
 * under the License.
 */

apply plugin: 'elasticsearch.build'

dependencies {
  compile "org.apache.hadoop:hadoop-minicluster:2.8.1"
}

<<<<<<< HEAD
task syncClasses(type: Sync) {
  from sourceSets.test.runtimeClasspath
  into "${buildDir}/fixture"
}

preProcessFixture {
  dependsOn syncClasses

  doLast {
    file("${buildDir}/shared").mkdirs()
  }
}

test.enabled = false
=======
unitTest.enabled = false
thirdPartyAudit.enabled = false
>>>>>>> 2e2c08b0
<|MERGE_RESOLUTION|>--- conflicted
+++ resolved
@@ -23,22 +23,5 @@
   compile "org.apache.hadoop:hadoop-minicluster:2.8.1"
 }
 
-<<<<<<< HEAD
-task syncClasses(type: Sync) {
-  from sourceSets.test.runtimeClasspath
-  into "${buildDir}/fixture"
-}
-
-preProcessFixture {
-  dependsOn syncClasses
-
-  doLast {
-    file("${buildDir}/shared").mkdirs()
-  }
-}
-
 test.enabled = false
-=======
-unitTest.enabled = false
-thirdPartyAudit.enabled = false
->>>>>>> 2e2c08b0
+thirdPartyAudit.enabled = false