/*
 * Licensed to Elasticsearch under one or more contributor
 * license agreements. See the NOTICE file distributed with
 * this work for additional information regarding copyright
 * ownership. Elasticsearch licenses this file to you under
 * the Apache License, Version 2.0 (the "License"); you may
 * not use this file except in compliance with the License.
 * You may obtain a copy of the License at
 *
 *    http://www.apache.org/licenses/LICENSE-2.0
 *
 * Unless required by applicable law or agreed to in writing,
 * software distributed under the License is distributed on an
 * "AS IS" BASIS, WITHOUT WARRANTIES OR CONDITIONS OF ANY
 * KIND, either express or implied.  See the License for the
 * specific language governing permissions and limitations
 * under the License.
 */
apply plugin: 'elasticsearch.test.fixtures'

// installKDC uses tabs in it for the Kerberos ACL file.
// Ignore it for pattern checking.
forbiddenPatterns {
    exclude "**/installkdc.sh"
}

List<String> services = ["peppa", "hdfs"]

preProcessFixture.doLast {
  // We need to create these up-front because if docker creates them they will be owned by root and we won't be
  // able to clean them up
  services.each { file("${buildDir}/shared/${it}").mkdirs() }
}

postProcessFixture {
    inputs.dir("${buildDir}/shared")
    services.each { service ->
        File confTemplate = file("${buildDir}/shared/${service}/krb5.conf.template")
        File confFile = file("${buildDir}/shared/${service}/krb5.conf")
        outputs.file(confFile)
        doLast {
            assert confTemplate.exists()
            String confContents = confTemplate.text
                .replace("\${MAPPED_PORT}", "${ext."test.fixtures.${service}.udp.88"}")
            confFile.text = confContents
        }
    }
}

<<<<<<< HEAD
task halt(type: org.elasticsearch.gradle.vagrant.VagrantCommandTask) {
    command 'halt'
    boxName box
    environmentVars vagrantEnvVars
}

task destroy(type: org.elasticsearch.gradle.vagrant.VagrantCommandTask) {
    command 'destroy'
    args '-f'
    boxName box
    environmentVars vagrantEnvVars
    dependsOn halt
}

thirdPartyAudit.enabled = false
test.enabled = false
=======
project.ext.krb5Conf = { service -> file("$buildDir/shared/${service}/krb5.conf") }
project.ext.krb5Keytabs = { service, fileName -> file("$buildDir/shared/${service}/keytabs/${fileName}") }
>>>>>>> 8be33d1e

unitTest.enabled = false<|MERGE_RESOLUTION|>--- conflicted
+++ resolved
@@ -47,26 +47,7 @@
     }
 }
 
-<<<<<<< HEAD
-task halt(type: org.elasticsearch.gradle.vagrant.VagrantCommandTask) {
-    command 'halt'
-    boxName box
-    environmentVars vagrantEnvVars
-}
-
-task destroy(type: org.elasticsearch.gradle.vagrant.VagrantCommandTask) {
-    command 'destroy'
-    args '-f'
-    boxName box
-    environmentVars vagrantEnvVars
-    dependsOn halt
-}
-
-thirdPartyAudit.enabled = false
-test.enabled = false
-=======
 project.ext.krb5Conf = { service -> file("$buildDir/shared/${service}/krb5.conf") }
 project.ext.krb5Keytabs = { service, fileName -> file("$buildDir/shared/${service}/keytabs/${fileName}") }
->>>>>>> 8be33d1e
 
-unitTest.enabled = false+test.enabled = false