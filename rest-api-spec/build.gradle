--- conflicted
+++ resolved
@@ -80,15 +80,11 @@
 
           'field_caps/30_filter/Field caps with index filter', //behaviour change after #63692 4digits dates are parsed as epoch and in quotes as year
 
-<<<<<<< HEAD
-          'indices.forcemerge/10_basic/Check deprecation warning when incompatible only_expunge_deletes and max_num_segments values are both set', //#44761 bug fix
+          'indices.forcemerge/10_basic/Check deprecation warning when incompatible only_expunge_deletes and max_num_segments values are both set', //#44761 bug fix,
+
+          'search/340_type_query/type query', //#47207 type query throws exception in compatible mode
           'search.aggregation/200_top_hits_metric/top_hits aggregation with sequence numbers', // #42809 the use nested path and filter sort throws an exception
-=======
-          'indices.forcemerge/10_basic/Check deprecation warning when incompatible only_expunge_deletes and max_num_segments values are both set', //#44761 bug fix,
-
-          'search/340_type_query/type query' //#47207 type query throws exception in compatible mode
-
->>>>>>> 715bbb68
+
   ]
 }
 tasks.named("yamlRestCompatTest").configure {
