import org.elasticsearch.gradle.OS

apply plugin: 'elasticsearch.build'
apply plugin: 'elasticsearch.publish'
apply plugin: 'elasticsearch.rest-resources'
apply plugin: 'elasticsearch.validate-rest-spec'
apply plugin: 'elasticsearch.yaml-rest-test'
apply plugin: 'elasticsearch.yaml-rest-compat-test'

restResources {
  restTests {
    includeCore '*'
  }
}

// REST API specifications are published under the Apache 2.0 License
ext.projectLicenses = ['The Apache Software License, Version 2.0': 'http://www.apache.org/licenses/LICENSE-2.0']
ext.licenseFile = rootProject.file('licenses/APACHE-LICENSE-2.0.txt')

artifacts {
  restSpecs(new File(projectDir, "src/main/resources/rest-api-spec/api"))
  restTests(new File(projectDir, "src/yamlRestTest/resources/rest-api-spec/test"))
}

testClusters.all {
  module ':modules:mapper-extras'
}

tasks.named("test").configure { enabled = false }
tasks.named("jarHell").configure { enabled = false }

tasks.named("yamlRestCompatTest").configure {
  onlyIf {
    // Skip these tests on Windows since the blacklist exceeds Windows CLI limits
    OS.current() != OS.WINDOWS
  }

  systemProperty 'tests.rest.blacklist', [
    'bulk/11_basic_with_types/Array of objects',
    'bulk/11_basic_with_types/Empty _id',
    'bulk/11_basic_with_types/Empty _id with op_type create',
    'bulk/11_basic_with_types/empty action',
    'bulk/21_list_of_strings_with_types/List of strings',
    'bulk/31_big_string_with_types/One big string',
    'bulk/41_source_with_types/Source filtering',
    'bulk/51_refresh_with_types/refresh=empty string immediately makes changes are visible in search',
    'bulk/51_refresh_with_types/refresh=true immediately makes changes are visible in search',
    'bulk/51_refresh_with_types/refresh=wait_for waits until changes are visible in search',
    'bulk/81_cas_with_types/Compare And Swap Sequence Numbers',
    'cat.aliases/10_basic/Alias against closed index',
    'cat.aliases/10_basic/Alias name',
    'cat.aliases/10_basic/Alias sorting',
    'cat.aliases/10_basic/Column headers',
    'cat.aliases/10_basic/Complex alias',
    'cat.aliases/10_basic/Empty cluster',
    'cat.aliases/10_basic/Multiple alias names',
    'cat.aliases/10_basic/Select columns',
    'cat.aliases/10_basic/Simple alias',
    'cat.aliases/40_hidden/Test cat aliases output with a hidden index with a hidden alias',
    'cat.aliases/40_hidden/Test cat aliases output with a hidden index with a visible alias',
    'cat.aliases/40_hidden/Test cat aliases output with a visible index with a hidden alias',
    'cat.allocation/10_basic/All Nodes',
    'cat.allocation/10_basic/Bytes',
    'cat.allocation/10_basic/Column headers',
    'cat.allocation/10_basic/Empty cluster',
    'cat.allocation/10_basic/Node ID',
    'cat.allocation/10_basic/One index',
    'cat.allocation/10_basic/Select columns',
    'cat.count/10_basic/Test cat count output',
    'cat.fielddata/10_basic/Test cat fielddata output',
    'cat.health/10_basic/Empty cluster',
    'cat.health/10_basic/With ts parameter',
    'cat.indices/10_basic/Test cat indices output',
    'cat.indices/10_basic/Test cat indices output (no indices)',
    'cat.indices/10_basic/Test cat indices output for closed index',
    'cat.indices/10_basic/Test cat indices sort',
    'cat.indices/10_basic/Test cat indices using health status',
    'cat.indices/10_basic/Test cat indices using wildcards',
    'cat.indices/20_hidden/Test cat indices output for dot-hidden index and dot-prefixed pattern',
    'cat.indices/20_hidden/Test cat indices output for hidden index',
    'cat.indices/20_hidden/Test cat indices output with a hidden index with a hidden alias',
    'cat.indices/20_hidden/Test cat indices output with a hidden index with a visible alias',
    'cat.indices/20_hidden/Test cat indices output with a hidden index, dot-hidden alias and dot pattern',
    'cat.nodeattrs/10_basic/Test cat nodes attrs output',
    'cat.nodes/10_basic/Additional disk information',
    'cat.nodes/10_basic/Test cat nodes output',
    'cat.nodes/10_basic/Test cat nodes output with full_id set',
    'cat.recovery/10_basic/Test cat recovery output',
    'cat.recovery/10_basic/Test cat recovery output for closed index',
    'cat.repositories/10_basic/Test cat repositories output',
    'cat.repositories/10_basic/Test cat repositories sort',
    'cat.segments/10_basic/Test cat segments output',
    'cat.segments/10_basic/Test cat segments using wildcards',
    'cat.shards/10_basic/Help',
    'cat.shards/10_basic/Test cat shards output',
    'cat.shards/10_basic/Test cat shards sort',
    'cat.shards/10_basic/Test cat shards using wildcards',
    'cat.snapshots/10_basic/Help',
    'cat.snapshots/10_basic/Test cat snapshots output',
    'cat.tasks/10_basic/Test cat tasks output',
    'cat.tasks/10_basic/Test cat tasks output with X-Opaque-Id',
    'cat.templates/10_basic/Column headers',
    'cat.templates/10_basic/Filtered templates',
    'cat.templates/10_basic/Mixture of legacy and composable templates',
    'cat.templates/10_basic/Normal templates',
    'cat.templates/10_basic/Select columns',
    'cat.thread_pool/10_basic/Test cat thread_pool output',
    'cluster.voting_config_exclusions/10_basic/Throw exception when adding voting config exclusion and specifying both node_ids and node_names',
    'cluster.voting_config_exclusions/10_basic/Throw exception when adding voting config exclusion without specifying nodes',
    'count/11_basic_with_types/count body without query element',
    'count/11_basic_with_types/count with body',
    'count/11_basic_with_types/count with empty body',
    'delete/13_basic_with_types/Basic',
    'delete/14_shard_header_with_types/Delete check shard header',
    'delete/15_result_with_types/Delete result field',
    'delete/21_cas_with_types/Internal version',
    'delete/27_external_version_with_types/External version',
    'delete/28_external_gte_version_with_types/External GTE version',
    'delete/31_routing_with_types/Routing',
    'delete/51_refresh_with_types/Refresh',
    'delete/51_refresh_with_types/When refresh url parameter is an empty string that means "refresh immediately"',
    'delete/51_refresh_with_types/refresh=wait_for waits until changes are visible in search',
    'delete/61_missing_with_types/Missing document with catch',
    'delete/61_missing_with_types/Missing document with ignore',
    'delete/70_mix_typeless_typeful/DELETE with typeless API on an index that has types',
    'explain/10_basic/Basic explain',
    'explain/10_basic/Basic explain with alias',
    'explain/11_basic_with_types/Basic explain',
    'explain/11_basic_with_types/Basic explain with alias',
    'explain/20_source_filtering/Source filtering',
    'explain/21_source_filtering_with_types/Source filtering',
    'explain/31_query_string_with_types/explain with query_string parameters',
    'explain/40_mix_typeless_typeful/Explain with typeless API on an index that has types',
    'field_caps/30_filter/Field caps with index filter',
    // WILL NOT BE FIXED - failing due to not recognising missing type (the type path param is ignored)
    'get/100_mix_typeless_typeful/GET with typeless API on an index that has types',
    'get_source/11_basic_with_types/Basic with types',
    'get_source/16_default_values_with_types/Default values',
    'get_source/41_routing_with_types/Routing',
    'get_source/61_realtime_refresh_with_types/Realtime',
    'get_source/71_source_filtering_with_types/Source filtering',
    'get_source/81_missing_with_types/Missing document with catch',
    'get_source/81_missing_with_types/Missing document with ignore',
    'get_source/86_source_missing_with_types/Missing document source with catch',
    'get_source/86_source_missing_with_types/Missing document source with ignore',
    'indices.create/10_basic/Create index without soft deletes',
    // type information about the type is removed and not passed down. The logic to check for this is also removed.
    'indices.create/20_mix_typeless_typeful/Implicitly create a typed index while there is a typeless template',
    'indices.create/20_mix_typeless_typeful/Implicitly create a typeless index while there is a typed template',
    //
    'indices.flush/10_basic/Index synced flush rest test',
    'indices.forcemerge/10_basic/Check deprecation warning when incompatible only_expunge_deletes and max_num_segments values are both set',
<<<<<<< HEAD
    // This test returns test_index.mappings:{} when {} was expected. difference between 20_missing_field and 21_missing_field_with_types?
    'indices.get_field_mapping/21_missing_field_with_types/Return empty object if field doesn\'t exist, but type and index do',
    // The information about the type is not present in the index. hence it cannot know if the type exist or not.
    'indices.get_field_mapping/30_missing_type/Raise 404 when type doesn\'t exist',
    // The information about the type is not present in the index. hence it cannot know if the type exist or not.
=======
    'indices.get_field_mapping/10_basic/Get field mapping with local is deprecated',// awaits #41676
    'indices.get_field_mapping/11_basic_with_types/Get field mapping by index only',// awaits #41676
    'indices.get_field_mapping/11_basic_with_types/Get field mapping by type & field',// awaits #41676
    'indices.get_field_mapping/11_basic_with_types/Get field mapping by type & field, with another field that doesn\'t exist',// awaits #41676
    'indices.get_field_mapping/11_basic_with_types/Get field mapping should work without index specifying type and fields',// awaits #41676
    'indices.get_field_mapping/11_basic_with_types/Get field mapping with include_defaults',// awaits #41676
    'indices.get_field_mapping/11_basic_with_types/Get field mapping with no index and type',// awaits #41676
    'indices.get_field_mapping/21_missing_field_with_types/Return empty object if field doesn\'t exist, but type and index do',// awaits #41676
    'indices.get_field_mapping/30_missing_type/Raise 404 when type doesn\'t exist',// awaits #41676
    'indices.get_field_mapping/51_field_wildcards_with_types/Get field mapping should work using \'*\' for indices and types',// awaits #41676
    'indices.get_field_mapping/51_field_wildcards_with_types/Get field mapping should work using \'_all\' for indices and types',// awaits #41676
    'indices.get_field_mapping/51_field_wildcards_with_types/Get field mapping should work using comma_separated values for indices and types',// awaits #41676
    'indices.get_field_mapping/51_field_wildcards_with_types/Get field mapping with * for fields',// awaits #41676
    'indices.get_field_mapping/51_field_wildcards_with_types/Get field mapping with *t1 for fields',// awaits #41676
    'indices.get_field_mapping/51_field_wildcards_with_types/Get field mapping with t* for fields',// awaits #41676
    'indices.get_field_mapping/51_field_wildcards_with_types/Get field mapping with wildcarded relative names',// awaits #41676
    'indices.get_mapping/11_basic_with_types/Get /*/_mapping/{type}',
    'indices.get_mapping/11_basic_with_types/Get /_all/_mapping/{type}',
    'indices.get_mapping/11_basic_with_types/Get /_mapping',
    'indices.get_mapping/11_basic_with_types/Get /_mapping/{type}',
    'indices.get_mapping/11_basic_with_types/Get /index*/_mapping/{type}',
    'indices.get_mapping/11_basic_with_types/Get /index,index/_mapping/{type}',
    'indices.get_mapping/11_basic_with_types/Get /{index}/_mapping',
    'indices.get_mapping/11_basic_with_types/Get /{index}/_mapping/*',
    'indices.get_mapping/11_basic_with_types/Get /{index}/_mapping/_all',
    'indices.get_mapping/11_basic_with_types/Get /{index}/_mapping/{type*}',
    'indices.get_mapping/11_basic_with_types/Get /{index}/_mapping/{type}',
>>>>>>> 5407824c
    'indices.get_mapping/20_missing_type/Existent and non-existent type returns 404 and the existing type',
    'indices.get_mapping/20_missing_type/Existent and non-existent types returns 404 and the existing type',
    'indices.get_mapping/20_missing_type/No type matching pattern returns 404',
    'indices.get_mapping/20_missing_type/Non-existent type returns 404',
    'indices.get_mapping/20_missing_type/Type missing when no types exist',
<<<<<<< HEAD
    //
    'indices.open/10_basic/?wait_for_active_shards default is deprecated',
    'indices.open/10_basic/?wait_for_active_shards=index-setting',

    // The information about the type is not present in the index. hence it cannot know if the type was already used or not
=======
    'indices.open/10_basic/?wait_for_active_shards default is deprecated',
    'indices.open/10_basic/?wait_for_active_shards=index-setting',
    'indices.put_mapping/10_basic/Put mappings with explicit _doc type',
    'indices.put_mapping/11_basic_with_types/Test Create and update mapping',
>>>>>>> 5407824c
    'indices.put_mapping/20_mix_typeless_typeful/PUT mapping with _doc on an index that has types',
    'indices.put_mapping/20_mix_typeless_typeful/PUT mapping with typeless API on an index that has types',
    // there is a small distinction between empty mappings and no mappings at all. The code to implement this test was refactored #54003
    // not fixing this in #70966
    'indices.put_template/11_basic_with_types/Put template with empty mappings',
    'indices.shrink/30_copy_settings/Copy settings during shrink index',
    'indices.split/30_copy_settings/Copy settings during split index',
    'indices.stats/15_types/Types - _all metric',
    'indices.stats/15_types/Types - indexing metric',
    'indices.stats/15_types/Types - multi',
    'indices.stats/15_types/Types - multi metric',
    'indices.stats/15_types/Types - one',
    'indices.stats/15_types/Types - pattern',
    'indices.stats/15_types/Types - star',
    'indices.stats/20_translog/Translog retention settings are deprecated',
    'indices.stats/20_translog/Translog retention without soft_deletes',
    'indices.stats/20_translog/Translog stats on closed indices without soft-deletes',
    'indices.upgrade/10_basic/Basic test for upgrade indices',
    'indices.upgrade/10_basic/Upgrade indices allow no indices',
    'indices.upgrade/10_basic/Upgrade indices disallow no indices',
    'indices.upgrade/10_basic/Upgrade indices disallow unavailable',
    'indices.upgrade/10_basic/Upgrade indices ignore unavailable',
    'mget/10_basic/Basic multi-get',
    'mget/11_default_index_type/Default index/type',
    'mget/14_alias_to_multiple_indices/Multi Get with alias that resolves to multiple indices',
    'mget/16_basic_with_types/Basic multi-get',
    'mget/17_default_index/Default index/type',
    'mget/18_non_existent_index_with_types/Non-existent index',
    'mget/19_missing_metadata_with_types/Missing metadata',
    'mget/21_alias_to_multiple_indices_with_types/Multi Get with alias that resolves to multiple indices',
    'mget/22_ids_with_types/IDs',
    'mget/23_stored_fields_with_types/Stored fields',
    'mget/41_routing_with_types/Routing',
    'mget/61_realtime_refresh_with_types/Realtime Refresh',
    'mget/71_source_filtering_with_types/Source filtering -  exclude field',
    'mget/71_source_filtering_with_types/Source filtering -  include field',
    'mget/71_source_filtering_with_types/Source filtering -  include nested field',
    'mget/71_source_filtering_with_types/Source filtering -  true/false',
    'mlt/20_docs/Basic mlt query with docs',
    'mlt/30_unlike/Basic mlt query with unlike',
    'msearch/12_basic_with_types/Basic multi-search',
    'msearch/12_basic_with_types/Least impact smoke test',
    'mtermvectors/11_basic_with_types/Basic tests for multi termvector get',
    'search.aggregation/10_histogram/Deprecated _time order',
    'search.aggregation/200_top_hits_metric/top_hits aggregation with sequence numbers',
    'search.aggregation/20_terms/Deprecated _term order',
    'search.aggregation/51_filter_with_types/Filter aggs with terms lookup and ensure it\'s cached',
    'search.inner_hits/10_basic/Nested doc version and seqIDs',
    'search.inner_hits/10_basic/Nested inner hits',
    'search/100_stored_fields/Stored fields',
    'search/10_source_filtering/docvalue_fields with default format',
    'search/110_field_collapsing/field collapsing',
    'search/110_field_collapsing/field collapsing and from',
    'search/110_field_collapsing/field collapsing and multiple inner_hits',
    'search/110_field_collapsing/field collapsing, inner_hits and maxConcurrentGroupRequests',
    'search/110_field_collapsing/field collapsing, inner_hits and seq_no',
    'search/110_field_collapsing/field collapsing and inner_hits',
    'search/150_rewrite_on_coordinator/Ensure that we fetch the document only once',
    'search/160_exists_query/Test exists query on _type field',
    'search/171_terms_query_with_types/Terms Query with No.of terms exceeding index.max_terms_count should FAIL',
    'search/20_default_values/Basic search',
    'search/260_parameter_validation/test size=-1 is deprecated',
    'search/310_match_bool_prefix/multi_match multiple fields with cutoff_frequency throws exception',
    'search/340_type_query/type query',
    'search/40_indices_boost/Indices boost using object',
    'search/70_response_filtering/Search with response filtering',
    'search/90_search_after/search with search_after parameter',
    'search_shards/10_basic/Search shards aliases with and without filters',
    'snapshot.get/10_basic/Get missing snapshot info succeeds when ignore_unavailable is true',
    'snapshot.get/10_basic/Get missing snapshot info throws an exception',
    'snapshot.get/10_basic/Get snapshot info',
    'snapshot.get/10_basic/Get snapshot info contains include_global_state',
    'snapshot.get/10_basic/Get snapshot info when verbose is false',
    'snapshot.get/10_basic/Get snapshot info with metadata',
    'snapshot.get/10_basic/Get snapshot info with index details',
    'suggest/20_completion/Suggestions with source should work',
    'termvectors/11_basic_with_types/Basic tests for termvector get',
    'termvectors/20_issue7121/Term vector API should return \'found: false\' for docs between index and refresh',
    'termvectors/21_issue7121_with_types/Term vector API should return \'found: false\' for docs between index and refresh',
    'termvectors/31_realtime_with_types/Realtime Term Vectors',
    'termvectors/50_mix_typeless_typeful/Term vectors with typeless API on an index that has types',
    'update/14_shard_header_with_types/Update check shard header',
    'update/15_result_with_types/Update result field',
    'update/16_noop/Noop',
    'update/21_doc_upsert_with_types/Doc upsert',
    'update/24_doc_as_upsert_with_types/Doc as upsert',
    'update/41_routing_with_types/Routing',
    'update/61_refresh_with_types/Refresh',
    'update/61_refresh_with_types/When refresh url parameter is an empty string that means "refresh immediately"',
    'update/61_refresh_with_types/refresh=wait_for waits until changes are visible in search',
    'update/81_source_filtering_with_types/Source filtering',
  ].join(',')
}

tasks.named("transformV7RestTests").configure({ task ->
  task.replaceValueInMatch("_type", "_doc")
  task.addAllowedWarningRegex("\\[types removal\\].*")
  task.replaceValueInMatch("nodes.\$node_id.roles.8", "ml", "node_info role test")
  task.replaceValueInMatch("nodes.\$node_id.roles.9", "remote_cluster_client", "node_info role test")
  task.removeMatch("nodes.\$node_id.roles.10", "node_info role test")
  task.replaceIsTrue("test_index.mappings.type_1", "test_index.mappings._doc")
  //override for indices.get and indices.create
  //task.replaceIsFalse("test_index.mappings.type_1", "test_index.mappings._doc")
  //overrides for indices.create/20_mix_typeless_typeful
  task.replaceIsFalse("test-1.mappings._doc","false",  "Create a typed index while there is a typeless template")
  task.replaceIsFalse("test-1.mappings._doc","false", "Create a typeless index while there is a typed template")

  task.replaceIsTrue("test-1.mappings.my_type", "test-1.mappings._doc")
  task.replaceIsTrue("test-1.mappings.my_type.properties.foo", "test-1.mappings._doc.properties.foo")
  task.replaceIsTrue("test-1.mappings.my_type.properties.bar", "test-1.mappings._doc.properties.bar")

  // overrides for indices.get_field_mapping
  task.replaceKeyInLength("test_index.mappings.test_type.text.mapping.text.type",
    "test_index.mappings._doc.text.mapping.text.type"
  )
  task.replaceKeyInMatch("test_index.mappings.test_type.text.mapping.text.analyzer",
    "test_index.mappings._doc.text.mapping.text.analyzer"
  )
  task.replaceKeyInMatch("test_index.mappings.test_type.t1.full_name",
    "test_index.mappings._doc.t1.full_name"
  )
  task.replaceKeyInMatch("test_index.mappings.test_type.t2.full_name",
    "test_index.mappings._doc.t2.full_name"
  )
  task.replaceKeyInMatch("test_index.mappings.test_type.obj\\.t1.full_name",
    "test_index.mappings._doc.obj\\.t1.full_name"
  )
  task.replaceKeyInMatch("test_index.mappings.test_type.obj\\.i_t1.full_name",
    "test_index.mappings._doc.obj\\.i_t1.full_name"
  )
  task.replaceKeyInMatch("test_index.mappings.test_type.obj\\.i_t3.full_name",
    "test_index.mappings._doc.obj\\.i_t3.full_name"
  )
  task.replaceKeyInLength("test_index.mappings.test_type",
    "test_index.mappings._doc"
  )
  task.replaceKeyInMatch("test_index_2.mappings.test_type_2.t1.full_name",
    "test_index.mappings._doc.t1.full_name"
  )
  task.replaceKeyInMatch("test_index_2.mappings.test_type_2.t2.full_name",
    "test_index.mappings._doc.t2.full_name"
  )
  task.replaceKeyInLength("test_index_2.mappings.test_type_2",
    "test_index.mappings._doc"
  )
  task.replaceKeyInMatch("test_index.mappings.test_type.text.mapping.text.type",
    "test_index.mappings._doc.text.mapping.text.type"
  )
  // overrides for indices.put_mapping/11_basic_with_types
  task.replaceKeyInMatch("test_index.mappings.test_type.properties.text1.type",
    "test_index.mappings._doc.properties.text1.type"
  )
  task.replaceKeyInMatch("test_index.mappings.test_type.properties.text1.analyzer",
    "test_index.mappings._doc.properties.text1.analyzer"
  )
  task.replaceKeyInMatch("test_index.mappings.test_type.properties.text2.type",
    "test_index.mappings._doc.properties.text2.type"
  )
  task.replaceKeyInMatch("test_index.mappings.test_type.properties.text2.analyzer",
    "test_index.mappings._doc.properties.text2.analyzer"
  )
  task.replaceKeyInMatch("test_index.mappings.test_type.properties.subfield.properties.text3.type",
    "test_index.mappings._doc.properties.subfield.properties.text3.type"
  )
  task.replaceKeyInMatch("test_index.mappings.test_type.properties.text1.fields.text_raw.type",
    "test_index.mappings._doc.properties.text1.fields.text_raw.type"
  )
  // overrides for indices.put_mapping/all_path_options_with_types
  task.replaceKeyInMatch("test_index1.mappings.test_type.properties.text.type",
    "test_index1.mappings._doc.properties.text.type"
  )
  task.replaceKeyInMatch("test_index1.mappings.test_type.properties.text.analyzer",
    "test_index1.mappings._doc.properties.text.analyzer"
  )
  task.replaceKeyInMatch("test_index2.mappings.test_type.properties.text.type",
    "test_index2.mappings._doc.properties.text.type"
  )
  task.replaceKeyInMatch("test_index2.mappings.test_type.properties.text.analyzer",
    "test_index2.mappings._doc.properties.text.analyzer"
  )
  task.replaceKeyInMatch("foo.mappings.test_type.properties.text.type",
    "foo.mappings._doc.properties.text.type"
  )
  task.replaceKeyInMatch("foo.mappings.test_type.properties.text.analyzer",
    "foo.mappings._doc.properties.text.analyzer"
  )
  // overrides for indices.get_mapping
  task.replaceIsTrue("test_1.mappings.doc", "test_1.mappings._doc")
  task.replaceIsTrue("test_2.mappings.doc", "test_2.mappings._doc")
})

tasks.register('enforceYamlTestConvention').configure {
  doLast {
    if (fileTree('src/main/resources/rest-api-spec/test').files) {
      throw new GradleException("There are YAML tests in src/main source set. These should be moved to src/yamlRestTest.")
    }
  }
}

tasks.named("precommit").configure {
  dependsOn 'enforceYamlTestConvention'
}<|MERGE_RESOLUTION|>--- conflicted
+++ resolved
@@ -150,58 +150,21 @@
     //
     'indices.flush/10_basic/Index synced flush rest test',
     'indices.forcemerge/10_basic/Check deprecation warning when incompatible only_expunge_deletes and max_num_segments values are both set',
-<<<<<<< HEAD
     // This test returns test_index.mappings:{} when {} was expected. difference between 20_missing_field and 21_missing_field_with_types?
     'indices.get_field_mapping/21_missing_field_with_types/Return empty object if field doesn\'t exist, but type and index do',
     // The information about the type is not present in the index. hence it cannot know if the type exist or not.
     'indices.get_field_mapping/30_missing_type/Raise 404 when type doesn\'t exist',
     // The information about the type is not present in the index. hence it cannot know if the type exist or not.
-=======
-    'indices.get_field_mapping/10_basic/Get field mapping with local is deprecated',// awaits #41676
-    'indices.get_field_mapping/11_basic_with_types/Get field mapping by index only',// awaits #41676
-    'indices.get_field_mapping/11_basic_with_types/Get field mapping by type & field',// awaits #41676
-    'indices.get_field_mapping/11_basic_with_types/Get field mapping by type & field, with another field that doesn\'t exist',// awaits #41676
-    'indices.get_field_mapping/11_basic_with_types/Get field mapping should work without index specifying type and fields',// awaits #41676
-    'indices.get_field_mapping/11_basic_with_types/Get field mapping with include_defaults',// awaits #41676
-    'indices.get_field_mapping/11_basic_with_types/Get field mapping with no index and type',// awaits #41676
-    'indices.get_field_mapping/21_missing_field_with_types/Return empty object if field doesn\'t exist, but type and index do',// awaits #41676
-    'indices.get_field_mapping/30_missing_type/Raise 404 when type doesn\'t exist',// awaits #41676
-    'indices.get_field_mapping/51_field_wildcards_with_types/Get field mapping should work using \'*\' for indices and types',// awaits #41676
-    'indices.get_field_mapping/51_field_wildcards_with_types/Get field mapping should work using \'_all\' for indices and types',// awaits #41676
-    'indices.get_field_mapping/51_field_wildcards_with_types/Get field mapping should work using comma_separated values for indices and types',// awaits #41676
-    'indices.get_field_mapping/51_field_wildcards_with_types/Get field mapping with * for fields',// awaits #41676
-    'indices.get_field_mapping/51_field_wildcards_with_types/Get field mapping with *t1 for fields',// awaits #41676
-    'indices.get_field_mapping/51_field_wildcards_with_types/Get field mapping with t* for fields',// awaits #41676
-    'indices.get_field_mapping/51_field_wildcards_with_types/Get field mapping with wildcarded relative names',// awaits #41676
-    'indices.get_mapping/11_basic_with_types/Get /*/_mapping/{type}',
-    'indices.get_mapping/11_basic_with_types/Get /_all/_mapping/{type}',
-    'indices.get_mapping/11_basic_with_types/Get /_mapping',
-    'indices.get_mapping/11_basic_with_types/Get /_mapping/{type}',
-    'indices.get_mapping/11_basic_with_types/Get /index*/_mapping/{type}',
-    'indices.get_mapping/11_basic_with_types/Get /index,index/_mapping/{type}',
-    'indices.get_mapping/11_basic_with_types/Get /{index}/_mapping',
-    'indices.get_mapping/11_basic_with_types/Get /{index}/_mapping/*',
-    'indices.get_mapping/11_basic_with_types/Get /{index}/_mapping/_all',
-    'indices.get_mapping/11_basic_with_types/Get /{index}/_mapping/{type*}',
-    'indices.get_mapping/11_basic_with_types/Get /{index}/_mapping/{type}',
->>>>>>> 5407824c
     'indices.get_mapping/20_missing_type/Existent and non-existent type returns 404 and the existing type',
     'indices.get_mapping/20_missing_type/Existent and non-existent types returns 404 and the existing type',
     'indices.get_mapping/20_missing_type/No type matching pattern returns 404',
     'indices.get_mapping/20_missing_type/Non-existent type returns 404',
     'indices.get_mapping/20_missing_type/Type missing when no types exist',
-<<<<<<< HEAD
     //
     'indices.open/10_basic/?wait_for_active_shards default is deprecated',
     'indices.open/10_basic/?wait_for_active_shards=index-setting',
 
     // The information about the type is not present in the index. hence it cannot know if the type was already used or not
-=======
-    'indices.open/10_basic/?wait_for_active_shards default is deprecated',
-    'indices.open/10_basic/?wait_for_active_shards=index-setting',
-    'indices.put_mapping/10_basic/Put mappings with explicit _doc type',
-    'indices.put_mapping/11_basic_with_types/Test Create and update mapping',
->>>>>>> 5407824c
     'indices.put_mapping/20_mix_typeless_typeful/PUT mapping with _doc on an index that has types',
     'indices.put_mapping/20_mix_typeless_typeful/PUT mapping with typeless API on an index that has types',
     // there is a small distinction between empty mappings and no mappings at all. The code to implement this test was refactored #54003
