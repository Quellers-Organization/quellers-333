--- conflicted
+++ resolved
@@ -121,17 +121,13 @@
     'search/160_exists_query/Test exists query on _type field',
     //type information is not stored, hence the the index will be found
     'termvectors/50_mix_typeless_typeful/Term vectors with typeless API on an index that has types',
-<<<<<<< HEAD
-    // asserting about type not found won't work as we ignore the type information
-    'explain/40_mix_typeless_typeful/Explain with typeless API on an index that has types',
-    // 87 - 14 = 73 tests won't be fixed
-=======
     // mget - these use cases are no longer valid, because we always default to _doc.
     // This mean test cases where there is assertion on not finging by type won't work
     'mget/11_default_index_type/Default index/type',
     'mget/16_basic_with_types/Basic multi-get',
-    // 88 - 14 = 74 tests won't be fixed
->>>>>>> 4598b46e
+    // asserting about type not found won't work as we ignore the type information
+    'explain/40_mix_typeless_typeful/Explain with typeless API on an index that has types',
+    // 89 - 15 = 74 tests won't be fixed
     'cluster.voting_config_exclusions/10_basic/Throw exception when adding voting config exclusion and specifying both node_ids and node_names',
     'cluster.voting_config_exclusions/10_basic/Throw exception when adding voting config exclusion without specifying nodes',
     'count/11_basic_with_types/count body without query element',
