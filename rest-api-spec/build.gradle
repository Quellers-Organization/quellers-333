apply plugin: 'elasticsearch.build'
apply plugin: 'elasticsearch.publish'
apply plugin: 'elasticsearch.rest-resources'
apply plugin: 'elasticsearch.validate-rest-spec'
apply plugin: 'elasticsearch.internal-yaml-rest-test'
apply plugin: 'elasticsearch.yaml-rest-compat-test'
apply plugin: 'elasticsearch.internal-test-artifact'

restResources {
  restTests {
    includeCore '*'
  }
}

// REST API specifications are published under the Apache 2.0 License
ext.projectLicenses.set(['The Apache Software License, Version 2.0': 'http://www.apache.org/licenses/LICENSE-2.0'])
licenseFile.set(rootProject.file('licenses/APACHE-LICENSE-2.0.txt'))

configurations {
  // configuration to make use by external yaml rest test plugin in our examples
  // easy and efficient
  basicRestSpecs {
    attributes {
      attribute(ArtifactTypeDefinition.ARTIFACT_TYPE_ATTRIBUTE, ArtifactTypeDefinition.DIRECTORY_TYPE)
    }
  }
}

artifacts {
  basicRestSpecs(new File(projectDir, "src/main/resources"))
  restSpecs(new File(projectDir, "src/main/resources/rest-api-spec/api"))
  restTests(new File(projectDir, "src/yamlRestTest/resources/rest-api-spec/test"))
}

dependencies {
  clusterModules project(":modules:mapper-extras")
  clusterModules project(":modules:rest-root")
  clusterModules project(":modules:reindex")
  clusterModules project(':modules:analysis-common')
  clusterModules project(':modules:health-shards-availability')
  clusterModules project(':modules:data-streams')
}

tasks.register('enforceYamlTestConvention').configure {
  def tree = fileTree('src/main/resources/rest-api-spec/test')
  doLast {
    if (tree.files) {
      throw new GradleException("There are YAML tests in src/main source set. These should be moved to src/yamlRestTest.")
    }
  }
}

tasks.named("precommit").configure {
  dependsOn 'enforceYamlTestConvention'
}

tasks.named("yamlRestCompatTestTransform").configure({ task ->
<<<<<<< HEAD
  task.skipTestsByFilePattern("indices.create/synthetic_source*.yml", "@UpdateForV9 -> tests do not pass after bumping API version to 9 [ES-9597]")
=======
  task.skipTest("tsdb/140_routing_path/multi-value routing path field", "Multi-value routing paths are allowed now. See #112645")
>>>>>>> 2bb8be8e
})<|MERGE_RESOLUTION|>--- conflicted
+++ resolved
@@ -55,9 +55,6 @@
 }
 
 tasks.named("yamlRestCompatTestTransform").configure({ task ->
-<<<<<<< HEAD
+  task.skipTest("tsdb/140_routing_path/multi-value routing path field", "Multi-value routing paths are allowed now. See #112645")
   task.skipTestsByFilePattern("indices.create/synthetic_source*.yml", "@UpdateForV9 -> tests do not pass after bumping API version to 9 [ES-9597]")
-=======
-  task.skipTest("tsdb/140_routing_path/multi-value routing path field", "Multi-value routing paths are allowed now. See #112645")
->>>>>>> 2bb8be8e
 })