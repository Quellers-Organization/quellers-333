--- conflicted
+++ resolved
@@ -163,34 +163,6 @@
   - is_true: 'routing_table.test.0.current.0.tier_preference'
 
 ---
-"Test reset desired balance":
-
-  - skip:
-      version: " - 8.7.99"
-      reason: "reset API added in in 8.8.0"
-
-  - do:
-<<<<<<< HEAD
-      _internal.delete_desired_balance: { }
-=======
-      indices.create:
-        index: test
-        body:
-          settings:
-            number_of_shards: 1
-            number_of_replicas: 0
-
-  - do:
-      cluster.health:
-        index: test
-        wait_for_status: green
-
-  - do:
-      _internal.get_desired_balance: { }
-
-  - is_true: 'routing_table.test.0.current.0.tier_preference'
-
----
 "Test computed_shard_movements":
 
   - skip:
@@ -201,4 +173,13 @@
       _internal.get_desired_balance: { }
 
   - gte: { stats.computed_shard_movements: 0 }
->>>>>>> 9b7c50f3
+
+---
+"Test reset desired balance":
+
+  - skip:
+      version: " - 8.7.99"
+      reason: "reset API added in in 8.8.0"
+
+  - do:
+      _internal.delete_desired_balance: { }