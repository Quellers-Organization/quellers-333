--- conflicted
+++ resolved
@@ -9,17 +9,10 @@
         feature: master_is_stable
 
   - is_true: cluster_name
-<<<<<<< HEAD
   - match:   { indicators.master_is_stable.status: "green" }
-  - match:   { indicators.master_is_stable.summary: "The cluster has a stable master node" }
+  - match:   { indicators.master_is_stable.symptom: "The cluster has a stable master node" }
   - is_true: indicators.master_is_stable.details.current_master
   - is_true: indicators.master_is_stable.details.recent_masters
-=======
-  - match:   { components.cluster_coordination.indicators.master_is_stable.status: "green" }
-  - match:   { components.cluster_coordination.indicators.master_is_stable.symptom: "The cluster has a stable master node" }
-  - is_true: components.cluster_coordination.indicators.master_is_stable.details.current_master
-  - is_true: components.cluster_coordination.indicators.master_is_stable.details.recent_masters
->>>>>>> 71d5ad6c
 
   - do:
       _internal.health:
@@ -27,12 +20,6 @@
         explain: false
 
   - is_true: cluster_name
-<<<<<<< HEAD
   - match:   { indicators.master_is_stable.status: "green" }
-  - match:   { indicators.master_is_stable.summary: "The cluster has a stable master node" }
-  - is_false: indicators.master_is_stable.details
-=======
-  - match:   { components.cluster_coordination.indicators.master_is_stable.status: "green" }
-  - match:   { components.cluster_coordination.indicators.master_is_stable.symptom: "The cluster has a stable master node" }
-  - is_false: components.cluster_coordination.indicators.master_is_stable.details
->>>>>>> 71d5ad6c
+  - match:   { indicators.master_is_stable.symptom: "The cluster has a stable master node" }
+  - is_false: indicators.master_is_stable.details