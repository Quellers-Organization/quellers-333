--- conflicted
+++ resolved
@@ -52,10 +52,6 @@
         master_timeout: 10s
         body:
           settings:
-<<<<<<< HEAD
-            index.number_of_replicas: 1
-=======
->>>>>>> 9b2c9212
             index.number_of_shards: 2
   - do:
       get:
