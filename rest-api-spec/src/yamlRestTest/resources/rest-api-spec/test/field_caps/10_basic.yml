--- conflicted
+++ resolved
@@ -89,13 +89,11 @@
                   non_indexed_keyword:
                     type:     keyword
                     index:    false
-<<<<<<< HEAD
+                  non_indexed_boolean:
+                    type:     boolean
+                    index:    false
                   non_indexed_ip:
                     type:     ip
-=======
-                  non_indexed_boolean:
-                    type:     boolean
->>>>>>> 0592c4cd
                     index:    false
                   geo:
                     type:     keyword
@@ -249,26 +247,28 @@
   - match: {fields.non_indexed_keyword.keyword.searchable:                 true}
 
 ---
-<<<<<<< HEAD
+"Field caps for boolean field with only doc values":
+  - skip:
+      version: " - 8.0.99"
+      reason: "doc values search was added in 8.1.0"
+  - do:
+      field_caps:
+        index: 'test1,test2,test3'
+        fields: non_indexed_boolean
+
+  - match: {fields.non_indexed_boolean.boolean.searchable:                 true}
+
+---
 "Field caps for ip field with only doc values":
-=======
-"Field caps for boolean field with only doc values":
->>>>>>> 0592c4cd
-  - skip:
-      version: " - 8.0.99"
-      reason: "doc values search was added in 8.1.0"
-  - do:
-      field_caps:
-        index: 'test1,test2,test3'
-<<<<<<< HEAD
+  - skip:
+      version: " - 8.0.99"
+      reason: "doc values search was added in 8.1.0"
+  - do:
+      field_caps:
+        index: 'test1,test2,test3'
         fields: non_indexed_ip
 
   - match: {fields.non_indexed_ip.ip.searchable:                          true}
-=======
-        fields: non_indexed_boolean
-
-  - match: {fields.non_indexed_boolean.boolean.searchable:                 true}
->>>>>>> 0592c4cd
 
 ---
 "Get object and nested field caps":
