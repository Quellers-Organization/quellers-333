---
setup:
  - do:
      indices.create:
        index:  test
        body:
          settings:
            index.number_of_shards: 1
          mappings:
            properties:
              keyword:
                type: keyword

  - do:
      index:
        index:   test
        id:      "1"
        refresh: true
        body:
          keyword: [ "a", "b" ]

---
fetch fields:
  - skip:
      version: ' - 8.13.99'
<<<<<<< HEAD
      reason: FetchFieldsPhase modified in 8.14
=======
      reason: fetch fields and stored_fields using ValueFetcher
>>>>>>> 4dfcb089

  - do:
      search:
        index: test
        body:
          _source: false
          profile: true
          fields: [keyword]

  - is_true: hits.hits.0._id
  - match: { hits.hits.0.fields.keyword.0: a }
  - match: { hits.hits.0.fields.keyword.1: b }
  - gt: { profile.shards.0.fetch.time_in_nanos: 0 }
  - gt: { profile.shards.0.fetch.breakdown.next_reader_count: 0 }
  - gt: { profile.shards.0.fetch.breakdown.next_reader: 0 }
  - gt: { profile.shards.0.fetch.breakdown.load_stored_fields_count: 0 }
  - gt: { profile.shards.0.fetch.breakdown.load_stored_fields: 0 }
  - match: { profile.shards.0.fetch.debug.stored_fields: [_id, _routing, _source] }
  - length: { profile.shards.0.fetch.children: 2 }
  - match: { profile.shards.0.fetch.children.0.type: FetchFieldsPhase }
  - gt: { profile.shards.0.fetch.children.0.breakdown.next_reader_count: 0 }
  - gt: { profile.shards.0.fetch.children.0.breakdown.next_reader: 0 }
  - gt: { profile.shards.0.fetch.children.0.breakdown.next_reader_count: 0 }
  - gt: { profile.shards.0.fetch.children.0.breakdown.next_reader: 0 }
  - match: { profile.shards.0.fetch.children.1.type: StoredFieldsPhase }
  - gt: { profile.shards.0.fetch.children.1.breakdown.next_reader_count: 0 }
  - gt: { profile.shards.0.fetch.children.1.breakdown.next_reader: 0 }
  - gt: { profile.shards.0.fetch.children.1.breakdown.next_reader_count: 0 }
  - gt: { profile.shards.0.fetch.children.1.breakdown.next_reader: 0 }

---
fetch source:
  - skip:
      version: ' - 8.13.99'
<<<<<<< HEAD
      reason: FetchFieldsPhase modified in 8.14
=======
      reason: fetch fields and stored_fields using ValueFetcher
>>>>>>> 4dfcb089

  - do:
      search:
        index: test
        body:
          profile: true

  - is_true: hits.hits.0._id
  - match: { hits.hits.0._source.keyword.0: a }
  - match: { hits.hits.0._source.keyword.1: b }
  - gt: { profile.shards.0.fetch.time_in_nanos: 0 }
  - gt: { profile.shards.0.fetch.breakdown.next_reader_count: 0 }
  - gt: { profile.shards.0.fetch.breakdown.next_reader: 0 }
  - gt: { profile.shards.0.fetch.breakdown.load_stored_fields_count: 0 }
  - gt: { profile.shards.0.fetch.breakdown.load_stored_fields: 0 }
  - match: { profile.shards.0.fetch.debug.stored_fields: [_id, _routing, _source] }
  - length: { profile.shards.0.fetch.children: 3 }
  - match: { profile.shards.0.fetch.children.0.type: FetchFieldsPhase }
<<<<<<< HEAD
  - gt: { profile.shards.0.fetch.children.0.breakdown.next_reader_count: 0 }
  - gt: { profile.shards.0.fetch.children.0.breakdown.next_reader: 0 }
  - gt: { profile.shards.0.fetch.children.0.breakdown.next_reader_count: 0 }
  - gt: { profile.shards.0.fetch.children.0.breakdown.next_reader: 0 }
=======
>>>>>>> 4dfcb089
  - match: { profile.shards.0.fetch.children.1.type: FetchSourcePhase }
  - gt: { profile.shards.0.fetch.children.1.breakdown.next_reader_count: 0 }
  - gt: { profile.shards.0.fetch.children.1.breakdown.next_reader: 0 }
  - gt: { profile.shards.0.fetch.children.1.breakdown.next_reader_count: 0 }
  - gt: { profile.shards.0.fetch.children.1.breakdown.next_reader: 0 }
  - match: { profile.shards.0.fetch.children.1.debug.fast_path: 1 }
  - match: { profile.shards.0.fetch.children.2.type: StoredFieldsPhase }

---
fetch nested source:
  - skip:
      version: ' - 8.13.99'
<<<<<<< HEAD
      reason: FetchFieldsPhase modified in 8.14
=======
      reason: fetch fields and stored_fields using ValueFetcher
>>>>>>> 4dfcb089

  - do:
      indices.create:
        index:  test_nested
        body:
          settings:
            index.number_of_shards: 1
          mappings:
            properties:
              keyword:
                type: keyword
              nested:
                type: nested
                properties:
                  text:
                    type: text

  - do:
      index:
        index:   test_nested
        id:      "1"
        refresh: true
        body:
          keyword: [ "a", "b" ]
          nested:
            - text: the quick brown fox
            - text: jumped over the
            - text: lazy dog

  - do:
      search:
        index: test_nested
        body:
          profile: true
          query:
            nested:
              path: nested
              query:
                match_all: {}
              inner_hits: {}

  - is_true: hits.hits.0._id
  - match: { hits.hits.0._source.keyword.0: a }
  - match: { hits.hits.0._source.keyword.1: b }
  - gt: { profile.shards.0.fetch.time_in_nanos: 0 }
  - gt: { profile.shards.0.fetch.breakdown.next_reader_count: 0 }
  - gt: { profile.shards.0.fetch.breakdown.next_reader: 0 }
  - gt: { profile.shards.0.fetch.breakdown.load_stored_fields_count: 0 }
  - gt: { profile.shards.0.fetch.breakdown.load_stored_fields: 0 }
  - match: { profile.shards.0.fetch.debug.stored_fields: [_id, _routing, _source] }
  - length: { profile.shards.0.fetch.children: 4 }
  - match: { profile.shards.0.fetch.children.0.type: FetchFieldsPhase }
<<<<<<< HEAD
  - gt: { profile.shards.0.fetch.children.0.breakdown.next_reader_count: 0 }
  - gt: { profile.shards.0.fetch.children.0.breakdown.next_reader: 0 }
  - gt: { profile.shards.0.fetch.children.0.breakdown.next_reader_count: 0 }
  - gt: { profile.shards.0.fetch.children.0.breakdown.next_reader: 0 }
=======
>>>>>>> 4dfcb089
  - match: { profile.shards.0.fetch.children.1.type: FetchSourcePhase }
  - gt: { profile.shards.0.fetch.children.1.breakdown.next_reader_count: 0 }
  - gt: { profile.shards.0.fetch.children.1.breakdown.next_reader: 0 }
  - gt: { profile.shards.0.fetch.children.1.breakdown.next_reader_count: 0 }
  - gt: { profile.shards.0.fetch.children.1.breakdown.next_reader: 0 }
  - match: { profile.shards.0.fetch.children.2.type: InnerHitsPhase }
  - gt: { profile.shards.0.fetch.children.2.breakdown.next_reader_count: 0 }
  - gt: { profile.shards.0.fetch.children.2.breakdown.next_reader: 0 }
  - gt: { profile.shards.0.fetch.children.2.breakdown.next_reader_count: 0 }
  - gt: { profile.shards.0.fetch.children.2.breakdown.next_reader: 0 }
  - match: { profile.shards.0.fetch.children.3.type: StoredFieldsPhase }

---
disabling stored fields removes fetch sub phases:
  - skip:
<<<<<<< HEAD
      version: ' - 8.13.99'
      reason: FetchFieldsPhase modified in 8.14
=======
      version: ' - 7.15.99'
      reason: fetch profiling implemented in 7.16.0
>>>>>>> 4dfcb089

  - do:
      search:
        index: test
        body:
          stored_fields: _none_
          profile: true

  - match: { hits.hits.0._index: test }
  - match: { profile.shards.0.fetch.debug.stored_fields: [] }
  - length: { profile.shards.0.fetch.children: 1 }
  - match: { profile.shards.0.fetch.children.0.type: "FetchFieldsPhase" }

---
dfs knn vector profiling:
  - skip:
      version: ' - 8.6.99'
      reason: multi-knn dfs profiling implemented in 8.7.0

  - do:
      indices.create:
        index: images
        body:
          settings:
            index.number_of_shards: 1
          mappings:
            properties:
              image:
                type: "dense_vector"
                dims: 3
                index: true
                similarity: "l2_norm"

  - do:
      index:
        index: images
        id: "1"
        refresh: true
        body:
          image: [1, 5, -20]

  - do:
      search:
        index: images
        body:
          profile: true
          knn:
            field: "image"
            query_vector: [-5, 9, -12]
            k: 1
            num_candidates: 100

  - match: { hits.total.value: 1 }
  - match: { profile.shards.0.dfs.knn.0.query.0.type: "DocAndScoreQuery" }
  - match: { profile.shards.0.dfs.knn.0.query.0.description: "DocAndScore[100]" }
  - gt: { profile.shards.0.dfs.knn.0.query.0.time_in_nanos: 0 }
  - match: { profile.shards.0.dfs.knn.0.query.0.breakdown.set_min_competitive_score_count: 0 }
  - match: { profile.shards.0.dfs.knn.0.query.0.breakdown.set_min_competitive_score: 0 }
  - match: { profile.shards.0.dfs.knn.0.query.0.breakdown.match_count: 0 }
  - match: { profile.shards.0.dfs.knn.0.query.0.breakdown.match: 0 }
  - match: { profile.shards.0.dfs.knn.0.query.0.breakdown.shallow_advance_count: 0 }
  - match: { profile.shards.0.dfs.knn.0.query.0.breakdown.shallow_advance: 0 }
  - gt: { profile.shards.0.dfs.knn.0.query.0.breakdown.next_doc_count: 0 }
  - gt: { profile.shards.0.dfs.knn.0.query.0.breakdown.next_doc: 0 }
  - gt: { profile.shards.0.dfs.knn.0.query.0.breakdown.score_count: 0 }
  - gt: { profile.shards.0.dfs.knn.0.query.0.breakdown.score: 0 }
  - match: { profile.shards.0.dfs.knn.0.query.0.breakdown.compute_max_score_count: 0 }
  - match: { profile.shards.0.dfs.knn.0.query.0.breakdown.compute_max_score: 0 }
  - gt: { profile.shards.0.dfs.knn.0.query.0.breakdown.build_scorer_count: 0 }
  - gt: { profile.shards.0.dfs.knn.0.query.0.breakdown.build_scorer: 0 }
  - gt: { profile.shards.0.dfs.knn.0.query.0.breakdown.create_weight: 0 }
  - gt: { profile.shards.0.dfs.knn.0.query.0.breakdown.create_weight_count: 0 }
  - gt: { profile.shards.0.dfs.knn.0.rewrite_time: 0 }
  - match: { profile.shards.0.dfs.knn.0.collector.0.name: "SimpleTopScoreDocCollector" }
  - match: { profile.shards.0.dfs.knn.0.collector.0.reason: "search_top_hits" }
  - gt: { profile.shards.0.dfs.knn.0.collector.0.time_in_nanos: 0 }

---
dfs knn vector profiling with vector_operations_count:
  - skip:
      version: ' - 8.11.99'
      reason: vector_operations_count in dfs profiling added in 8.12.0

  - do:
      indices.create:
        index: images
        body:
          settings:
            index.number_of_shards: 1
          mappings:
            properties:
              image:
                type: "dense_vector"
                dims: 3
                index: true
                similarity: "l2_norm"

  - do:
      index:
        index: images
        id: "1"
        refresh: true
        body:
          image: [1, 5, -20]

  - do:
      search:
        index: images
        body:
          profile: true
          knn:
            field: "image"
            query_vector: [-5, 9, -12]
            k: 1
            num_candidates: 100

  - match: { hits.total.value: 1 }
  - match: { profile.shards.0.dfs.knn.0.query.0.type: "DocAndScoreQuery" }
  - match: { profile.shards.0.dfs.knn.0.query.0.description: "DocAndScore[100]" }
  - match: { profile.shards.0.dfs.knn.0.vector_operations_count: 1 }
  - gt: { profile.shards.0.dfs.knn.0.query.0.time_in_nanos: 0 }
  - match: { profile.shards.0.dfs.knn.0.query.0.breakdown.set_min_competitive_score_count: 0 }
  - match: { profile.shards.0.dfs.knn.0.query.0.breakdown.set_min_competitive_score: 0 }
  - match: { profile.shards.0.dfs.knn.0.query.0.breakdown.match_count: 0 }
  - match: { profile.shards.0.dfs.knn.0.query.0.breakdown.match: 0 }
  - match: { profile.shards.0.dfs.knn.0.query.0.breakdown.shallow_advance_count: 0 }
  - match: { profile.shards.0.dfs.knn.0.query.0.breakdown.shallow_advance: 0 }
  - gt: { profile.shards.0.dfs.knn.0.query.0.breakdown.next_doc_count: 0 }
  - gt: { profile.shards.0.dfs.knn.0.query.0.breakdown.next_doc: 0 }
  - gt: { profile.shards.0.dfs.knn.0.query.0.breakdown.score_count: 0 }
  - gt: { profile.shards.0.dfs.knn.0.query.0.breakdown.score: 0 }
  - match: { profile.shards.0.dfs.knn.0.query.0.breakdown.compute_max_score_count: 0 }
  - match: { profile.shards.0.dfs.knn.0.query.0.breakdown.compute_max_score: 0 }
  - gt: { profile.shards.0.dfs.knn.0.query.0.breakdown.build_scorer_count: 0 }
  - gt: { profile.shards.0.dfs.knn.0.query.0.breakdown.build_scorer: 0 }
  - gt: { profile.shards.0.dfs.knn.0.query.0.breakdown.create_weight: 0 }
  - gt: { profile.shards.0.dfs.knn.0.query.0.breakdown.create_weight_count: 0 }
  - gt: { profile.shards.0.dfs.knn.0.rewrite_time: 0 }
  - match: { profile.shards.0.dfs.knn.0.collector.0.name: "SimpleTopScoreDocCollector" }
  - match: { profile.shards.0.dfs.knn.0.collector.0.reason: "search_top_hits" }
  - gt: { profile.shards.0.dfs.knn.0.collector.0.time_in_nanos: 0 }


---
dfs profile for search with dfs_query_then_fetch:
  - skip:
      version: ' - 8.5.99'
      reason: dfs profiling implemented in 8.6.0

  - do:
      indices.create:
        index: keywords
        body:
          settings:
            index.number_of_shards: 2
          mappings:
            properties:
              keyword:
                type: "keyword"

  # test with no indexed documents
  # expect both shards to have dfs profiles
  - do:
      search:
        index: keywords
        search_type: dfs_query_then_fetch
        body:
          profile: true
          query:
            term:
              keyword: "a"

  - match: { hits.total.value: 0 }
  - match: { profile.shards.0.dfs.statistics.type: "statistics" }
  - match: { profile.shards.0.dfs.statistics.description: "collect term statistics" }
  - gte: { profile.shards.0.dfs.statistics.time_in_nanos: 0 }
  - is_true: profile.shards.0.dfs.statistics.breakdown
  - match: { profile.shards.1.dfs.statistics.type: "statistics" }
  - match: { profile.shards.1.dfs.statistics.description: "collect term statistics" }
  - gte: { profile.shards.1.dfs.statistics.time_in_nanos: 0 }
  - is_true: profile.shards.1.dfs.statistics.breakdown

  # expect no shards to have dfs profiles
  - do:
      search:
        index: keywords
        search_type: query_then_fetch
        body:
          profile: true
          query:
            term:
              keyword: "a"

  - match: { hits.total.value: 0 }
  - is_false: profile.shards.0.dfs

  # test with two indexed documents
  - do:
      index:
        index: keywords
        id: "1"
        refresh: true
        body:
          keyword: "a"

  - do:
      index:
        index: keywords
        id: "2"
        refresh: true
        body:
          keyword: "b"

  # expect both shards to have dfs profiles
  - do:
      search:
        index: keywords
        search_type: dfs_query_then_fetch
        body:
          profile: true
          query:
            term:
              keyword: "a"

  - match: { hits.total.value: 1 }
  - match: { profile.shards.0.dfs.statistics.type: "statistics" }
  - match: { profile.shards.0.dfs.statistics.description: "collect term statistics" }
  - gte: { profile.shards.0.dfs.statistics.time_in_nanos: 0 }
  - is_true: profile.shards.0.dfs.statistics.breakdown
  - match: { profile.shards.1.dfs.statistics.type: "statistics" }
  - match: { profile.shards.1.dfs.statistics.description: "collect term statistics" }
  - gte: { profile.shards.1.dfs.statistics.time_in_nanos: 0 }
  - is_true: profile.shards.1.dfs.statistics.breakdown

  - do:
      search:
        index: keywords
        search_type: dfs_query_then_fetch
        body:
          profile: true
          query:
            term:
              keyword: "b"

  - match: { hits.total.value: 1 }
  - match: { profile.shards.0.dfs.statistics.type: "statistics" }
  - match: { profile.shards.0.dfs.statistics.description: "collect term statistics" }
  - gte: { profile.shards.0.dfs.statistics.time_in_nanos: 0 }
  - is_true: profile.shards.0.dfs.statistics.breakdown
  - match: { profile.shards.1.dfs.statistics.type: "statistics" }
  - match: { profile.shards.1.dfs.statistics.description: "collect term statistics" }
  - gte: { profile.shards.1.dfs.statistics.time_in_nanos: 0 }
  - is_true: profile.shards.1.dfs.statistics.breakdown

  - do:
      search:
        index: keywords
        search_type: dfs_query_then_fetch
        body:
          profile: true
          query:
            term:
              keyword: "c"

  - match: { hits.total.value: 0 }
  - match: { profile.shards.0.dfs.statistics.type: "statistics" }
  - match: { profile.shards.0.dfs.statistics.description: "collect term statistics" }
  - gte: { profile.shards.0.dfs.statistics.time_in_nanos: 0 }
  - is_true: profile.shards.0.dfs.statistics.breakdown
  - match: { profile.shards.1.dfs.statistics.type: "statistics" }
  - match: { profile.shards.1.dfs.statistics.description: "collect term statistics" }
  - gte: { profile.shards.1.dfs.statistics.time_in_nanos: 0 }
  - is_true: profile.shards.1.dfs.statistics.breakdown

  # expect no shards to have dfs profiles
  - do:
      search:
        index: keywords
        search_type: query_then_fetch
        body:
          profile: true
          query:
            term:
              keyword: "a"

  - match: { hits.total.value: 1 }
  - is_false: profile.shards.0.dfs

  - do:
      search:
        index: keywords
        search_type: query_then_fetch
        body:
          profile: true
          query:
            term:
              keyword: "b"

  - match: { hits.total.value: 1 }
  - is_false: profile.shards.0.dfs

  - do:
      search:
        index: keywords
        search_type: query_then_fetch
        body:
          profile: true
          query:
            term:
              keyword: "c"

  - match: { hits.total.value: 0 }
  - is_false: profile.shards.0.dfs
---
composite_id_parsed:
  - requires:
      cluster_features: ["gte_v8.10.0"]
      reason: node_id, shard_id, index and cluster fields added in 8.10.0
      test_runner_features: "contains"

  - do:
      search:
        index: test
        body:
          _source: false
          profile: true
          fields: [keyword]
  - set:  { profile.shards.0.id: composite_id,
            profile.shards.0.node_id: first_node_id,
            profile.shards.0.index: first_index
          }

  - is_true: profile.shards.0.id
  - is_true: profile.shards.0.node_id
  - length: { profile.shards.0.node_id: 22 }
  - gte: { profile.shards.0.shard_id: 0 }
  - match: { profile.shards.0.index: "test" }
  - is_true: profile.shards.0.cluster
  - contains: { $composite_id: $first_node_id }
  - contains: { $composite_id: $first_index }<|MERGE_RESOLUTION|>--- conflicted
+++ resolved
@@ -23,11 +23,7 @@
 fetch fields:
   - skip:
       version: ' - 8.13.99'
-<<<<<<< HEAD
-      reason: FetchFieldsPhase modified in 8.14
-=======
       reason: fetch fields and stored_fields using ValueFetcher
->>>>>>> 4dfcb089
 
   - do:
       search:
@@ -62,11 +58,7 @@
 fetch source:
   - skip:
       version: ' - 8.13.99'
-<<<<<<< HEAD
-      reason: FetchFieldsPhase modified in 8.14
-=======
       reason: fetch fields and stored_fields using ValueFetcher
->>>>>>> 4dfcb089
 
   - do:
       search:
@@ -85,13 +77,6 @@
   - match: { profile.shards.0.fetch.debug.stored_fields: [_id, _routing, _source] }
   - length: { profile.shards.0.fetch.children: 3 }
   - match: { profile.shards.0.fetch.children.0.type: FetchFieldsPhase }
-<<<<<<< HEAD
-  - gt: { profile.shards.0.fetch.children.0.breakdown.next_reader_count: 0 }
-  - gt: { profile.shards.0.fetch.children.0.breakdown.next_reader: 0 }
-  - gt: { profile.shards.0.fetch.children.0.breakdown.next_reader_count: 0 }
-  - gt: { profile.shards.0.fetch.children.0.breakdown.next_reader: 0 }
-=======
->>>>>>> 4dfcb089
   - match: { profile.shards.0.fetch.children.1.type: FetchSourcePhase }
   - gt: { profile.shards.0.fetch.children.1.breakdown.next_reader_count: 0 }
   - gt: { profile.shards.0.fetch.children.1.breakdown.next_reader: 0 }
@@ -104,11 +89,7 @@
 fetch nested source:
   - skip:
       version: ' - 8.13.99'
-<<<<<<< HEAD
-      reason: FetchFieldsPhase modified in 8.14
-=======
       reason: fetch fields and stored_fields using ValueFetcher
->>>>>>> 4dfcb089
 
   - do:
       indices.create:
@@ -161,13 +142,6 @@
   - match: { profile.shards.0.fetch.debug.stored_fields: [_id, _routing, _source] }
   - length: { profile.shards.0.fetch.children: 4 }
   - match: { profile.shards.0.fetch.children.0.type: FetchFieldsPhase }
-<<<<<<< HEAD
-  - gt: { profile.shards.0.fetch.children.0.breakdown.next_reader_count: 0 }
-  - gt: { profile.shards.0.fetch.children.0.breakdown.next_reader: 0 }
-  - gt: { profile.shards.0.fetch.children.0.breakdown.next_reader_count: 0 }
-  - gt: { profile.shards.0.fetch.children.0.breakdown.next_reader: 0 }
-=======
->>>>>>> 4dfcb089
   - match: { profile.shards.0.fetch.children.1.type: FetchSourcePhase }
   - gt: { profile.shards.0.fetch.children.1.breakdown.next_reader_count: 0 }
   - gt: { profile.shards.0.fetch.children.1.breakdown.next_reader: 0 }
@@ -183,13 +157,9 @@
 ---
 disabling stored fields removes fetch sub phases:
   - skip:
-<<<<<<< HEAD
-      version: ' - 8.13.99'
-      reason: FetchFieldsPhase modified in 8.14
-=======
       version: ' - 7.15.99'
       reason: fetch profiling implemented in 7.16.0
->>>>>>> 4dfcb089
+
 
   - do:
       search:
