setup:

  - do:
        indices.create:
          index:  test
          body:
            mappings:
              properties:
                text:
                  type: text
                  analyzer: standard
  - do:
        bulk:
          refresh: true
          body:
            - '{"index": {"_index": "test", "_id": "1"}}'
            - '{"text" : "Some like it hot, some like it cold"}'
            - '{"index": {"_index": "test", "_id": "2"}}'
            - '{"text" : "Its cold outside, theres no kind of atmosphere"}'
            - '{"index": {"_index": "test", "_id": "3"}}'
            - '{"text" : "Baby its cold there outside"}'
            - '{"index": {"_index": "test", "_id": "4"}}'
            - '{"text" : "Outside it is cold and wet"}'
            - '{"index": {"_index": "test", "_id": "5"}}'
            - '{"text" : "the big bad wolf"}'
            - '{"index": {"_index": "test", "_id": "6"}}'
            - '{"text" : "the big wolf"}'

---
"Test ordered matching":
  - do:
        search:
          index: test
          body:
            query:
              intervals:
                text:
                  match:
                    query: "cold outside"
                    ordered: true
  - match: { hits.total.value: 2 }

---
"Test default unordered matching":
  - do:
        search:
          index: test
          body:
            query:
              intervals:
                text:
                  match:
                    query: "cold outside"
  - match: { hits.total.value: 3 }

---
"Test explicit unordered matching":
  - do:
      search:
        index: test
        body:
          query:
            intervals:
              text:
                match:
                  query: "cold outside"
                  ordered: false
  - match: { hits.total.value: 3 }

---
"Test phrase matching":
  - do:
      search:
        index: test
        body:
          query:
            intervals:
              text:
                match:
                  query: "cold outside"
                  ordered: true
                  max_gaps: 0
  - match: { hits.total.value: 1 }

---
"Test unordered max_gaps matching":
  - do:
      search:
        index: test
        body:
          query:
            intervals:
              text:
                match:
                  query: "cold outside"
                  max_gaps: 1
  - match: { hits.total.value: 2 }

---
"Test ordered max_gaps matching":
  - do:
      search:
        index: test
        body:
          query:
            intervals:
              text:
                match:
                  query: "cold outside"
                  max_gaps: 0
                  ordered: true
  - match: { hits.total.value: 1 }

---
"Test ordered combination with disjunction":
  - do:
      search:
        index: test
        body:
          query:
            intervals:
              text:
                all_of:
                  intervals:
                    - any_of:
                        intervals:
                          - match:
                              query: "cold"
                          - match:
                              query: "outside"
                    - match:
                        query: "atmosphere"
                  ordered: true
  - match: { hits.total.value: 1 }

---
"Test ordered combination with max_gaps":
  - do:
      search:
        index: test
        body:
          query:
            intervals:
              text:
                all_of:
                  intervals:
                    - match:
                        query: "cold"
                    - match:
                        query: "outside"
                  max_gaps: 0
                  ordered: true
  - match: { hits.total.value: 1 }

---
"Test ordered combination":
  - do:
      search:
        index: test
        body:
          query:
            intervals:
              text:
                all_of:
                  intervals:
                    - match:
                        query: "cold"
                    - match:
                        query: "outside"
                  ordered: true
  - match: { hits.total.value: 2 }

---
"Test unordered combination":
  - do:
      search:
        index: test
        body:
          query:
            intervals:
              text:
                all_of:
                  intervals:
                    - match:
                        query: "cold"
                    - match:
                        query: "outside"
                  max_gaps: 1
                  ordered: false
  - match: { hits.total.value: 2 }

---
"Test block combination":
  - do:
      search:
        index: test
        body:
          query:
            intervals:
              text:
                all_of:
                  intervals:
                    - match:
                        query: "cold"
                    - match:
                        query: "outside"
                  ordered: true
                  max_gaps: 0
  - match: { hits.total.value: 1 }


---
"Test containing":
  - do:
      search:
        index: test
        body:
          query:
            intervals:
              text:
                all_of:
                  intervals:
                    - match:
                        query: "cold"
                    - match:
                        query: "outside"
                  ordered: false
                  filter:
                    containing:
                      match:
                        query: "is"
  - match: { hits.total.value: 1 }


---
"Test not containing":
  - do:
      search:
        index: test
        body:
          query:
            intervals:
              text:
                all_of:
                  intervals:
                    - match:
                        query: "cold"
                    - match:
                        query: "outside"
                  ordered: false
                  filter:
                    not_containing:
                      match:
                        query: "is"
  - match: { hits.total.value: 2 }

---
"Test contained_by":
  - do:
      search:
        index: test
        body:
          query:
            intervals:
              text:
                match:
                  query: "is"
                  filter:
                    contained_by:
                      all_of:
                        intervals:
                          - match:
                              query: "cold"
                          - match:
                              query: "outside"
                        ordered: false
  - match: { hits.total.value: 1 }

---
"Test not_contained_by":
  - do:
      search:
        index: test
        body:
          query:
            intervals:
              text:
                match:
                  query: "it"
                  filter:
                    not_contained_by:
                      all_of:
                        intervals:
                          - match:
                              query: "cold"
                          - match:
                              query: "outside"
  - match: { hits.total.value: 1 }

---
"Test not_overlapping":
  - do:
      search:
        index: test
        body:
          query:
            intervals:
              text:
                all_of:
                  intervals:
                    - match:
                        query: "cold"
                    - match:
                        query: "outside"
                  ordered: true
                  filter:
                    not_overlapping:
                      all_of:
                        intervals:
                          - match:
                              query: "baby"
                          - match:
                              query: "there"
                        ordered: false
  - match: { hits.total.value: 1 }

---
"Test overlapping":
  - requires:
      cluster_features: ["gte_v7.2.0"]
      reason: "Implemented in 7.2"
  - do:
      search:
        index: test
        body:
          query:
            intervals:
              text:
                match:
                  query: "cold outside"
                  ordered: true
                  filter:
                    overlapping:
                      match:
                        query: "baby there"
                        ordered: false
  - match: { hits.total.value: 1 }
  - match: { hits.hits.0._id: "3" }

---
"Test before":
  - requires:
      cluster_features: ["gte_v7.2.0"]
      reason: "Implemented in 7.2"
  - do:
      search:
        index: test
        body:
          query:
            intervals:
              text:
                match:
                  query: "cold"
                  filter:
                    before:
                      match:
                        query: "outside"
  - match: { hits.total.value: 2 }

---
"Test after":
  - requires:
      cluster_features: ["gte_v7.2.0"]
      reason: "Implemented in 7.2"
  - do:
      search:
        index: test
        body:
          query:
            intervals:
              text:
                match:
                  query: "cold"
                  filter:
                    after:
                      match:
                        query: "outside"
  - match: { hits.total.value: 1 }
  - match: { hits.hits.0._id: "4" }

---
"Test prefix":
  - requires:
      cluster_features: ["gte_v7.3.0"]
      reason: "Implemented in 7.3"
  - do:
      search:
        index: test
        body:
          query:
            intervals:
              text:
                all_of:
                  intervals:
                    - match:
                        query: cold
                    - prefix:
                        prefix: out
  - match: { hits.total.value: 3 }

---
"Test wildcard":
  - requires:
      cluster_features: ["gte_v7.3.0"]
      reason: "Implemented in 7.3"
  - do:
      search:
        index: test
        body:
          query:
            intervals:
              text:
                all_of:
                  intervals:
                    - match:
                        query: cold
                    - wildcard:
                        pattern: out?ide
  - match: { hits.total.value: 3 }

---
"Test fuzzy match":
  - requires:
      cluster_features: ["gte_v7.6.0"]
      reason: "Implemented in 7.6"
  - do:
      search:
        index: test
        body:
          query:
            intervals:
              text:
                all_of:
                  intervals:
                    - fuzzy:
                        term: cald
                    - prefix:
                        prefix: out
  - match: { hits.total.value: 3 }

---
<<<<<<< HEAD
"Test regexp":
  - requires:
      cluster_features: "gte_v8.16.0"
      reason: "Implemented in 8.16"
=======
"Test rewrite disjunctions":
>>>>>>> b106f9c6
  - do:
      search:
        index: test
        body:
          query:
            intervals:
              text:
                all_of:
                  intervals:
<<<<<<< HEAD
                    - match:
                        query: cold
                    - regexp:
                        pattern: ou.*ide
  - match: { hits.total.value: 3 }


---
"Test range":
  - requires:
      cluster_features: "gte_v8.16.0"
      reason: "Implemented in 8.16"
  - do:
      search:
        index: test
        body:
          query:
            intervals:
              text:
                all_of:
                  intervals:
                    - match:
                        query: cold
                    - range:
                        gte: out
                        lte: ouu
  - match: { hits.total.value: 3 }
=======
                    - "match":
                        "query": "the"
                    - "any_of":
                        "intervals":
                          - "match":
                              "query": "big"
                          - "match":
                              "query": "big bad"
                    - "match":
                        "query": "wolf"
                  max_gaps: 0
                  ordered: true

  - match: { hits.total.value: 2   }
  - match: { hits.hits.0._id:  "6" }
  - match: { hits.hits.1._id:  "5" }
>>>>>>> b106f9c6
<|MERGE_RESOLUTION|>--- conflicted
+++ resolved
@@ -449,52 +449,16 @@
   - match: { hits.total.value: 3 }
 
 ---
-<<<<<<< HEAD
-"Test regexp":
-  - requires:
-      cluster_features: "gte_v8.16.0"
-      reason: "Implemented in 8.16"
-=======
 "Test rewrite disjunctions":
->>>>>>> b106f9c6
-  - do:
-      search:
-        index: test
-        body:
-          query:
-            intervals:
-              text:
-                all_of:
-                  intervals:
-<<<<<<< HEAD
-                    - match:
-                        query: cold
-                    - regexp:
-                        pattern: ou.*ide
-  - match: { hits.total.value: 3 }
-
-
----
-"Test range":
-  - requires:
-      cluster_features: "gte_v8.16.0"
-      reason: "Implemented in 8.16"
-  - do:
-      search:
-        index: test
-        body:
-          query:
-            intervals:
-              text:
-                all_of:
-                  intervals:
-                    - match:
-                        query: cold
-                    - range:
-                        gte: out
-                        lte: ouu
-  - match: { hits.total.value: 3 }
-=======
+  - do:
+      search:
+        index: test
+        body:
+          query:
+            intervals:
+              text:
+                all_of:
+                  intervals:
                     - "match":
                         "query": "the"
                     - "any_of":
@@ -511,4 +475,45 @@
   - match: { hits.total.value: 2   }
   - match: { hits.hits.0._id:  "6" }
   - match: { hits.hits.1._id:  "5" }
->>>>>>> b106f9c6
+
+---
+"Test regexp":
+  - requires:
+      cluster_features: "gte_v8.16.0"
+      reason: "Implemented in 8.16"
+  - do:
+      search:
+        index: test
+        body:
+          query:
+            intervals:
+              text:
+                all_of:
+                  intervals:
+                    - match:
+                        query: cold
+                    - regexp:
+                        pattern: ou.*ide
+  - match: { hits.total.value: 3 }
+
+
+---
+"Test range":
+  - requires:
+      cluster_features: "gte_v8.16.0"
+      reason: "Implemented in 8.16"
+  - do:
+      search:
+        index: test
+        body:
+          query:
+            intervals:
+              text:
+                all_of:
+                  intervals:
+                    - match:
+                        query: cold
+                    - range:
+                        gte: out
+                        lte: ouu
+  - match: { hits.total.value: 3 }
