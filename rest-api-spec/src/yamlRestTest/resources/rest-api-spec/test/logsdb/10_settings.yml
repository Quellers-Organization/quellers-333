---
setup:
  - requires:
      test_runner_features: [capabilities]
      capabilities:
        - method: PUT
          path: /{index}
          capabilities: [logs_index_mode]
      reason: "Support for 'logs' index mode capability required"

---
create logs index:
  - requires:
      test_runner_features: [ capabilities ]
      capabilities:
        - method: PUT
          path: /{index}
          capabilities: [ logs_index_mode ]
      reason: "Support for 'logs' index mode capability required"

  - do:
      indices.create:
        index: test
        body:
          settings:
            index:
              mode: logs
              number_of_replicas: 0
              number_of_shards: 2
          mappings:
            properties:
              "@timestamp":
                type: date
              host.name:
                type: keyword
              agent_id:
                type: keyword
              process_id:
                type: integer
              http_method:
                type: keyword
              message:
                type: text

  - do:
      bulk:
        index: test
        refresh: true
        body:
          - { "index": { } }
          - { "@timestamp": "2024-02-12T10:30:00Z", ignored_field_stats: "foo", "agent_id": "darth-vader", "process_id": 101, "http_method": "GET", "message": "No, I am your father." }
          - { "index": { } }
          - { "@timestamp": "2024-02-12T10:31:00Z", "host.name": "bar", "agent_id": "yoda", "process_id": 102, "http_method": "PUT", "message": "Do. Or do not. There is no try." }
          - { "index": { } }
          - { "@timestamp": "2024-02-12T10:32:00Z", "host.name": "foo", "agent_id": "obi-wan", "process_id": 103, "http_method": "GET", "message": "May the force be with you." }
          - { "index": { } }
          - { "@timestamp": "2024-02-12T10:33:00Z", "host.name": "baz", "agent_id": "darth-vader", "process_id": 102, "http_method": "POST", "message": "I find your lack of faith disturbing." }
          - { "index": { } }
          - { "@timestamp": "2024-02-12T10:34:00Z", "host.name": "baz", "agent_id": "yoda", "process_id": 104, "http_method": "POST", "message": "Wars not make one great." }
          - { "index": { } }
          - { "@timestamp": "2024-02-12T10:35:00Z", "host.name": "foo", "agent_id": "obi-wan", "process_id": 105, "http_method": "GET", "message": "That's no moon. It's a space station." }


  - do:
      search:
        index: test
        body:
          query:
            match_all: {}

  - match: { hits.total.value: 6 }

  - do:
      indices.get_settings:
        index: test

  - is_true: test
  - match: { test.settings.index.mode: "logs" }

  - do:
      indices.get_mapping:
        index: test
  - match: { test.mappings._source.mode: synthetic }

---
using default timestamp field mapping:
  - requires:
      test_runner_features: [ capabilities ]
      capabilities:
        - method: PUT
          path: /{index}
          capabilities: [ logs_index_mode ]
      reason: "Support for 'logs' index mode capability required"

  - do:
      indices.create:
        index: test-timestamp-missing
        body:
          settings:
            index:
              mode: logs
              number_of_replicas: 0
              number_of_shards: 2
          mappings:
            properties:
              host.name:
                type: keyword
              agent_id:
                type: keyword
              process_id:
                type: integer
              http_method:
                type: keyword
              message:
                type: text

---
missing hostname field:
  - requires:
      test_runner_features: [ capabilities ]
      capabilities:
        - method: PUT
          path: /{index}
          capabilities: [ logs_index_mode ]
      reason: "Support for 'logs' index mode capability required"

  - do:
      catch: bad_request
      indices.create:
        index: test-hostname-missing
        body:
          settings:
            index:
              mode: logs
              number_of_replicas: 0
              number_of_shards: 2
          mappings:
            properties:
              "@timestamp":
                type: date
              agent_id:
                type: keyword
              process_id:
                type: integer
              http_method:
                type: keyword
              message:
                type: text

  - match: { error.root_cause.0.type: "illegal_argument_exception" }
  - match: { error.type: "illegal_argument_exception" }
<<<<<<< HEAD
  - match: { error.reason: "unknown index sort field:[hostname] required by [index.mode=logs]" }
=======
  - match: { error.reason: "unknown index sort field:[host.name]" }
>>>>>>> 69ee6d73

---
missing sort field:
  - requires:
      test_runner_features: [ capabilities ]
      capabilities:
        - method: PUT
          path: /{index}
          capabilities: [ logs_index_mode ]
      reason: "Support for 'logs' index mode capability required"

  - do:
      catch: bad_request
      indices.create:
        index: test-hostname-missing
        body:
          settings:
            index:
              mode: logs
              number_of_replicas: 0
              number_of_shards: 2
              sort:
                field: [ "host_name" ]
          mappings:
            properties:
              "@timestamp":
                type: date
              host.name:
                type: keyword
              agent_id:
                type: keyword
              process_id:
                type: integer
              http_method:
                type: keyword
              message:
                type: text

  - match: { error.root_cause.0.type: "illegal_argument_exception" }
  - match: { error.type: "illegal_argument_exception" }
  - match: { error.reason: "unknown index sort field:[host_name] required by [index.mode=logs]" }

---
non-default sort settings:
  - requires:
      test_runner_features: [ capabilities ]
      capabilities:
        - method: PUT
          path: /{index}
          capabilities: [ logs_index_mode ]
      reason: "Support for 'logs' index mode capability required"

  - do:
      indices.create:
        index: test-sort
        body:
          settings:

            index:
              mode: logs
              number_of_shards: 2
              number_of_replicas: 0
              sort:
                field: [ "agent_id", "@timestamp" ]
                order: [ "asc", "desc" ]
                missing: [ "_last", "_first" ]
                mode: [ "max", "max" ]
          mappings:
            properties:
              "@timestamp":
                type: date
              agent_id:
                type: keyword
              process_id:
                type: integer
              http_method:
                type: keyword
              message:
                type: text

  - do:
      indices.get_settings:
        index: test-sort

  - is_true: test-sort
  - match: { test-sort.settings.index.mode: "logs" }
  - match: { test-sort.settings.index.sort.field.0: "agent_id" }
  - match: { test-sort.settings.index.sort.field.1: "@timestamp" }
  - match: { test-sort.settings.index.sort.order.0: "asc" }
  - match: { test-sort.settings.index.sort.order.1: "desc" }
  - match: { test-sort.settings.index.sort.missing.0: "_last" }
  - match: { test-sort.settings.index.sort.missing.1: "_first" }
  - match: { test-sort.settings.index.sort.mode.0: "max" }
  - match: { test-sort.settings.index.sort.mode.1: "max" }

---
override sort order settings:
  - requires:
      test_runner_features: [ capabilities ]
      capabilities:
        - method: PUT
          path: /{index}
          capabilities: [ logs_index_mode ]
      reason: "Support for 'logs' index mode capability required"

  - do:
      indices.create:
        index: test-sort-order
        body:
          settings:

            index:
              mode: logs
              number_of_shards: 2
              number_of_replicas: 0
              sort:
                order: [ "asc", "asc" ]
          mappings:
            properties:
              "@timestamp":
                type: date
              host.name:
                type: keyword
              agent_id:
                type: keyword
              process_id:
                type: integer
              http_method:
                type: keyword
              message:
                type: text

  - do:
      indices.get_settings:
        index: test-sort-order

  - is_true: test-sort-order
  - match: { test-sort-order.settings.index.mode: "logs" }
  - match: { test-sort-order.settings.index.sort.field.0: null }
  - match: { test-sort-order.settings.index.sort.field.1: null }
  - match: { test-sort-order.settings.index.sort.order.0: "asc" }
  - match: { test-sort-order.settings.index.sort.order.1: "asc" }

---
override sort missing settings:
  - requires:
      test_runner_features: [ capabilities ]
      capabilities:
        - method: PUT
          path: /{index}
          capabilities: [ logs_index_mode ]
      reason: "Support for 'logs' index mode capability required"

  - do:
      indices.create:
        index: test-sort-missing
        body:
          settings:

            index:
              mode: logs
              number_of_shards: 2
              number_of_replicas: 0
              sort:
                missing: [ "_last", "_first" ]
          mappings:
            properties:
              "@timestamp":
                type: date
              host.name:
                type: keyword
              agent_id:
                type: keyword
              process_id:
                type: integer
              http_method:
                type: keyword
              message:
                type: text

  - do:
      indices.get_settings:
        index: test-sort-missing

  - is_true: test-sort-missing
  - match: { test-sort-missing.settings.index.mode: "logs" }
  - match: { test-sort-missing.settings.index.sort.field.0: null }
  - match: { test-sort-missing.settings.index.sort.field.1: null }
  - match: { test-sort-missing.settings.index.sort.missing.0: "_last" }
  - match: { test-sort-missing.settings.index.sort.missing.1: "_first" }

---
override sort mode settings:
  - requires:
      test_runner_features: [ capabilities ]
      capabilities:
        - method: PUT
          path: /{index}
          capabilities: [ logs_index_mode ]
      reason: "Support for 'logs' index mode capability required"

  - do:
      indices.create:
        index: test-sort-mode
        body:
          settings:

            index:
              mode: logs
              number_of_shards: 2
              number_of_replicas: 0
              sort:
                mode: [ "max", "max" ]
          mappings:
            properties:
              "@timestamp":
                type: date
              host.name:
                type: keyword
              agent_id:
                type: keyword
              process_id:
                type: integer
              http_method:
                type: keyword
              message:
                type: text

  - do:
      indices.get_settings:
        index: test-sort-mode

  - is_true: test-sort-mode
  - match: { test-sort-mode.settings.index.mode: "logs" }
  - match: { test-sort-mode.settings.index.sort.field.0: null }
  - match: { test-sort-mode.settings.index.sort.field.1: null }
  - match: { test-sort-mode.settings.index.sort.mode.0: "max" }
  - match: { test-sort-mode.settings.index.sort.mode.1: "max" }

---
override sort field using nested field type in sorting:
  - requires:
      cluster_features: ["mapper.index_sorting_on_nested"]
      test_runner_features: [ capabilities ]
      capabilities:
        - method: PUT
          path: /{index}
          capabilities: [ logs_index_mode ]
      reason: "Support for 'logs' index mode capability required"

  - do:
      catch: bad_request
      indices.create:
        index: test-nested-sort
        body:
          settings:
            index:
              mode: logs
              number_of_replicas: 0
              number_of_shards: 2
              sort:
                field: [ "host.name", "nested", "@timestamp" ]
          mappings:
            properties:
              "@timestamp":
                type: date
              host.name:
                type: keyword
              agent_id:
                type: keyword
              process_id:
                type: integer
              http_method:
                type: keyword
              message:
                type: text
              nested:
                type: nested
                properties:
                  keywords:
                    type: keyword

  - match: { error.root_cause.0.type: "illegal_argument_exception" }
  - match: { error.type: "illegal_argument_exception" }
  - match: { error.reason: "cannot apply index sort to field [nested] under nested object [nested]" }

---
override sort field using nested field type:
  - requires:
      cluster_features: ["mapper.index_sorting_on_nested"]
      test_runner_features: [ capabilities ]
      capabilities:
        - method: PUT
          path: /{index}
          capabilities: [ logs_index_mode ]
      reason: "Support for 'logs' index mode capability required"

  - do:
      indices.create:
        index: test-nested
        body:
          settings:
            index:
              mode: logs
              number_of_replicas: 0
              number_of_shards: 2
          mappings:
            properties:
              "@timestamp":
                type: date
              host.name:
                type: keyword
              agent_id:
                type: keyword
              process_id:
                type: integer
              http_method:
                type: keyword
              message:
                type: text
              nested:
                type: nested
                properties:
                  keywords:
                    type: keyword
  - is_false: error

---
routing path allowed in logs mode:
  - requires:
      test_runner_features: [ capabilities ]
      capabilities:
        - method: PUT
          path: /{index}
          capabilities: [ logs_index_mode ]
      reason: "Support for 'logs' index mode capability required"

  - do:
      indices.create:
        index: test
        body:
          settings:
            index:
              mode: logs
              number_of_replicas: 0
              number_of_shards: 2
              routing_path: [ "host.name", "agent_id" ]
          mappings:
            properties:
              "@timestamp":
                type: date
              host.name:
                type: keyword
              agent_id:
                type: keyword
              process_id:
                type: integer
              http_method:
                type: keyword
              message:
                type: text

  - do:
      indices.get_settings:
        index: test

  - is_true: test
  - match: { test.settings.index.mode: "logs" }
  - match: { test.settings.index.routing_path: [ "hostname", "agent_id"] }

---
start time not allowed in logs mode:
  - requires:
      test_runner_features: [ capabilities ]
      capabilities:
        - method: PUT
          path: /{index}
          capabilities: [ logs_index_mode ]
      reason: "Support for 'logs' index mode capability required"

  - do:
      catch: bad_request
      indices.create:
        index: test
        body:
          settings:
            index:
              mode: logs
              number_of_replicas: 0
              number_of_shards: 2
              time_series:
                start_time: 2023-01-01T00:00:00Z
          mappings:
            properties:
              "@timestamp":
                type: date
              host.name:
                type: keyword
              agent_id:
                type: keyword
              process_id:
                type: integer
              http_method:
                type: keyword
              message:
                type: text

  - match: { error.root_cause.0.type: "illegal_argument_exception" }
  - match: { error.type: "illegal_argument_exception" }
  - match: { error.reason: "[index.time_series.start_time] requires [index.mode=time_series]" }

---
end time not allowed in logs mode:
  - requires:
      test_runner_features: [ capabilities ]
      capabilities:
        - method: PUT
          path: /{index}
          capabilities: [ logs_index_mode ]
      reason: "Support for 'logs' index mode capability required"

  - do:
      catch: bad_request
      indices.create:
        index: test
        body:
          settings:
            index:
              mode: logs
              number_of_replicas: 0
              number_of_shards: 2
              time_series:
                end_time: 2023-01-30T00:00:00Z
          mappings:
            properties:
              "@timestamp":
                type: date
              host.name:
                type: keyword
              agent_id:
                type: keyword
              process_id:
                type: integer
              http_method:
                type: keyword
              message:
                type: text

  - match: { error.root_cause.0.type: "illegal_argument_exception" }
  - match: { error.type: "illegal_argument_exception" }
  - match: { error.reason: "[index.time_series.end_time] requires [index.mode=time_series]" }<|MERGE_RESOLUTION|>--- conflicted
+++ resolved
@@ -149,11 +149,7 @@
 
   - match: { error.root_cause.0.type: "illegal_argument_exception" }
   - match: { error.type: "illegal_argument_exception" }
-<<<<<<< HEAD
-  - match: { error.reason: "unknown index sort field:[hostname] required by [index.mode=logs]" }
-=======
   - match: { error.reason: "unknown index sort field:[host.name]" }
->>>>>>> 69ee6d73
 
 ---
 missing sort field:
@@ -194,7 +190,7 @@
 
   - match: { error.root_cause.0.type: "illegal_argument_exception" }
   - match: { error.type: "illegal_argument_exception" }
-  - match: { error.reason: "unknown index sort field:[host_name] required by [index.mode=logs]" }
+  - match: { error.reason: "unknown index sort field:[host_name]" }
 
 ---
 non-default sort settings:
