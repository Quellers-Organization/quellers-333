setup:
  - skip:
      version: " - 7.1.99"
      reason:  calendar_interval introduced in 7.2.0

  - do:
      indices.create:
        index: test_date_hist
        body:
          settings:
            # There was a BWC issue that only showed up on empty shards. This
            # test has 4 docs and 5 shards makes sure we get one empty.
            number_of_shards: 5
          mappings:
            properties:
              range:
                type: date_range
              date:
                type: date
              date_not_indexed:
                type: date
                index: false

  - do:
      indices.create:
        index: test_timezone
        body:
          settings:
            number_of_replicas: 0
          mappings:
            properties:
              date:
                type: date_nanos

  - do:
      bulk:
        index: test_date_hist
        refresh: true
        body:
          - '{"index": {}}'
          - '{"range": {"gte": "2016-01-01", "lt": "2016-01-02"}}'
          - '{"index": {}}'
          - '{"range": {"gte": "2016-01-02", "lt": "2016-01-03"}}'
          - '{"index": {}}'
          - '{"range": {"gte": "2016-02-01", "lt": "2016-02-02"}}'
          - '{"index": {}}'
          - '{"range": {"gte": "2016-03-01", "lt": "2016-03-02"}}'
          - '{"index": {}}'
          - '{"range": {"gte": "2016-04-01"}}'
          - '{"index": {}}'
          - '{"range": {"lt": "2016-02-01"}}'
          - '{"index": {}}'
          - '{ "date":["2021-05-01","2021-04-01","2021-04-22"], "date_not_indexed":["2021-05-01","2021-04-01","2021-03-22"]}'

  - do:
      bulk:
        index: test_timezone
        refresh: true
        body:
          - { "index": { } }
          - { "date": "2015-01-01" }
          - { "index": { } }
          - { "date": "2015-01-01T12:10:30.123456789Z" }
          - { "index": { } }
          - { "date": 1420070400 }
          - { "index": { } }

---
"date_histogram on range with hard bounds":
  - skip:
      version: " - 7.9.99"
      reason:  hard_bounds introduced in 7.10.0

  - do:
      search:
        index: test_date_hist
        body:
          size: 0
          aggs:
            histo:
              date_histogram:
                field: range
                calendar_interval: month
                hard_bounds:
                  "min": "2015-06-01"
                  "max": "2016-06-01"

  - match: { hits.total.value: 7 }
  - length: { aggregations.histo.buckets: 13 }
  - match: { aggregations.histo.buckets.0.key_as_string: "2015-06-01T00:00:00.000Z" }
  - match: { aggregations.histo.buckets.0.doc_count: 1 }
  - match: { aggregations.histo.buckets.8.key_as_string: "2016-02-01T00:00:00.000Z" }
  - match: { aggregations.histo.buckets.8.doc_count: 1 }
  - match: { aggregations.histo.buckets.12.key_as_string: "2016-06-01T00:00:00.000Z" }
  - match: { aggregations.histo.buckets.12.doc_count: 1 }
<<<<<<< HEAD

---
"date_histogram on date_nanos without timezone fixed interval":
  - skip:
      version: " - 7.6.0"
      reason: bug fixed in 7.6.1
  - do:
      search:
        index: test_timezone
        body:
          size: 0
          aggregations:
            date_histogram:
              date_histogram:
                field: date
                fixed_interval: 30s
                min_doc_count: 1

  - match: { hits.total.value: 3 }
  - match: { hits.total.relation: "eq" }
  - length: { aggregations.date_histogram.buckets: 3 }
  - match: { aggregations.date_histogram.buckets.0.doc_count: 1 }
  - match: { aggregations.date_histogram.buckets.0.key_as_string: "1970-01-17T10:27:30.000Z" }
  - match: { aggregations.date_histogram.buckets.0.key: 1420050000 }
  - match: { aggregations.date_histogram.buckets.1.doc_count: 1 }
  - match: { aggregations.date_histogram.buckets.1.key_as_string: "2015-01-01T00:00:00.000Z" }
  - match: { aggregations.date_histogram.buckets.1.key: 1420070400000 }
  - match: { aggregations.date_histogram.buckets.2.doc_count: 1 }
  - match: { aggregations.date_histogram.buckets.2.key_as_string: "2015-01-01T12:10:30.000Z" }
  - match: { aggregations.date_histogram.buckets.2.key: 1420114230000 }

---
"date_histogram on date_nanos with timezone fixed interval":
  - skip:
      version: " - 7.6.0"
      reason: bug fixed in 7.6.1
  - do:
      search:
        index: test_timezone
        body:
          size: 0
          aggregations:
            date_histogram:
              date_histogram:
                field: date
                fixed_interval: 30s
                time_zone: Europe/Berlin
                min_doc_count: 1

  - match: { hits.total.value: 3 }
  - match: { hits.total.relation: "eq" }
  - match: { aggregations.date_histogram.buckets.0.doc_count: 1 }
  - match: { aggregations.date_histogram.buckets.0.key_as_string: "1970-01-17T11:27:30.000+01:00" }
  - match: { aggregations.date_histogram.buckets.0.key: 1420050000 }
  - match: { aggregations.date_histogram.buckets.1.doc_count: 1 }
  - match: { aggregations.date_histogram.buckets.1.key_as_string: "2015-01-01T01:00:00.000+01:00" }
  - match: { aggregations.date_histogram.buckets.1.key: 1420070400000 }
  - match: { aggregations.date_histogram.buckets.2.doc_count: 1 }
  - match: { aggregations.date_histogram.buckets.2.key_as_string: "2015-01-01T13:10:30.000+01:00" }
  - match: { aggregations.date_histogram.buckets.2.key: 1420114230000 }

---
"date_histogram on date_nanos without timezone calendar interval":
  - skip:
      version: " - 7.6.0"
      reason: bug fixed in 7.6.1
  - do:
      search:
        index: test_timezone
        body:
          size: 0
          aggregations:
            date_histogram:
              date_histogram:
                field: date
                calendar_interval: minute
                min_doc_count: 1

  - match: { hits.total.value: 3 }
  - match: { hits.total.relation: "eq" }
  - length: { aggregations.date_histogram.buckets: 3 }
  - match: { aggregations.date_histogram.buckets.0.doc_count: 1 }
  - match: { aggregations.date_histogram.buckets.0.key_as_string: "1970-01-17T10:27:00.000Z" }
  - match: { aggregations.date_histogram.buckets.0.key: 1420020000 }
  - match: { aggregations.date_histogram.buckets.1.doc_count: 1 }
  - match: { aggregations.date_histogram.buckets.1.key_as_string: "2015-01-01T00:00:00.000Z" }
  - match: { aggregations.date_histogram.buckets.1.key: 1420070400000 }
  - match: { aggregations.date_histogram.buckets.2.doc_count: 1 }
  - match: { aggregations.date_histogram.buckets.2.key_as_string: "2015-01-01T12:10:00.000Z" }
  - match: { aggregations.date_histogram.buckets.2.key: 1420114200000 }

---
"date_histogram on date_nanos with timezone calendar interval":
  - skip:
      version: " - 7.6.0"
      reason: bug fixed in 7.6.1
  - do:
      search:
        index: test_timezone
        body:
          size: 0
          aggregations:
            date_histogram:
              date_histogram:
                field: date
                calendar_interval: minute
                time_zone: Europe/Berlin
                min_doc_count: 1

  - match: { hits.total.value: 3 }
  - match: { hits.total.relation: "eq" }
  - match: { aggregations.date_histogram.buckets.0.doc_count: 1 }
  - match: { aggregations.date_histogram.buckets.0.key_as_string: "1970-01-17T11:27:00.000+01:00" }
  - match: { aggregations.date_histogram.buckets.0.key: 1420020000 }
  - match: { aggregations.date_histogram.buckets.1.doc_count: 1 }
  - match: { aggregations.date_histogram.buckets.1.key_as_string: "2015-01-01T01:00:00.000+01:00" }
  - match: { aggregations.date_histogram.buckets.1.key: 1420070400000 }
  - match: { aggregations.date_histogram.buckets.2.doc_count: 1 }
  - match: { aggregations.date_histogram.buckets.2.key_as_string: "2015-01-01T13:10:00.000+01:00" }
  - match: { aggregations.date_histogram.buckets.2.key: 1420114200000 }
=======
---
"Multi-value date histogram":
  - skip:
      version: " - 8.1.99"
      reason:  Bug fixed in 8.2.0

  - do:
      search:
        body:
          query:
            match:
              date: "2021-04-01"
          aggs:
            datehisto:
              date_histogram:
                field: "date"
                calendar_interval: "1M"

  - match: { hits.total.value: 1 }
  - length: { aggregations.datehisto.buckets: 2 }

---
"Multi-value date histogram docvalues only":
  - skip:
      version: " - 8.1.99"
      reason:  Bug fixed in 8.2.0

  - do:
      search:
        body:
          profile: true
          query:
            match:
              date_not_indexed: "2021-04-01"
          aggs:
            datehisto:
              date_histogram:
                field: "date_not_indexed"
                calendar_interval: "1M"

  - match: { hits.total.value: 1 }
  - length: { aggregations.datehisto.buckets: 3 }
>>>>>>> c10a277e
<|MERGE_RESOLUTION|>--- conflicted
+++ resolved
@@ -93,7 +93,6 @@
   - match: { aggregations.histo.buckets.8.doc_count: 1 }
   - match: { aggregations.histo.buckets.12.key_as_string: "2016-06-01T00:00:00.000Z" }
   - match: { aggregations.histo.buckets.12.doc_count: 1 }
-<<<<<<< HEAD
 
 ---
 "date_histogram on date_nanos without timezone fixed interval":
@@ -214,8 +213,7 @@
   - match: { aggregations.date_histogram.buckets.2.doc_count: 1 }
   - match: { aggregations.date_histogram.buckets.2.key_as_string: "2015-01-01T13:10:00.000+01:00" }
   - match: { aggregations.date_histogram.buckets.2.key: 1420114200000 }
-=======
----
+
 "Multi-value date histogram":
   - skip:
       version: " - 8.1.99"
@@ -256,5 +254,4 @@
                 calendar_interval: "1M"
 
   - match: { hits.total.value: 1 }
-  - length: { aggregations.datehisto.buckets: 3 }
->>>>>>> c10a277e
+  - length: { aggregations.datehisto.buckets: 3 }