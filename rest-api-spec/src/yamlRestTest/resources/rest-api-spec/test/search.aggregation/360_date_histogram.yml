setup:
  - skip:
      version: " - 7.1.99"
      reason:  calendar_interval introduced in 7.2.0

  - do:
      indices.create:
        index: test_date_hist
        body:
          settings:
            # There was a BWC issue that only showed up on empty shards. This
            # test has 4 docs and 5 shards makes sure we get one empty.
            number_of_shards: 5
          mappings:
            properties:
              range:
                type: date_range
              date:
                type: date
              date_not_indexed:
                type: date
                index: false

  - do:
      indices.create:
        index: date_histogram_timezone_test
        body:
          settings:
            number_of_replicas: 0
          mappings:
            properties:
              date:
                type: date
                format: "yyyy-MM-dd HH:mm:ss"

  - do:
      bulk:
        index: test_date_hist
        refresh: true
        body:
          - '{"index": {}}'
          - '{"range": {"gte": "2016-01-01", "lt": "2016-01-02"}}'
          - '{"index": {}}'
          - '{"range": {"gte": "2016-01-02", "lt": "2016-01-03"}}'
          - '{"index": {}}'
          - '{"range": {"gte": "2016-02-01", "lt": "2016-02-02"}}'
          - '{"index": {}}'
          - '{"range": {"gte": "2016-03-01", "lt": "2016-03-02"}}'
          - '{"index": {}}'
          - '{"range": {"gte": "2016-04-01"}}'
          - '{"index": {}}'
          - '{"range": {"lt": "2016-02-01"}}'
          - '{"index": {}}'
          - '{ "date":["2021-05-01","2021-04-01","2021-04-22"], "date_not_indexed":["2021-05-01","2021-04-01","2021-03-22"]}'

  - do:
      bulk:
        index: date_histogram_timezone_test
        refresh: true
        body:
          - { "index": { } }
          - { "date": "2021-05-01 20:00:00" }
          - { "index": { } }
          - { "date": "2021-05-01 21:30:00" }
          - { "index": { } }
          - { "date": "2021-05-01 23:54:00" }
          - { "index": { } }
          - { "date": "2021-05-01 23:40:00" }
          - { "index": { } }
          - { "date": "2021-05-01 22:20:00" }
          - { "index": { } }
          - { "date": "2021-05-01 21:20:00" }
          - { "index": { } }
          - { "date": "2021-05-01 23:50:00" }
          - { "index": { } }
          - { "date": "2021-05-01 22:15:00" }
          - { "index": { } }
          - { "date": "2021-05-01 22:40:00" }
          - { "index": { } }
          - { "date": "2021-05-01 22:20:00" }

---
"date_histogram on range with hard bounds":
  - skip:
      version: " - 7.9.99"
      reason:  hard_bounds introduced in 7.10.0

  - do:
      search:
        index: test_date_hist
        body:
          size: 0
          aggs:
            histo:
              date_histogram:
                field: range
                calendar_interval: month
                hard_bounds:
                  "min": "2015-06-01"
                  "max": "2016-06-01"

  - match: { hits.total.value: 7 }
  - length: { aggregations.histo.buckets: 13 }
  - match: { aggregations.histo.buckets.0.key_as_string: "2015-06-01T00:00:00.000Z" }
  - match: { aggregations.histo.buckets.0.doc_count: 1 }
  - match: { aggregations.histo.buckets.8.key_as_string: "2016-02-01T00:00:00.000Z" }
  - match: { aggregations.histo.buckets.8.doc_count: 1 }
  - match: { aggregations.histo.buckets.12.key_as_string: "2016-06-01T00:00:00.000Z" }
  - match: { aggregations.histo.buckets.12.doc_count: 1 }
<<<<<<< HEAD

---
"date_histogram and date_histogram_composite timezone":
  - skip:
      version: " - 7.16.99"
      reason: bug fixed somewhere between 7.2 and 7.17
  - do:
      search:
        index: date_histogram_timezone_test
        body:
          size: 0
          aggs:
            date_histogram_yes_tz:
              date_histogram:
                field: date
                format: "yyyy-MM-dd HH:mm:ss"
                calendar_interval: hour
                time_zone: Asia/Jakarta
            date_histogram_no__tz:
              date_histogram:
                field: date
                format: "yyyy-MM-dd HH:mm:ss"
                calendar_interval: hour


  - match: { hits.total.value: 10 }
  - match:  { hits.total.relation: "eq" }

  - match:  { aggregations.date_histogram_yes_tz.buckets.0.key_as_string: "2021-05-02 03:00:00" }
  - match:  { aggregations.date_histogram_no__tz.buckets.0.key_as_string: "2021-05-01 20:00:00" }

  - match:  { aggregations.date_histogram_yes_tz.buckets.1.key_as_string: "2021-05-02 04:00:00" }
  - match:  { aggregations.date_histogram_no__tz.buckets.1.key_as_string: "2021-05-01 21:00:00" }

  - match:  { aggregations.date_histogram_yes_tz.buckets.2.key_as_string: "2021-05-02 05:00:00" }
  - match:  { aggregations.date_histogram_no__tz.buckets.2.key_as_string: "2021-05-01 22:00:00" }

  - match:  { aggregations.date_histogram_yes_tz.buckets.3.key_as_string: "2021-05-02 06:00:00" }
  - match:  { aggregations.date_histogram_no__tz.buckets.3.key_as_string: "2021-05-01 23:00:00" }

  - length: { aggregations.date_histogram_yes_tz.buckets: 4 }
  - match:  { aggregations.date_histogram_yes_tz.buckets.0.doc_count: 1 }
  - match:  { aggregations.date_histogram_yes_tz.buckets.1.doc_count: 2 }
  - match:  { aggregations.date_histogram_yes_tz.buckets.2.doc_count: 4 }
  - match:  { aggregations.date_histogram_yes_tz.buckets.3.doc_count: 3 }

  - length: { aggregations.date_histogram_no__tz.buckets: 4 }
  - match:  { aggregations.date_histogram_no__tz.buckets.0.doc_count: 1 }
  - match:  { aggregations.date_histogram_no__tz.buckets.1.doc_count: 2 }
  - match:  { aggregations.date_histogram_no__tz.buckets.2.doc_count: 4 }
  - match:  { aggregations.date_histogram_no__tz.buckets.3.doc_count: 3 }

  - match: { aggregations.date_histogram_yes_tz.buckets.0.key: 1619899200000 }
  - match: { aggregations.date_histogram_yes_tz.buckets.1.key: 1619902800000 }
  - match: { aggregations.date_histogram_yes_tz.buckets.2.key: 1619906400000 }
  - match: { aggregations.date_histogram_yes_tz.buckets.3.key: 1619910000000 }

  - match: { aggregations.date_histogram_no__tz.buckets.0.key: 1619899200000 }
  - match: { aggregations.date_histogram_no__tz.buckets.1.key: 1619902800000 }
  - match: { aggregations.date_histogram_no__tz.buckets.2.key: 1619906400000 }
  - match: { aggregations.date_histogram_no__tz.buckets.3.key: 1619910000000 }
=======
---
"Multi-value date histogram":
  - skip:
      version: " - 8.1.99"
      reason:  Bug fixed in 8.2.0

  - do:
      search:
        body:
          query:
            match:
              date: "2021-04-01"
          aggs:
            datehisto:
              date_histogram:
                field: "date"
                calendar_interval: "1M"

  - match: { hits.total.value: 1 }
  - length: { aggregations.datehisto.buckets: 2 }

---
"Multi-value date histogram docvalues only":
  - skip:
      version: " - 8.1.99"
      reason:  Bug fixed in 8.2.0

  - do:
      search:
        body:
          profile: true
          query:
            match:
              date_not_indexed: "2021-04-01"
          aggs:
            datehisto:
              date_histogram:
                field: "date_not_indexed"
                calendar_interval: "1M"

  - match: { hits.total.value: 1 }
  - length: { aggregations.datehisto.buckets: 3 }
>>>>>>> c10a277e
<|MERGE_RESOLUTION|>--- conflicted
+++ resolved
@@ -107,7 +107,6 @@
   - match: { aggregations.histo.buckets.8.doc_count: 1 }
   - match: { aggregations.histo.buckets.12.key_as_string: "2016-06-01T00:00:00.000Z" }
   - match: { aggregations.histo.buckets.12.doc_count: 1 }
-<<<<<<< HEAD
 
 ---
 "date_histogram and date_histogram_composite timezone":
@@ -169,7 +168,7 @@
   - match: { aggregations.date_histogram_no__tz.buckets.1.key: 1619902800000 }
   - match: { aggregations.date_histogram_no__tz.buckets.2.key: 1619906400000 }
   - match: { aggregations.date_histogram_no__tz.buckets.3.key: 1619910000000 }
-=======
+
 ---
 "Multi-value date histogram":
   - skip:
@@ -211,5 +210,4 @@
                 calendar_interval: "1M"
 
   - match: { hits.total.value: 1 }
-  - length: { aggregations.datehisto.buckets: 3 }
->>>>>>> c10a277e
+  - length: { aggregations.datehisto.buckets: 3 }