--- conflicted
+++ resolved
@@ -27,16 +27,10 @@
   - do:
       indices.get_alias: {}
 
-<<<<<<< HEAD
-  - match: {test_index.aliases.test_alias: { is_write_index: true }}
-  - match: {test_index.aliases.test_blias: { is_write_index: true }}
-  - match: {test_index_2.aliases.test_alias: { is_write_index: false }}
-  - match: {test_index_2.aliases.test_blias: { is_write_index: false }}
-=======
-  - match: {test_index.aliases.test_alias: {}}
-  - match: {test_index.aliases.test_blias: {}}
-  - match: {test_index_2.aliases.test_alias: {}}
-  - match: {test_index_2.aliases.test_blias: {}}
+  - match: {test_index.aliases.test_alias: { is_write_index: true }}
+  - match: {test_index.aliases.test_blias: { is_write_index: true }}
+  - match: {test_index_2.aliases.test_alias: { is_write_index: false }}
+  - match: {test_index_2.aliases.test_blias: { is_write_index: false }}
   - match: {test_index_3.aliases: {}}
 
 ---
@@ -50,15 +44,14 @@
       indices.get_alias:
         name: _all
 
-  - match: {test_index.aliases.test_alias: {}}
-  - match: {test_index.aliases.test_blias: {}}
-  - match: {test_index_2.aliases.test_alias: {}}
-  - match: {test_index_2.aliases.test_blias: {}}
+  - match: {test_index.aliases.test_alias: { is_write_index: true }}
+  - match: {test_index.aliases.test_blias: { is_write_index: true }}
+  - match: {test_index_2.aliases.test_alias: { is_write_index: false }}
+  - match: {test_index_2.aliases.test_blias: { is_write_index: false }}
   - is_false: test_index_3
 
 ---
 "Get aliases via /_alias/*":
->>>>>>> e1ffbeb8
 
   - do:
       indices.create:
@@ -68,10 +61,10 @@
       indices.get_alias:
         name: _all
 
-  - match: {test_index.aliases.test_alias: {}}
-  - match: {test_index.aliases.test_blias: {}}
-  - match: {test_index_2.aliases.test_alias: {}}
-  - match: {test_index_2.aliases.test_blias: {}}
+  - match: {test_index.aliases.test_alias: { is_write_index: true }}
+  - match: {test_index.aliases.test_blias: { is_write_index: true }}
+  - match: {test_index_2.aliases.test_alias: { is_write_index: false }}
+  - match: {test_index_2.aliases.test_blias: { is_write_index: false }}
   - is_false: test_index_3
 
 ---
