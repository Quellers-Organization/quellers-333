--- conflicted
+++ resolved
@@ -12,16 +12,13 @@
         name: my-template
         body:
           index_patterns: [logs-*]
-<<<<<<< HEAD
           template:
             mappings:
               properties:
                 '@timestamp':
-                   type: date
-=======
+                  type: date
           data_stream:
             timestamp_field: '@timestamp'
->>>>>>> ad374ed8
 
   - do:
       indices.create_data_stream:
