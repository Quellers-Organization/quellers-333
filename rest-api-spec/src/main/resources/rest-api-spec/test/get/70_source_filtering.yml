--- conflicted
+++ resolved
@@ -40,30 +40,18 @@
   - is_false: _source.include.field2
 
   - do:
-<<<<<<< HEAD
-      get: { index:  test_1, type: test, id: 1, _source_includes: include.field1 }
-=======
-      get: { include_type_name: false, index:  test_1, id: 1, _source_include: include.field1 }
->>>>>>> 33345d96
+      get: { include_type_name: false, index:  test_1, id: 1, _source_includes: include.field1 }
   - match:  { _source.include.field1: v1 }
   - is_false: _source.include.field2
 
   - do:
-<<<<<<< HEAD
-      get: { index:  test_1, type: test, id: 1, _source_includes: "include.field1,include.field2" }
-=======
-      get: { include_type_name: false, index:  test_1, id: 1, _source_include: "include.field1,include.field2" }
->>>>>>> 33345d96
+      get: { include_type_name: false, index:  test_1, id: 1, _source_includes: "include.field1,include.field2" }
   - match:  { _source.include.field1: v1 }
   - match:  { _source.include.field2: v2 }
   - is_false: _source.count
 
   - do:
-<<<<<<< HEAD
-      get: { index:  test_1, type: test, id: 1, _source_includes: include, _source_excludes: "*.field2" }
-=======
-      get: { include_type_name: false, index:  test_1, id: 1, _source_include: include, _source_exclude: "*.field2" }
->>>>>>> 33345d96
+      get: { include_type_name: false, index:  test_1, id: 1, _source_includes: include, _source_excludes: "*.field2" }
   - match:  { _source.include.field1: v1 }
   - is_false: _source.include.field2
   - is_false: _source.count
