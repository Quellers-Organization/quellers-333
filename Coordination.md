Note: number of pull requests has changed to 2-3 per group due to changes to assignment structure. See details on Canvas.

Issue number: group name (no links to elasticsearch, just the number - sort by issue number)
* 4704: java ych
* 5042: jk
* 5341: 100
* 7601: JAH
* 8217: Rocky Road
* 8362: 1337
* 9538: Krispy Belgian Cookies
* 10096: jk
* 10441: The Best Engineers, The Best
* 11295: global elite
* 11310: java ych
* 12315: Oink
* 12620: global elite
* 13214: JavaGeeks
* 13260: jk
* 14114: FDJ
* 15115: Chicken Nugget trio
* 15295: The Best Engineers, The Best
* 15816: Group 1
* 15965: Random 2
* 16564: Oink
* 16641: Your Choice
* 16671: Honey Boo Boo Fan Club
* 16836: The code less traveled
* 17597: 100
* 17620: JAH
* 17853: JQ
* 18348: JAH
* 18543: Oink
* 19391: FDJ
* 20912: Evil_Engineers
* 21312: Rocky Road
* 21418: marathon
* 21802: JQ
* 21862: JTeam1
* 22881: JavaGeeks
* 21946: Honey Boo Boo Fan Club
* 21974: Krispy Belgian Cookies
* 21978: Krispy Belgian Cookies
* 22530: Evil_Engineers
* 22552: Your Choice
* 22573: The code less traveled
* 22621: Group 1
* 22640: marathon
* 22748: Group 1
* 22768: Evil_Engineers
* 22792: JavaGeeks
* 22821: Random 1
* 22823: Group SmallBit
* 22840: Group SmallBit
* 22845: java ych
* 22870: Group SmallBit
* 22881: JavaGeeks
* 23044: marathon
* 23193: 100
* 23208: java ych
* 23268: Your Choice
* 23430: Honey Boo Boo Fan Club
* 23435: The Best Engineers, The Best
* 23436: JTeam1
* 23446: JavaGeeks
* 23609: marathon
* 23661: Honey Boo Boo Fan Club`
* 23646: Chicken Nugget Trio
* 23664: Random 1
<<<<<<< HEAD
* 23673: Random 1
* 23231: Random 2
=======
* 23673: Random 1
>>>>>>> 1cf592ea
<|MERGE_RESOLUTION|>--- conflicted
+++ resolved
@@ -57,6 +57,7 @@
 * 23044: marathon
 * 23193: 100
 * 23208: java ych
+* 23231: Random 2
 * 23268: Your Choice
 * 23430: Honey Boo Boo Fan Club
 * 23435: The Best Engineers, The Best
@@ -66,9 +67,4 @@
 * 23661: Honey Boo Boo Fan Club`
 * 23646: Chicken Nugget Trio
 * 23664: Random 1
-<<<<<<< HEAD
-* 23673: Random 1
-* 23231: Random 2
-=======
-* 23673: Random 1
->>>>>>> 1cf592ea
+* 23673: Random 1